4.0
 * Fix trivial log format error (CASSANDRA-14015)
 * Allow sstabledump to do a json object per partition (CASSANDRA-13848)
 * Remove unused and deprecated methods from AbstractCompactionStrategy (CASSANDRA-14081)
 * Fix Distribution.average in cassandra-stress (CASSANDRA-14090)
 * Presize collections (CASSANDRA-13760)
 * Add GroupCommitLogService (CASSANDRA-13530)
 * Parallelize initial materialized view build (CASSANDRA-12245)
 * Fix flaky SecondaryIndexManagerTest.assert[Not]MarkedAsBuilt (CASSANDRA-13965)
 * Make LWTs send resultset metadata on every request (CASSANDRA-13992)
 * Fix flaky indexWithFailedInitializationIsNotQueryableAfterPartialRebuild (CASSANDRA-13963)
 * Introduce leaf-only iterator (CASSANDRA-9988)
 * Allow only one concurrent call to StatusLogger (CASSANDRA-12182)
 * Refactoring to specialised functional interfaces (CASSANDRA-13982)
 * Speculative retry should allow more friendly params (CASSANDRA-13876)
 * Throw exception if we send/receive repair messages to incompatible nodes (CASSANDRA-13944)
 * Replace usages of MessageDigest with Guava's Hasher (CASSANDRA-13291)
 * Add nodetool cmd to print hinted handoff window (CASSANDRA-13728)
 * Fix some alerts raised by static analysis (CASSANDRA-13799)
 * Checksum sstable metadata (CASSANDRA-13321, CASSANDRA-13593)
 * Add result set metadata to prepared statement MD5 hash calculation (CASSANDRA-10786)
 * Add incremental repair support for --hosts, --force, and subrange repair (CASSANDRA-13818)
 * Refactor GcCompactionTest to avoid boxing (CASSANDRA-13941)
 * Expose recent histograms in JmxHistograms (CASSANDRA-13642)
 * Add SERIAL and LOCAL_SERIAL support for cassandra-stress (CASSANDRA-13925)
 * LCS needlessly checks for L0 STCS candidates multiple times (CASSANDRA-12961)
 * Correctly close netty channels when a stream session ends (CASSANDRA-13905)
 * Update lz4 to 1.4.0 (CASSANDRA-13741)
 * Throttle base partitions during MV repair streaming to prevent OOM (CASSANDRA-13299)
 * Improve short read protection performance (CASSANDRA-13794)
 * Fix AssertionError in short read protection (CASSANDRA-13747)
 * Use compaction threshold for STCS in L0 (CASSANDRA-13861)
 * Fix problem with min_compress_ratio: 1 and disallow ratio < 1 (CASSANDRA-13703)
 * Add extra information to SASI timeout exception (CASSANDRA-13677)
 * Rework CompactionStrategyManager.getScanners synchronization (CASSANDRA-13786)
 * Add additional unit tests for batch behavior, TTLs, Timestamps (CASSANDRA-13846)
 * Add keyspace and table name in schema validation exception (CASSANDRA-13845)
 * Emit metrics whenever we hit tombstone failures and warn thresholds (CASSANDRA-13771)
 * Allow changing log levels via nodetool for related classes (CASSANDRA-12696)
 * Add stress profile yaml with LWT (CASSANDRA-7960)
 * Reduce memory copies and object creations when acting on ByteBufs (CASSANDRA-13789)
 * simplify mx4j configuration (Cassandra-13578)
 * Fix trigger example on 4.0 (CASSANDRA-13796)
 * force minumum timeout value (CASSANDRA-9375)
 * Add bytes repaired/unrepaired to nodetool tablestats (CASSANDRA-13774)
 * Don't delete incremental repair sessions if they still have sstables (CASSANDRA-13758)
 * Fix pending repair manager index out of bounds check (CASSANDRA-13769)
 * Don't use RangeFetchMapCalculator when RF=1 (CASSANDRA-13576)
 * Don't optimise trivial ranges in RangeFetchMapCalculator (CASSANDRA-13664)
 * Use an ExecutorService for repair commands instead of new Thread(..).start() (CASSANDRA-13594)
 * Fix race / ref leak in anticompaction (CASSANDRA-13688)
 * Fix race / ref leak in PendingRepairManager (CASSANDRA-13751)
 * Enable ppc64le runtime as unsupported architecture (CASSANDRA-13615)
 * Improve sstablemetadata output (CASSANDRA-11483)
 * Support for migrating legacy users to roles has been dropped (CASSANDRA-13371)
 * Introduce error metrics for repair (CASSANDRA-13387)
 * Refactoring to primitive functional interfaces in AuthCache (CASSANDRA-13732)
 * Update metrics to 3.1.5 (CASSANDRA-13648)
 * batch_size_warn_threshold_in_kb can now be set at runtime (CASSANDRA-13699)
 * Avoid always rebuilding secondary indexes at startup (CASSANDRA-13725)
 * Upgrade JMH from 1.13 to 1.19 (CASSANDRA-13727)
 * Upgrade SLF4J from 1.7.7 to 1.7.25 (CASSANDRA-12996)
 * Default for start_native_transport now true if not set in config (CASSANDRA-13656)
 * Don't add localhost to the graph when calculating where to stream from (CASSANDRA-13583)
 * Allow skipping equality-restricted clustering columns in ORDER BY clause (CASSANDRA-10271)
 * Use common nowInSec for validation compactions (CASSANDRA-13671)
 * Improve handling of IR prepare failures (CASSANDRA-13672)
 * Send IR coordinator messages synchronously (CASSANDRA-13673)
 * Flush system.repair table before IR finalize promise (CASSANDRA-13660)
 * Fix column filter creation for wildcard queries (CASSANDRA-13650)
 * Add 'nodetool getbatchlogreplaythrottle' and 'nodetool setbatchlogreplaythrottle' (CASSANDRA-13614)
 * fix race condition in PendingRepairManager (CASSANDRA-13659)
 * Allow noop incremental repair state transitions (CASSANDRA-13658)
 * Run repair with down replicas (CASSANDRA-10446)
 * Added started & completed repair metrics (CASSANDRA-13598)
 * Added started & completed repair metrics (CASSANDRA-13598)
 * Improve secondary index (re)build failure and concurrency handling (CASSANDRA-10130)
 * Improve calculation of available disk space for compaction (CASSANDRA-13068)
 * Change the accessibility of RowCacheSerializer for third party row cache plugins (CASSANDRA-13579)
 * Allow sub-range repairs for a preview of repaired data (CASSANDRA-13570)
 * NPE in IR cleanup when columnfamily has no sstables (CASSANDRA-13585)
 * Fix Randomness of stress values (CASSANDRA-12744)
 * Allow selecting Map values and Set elements (CASSANDRA-7396)
 * Fast and garbage-free Streaming Histogram (CASSANDRA-13444)
 * Update repairTime for keyspaces on completion (CASSANDRA-13539)
 * Add configurable upper bound for validation executor threads (CASSANDRA-13521)
 * Bring back maxHintTTL propery (CASSANDRA-12982)
 * Add testing guidelines (CASSANDRA-13497)
 * Add more repair metrics (CASSANDRA-13531)
 * RangeStreamer should be smarter when picking endpoints for streaming (CASSANDRA-4650)
 * Avoid rewrapping an exception thrown for cache load functions (CASSANDRA-13367)
 * Log time elapsed for each incremental repair phase (CASSANDRA-13498)
 * Add multiple table operation support to cassandra-stress (CASSANDRA-8780)
 * Fix incorrect cqlsh results when selecting same columns multiple times (CASSANDRA-13262)
 * Fix WriteResponseHandlerTest is sensitive to test execution order (CASSANDRA-13421)
 * Improve incremental repair logging (CASSANDRA-13468)
 * Start compaction when incremental repair finishes (CASSANDRA-13454)
 * Add repair streaming preview (CASSANDRA-13257)
 * Cleanup isIncremental/repairedAt usage (CASSANDRA-13430)
 * Change protocol to allow sending key space independent of query string (CASSANDRA-10145)
 * Make gc_log and gc_warn settable at runtime (CASSANDRA-12661)
 * Take number of files in L0 in account when estimating remaining compaction tasks (CASSANDRA-13354)
 * Skip building views during base table streams on range movements (CASSANDRA-13065)
 * Improve error messages for +/- operations on maps and tuples (CASSANDRA-13197)
 * Remove deprecated repair JMX APIs (CASSANDRA-11530)
 * Fix version check to enable streaming keep-alive (CASSANDRA-12929)
 * Make it possible to monitor an ideal consistency level separate from actual consistency level (CASSANDRA-13289)
 * Outbound TCP connections ignore internode authenticator (CASSANDRA-13324)
 * Upgrade junit from 4.6 to 4.12 (CASSANDRA-13360)
 * Cleanup ParentRepairSession after repairs (CASSANDRA-13359)
 * Upgrade snappy-java to 1.1.2.6 (CASSANDRA-13336)
 * Incremental repair not streaming correct sstables (CASSANDRA-13328)
 * Upgrade the jna version to 4.3.0 (CASSANDRA-13300)
 * Add the currentTimestamp, currentDate, currentTime and currentTimeUUID functions (CASSANDRA-13132)
 * Remove config option index_interval (CASSANDRA-10671)
 * Reduce lock contention for collection types and serializers (CASSANDRA-13271)
 * Make it possible to override MessagingService.Verb ids (CASSANDRA-13283)
 * Avoid synchronized on prepareForRepair in ActiveRepairService (CASSANDRA-9292)
 * Adds the ability to use uncompressed chunks in compressed files (CASSANDRA-10520)
 * Don't flush sstables when streaming for incremental repair (CASSANDRA-13226)
 * Remove unused method (CASSANDRA-13227)
 * Fix minor bugs related to #9143 (CASSANDRA-13217)
 * Output warning if user increases RF (CASSANDRA-13079)
 * Remove pre-3.0 streaming compatibility code for 4.0 (CASSANDRA-13081)
 * Add support for + and - operations on dates (CASSANDRA-11936)
 * Fix consistency of incrementally repaired data (CASSANDRA-9143)
 * Increase commitlog version (CASSANDRA-13161)
 * Make TableMetadata immutable, optimize Schema (CASSANDRA-9425)
 * Refactor ColumnCondition (CASSANDRA-12981)
 * Parallelize streaming of different keyspaces (CASSANDRA-4663)
 * Improved compactions metrics (CASSANDRA-13015)
 * Speed-up start-up sequence by avoiding un-needed flushes (CASSANDRA-13031)
 * Use Caffeine (W-TinyLFU) for on-heap caches (CASSANDRA-10855)
 * Thrift removal (CASSANDRA-11115)
 * Remove pre-3.0 compatibility code for 4.0 (CASSANDRA-12716)
 * Add column definition kind to dropped columns in schema (CASSANDRA-12705)
 * Add (automate) Nodetool Documentation (CASSANDRA-12672)
 * Update bundled cqlsh python driver to 3.7.0 (CASSANDRA-12736)
 * Reject invalid replication settings when creating or altering a keyspace (CASSANDRA-12681)
 * Clean up the SSTableReader#getScanner API wrt removal of RateLimiter (CASSANDRA-12422)
 * Use new token allocation for non bootstrap case as well (CASSANDRA-13080)
 * Avoid byte-array copy when key cache is disabled (CASSANDRA-13084)
 * Require forceful decommission if number of nodes is less than replication factor (CASSANDRA-12510)
 * Allow IN restrictions on column families with collections (CASSANDRA-12654)
 * Log message size in trace message in OutboundTcpConnection (CASSANDRA-13028)
 * Add timeUnit Days for cassandra-stress (CASSANDRA-13029)
 * Add mutation size and batch metrics (CASSANDRA-12649)
 * Add method to get size of endpoints to TokenMetadata (CASSANDRA-12999)
 * Expose time spent waiting in thread pool queue (CASSANDRA-8398)
 * Conditionally update index built status to avoid unnecessary flushes (CASSANDRA-12969)
 * cqlsh auto completion: refactor definition of compaction strategy options (CASSANDRA-12946)
 * Add support for arithmetic operators (CASSANDRA-11935)
 * Add histogram for delay to deliver hints (CASSANDRA-13234)
 * Fix cqlsh automatic protocol downgrade regression (CASSANDRA-13307)
 * Changing `max_hint_window_in_ms` at runtime (CASSANDRA-11720)
 * Nodetool repair can hang forever if we lose the notification for the repair completing/failing (CASSANDRA-13480)
 * Anticompaction can cause noisy log messages (CASSANDRA-13684)
 * Switch to client init for sstabledump (CASSANDRA-13683)
 * CQLSH: Don't pause when capturing data (CASSANDRA-13743)


3.11.2
 * Fix imbalanced disks when replacing node with same address with JBOD (CASSANDRA-14084)
 * Reload compaction strategies when disk boundaries are invalidated (CASSANDRA-13948)
 * Remove OpenJDK log warning (CASSANDRA-13916)
 * Prevent compaction strategies from looping indefinitely (CASSANDRA-14079)
 * Cache disk boundaries (CASSANDRA-13215)
 * Add asm jar to build.xml for maven builds (CASSANDRA-11193)
 * Round buffer size to powers of 2 for the chunk cache (CASSANDRA-13897)
 * Update jackson JSON jars (CASSANDRA-13949)
 * Avoid locks when checking LCS fanout and if we should defrag (CASSANDRA-13930)
Merged from 3.0:
<<<<<<< HEAD
=======
 * Fix index target computation for dense composite tables with dropped compact storage (CASSANDRA-14104)
 * Improve commit log chain marker updating (CASSANDRA-14108)
>>>>>>> 8764ef2d
 * Extra range tombstone bound creates double rows (CASSANDRA-14008)
 * Fix SStable ordering by max timestamp in SinglePartitionReadCommand (CASSANDRA-14010)
 * Accept role names containing forward-slash (CASSANDRA-14088)
 * Optimize CRC check chance probability calculations (CASSANDRA-14094)
 * Fix cleanup on keyspace with no replicas (CASSANDRA-13526)
 * Fix updating base table rows with TTL not removing materialized view entries (CASSANDRA-14071)
 * Fix serialized size of DataLimits (CASSANDRA-14057)
 * Add flag to allow dropping oversized read repair mutations (CASSANDRA-13975)
 * Fix SSTableLoader logger message (CASSANDRA-14003)
 * Fix repair race that caused gossip to block (CASSANDRA-13849)
 * Tracing interferes with digest requests when using RandomPartitioner (CASSANDRA-13964)
 * Don't let user drop or generally break tables in system_distributed (CASSANDRA-13813)
 * Provide a JMX call to sync schema with local storage (CASSANDRA-13954)
 * Mishandling of cells for removed/dropped columns when reading legacy files (CASSANDRA-13939)
 * Deserialise sstable metadata in nodetool verify (CASSANDRA-13922)
Merged from 2.2:
 * Fix the inspectJvmOptions startup check (CASSANDRA-14112)
 * Fix race that prevents submitting compaction for a table when executor is full (CASSANDRA-13801)
 * Rely on the JVM to handle OutOfMemoryErrors (CASSANDRA-13006)
 * Grab refs during scrub/index redistribution/cleanup (CASSANDRA-13873)


3.11.1
 * Fix the computation of cdc_total_space_in_mb for exabyte filesystems (CASSANDRA-13808)
 * AbstractTokenTreeBuilder#serializedSize returns wrong value when there is a single leaf and overflow collisions (CASSANDRA-13869)
 * BTree.Builder memory leak (CASSANDRA-13754)
 * Revert CASSANDRA-10368 of supporting non-pk column filtering due to correctness (CASSANDRA-13798)
 * Add a skip read validation flag to cassandra-stress (CASSANDRA-13772)
 * Fix cassandra-stress hang issues when an error during cluster connection happens (CASSANDRA-12938)
 * Better bootstrap failure message when blocked by (potential) range movement (CASSANDRA-13744)
 * "ignore" option is ignored in sstableloader (CASSANDRA-13721)
 * Deadlock in AbstractCommitLogSegmentManager (CASSANDRA-13652)
 * Duplicate the buffer before passing it to analyser in SASI operation (CASSANDRA-13512)
 * Properly evict pstmts from prepared statements cache (CASSANDRA-13641)
Merged from 3.0:
 * Improve TRUNCATE performance (CASSANDRA-13909)
 * Implement short read protection on partition boundaries (CASSANDRA-13595)
 * Fix ISE thrown by UPI.Serializer.hasNext() for some SELECT queries (CASSANDRA-13911)
 * Filter header only commit logs before recovery (CASSANDRA-13918)
 * AssertionError prepending to a list (CASSANDRA-13149)
 * Handle limit correctly on tables with strict liveness (CASSANDRA-13883)
 * Remove non-rpc-ready nodes from counter leader candidates (CASSANDRA-13043)
 * Fix sstable reader to support range-tombstone-marker for multi-slices (CASSANDRA-13787)
 * Fix short read protection for tables with no clustering columns (CASSANDRA-13880)
 * Fix counter application order in short read protection (CASSANDRA-12872)
 * Make isBuilt volatile in PartitionUpdate (CASSANDRA-13619)
 * Prevent integer overflow of timestamps in CellTest and RowsTest (CASSANDRA-13866)
 * Don't block RepairJob execution on validation futures (CASSANDRA-13797)
 * Wait for all management tasks to complete before shutting down CLSM (CASSANDRA-13123)
 * INSERT statement fails when Tuple type is used as clustering column with default DESC order (CASSANDRA-13717)
 * Fix pending view mutations handling and cleanup batchlog when there are local and remote paired mutations (CASSANDRA-13069)
 * Improve config validation and documentation on overflow and NPE (CASSANDRA-13622)
 * Range deletes in a CAS batch are ignored (CASSANDRA-13655)
 * Avoid assertion error when IndexSummary > 2G (CASSANDRA-12014)
 * Change repair midpoint logging for tiny ranges (CASSANDRA-13603)
 * Better handle corrupt final commitlog segment (CASSANDRA-11995)
 * StreamingHistogram is not thread safe (CASSANDRA-13756)
 * Better tolerate improperly formatted bcrypt hashes (CASSANDRA-13626)
 * Fix race condition in read command serialization (CASSANDRA-13363)
 * Don't skip corrupted sstables on startup (CASSANDRA-13620)
 * Fix the merging of cells with different user type versions (CASSANDRA-13776)
 * Copy session properties on cqlsh.py do_login (CASSANDRA-13640)
 * Potential AssertionError during ReadRepair of range tombstone and partition deletions (CASSANDRA-13719)
 * Don't let stress write warmup data if n=0 (CASSANDRA-13773)
 * Randomize batchlog endpoint selection with only 1 or 2 racks (CASSANDRA-12884)
 * Fix digest calculation for counter cells (CASSANDRA-13750)
 * Fix ColumnDefinition.cellValueType() for non-frozen collection and change SSTabledump to use type.toJSONString() (CASSANDRA-13573)
 * Skip materialized view addition if the base table doesn't exist (CASSANDRA-13737)
 * Drop table should remove corresponding entries in dropped_columns table (CASSANDRA-13730)
 * Log warn message until legacy auth tables have been migrated (CASSANDRA-13371)
 * Fix incorrect [2.1 <- 3.0] serialization of counter cells created in 2.0 (CASSANDRA-13691)
 * Fix invalid writetime for null cells (CASSANDRA-13711)
 * Fix ALTER TABLE statement to atomically propagate changes to the table and its MVs (CASSANDRA-12952)
 * Fixed ambiguous output of nodetool tablestats command (CASSANDRA-13722)
 * Fix Digest mismatch Exception if hints file has UnknownColumnFamily (CASSANDRA-13696)
 * Fixed ambiguous output of nodetool tablestats command (CASSANDRA-13722)
 * Purge tombstones created by expired cells (CASSANDRA-13643)
 * Make concat work with iterators that have different subsets of columns (CASSANDRA-13482)
 * Set test.runners based on cores and memory size (CASSANDRA-13078)
 * Allow different NUMACTL_ARGS to be passed in (CASSANDRA-13557)
 * Fix secondary index queries on COMPACT tables (CASSANDRA-13627)
 * Nodetool listsnapshots output is missing a newline, if there are no snapshots (CASSANDRA-13568)
 * sstabledump reports incorrect usage for argument order (CASSANDRA-13532)
Merged from 2.2:
 * Safely handle empty buffers when outputting to JSON (CASSANDRA-13868)
 * Fix compaction and flush exception not captured (CASSANDRA-13833)
 * Uncaught exceptions in Netty pipeline (CASSANDRA-13649)
 * Prevent integer overflow on exabyte filesystems (CASSANDRA-13067)
 * Fix queries with LIMIT and filtering on clustering columns (CASSANDRA-11223)
 * Fix potential NPE when resume bootstrap fails (CASSANDRA-13272)
 * Fix toJSONString for the UDT, tuple and collection types (CASSANDRA-13592)
 * Fix nested Tuples/UDTs validation (CASSANDRA-13646)
Merged from 2.1:
 * Clone HeartBeatState when building gossip messages. Make its generation/version volatile (CASSANDRA-13700)


3.11.0
 * Allow native function calls in CQLSSTableWriter (CASSANDRA-12606)
 * Replace string comparison with regex/number checks in MessagingService test (CASSANDRA-13216)
 * Fix formatting of duration columns in CQLSH (CASSANDRA-13549)
 * Fix the problem with duplicated rows when using paging with SASI (CASSANDRA-13302)
 * Allow CONTAINS statements filtering on the partition key and it’s parts (CASSANDRA-13275)
 * Fall back to even ranges calculation in clusters with vnodes when tokens are distributed unevenly (CASSANDRA-13229)
 * Fix duration type validation to prevent overflow (CASSANDRA-13218)
 * Forbid unsupported creation of SASI indexes over partition key columns (CASSANDRA-13228)
 * Reject multiple values for a key in CQL grammar. (CASSANDRA-13369)
 * UDA fails without input rows (CASSANDRA-13399)
 * Fix compaction-stress by using daemonInitialization (CASSANDRA-13188)
 * V5 protocol flags decoding broken (CASSANDRA-13443)
 * Use write lock not read lock for removing sstables from compaction strategies. (CASSANDRA-13422)
 * Use corePoolSize equal to maxPoolSize in JMXEnabledThreadPoolExecutors (CASSANDRA-13329)
 * Avoid rebuilding SASI indexes containing no values (CASSANDRA-12962)
 * Add charset to Analyser input stream (CASSANDRA-13151)
 * Fix testLimitSSTables flake caused by concurrent flush (CASSANDRA-12820)
 * cdc column addition strikes again (CASSANDRA-13382)
 * Fix static column indexes (CASSANDRA-13277)
 * DataOutputBuffer.asNewBuffer broken (CASSANDRA-13298)
 * unittest CipherFactoryTest failed on MacOS (CASSANDRA-13370)
 * Forbid SELECT restrictions and CREATE INDEX over non-frozen UDT columns (CASSANDRA-13247)
 * Default logging we ship will incorrectly print "?:?" for "%F:%L" pattern (CASSANDRA-13317)
 * Possible AssertionError in UnfilteredRowIteratorWithLowerBound (CASSANDRA-13366)
 * Support unaligned memory access for AArch64 (CASSANDRA-13326)
 * Improve SASI range iterator efficiency on intersection with an empty range (CASSANDRA-12915).
 * Fix equality comparisons of columns using the duration type (CASSANDRA-13174)
 * Move to FastThreadLocalThread and FastThreadLocal (CASSANDRA-13034)
 * nodetool stopdaemon errors out (CASSANDRA-13030)
 * Tables in system_distributed should not use gcgs of 0 (CASSANDRA-12954)
 * Fix primary index calculation for SASI (CASSANDRA-12910)
 * More fixes to the TokenAllocator (CASSANDRA-12990)
 * NoReplicationTokenAllocator should work with zero replication factor (CASSANDRA-12983)
 * Address message coalescing regression (CASSANDRA-12676)
 * Delete illegal character from StandardTokenizerImpl.jflex (CASSANDRA-13417)
 * Fix cqlsh automatic protocol downgrade regression (CASSANDRA-13307)
 * Tracing payload not passed from QueryMessage to tracing session (CASSANDRA-12835)
Merged from 3.0:
 * Filter header only commit logs before recovery (CASSANDRA-13918)
 * Fix MV timestamp issues (CASSANDRA-11500)
 * Ensure int overflow doesn't occur when calculating large partition warning size (CASSANDRA-13172)
 * Ensure consistent view of partition columns between coordinator and replica in ColumnFilter (CASSANDRA-13004)
 * Failed unregistering mbean during drop keyspace (CASSANDRA-13346)
 * nodetool scrub/cleanup/upgradesstables exit code is wrong (CASSANDRA-13542)
 * Fix the reported number of sstable data files accessed per read (CASSANDRA-13120)
 * Fix schema digest mismatch during rolling upgrades from versions before 3.0.12 (CASSANDRA-13559)
 * Upgrade JNA version to 4.4.0 (CASSANDRA-13072)
 * Interned ColumnIdentifiers should use minimal ByteBuffers (CASSANDRA-13533)
 * Fix repair process violating start/end token limits for small ranges (CASSANDRA-13052)
 * Add storage port options to sstableloader (CASSANDRA-13518)
 * Properly handle quoted index names in cqlsh DESCRIBE output (CASSANDRA-12847)
 * Fix NPE in StorageService.excise() (CASSANDRA-13163)
 * Expire OutboundTcpConnection messages by a single Thread (CASSANDRA-13265)
 * Fail repair if insufficient responses received (CASSANDRA-13397)
 * Fix SSTableLoader fail when the loaded table contains dropped columns (CASSANDRA-13276)
 * Avoid name clashes in CassandraIndexTest (CASSANDRA-13427)
 * Handling partially written hint files (CASSANDRA-12728)
 * Interrupt replaying hints on decommission (CASSANDRA-13308)
 * Handling partially written hint files (CASSANDRA-12728)
 * Fix NPE issue in StorageService (CASSANDRA-13060)
 * Make reading of range tombstones more reliable (CASSANDRA-12811)
 * Fix startup problems due to schema tables not completely flushed (CASSANDRA-12213)
 * Fix view builder bug that can filter out data on restart (CASSANDRA-13405)
 * Fix 2i page size calculation when there are no regular columns (CASSANDRA-13400)
 * Fix the conversion of 2.X expired rows without regular column data (CASSANDRA-13395)
 * Fix hint delivery when using ext+internal IPs with prefer_local enabled (CASSANDRA-13020)
 * Legacy deserializer can create empty range tombstones (CASSANDRA-13341)
 * Legacy caching options can prevent 3.0 upgrade (CASSANDRA-13384)
 * Use the Kernel32 library to retrieve the PID on Windows and fix startup checks (CASSANDRA-13333)
 * Fix code to not exchange schema across major versions (CASSANDRA-13274)
 * Dropping column results in "corrupt" SSTable (CASSANDRA-13337)
 * Bugs handling range tombstones in the sstable iterators (CASSANDRA-13340)
 * Fix CONTAINS filtering for null collections (CASSANDRA-13246)
 * Applying: Use a unique metric reservoir per test run when using Cassandra-wide metrics residing in MBeans (CASSANDRA-13216)
 * Propagate row deletions in 2i tables on upgrade (CASSANDRA-13320)
 * Slice.isEmpty() returns false for some empty slices (CASSANDRA-13305)
 * Add formatted row output to assertEmpty in CQL Tester (CASSANDRA-13238)
 * Prevent data loss on upgrade 2.1 - 3.0 by adding component separator to LogRecord absolute path (CASSANDRA-13294)
 * Improve testing on macOS by eliminating sigar logging (CASSANDRA-13233)
 * Cqlsh copy-from should error out when csv contains invalid data for collections (CASSANDRA-13071)
 * Update c.yaml doc for offheap memtables (CASSANDRA-13179)
 * Faster StreamingHistogram (CASSANDRA-13038)
 * Legacy deserializer can create unexpected boundary range tombstones (CASSANDRA-13237)
 * Remove unnecessary assertion from AntiCompactionTest (CASSANDRA-13070)
 * Fix cqlsh COPY for dates before 1900 (CASSANDRA-13185)
 * Use keyspace replication settings on system.size_estimates table (CASSANDRA-9639)
 * Add vm.max_map_count StartupCheck (CASSANDRA-13008)
 * Obfuscate password in stress-graphs (CASSANDRA-12233)
 * Hint related logging should include the IP address of the destination in addition to
   host ID (CASSANDRA-13205)
 * Reloading logback.xml does not work (CASSANDRA-13173)
 * Lightweight transactions temporarily fail after upgrade from 2.1 to 3.0 (CASSANDRA-13109)
 * Duplicate rows after upgrading from 2.1.16 to 3.0.10/3.9 (CASSANDRA-13125)
 * Fix UPDATE queries with empty IN restrictions (CASSANDRA-13152)
 * Fix handling of partition with partition-level deletion plus
   live rows in sstabledump (CASSANDRA-13177)
 * Provide user workaround when system_schema.columns does not contain entries
   for a table that's in system_schema.tables (CASSANDRA-13180)
 * Nodetool upgradesstables/scrub/compact ignores system tables (CASSANDRA-13410)
 * Fix schema version calculation for rolling upgrades (CASSANDRA-13441)
Merged from 2.2:
 * Nodes started with join_ring=False should be able to serve requests when authentication is enabled (CASSANDRA-11381)
 * cqlsh COPY FROM: increment error count only for failures, not for attempts (CASSANDRA-13209)
 * Avoid starting gossiper in RemoveTest (CASSANDRA-13407)
 * Fix weightedSize() for row-cache reported by JMX and NodeTool (CASSANDRA-13393)
 * Fix JVM metric names (CASSANDRA-13103)
 * Honor truststore-password parameter in cassandra-stress (CASSANDRA-12773)
 * Discard in-flight shadow round responses (CASSANDRA-12653)
 * Don't anti-compact repaired data to avoid inconsistencies (CASSANDRA-13153)
 * Wrong logger name in AnticompactionTask (CASSANDRA-13343)
 * Commitlog replay may fail if last mutation is within 4 bytes of end of segment (CASSANDRA-13282)
 * Fix queries updating multiple time the same list (CASSANDRA-13130)
 * Fix GRANT/REVOKE when keyspace isn't specified (CASSANDRA-13053)
 * Avoid race on receiver by starting streaming sender thread after sending init message (CASSANDRA-12886)
 * Fix "multiple versions of ant detected..." when running ant test (CASSANDRA-13232)
 * Coalescing strategy sleeps too much (CASSANDRA-13090)
 * Fix flaky LongLeveledCompactionStrategyTest (CASSANDRA-12202)
 * Fix failing COPY TO STDOUT (CASSANDRA-12497)
 * Fix ColumnCounter::countAll behaviour for reverse queries (CASSANDRA-13222)
 * Exceptions encountered calling getSeeds() breaks OTC thread (CASSANDRA-13018)
 * Fix negative mean latency metric (CASSANDRA-12876)
 * Use only one file pointer when creating commitlog segments (CASSANDRA-12539)
Merged from 2.1:
 * Fix 2ndary index queries on partition keys for tables with static columns (CASSANDRA-13147)
 * Fix ParseError unhashable type list in cqlsh copy from (CASSANDRA-13364)
 * Remove unused repositories (CASSANDRA-13278)
 * Log stacktrace of uncaught exceptions (CASSANDRA-13108)
 * Use portable stderr for java error in startup (CASSANDRA-13211)
 * Fix Thread Leak in OutboundTcpConnection (CASSANDRA-13204)
 * Upgrade netty version to fix memory leak with client encryption (CASSANDRA-13114)
 * Coalescing strategy can enter infinite loop (CASSANDRA-13159)


3.10
 * Fix secondary index queries regression (CASSANDRA-13013)
 * Add duration type to the protocol V5 (CASSANDRA-12850)
 * Fix duration type validation (CASSANDRA-13143)
 * Fix flaky GcCompactionTest (CASSANDRA-12664)
 * Fix TestHintedHandoff.hintedhandoff_decom_test (CASSANDRA-13058)
 * Fixed query monitoring for range queries (CASSANDRA-13050)
 * Remove outboundBindAny configuration property (CASSANDRA-12673)
 * Use correct bounds for all-data range when filtering (CASSANDRA-12666)
 * Remove timing window in test case (CASSANDRA-12875)
 * Resolve unit testing without JCE security libraries installed (CASSANDRA-12945)
 * Fix inconsistencies in cassandra-stress load balancing policy (CASSANDRA-12919)
 * Fix validation of non-frozen UDT cells (CASSANDRA-12916)
 * Don't shut down socket input/output on StreamSession (CASSANDRA-12903)
 * Fix Murmur3PartitionerTest (CASSANDRA-12858)
 * Move cqlsh syntax rules into separate module and allow easier customization (CASSANDRA-12897)
 * Fix CommitLogSegmentManagerTest (CASSANDRA-12283)
 * Fix cassandra-stress truncate option (CASSANDRA-12695)
 * Fix crossNode value when receiving messages (CASSANDRA-12791)
 * Don't load MX4J beans twice (CASSANDRA-12869)
 * Extend native protocol request flags, add versions to SUPPORTED, and introduce ProtocolVersion enum (CASSANDRA-12838)
 * Set JOINING mode when running pre-join tasks (CASSANDRA-12836)
 * remove net.mintern.primitive library due to license issue (CASSANDRA-12845)
 * Properly format IPv6 addresses when logging JMX service URL (CASSANDRA-12454)
 * Optimize the vnode allocation for single replica per DC (CASSANDRA-12777)
 * Use non-token restrictions for bounds when token restrictions are overridden (CASSANDRA-12419)
 * Fix CQLSH auto completion for PER PARTITION LIMIT (CASSANDRA-12803)
 * Use different build directories for Eclipse and Ant (CASSANDRA-12466)
 * Avoid potential AttributeError in cqlsh due to no table metadata (CASSANDRA-12815)
 * Fix RandomReplicationAwareTokenAllocatorTest.testExistingCluster (CASSANDRA-12812)
 * Upgrade commons-codec to 1.9 (CASSANDRA-12790)
 * Add duration data type (CASSANDRA-11873)
 * Make the fanout size for LeveledCompactionStrategy to be configurable (CASSANDRA-11550)
 * Fix timeout in ReplicationAwareTokenAllocatorTest (CASSANDRA-12784)
 * Improve sum aggregate functions (CASSANDRA-12417)
 * Make cassandra.yaml docs for batch_size_*_threshold_in_kb reflect changes in CASSANDRA-10876 (CASSANDRA-12761)
 * cqlsh fails to format collections when using aliases (CASSANDRA-11534)
 * Check for hash conflicts in prepared statements (CASSANDRA-12733)
 * Exit query parsing upon first error (CASSANDRA-12598)
 * Fix cassandra-stress to use single seed in UUID generation (CASSANDRA-12729)
 * CQLSSTableWriter does not allow Update statement (CASSANDRA-12450)
 * Config class uses boxed types but DD exposes primitive types (CASSANDRA-12199)
 * Add pre- and post-shutdown hooks to Storage Service (CASSANDRA-12461)
 * Add hint delivery metrics (CASSANDRA-12693)
 * Remove IndexInfo cache from FileIndexInfoRetriever (CASSANDRA-12731)
 * ColumnIndex does not reuse buffer (CASSANDRA-12502)
 * cdc column addition still breaks schema migration tasks (CASSANDRA-12697)
 * Upgrade metrics-reporter dependencies (CASSANDRA-12089)
 * Tune compaction thread count via nodetool (CASSANDRA-12248)
 * Add +=/-= shortcut syntax for update queries (CASSANDRA-12232)
 * Include repair session IDs in repair start message (CASSANDRA-12532)
 * Add a blocking task to Index, run before joining the ring (CASSANDRA-12039)
 * Fix NPE when using CQLSSTableWriter (CASSANDRA-12667)
 * Support optional backpressure strategies at the coordinator (CASSANDRA-9318)
 * Make randompartitioner work with new vnode allocation (CASSANDRA-12647)
 * Fix cassandra-stress graphing (CASSANDRA-12237)
 * Allow filtering on partition key columns for queries without secondary indexes (CASSANDRA-11031)
 * Fix Cassandra Stress reporting thread model and precision (CASSANDRA-12585)
 * Add JMH benchmarks.jar (CASSANDRA-12586)
 * Cleanup uses of AlterTableStatementColumn (CASSANDRA-12567)
 * Add keep-alive to streaming (CASSANDRA-11841)
 * Tracing payload is passed through newSession(..) (CASSANDRA-11706)
 * avoid deleting non existing sstable files and improve related log messages (CASSANDRA-12261)
 * json/yaml output format for nodetool compactionhistory (CASSANDRA-12486)
 * Retry all internode messages once after a connection is
   closed and reopened (CASSANDRA-12192)
 * Add support to rebuild from targeted replica (CASSANDRA-9875)
 * Add sequence distribution type to cassandra stress (CASSANDRA-12490)
 * "SELECT * FROM foo LIMIT ;" does not error out (CASSANDRA-12154)
 * Define executeLocally() at the ReadQuery Level (CASSANDRA-12474)
 * Extend read/write failure messages with a map of replica addresses
   to error codes in the v5 native protocol (CASSANDRA-12311)
 * Fix rebuild of SASI indexes with existing index files (CASSANDRA-12374)
 * Let DatabaseDescriptor not implicitly startup services (CASSANDRA-9054, 12550)
 * Fix clustering indexes in presence of static columns in SASI (CASSANDRA-12378)
 * Fix queries on columns with reversed type on SASI indexes (CASSANDRA-12223)
 * Added slow query log (CASSANDRA-12403)
 * Count full coordinated request against timeout (CASSANDRA-12256)
 * Allow TTL with null value on insert and update (CASSANDRA-12216)
 * Make decommission operation resumable (CASSANDRA-12008)
 * Add support to one-way targeted repair (CASSANDRA-9876)
 * Remove clientutil jar (CASSANDRA-11635)
 * Fix compaction throughput throttle (CASSANDRA-12366, CASSANDRA-12717)
 * Delay releasing Memtable memory on flush until PostFlush has finished running (CASSANDRA-12358)
 * Cassandra stress should dump all setting on startup (CASSANDRA-11914)
 * Make it possible to compact a given token range (CASSANDRA-10643)
 * Allow updating DynamicEndpointSnitch properties via JMX (CASSANDRA-12179)
 * Collect metrics on queries by consistency level (CASSANDRA-7384)
 * Add support for GROUP BY to SELECT statement (CASSANDRA-10707)
 * Deprecate memtable_cleanup_threshold and update default for memtable_flush_writers (CASSANDRA-12228)
 * Upgrade to OHC 0.4.4 (CASSANDRA-12133)
 * Add version command to cassandra-stress (CASSANDRA-12258)
 * Create compaction-stress tool (CASSANDRA-11844)
 * Garbage-collecting compaction operation and schema option (CASSANDRA-7019)
 * Add beta protocol flag for v5 native protocol (CASSANDRA-12142)
 * Support filtering on non-PRIMARY KEY columns in the CREATE
   MATERIALIZED VIEW statement's WHERE clause (CASSANDRA-10368)
 * Unify STDOUT and SYSTEMLOG logback format (CASSANDRA-12004)
 * COPY FROM should raise error for non-existing input files (CASSANDRA-12174)
 * Faster write path (CASSANDRA-12269)
 * Option to leave omitted columns in INSERT JSON unset (CASSANDRA-11424)
 * Support json/yaml output in nodetool tpstats (CASSANDRA-12035)
 * Expose metrics for successful/failed authentication attempts (CASSANDRA-10635)
 * Prepend snapshot name with "truncated" or "dropped" when a snapshot
   is taken before truncating or dropping a table (CASSANDRA-12178)
 * Optimize RestrictionSet (CASSANDRA-12153)
 * cqlsh does not automatically downgrade CQL version (CASSANDRA-12150)
 * Omit (de)serialization of state variable in UDAs (CASSANDRA-9613)
 * Create a system table to expose prepared statements (CASSANDRA-8831)
 * Reuse DataOutputBuffer from ColumnIndex (CASSANDRA-11970)
 * Remove DatabaseDescriptor dependency from SegmentedFile (CASSANDRA-11580)
 * Add supplied username to authentication error messages (CASSANDRA-12076)
 * Remove pre-startup check for open JMX port (CASSANDRA-12074)
 * Remove compaction Severity from DynamicEndpointSnitch (CASSANDRA-11738)
 * Restore resumable hints delivery (CASSANDRA-11960)
 * Properly record CAS contention (CASSANDRA-12626)
Merged from 3.0:
 * Dump threads when unit tests time out (CASSANDRA-13117)
 * Better error when modifying function permissions without explicit keyspace (CASSANDRA-12925)
 * Indexer is not correctly invoked when building indexes over sstables (CASSANDRA-13075)
 * Stress daemon help is incorrect (CASSANDRA-12563)
 * Read repair is not blocking repair to finish in foreground repair (CASSANDRA-13115)
 * Replace empty strings with null values if they cannot be converted (CASSANDRA-12794)
 * Remove support for non-JavaScript UDFs (CASSANDRA-12883)
 * Fix deserialization of 2.x DeletedCells (CASSANDRA-12620)
 * Add parent repair session id to anticompaction log message (CASSANDRA-12186)
 * Improve contention handling on failure to acquire MV lock for streaming and hints (CASSANDRA-12905)
 * Fix DELETE and UPDATE queries with empty IN restrictions (CASSANDRA-12829)
 * Mark MVs as built after successful bootstrap (CASSANDRA-12984)
 * Estimated TS drop-time histogram updated with Cell.NO_DELETION_TIME (CASSANDRA-13040)
 * Nodetool compactionstats fails with NullPointerException (CASSANDRA-13021)
 * Thread local pools never cleaned up (CASSANDRA-13033)
 * Set RPC_READY to false when draining or if a node is marked as shutdown (CASSANDRA-12781)
 * CQL often queries static columns unnecessarily (CASSANDRA-12768)
 * Make sure sstables only get committed when it's safe to discard commit log records (CASSANDRA-12956)
 * Reject default_time_to_live option when creating or altering MVs (CASSANDRA-12868)
 * Nodetool should use a more sane max heap size (CASSANDRA-12739)
 * LocalToken ensures token values are cloned on heap (CASSANDRA-12651)
 * AnticompactionRequestSerializer serializedSize is incorrect (CASSANDRA-12934)
 * Prevent reloading of logback.xml from UDF sandbox (CASSANDRA-12535)
 * Reenable HeapPool (CASSANDRA-12900)
 * Disallow offheap_buffers memtable allocation (CASSANDRA-11039)
 * Fix CommitLogSegmentManagerTest (CASSANDRA-12283)
 * Pass root cause to CorruptBlockException when uncompression failed (CASSANDRA-12889)
 * Batch with multiple conditional updates for the same partition causes AssertionError (CASSANDRA-12867)
 * Make AbstractReplicationStrategy extendable from outside its package (CASSANDRA-12788)
 * Don't tell users to turn off consistent rangemovements during rebuild. (CASSANDRA-12296)
 * Fix CommitLogTest.testDeleteIfNotDirty (CASSANDRA-12854)
 * Avoid deadlock due to MV lock contention (CASSANDRA-12689)
 * Fix for KeyCacheCqlTest flakiness (CASSANDRA-12801)
 * Include SSTable filename in compacting large row message (CASSANDRA-12384)
 * Fix potential socket leak (CASSANDRA-12329, CASSANDRA-12330)
 * Fix ViewTest.testCompaction (CASSANDRA-12789)
 * Improve avg aggregate functions (CASSANDRA-12417)
 * Preserve quoted reserved keyword column names in MV creation (CASSANDRA-11803)
 * nodetool stopdaemon errors out (CASSANDRA-12646)
 * Split materialized view mutations on build to prevent OOM (CASSANDRA-12268)
 * mx4j does not work in 3.0.8 (CASSANDRA-12274)
 * Abort cqlsh copy-from in case of no answer after prolonged period of time (CASSANDRA-12740)
 * Avoid sstable corrupt exception due to dropped static column (CASSANDRA-12582)
 * Make stress use client mode to avoid checking commit log size on startup (CASSANDRA-12478)
 * Fix exceptions with new vnode allocation (CASSANDRA-12715)
 * Unify drain and shutdown processes (CASSANDRA-12509)
 * Fix NPE in ComponentOfSlice.isEQ() (CASSANDRA-12706)
 * Fix failure in LogTransactionTest (CASSANDRA-12632)
 * Fix potentially incomplete non-frozen UDT values when querying with the
   full primary key specified (CASSANDRA-12605)
 * Make sure repaired tombstones are dropped when only_purge_repaired_tombstones is enabled (CASSANDRA-12703)
 * Skip writing MV mutations to commitlog on mutation.applyUnsafe() (CASSANDRA-11670)
 * Establish consistent distinction between non-existing partition and NULL value for LWTs on static columns (CASSANDRA-12060)
 * Extend ColumnIdentifier.internedInstances key to include the type that generated the byte buffer (CASSANDRA-12516)
 * Handle composite prefixes with final EOC=0 as in 2.x and refactor LegacyLayout.decodeBound (CASSANDRA-12423)
 * select_distinct_with_deletions_test failing on non-vnode environments (CASSANDRA-11126)
 * Stack Overflow returned to queries while upgrading (CASSANDRA-12527)
 * Fix legacy regex for temporary files from 2.2 (CASSANDRA-12565)
 * Add option to state current gc_grace_seconds to tools/bin/sstablemetadata (CASSANDRA-12208)
 * Fix file system race condition that may cause LogAwareFileLister to fail to classify files (CASSANDRA-11889)
 * Fix file handle leaks due to simultaneous compaction/repair and
   listing snapshots, calculating snapshot sizes, or making schema
   changes (CASSANDRA-11594)
 * Fix nodetool repair exits with 0 for some errors (CASSANDRA-12508)
 * Do not shut down BatchlogManager twice during drain (CASSANDRA-12504)
 * Disk failure policy should not be invoked on out of space (CASSANDRA-12385)
 * Calculate last compacted key on startup (CASSANDRA-6216)
 * Add schema to snapshot manifest, add USING TIMESTAMP clause to ALTER TABLE statements (CASSANDRA-7190)
 * If CF has no clustering columns, any row cache is full partition cache (CASSANDRA-12499)
 * Correct log message for statistics of offheap memtable flush (CASSANDRA-12776)
 * Explicitly set locale for string validation (CASSANDRA-12541,CASSANDRA-12542,CASSANDRA-12543,CASSANDRA-12545)
Merged from 2.2:
 * Fix speculative retry bugs (CASSANDRA-13009)
 * Fix handling of nulls and unsets in IN conditions (CASSANDRA-12981)
 * Fix race causing infinite loop if Thrift server is stopped before it starts listening (CASSANDRA-12856)
 * CompactionTasks now correctly drops sstables out of compaction when not enough disk space is available (CASSANDRA-12979)
 * Fix DynamicEndpointSnitch noop in multi-datacenter situations (CASSANDRA-13074)
 * cqlsh copy-from: encode column names to avoid primary key parsing errors (CASSANDRA-12909)
 * Temporarily fix bug that creates commit log when running offline tools (CASSANDRA-8616)
 * Reduce granuality of OpOrder.Group during index build (CASSANDRA-12796)
 * Test bind parameters and unset parameters in InsertUpdateIfConditionTest (CASSANDRA-12980)
 * Use saved tokens when setting local tokens on StorageService.joinRing (CASSANDRA-12935)
 * cqlsh: fix DESC TYPES errors (CASSANDRA-12914)
 * Fix leak on skipped SSTables in sstableupgrade (CASSANDRA-12899)
 * Avoid blocking gossip during pending range calculation (CASSANDRA-12281)
 * Fix purgeability of tombstones with max timestamp (CASSANDRA-12792)
 * Fail repair if participant dies during sync or anticompaction (CASSANDRA-12901)
 * cqlsh COPY: unprotected pk values before converting them if not using prepared statements (CASSANDRA-12863)
 * Fix Util.spinAssertEquals (CASSANDRA-12283)
 * Fix potential NPE for compactionstats (CASSANDRA-12462)
 * Prepare legacy authenticate statement if credentials table initialised after node startup (CASSANDRA-12813)
 * Change cassandra.wait_for_tracing_events_timeout_secs default to 0 (CASSANDRA-12754)
 * Clean up permissions when a UDA is dropped (CASSANDRA-12720)
 * Limit colUpdateTimeDelta histogram updates to reasonable deltas (CASSANDRA-11117)
 * Fix leak errors and execution rejected exceptions when draining (CASSANDRA-12457)
 * Fix merkle tree depth calculation (CASSANDRA-12580)
 * Make Collections deserialization more robust (CASSANDRA-12618)
 * Fix exceptions when enabling gossip on nodes that haven't joined the ring (CASSANDRA-12253)
 * Fix authentication problem when invoking cqlsh copy from a SOURCE command (CASSANDRA-12642)
 * Decrement pending range calculator jobs counter in finally block
 * cqlshlib tests: increase default execute timeout (CASSANDRA-12481)
 * Forward writes to replacement node when replace_address != broadcast_address (CASSANDRA-8523)
 * Fail repair on non-existing table (CASSANDRA-12279)
 * Enable repair -pr and -local together (fix regression of CASSANDRA-7450) (CASSANDRA-12522)
 * Better handle invalid system roles table (CASSANDRA-12700)
 * Split consistent range movement flag correction (CASSANDRA-12786)
Merged from 2.1:
 * cqlsh copy-from: sort user type fields in csv (CASSANDRA-12959)
 * Don't skip sstables based on maxLocalDeletionTime (CASSANDRA-12765)


3.8, 3.9
 * Fix value skipping with counter columns (CASSANDRA-11726)
 * Fix nodetool tablestats miss SSTable count (CASSANDRA-12205)
 * Fixed flacky SSTablesIteratedTest (CASSANDRA-12282)
 * Fixed flacky SSTableRewriterTest: check file counts before calling validateCFS (CASSANDRA-12348)
 * cqlsh: Fix handling of $$-escaped strings (CASSANDRA-12189)
 * Fix SSL JMX requiring truststore containing server cert (CASSANDRA-12109)
 * RTE from new CDC column breaks in flight queries (CASSANDRA-12236)
 * Fix hdr logging for single operation workloads (CASSANDRA-12145)
 * Fix SASI PREFIX search in CONTAINS mode with partial terms (CASSANDRA-12073)
 * Increase size of flushExecutor thread pool (CASSANDRA-12071)
 * Partial revert of CASSANDRA-11971, cannot recycle buffer in SP.sendMessagesToNonlocalDC (CASSANDRA-11950)
 * Upgrade netty to 4.0.39 (CASSANDRA-12032, CASSANDRA-12034)
 * Improve details in compaction log message (CASSANDRA-12080)
 * Allow unset values in CQLSSTableWriter (CASSANDRA-11911)
 * Chunk cache to request compressor-compatible buffers if pool space is exhausted (CASSANDRA-11993)
 * Remove DatabaseDescriptor dependencies from SequentialWriter (CASSANDRA-11579)
 * Move skip_stop_words filter before stemming (CASSANDRA-12078)
 * Support seek() in EncryptedFileSegmentInputStream (CASSANDRA-11957)
 * SSTable tools mishandling LocalPartitioner (CASSANDRA-12002)
 * When SEPWorker assigned work, set thread name to match pool (CASSANDRA-11966)
 * Add cross-DC latency metrics (CASSANDRA-11596)
 * Allow terms in selection clause (CASSANDRA-10783)
 * Add bind variables to trace (CASSANDRA-11719)
 * Switch counter shards' clock to timestamps (CASSANDRA-9811)
 * Introduce HdrHistogram and response/service/wait separation to stress tool (CASSANDRA-11853)
 * entry-weighers in QueryProcessor should respect partitionKeyBindIndexes field (CASSANDRA-11718)
 * Support older ant versions (CASSANDRA-11807)
 * Estimate compressed on disk size when deciding if sstable size limit reached (CASSANDRA-11623)
 * cassandra-stress profiles should support case sensitive schemas (CASSANDRA-11546)
 * Remove DatabaseDescriptor dependency from FileUtils (CASSANDRA-11578)
 * Faster streaming (CASSANDRA-9766)
 * Add prepared query parameter to trace for "Execute CQL3 prepared query" session (CASSANDRA-11425)
 * Add repaired percentage metric (CASSANDRA-11503)
 * Add Change-Data-Capture (CASSANDRA-8844)
Merged from 3.0:
 * Fix paging for 2.x to 3.x upgrades (CASSANDRA-11195)
 * Fix clean interval not sent to commit log for empty memtable flush (CASSANDRA-12436)
 * Fix potential resource leak in RMIServerSocketFactoryImpl (CASSANDRA-12331)
 * Make sure compaction stats are updated when compaction is interrupted (CASSANDRA-12100)
 * Change commitlog and sstables to track dirty and clean intervals (CASSANDRA-11828)
 * NullPointerException during compaction on table with static columns (CASSANDRA-12336)
 * Fixed ConcurrentModificationException when reading metrics in GraphiteReporter (CASSANDRA-11823)
 * Fix upgrade of super columns on thrift (CASSANDRA-12335)
 * Fixed flacky BlacklistingCompactionsTest, switched to fixed size types and increased corruption size (CASSANDRA-12359)
 * Rerun ReplicationAwareTokenAllocatorTest on failure to avoid flakiness (CASSANDRA-12277)
 * Exception when computing read-repair for range tombstones (CASSANDRA-12263)
 * Lost counter writes in compact table and static columns (CASSANDRA-12219)
 * AssertionError with MVs on updating a row that isn't indexed due to a null value (CASSANDRA-12247)
 * Disable RR and speculative retry with EACH_QUORUM reads (CASSANDRA-11980)
 * Add option to override compaction space check (CASSANDRA-12180)
 * Faster startup by only scanning each directory for temporary files once (CASSANDRA-12114)
 * Respond with v1/v2 protocol header when responding to driver that attempts
   to connect with too low of a protocol version (CASSANDRA-11464)
 * NullPointerExpception when reading/compacting table (CASSANDRA-11988)
 * Fix problem with undeleteable rows on upgrade to new sstable format (CASSANDRA-12144)
 * Fix potential bad messaging service message for paged range reads
   within mixed-version 3.x clusters (CASSANDRA-12249)
 * Fix paging logic for deleted partitions with static columns (CASSANDRA-12107)
 * Wait until the message is being send to decide which serializer must be used (CASSANDRA-11393)
 * Fix migration of static thrift column names with non-text comparators (CASSANDRA-12147)
 * Fix upgrading sparse tables that are incorrectly marked as dense (CASSANDRA-11315)
 * Fix reverse queries ignoring range tombstones (CASSANDRA-11733)
 * Avoid potential race when rebuilding CFMetaData (CASSANDRA-12098)
 * Avoid missing sstables when getting the canonical sstables (CASSANDRA-11996)
 * Always select the live sstables when getting sstables in bounds (CASSANDRA-11944)
 * Fix column ordering of results with static columns for Thrift requests in
   a mixed 2.x/3.x cluster, also fix potential non-resolved duplication of
   those static columns in query results (CASSANDRA-12123)
 * Avoid digest mismatch with empty but static rows (CASSANDRA-12090)
 * Fix EOF exception when altering column type (CASSANDRA-11820)
 * Fix potential race in schema during new table creation (CASSANDRA-12083)
 * cqlsh: fix error handling in rare COPY FROM failure scenario (CASSANDRA-12070)
 * Disable autocompaction during drain (CASSANDRA-11878)
 * Add a metrics timer to MemtablePool and use it to track time spent blocked on memory in MemtableAllocator (CASSANDRA-11327)
 * Fix upgrading schema with super columns with non-text subcomparators (CASSANDRA-12023)
 * Add TimeWindowCompactionStrategy (CASSANDRA-9666)
 * Fix JsonTransformer output of partition with deletion info (CASSANDRA-12418)
 * Fix NPE in SSTableLoader when specifying partial directory path (CASSANDRA-12609)
Merged from 2.2:
 * Add local address entry in PropertyFileSnitch (CASSANDRA-11332)
 * cqlsh copy: fix missing counter values (CASSANDRA-12476)
 * Move migration tasks to non-periodic queue, assure flush executor shutdown after non-periodic executor (CASSANDRA-12251)
 * cqlsh copy: fixed possible race in initializing feeding thread (CASSANDRA-11701)
 * Only set broadcast_rpc_address on Ec2MultiRegionSnitch if it's not set (CASSANDRA-11357)
 * Update StorageProxy range metrics for timeouts, failures and unavailables (CASSANDRA-9507)
 * Add Sigar to classes included in clientutil.jar (CASSANDRA-11635)
 * Add decay to histograms and timers used for metrics (CASSANDRA-11752)
 * Fix hanging stream session (CASSANDRA-10992)
 * Fix INSERT JSON, fromJson() support of smallint, tinyint types (CASSANDRA-12371)
 * Restore JVM metric export for metric reporters (CASSANDRA-12312)
 * Release sstables of failed stream sessions only when outgoing transfers are finished (CASSANDRA-11345)
 * Wait for tracing events before returning response and query at same consistency level client side (CASSANDRA-11465)
 * cqlsh copyutil should get host metadata by connected address (CASSANDRA-11979)
 * Fixed cqlshlib.test.remove_test_db (CASSANDRA-12214)
 * Synchronize ThriftServer::stop() (CASSANDRA-12105)
 * Use dedicated thread for JMX notifications (CASSANDRA-12146)
 * Improve streaming synchronization and fault tolerance (CASSANDRA-11414)
 * MemoryUtil.getShort() should return an unsigned short also for architectures not supporting unaligned memory accesses (CASSANDRA-11973)
Merged from 2.1:
 * Fix queries with empty ByteBuffer values in clustering column restrictions (CASSANDRA-12127)
 * Disable passing control to post-flush after flush failure to prevent data loss (CASSANDRA-11828)
 * Allow STCS-in-L0 compactions to reduce scope with LCS (CASSANDRA-12040)
 * cannot use cql since upgrading python to 2.7.11+ (CASSANDRA-11850)
 * Fix filtering on clustering columns when 2i is used (CASSANDRA-11907)


3.0.8
 * Fix potential race in schema during new table creation (CASSANDRA-12083)
 * cqlsh: fix error handling in rare COPY FROM failure scenario (CASSANDRA-12070)
 * Disable autocompaction during drain (CASSANDRA-11878)
 * Add a metrics timer to MemtablePool and use it to track time spent blocked on memory in MemtableAllocator (CASSANDRA-11327)
 * Fix upgrading schema with super columns with non-text subcomparators (CASSANDRA-12023)
 * Add TimeWindowCompactionStrategy (CASSANDRA-9666)
Merged from 2.2:
 * Allow nodetool info to run with readonly JMX access (CASSANDRA-11755)
 * Validate bloom_filter_fp_chance against lowest supported
   value when the table is created (CASSANDRA-11920)
 * Don't send erroneous NEW_NODE notifications on restart (CASSANDRA-11038)
 * StorageService shutdown hook should use a volatile variable (CASSANDRA-11984)
Merged from 2.1:
 * Add system property to set the max number of native transport requests in queue (CASSANDRA-11363)
 * Fix queries with empty ByteBuffer values in clustering column restrictions (CASSANDRA-12127)
 * Disable passing control to post-flush after flush failure to prevent data loss (CASSANDRA-11828)
 * Allow STCS-in-L0 compactions to reduce scope with LCS (CASSANDRA-12040)
 * cannot use cql since upgrading python to 2.7.11+ (CASSANDRA-11850)
 * Fix filtering on clustering columns when 2i is used (CASSANDRA-11907)
 * Avoid stalling paxos when the paxos state expires (CASSANDRA-12043)
 * Remove finished incoming streaming connections from MessagingService (CASSANDRA-11854)
 * Don't try to get sstables for non-repairing column families (CASSANDRA-12077)
 * Avoid marking too many sstables as repaired (CASSANDRA-11696)
 * Prevent select statements with clustering key > 64k (CASSANDRA-11882)
 * Fix clock skew corrupting other nodes with paxos (CASSANDRA-11991)
 * Remove distinction between non-existing static columns and existing but null in LWTs (CASSANDRA-9842)
 * Cache local ranges when calculating repair neighbors (CASSANDRA-11934)
 * Allow LWT operation on static column with only partition keys (CASSANDRA-10532)
 * Create interval tree over canonical sstables to avoid missing sstables during streaming (CASSANDRA-11886)
 * cqlsh COPY FROM: shutdown parent cluster after forking, to avoid corrupting SSL connections (CASSANDRA-11749)


3.7
 * Support multiple folders for user defined compaction tasks (CASSANDRA-11765)
 * Fix race in CompactionStrategyManager's pause/resume (CASSANDRA-11922)
Merged from 3.0:
 * Fix legacy serialization of Thrift-generated non-compound range tombstones
   when communicating with 2.x nodes (CASSANDRA-11930)
 * Fix Directories instantiations where CFS.initialDirectories should be used (CASSANDRA-11849)
 * Avoid referencing DatabaseDescriptor in AbstractType (CASSANDRA-11912)
 * Don't use static dataDirectories field in Directories instances (CASSANDRA-11647)
 * Fix sstables not being protected from removal during index build (CASSANDRA-11905)
 * cqlsh: Suppress stack trace from Read/WriteFailures (CASSANDRA-11032)
 * Remove unneeded code to repair index summaries that have
   been improperly down-sampled (CASSANDRA-11127)
 * Avoid WriteTimeoutExceptions during commit log replay due to materialized
   view lock contention (CASSANDRA-11891)
 * Prevent OOM failures on SSTable corruption, improve tests for corruption detection (CASSANDRA-9530)
 * Use CFS.initialDirectories when clearing snapshots (CASSANDRA-11705)
 * Allow compaction strategies to disable early open (CASSANDRA-11754)
 * Refactor Materialized View code (CASSANDRA-11475)
 * Update Java Driver (CASSANDRA-11615)
Merged from 2.2:
 * Persist local metadata earlier in startup sequence (CASSANDRA-11742)
 * cqlsh: fix tab completion for case-sensitive identifiers (CASSANDRA-11664)
 * Avoid showing estimated key as -1 in tablestats (CASSANDRA-11587)
 * Fix possible race condition in CommitLog.recover (CASSANDRA-11743)
 * Enable client encryption in sstableloader with cli options (CASSANDRA-11708)
 * Possible memory leak in NIODataInputStream (CASSANDRA-11867)
 * Add seconds to cqlsh tracing session duration (CASSANDRA-11753)
 * Fix commit log replay after out-of-order flush completion (CASSANDRA-9669)
 * Prohibit Reversed Counter type as part of the PK (CASSANDRA-9395)
 * cqlsh: correctly handle non-ascii chars in error messages (CASSANDRA-11626)
Merged from 2.1:
 * Run CommitLog tests with different compression settings (CASSANDRA-9039)
 * cqlsh: apply current keyspace to source command (CASSANDRA-11152)
 * Clear out parent repair session if repair coordinator dies (CASSANDRA-11824)
 * Set default streaming_socket_timeout_in_ms to 24 hours (CASSANDRA-11840)
 * Do not consider local node a valid source during replace (CASSANDRA-11848)
 * Add message dropped tasks to nodetool netstats (CASSANDRA-11855)
 * Avoid holding SSTableReaders for duration of incremental repair (CASSANDRA-11739)


3.6
 * Correctly migrate schema for frozen UDTs during 2.x -> 3.x upgrades
   (does not affect any released versions) (CASSANDRA-11613)
 * Allow server startup if JMX is configured directly (CASSANDRA-11725)
 * Prevent direct memory OOM on buffer pool allocations (CASSANDRA-11710)
 * Enhanced Compaction Logging (CASSANDRA-10805)
 * Make prepared statement cache size configurable (CASSANDRA-11555)
 * Integrated JMX authentication and authorization (CASSANDRA-10091)
 * Add units to stress ouput (CASSANDRA-11352)
 * Fix PER PARTITION LIMIT for single and multi partitions queries (CASSANDRA-11603)
 * Add uncompressed chunk cache for RandomAccessReader (CASSANDRA-5863)
 * Clarify ClusteringPrefix hierarchy (CASSANDRA-11213)
 * Always perform collision check before joining ring (CASSANDRA-10134)
 * SSTableWriter output discrepancy (CASSANDRA-11646)
 * Fix potential timeout in NativeTransportService.testConcurrentDestroys (CASSANDRA-10756)
 * Support large partitions on the 3.0 sstable format (CASSANDRA-11206,11763)
 * Add support to rebuild from specific range (CASSANDRA-10406)
 * Optimize the overlapping lookup by calculating all the
   bounds in advance (CASSANDRA-11571)
 * Support json/yaml output in nodetool tablestats (CASSANDRA-5977)
 * (stress) Add datacenter option to -node options (CASSANDRA-11591)
 * Fix handling of empty slices (CASSANDRA-11513)
 * Make number of cores used by cqlsh COPY visible to testing code (CASSANDRA-11437)
 * Allow filtering on clustering columns for queries without secondary indexes (CASSANDRA-11310)
 * Refactor Restriction hierarchy (CASSANDRA-11354)
 * Eliminate allocations in R/W path (CASSANDRA-11421)
 * Update Netty to 4.0.36 (CASSANDRA-11567)
 * Fix PER PARTITION LIMIT for queries requiring post-query ordering (CASSANDRA-11556)
 * Allow instantiation of UDTs and tuples in UDFs (CASSANDRA-10818)
 * Support UDT in CQLSSTableWriter (CASSANDRA-10624)
 * Support for non-frozen user-defined types, updating
   individual fields of user-defined types (CASSANDRA-7423)
 * Make LZ4 compression level configurable (CASSANDRA-11051)
 * Allow per-partition LIMIT clause in CQL (CASSANDRA-7017)
 * Make custom filtering more extensible with UserExpression (CASSANDRA-11295)
 * Improve field-checking and error reporting in cassandra.yaml (CASSANDRA-10649)
 * Print CAS stats in nodetool proxyhistograms (CASSANDRA-11507)
 * More user friendly error when providing an invalid token to nodetool (CASSANDRA-9348)
 * Add static column support to SASI index (CASSANDRA-11183)
 * Support EQ/PREFIX queries in SASI CONTAINS mode without tokenization (CASSANDRA-11434)
 * Support LIKE operator in prepared statements (CASSANDRA-11456)
 * Add a command to see if a Materialized View has finished building (CASSANDRA-9967)
 * Log endpoint and port associated with streaming operation (CASSANDRA-8777)
 * Print sensible units for all log messages (CASSANDRA-9692)
 * Upgrade Netty to version 4.0.34 (CASSANDRA-11096)
 * Break the CQL grammar into separate Parser and Lexer (CASSANDRA-11372)
 * Compress only inter-dc traffic by default (CASSANDRA-8888)
 * Add metrics to track write amplification (CASSANDRA-11420)
 * cassandra-stress: cannot handle "value-less" tables (CASSANDRA-7739)
 * Add/drop multiple columns in one ALTER TABLE statement (CASSANDRA-10411)
 * Add require_endpoint_verification opt for internode encryption (CASSANDRA-9220)
 * Add auto import java.util for UDF code block (CASSANDRA-11392)
 * Add --hex-format option to nodetool getsstables (CASSANDRA-11337)
 * sstablemetadata should print sstable min/max token (CASSANDRA-7159)
 * Do not wrap CassandraException in TriggerExecutor (CASSANDRA-9421)
 * COPY TO should have higher double precision (CASSANDRA-11255)
 * Stress should exit with non-zero status after failure (CASSANDRA-10340)
 * Add client to cqlsh SHOW_SESSION (CASSANDRA-8958)
 * Fix nodetool tablestats keyspace level metrics (CASSANDRA-11226)
 * Store repair options in parent_repair_history (CASSANDRA-11244)
 * Print current leveling in sstableofflinerelevel (CASSANDRA-9588)
 * Change repair message for keyspaces with RF 1 (CASSANDRA-11203)
 * Remove hard-coded SSL cipher suites and protocols (CASSANDRA-10508)
 * Improve concurrency in CompactionStrategyManager (CASSANDRA-10099)
 * (cqlsh) interpret CQL type for formatting blobs (CASSANDRA-11274)
 * Refuse to start and print txn log information in case of disk
   corruption (CASSANDRA-10112)
 * Resolve some eclipse-warnings (CASSANDRA-11086)
 * (cqlsh) Show static columns in a different color (CASSANDRA-11059)
 * Allow to remove TTLs on table with default_time_to_live (CASSANDRA-11207)
Merged from 3.0:
 * Disallow creating view with a static column (CASSANDRA-11602)
 * Reduce the amount of object allocations caused by the getFunctions methods (CASSANDRA-11593)
 * Potential error replaying commitlog with smallint/tinyint/date/time types (CASSANDRA-11618)
 * Fix queries with filtering on counter columns (CASSANDRA-11629)
 * Improve tombstone printing in sstabledump (CASSANDRA-11655)
 * Fix paging for range queries where all clustering columns are specified (CASSANDRA-11669)
 * Don't require HEAP_NEW_SIZE to be set when using G1 (CASSANDRA-11600)
 * Fix sstabledump not showing cells after tombstone marker (CASSANDRA-11654)
 * Ignore all LocalStrategy keyspaces for streaming and other related
   operations (CASSANDRA-11627)
 * Ensure columnfilter covers indexed columns for thrift 2i queries (CASSANDRA-11523)
 * Only open one sstable scanner per sstable (CASSANDRA-11412)
 * Option to specify ProtocolVersion in cassandra-stress (CASSANDRA-11410)
 * ArithmeticException in avgFunctionForDecimal (CASSANDRA-11485)
 * LogAwareFileLister should only use OLD sstable files in current folder to determine disk consistency (CASSANDRA-11470)
 * Notify indexers of expired rows during compaction (CASSANDRA-11329)
 * Properly respond with ProtocolError when a v1/v2 native protocol
   header is received (CASSANDRA-11464)
 * Validate that num_tokens and initial_token are consistent with one another (CASSANDRA-10120)
Merged from 2.2:
 * Exit JVM if JMX server fails to startup (CASSANDRA-11540)
 * Produce a heap dump when exiting on OOM (CASSANDRA-9861)
 * Restore ability to filter on clustering columns when using a 2i (CASSANDRA-11510)
 * JSON datetime formatting needs timezone (CASSANDRA-11137)
 * Fix is_dense recalculation for Thrift-updated tables (CASSANDRA-11502)
 * Remove unnescessary file existence check during anticompaction (CASSANDRA-11660)
 * Add missing files to debian packages (CASSANDRA-11642)
 * Avoid calling Iterables::concat in loops during ModificationStatement::getFunctions (CASSANDRA-11621)
 * cqlsh: COPY FROM should use regular inserts for single statement batches and
   report errors correctly if workers processes crash on initialization (CASSANDRA-11474)
 * Always close cluster with connection in CqlRecordWriter (CASSANDRA-11553)
 * Allow only DISTINCT queries with partition keys restrictions (CASSANDRA-11339)
 * CqlConfigHelper no longer requires both a keystore and truststore to work (CASSANDRA-11532)
 * Make deprecated repair methods backward-compatible with previous notification service (CASSANDRA-11430)
 * IncomingStreamingConnection version check message wrong (CASSANDRA-11462)
Merged from 2.1:
 * Support mlockall on IBM POWER arch (CASSANDRA-11576)
 * Add option to disable use of severity in DynamicEndpointSnitch (CASSANDRA-11737)
 * cqlsh COPY FROM fails for null values with non-prepared statements (CASSANDRA-11631)
 * Make cython optional in pylib/setup.py (CASSANDRA-11630)
 * Change order of directory searching for cassandra.in.sh to favor local one (CASSANDRA-11628)
 * cqlsh COPY FROM fails with []{} chars in UDT/tuple fields/values (CASSANDRA-11633)
 * clqsh: COPY FROM throws TypeError with Cython extensions enabled (CASSANDRA-11574)
 * cqlsh: COPY FROM ignores NULL values in conversion (CASSANDRA-11549)
 * Validate levels when building LeveledScanner to avoid overlaps with orphaned sstables (CASSANDRA-9935)


3.5
 * StaticTokenTreeBuilder should respect posibility of duplicate tokens (CASSANDRA-11525)
 * Correctly fix potential assertion error during compaction (CASSANDRA-11353)
 * Avoid index segment stitching in RAM which lead to OOM on big SSTable files (CASSANDRA-11383)
 * Fix clustering and row filters for LIKE queries on clustering columns (CASSANDRA-11397)
Merged from 3.0:
 * Fix rare NPE on schema upgrade from 2.x to 3.x (CASSANDRA-10943)
 * Improve backoff policy for cqlsh COPY FROM (CASSANDRA-11320)
 * Improve IF NOT EXISTS check in CREATE INDEX (CASSANDRA-11131)
 * Upgrade ohc to 0.4.3
 * Enable SO_REUSEADDR for JMX RMI server sockets (CASSANDRA-11093)
 * Allocate merkletrees with the correct size (CASSANDRA-11390)
 * Support streaming pre-3.0 sstables (CASSANDRA-10990)
 * Add backpressure to compressed or encrypted commit log (CASSANDRA-10971)
 * SSTableExport supports secondary index tables (CASSANDRA-11330)
 * Fix sstabledump to include missing info in debug output (CASSANDRA-11321)
 * Establish and implement canonical bulk reading workload(s) (CASSANDRA-10331)
 * Fix paging for IN queries on tables without clustering columns (CASSANDRA-11208)
 * Remove recursive call from CompositesSearcher (CASSANDRA-11304)
 * Fix filtering on non-primary key columns for queries without index (CASSANDRA-6377)
 * Fix sstableloader fail when using materialized view (CASSANDRA-11275)
Merged from 2.2:
 * DatabaseDescriptor should log stacktrace in case of Eception during seed provider creation (CASSANDRA-11312)
 * Use canonical path for directory in SSTable descriptor (CASSANDRA-10587)
 * Add cassandra-stress keystore option (CASSANDRA-9325)
 * Dont mark sstables as repairing with sub range repairs (CASSANDRA-11451)
 * Notify when sstables change after cancelling compaction (CASSANDRA-11373)
 * cqlsh: COPY FROM should check that explicit column names are valid (CASSANDRA-11333)
 * Add -Dcassandra.start_gossip startup option (CASSANDRA-10809)
 * Fix UTF8Validator.validate() for modified UTF-8 (CASSANDRA-10748)
 * Clarify that now() function is calculated on the coordinator node in CQL documentation (CASSANDRA-10900)
 * Fix bloom filter sizing with LCS (CASSANDRA-11344)
 * (cqlsh) Fix error when result is 0 rows with EXPAND ON (CASSANDRA-11092)
 * Add missing newline at end of bin/cqlsh (CASSANDRA-11325)
 * Unresolved hostname leads to replace being ignored (CASSANDRA-11210)
 * Only log yaml config once, at startup (CASSANDRA-11217)
 * Reference leak with parallel repairs on the same table (CASSANDRA-11215)
Merged from 2.1:
 * Add a -j parameter to scrub/cleanup/upgradesstables to state how
   many threads to use (CASSANDRA-11179)
 * COPY FROM on large datasets: fix progress report and debug performance (CASSANDRA-11053)
 * InvalidateKeys should have a weak ref to key cache (CASSANDRA-11176)


3.4
 * (cqlsh) add cqlshrc option to always connect using ssl (CASSANDRA-10458)
 * Cleanup a few resource warnings (CASSANDRA-11085)
 * Allow custom tracing implementations (CASSANDRA-10392)
 * Extract LoaderOptions to be able to be used from outside (CASSANDRA-10637)
 * fix OnDiskIndexTest to properly treat empty ranges (CASSANDRA-11205)
 * fix TrackerTest to handle new notifications (CASSANDRA-11178)
 * add SASI validation for partitioner and complex columns (CASSANDRA-11169)
 * Add caching of encrypted credentials in PasswordAuthenticator (CASSANDRA-7715)
 * fix SASI memtable switching on flush (CASSANDRA-11159)
 * Remove duplicate offline compaction tracking (CASSANDRA-11148)
 * fix EQ semantics of analyzed SASI indexes (CASSANDRA-11130)
 * Support long name output for nodetool commands (CASSANDRA-7950)
 * Encrypted hints (CASSANDRA-11040)
 * SASI index options validation (CASSANDRA-11136)
 * Optimize disk seek using min/max column name meta data when the LIMIT clause is used
   (CASSANDRA-8180)
 * Add LIKE support to CQL3 (CASSANDRA-11067)
 * Generic Java UDF types (CASSANDRA-10819)
 * cqlsh: Include sub-second precision in timestamps by default (CASSANDRA-10428)
 * Set javac encoding to utf-8 (CASSANDRA-11077)
 * Integrate SASI index into Cassandra (CASSANDRA-10661)
 * Add --skip-flush option to nodetool snapshot
 * Skip values for non-queried columns (CASSANDRA-10657)
 * Add support for secondary indexes on static columns (CASSANDRA-8103)
 * CommitLogUpgradeTestMaker creates broken commit logs (CASSANDRA-11051)
 * Add metric for number of dropped mutations (CASSANDRA-10866)
 * Simplify row cache invalidation code (CASSANDRA-10396)
 * Support user-defined compaction through nodetool (CASSANDRA-10660)
 * Stripe view locks by key and table ID to reduce contention (CASSANDRA-10981)
 * Add nodetool gettimeout and settimeout commands (CASSANDRA-10953)
 * Add 3.0 metadata to sstablemetadata output (CASSANDRA-10838)
Merged from 3.0:
 * MV should only query complex columns included in the view (CASSANDRA-11069)
 * Failed aggregate creation breaks server permanently (CASSANDRA-11064)
 * Add sstabledump tool (CASSANDRA-7464)
 * Introduce backpressure for hints (CASSANDRA-10972)
 * Fix ClusteringPrefix not being able to read tombstone range boundaries (CASSANDRA-11158)
 * Prevent logging in sandboxed state (CASSANDRA-11033)
 * Disallow drop/alter operations of UDTs used by UDAs (CASSANDRA-10721)
 * Add query time validation method on Index (CASSANDRA-11043)
 * Avoid potential AssertionError in mixed version cluster (CASSANDRA-11128)
 * Properly handle hinted handoff after topology changes (CASSANDRA-5902)
 * AssertionError when listing sstable files on inconsistent disk state (CASSANDRA-11156)
 * Fix wrong rack counting and invalid conditions check for TokenAllocation
   (CASSANDRA-11139)
 * Avoid creating empty hint files (CASSANDRA-11090)
 * Fix leak detection strong reference loop using weak reference (CASSANDRA-11120)
 * Configurie BatchlogManager to stop delayed tasks on shutdown (CASSANDRA-11062)
 * Hadoop integration is incompatible with Cassandra Driver 3.0.0 (CASSANDRA-11001)
 * Add dropped_columns to the list of schema table so it gets handled
   properly (CASSANDRA-11050)
 * Fix NPE when using forceRepairRangeAsync without DC (CASSANDRA-11239)
Merged from 2.2:
 * Preserve order for preferred SSL cipher suites (CASSANDRA-11164)
 * Range.compareTo() violates the contract of Comparable (CASSANDRA-11216)
 * Avoid NPE when serializing ErrorMessage with null message (CASSANDRA-11167)
 * Replacing an aggregate with a new version doesn't reset INITCOND (CASSANDRA-10840)
 * (cqlsh) cqlsh cannot be called through symlink (CASSANDRA-11037)
 * fix ohc and java-driver pom dependencies in build.xml (CASSANDRA-10793)
 * Protect from keyspace dropped during repair (CASSANDRA-11065)
 * Handle adding fields to a UDT in SELECT JSON and toJson() (CASSANDRA-11146)
 * Better error message for cleanup (CASSANDRA-10991)
 * cqlsh pg-style-strings broken if line ends with ';' (CASSANDRA-11123)
 * Always persist upsampled index summaries (CASSANDRA-10512)
 * (cqlsh) Fix inconsistent auto-complete (CASSANDRA-10733)
 * Make SELECT JSON and toJson() threadsafe (CASSANDRA-11048)
 * Fix SELECT on tuple relations for mixed ASC/DESC clustering order (CASSANDRA-7281)
 * Use cloned TokenMetadata in size estimates to avoid race against membership check
   (CASSANDRA-10736)
 * (cqlsh) Support utf-8/cp65001 encoding on Windows (CASSANDRA-11030)
 * Fix paging on DISTINCT queries repeats result when first row in partition changes
   (CASSANDRA-10010)
 * (cqlsh) Support timezone conversion using pytz (CASSANDRA-10397)
 * cqlsh: change default encoding to UTF-8 (CASSANDRA-11124)
Merged from 2.1:
 * Checking if an unlogged batch is local is inefficient (CASSANDRA-11529)
 * Fix out-of-space error treatment in memtable flushing (CASSANDRA-11448).
 * Don't do defragmentation if reading from repaired sstables (CASSANDRA-10342)
 * Fix streaming_socket_timeout_in_ms not enforced (CASSANDRA-11286)
 * Avoid dropping message too quickly due to missing unit conversion (CASSANDRA-11302)
 * Don't remove FailureDetector history on removeEndpoint (CASSANDRA-10371)
 * Only notify if repair status changed (CASSANDRA-11172)
 * Use logback setting for 'cassandra -v' command (CASSANDRA-10767)
 * Fix sstableloader to unthrottle streaming by default (CASSANDRA-9714)
 * Fix incorrect warning in 'nodetool status' (CASSANDRA-10176)
 * Properly release sstable ref when doing offline scrub (CASSANDRA-10697)
 * Improve nodetool status performance for large cluster (CASSANDRA-7238)
 * Gossiper#isEnabled is not thread safe (CASSANDRA-11116)
 * Avoid major compaction mixing repaired and unrepaired sstables in DTCS (CASSANDRA-11113)
 * Make it clear what DTCS timestamp_resolution is used for (CASSANDRA-11041)
 * (cqlsh) Display milliseconds when datetime overflows (CASSANDRA-10625)


3.3
 * Avoid infinite loop if owned range is smaller than number of
   data dirs (CASSANDRA-11034)
 * Avoid bootstrap hanging when existing nodes have no data to stream (CASSANDRA-11010)
Merged from 3.0:
 * Remove double initialization of newly added tables (CASSANDRA-11027)
 * Filter keys searcher results by target range (CASSANDRA-11104)
 * Fix deserialization of legacy read commands (CASSANDRA-11087)
 * Fix incorrect computation of deletion time in sstable metadata (CASSANDRA-11102)
 * Avoid memory leak when collecting sstable metadata (CASSANDRA-11026)
 * Mutations do not block for completion under view lock contention (CASSANDRA-10779)
 * Invalidate legacy schema tables when unloading them (CASSANDRA-11071)
 * (cqlsh) handle INSERT and UPDATE statements with LWT conditions correctly
   (CASSANDRA-11003)
 * Fix DISTINCT queries in mixed version clusters (CASSANDRA-10762)
 * Migrate build status for indexes along with legacy schema (CASSANDRA-11046)
 * Ensure SSTables for legacy KEYS indexes can be read (CASSANDRA-11045)
 * Added support for IBM zSystems architecture (CASSANDRA-11054)
 * Update CQL documentation (CASSANDRA-10899)
 * Check the column name, not cell name, for dropped columns when reading
   legacy sstables (CASSANDRA-11018)
 * Don't attempt to index clustering values of static rows (CASSANDRA-11021)
 * Remove checksum files after replaying hints (CASSANDRA-10947)
 * Support passing base table metadata to custom 2i validation (CASSANDRA-10924)
 * Ensure stale index entries are purged during reads (CASSANDRA-11013)
 * (cqlsh) Also apply --connect-timeout to control connection
   timeout (CASSANDRA-10959)
 * Fix AssertionError when removing from list using UPDATE (CASSANDRA-10954)
 * Fix UnsupportedOperationException when reading old sstable with range
   tombstone (CASSANDRA-10743)
 * MV should use the maximum timestamp of the primary key (CASSANDRA-10910)
 * Fix potential assertion error during compaction (CASSANDRA-10944)
Merged from 2.2:
 * maxPurgeableTimestamp needs to check memtables too (CASSANDRA-9949)
 * Apply change to compaction throughput in real time (CASSANDRA-10025)
 * (cqlsh) encode input correctly when saving history
 * Fix potential NPE on ORDER BY queries with IN (CASSANDRA-10955)
 * Start L0 STCS-compactions even if there is a L0 -> L1 compaction
   going (CASSANDRA-10979)
 * Make UUID LSB unique per process (CASSANDRA-7925)
 * Avoid NPE when performing sstable tasks (scrub etc.) (CASSANDRA-10980)
 * Make sure client gets tombstone overwhelmed warning (CASSANDRA-9465)
 * Fix error streaming section more than 2GB (CASSANDRA-10961)
 * Histogram buckets exposed in jmx are sorted incorrectly (CASSANDRA-10975)
 * Enable GC logging by default (CASSANDRA-10140)
 * Optimize pending range computation (CASSANDRA-9258)
 * Skip commit log and saved cache directories in SSTable version startup check (CASSANDRA-10902)
 * drop/alter user should be case sensitive (CASSANDRA-10817)
Merged from 2.1:
 * test_bulk_round_trip_blogposts is failing occasionally (CASSANDRA-10938)
 * Fix isJoined return true only after becoming cluster member (CASANDRA-11007)
 * Fix bad gossip generation seen in long-running clusters (CASSANDRA-10969)
 * Avoid NPE when incremental repair fails (CASSANDRA-10909)
 * Unmark sstables compacting once they are done in cleanup/scrub/upgradesstables (CASSANDRA-10829)
 * Allow simultaneous bootstrapping with strict consistency when no vnodes are used (CASSANDRA-11005)
 * Log a message when major compaction does not result in a single file (CASSANDRA-10847)
 * (cqlsh) fix cqlsh_copy_tests when vnodes are disabled (CASSANDRA-10997)
 * (cqlsh) Add request timeout option to cqlsh (CASSANDRA-10686)
 * Avoid AssertionError while submitting hint with LWT (CASSANDRA-10477)
 * If CompactionMetadata is not in stats file, use index summary instead (CASSANDRA-10676)
 * Retry sending gossip syn multiple times during shadow round (CASSANDRA-8072)
 * Fix pending range calculation during moves (CASSANDRA-10887)
 * Sane default (200Mbps) for inter-DC streaming througput (CASSANDRA-8708)



3.2
 * Make sure tokens don't exist in several data directories (CASSANDRA-6696)
 * Add requireAuthorization method to IAuthorizer (CASSANDRA-10852)
 * Move static JVM options to conf/jvm.options file (CASSANDRA-10494)
 * Fix CassandraVersion to accept x.y version string (CASSANDRA-10931)
 * Add forceUserDefinedCleanup to allow more flexible cleanup (CASSANDRA-10708)
 * (cqlsh) allow setting TTL with COPY (CASSANDRA-9494)
 * Fix counting of received sstables in streaming (CASSANDRA-10949)
 * Implement hints compression (CASSANDRA-9428)
 * Fix potential assertion error when reading static columns (CASSANDRA-10903)
 * Fix EstimatedHistogram creation in nodetool tablehistograms (CASSANDRA-10859)
 * Establish bootstrap stream sessions sequentially (CASSANDRA-6992)
 * Sort compactionhistory output by timestamp (CASSANDRA-10464)
 * More efficient BTree removal (CASSANDRA-9991)
 * Make tablehistograms accept the same syntax as tablestats (CASSANDRA-10149)
 * Group pending compactions based on table (CASSANDRA-10718)
 * Add compressor name in sstablemetadata output (CASSANDRA-9879)
 * Fix type casting for counter columns (CASSANDRA-10824)
 * Prevent running Cassandra as root (CASSANDRA-8142)
 * bound maximum in-flight commit log replay mutation bytes to 64 megabytes (CASSANDRA-8639)
 * Normalize all scripts (CASSANDRA-10679)
 * Make compression ratio much more accurate (CASSANDRA-10225)
 * Optimize building of Clustering object when only one is created (CASSANDRA-10409)
 * Make index building pluggable (CASSANDRA-10681)
 * Add sstable flush observer (CASSANDRA-10678)
 * Improve NTS endpoints calculation (CASSANDRA-10200)
 * Improve performance of the folderSize function (CASSANDRA-10677)
 * Add support for type casting in selection clause (CASSANDRA-10310)
 * Added graphing option to cassandra-stress (CASSANDRA-7918)
 * Abort in-progress queries that time out (CASSANDRA-7392)
 * Add transparent data encryption core classes (CASSANDRA-9945)
Merged from 3.0:
 * Better handling of SSL connection errors inter-node (CASSANDRA-10816)
 * Avoid NoSuchElementException when executing empty batch (CASSANDRA-10711)
 * Avoid building PartitionUpdate in toString (CASSANDRA-10897)
 * Reduce heap spent when receiving many SSTables (CASSANDRA-10797)
 * Add back support for 3rd party auth providers to bulk loader (CASSANDRA-10873)
 * Eliminate the dependency on jgrapht for UDT resolution (CASSANDRA-10653)
 * (Hadoop) Close Clusters and Sessions in Hadoop Input/Output classes (CASSANDRA-10837)
 * Fix sstableloader not working with upper case keyspace name (CASSANDRA-10806)
Merged from 2.2:
 * jemalloc detection fails due to quoting issues in regexv (CASSANDRA-10946)
 * (cqlsh) show correct column names for empty result sets (CASSANDRA-9813)
 * Add new types to Stress (CASSANDRA-9556)
 * Add property to allow listening on broadcast interface (CASSANDRA-9748)
Merged from 2.1:
 * Match cassandra-loader options in COPY FROM (CASSANDRA-9303)
 * Fix binding to any address in CqlBulkRecordWriter (CASSANDRA-9309)
 * cqlsh fails to decode utf-8 characters for text typed columns (CASSANDRA-10875)
 * Log error when stream session fails (CASSANDRA-9294)
 * Fix bugs in commit log archiving startup behavior (CASSANDRA-10593)
 * (cqlsh) further optimise COPY FROM (CASSANDRA-9302)
 * Allow CREATE TABLE WITH ID (CASSANDRA-9179)
 * Make Stress compiles within eclipse (CASSANDRA-10807)
 * Cassandra Daemon should print JVM arguments (CASSANDRA-10764)
 * Allow cancellation of index summary redistribution (CASSANDRA-8805)


3.1.1
Merged from 3.0:
  * Fix upgrade data loss due to range tombstone deleting more data than then should
    (CASSANDRA-10822)


3.1
Merged from 3.0:
 * Avoid MV race during node decommission (CASSANDRA-10674)
 * Disable reloading of GossipingPropertyFileSnitch (CASSANDRA-9474)
 * Handle single-column deletions correction in materialized views
   when the column is part of the view primary key (CASSANDRA-10796)
 * Fix issue with datadir migration on upgrade (CASSANDRA-10788)
 * Fix bug with range tombstones on reverse queries and test coverage for
   AbstractBTreePartition (CASSANDRA-10059)
 * Remove 64k limit on collection elements (CASSANDRA-10374)
 * Remove unclear Indexer.indexes() method (CASSANDRA-10690)
 * Fix NPE on stream read error (CASSANDRA-10771)
 * Normalize cqlsh DESC output (CASSANDRA-10431)
 * Rejects partition range deletions when columns are specified (CASSANDRA-10739)
 * Fix error when saving cached key for old format sstable (CASSANDRA-10778)
 * Invalidate prepared statements on DROP INDEX (CASSANDRA-10758)
 * Fix SELECT statement with IN restrictions on partition key,
   ORDER BY and LIMIT (CASSANDRA-10729)
 * Improve stress performance over 1k threads (CASSANDRA-7217)
 * Wait for migration responses to complete before bootstrapping (CASSANDRA-10731)
 * Unable to create a function with argument of type Inet (CASSANDRA-10741)
 * Fix backward incompatibiliy in CqlInputFormat (CASSANDRA-10717)
 * Correctly preserve deletion info on updated rows when notifying indexers
   of single-row deletions (CASSANDRA-10694)
 * Notify indexers of partition delete during cleanup (CASSANDRA-10685)
 * Keep the file open in trySkipCache (CASSANDRA-10669)
 * Updated trigger example (CASSANDRA-10257)
Merged from 2.2:
 * Verify tables in pseudo-system keyspaces at startup (CASSANDRA-10761)
 * Fix IllegalArgumentException in DataOutputBuffer.reallocate for large buffers (CASSANDRA-10592)
 * Show CQL help in cqlsh in web browser (CASSANDRA-7225)
 * Serialize on disk the proper SSTable compression ratio (CASSANDRA-10775)
 * Reject index queries while the index is building (CASSANDRA-8505)
 * CQL.textile syntax incorrectly includes optional keyspace for aggregate SFUNC and FINALFUNC (CASSANDRA-10747)
 * Fix JSON update with prepared statements (CASSANDRA-10631)
 * Don't do anticompaction after subrange repair (CASSANDRA-10422)
 * Fix SimpleDateType type compatibility (CASSANDRA-10027)
 * (Hadoop) fix splits calculation (CASSANDRA-10640)
 * (Hadoop) ensure that Cluster instances are always closed (CASSANDRA-10058)
Merged from 2.1:
 * Fix Stress profile parsing on Windows (CASSANDRA-10808)
 * Fix incremental repair hang when replica is down (CASSANDRA-10288)
 * Optimize the way we check if a token is repaired in anticompaction (CASSANDRA-10768)
 * Add proper error handling to stream receiver (CASSANDRA-10774)
 * Warn or fail when changing cluster topology live (CASSANDRA-10243)
 * Status command in debian/ubuntu init script doesn't work (CASSANDRA-10213)
 * Some DROP ... IF EXISTS incorrectly result in exceptions on non-existing KS (CASSANDRA-10658)
 * DeletionTime.compareTo wrong in rare cases (CASSANDRA-10749)
 * Force encoding when computing statement ids (CASSANDRA-10755)
 * Properly reject counters as map keys (CASSANDRA-10760)
 * Fix the sstable-needs-cleanup check (CASSANDRA-10740)
 * (cqlsh) Print column names before COPY operation (CASSANDRA-8935)
 * Fix CompressedInputStream for proper cleanup (CASSANDRA-10012)
 * (cqlsh) Support counters in COPY commands (CASSANDRA-9043)
 * Try next replica if not possible to connect to primary replica on
   ColumnFamilyRecordReader (CASSANDRA-2388)
 * Limit window size in DTCS (CASSANDRA-10280)
 * sstableloader does not use MAX_HEAP_SIZE env parameter (CASSANDRA-10188)
 * (cqlsh) Improve COPY TO performance and error handling (CASSANDRA-9304)
 * Create compression chunk for sending file only (CASSANDRA-10680)
 * Forbid compact clustering column type changes in ALTER TABLE (CASSANDRA-8879)
 * Reject incremental repair with subrange repair (CASSANDRA-10422)
 * Add a nodetool command to refresh size_estimates (CASSANDRA-9579)
 * Invalidate cache after stream receive task is completed (CASSANDRA-10341)
 * Reject counter writes in CQLSSTableWriter (CASSANDRA-10258)
 * Remove superfluous COUNTER_MUTATION stage mapping (CASSANDRA-10605)


3.0
 * Fix AssertionError while flushing memtable due to materialized views
   incorrectly inserting empty rows (CASSANDRA-10614)
 * Store UDA initcond as CQL literal in the schema table, instead of a blob (CASSANDRA-10650)
 * Don't use -1 for the position of partition key in schema (CASSANDRA-10491)
 * Fix distinct queries in mixed version cluster (CASSANDRA-10573)
 * Skip sstable on clustering in names query (CASSANDRA-10571)
 * Remove value skipping as it breaks read-repair (CASSANDRA-10655)
 * Fix bootstrapping with MVs (CASSANDRA-10621)
 * Make sure EACH_QUORUM reads are using NTS (CASSANDRA-10584)
 * Fix MV replica filtering for non-NetworkTopologyStrategy (CASSANDRA-10634)
 * (Hadoop) fix CIF describeSplits() not handling 0 size estimates (CASSANDRA-10600)
 * Fix reading of legacy sstables (CASSANDRA-10590)
 * Use CQL type names in schema metadata tables (CASSANDRA-10365)
 * Guard batchlog replay against integer division by zero (CASSANDRA-9223)
 * Fix bug when adding a column to thrift with the same name than a primary key (CASSANDRA-10608)
 * Add client address argument to IAuthenticator::newSaslNegotiator (CASSANDRA-8068)
 * Fix implementation of LegacyLayout.LegacyBoundComparator (CASSANDRA-10602)
 * Don't use 'names query' read path for counters (CASSANDRA-10572)
 * Fix backward compatibility for counters (CASSANDRA-10470)
 * Remove memory_allocator paramter from cassandra.yaml (CASSANDRA-10581,10628)
 * Execute the metadata reload task of all registered indexes on CFS::reload (CASSANDRA-10604)
 * Fix thrift cas operations with defined columns (CASSANDRA-10576)
 * Fix PartitionUpdate.operationCount()for updates with static column operations (CASSANDRA-10606)
 * Fix thrift get() queries with defined columns (CASSANDRA-10586)
 * Fix marking of indexes as built and removed (CASSANDRA-10601)
 * Skip initialization of non-registered 2i instances, remove Index::getIndexName (CASSANDRA-10595)
 * Fix batches on multiple tables (CASSANDRA-10554)
 * Ensure compaction options are validated when updating KeyspaceMetadata (CASSANDRA-10569)
 * Flatten Iterator Transformation Hierarchy (CASSANDRA-9975)
 * Remove token generator (CASSANDRA-5261)
 * RolesCache should not be created for any authenticator that does not requireAuthentication (CASSANDRA-10562)
 * Fix LogTransaction checking only a single directory for files (CASSANDRA-10421)
 * Fix handling of range tombstones when reading old format sstables (CASSANDRA-10360)
 * Aggregate with Initial Condition fails with C* 3.0 (CASSANDRA-10367)
Merged from 2.2:
 * (cqlsh) show partial trace if incomplete after max_trace_wait (CASSANDRA-7645)
 * Use most up-to-date version of schema for system tables (CASSANDRA-10652)
 * Deprecate memory_allocator in cassandra.yaml (CASSANDRA-10581,10628)
 * Expose phi values from failure detector via JMX and tweak debug
   and trace logging (CASSANDRA-9526)
 * Fix IllegalArgumentException in DataOutputBuffer.reallocate for large buffers (CASSANDRA-10592)
Merged from 2.1:
 * Shutdown compaction in drain to prevent leak (CASSANDRA-10079)
 * (cqlsh) fix COPY using wrong variable name for time_format (CASSANDRA-10633)
 * Do not run SizeEstimatesRecorder if a node is not a member of the ring (CASSANDRA-9912)
 * Improve handling of dead nodes in gossip (CASSANDRA-10298)
 * Fix logback-tools.xml incorrectly configured for outputing to System.err
   (CASSANDRA-9937)
 * Fix streaming to catch exception so retry not fail (CASSANDRA-10557)
 * Add validation method to PerRowSecondaryIndex (CASSANDRA-10092)
 * Support encrypted and plain traffic on the same port (CASSANDRA-10559)
 * Do STCS in DTCS windows (CASSANDRA-10276)
 * Avoid repetition of JVM_OPTS in debian package (CASSANDRA-10251)
 * Fix potential NPE from handling result of SIM.highestSelectivityIndex (CASSANDRA-10550)
 * Fix paging issues with partitions containing only static columns data (CASSANDRA-10381)
 * Fix conditions on static columns (CASSANDRA-10264)
 * AssertionError: attempted to delete non-existing file CommitLog (CASSANDRA-10377)
 * Fix sorting for queries with an IN condition on partition key columns (CASSANDRA-10363)


3.0-rc2
 * Fix SELECT DISTINCT queries between 2.2.2 nodes and 3.0 nodes (CASSANDRA-10473)
 * Remove circular references in SegmentedFile (CASSANDRA-10543)
 * Ensure validation of indexed values only occurs once per-partition (CASSANDRA-10536)
 * Fix handling of static columns for range tombstones in thrift (CASSANDRA-10174)
 * Support empty ColumnFilter for backward compatility on empty IN (CASSANDRA-10471)
 * Remove Pig support (CASSANDRA-10542)
 * Fix LogFile throws Exception when assertion is disabled (CASSANDRA-10522)
 * Revert CASSANDRA-7486, make CMS default GC, move GC config to
   conf/jvm.options (CASSANDRA-10403)
 * Fix TeeingAppender causing some logs to be truncated/empty (CASSANDRA-10447)
 * Allow EACH_QUORUM for reads (CASSANDRA-9602)
 * Fix potential ClassCastException while upgrading (CASSANDRA-10468)
 * Fix NPE in MVs on update (CASSANDRA-10503)
 * Only include modified cell data in indexing deltas (CASSANDRA-10438)
 * Do not load keyspace when creating sstable writer (CASSANDRA-10443)
 * If node is not yet gossiping write all MV updates to batchlog only (CASSANDRA-10413)
 * Re-populate token metadata after commit log recovery (CASSANDRA-10293)
 * Provide additional metrics for materialized views (CASSANDRA-10323)
 * Flush system schema tables after local schema changes (CASSANDRA-10429)
Merged from 2.2:
 * Reduce contention getting instances of CompositeType (CASSANDRA-10433)
 * Fix the regression when using LIMIT with aggregates (CASSANDRA-10487)
 * Avoid NoClassDefFoundError during DataDescriptor initialization on windows (CASSANDRA-10412)
 * Preserve case of quoted Role & User names (CASSANDRA-10394)
 * cqlsh pg-style-strings broken (CASSANDRA-10484)
 * cqlsh prompt includes name of keyspace after failed `use` statement (CASSANDRA-10369)
Merged from 2.1:
 * (cqlsh) Distinguish negative and positive infinity in output (CASSANDRA-10523)
 * (cqlsh) allow custom time_format for COPY TO (CASSANDRA-8970)
 * Don't allow startup if the node's rack has changed (CASSANDRA-10242)
 * (cqlsh) show partial trace if incomplete after max_trace_wait (CASSANDRA-7645)
 * Allow LOCAL_JMX to be easily overridden (CASSANDRA-10275)
 * Mark nodes as dead even if they've already left (CASSANDRA-10205)


3.0.0-rc1
 * Fix mixed version read request compatibility for compact static tables
   (CASSANDRA-10373)
 * Fix paging of DISTINCT with static and IN (CASSANDRA-10354)
 * Allow MATERIALIZED VIEW's SELECT statement to restrict primary key
   columns (CASSANDRA-9664)
 * Move crc_check_chance out of compression options (CASSANDRA-9839)
 * Fix descending iteration past end of BTreeSearchIterator (CASSANDRA-10301)
 * Transfer hints to a different node on decommission (CASSANDRA-10198)
 * Check partition keys for CAS operations during stmt validation (CASSANDRA-10338)
 * Add custom query expressions to SELECT (CASSANDRA-10217)
 * Fix minor bugs in MV handling (CASSANDRA-10362)
 * Allow custom indexes with 0,1 or multiple target columns (CASSANDRA-10124)
 * Improve MV schema representation (CASSANDRA-9921)
 * Add flag to enable/disable coordinator batchlog for MV writes (CASSANDRA-10230)
 * Update cqlsh COPY for new internal driver serialization interface (CASSANDRA-10318)
 * Give index implementations more control over rebuild operations (CASSANDRA-10312)
 * Update index file format (CASSANDRA-10314)
 * Add "shadowable" row tombstones to deal with mv timestamp issues (CASSANDRA-10261)
 * CFS.loadNewSSTables() broken for pre-3.0 sstables
 * Cache selected index in read command to reduce lookups (CASSANDRA-10215)
 * Small optimizations of sstable index serialization (CASSANDRA-10232)
 * Support for both encrypted and unencrypted native transport connections (CASSANDRA-9590)
Merged from 2.2:
 * Configurable page size in cqlsh (CASSANDRA-9855)
 * Defer default role manager setup until all nodes are on 2.2+ (CASSANDRA-9761)
 * Handle missing RoleManager in config after upgrade to 2.2 (CASSANDRA-10209)
Merged from 2.1:
 * Bulk Loader API could not tolerate even node failure (CASSANDRA-10347)
 * Avoid misleading pushed notifications when multiple nodes
   share an rpc_address (CASSANDRA-10052)
 * Fix dropping undroppable when message queue is full (CASSANDRA-10113)
 * Fix potential ClassCastException during paging (CASSANDRA-10352)
 * Prevent ALTER TYPE from creating circular references (CASSANDRA-10339)
 * Fix cache handling of 2i and base tables (CASSANDRA-10155, 10359)
 * Fix NPE in nodetool compactionhistory (CASSANDRA-9758)
 * (Pig) support BulkOutputFormat as a URL parameter (CASSANDRA-7410)
 * BATCH statement is broken in cqlsh (CASSANDRA-10272)
 * (cqlsh) Make cqlsh PEP8 Compliant (CASSANDRA-10066)
 * (cqlsh) Fix error when starting cqlsh with --debug (CASSANDRA-10282)
 * Scrub, Cleanup and Upgrade do not unmark compacting until all operations
   have completed, regardless of the occurence of exceptions (CASSANDRA-10274)


3.0.0-beta2
 * Fix columns returned by AbstractBtreePartitions (CASSANDRA-10220)
 * Fix backward compatibility issue due to AbstractBounds serialization bug (CASSANDRA-9857)
 * Fix startup error when upgrading nodes (CASSANDRA-10136)
 * Base table PRIMARY KEY can be assumed to be NOT NULL in MV creation (CASSANDRA-10147)
 * Improve batchlog write patch (CASSANDRA-9673)
 * Re-apply MaterializedView updates on commitlog replay (CASSANDRA-10164)
 * Require AbstractType.isByteOrderComparable declaration in constructor (CASSANDRA-9901)
 * Avoid digest mismatch on upgrade to 3.0 (CASSANDRA-9554)
 * Fix Materialized View builder when adding multiple MVs (CASSANDRA-10156)
 * Choose better poolingOptions for protocol v4 in cassandra-stress (CASSANDRA-10182)
 * Fix LWW bug affecting Materialized Views (CASSANDRA-10197)
 * Ensures frozen sets and maps are always sorted (CASSANDRA-10162)
 * Don't deadlock when flushing CFS backed custom indexes (CASSANDRA-10181)
 * Fix double flushing of secondary index tables (CASSANDRA-10180)
 * Fix incorrect handling of range tombstones in thrift (CASSANDRA-10046)
 * Only use batchlog when paired materialized view replica is remote (CASSANDRA-10061)
 * Reuse TemporalRow when updating multiple MaterializedViews (CASSANDRA-10060)
 * Validate gc_grace_seconds for batchlog writes and MVs (CASSANDRA-9917)
 * Fix sstablerepairedset (CASSANDRA-10132)
Merged from 2.2:
 * Cancel transaction for sstables we wont redistribute index summary
   for (CASSANDRA-10270)
 * Retry snapshot deletion after compaction and gc on Windows (CASSANDRA-10222)
 * Fix failure to start with space in directory path on Windows (CASSANDRA-10239)
 * Fix repair hang when snapshot failed (CASSANDRA-10057)
 * Fall back to 1/4 commitlog volume for commitlog_total_space on small disks
   (CASSANDRA-10199)
Merged from 2.1:
 * Added configurable warning threshold for GC duration (CASSANDRA-8907)
 * Fix handling of streaming EOF (CASSANDRA-10206)
 * Only check KeyCache when it is enabled
 * Change streaming_socket_timeout_in_ms default to 1 hour (CASSANDRA-8611)
 * (cqlsh) update list of CQL keywords (CASSANDRA-9232)
 * Add nodetool gettraceprobability command (CASSANDRA-10234)
Merged from 2.0:
 * Fix rare race where older gossip states can be shadowed (CASSANDRA-10366)
 * Fix consolidating racks violating the RF contract (CASSANDRA-10238)
 * Disallow decommission when node is in drained state (CASSANDRA-8741)


2.2.1
 * Fix race during construction of commit log (CASSANDRA-10049)
 * Fix LeveledCompactionStrategyTest (CASSANDRA-9757)
 * Fix broken UnbufferedDataOutputStreamPlus.writeUTF (CASSANDRA-10203)
 * (cqlsh) default load-from-file encoding to utf-8 (CASSANDRA-9898)
 * Avoid returning Permission.NONE when failing to query users table (CASSANDRA-10168)
 * (cqlsh) add CLEAR command (CASSANDRA-10086)
 * Support string literals as Role names for compatibility (CASSANDRA-10135)
Merged from 2.1:
 * Only check KeyCache when it is enabled
 * Change streaming_socket_timeout_in_ms default to 1 hour (CASSANDRA-8611)
 * (cqlsh) update list of CQL keywords (CASSANDRA-9232)


3.0.0-beta1
 * Redesign secondary index API (CASSANDRA-9459, 7771, 9041)
 * Fix throwing ReadFailure instead of ReadTimeout on range queries (CASSANDRA-10125)
 * Rewrite hinted handoff (CASSANDRA-6230)
 * Fix query on static compact tables (CASSANDRA-10093)
 * Fix race during construction of commit log (CASSANDRA-10049)
 * Add option to only purge repaired tombstones (CASSANDRA-6434)
 * Change authorization handling for MVs (CASSANDRA-9927)
 * Add custom JMX enabled executor for UDF sandbox (CASSANDRA-10026)
 * Fix row deletion bug for Materialized Views (CASSANDRA-10014)
 * Support mixed-version clusters with Cassandra 2.1 and 2.2 (CASSANDRA-9704)
 * Fix multiple slices on RowSearchers (CASSANDRA-10002)
 * Fix bug in merging of collections (CASSANDRA-10001)
 * Optimize batchlog replay to avoid full scans (CASSANDRA-7237)
 * Repair improvements when using vnodes (CASSANDRA-5220)
 * Disable scripted UDFs by default (CASSANDRA-9889)
 * Bytecode inspection for Java-UDFs (CASSANDRA-9890)
 * Use byte to serialize MT hash length (CASSANDRA-9792)
 * Replace usage of Adler32 with CRC32 (CASSANDRA-8684)
 * Fix migration to new format from 2.1 SSTable (CASSANDRA-10006)
 * SequentialWriter should extend BufferedDataOutputStreamPlus (CASSANDRA-9500)
 * Use the same repairedAt timestamp within incremental repair session (CASSANDRA-9111)
Merged from 2.2:
 * Allow count(*) and count(1) to be use as normal aggregation (CASSANDRA-10114)
 * An NPE is thrown if the column name is unknown for an IN relation (CASSANDRA-10043)
 * Apply commit_failure_policy to more errors on startup (CASSANDRA-9749)
 * Fix histogram overflow exception (CASSANDRA-9973)
 * Route gossip messages over dedicated socket (CASSANDRA-9237)
 * Add checksum to saved cache files (CASSANDRA-9265)
 * Log warning when using an aggregate without partition key (CASSANDRA-9737)
Merged from 2.1:
 * (cqlsh) Allow encoding to be set through command line (CASSANDRA-10004)
 * Add new JMX methods to change local compaction strategy (CASSANDRA-9965)
 * Write hints for paxos commits (CASSANDRA-7342)
 * (cqlsh) Fix timestamps before 1970 on Windows, always
   use UTC for timestamp display (CASSANDRA-10000)
 * (cqlsh) Avoid overwriting new config file with old config
   when both exist (CASSANDRA-9777)
 * Release snapshot selfRef when doing snapshot repair (CASSANDRA-9998)
 * Cannot replace token does not exist - DN node removed as Fat Client (CASSANDRA-9871)
Merged from 2.0:
 * Don't cast expected bf size to an int (CASSANDRA-9959)
 * Make getFullyExpiredSSTables less expensive (CASSANDRA-9882)


3.0.0-alpha1
 * Implement proper sandboxing for UDFs (CASSANDRA-9402)
 * Simplify (and unify) cleanup of compaction leftovers (CASSANDRA-7066)
 * Allow extra schema definitions in cassandra-stress yaml (CASSANDRA-9850)
 * Metrics should use up to date nomenclature (CASSANDRA-9448)
 * Change CREATE/ALTER TABLE syntax for compression (CASSANDRA-8384)
 * Cleanup crc and adler code for java 8 (CASSANDRA-9650)
 * Storage engine refactor (CASSANDRA-8099, 9743, 9746, 9759, 9781, 9808, 9825,
   9848, 9705, 9859, 9867, 9874, 9828, 9801)
 * Update Guava to 18.0 (CASSANDRA-9653)
 * Bloom filter false positive ratio is not honoured (CASSANDRA-8413)
 * New option for cassandra-stress to leave a ratio of columns null (CASSANDRA-9522)
 * Change hinted_handoff_enabled yaml setting, JMX (CASSANDRA-9035)
 * Add algorithmic token allocation (CASSANDRA-7032)
 * Add nodetool command to replay batchlog (CASSANDRA-9547)
 * Make file buffer cache independent of paths being read (CASSANDRA-8897)
 * Remove deprecated legacy Hadoop code (CASSANDRA-9353)
 * Decommissioned nodes will not rejoin the cluster (CASSANDRA-8801)
 * Change gossip stabilization to use endpoit size (CASSANDRA-9401)
 * Change default garbage collector to G1 (CASSANDRA-7486)
 * Populate TokenMetadata early during startup (CASSANDRA-9317)
 * Undeprecate cache recentHitRate (CASSANDRA-6591)
 * Add support for selectively varint encoding fields (CASSANDRA-9499, 9865)
 * Materialized Views (CASSANDRA-6477)
Merged from 2.2:
 * Avoid grouping sstables for anticompaction with DTCS (CASSANDRA-9900)
 * UDF / UDA execution time in trace (CASSANDRA-9723)
 * Fix broken internode SSL (CASSANDRA-9884)
Merged from 2.1:
 * Add new JMX methods to change local compaction strategy (CASSANDRA-9965)
 * Fix handling of enable/disable autocompaction (CASSANDRA-9899)
 * Add consistency level to tracing ouput (CASSANDRA-9827)
 * Remove repair snapshot leftover on startup (CASSANDRA-7357)
 * Use random nodes for batch log when only 2 racks (CASSANDRA-8735)
 * Ensure atomicity inside thrift and stream session (CASSANDRA-7757)
 * Fix nodetool info error when the node is not joined (CASSANDRA-9031)
Merged from 2.0:
 * Log when messages are dropped due to cross_node_timeout (CASSANDRA-9793)
 * Don't track hotness when opening from snapshot for validation (CASSANDRA-9382)


2.2.0
 * Allow the selection of columns together with aggregates (CASSANDRA-9767)
 * Fix cqlsh copy methods and other windows specific issues (CASSANDRA-9795)
 * Don't wrap byte arrays in SequentialWriter (CASSANDRA-9797)
 * sum() and avg() functions missing for smallint and tinyint types (CASSANDRA-9671)
 * Revert CASSANDRA-9542 (allow native functions in UDA) (CASSANDRA-9771)
Merged from 2.1:
 * Fix MarshalException when upgrading superColumn family (CASSANDRA-9582)
 * Fix broken logging for "empty" flushes in Memtable (CASSANDRA-9837)
 * Handle corrupt files on startup (CASSANDRA-9686)
 * Fix clientutil jar and tests (CASSANDRA-9760)
 * (cqlsh) Allow the SSL protocol version to be specified through the
    config file or environment variables (CASSANDRA-9544)
Merged from 2.0:
 * Add tool to find why expired sstables are not getting dropped (CASSANDRA-10015)
 * Remove erroneous pending HH tasks from tpstats/jmx (CASSANDRA-9129)
 * Don't cast expected bf size to an int (CASSANDRA-9959)
 * checkForEndpointCollision fails for legitimate collisions (CASSANDRA-9765)
 * Complete CASSANDRA-8448 fix (CASSANDRA-9519)
 * Don't include auth credentials in debug log (CASSANDRA-9682)
 * Can't transition from write survey to normal mode (CASSANDRA-9740)
 * Scrub (recover) sstables even when -Index.db is missing (CASSANDRA-9591)
 * Fix growing pending background compaction (CASSANDRA-9662)


2.2.0-rc2
 * Re-enable memory-mapped I/O on Windows (CASSANDRA-9658)
 * Warn when an extra-large partition is compacted (CASSANDRA-9643)
 * (cqlsh) Allow setting the initial connection timeout (CASSANDRA-9601)
 * BulkLoader has --transport-factory option but does not use it (CASSANDRA-9675)
 * Allow JMX over SSL directly from nodetool (CASSANDRA-9090)
 * Update cqlsh for UDFs (CASSANDRA-7556)
 * Change Windows kernel default timer resolution (CASSANDRA-9634)
 * Deprected sstable2json and json2sstable (CASSANDRA-9618)
 * Allow native functions in user-defined aggregates (CASSANDRA-9542)
 * Don't repair system_distributed by default (CASSANDRA-9621)
 * Fix mixing min, max, and count aggregates for blob type (CASSANRA-9622)
 * Rename class for DATE type in Java driver (CASSANDRA-9563)
 * Duplicate compilation of UDFs on coordinator (CASSANDRA-9475)
 * Fix connection leak in CqlRecordWriter (CASSANDRA-9576)
 * Mlockall before opening system sstables & remove boot_without_jna option (CASSANDRA-9573)
 * Add functions to convert timeuuid to date or time, deprecate dateOf and unixTimestampOf (CASSANDRA-9229)
 * Make sure we cancel non-compacting sstables from LifecycleTransaction (CASSANDRA-9566)
 * Fix deprecated repair JMX API (CASSANDRA-9570)
 * Add logback metrics (CASSANDRA-9378)
 * Update and refactor ant test/test-compression to run the tests in parallel (CASSANDRA-9583)
 * Fix upgrading to new directory for secondary index (CASSANDRA-9687)
Merged from 2.1:
 * (cqlsh) Fix bad check for CQL compatibility when DESCRIBE'ing
   COMPACT STORAGE tables with no clustering columns
 * Eliminate strong self-reference chains in sstable ref tidiers (CASSANDRA-9656)
 * Ensure StreamSession uses canonical sstable reader instances (CASSANDRA-9700)
 * Ensure memtable book keeping is not corrupted in the event we shrink usage (CASSANDRA-9681)
 * Update internal python driver for cqlsh (CASSANDRA-9064)
 * Fix IndexOutOfBoundsException when inserting tuple with too many
   elements using the string literal notation (CASSANDRA-9559)
 * Enable describe on indices (CASSANDRA-7814)
 * Fix incorrect result for IN queries where column not found (CASSANDRA-9540)
 * ColumnFamilyStore.selectAndReference may block during compaction (CASSANDRA-9637)
 * Fix bug in cardinality check when compacting (CASSANDRA-9580)
 * Fix memory leak in Ref due to ConcurrentLinkedQueue.remove() behaviour (CASSANDRA-9549)
 * Make rebuild only run one at a time (CASSANDRA-9119)
Merged from 2.0:
 * Avoid NPE in AuthSuccess#decode (CASSANDRA-9727)
 * Add listen_address to system.local (CASSANDRA-9603)
 * Bug fixes to resultset metadata construction (CASSANDRA-9636)
 * Fix setting 'durable_writes' in ALTER KEYSPACE (CASSANDRA-9560)
 * Avoids ballot clash in Paxos (CASSANDRA-9649)
 * Improve trace messages for RR (CASSANDRA-9479)
 * Fix suboptimal secondary index selection when restricted
   clustering column is also indexed (CASSANDRA-9631)
 * (cqlsh) Add min_threshold to DTCS option autocomplete (CASSANDRA-9385)
 * Fix error message when attempting to create an index on a column
   in a COMPACT STORAGE table with clustering columns (CASSANDRA-9527)
 * 'WITH WITH' in alter keyspace statements causes NPE (CASSANDRA-9565)
 * Expose some internals of SelectStatement for inspection (CASSANDRA-9532)
 * ArrivalWindow should use primitives (CASSANDRA-9496)
 * Periodically submit background compaction tasks (CASSANDRA-9592)
 * Set HAS_MORE_PAGES flag to false when PagingState is null (CASSANDRA-9571)


2.2.0-rc1
 * Compressed commit log should measure compressed space used (CASSANDRA-9095)
 * Fix comparison bug in CassandraRoleManager#collectRoles (CASSANDRA-9551)
 * Add tinyint,smallint,time,date support for UDFs (CASSANDRA-9400)
 * Deprecates SSTableSimpleWriter and SSTableSimpleUnsortedWriter (CASSANDRA-9546)
 * Empty INITCOND treated as null in aggregate (CASSANDRA-9457)
 * Remove use of Cell in Thrift MapReduce classes (CASSANDRA-8609)
 * Integrate pre-release Java Driver 2.2-rc1, custom build (CASSANDRA-9493)
 * Clean up gossiper logic for old versions (CASSANDRA-9370)
 * Fix custom payload coding/decoding to match the spec (CASSANDRA-9515)
 * ant test-all results incomplete when parsed (CASSANDRA-9463)
 * Disallow frozen<> types in function arguments and return types for
   clarity (CASSANDRA-9411)
 * Static Analysis to warn on unsafe use of Autocloseable instances (CASSANDRA-9431)
 * Update commitlog archiving examples now that commitlog segments are
   not recycled (CASSANDRA-9350)
 * Extend Transactional API to sstable lifecycle management (CASSANDRA-8568)
 * (cqlsh) Add support for native protocol 4 (CASSANDRA-9399)
 * Ensure that UDF and UDAs are keyspace-isolated (CASSANDRA-9409)
 * Revert CASSANDRA-7807 (tracing completion client notifications) (CASSANDRA-9429)
 * Add ability to stop compaction by ID (CASSANDRA-7207)
 * Let CassandraVersion handle SNAPSHOT version (CASSANDRA-9438)
Merged from 2.1:
 * (cqlsh) Fix using COPY through SOURCE or -f (CASSANDRA-9083)
 * Fix occasional lack of `system` keyspace in schema tables (CASSANDRA-8487)
 * Use ProtocolError code instead of ServerError code for native protocol
   error responses to unsupported protocol versions (CASSANDRA-9451)
 * Default commitlog_sync_batch_window_in_ms changed to 2ms (CASSANDRA-9504)
 * Fix empty partition assertion in unsorted sstable writing tools (CASSANDRA-9071)
 * Ensure truncate without snapshot cannot produce corrupt responses (CASSANDRA-9388)
 * Consistent error message when a table mixes counter and non-counter
   columns (CASSANDRA-9492)
 * Avoid getting unreadable keys during anticompaction (CASSANDRA-9508)
 * (cqlsh) Better float precision by default (CASSANDRA-9224)
 * Improve estimated row count (CASSANDRA-9107)
 * Optimize range tombstone memory footprint (CASSANDRA-8603)
 * Use configured gcgs in anticompaction (CASSANDRA-9397)
Merged from 2.0:
 * Don't accumulate more range than necessary in RangeTombstone.Tracker (CASSANDRA-9486)
 * Add broadcast and rpc addresses to system.local (CASSANDRA-9436)
 * Always mark sstable suspect when corrupted (CASSANDRA-9478)
 * Add database users and permissions to CQL3 documentation (CASSANDRA-7558)
 * Allow JVM_OPTS to be passed to standalone tools (CASSANDRA-5969)
 * Fix bad condition in RangeTombstoneList (CASSANDRA-9485)
 * Fix potential StackOverflow when setting CrcCheckChance over JMX (CASSANDRA-9488)
 * Fix null static columns in pages after the first, paged reversed
   queries (CASSANDRA-8502)
 * Fix counting cache serialization in request metrics (CASSANDRA-9466)
 * Add option not to validate atoms during scrub (CASSANDRA-9406)


2.2.0-beta1
 * Introduce Transactional API for internal state changes (CASSANDRA-8984)
 * Add a flag in cassandra.yaml to enable UDFs (CASSANDRA-9404)
 * Better support of null for UDF (CASSANDRA-8374)
 * Use ecj instead of javassist for UDFs (CASSANDRA-8241)
 * faster async logback configuration for tests (CASSANDRA-9376)
 * Add `smallint` and `tinyint` data types (CASSANDRA-8951)
 * Avoid thrift schema creation when native driver is used in stress tool (CASSANDRA-9374)
 * Make Functions.declared thread-safe
 * Add client warnings to native protocol v4 (CASSANDRA-8930)
 * Allow roles cache to be invalidated (CASSANDRA-8967)
 * Upgrade Snappy (CASSANDRA-9063)
 * Don't start Thrift rpc by default (CASSANDRA-9319)
 * Only stream from unrepaired sstables with incremental repair (CASSANDRA-8267)
 * Aggregate UDFs allow SFUNC return type to differ from STYPE if FFUNC specified (CASSANDRA-9321)
 * Remove Thrift dependencies in bundled tools (CASSANDRA-8358)
 * Disable memory mapping of hsperfdata file for JVM statistics (CASSANDRA-9242)
 * Add pre-startup checks to detect potential incompatibilities (CASSANDRA-8049)
 * Distinguish between null and unset in protocol v4 (CASSANDRA-7304)
 * Add user/role permissions for user-defined functions (CASSANDRA-7557)
 * Allow cassandra config to be updated to restart daemon without unloading classes (CASSANDRA-9046)
 * Don't initialize compaction writer before checking if iter is empty (CASSANDRA-9117)
 * Don't execute any functions at prepare-time (CASSANDRA-9037)
 * Share file handles between all instances of a SegmentedFile (CASSANDRA-8893)
 * Make it possible to major compact LCS (CASSANDRA-7272)
 * Make FunctionExecutionException extend RequestExecutionException
   (CASSANDRA-9055)
 * Add support for SELECT JSON, INSERT JSON syntax and new toJson(), fromJson()
   functions (CASSANDRA-7970)
 * Optimise max purgeable timestamp calculation in compaction (CASSANDRA-8920)
 * Constrain internode message buffer sizes, and improve IO class hierarchy (CASSANDRA-8670)
 * New tool added to validate all sstables in a node (CASSANDRA-5791)
 * Push notification when tracing completes for an operation (CASSANDRA-7807)
 * Delay "node up" and "node added" notifications until native protocol server is started (CASSANDRA-8236)
 * Compressed Commit Log (CASSANDRA-6809)
 * Optimise IntervalTree (CASSANDRA-8988)
 * Add a key-value payload for third party usage (CASSANDRA-8553, 9212)
 * Bump metrics-reporter-config dependency for metrics 3.0 (CASSANDRA-8149)
 * Partition intra-cluster message streams by size, not type (CASSANDRA-8789)
 * Add WriteFailureException to native protocol, notify coordinator of
   write failures (CASSANDRA-8592)
 * Convert SequentialWriter to nio (CASSANDRA-8709)
 * Add role based access control (CASSANDRA-7653, 8650, 7216, 8760, 8849, 8761, 8850)
 * Record client ip address in tracing sessions (CASSANDRA-8162)
 * Indicate partition key columns in response metadata for prepared
   statements (CASSANDRA-7660)
 * Merge UUIDType and TimeUUIDType parse logic (CASSANDRA-8759)
 * Avoid memory allocation when searching index summary (CASSANDRA-8793)
 * Optimise (Time)?UUIDType Comparisons (CASSANDRA-8730)
 * Make CRC32Ex into a separate maven dependency (CASSANDRA-8836)
 * Use preloaded jemalloc w/ Unsafe (CASSANDRA-8714, 9197)
 * Avoid accessing partitioner through StorageProxy (CASSANDRA-8244, 8268)
 * Upgrade Metrics library and remove depricated metrics (CASSANDRA-5657)
 * Serializing Row cache alternative, fully off heap (CASSANDRA-7438)
 * Duplicate rows returned when in clause has repeated values (CASSANDRA-6706)
 * Make CassandraException unchecked, extend RuntimeException (CASSANDRA-8560)
 * Support direct buffer decompression for reads (CASSANDRA-8464)
 * DirectByteBuffer compatible LZ4 methods (CASSANDRA-7039)
 * Group sstables for anticompaction correctly (CASSANDRA-8578)
 * Add ReadFailureException to native protocol, respond
   immediately when replicas encounter errors while handling
   a read request (CASSANDRA-7886)
 * Switch CommitLogSegment from RandomAccessFile to nio (CASSANDRA-8308)
 * Allow mixing token and partition key restrictions (CASSANDRA-7016)
 * Support index key/value entries on map collections (CASSANDRA-8473)
 * Modernize schema tables (CASSANDRA-8261)
 * Support for user-defined aggregation functions (CASSANDRA-8053)
 * Fix NPE in SelectStatement with empty IN values (CASSANDRA-8419)
 * Refactor SelectStatement, return IN results in natural order instead
   of IN value list order and ignore duplicate values in partition key IN restrictions (CASSANDRA-7981)
 * Support UDTs, tuples, and collections in user-defined
   functions (CASSANDRA-7563)
 * Fix aggregate fn results on empty selection, result column name,
   and cqlsh parsing (CASSANDRA-8229)
 * Mark sstables as repaired after full repair (CASSANDRA-7586)
 * Extend Descriptor to include a format value and refactor reader/writer
   APIs (CASSANDRA-7443)
 * Integrate JMH for microbenchmarks (CASSANDRA-8151)
 * Keep sstable levels when bootstrapping (CASSANDRA-7460)
 * Add Sigar library and perform basic OS settings check on startup (CASSANDRA-7838)
 * Support for aggregation functions (CASSANDRA-4914)
 * Remove cassandra-cli (CASSANDRA-7920)
 * Accept dollar quoted strings in CQL (CASSANDRA-7769)
 * Make assassinate a first class command (CASSANDRA-7935)
 * Support IN clause on any partition key column (CASSANDRA-7855)
 * Support IN clause on any clustering column (CASSANDRA-4762)
 * Improve compaction logging (CASSANDRA-7818)
 * Remove YamlFileNetworkTopologySnitch (CASSANDRA-7917)
 * Do anticompaction in groups (CASSANDRA-6851)
 * Support user-defined functions (CASSANDRA-7395, 7526, 7562, 7740, 7781, 7929,
   7924, 7812, 8063, 7813, 7708)
 * Permit configurable timestamps with cassandra-stress (CASSANDRA-7416)
 * Move sstable RandomAccessReader to nio2, which allows using the
   FILE_SHARE_DELETE flag on Windows (CASSANDRA-4050)
 * Remove CQL2 (CASSANDRA-5918)
 * Optimize fetching multiple cells by name (CASSANDRA-6933)
 * Allow compilation in java 8 (CASSANDRA-7028)
 * Make incremental repair default (CASSANDRA-7250)
 * Enable code coverage thru JaCoCo (CASSANDRA-7226)
 * Switch external naming of 'column families' to 'tables' (CASSANDRA-4369)
 * Shorten SSTable path (CASSANDRA-6962)
 * Use unsafe mutations for most unit tests (CASSANDRA-6969)
 * Fix race condition during calculation of pending ranges (CASSANDRA-7390)
 * Fail on very large batch sizes (CASSANDRA-8011)
 * Improve concurrency of repair (CASSANDRA-6455, 8208, 9145)
 * Select optimal CRC32 implementation at runtime (CASSANDRA-8614)
 * Evaluate MurmurHash of Token once per query (CASSANDRA-7096)
 * Generalize progress reporting (CASSANDRA-8901)
 * Resumable bootstrap streaming (CASSANDRA-8838, CASSANDRA-8942)
 * Allow scrub for secondary index (CASSANDRA-5174)
 * Save repair data to system table (CASSANDRA-5839)
 * fix nodetool names that reference column families (CASSANDRA-8872)
 Merged from 2.1:
 * Warn on misuse of unlogged batches (CASSANDRA-9282)
 * Failure detector detects and ignores local pauses (CASSANDRA-9183)
 * Add utility class to support for rate limiting a given log statement (CASSANDRA-9029)
 * Add missing consistency levels to cassandra-stess (CASSANDRA-9361)
 * Fix commitlog getCompletedTasks to not increment (CASSANDRA-9339)
 * Fix for harmless exceptions logged as ERROR (CASSANDRA-8564)
 * Delete processed sstables in sstablesplit/sstableupgrade (CASSANDRA-8606)
 * Improve sstable exclusion from partition tombstones (CASSANDRA-9298)
 * Validate the indexed column rather than the cell's contents for 2i (CASSANDRA-9057)
 * Add support for top-k custom 2i queries (CASSANDRA-8717)
 * Fix error when dropping table during compaction (CASSANDRA-9251)
 * cassandra-stress supports validation operations over user profiles (CASSANDRA-8773)
 * Add support for rate limiting log messages (CASSANDRA-9029)
 * Log the partition key with tombstone warnings (CASSANDRA-8561)
 * Reduce runWithCompactionsDisabled poll interval to 1ms (CASSANDRA-9271)
 * Fix PITR commitlog replay (CASSANDRA-9195)
 * GCInspector logs very different times (CASSANDRA-9124)
 * Fix deleting from an empty list (CASSANDRA-9198)
 * Update tuple and collection types that use a user-defined type when that UDT
   is modified (CASSANDRA-9148, CASSANDRA-9192)
 * Use higher timeout for prepair and snapshot in repair (CASSANDRA-9261)
 * Fix anticompaction blocking ANTI_ENTROPY stage (CASSANDRA-9151)
 * Repair waits for anticompaction to finish (CASSANDRA-9097)
 * Fix streaming not holding ref when stream error (CASSANDRA-9295)
 * Fix canonical view returning early opened SSTables (CASSANDRA-9396)
Merged from 2.0:
 * (cqlsh) Add LOGIN command to switch users (CASSANDRA-7212)
 * Clone SliceQueryFilter in AbstractReadCommand implementations (CASSANDRA-8940)
 * Push correct protocol notification for DROP INDEX (CASSANDRA-9310)
 * token-generator - generated tokens too long (CASSANDRA-9300)
 * Fix counting of tombstones for TombstoneOverwhelmingException (CASSANDRA-9299)
 * Fix ReconnectableSnitch reconnecting to peers during upgrade (CASSANDRA-6702)
 * Include keyspace and table name in error log for collections over the size
   limit (CASSANDRA-9286)
 * Avoid potential overlap in LCS with single-partition sstables (CASSANDRA-9322)
 * Log warning message when a table is queried before the schema has fully
   propagated (CASSANDRA-9136)
 * Overload SecondaryIndex#indexes to accept the column definition (CASSANDRA-9314)
 * (cqlsh) Add SERIAL and LOCAL_SERIAL consistency levels (CASSANDRA-8051)
 * Fix index selection during rebuild with certain table layouts (CASSANDRA-9281)
 * Fix partition-level-delete-only workload accounting (CASSANDRA-9194)
 * Allow scrub to handle corrupted compressed chunks (CASSANDRA-9140)
 * Fix assertion error when resetlocalschema is run during repair (CASSANDRA-9249)
 * Disable single sstable tombstone compactions for DTCS by default (CASSANDRA-9234)
 * IncomingTcpConnection thread is not named (CASSANDRA-9262)
 * Close incoming connections when MessagingService is stopped (CASSANDRA-9238)
 * Fix streaming hang when retrying (CASSANDRA-9132)


2.1.5
 * Re-add deprecated cold_reads_to_omit param for backwards compat (CASSANDRA-9203)
 * Make anticompaction visible in compactionstats (CASSANDRA-9098)
 * Improve nodetool getendpoints documentation about the partition
   key parameter (CASSANDRA-6458)
 * Don't check other keyspaces for schema changes when an user-defined
   type is altered (CASSANDRA-9187)
 * Add generate-idea-files target to build.xml (CASSANDRA-9123)
 * Allow takeColumnFamilySnapshot to take a list of tables (CASSANDRA-8348)
 * Limit major sstable operations to their canonical representation (CASSANDRA-8669)
 * cqlsh: Add tests for INSERT and UPDATE tab completion (CASSANDRA-9125)
 * cqlsh: quote column names when needed in COPY FROM inserts (CASSANDRA-9080)
 * Do not load read meter for offline operations (CASSANDRA-9082)
 * cqlsh: Make CompositeType data readable (CASSANDRA-8919)
 * cqlsh: Fix display of triggers (CASSANDRA-9081)
 * Fix NullPointerException when deleting or setting an element by index on
   a null list collection (CASSANDRA-9077)
 * Buffer bloom filter serialization (CASSANDRA-9066)
 * Fix anti-compaction target bloom filter size (CASSANDRA-9060)
 * Make FROZEN and TUPLE unreserved keywords in CQL (CASSANDRA-9047)
 * Prevent AssertionError from SizeEstimatesRecorder (CASSANDRA-9034)
 * Avoid overwriting index summaries for sstables with an older format that
   does not support downsampling; rebuild summaries on startup when this
   is detected (CASSANDRA-8993)
 * Fix potential data loss in CompressedSequentialWriter (CASSANDRA-8949)
 * Make PasswordAuthenticator number of hashing rounds configurable (CASSANDRA-8085)
 * Fix AssertionError when binding nested collections in DELETE (CASSANDRA-8900)
 * Check for overlap with non-early sstables in LCS (CASSANDRA-8739)
 * Only calculate max purgable timestamp if we have to (CASSANDRA-8914)
 * (cqlsh) Greatly improve performance of COPY FROM (CASSANDRA-8225)
 * IndexSummary effectiveIndexInterval is now a guideline, not a rule (CASSANDRA-8993)
 * Use correct bounds for page cache eviction of compressed files (CASSANDRA-8746)
 * SSTableScanner enforces its bounds (CASSANDRA-8946)
 * Cleanup cell equality (CASSANDRA-8947)
 * Introduce intra-cluster message coalescing (CASSANDRA-8692)
 * DatabaseDescriptor throws NPE when rpc_interface is used (CASSANDRA-8839)
 * Don't check if an sstable is live for offline compactions (CASSANDRA-8841)
 * Don't set clientMode in SSTableLoader (CASSANDRA-8238)
 * Fix SSTableRewriter with disabled early open (CASSANDRA-8535)
 * Fix cassandra-stress so it respects the CL passed in user mode (CASSANDRA-8948)
 * Fix rare NPE in ColumnDefinition#hasIndexOption() (CASSANDRA-8786)
 * cassandra-stress reports per-operation statistics, plus misc (CASSANDRA-8769)
 * Add SimpleDate (cql date) and Time (cql time) types (CASSANDRA-7523)
 * Use long for key count in cfstats (CASSANDRA-8913)
 * Make SSTableRewriter.abort() more robust to failure (CASSANDRA-8832)
 * Remove cold_reads_to_omit from STCS (CASSANDRA-8860)
 * Make EstimatedHistogram#percentile() use ceil instead of floor (CASSANDRA-8883)
 * Fix top partitions reporting wrong cardinality (CASSANDRA-8834)
 * Fix rare NPE in KeyCacheSerializer (CASSANDRA-8067)
 * Pick sstables for validation as late as possible inc repairs (CASSANDRA-8366)
 * Fix commitlog getPendingTasks to not increment (CASSANDRA-8862)
 * Fix parallelism adjustment in range and secondary index queries
   when the first fetch does not satisfy the limit (CASSANDRA-8856)
 * Check if the filtered sstables is non-empty in STCS (CASSANDRA-8843)
 * Upgrade java-driver used for cassandra-stress (CASSANDRA-8842)
 * Fix CommitLog.forceRecycleAllSegments() memory access error (CASSANDRA-8812)
 * Improve assertions in Memory (CASSANDRA-8792)
 * Fix SSTableRewriter cleanup (CASSANDRA-8802)
 * Introduce SafeMemory for CompressionMetadata.Writer (CASSANDRA-8758)
 * 'nodetool info' prints exception against older node (CASSANDRA-8796)
 * Ensure SSTableReader.last corresponds exactly with the file end (CASSANDRA-8750)
 * Make SSTableWriter.openEarly more robust and obvious (CASSANDRA-8747)
 * Enforce SSTableReader.first/last (CASSANDRA-8744)
 * Cleanup SegmentedFile API (CASSANDRA-8749)
 * Avoid overlap with early compaction replacement (CASSANDRA-8683)
 * Safer Resource Management++ (CASSANDRA-8707)
 * Write partition size estimates into a system table (CASSANDRA-7688)
 * cqlsh: Fix keys() and full() collection indexes in DESCRIBE output
   (CASSANDRA-8154)
 * Show progress of streaming in nodetool netstats (CASSANDRA-8886)
 * IndexSummaryBuilder utilises offheap memory, and shares data between
   each IndexSummary opened from it (CASSANDRA-8757)
 * markCompacting only succeeds if the exact SSTableReader instances being
   marked are in the live set (CASSANDRA-8689)
 * cassandra-stress support for varint (CASSANDRA-8882)
 * Fix Adler32 digest for compressed sstables (CASSANDRA-8778)
 * Add nodetool statushandoff/statusbackup (CASSANDRA-8912)
 * Use stdout for progress and stats in sstableloader (CASSANDRA-8982)
 * Correctly identify 2i datadir from older versions (CASSANDRA-9116)
Merged from 2.0:
 * Ignore gossip SYNs after shutdown (CASSANDRA-9238)
 * Avoid overflow when calculating max sstable size in LCS (CASSANDRA-9235)
 * Make sstable blacklisting work with compression (CASSANDRA-9138)
 * Do not attempt to rebuild indexes if no index accepts any column (CASSANDRA-9196)
 * Don't initiate snitch reconnection for dead states (CASSANDRA-7292)
 * Fix ArrayIndexOutOfBoundsException in CQLSSTableWriter (CASSANDRA-8978)
 * Add shutdown gossip state to prevent timeouts during rolling restarts (CASSANDRA-8336)
 * Fix running with java.net.preferIPv6Addresses=true (CASSANDRA-9137)
 * Fix failed bootstrap/replace attempts being persisted in system.peers (CASSANDRA-9180)
 * Flush system.IndexInfo after marking index built (CASSANDRA-9128)
 * Fix updates to min/max_compaction_threshold through cassandra-cli
   (CASSANDRA-8102)
 * Don't include tmp files when doing offline relevel (CASSANDRA-9088)
 * Use the proper CAS WriteType when finishing a previous round during Paxos
   preparation (CASSANDRA-8672)
 * Avoid race in cancelling compactions (CASSANDRA-9070)
 * More aggressive check for expired sstables in DTCS (CASSANDRA-8359)
 * Fix ignored index_interval change in ALTER TABLE statements (CASSANDRA-7976)
 * Do more aggressive compaction in old time windows in DTCS (CASSANDRA-8360)
 * java.lang.AssertionError when reading saved cache (CASSANDRA-8740)
 * "disk full" when running cleanup (CASSANDRA-9036)
 * Lower logging level from ERROR to DEBUG when a scheduled schema pull
   cannot be completed due to a node being down (CASSANDRA-9032)
 * Fix MOVED_NODE client event (CASSANDRA-8516)
 * Allow overriding MAX_OUTSTANDING_REPLAY_COUNT (CASSANDRA-7533)
 * Fix malformed JMX ObjectName containing IPv6 addresses (CASSANDRA-9027)
 * (cqlsh) Allow increasing CSV field size limit through
   cqlshrc config option (CASSANDRA-8934)
 * Stop logging range tombstones when exceeding the threshold
   (CASSANDRA-8559)
 * Fix NullPointerException when nodetool getendpoints is run
   against invalid keyspaces or tables (CASSANDRA-8950)
 * Allow specifying the tmp dir (CASSANDRA-7712)
 * Improve compaction estimated tasks estimation (CASSANDRA-8904)
 * Fix duplicate up/down messages sent to native clients (CASSANDRA-7816)
 * Expose commit log archive status via JMX (CASSANDRA-8734)
 * Provide better exceptions for invalid replication strategy parameters
   (CASSANDRA-8909)
 * Fix regression in mixed single and multi-column relation support for
   SELECT statements (CASSANDRA-8613)
 * Add ability to limit number of native connections (CASSANDRA-8086)
 * Fix CQLSSTableWriter throwing exception and spawning threads
   (CASSANDRA-8808)
 * Fix MT mismatch between empty and GC-able data (CASSANDRA-8979)
 * Fix incorrect validation when snapshotting single table (CASSANDRA-8056)
 * Add offline tool to relevel sstables (CASSANDRA-8301)
 * Preserve stream ID for more protocol errors (CASSANDRA-8848)
 * Fix combining token() function with multi-column relations on
   clustering columns (CASSANDRA-8797)
 * Make CFS.markReferenced() resistant to bad refcounting (CASSANDRA-8829)
 * Fix StreamTransferTask abort/complete bad refcounting (CASSANDRA-8815)
 * Fix AssertionError when querying a DESC clustering ordered
   table with ASC ordering and paging (CASSANDRA-8767)
 * AssertionError: "Memory was freed" when running cleanup (CASSANDRA-8716)
 * Make it possible to set max_sstable_age to fractional days (CASSANDRA-8406)
 * Fix some multi-column relations with indexes on some clustering
   columns (CASSANDRA-8275)
 * Fix memory leak in SSTableSimple*Writer and SSTableReader.validate()
   (CASSANDRA-8748)
 * Throw OOM if allocating memory fails to return a valid pointer (CASSANDRA-8726)
 * Fix SSTableSimpleUnsortedWriter ConcurrentModificationException (CASSANDRA-8619)
 * 'nodetool info' prints exception against older node (CASSANDRA-8796)
 * Ensure SSTableSimpleUnsortedWriter.close() terminates if
   disk writer has crashed (CASSANDRA-8807)


2.1.4
 * Bind JMX to localhost unless explicitly configured otherwise (CASSANDRA-9085)


2.1.3
 * Fix HSHA/offheap_objects corruption (CASSANDRA-8719)
 * Upgrade libthrift to 0.9.2 (CASSANDRA-8685)
 * Don't use the shared ref in sstableloader (CASSANDRA-8704)
 * Purge internal prepared statements if related tables or
   keyspaces are dropped (CASSANDRA-8693)
 * (cqlsh) Handle unicode BOM at start of files (CASSANDRA-8638)
 * Stop compactions before exiting offline tools (CASSANDRA-8623)
 * Update tools/stress/README.txt to match current behaviour (CASSANDRA-7933)
 * Fix schema from Thrift conversion with empty metadata (CASSANDRA-8695)
 * Safer Resource Management (CASSANDRA-7705)
 * Make sure we compact highly overlapping cold sstables with
   STCS (CASSANDRA-8635)
 * rpc_interface and listen_interface generate NPE on startup when specified
   interface doesn't exist (CASSANDRA-8677)
 * Fix ArrayIndexOutOfBoundsException in nodetool cfhistograms (CASSANDRA-8514)
 * Switch from yammer metrics for nodetool cf/proxy histograms (CASSANDRA-8662)
 * Make sure we don't add tmplink files to the compaction
   strategy (CASSANDRA-8580)
 * (cqlsh) Handle maps with blob keys (CASSANDRA-8372)
 * (cqlsh) Handle DynamicCompositeType schemas correctly (CASSANDRA-8563)
 * Duplicate rows returned when in clause has repeated values (CASSANDRA-6706)
 * Add tooling to detect hot partitions (CASSANDRA-7974)
 * Fix cassandra-stress user-mode truncation of partition generation (CASSANDRA-8608)
 * Only stream from unrepaired sstables during inc repair (CASSANDRA-8267)
 * Don't allow starting multiple inc repairs on the same sstables (CASSANDRA-8316)
 * Invalidate prepared BATCH statements when related tables
   or keyspaces are dropped (CASSANDRA-8652)
 * Fix missing results in secondary index queries on collections
   with ALLOW FILTERING (CASSANDRA-8421)
 * Expose EstimatedHistogram metrics for range slices (CASSANDRA-8627)
 * (cqlsh) Escape clqshrc passwords properly (CASSANDRA-8618)
 * Fix NPE when passing wrong argument in ALTER TABLE statement (CASSANDRA-8355)
 * Pig: Refactor and deprecate CqlStorage (CASSANDRA-8599)
 * Don't reuse the same cleanup strategy for all sstables (CASSANDRA-8537)
 * Fix case-sensitivity of index name on CREATE and DROP INDEX
   statements (CASSANDRA-8365)
 * Better detection/logging for corruption in compressed sstables (CASSANDRA-8192)
 * Use the correct repairedAt value when closing writer (CASSANDRA-8570)
 * (cqlsh) Handle a schema mismatch being detected on startup (CASSANDRA-8512)
 * Properly calculate expected write size during compaction (CASSANDRA-8532)
 * Invalidate affected prepared statements when a table's columns
   are altered (CASSANDRA-7910)
 * Stress - user defined writes should populate sequentally (CASSANDRA-8524)
 * Fix regression in SSTableRewriter causing some rows to become unreadable
   during compaction (CASSANDRA-8429)
 * Run major compactions for repaired/unrepaired in parallel (CASSANDRA-8510)
 * (cqlsh) Fix compression options in DESCRIBE TABLE output when compression
   is disabled (CASSANDRA-8288)
 * (cqlsh) Fix DESCRIBE output after keyspaces are altered (CASSANDRA-7623)
 * Make sure we set lastCompactedKey correctly (CASSANDRA-8463)
 * (cqlsh) Fix output of CONSISTENCY command (CASSANDRA-8507)
 * (cqlsh) Fixed the handling of LIST statements (CASSANDRA-8370)
 * Make sstablescrub check leveled manifest again (CASSANDRA-8432)
 * Check first/last keys in sstable when giving out positions (CASSANDRA-8458)
 * Disable mmap on Windows (CASSANDRA-6993)
 * Add missing ConsistencyLevels to cassandra-stress (CASSANDRA-8253)
 * Add auth support to cassandra-stress (CASSANDRA-7985)
 * Fix ArrayIndexOutOfBoundsException when generating error message
   for some CQL syntax errors (CASSANDRA-8455)
 * Scale memtable slab allocation logarithmically (CASSANDRA-7882)
 * cassandra-stress simultaneous inserts over same seed (CASSANDRA-7964)
 * Reduce cassandra-stress sampling memory requirements (CASSANDRA-7926)
 * Ensure memtable flush cannot expire commit log entries from its future (CASSANDRA-8383)
 * Make read "defrag" async to reclaim memtables (CASSANDRA-8459)
 * Remove tmplink files for offline compactions (CASSANDRA-8321)
 * Reduce maxHintsInProgress (CASSANDRA-8415)
 * BTree updates may call provided update function twice (CASSANDRA-8018)
 * Release sstable references after anticompaction (CASSANDRA-8386)
 * Handle abort() in SSTableRewriter properly (CASSANDRA-8320)
 * Centralize shared executors (CASSANDRA-8055)
 * Fix filtering for CONTAINS (KEY) relations on frozen collection
   clustering columns when the query is restricted to a single
   partition (CASSANDRA-8203)
 * Do more aggressive entire-sstable TTL expiry checks (CASSANDRA-8243)
 * Add more log info if readMeter is null (CASSANDRA-8238)
 * add check of the system wall clock time at startup (CASSANDRA-8305)
 * Support for frozen collections (CASSANDRA-7859)
 * Fix overflow on histogram computation (CASSANDRA-8028)
 * Have paxos reuse the timestamp generation of normal queries (CASSANDRA-7801)
 * Fix incremental repair not remove parent session on remote (CASSANDRA-8291)
 * Improve JBOD disk utilization (CASSANDRA-7386)
 * Log failed host when preparing incremental repair (CASSANDRA-8228)
 * Force config client mode in CQLSSTableWriter (CASSANDRA-8281)
 * Fix sstableupgrade throws exception (CASSANDRA-8688)
 * Fix hang when repairing empty keyspace (CASSANDRA-8694)
Merged from 2.0:
 * Fix IllegalArgumentException in dynamic snitch (CASSANDRA-8448)
 * Add support for UPDATE ... IF EXISTS (CASSANDRA-8610)
 * Fix reversal of list prepends (CASSANDRA-8733)
 * Prevent non-zero default_time_to_live on tables with counters
   (CASSANDRA-8678)
 * Fix SSTableSimpleUnsortedWriter ConcurrentModificationException
   (CASSANDRA-8619)
 * Round up time deltas lower than 1ms in BulkLoader (CASSANDRA-8645)
 * Add batch remove iterator to ABSC (CASSANDRA-8414, 8666)
 * Round up time deltas lower than 1ms in BulkLoader (CASSANDRA-8645)
 * Fix isClientMode check in Keyspace (CASSANDRA-8687)
 * Use more efficient slice size for querying internal secondary
   index tables (CASSANDRA-8550)
 * Fix potentially returning deleted rows with range tombstone (CASSANDRA-8558)
 * Check for available disk space before starting a compaction (CASSANDRA-8562)
 * Fix DISTINCT queries with LIMITs or paging when some partitions
   contain only tombstones (CASSANDRA-8490)
 * Introduce background cache refreshing to permissions cache
   (CASSANDRA-8194)
 * Fix race condition in StreamTransferTask that could lead to
   infinite loops and premature sstable deletion (CASSANDRA-7704)
 * Add an extra version check to MigrationTask (CASSANDRA-8462)
 * Ensure SSTableWriter cleans up properly after failure (CASSANDRA-8499)
 * Increase bf true positive count on key cache hit (CASSANDRA-8525)
 * Move MeteredFlusher to its own thread (CASSANDRA-8485)
 * Fix non-distinct results in DISTNCT queries on static columns when
   paging is enabled (CASSANDRA-8087)
 * Move all hints related tasks to hints internal executor (CASSANDRA-8285)
 * Fix paging for multi-partition IN queries (CASSANDRA-8408)
 * Fix MOVED_NODE topology event never being emitted when a node
   moves its token (CASSANDRA-8373)
 * Fix validation of indexes in COMPACT tables (CASSANDRA-8156)
 * Avoid StackOverflowError when a large list of IN values
   is used for a clustering column (CASSANDRA-8410)
 * Fix NPE when writetime() or ttl() calls are wrapped by
   another function call (CASSANDRA-8451)
 * Fix NPE after dropping a keyspace (CASSANDRA-8332)
 * Fix error message on read repair timeouts (CASSANDRA-7947)
 * Default DTCS base_time_seconds changed to 60 (CASSANDRA-8417)
 * Refuse Paxos operation with more than one pending endpoint (CASSANDRA-8346, 8640)
 * Throw correct exception when trying to bind a keyspace or table
   name (CASSANDRA-6952)
 * Make HHOM.compact synchronized (CASSANDRA-8416)
 * cancel latency-sampling task when CF is dropped (CASSANDRA-8401)
 * don't block SocketThread for MessagingService (CASSANDRA-8188)
 * Increase quarantine delay on replacement (CASSANDRA-8260)
 * Expose off-heap memory usage stats (CASSANDRA-7897)
 * Ignore Paxos commits for truncated tables (CASSANDRA-7538)
 * Validate size of indexed column values (CASSANDRA-8280)
 * Make LCS split compaction results over all data directories (CASSANDRA-8329)
 * Fix some failing queries that use multi-column relations
   on COMPACT STORAGE tables (CASSANDRA-8264)
 * Fix InvalidRequestException with ORDER BY (CASSANDRA-8286)
 * Disable SSLv3 for POODLE (CASSANDRA-8265)
 * Fix millisecond timestamps in Tracing (CASSANDRA-8297)
 * Include keyspace name in error message when there are insufficient
   live nodes to stream from (CASSANDRA-8221)
 * Avoid overlap in L1 when L0 contains many nonoverlapping
   sstables (CASSANDRA-8211)
 * Improve PropertyFileSnitch logging (CASSANDRA-8183)
 * Add DC-aware sequential repair (CASSANDRA-8193)
 * Use live sstables in snapshot repair if possible (CASSANDRA-8312)
 * Fix hints serialized size calculation (CASSANDRA-8587)


2.1.2
 * (cqlsh) parse_for_table_meta errors out on queries with undefined
   grammars (CASSANDRA-8262)
 * (cqlsh) Fix SELECT ... TOKEN() function broken in C* 2.1.1 (CASSANDRA-8258)
 * Fix Cassandra crash when running on JDK8 update 40 (CASSANDRA-8209)
 * Optimize partitioner tokens (CASSANDRA-8230)
 * Improve compaction of repaired/unrepaired sstables (CASSANDRA-8004)
 * Make cache serializers pluggable (CASSANDRA-8096)
 * Fix issues with CONTAINS (KEY) queries on secondary indexes
   (CASSANDRA-8147)
 * Fix read-rate tracking of sstables for some queries (CASSANDRA-8239)
 * Fix default timestamp in QueryOptions (CASSANDRA-8246)
 * Set socket timeout when reading remote version (CASSANDRA-8188)
 * Refactor how we track live size (CASSANDRA-7852)
 * Make sure unfinished compaction files are removed (CASSANDRA-8124)
 * Fix shutdown when run as Windows service (CASSANDRA-8136)
 * Fix DESCRIBE TABLE with custom indexes (CASSANDRA-8031)
 * Fix race in RecoveryManagerTest (CASSANDRA-8176)
 * Avoid IllegalArgumentException while sorting sstables in
   IndexSummaryManager (CASSANDRA-8182)
 * Shutdown JVM on file descriptor exhaustion (CASSANDRA-7579)
 * Add 'die' policy for commit log and disk failure (CASSANDRA-7927)
 * Fix installing as service on Windows (CASSANDRA-8115)
 * Fix CREATE TABLE for CQL2 (CASSANDRA-8144)
 * Avoid boxing in ColumnStats min/max trackers (CASSANDRA-8109)
Merged from 2.0:
 * Correctly handle non-text column names in cql3 (CASSANDRA-8178)
 * Fix deletion for indexes on primary key columns (CASSANDRA-8206)
 * Add 'nodetool statusgossip' (CASSANDRA-8125)
 * Improve client notification that nodes are ready for requests (CASSANDRA-7510)
 * Handle negative timestamp in writetime method (CASSANDRA-8139)
 * Pig: Remove errant LIMIT clause in CqlNativeStorage (CASSANDRA-8166)
 * Throw ConfigurationException when hsha is used with the default
   rpc_max_threads setting of 'unlimited' (CASSANDRA-8116)
 * Allow concurrent writing of the same table in the same JVM using
   CQLSSTableWriter (CASSANDRA-7463)
 * Fix totalDiskSpaceUsed calculation (CASSANDRA-8205)


2.1.1
 * Fix spin loop in AtomicSortedColumns (CASSANDRA-7546)
 * Dont notify when replacing tmplink files (CASSANDRA-8157)
 * Fix validation with multiple CONTAINS clause (CASSANDRA-8131)
 * Fix validation of collections in TriggerExecutor (CASSANDRA-8146)
 * Fix IllegalArgumentException when a list of IN values containing tuples
   is passed as a single arg to a prepared statement with the v1 or v2
   protocol (CASSANDRA-8062)
 * Fix ClassCastException in DISTINCT query on static columns with
   query paging (CASSANDRA-8108)
 * Fix NPE on null nested UDT inside a set (CASSANDRA-8105)
 * Fix exception when querying secondary index on set items or map keys
   when some clustering columns are specified (CASSANDRA-8073)
 * Send proper error response when there is an error during native
   protocol message decode (CASSANDRA-8118)
 * Gossip should ignore generation numbers too far in the future (CASSANDRA-8113)
 * Fix NPE when creating a table with frozen sets, lists (CASSANDRA-8104)
 * Fix high memory use due to tracking reads on incrementally opened sstable
   readers (CASSANDRA-8066)
 * Fix EXECUTE request with skipMetadata=false returning no metadata
   (CASSANDRA-8054)
 * Allow concurrent use of CQLBulkOutputFormat (CASSANDRA-7776)
 * Shutdown JVM on OOM (CASSANDRA-7507)
 * Upgrade netty version and enable epoll event loop (CASSANDRA-7761)
 * Don't duplicate sstables smaller than split size when using
   the sstablesplitter tool (CASSANDRA-7616)
 * Avoid re-parsing already prepared statements (CASSANDRA-7923)
 * Fix some Thrift slice deletions and updates of COMPACT STORAGE
   tables with some clustering columns omitted (CASSANDRA-7990)
 * Fix filtering for CONTAINS on sets (CASSANDRA-8033)
 * Properly track added size (CASSANDRA-7239)
 * Allow compilation in java 8 (CASSANDRA-7208)
 * Fix Assertion error on RangeTombstoneList diff (CASSANDRA-8013)
 * Release references to overlapping sstables during compaction (CASSANDRA-7819)
 * Send notification when opening compaction results early (CASSANDRA-8034)
 * Make native server start block until properly bound (CASSANDRA-7885)
 * (cqlsh) Fix IPv6 support (CASSANDRA-7988)
 * Ignore fat clients when checking for endpoint collision (CASSANDRA-7939)
 * Make sstablerepairedset take a list of files (CASSANDRA-7995)
 * (cqlsh) Tab completeion for indexes on map keys (CASSANDRA-7972)
 * (cqlsh) Fix UDT field selection in select clause (CASSANDRA-7891)
 * Fix resource leak in event of corrupt sstable
 * (cqlsh) Add command line option for cqlshrc file path (CASSANDRA-7131)
 * Provide visibility into prepared statements churn (CASSANDRA-7921, CASSANDRA-7930)
 * Invalidate prepared statements when their keyspace or table is
   dropped (CASSANDRA-7566)
 * cassandra-stress: fix support for NetworkTopologyStrategy (CASSANDRA-7945)
 * Fix saving caches when a table is dropped (CASSANDRA-7784)
 * Add better error checking of new stress profile (CASSANDRA-7716)
 * Use ThreadLocalRandom and remove FBUtilities.threadLocalRandom (CASSANDRA-7934)
 * Prevent operator mistakes due to simultaneous bootstrap (CASSANDRA-7069)
 * cassandra-stress supports whitelist mode for node config (CASSANDRA-7658)
 * GCInspector more closely tracks GC; cassandra-stress and nodetool report it (CASSANDRA-7916)
 * nodetool won't output bogus ownership info without a keyspace (CASSANDRA-7173)
 * Add human readable option to nodetool commands (CASSANDRA-5433)
 * Don't try to set repairedAt on old sstables (CASSANDRA-7913)
 * Add metrics for tracking PreparedStatement use (CASSANDRA-7719)
 * (cqlsh) tab-completion for triggers (CASSANDRA-7824)
 * (cqlsh) Support for query paging (CASSANDRA-7514)
 * (cqlsh) Show progress of COPY operations (CASSANDRA-7789)
 * Add syntax to remove multiple elements from a map (CASSANDRA-6599)
 * Support non-equals conditions in lightweight transactions (CASSANDRA-6839)
 * Add IF [NOT] EXISTS to create/drop triggers (CASSANDRA-7606)
 * (cqlsh) Display the current logged-in user (CASSANDRA-7785)
 * (cqlsh) Don't ignore CTRL-C during COPY FROM execution (CASSANDRA-7815)
 * (cqlsh) Order UDTs according to cross-type dependencies in DESCRIBE
   output (CASSANDRA-7659)
 * (cqlsh) Fix handling of CAS statement results (CASSANDRA-7671)
 * (cqlsh) COPY TO/FROM improvements (CASSANDRA-7405)
 * Support list index operations with conditions (CASSANDRA-7499)
 * Add max live/tombstoned cells to nodetool cfstats output (CASSANDRA-7731)
 * Validate IPv6 wildcard addresses properly (CASSANDRA-7680)
 * (cqlsh) Error when tracing query (CASSANDRA-7613)
 * Avoid IOOBE when building SyntaxError message snippet (CASSANDRA-7569)
 * SSTableExport uses correct validator to create string representation of partition
   keys (CASSANDRA-7498)
 * Avoid NPEs when receiving type changes for an unknown keyspace (CASSANDRA-7689)
 * Add support for custom 2i validation (CASSANDRA-7575)
 * Pig support for hadoop CqlInputFormat (CASSANDRA-6454)
 * Add duration mode to cassandra-stress (CASSANDRA-7468)
 * Add listen_interface and rpc_interface options (CASSANDRA-7417)
 * Improve schema merge performance (CASSANDRA-7444)
 * Adjust MT depth based on # of partition validating (CASSANDRA-5263)
 * Optimise NativeCell comparisons (CASSANDRA-6755)
 * Configurable client timeout for cqlsh (CASSANDRA-7516)
 * Include snippet of CQL query near syntax error in messages (CASSANDRA-7111)
 * Make repair -pr work with -local (CASSANDRA-7450)
 * Fix error in sstableloader with -cph > 1 (CASSANDRA-8007)
 * Fix snapshot repair error on indexed tables (CASSANDRA-8020)
 * Do not exit nodetool repair when receiving JMX NOTIF_LOST (CASSANDRA-7909)
 * Stream to private IP when available (CASSANDRA-8084)
Merged from 2.0:
 * Reject conditions on DELETE unless full PK is given (CASSANDRA-6430)
 * Properly reject the token function DELETE (CASSANDRA-7747)
 * Force batchlog replay before decommissioning a node (CASSANDRA-7446)
 * Fix hint replay with many accumulated expired hints (CASSANDRA-6998)
 * Fix duplicate results in DISTINCT queries on static columns with query
   paging (CASSANDRA-8108)
 * Add DateTieredCompactionStrategy (CASSANDRA-6602)
 * Properly validate ascii and utf8 string literals in CQL queries (CASSANDRA-8101)
 * (cqlsh) Fix autocompletion for alter keyspace (CASSANDRA-8021)
 * Create backup directories for commitlog archiving during startup (CASSANDRA-8111)
 * Reduce totalBlockFor() for LOCAL_* consistency levels (CASSANDRA-8058)
 * Fix merging schemas with re-dropped keyspaces (CASSANDRA-7256)
 * Fix counters in supercolumns during live upgrades from 1.2 (CASSANDRA-7188)
 * Notify DT subscribers when a column family is truncated (CASSANDRA-8088)
 * Add sanity check of $JAVA on startup (CASSANDRA-7676)
 * Schedule fat client schema pull on join (CASSANDRA-7993)
 * Don't reset nodes' versions when closing IncomingTcpConnections
   (CASSANDRA-7734)
 * Record the real messaging version in all cases in OutboundTcpConnection
   (CASSANDRA-8057)
 * SSL does not work in cassandra-cli (CASSANDRA-7899)
 * Fix potential exception when using ReversedType in DynamicCompositeType
   (CASSANDRA-7898)
 * Better validation of collection values (CASSANDRA-7833)
 * Track min/max timestamps correctly (CASSANDRA-7969)
 * Fix possible overflow while sorting CL segments for replay (CASSANDRA-7992)
 * Increase nodetool Xmx (CASSANDRA-7956)
 * Archive any commitlog segments present at startup (CASSANDRA-6904)
 * CrcCheckChance should adjust based on live CFMetadata not
   sstable metadata (CASSANDRA-7978)
 * token() should only accept columns in the partitioning
   key order (CASSANDRA-6075)
 * Add method to invalidate permission cache via JMX (CASSANDRA-7977)
 * Allow propagating multiple gossip states atomically (CASSANDRA-6125)
 * Log exceptions related to unclean native protocol client disconnects
   at DEBUG or INFO (CASSANDRA-7849)
 * Allow permissions cache to be set via JMX (CASSANDRA-7698)
 * Include schema_triggers CF in readable system resources (CASSANDRA-7967)
 * Fix RowIndexEntry to report correct serializedSize (CASSANDRA-7948)
 * Make CQLSSTableWriter sync within partitions (CASSANDRA-7360)
 * Potentially use non-local replicas in CqlConfigHelper (CASSANDRA-7906)
 * Explicitly disallow mixing multi-column and single-column
   relations on clustering columns (CASSANDRA-7711)
 * Better error message when condition is set on PK column (CASSANDRA-7804)
 * Don't send schema change responses and events for no-op DDL
   statements (CASSANDRA-7600)
 * (Hadoop) fix cluster initialisation for a split fetching (CASSANDRA-7774)
 * Throw InvalidRequestException when queries contain relations on entire
   collection columns (CASSANDRA-7506)
 * (cqlsh) enable CTRL-R history search with libedit (CASSANDRA-7577)
 * (Hadoop) allow ACFRW to limit nodes to local DC (CASSANDRA-7252)
 * (cqlsh) cqlsh should automatically disable tracing when selecting
   from system_traces (CASSANDRA-7641)
 * (Hadoop) Add CqlOutputFormat (CASSANDRA-6927)
 * Don't depend on cassandra config for nodetool ring (CASSANDRA-7508)
 * (cqlsh) Fix failing cqlsh formatting tests (CASSANDRA-7703)
 * Fix IncompatibleClassChangeError from hadoop2 (CASSANDRA-7229)
 * Add 'nodetool sethintedhandoffthrottlekb' (CASSANDRA-7635)
 * (cqlsh) Add tab-completion for CREATE/DROP USER IF [NOT] EXISTS (CASSANDRA-7611)
 * Catch errors when the JVM pulls the rug out from GCInspector (CASSANDRA-5345)
 * cqlsh fails when version number parts are not int (CASSANDRA-7524)
 * Fix NPE when table dropped during streaming (CASSANDRA-7946)
 * Fix wrong progress when streaming uncompressed (CASSANDRA-7878)
 * Fix possible infinite loop in creating repair range (CASSANDRA-7983)
 * Fix unit in nodetool for streaming throughput (CASSANDRA-7375)
Merged from 1.2:
 * Don't index tombstones (CASSANDRA-7828)
 * Improve PasswordAuthenticator default super user setup (CASSANDRA-7788)


2.1.0
 * (cqlsh) Removed "ALTER TYPE <name> RENAME TO <name>" from tab-completion
   (CASSANDRA-7895)
 * Fixed IllegalStateException in anticompaction (CASSANDRA-7892)
 * cqlsh: DESCRIBE support for frozen UDTs, tuples (CASSANDRA-7863)
 * Avoid exposing internal classes over JMX (CASSANDRA-7879)
 * Add null check for keys when freezing collection (CASSANDRA-7869)
 * Improve stress workload realism (CASSANDRA-7519)
Merged from 2.0:
 * Configure system.paxos with LeveledCompactionStrategy (CASSANDRA-7753)
 * Fix ALTER clustering column type from DateType to TimestampType when
   using DESC clustering order (CASSANRDA-7797)
 * Throw EOFException if we run out of chunks in compressed datafile
   (CASSANDRA-7664)
 * Fix PRSI handling of CQL3 row markers for row cleanup (CASSANDRA-7787)
 * Fix dropping collection when it's the last regular column (CASSANDRA-7744)
 * Make StreamReceiveTask thread safe and gc friendly (CASSANDRA-7795)
 * Validate empty cell names from counter updates (CASSANDRA-7798)
Merged from 1.2:
 * Don't allow compacted sstables to be marked as compacting (CASSANDRA-7145)
 * Track expired tombstones (CASSANDRA-7810)


2.1.0-rc7
 * Add frozen keyword and require UDT to be frozen (CASSANDRA-7857)
 * Track added sstable size correctly (CASSANDRA-7239)
 * (cqlsh) Fix case insensitivity (CASSANDRA-7834)
 * Fix failure to stream ranges when moving (CASSANDRA-7836)
 * Correctly remove tmplink files (CASSANDRA-7803)
 * (cqlsh) Fix column name formatting for functions, CAS operations,
   and UDT field selections (CASSANDRA-7806)
 * (cqlsh) Fix COPY FROM handling of null/empty primary key
   values (CASSANDRA-7792)
 * Fix ordering of static cells (CASSANDRA-7763)
Merged from 2.0:
 * Forbid re-adding dropped counter columns (CASSANDRA-7831)
 * Fix CFMetaData#isThriftCompatible() for PK-only tables (CASSANDRA-7832)
 * Always reject inequality on the partition key without token()
   (CASSANDRA-7722)
 * Always send Paxos commit to all replicas (CASSANDRA-7479)
 * Make disruptor_thrift_server invocation pool configurable (CASSANDRA-7594)
 * Make repair no-op when RF=1 (CASSANDRA-7864)


2.1.0-rc6
 * Fix OOM issue from netty caching over time (CASSANDRA-7743)
 * json2sstable couldn't import JSON for CQL table (CASSANDRA-7477)
 * Invalidate all caches on table drop (CASSANDRA-7561)
 * Skip strict endpoint selection for ranges if RF == nodes (CASSANRA-7765)
 * Fix Thrift range filtering without 2ary index lookups (CASSANDRA-7741)
 * Add tracing entries about concurrent range requests (CASSANDRA-7599)
 * (cqlsh) Fix DESCRIBE for NTS keyspaces (CASSANDRA-7729)
 * Remove netty buffer ref-counting (CASSANDRA-7735)
 * Pass mutated cf to index updater for use by PRSI (CASSANDRA-7742)
 * Include stress yaml example in release and deb (CASSANDRA-7717)
 * workaround for netty issue causing corrupted data off the wire (CASSANDRA-7695)
 * cqlsh DESC CLUSTER fails retrieving ring information (CASSANDRA-7687)
 * Fix binding null values inside UDT (CASSANDRA-7685)
 * Fix UDT field selection with empty fields (CASSANDRA-7670)
 * Bogus deserialization of static cells from sstable (CASSANDRA-7684)
 * Fix NPE on compaction leftover cleanup for dropped table (CASSANDRA-7770)
Merged from 2.0:
 * Fix race condition in StreamTransferTask that could lead to
   infinite loops and premature sstable deletion (CASSANDRA-7704)
 * (cqlsh) Wait up to 10 sec for a tracing session (CASSANDRA-7222)
 * Fix NPE in FileCacheService.sizeInBytes (CASSANDRA-7756)
 * Remove duplicates from StorageService.getJoiningNodes (CASSANDRA-7478)
 * Clone token map outside of hot gossip loops (CASSANDRA-7758)
 * Fix MS expiring map timeout for Paxos messages (CASSANDRA-7752)
 * Do not flush on truncate if durable_writes is false (CASSANDRA-7750)
 * Give CRR a default input_cql Statement (CASSANDRA-7226)
 * Better error message when adding a collection with the same name
   than a previously dropped one (CASSANDRA-6276)
 * Fix validation when adding static columns (CASSANDRA-7730)
 * (Thrift) fix range deletion of supercolumns (CASSANDRA-7733)
 * Fix potential AssertionError in RangeTombstoneList (CASSANDRA-7700)
 * Validate arguments of blobAs* functions (CASSANDRA-7707)
 * Fix potential AssertionError with 2ndary indexes (CASSANDRA-6612)
 * Avoid logging CompactionInterrupted at ERROR (CASSANDRA-7694)
 * Minor leak in sstable2jon (CASSANDRA-7709)
 * Add cassandra.auto_bootstrap system property (CASSANDRA-7650)
 * Update java driver (for hadoop) (CASSANDRA-7618)
 * Remove CqlPagingRecordReader/CqlPagingInputFormat (CASSANDRA-7570)
 * Support connecting to ipv6 jmx with nodetool (CASSANDRA-7669)


2.1.0-rc5
 * Reject counters inside user types (CASSANDRA-7672)
 * Switch to notification-based GCInspector (CASSANDRA-7638)
 * (cqlsh) Handle nulls in UDTs and tuples correctly (CASSANDRA-7656)
 * Don't use strict consistency when replacing (CASSANDRA-7568)
 * Fix min/max cell name collection on 2.0 SSTables with range
   tombstones (CASSANDRA-7593)
 * Tolerate min/max cell names of different lengths (CASSANDRA-7651)
 * Filter cached results correctly (CASSANDRA-7636)
 * Fix tracing on the new SEPExecutor (CASSANDRA-7644)
 * Remove shuffle and taketoken (CASSANDRA-7601)
 * Clean up Windows batch scripts (CASSANDRA-7619)
 * Fix native protocol drop user type notification (CASSANDRA-7571)
 * Give read access to system.schema_usertypes to all authenticated users
   (CASSANDRA-7578)
 * (cqlsh) Fix cqlsh display when zero rows are returned (CASSANDRA-7580)
 * Get java version correctly when JAVA_TOOL_OPTIONS is set (CASSANDRA-7572)
 * Fix NPE when dropping index from non-existent keyspace, AssertionError when
   dropping non-existent index with IF EXISTS (CASSANDRA-7590)
 * Fix sstablelevelresetter hang (CASSANDRA-7614)
 * (cqlsh) Fix deserialization of blobs (CASSANDRA-7603)
 * Use "keyspace updated" schema change message for UDT changes in v1 and
   v2 protocols (CASSANDRA-7617)
 * Fix tracing of range slices and secondary index lookups that are local
   to the coordinator (CASSANDRA-7599)
 * Set -Dcassandra.storagedir for all tool shell scripts (CASSANDRA-7587)
 * Don't swap max/min col names when mutating sstable metadata (CASSANDRA-7596)
 * (cqlsh) Correctly handle paged result sets (CASSANDRA-7625)
 * (cqlsh) Improve waiting for a trace to complete (CASSANDRA-7626)
 * Fix tracing of concurrent range slices and 2ary index queries (CASSANDRA-7626)
 * Fix scrub against collection type (CASSANDRA-7665)
Merged from 2.0:
 * Set gc_grace_seconds to seven days for system schema tables (CASSANDRA-7668)
 * SimpleSeedProvider no longer caches seeds forever (CASSANDRA-7663)
 * Always flush on truncate (CASSANDRA-7511)
 * Fix ReversedType(DateType) mapping to native protocol (CASSANDRA-7576)
 * Always merge ranges owned by a single node (CASSANDRA-6930)
 * Track max/min timestamps for range tombstones (CASSANDRA-7647)
 * Fix NPE when listing saved caches dir (CASSANDRA-7632)


2.1.0-rc4
 * Fix word count hadoop example (CASSANDRA-7200)
 * Updated memtable_cleanup_threshold and memtable_flush_writers defaults
   (CASSANDRA-7551)
 * (Windows) fix startup when WMI memory query fails (CASSANDRA-7505)
 * Anti-compaction proceeds if any part of the repair failed (CASSANDRA-7521)
 * Add missing table name to DROP INDEX responses and notifications (CASSANDRA-7539)
 * Bump CQL version to 3.2.0 and update CQL documentation (CASSANDRA-7527)
 * Fix configuration error message when running nodetool ring (CASSANDRA-7508)
 * Support conditional updates, tuple type, and the v3 protocol in cqlsh (CASSANDRA-7509)
 * Handle queries on multiple secondary index types (CASSANDRA-7525)
 * Fix cqlsh authentication with v3 native protocol (CASSANDRA-7564)
 * Fix NPE when unknown prepared statement ID is used (CASSANDRA-7454)
Merged from 2.0:
 * (Windows) force range-based repair to non-sequential mode (CASSANDRA-7541)
 * Fix range merging when DES scores are zero (CASSANDRA-7535)
 * Warn when SSL certificates have expired (CASSANDRA-7528)
 * Fix error when doing reversed queries with static columns (CASSANDRA-7490)
Merged from 1.2:
 * Set correct stream ID on responses when non-Exception Throwables
   are thrown while handling native protocol messages (CASSANDRA-7470)


2.1.0-rc3
 * Consider expiry when reconciling otherwise equal cells (CASSANDRA-7403)
 * Introduce CQL support for stress tool (CASSANDRA-6146)
 * Fix ClassCastException processing expired messages (CASSANDRA-7496)
 * Fix prepared marker for collections inside UDT (CASSANDRA-7472)
 * Remove left-over populate_io_cache_on_flush and replicate_on_write
   uses (CASSANDRA-7493)
 * (Windows) handle spaces in path names (CASSANDRA-7451)
 * Ensure writes have completed after dropping a table, before recycling
   commit log segments (CASSANDRA-7437)
 * Remove left-over rows_per_partition_to_cache (CASSANDRA-7493)
 * Fix error when CONTAINS is used with a bind marker (CASSANDRA-7502)
 * Properly reject unknown UDT field (CASSANDRA-7484)
Merged from 2.0:
 * Fix CC#collectTimeOrderedData() tombstone optimisations (CASSANDRA-7394)
 * Support DISTINCT for static columns and fix behaviour when DISTINC is
   not use (CASSANDRA-7305).
 * Workaround JVM NPE on JMX bind failure (CASSANDRA-7254)
 * Fix race in FileCacheService RemovalListener (CASSANDRA-7278)
 * Fix inconsistent use of consistencyForCommit that allowed LOCAL_QUORUM
   operations to incorrect become full QUORUM (CASSANDRA-7345)
 * Properly handle unrecognized opcodes and flags (CASSANDRA-7440)
 * (Hadoop) close CqlRecordWriter clients when finished (CASSANDRA-7459)
 * Commit disk failure policy (CASSANDRA-7429)
 * Make sure high level sstables get compacted (CASSANDRA-7414)
 * Fix AssertionError when using empty clustering columns and static columns
   (CASSANDRA-7455)
 * Add option to disable STCS in L0 (CASSANDRA-6621)
 * Upgrade to snappy-java 1.0.5.2 (CASSANDRA-7476)


2.1.0-rc2
 * Fix heap size calculation for CompoundSparseCellName and
   CompoundSparseCellName.WithCollection (CASSANDRA-7421)
 * Allow counter mutations in UNLOGGED batches (CASSANDRA-7351)
 * Modify reconcile logic to always pick a tombstone over a counter cell
   (CASSANDRA-7346)
 * Avoid incremental compaction on Windows (CASSANDRA-7365)
 * Fix exception when querying a composite-keyed table with a collection index
   (CASSANDRA-7372)
 * Use node's host id in place of counter ids (CASSANDRA-7366)
 * Fix error when doing reversed queries with static columns (CASSANDRA-7490)
 * Backport CASSANDRA-6747 (CASSANDRA-7560)
 * Track max/min timestamps for range tombstones (CASSANDRA-7647)
 * Fix NPE when listing saved caches dir (CASSANDRA-7632)
 * Fix sstableloader unable to connect encrypted node (CASSANDRA-7585)
Merged from 1.2:
 * Clone token map outside of hot gossip loops (CASSANDRA-7758)
 * Add stop method to EmbeddedCassandraService (CASSANDRA-7595)
 * Support connecting to ipv6 jmx with nodetool (CASSANDRA-7669)
 * Set gc_grace_seconds to seven days for system schema tables (CASSANDRA-7668)
 * SimpleSeedProvider no longer caches seeds forever (CASSANDRA-7663)
 * Set correct stream ID on responses when non-Exception Throwables
   are thrown while handling native protocol messages (CASSANDRA-7470)
 * Fix row size miscalculation in LazilyCompactedRow (CASSANDRA-7543)
 * Fix race in background compaction check (CASSANDRA-7745)
 * Don't clear out range tombstones during compaction (CASSANDRA-7808)


2.1.0-rc1
 * Revert flush directory (CASSANDRA-6357)
 * More efficient executor service for fast operations (CASSANDRA-4718)
 * Move less common tools into a new cassandra-tools package (CASSANDRA-7160)
 * Support more concurrent requests in native protocol (CASSANDRA-7231)
 * Add tab-completion to debian nodetool packaging (CASSANDRA-6421)
 * Change concurrent_compactors defaults (CASSANDRA-7139)
 * Add PowerShell Windows launch scripts (CASSANDRA-7001)
 * Make commitlog archive+restore more robust (CASSANDRA-6974)
 * Fix marking commitlogsegments clean (CASSANDRA-6959)
 * Add snapshot "manifest" describing files included (CASSANDRA-6326)
 * Parallel streaming for sstableloader (CASSANDRA-3668)
 * Fix bugs in supercolumns handling (CASSANDRA-7138)
 * Fix ClassClassException on composite dense tables (CASSANDRA-7112)
 * Cleanup and optimize collation and slice iterators (CASSANDRA-7107)
 * Upgrade NBHM lib (CASSANDRA-7128)
 * Optimize netty server (CASSANDRA-6861)
 * Fix repair hang when given CF does not exist (CASSANDRA-7189)
 * Allow c* to be shutdown in an embedded mode (CASSANDRA-5635)
 * Add server side batching to native transport (CASSANDRA-5663)
 * Make batchlog replay asynchronous (CASSANDRA-6134)
 * remove unused classes (CASSANDRA-7197)
 * Limit user types to the keyspace they are defined in (CASSANDRA-6643)
 * Add validate method to CollectionType (CASSANDRA-7208)
 * New serialization format for UDT values (CASSANDRA-7209, CASSANDRA-7261)
 * Fix nodetool netstats (CASSANDRA-7270)
 * Fix potential ClassCastException in HintedHandoffManager (CASSANDRA-7284)
 * Use prepared statements internally (CASSANDRA-6975)
 * Fix broken paging state with prepared statement (CASSANDRA-7120)
 * Fix IllegalArgumentException in CqlStorage (CASSANDRA-7287)
 * Allow nulls/non-existant fields in UDT (CASSANDRA-7206)
 * Add Thrift MultiSliceRequest (CASSANDRA-6757, CASSANDRA-7027)
 * Handle overlapping MultiSlices (CASSANDRA-7279)
 * Fix DataOutputTest on Windows (CASSANDRA-7265)
 * Embedded sets in user defined data-types are not updating (CASSANDRA-7267)
 * Add tuple type to CQL/native protocol (CASSANDRA-7248)
 * Fix CqlPagingRecordReader on tables with few rows (CASSANDRA-7322)
Merged from 2.0:
 * Copy compaction options to make sure they are reloaded (CASSANDRA-7290)
 * Add option to do more aggressive tombstone compactions (CASSANDRA-6563)
 * Don't try to compact already-compacting files in HHOM (CASSANDRA-7288)
 * Always reallocate buffers in HSHA (CASSANDRA-6285)
 * (Hadoop) support authentication in CqlRecordReader (CASSANDRA-7221)
 * (Hadoop) Close java driver Cluster in CQLRR.close (CASSANDRA-7228)
 * Warn when 'USING TIMESTAMP' is used on a CAS BATCH (CASSANDRA-7067)
 * return all cpu values from BackgroundActivityMonitor.readAndCompute (CASSANDRA-7183)
 * Correctly delete scheduled range xfers (CASSANDRA-7143)
 * return all cpu values from BackgroundActivityMonitor.readAndCompute (CASSANDRA-7183)
 * reduce garbage creation in calculatePendingRanges (CASSANDRA-7191)
 * fix c* launch issues on Russian os's due to output of linux 'free' cmd (CASSANDRA-6162)
 * Fix disabling autocompaction (CASSANDRA-7187)
 * Fix potential NumberFormatException when deserializing IntegerType (CASSANDRA-7088)
 * cqlsh can't tab-complete disabling compaction (CASSANDRA-7185)
 * cqlsh: Accept and execute CQL statement(s) from command-line parameter (CASSANDRA-7172)
 * Fix IllegalStateException in CqlPagingRecordReader (CASSANDRA-7198)
 * Fix the InvertedIndex trigger example (CASSANDRA-7211)
 * Add --resolve-ip option to 'nodetool ring' (CASSANDRA-7210)
 * reduce garbage on codec flag deserialization (CASSANDRA-7244)
 * Fix duplicated error messages on directory creation error at startup (CASSANDRA-5818)
 * Proper null handle for IF with map element access (CASSANDRA-7155)
 * Improve compaction visibility (CASSANDRA-7242)
 * Correctly delete scheduled range xfers (CASSANDRA-7143)
 * Make batchlog replica selection rack-aware (CASSANDRA-6551)
 * Fix CFMetaData#getColumnDefinitionFromColumnName() (CASSANDRA-7074)
 * Fix writetime/ttl functions for static columns (CASSANDRA-7081)
 * Suggest CTRL-C or semicolon after three blank lines in cqlsh (CASSANDRA-7142)
 * Fix 2ndary index queries with DESC clustering order (CASSANDRA-6950)
 * Invalid key cache entries on DROP (CASSANDRA-6525)
 * Fix flapping RecoveryManagerTest (CASSANDRA-7084)
 * Add missing iso8601 patterns for date strings (CASSANDRA-6973)
 * Support selecting multiple rows in a partition using IN (CASSANDRA-6875)
 * Add authentication support to shuffle (CASSANDRA-6484)
 * Swap local and global default read repair chances (CASSANDRA-7320)
 * Add conditional CREATE/DROP USER support (CASSANDRA-7264)
 * Cqlsh counts non-empty lines for "Blank lines" warning (CASSANDRA-7325)
Merged from 1.2:
 * Add Cloudstack snitch (CASSANDRA-7147)
 * Update system.peers correctly when relocating tokens (CASSANDRA-7126)
 * Add Google Compute Engine snitch (CASSANDRA-7132)
 * remove duplicate query for local tokens (CASSANDRA-7182)
 * exit CQLSH with error status code if script fails (CASSANDRA-6344)
 * Fix bug with some IN queries missig results (CASSANDRA-7105)
 * Fix availability validation for LOCAL_ONE CL (CASSANDRA-7319)
 * Hint streaming can cause decommission to fail (CASSANDRA-7219)


2.1.0-beta2
 * Increase default CL space to 8GB (CASSANDRA-7031)
 * Add range tombstones to read repair digests (CASSANDRA-6863)
 * Fix BTree.clear for large updates (CASSANDRA-6943)
 * Fail write instead of logging a warning when unable to append to CL
   (CASSANDRA-6764)
 * Eliminate possibility of CL segment appearing twice in active list
   (CASSANDRA-6557)
 * Apply DONTNEED fadvise to commitlog segments (CASSANDRA-6759)
 * Switch CRC component to Adler and include it for compressed sstables
   (CASSANDRA-4165)
 * Allow cassandra-stress to set compaction strategy options (CASSANDRA-6451)
 * Add broadcast_rpc_address option to cassandra.yaml (CASSANDRA-5899)
 * Auto reload GossipingPropertyFileSnitch config (CASSANDRA-5897)
 * Fix overflow of memtable_total_space_in_mb (CASSANDRA-6573)
 * Fix ABTC NPE and apply update function correctly (CASSANDRA-6692)
 * Allow nodetool to use a file or prompt for password (CASSANDRA-6660)
 * Fix AIOOBE when concurrently accessing ABSC (CASSANDRA-6742)
 * Fix assertion error in ALTER TYPE RENAME (CASSANDRA-6705)
 * Scrub should not always clear out repaired status (CASSANDRA-5351)
 * Improve handling of range tombstone for wide partitions (CASSANDRA-6446)
 * Fix ClassCastException for compact table with composites (CASSANDRA-6738)
 * Fix potentially repairing with wrong nodes (CASSANDRA-6808)
 * Change caching option syntax (CASSANDRA-6745)
 * Fix stress to do proper counter reads (CASSANDRA-6835)
 * Fix help message for stress counter_write (CASSANDRA-6824)
 * Fix stress smart Thrift client to pick servers correctly (CASSANDRA-6848)
 * Add logging levels (minimal, normal or verbose) to stress tool (CASSANDRA-6849)
 * Fix race condition in Batch CLE (CASSANDRA-6860)
 * Improve cleanup/scrub/upgradesstables failure handling (CASSANDRA-6774)
 * ByteBuffer write() methods for serializing sstables (CASSANDRA-6781)
 * Proper compare function for CollectionType (CASSANDRA-6783)
 * Update native server to Netty 4 (CASSANDRA-6236)
 * Fix off-by-one error in stress (CASSANDRA-6883)
 * Make OpOrder AutoCloseable (CASSANDRA-6901)
 * Remove sync repair JMX interface (CASSANDRA-6900)
 * Add multiple memory allocation options for memtables (CASSANDRA-6689, 6694)
 * Remove adjusted op rate from stress output (CASSANDRA-6921)
 * Add optimized CF.hasColumns() implementations (CASSANDRA-6941)
 * Serialize batchlog mutations with the version of the target node
   (CASSANDRA-6931)
 * Optimize CounterColumn#reconcile() (CASSANDRA-6953)
 * Properly remove 1.2 sstable support in 2.1 (CASSANDRA-6869)
 * Lock counter cells, not partitions (CASSANDRA-6880)
 * Track presence of legacy counter shards in sstables (CASSANDRA-6888)
 * Ensure safe resource cleanup when replacing sstables (CASSANDRA-6912)
 * Add failure handler to async callback (CASSANDRA-6747)
 * Fix AE when closing SSTable without releasing reference (CASSANDRA-7000)
 * Clean up IndexInfo on keyspace/table drops (CASSANDRA-6924)
 * Only snapshot relative SSTables when sequential repair (CASSANDRA-7024)
 * Require nodetool rebuild_index to specify index names (CASSANDRA-7038)
 * fix cassandra stress errors on reads with native protocol (CASSANDRA-7033)
 * Use OpOrder to guard sstable references for reads (CASSANDRA-6919)
 * Preemptive opening of compaction result (CASSANDRA-6916)
 * Multi-threaded scrub/cleanup/upgradesstables (CASSANDRA-5547)
 * Optimize cellname comparison (CASSANDRA-6934)
 * Native protocol v3 (CASSANDRA-6855)
 * Optimize Cell liveness checks and clean up Cell (CASSANDRA-7119)
 * Support consistent range movements (CASSANDRA-2434)
 * Display min timestamp in sstablemetadata viewer (CASSANDRA-6767)
Merged from 2.0:
 * Avoid race-prone second "scrub" of system keyspace (CASSANDRA-6797)
 * Pool CqlRecordWriter clients by inetaddress rather than Range
   (CASSANDRA-6665)
 * Fix compaction_history timestamps (CASSANDRA-6784)
 * Compare scores of full replica ordering in DES (CASSANDRA-6683)
 * fix CME in SessionInfo updateProgress affecting netstats (CASSANDRA-6577)
 * Allow repairing between specific replicas (CASSANDRA-6440)
 * Allow per-dc enabling of hints (CASSANDRA-6157)
 * Add compatibility for Hadoop 0.2.x (CASSANDRA-5201)
 * Fix EstimatedHistogram races (CASSANDRA-6682)
 * Failure detector correctly converts initial value to nanos (CASSANDRA-6658)
 * Add nodetool taketoken to relocate vnodes (CASSANDRA-4445)
 * Expose bulk loading progress over JMX (CASSANDRA-4757)
 * Correctly handle null with IF conditions and TTL (CASSANDRA-6623)
 * Account for range/row tombstones in tombstone drop
   time histogram (CASSANDRA-6522)
 * Stop CommitLogSegment.close() from calling sync() (CASSANDRA-6652)
 * Make commitlog failure handling configurable (CASSANDRA-6364)
 * Avoid overlaps in LCS (CASSANDRA-6688)
 * Improve support for paginating over composites (CASSANDRA-4851)
 * Fix count(*) queries in a mixed cluster (CASSANDRA-6707)
 * Improve repair tasks(snapshot, differencing) concurrency (CASSANDRA-6566)
 * Fix replaying pre-2.0 commit logs (CASSANDRA-6714)
 * Add static columns to CQL3 (CASSANDRA-6561)
 * Optimize single partition batch statements (CASSANDRA-6737)
 * Disallow post-query re-ordering when paging (CASSANDRA-6722)
 * Fix potential paging bug with deleted columns (CASSANDRA-6748)
 * Fix NPE on BulkLoader caused by losing StreamEvent (CASSANDRA-6636)
 * Fix truncating compression metadata (CASSANDRA-6791)
 * Add CMSClassUnloadingEnabled JVM option (CASSANDRA-6541)
 * Catch memtable flush exceptions during shutdown (CASSANDRA-6735)
 * Fix upgradesstables NPE for non-CF-based indexes (CASSANDRA-6645)
 * Fix UPDATE updating PRIMARY KEY columns implicitly (CASSANDRA-6782)
 * Fix IllegalArgumentException when updating from 1.2 with SuperColumns
   (CASSANDRA-6733)
 * FBUtilities.singleton() should use the CF comparator (CASSANDRA-6778)
 * Fix CQLSStableWriter.addRow(Map<String, Object>) (CASSANDRA-6526)
 * Fix HSHA server introducing corrupt data (CASSANDRA-6285)
 * Fix CAS conditions for COMPACT STORAGE tables (CASSANDRA-6813)
 * Starting threads in OutboundTcpConnectionPool constructor causes race conditions (CASSANDRA-7177)
 * Allow overriding cassandra-rackdc.properties file (CASSANDRA-7072)
 * Set JMX RMI port to 7199 (CASSANDRA-7087)
 * Use LOCAL_QUORUM for data reads at LOCAL_SERIAL (CASSANDRA-6939)
 * Log a warning for large batches (CASSANDRA-6487)
 * Put nodes in hibernate when join_ring is false (CASSANDRA-6961)
 * Avoid early loading of non-system keyspaces before compaction-leftovers
   cleanup at startup (CASSANDRA-6913)
 * Restrict Windows to parallel repairs (CASSANDRA-6907)
 * (Hadoop) Allow manually specifying start/end tokens in CFIF (CASSANDRA-6436)
 * Fix NPE in MeteredFlusher (CASSANDRA-6820)
 * Fix race processing range scan responses (CASSANDRA-6820)
 * Allow deleting snapshots from dropped keyspaces (CASSANDRA-6821)
 * Add uuid() function (CASSANDRA-6473)
 * Omit tombstones from schema digests (CASSANDRA-6862)
 * Include correct consistencyLevel in LWT timeout (CASSANDRA-6884)
 * Lower chances for losing new SSTables during nodetool refresh and
   ColumnFamilyStore.loadNewSSTables (CASSANDRA-6514)
 * Add support for DELETE ... IF EXISTS to CQL3 (CASSANDRA-5708)
 * Update hadoop_cql3_word_count example (CASSANDRA-6793)
 * Fix handling of RejectedExecution in sync Thrift server (CASSANDRA-6788)
 * Log more information when exceeding tombstone_warn_threshold (CASSANDRA-6865)
 * Fix truncate to not abort due to unreachable fat clients (CASSANDRA-6864)
 * Fix schema concurrency exceptions (CASSANDRA-6841)
 * Fix leaking validator FH in StreamWriter (CASSANDRA-6832)
 * Fix saving triggers to schema (CASSANDRA-6789)
 * Fix trigger mutations when base mutation list is immutable (CASSANDRA-6790)
 * Fix accounting in FileCacheService to allow re-using RAR (CASSANDRA-6838)
 * Fix static counter columns (CASSANDRA-6827)
 * Restore expiring->deleted (cell) compaction optimization (CASSANDRA-6844)
 * Fix CompactionManager.needsCleanup (CASSANDRA-6845)
 * Correctly compare BooleanType values other than 0 and 1 (CASSANDRA-6779)
 * Read message id as string from earlier versions (CASSANDRA-6840)
 * Properly use the Paxos consistency for (non-protocol) batch (CASSANDRA-6837)
 * Add paranoid disk failure option (CASSANDRA-6646)
 * Improve PerRowSecondaryIndex performance (CASSANDRA-6876)
 * Extend triggers to support CAS updates (CASSANDRA-6882)
 * Static columns with IF NOT EXISTS don't always work as expected (CASSANDRA-6873)
 * Fix paging with SELECT DISTINCT (CASSANDRA-6857)
 * Fix UnsupportedOperationException on CAS timeout (CASSANDRA-6923)
 * Improve MeteredFlusher handling of MF-unaffected column families
   (CASSANDRA-6867)
 * Add CqlRecordReader using native pagination (CASSANDRA-6311)
 * Add QueryHandler interface (CASSANDRA-6659)
 * Track liveRatio per-memtable, not per-CF (CASSANDRA-6945)
 * Make sure upgradesstables keeps sstable level (CASSANDRA-6958)
 * Fix LIMIT with static columns (CASSANDRA-6956)
 * Fix clash with CQL column name in thrift validation (CASSANDRA-6892)
 * Fix error with super columns in mixed 1.2-2.0 clusters (CASSANDRA-6966)
 * Fix bad skip of sstables on slice query with composite start/finish (CASSANDRA-6825)
 * Fix unintended update with conditional statement (CASSANDRA-6893)
 * Fix map element access in IF (CASSANDRA-6914)
 * Avoid costly range calculations for range queries on system keyspaces
   (CASSANDRA-6906)
 * Fix SSTable not released if stream session fails (CASSANDRA-6818)
 * Avoid build failure due to ANTLR timeout (CASSANDRA-6991)
 * Queries on compact tables can return more rows that requested (CASSANDRA-7052)
 * USING TIMESTAMP for batches does not work (CASSANDRA-7053)
 * Fix performance regression from CASSANDRA-5614 (CASSANDRA-6949)
 * Ensure that batchlog and hint timeouts do not produce hints (CASSANDRA-7058)
 * Merge groupable mutations in TriggerExecutor#execute() (CASSANDRA-7047)
 * Plug holes in resource release when wiring up StreamSession (CASSANDRA-7073)
 * Re-add parameter columns to tracing session (CASSANDRA-6942)
 * Preserves CQL metadata when updating table from thrift (CASSANDRA-6831)
Merged from 1.2:
 * Fix nodetool display with vnodes (CASSANDRA-7082)
 * Add UNLOGGED, COUNTER options to BATCH documentation (CASSANDRA-6816)
 * add extra SSL cipher suites (CASSANDRA-6613)
 * fix nodetool getsstables for blob PK (CASSANDRA-6803)
 * Fix BatchlogManager#deleteBatch() use of millisecond timestamps
   (CASSANDRA-6822)
 * Continue assassinating even if the endpoint vanishes (CASSANDRA-6787)
 * Schedule schema pulls on change (CASSANDRA-6971)
 * Non-droppable verbs shouldn't be dropped from OTC (CASSANDRA-6980)
 * Shutdown batchlog executor in SS#drain() (CASSANDRA-7025)
 * Fix batchlog to account for CF truncation records (CASSANDRA-6999)
 * Fix CQLSH parsing of functions and BLOB literals (CASSANDRA-7018)
 * Properly load trustore in the native protocol (CASSANDRA-6847)
 * Always clean up references in SerializingCache (CASSANDRA-6994)
 * Don't shut MessagingService down when replacing a node (CASSANDRA-6476)
 * fix npe when doing -Dcassandra.fd_initial_value_ms (CASSANDRA-6751)


2.1.0-beta1
 * Add flush directory distinct from compaction directories (CASSANDRA-6357)
 * Require JNA by default (CASSANDRA-6575)
 * add listsnapshots command to nodetool (CASSANDRA-5742)
 * Introduce AtomicBTreeColumns (CASSANDRA-6271, 6692)
 * Multithreaded commitlog (CASSANDRA-3578)
 * allocate fixed index summary memory pool and resample cold index summaries
   to use less memory (CASSANDRA-5519)
 * Removed multithreaded compaction (CASSANDRA-6142)
 * Parallelize fetching rows for low-cardinality indexes (CASSANDRA-1337)
 * change logging from log4j to logback (CASSANDRA-5883)
 * switch to LZ4 compression for internode communication (CASSANDRA-5887)
 * Stop using Thrift-generated Index* classes internally (CASSANDRA-5971)
 * Remove 1.2 network compatibility code (CASSANDRA-5960)
 * Remove leveled json manifest migration code (CASSANDRA-5996)
 * Remove CFDefinition (CASSANDRA-6253)
 * Use AtomicIntegerFieldUpdater in RefCountedMemory (CASSANDRA-6278)
 * User-defined types for CQL3 (CASSANDRA-5590)
 * Use of o.a.c.metrics in nodetool (CASSANDRA-5871, 6406)
 * Batch read from OTC's queue and cleanup (CASSANDRA-1632)
 * Secondary index support for collections (CASSANDRA-4511, 6383)
 * SSTable metadata(Stats.db) format change (CASSANDRA-6356)
 * Push composites support in the storage engine
   (CASSANDRA-5417, CASSANDRA-6520)
 * Add snapshot space used to cfstats (CASSANDRA-6231)
 * Add cardinality estimator for key count estimation (CASSANDRA-5906)
 * CF id is changed to be non-deterministic. Data dir/key cache are created
   uniquely for CF id (CASSANDRA-5202)
 * New counters implementation (CASSANDRA-6504)
 * Replace UnsortedColumns, EmptyColumns, TreeMapBackedSortedColumns with new
   ArrayBackedSortedColumns (CASSANDRA-6630, CASSANDRA-6662, CASSANDRA-6690)
 * Add option to use row cache with a given amount of rows (CASSANDRA-5357)
 * Avoid repairing already repaired data (CASSANDRA-5351)
 * Reject counter updates with USING TTL/TIMESTAMP (CASSANDRA-6649)
 * Replace index_interval with min/max_index_interval (CASSANDRA-6379)
 * Lift limitation that order by columns must be selected for IN queries (CASSANDRA-4911)


2.0.5
 * Reduce garbage generated by bloom filter lookups (CASSANDRA-6609)
 * Add ks.cf names to tombstone logging (CASSANDRA-6597)
 * Use LOCAL_QUORUM for LWT operations at LOCAL_SERIAL (CASSANDRA-6495)
 * Wait for gossip to settle before accepting client connections (CASSANDRA-4288)
 * Delete unfinished compaction incrementally (CASSANDRA-6086)
 * Allow specifying custom secondary index options in CQL3 (CASSANDRA-6480)
 * Improve replica pinning for cache efficiency in DES (CASSANDRA-6485)
 * Fix LOCAL_SERIAL from thrift (CASSANDRA-6584)
 * Don't special case received counts in CAS timeout exceptions (CASSANDRA-6595)
 * Add support for 2.1 global counter shards (CASSANDRA-6505)
 * Fix NPE when streaming connection is not yet established (CASSANDRA-6210)
 * Avoid rare duplicate read repair triggering (CASSANDRA-6606)
 * Fix paging discardFirst (CASSANDRA-6555)
 * Fix ArrayIndexOutOfBoundsException in 2ndary index query (CASSANDRA-6470)
 * Release sstables upon rebuilding 2i (CASSANDRA-6635)
 * Add AbstractCompactionStrategy.startup() method (CASSANDRA-6637)
 * SSTableScanner may skip rows during cleanup (CASSANDRA-6638)
 * sstables from stalled repair sessions can resurrect deleted data (CASSANDRA-6503)
 * Switch stress to use ITransportFactory (CASSANDRA-6641)
 * Fix IllegalArgumentException during prepare (CASSANDRA-6592)
 * Fix possible loss of 2ndary index entries during compaction (CASSANDRA-6517)
 * Fix direct Memory on architectures that do not support unaligned long access
   (CASSANDRA-6628)
 * Let scrub optionally skip broken counter partitions (CASSANDRA-5930)
Merged from 1.2:
 * fsync compression metadata (CASSANDRA-6531)
 * Validate CF existence on execution for prepared statement (CASSANDRA-6535)
 * Add ability to throttle batchlog replay (CASSANDRA-6550)
 * Fix executing LOCAL_QUORUM with SimpleStrategy (CASSANDRA-6545)
 * Avoid StackOverflow when using large IN queries (CASSANDRA-6567)
 * Nodetool upgradesstables includes secondary indexes (CASSANDRA-6598)
 * Paginate batchlog replay (CASSANDRA-6569)
 * skip blocking on streaming during drain (CASSANDRA-6603)
 * Improve error message when schema doesn't match loaded sstable (CASSANDRA-6262)
 * Add properties to adjust FD initial value and max interval (CASSANDRA-4375)
 * Fix preparing with batch and delete from collection (CASSANDRA-6607)
 * Fix ABSC reverse iterator's remove() method (CASSANDRA-6629)
 * Handle host ID conflicts properly (CASSANDRA-6615)
 * Move handling of migration event source to solve bootstrap race. (CASSANDRA-6648)
 * Make sure compaction throughput value doesn't overflow with int math (CASSANDRA-6647)


2.0.4
 * Allow removing snapshots of no-longer-existing CFs (CASSANDRA-6418)
 * add StorageService.stopDaemon() (CASSANDRA-4268)
 * add IRE for invalid CF supplied to get_count (CASSANDRA-5701)
 * add client encryption support to sstableloader (CASSANDRA-6378)
 * Fix accept() loop for SSL sockets post-shutdown (CASSANDRA-6468)
 * Fix size-tiered compaction in LCS L0 (CASSANDRA-6496)
 * Fix assertion failure in filterColdSSTables (CASSANDRA-6483)
 * Fix row tombstones in larger-than-memory compactions (CASSANDRA-6008)
 * Fix cleanup ClassCastException (CASSANDRA-6462)
 * Reduce gossip memory use by interning VersionedValue strings (CASSANDRA-6410)
 * Allow specifying datacenters to participate in a repair (CASSANDRA-6218)
 * Fix divide-by-zero in PCI (CASSANDRA-6403)
 * Fix setting last compacted key in the wrong level for LCS (CASSANDRA-6284)
 * Add millisecond precision formats to the timestamp parser (CASSANDRA-6395)
 * Expose a total memtable size metric for a CF (CASSANDRA-6391)
 * cqlsh: handle symlinks properly (CASSANDRA-6425)
 * Fix potential infinite loop when paging query with IN (CASSANDRA-6464)
 * Fix assertion error in AbstractQueryPager.discardFirst (CASSANDRA-6447)
 * Fix streaming older SSTable yields unnecessary tombstones (CASSANDRA-6527)
Merged from 1.2:
 * Improved error message on bad properties in DDL queries (CASSANDRA-6453)
 * Randomize batchlog candidates selection (CASSANDRA-6481)
 * Fix thundering herd on endpoint cache invalidation (CASSANDRA-6345, 6485)
 * Improve batchlog write performance with vnodes (CASSANDRA-6488)
 * cqlsh: quote single quotes in strings inside collections (CASSANDRA-6172)
 * Improve gossip performance for typical messages (CASSANDRA-6409)
 * Throw IRE if a prepared statement has more markers than supported
   (CASSANDRA-5598)
 * Expose Thread metrics for the native protocol server (CASSANDRA-6234)
 * Change snapshot response message verb to INTERNAL to avoid dropping it
   (CASSANDRA-6415)
 * Warn when collection read has > 65K elements (CASSANDRA-5428)
 * Fix cache persistence when both row and key cache are enabled
   (CASSANDRA-6413)
 * (Hadoop) add describe_local_ring (CASSANDRA-6268)
 * Fix handling of concurrent directory creation failure (CASSANDRA-6459)
 * Allow executing CREATE statements multiple times (CASSANDRA-6471)
 * Don't send confusing info with timeouts (CASSANDRA-6491)
 * Don't resubmit counter mutation runnables internally (CASSANDRA-6427)
 * Don't drop local mutations without a hint (CASSANDRA-6510)
 * Don't allow null max_hint_window_in_ms (CASSANDRA-6419)
 * Validate SliceRange start and finish lengths (CASSANDRA-6521)


2.0.3
 * Fix FD leak on slice read path (CASSANDRA-6275)
 * Cancel read meter task when closing SSTR (CASSANDRA-6358)
 * free off-heap IndexSummary during bulk (CASSANDRA-6359)
 * Recover from IOException in accept() thread (CASSANDRA-6349)
 * Improve Gossip tolerance of abnormally slow tasks (CASSANDRA-6338)
 * Fix trying to hint timed out counter writes (CASSANDRA-6322)
 * Allow restoring specific columnfamilies from archived CL (CASSANDRA-4809)
 * Avoid flushing compaction_history after each operation (CASSANDRA-6287)
 * Fix repair assertion error when tombstones expire (CASSANDRA-6277)
 * Skip loading corrupt key cache (CASSANDRA-6260)
 * Fixes for compacting larger-than-memory rows (CASSANDRA-6274)
 * Compact hottest sstables first and optionally omit coldest from
   compaction entirely (CASSANDRA-6109)
 * Fix modifying column_metadata from thrift (CASSANDRA-6182)
 * cqlsh: fix LIST USERS output (CASSANDRA-6242)
 * Add IRequestSink interface (CASSANDRA-6248)
 * Update memtable size while flushing (CASSANDRA-6249)
 * Provide hooks around CQL2/CQL3 statement execution (CASSANDRA-6252)
 * Require Permission.SELECT for CAS updates (CASSANDRA-6247)
 * New CQL-aware SSTableWriter (CASSANDRA-5894)
 * Reject CAS operation when the protocol v1 is used (CASSANDRA-6270)
 * Correctly throw error when frame too large (CASSANDRA-5981)
 * Fix serialization bug in PagedRange with 2ndary indexes (CASSANDRA-6299)
 * Fix CQL3 table validation in Thrift (CASSANDRA-6140)
 * Fix bug missing results with IN clauses (CASSANDRA-6327)
 * Fix paging with reversed slices (CASSANDRA-6343)
 * Set minTimestamp correctly to be able to drop expired sstables (CASSANDRA-6337)
 * Support NaN and Infinity as float literals (CASSANDRA-6003)
 * Remove RF from nodetool ring output (CASSANDRA-6289)
 * Fix attempting to flush empty rows (CASSANDRA-6374)
 * Fix potential out of bounds exception when paging (CASSANDRA-6333)
Merged from 1.2:
 * Optimize FD phi calculation (CASSANDRA-6386)
 * Improve initial FD phi estimate when starting up (CASSANDRA-6385)
 * Don't list CQL3 table in CLI describe even if named explicitely
   (CASSANDRA-5750)
 * Invalidate row cache when dropping CF (CASSANDRA-6351)
 * add non-jamm path for cached statements (CASSANDRA-6293)
 * add windows bat files for shell commands (CASSANDRA-6145)
 * Require logging in for Thrift CQL2/3 statement preparation (CASSANDRA-6254)
 * restrict max_num_tokens to 1536 (CASSANDRA-6267)
 * Nodetool gets default JMX port from cassandra-env.sh (CASSANDRA-6273)
 * make calculatePendingRanges asynchronous (CASSANDRA-6244)
 * Remove blocking flushes in gossip thread (CASSANDRA-6297)
 * Fix potential socket leak in connectionpool creation (CASSANDRA-6308)
 * Allow LOCAL_ONE/LOCAL_QUORUM to work with SimpleStrategy (CASSANDRA-6238)
 * cqlsh: handle 'null' as session duration (CASSANDRA-6317)
 * Fix json2sstable handling of range tombstones (CASSANDRA-6316)
 * Fix missing one row in reverse query (CASSANDRA-6330)
 * Fix reading expired row value from row cache (CASSANDRA-6325)
 * Fix AssertionError when doing set element deletion (CASSANDRA-6341)
 * Make CL code for the native protocol match the one in C* 2.0
   (CASSANDRA-6347)
 * Disallow altering CQL3 table from thrift (CASSANDRA-6370)
 * Fix size computation of prepared statement (CASSANDRA-6369)


2.0.2
 * Update FailureDetector to use nanontime (CASSANDRA-4925)
 * Fix FileCacheService regressions (CASSANDRA-6149)
 * Never return WriteTimeout for CL.ANY (CASSANDRA-6132)
 * Fix race conditions in bulk loader (CASSANDRA-6129)
 * Add configurable metrics reporting (CASSANDRA-4430)
 * drop queries exceeding a configurable number of tombstones (CASSANDRA-6117)
 * Track and persist sstable read activity (CASSANDRA-5515)
 * Fixes for speculative retry (CASSANDRA-5932, CASSANDRA-6194)
 * Improve memory usage of metadata min/max column names (CASSANDRA-6077)
 * Fix thrift validation refusing row markers on CQL3 tables (CASSANDRA-6081)
 * Fix insertion of collections with CAS (CASSANDRA-6069)
 * Correctly send metadata on SELECT COUNT (CASSANDRA-6080)
 * Track clients' remote addresses in ClientState (CASSANDRA-6070)
 * Create snapshot dir if it does not exist when migrating
   leveled manifest (CASSANDRA-6093)
 * make sequential nodetool repair the default (CASSANDRA-5950)
 * Add more hooks for compaction strategy implementations (CASSANDRA-6111)
 * Fix potential NPE on composite 2ndary indexes (CASSANDRA-6098)
 * Delete can potentially be skipped in batch (CASSANDRA-6115)
 * Allow alter keyspace on system_traces (CASSANDRA-6016)
 * Disallow empty column names in cql (CASSANDRA-6136)
 * Use Java7 file-handling APIs and fix file moving on Windows (CASSANDRA-5383)
 * Save compaction history to system keyspace (CASSANDRA-5078)
 * Fix NPE if StorageService.getOperationMode() is executed before full startup (CASSANDRA-6166)
 * CQL3: support pre-epoch longs for TimestampType (CASSANDRA-6212)
 * Add reloadtriggers command to nodetool (CASSANDRA-4949)
 * cqlsh: ignore empty 'value alias' in DESCRIBE (CASSANDRA-6139)
 * Fix sstable loader (CASSANDRA-6205)
 * Reject bootstrapping if the node already exists in gossip (CASSANDRA-5571)
 * Fix NPE while loading paxos state (CASSANDRA-6211)
 * cqlsh: add SHOW SESSION <tracing-session> command (CASSANDRA-6228)
Merged from 1.2:
 * (Hadoop) Require CFRR batchSize to be at least 2 (CASSANDRA-6114)
 * Add a warning for small LCS sstable size (CASSANDRA-6191)
 * Add ability to list specific KS/CF combinations in nodetool cfstats (CASSANDRA-4191)
 * Mark CF clean if a mutation raced the drop and got it marked dirty (CASSANDRA-5946)
 * Add a LOCAL_ONE consistency level (CASSANDRA-6202)
 * Limit CQL prepared statement cache by size instead of count (CASSANDRA-6107)
 * Tracing should log write failure rather than raw exceptions (CASSANDRA-6133)
 * lock access to TM.endpointToHostIdMap (CASSANDRA-6103)
 * Allow estimated memtable size to exceed slab allocator size (CASSANDRA-6078)
 * Start MeteredFlusher earlier to prevent OOM during CL replay (CASSANDRA-6087)
 * Avoid sending Truncate command to fat clients (CASSANDRA-6088)
 * Allow where clause conditions to be in parenthesis (CASSANDRA-6037)
 * Do not open non-ssl storage port if encryption option is all (CASSANDRA-3916)
 * Move batchlog replay to its own executor (CASSANDRA-6079)
 * Add tombstone debug threshold and histogram (CASSANDRA-6042, 6057)
 * Enable tcp keepalive on incoming connections (CASSANDRA-4053)
 * Fix fat client schema pull NPE (CASSANDRA-6089)
 * Fix memtable flushing for indexed tables (CASSANDRA-6112)
 * Fix skipping columns with multiple slices (CASSANDRA-6119)
 * Expose connected thrift + native client counts (CASSANDRA-5084)
 * Optimize auth setup (CASSANDRA-6122)
 * Trace index selection (CASSANDRA-6001)
 * Update sstablesPerReadHistogram to use biased sampling (CASSANDRA-6164)
 * Log UnknownColumnfamilyException when closing socket (CASSANDRA-5725)
 * Properly error out on CREATE INDEX for counters table (CASSANDRA-6160)
 * Handle JMX notification failure for repair (CASSANDRA-6097)
 * (Hadoop) Fetch no more than 128 splits in parallel (CASSANDRA-6169)
 * stress: add username/password authentication support (CASSANDRA-6068)
 * Fix indexed queries with row cache enabled on parent table (CASSANDRA-5732)
 * Fix compaction race during columnfamily drop (CASSANDRA-5957)
 * Fix validation of empty column names for compact tables (CASSANDRA-6152)
 * Skip replaying mutations that pass CRC but fail to deserialize (CASSANDRA-6183)
 * Rework token replacement to use replace_address (CASSANDRA-5916)
 * Fix altering column types (CASSANDRA-6185)
 * cqlsh: fix CREATE/ALTER WITH completion (CASSANDRA-6196)
 * add windows bat files for shell commands (CASSANDRA-6145)
 * Fix potential stack overflow during range tombstones insertion (CASSANDRA-6181)
 * (Hadoop) Make LOCAL_ONE the default consistency level (CASSANDRA-6214)


2.0.1
 * Fix bug that could allow reading deleted data temporarily (CASSANDRA-6025)
 * Improve memory use defaults (CASSANDRA-6059)
 * Make ThriftServer more easlly extensible (CASSANDRA-6058)
 * Remove Hadoop dependency from ITransportFactory (CASSANDRA-6062)
 * add file_cache_size_in_mb setting (CASSANDRA-5661)
 * Improve error message when yaml contains invalid properties (CASSANDRA-5958)
 * Improve leveled compaction's ability to find non-overlapping L0 compactions
   to work on concurrently (CASSANDRA-5921)
 * Notify indexer of columns shadowed by range tombstones (CASSANDRA-5614)
 * Log Merkle tree stats (CASSANDRA-2698)
 * Switch from crc32 to adler32 for compressed sstable checksums (CASSANDRA-5862)
 * Improve offheap memcpy performance (CASSANDRA-5884)
 * Use a range aware scanner for cleanup (CASSANDRA-2524)
 * Cleanup doesn't need to inspect sstables that contain only local data
   (CASSANDRA-5722)
 * Add ability for CQL3 to list partition keys (CASSANDRA-4536)
 * Improve native protocol serialization (CASSANDRA-5664)
 * Upgrade Thrift to 0.9.1 (CASSANDRA-5923)
 * Require superuser status for adding triggers (CASSANDRA-5963)
 * Make standalone scrubber handle old and new style leveled manifest
   (CASSANDRA-6005)
 * Fix paxos bugs (CASSANDRA-6012, 6013, 6023)
 * Fix paged ranges with multiple replicas (CASSANDRA-6004)
 * Fix potential AssertionError during tracing (CASSANDRA-6041)
 * Fix NPE in sstablesplit (CASSANDRA-6027)
 * Migrate pre-2.0 key/value/column aliases to system.schema_columns
   (CASSANDRA-6009)
 * Paging filter empty rows too agressively (CASSANDRA-6040)
 * Support variadic parameters for IN clauses (CASSANDRA-4210)
 * cqlsh: return the result of CAS writes (CASSANDRA-5796)
 * Fix validation of IN clauses with 2ndary indexes (CASSANDRA-6050)
 * Support named bind variables in CQL (CASSANDRA-6033)
Merged from 1.2:
 * Allow cache-keys-to-save to be set at runtime (CASSANDRA-5980)
 * Avoid second-guessing out-of-space state (CASSANDRA-5605)
 * Tuning knobs for dealing with large blobs and many CFs (CASSANDRA-5982)
 * (Hadoop) Fix CQLRW for thrift tables (CASSANDRA-6002)
 * Fix possible divide-by-zero in HHOM (CASSANDRA-5990)
 * Allow local batchlog writes for CL.ANY (CASSANDRA-5967)
 * Upgrade metrics-core to version 2.2.0 (CASSANDRA-5947)
 * Fix CqlRecordWriter with composite keys (CASSANDRA-5949)
 * Add snitch, schema version, cluster, partitioner to JMX (CASSANDRA-5881)
 * Allow disabling SlabAllocator (CASSANDRA-5935)
 * Make user-defined compaction JMX blocking (CASSANDRA-4952)
 * Fix streaming does not transfer wrapped range (CASSANDRA-5948)
 * Fix loading index summary containing empty key (CASSANDRA-5965)
 * Correctly handle limits in CompositesSearcher (CASSANDRA-5975)
 * Pig: handle CQL collections (CASSANDRA-5867)
 * Pass the updated cf to the PRSI index() method (CASSANDRA-5999)
 * Allow empty CQL3 batches (as no-op) (CASSANDRA-5994)
 * Support null in CQL3 functions (CASSANDRA-5910)
 * Replace the deprecated MapMaker with CacheLoader (CASSANDRA-6007)
 * Add SSTableDeletingNotification to DataTracker (CASSANDRA-6010)
 * Fix snapshots in use get deleted during snapshot repair (CASSANDRA-6011)
 * Move hints and exception count to o.a.c.metrics (CASSANDRA-6017)
 * Fix memory leak in snapshot repair (CASSANDRA-6047)
 * Fix sstable2sjon for CQL3 tables (CASSANDRA-5852)


2.0.0
 * Fix thrift validation when inserting into CQL3 tables (CASSANDRA-5138)
 * Fix periodic memtable flushing behavior with clean memtables (CASSANDRA-5931)
 * Fix dateOf() function for pre-2.0 timestamp columns (CASSANDRA-5928)
 * Fix SSTable unintentionally loads BF when opened for batch (CASSANDRA-5938)
 * Add stream session progress to JMX (CASSANDRA-4757)
 * Fix NPE during CAS operation (CASSANDRA-5925)
Merged from 1.2:
 * Fix getBloomFilterDiskSpaceUsed for AlwaysPresentFilter (CASSANDRA-5900)
 * Don't announce schema version until we've loaded the changes locally
   (CASSANDRA-5904)
 * Fix to support off heap bloom filters size greater than 2 GB (CASSANDRA-5903)
 * Properly handle parsing huge map and set literals (CASSANDRA-5893)


2.0.0-rc2
 * enable vnodes by default (CASSANDRA-5869)
 * fix CAS contention timeout (CASSANDRA-5830)
 * fix HsHa to respect max frame size (CASSANDRA-4573)
 * Fix (some) 2i on composite components omissions (CASSANDRA-5851)
 * cqlsh: add DESCRIBE FULL SCHEMA variant (CASSANDRA-5880)
Merged from 1.2:
 * Correctly validate sparse composite cells in scrub (CASSANDRA-5855)
 * Add KeyCacheHitRate metric to CF metrics (CASSANDRA-5868)
 * cqlsh: add support for multiline comments (CASSANDRA-5798)
 * Handle CQL3 SELECT duplicate IN restrictions on clustering columns
   (CASSANDRA-5856)


2.0.0-rc1
 * improve DecimalSerializer performance (CASSANDRA-5837)
 * fix potential spurious wakeup in AsyncOneResponse (CASSANDRA-5690)
 * fix schema-related trigger issues (CASSANDRA-5774)
 * Better validation when accessing CQL3 table from thrift (CASSANDRA-5138)
 * Fix assertion error during repair (CASSANDRA-5801)
 * Fix range tombstone bug (CASSANDRA-5805)
 * DC-local CAS (CASSANDRA-5797)
 * Add a native_protocol_version column to the system.local table (CASSANRDA-5819)
 * Use index_interval from cassandra.yaml when upgraded (CASSANDRA-5822)
 * Fix buffer underflow on socket close (CASSANDRA-5792)
Merged from 1.2:
 * Fix reading DeletionTime from 1.1-format sstables (CASSANDRA-5814)
 * cqlsh: add collections support to COPY (CASSANDRA-5698)
 * retry important messages for any IOException (CASSANDRA-5804)
 * Allow empty IN relations in SELECT/UPDATE/DELETE statements (CASSANDRA-5626)
 * cqlsh: fix crashing on Windows due to libedit detection (CASSANDRA-5812)
 * fix bulk-loading compressed sstables (CASSANDRA-5820)
 * (Hadoop) fix quoting in CqlPagingRecordReader and CqlRecordWriter
   (CASSANDRA-5824)
 * update default LCS sstable size to 160MB (CASSANDRA-5727)
 * Allow compacting 2Is via nodetool (CASSANDRA-5670)
 * Hex-encode non-String keys in OPP (CASSANDRA-5793)
 * nodetool history logging (CASSANDRA-5823)
 * (Hadoop) fix support for Thrift tables in CqlPagingRecordReader
   (CASSANDRA-5752)
 * add "all time blocked" to StatusLogger output (CASSANDRA-5825)
 * Future-proof inter-major-version schema migrations (CASSANDRA-5845)
 * (Hadoop) add CqlPagingRecordReader support for ReversedType in Thrift table
   (CASSANDRA-5718)
 * Add -no-snapshot option to scrub (CASSANDRA-5891)
 * Fix to support off heap bloom filters size greater than 2 GB (CASSANDRA-5903)
 * Properly handle parsing huge map and set literals (CASSANDRA-5893)
 * Fix LCS L0 compaction may overlap in L1 (CASSANDRA-5907)
 * New sstablesplit tool to split large sstables offline (CASSANDRA-4766)
 * Fix potential deadlock in native protocol server (CASSANDRA-5926)
 * Disallow incompatible type change in CQL3 (CASSANDRA-5882)
Merged from 1.1:
 * Correctly validate sparse composite cells in scrub (CASSANDRA-5855)


2.0.0-beta2
 * Replace countPendingHints with Hints Created metric (CASSANDRA-5746)
 * Allow nodetool with no args, and with help to run without a server (CASSANDRA-5734)
 * Cleanup AbstractType/TypeSerializer classes (CASSANDRA-5744)
 * Remove unimplemented cli option schema-mwt (CASSANDRA-5754)
 * Support range tombstones in thrift (CASSANDRA-5435)
 * Normalize table-manipulating CQL3 statements' class names (CASSANDRA-5759)
 * cqlsh: add missing table options to DESCRIBE output (CASSANDRA-5749)
 * Fix assertion error during repair (CASSANDRA-5757)
 * Fix bulkloader (CASSANDRA-5542)
 * Add LZ4 compression to the native protocol (CASSANDRA-5765)
 * Fix bugs in the native protocol v2 (CASSANDRA-5770)
 * CAS on 'primary key only' table (CASSANDRA-5715)
 * Support streaming SSTables of old versions (CASSANDRA-5772)
 * Always respect protocol version in native protocol (CASSANDRA-5778)
 * Fix ConcurrentModificationException during streaming (CASSANDRA-5782)
 * Update deletion timestamp in Commit#updatesWithPaxosTime (CASSANDRA-5787)
 * Thrift cas() method crashes if input columns are not sorted (CASSANDRA-5786)
 * Order columns names correctly when querying for CAS (CASSANDRA-5788)
 * Fix streaming retry (CASSANDRA-5775)
Merged from 1.2:
 * if no seeds can be a reached a node won't start in a ring by itself (CASSANDRA-5768)
 * add cassandra.unsafesystem property (CASSANDRA-5704)
 * (Hadoop) quote identifiers in CqlPagingRecordReader (CASSANDRA-5763)
 * Add replace_node functionality for vnodes (CASSANDRA-5337)
 * Add timeout events to query traces (CASSANDRA-5520)
 * Fix serialization of the LEFT gossip value (CASSANDRA-5696)
 * Pig: support for cql3 tables (CASSANDRA-5234)
 * Fix skipping range tombstones with reverse queries (CASSANDRA-5712)
 * Expire entries out of ThriftSessionManager (CASSANDRA-5719)
 * Don't keep ancestor information in memory (CASSANDRA-5342)
 * Expose native protocol server status in nodetool info (CASSANDRA-5735)
 * Fix pathetic performance of range tombstones (CASSANDRA-5677)
 * Fix querying with an empty (impossible) range (CASSANDRA-5573)
 * cqlsh: handle CUSTOM 2i in DESCRIBE output (CASSANDRA-5760)
 * Fix minor bug in Range.intersects(Bound) (CASSANDRA-5771)
 * cqlsh: handle disabled compression in DESCRIBE output (CASSANDRA-5766)
 * Ensure all UP events are notified on the native protocol (CASSANDRA-5769)
 * Fix formatting of sstable2json with multiple -k arguments (CASSANDRA-5781)
 * Don't rely on row marker for queries in general to hide lost markers
   after TTL expires (CASSANDRA-5762)
 * Sort nodetool help output (CASSANDRA-5776)
 * Fix column expiring during 2 phases compaction (CASSANDRA-5799)
 * now() is being rejected in INSERTs when inside collections (CASSANDRA-5795)


2.0.0-beta1
 * Add support for indexing clustered columns (CASSANDRA-5125)
 * Removed on-heap row cache (CASSANDRA-5348)
 * use nanotime consistently for node-local timeouts (CASSANDRA-5581)
 * Avoid unnecessary second pass on name-based queries (CASSANDRA-5577)
 * Experimental triggers (CASSANDRA-1311)
 * JEMalloc support for off-heap allocation (CASSANDRA-3997)
 * Single-pass compaction (CASSANDRA-4180)
 * Removed token range bisection (CASSANDRA-5518)
 * Removed compatibility with pre-1.2.5 sstables and network messages
   (CASSANDRA-5511)
 * removed PBSPredictor (CASSANDRA-5455)
 * CAS support (CASSANDRA-5062, 5441, 5442, 5443, 5619, 5667)
 * Leveled compaction performs size-tiered compactions in L0
   (CASSANDRA-5371, 5439)
 * Add yaml network topology snitch for mixed ec2/other envs (CASSANDRA-5339)
 * Log when a node is down longer than the hint window (CASSANDRA-4554)
 * Optimize tombstone creation for ExpiringColumns (CASSANDRA-4917)
 * Improve LeveledScanner work estimation (CASSANDRA-5250, 5407)
 * Replace compaction lock with runWithCompactionsDisabled (CASSANDRA-3430)
 * Change Message IDs to ints (CASSANDRA-5307)
 * Move sstable level information into the Stats component, removing the
   need for a separate Manifest file (CASSANDRA-4872)
 * avoid serializing to byte[] on commitlog append (CASSANDRA-5199)
 * make index_interval configurable per columnfamily (CASSANDRA-3961, CASSANDRA-5650)
 * add default_time_to_live (CASSANDRA-3974)
 * add memtable_flush_period_in_ms (CASSANDRA-4237)
 * replace supercolumns internally by composites (CASSANDRA-3237, 5123)
 * upgrade thrift to 0.9.0 (CASSANDRA-3719)
 * drop unnecessary keyspace parameter from user-defined compaction API
   (CASSANDRA-5139)
 * more robust solution to incomplete compactions + counters (CASSANDRA-5151)
 * Change order of directory searching for c*.in.sh (CASSANDRA-3983)
 * Add tool to reset SSTable compaction level for LCS (CASSANDRA-5271)
 * Allow custom configuration loader (CASSANDRA-5045)
 * Remove memory emergency pressure valve logic (CASSANDRA-3534)
 * Reduce request latency with eager retry (CASSANDRA-4705)
 * cqlsh: Remove ASSUME command (CASSANDRA-5331)
 * Rebuild BF when loading sstables if bloom_filter_fp_chance
   has changed since compaction (CASSANDRA-5015)
 * remove row-level bloom filters (CASSANDRA-4885)
 * Change Kernel Page Cache skipping into row preheating (disabled by default)
   (CASSANDRA-4937)
 * Improve repair by deciding on a gcBefore before sending
   out TreeRequests (CASSANDRA-4932)
 * Add an official way to disable compactions (CASSANDRA-5074)
 * Reenable ALTER TABLE DROP with new semantics (CASSANDRA-3919)
 * Add binary protocol versioning (CASSANDRA-5436)
 * Swap THshaServer for TThreadedSelectorServer (CASSANDRA-5530)
 * Add alias support to SELECT statement (CASSANDRA-5075)
 * Don't create empty RowMutations in CommitLogReplayer (CASSANDRA-5541)
 * Use range tombstones when dropping cfs/columns from schema (CASSANDRA-5579)
 * cqlsh: drop CQL2/CQL3-beta support (CASSANDRA-5585)
 * Track max/min column names in sstables to be able to optimize slice
   queries (CASSANDRA-5514, CASSANDRA-5595, CASSANDRA-5600)
 * Binary protocol: allow batching already prepared statements (CASSANDRA-4693)
 * Allow preparing timestamp, ttl and limit in CQL3 queries (CASSANDRA-4450)
 * Support native link w/o JNA in Java7 (CASSANDRA-3734)
 * Use SASL authentication in binary protocol v2 (CASSANDRA-5545)
 * Replace Thrift HsHa with LMAX Disruptor based implementation (CASSANDRA-5582)
 * cqlsh: Add row count to SELECT output (CASSANDRA-5636)
 * Include a timestamp with all read commands to determine column expiration
   (CASSANDRA-5149)
 * Streaming 2.0 (CASSANDRA-5286, 5699)
 * Conditional create/drop ks/table/index statements in CQL3 (CASSANDRA-2737)
 * more pre-table creation property validation (CASSANDRA-5693)
 * Redesign repair messages (CASSANDRA-5426)
 * Fix ALTER RENAME post-5125 (CASSANDRA-5702)
 * Disallow renaming a 2ndary indexed column (CASSANDRA-5705)
 * Rename Table to Keyspace (CASSANDRA-5613)
 * Ensure changing column_index_size_in_kb on different nodes don't corrupt the
   sstable (CASSANDRA-5454)
 * Move resultset type information into prepare, not execute (CASSANDRA-5649)
 * Auto paging in binary protocol (CASSANDRA-4415, 5714)
 * Don't tie client side use of AbstractType to JDBC (CASSANDRA-4495)
 * Adds new TimestampType to replace DateType (CASSANDRA-5723, CASSANDRA-5729)
Merged from 1.2:
 * make starting native protocol server idempotent (CASSANDRA-5728)
 * Fix loading key cache when a saved entry is no longer valid (CASSANDRA-5706)
 * Fix serialization of the LEFT gossip value (CASSANDRA-5696)
 * cqlsh: Don't show 'null' in place of empty values (CASSANDRA-5675)
 * Race condition in detecting version on a mixed 1.1/1.2 cluster
   (CASSANDRA-5692)
 * Fix skipping range tombstones with reverse queries (CASSANDRA-5712)
 * Expire entries out of ThriftSessionManager (CASSANRDA-5719)
 * Don't keep ancestor information in memory (CASSANDRA-5342)
 * cqlsh: fix handling of semicolons inside BATCH queries (CASSANDRA-5697)


1.2.6
 * Fix tracing when operation completes before all responses arrive
   (CASSANDRA-5668)
 * Fix cross-DC mutation forwarding (CASSANDRA-5632)
 * Reduce SSTableLoader memory usage (CASSANDRA-5555)
 * Scale hinted_handoff_throttle_in_kb to cluster size (CASSANDRA-5272)
 * (Hadoop) Add CQL3 input/output formats (CASSANDRA-4421, 5622)
 * (Hadoop) Fix InputKeyRange in CFIF (CASSANDRA-5536)
 * Fix dealing with ridiculously large max sstable sizes in LCS (CASSANDRA-5589)
 * Ignore pre-truncate hints (CASSANDRA-4655)
 * Move System.exit on OOM into a separate thread (CASSANDRA-5273)
 * Write row markers when serializing schema (CASSANDRA-5572)
 * Check only SSTables for the requested range when streaming (CASSANDRA-5569)
 * Improve batchlog replay behavior and hint ttl handling (CASSANDRA-5314)
 * Exclude localTimestamp from validation for tombstones (CASSANDRA-5398)
 * cqlsh: add custom prompt support (CASSANDRA-5539)
 * Reuse prepared statements in hot auth queries (CASSANDRA-5594)
 * cqlsh: add vertical output option (see EXPAND) (CASSANDRA-5597)
 * Add a rate limit option to stress (CASSANDRA-5004)
 * have BulkLoader ignore snapshots directories (CASSANDRA-5587)
 * fix SnitchProperties logging context (CASSANDRA-5602)
 * Expose whether jna is enabled and memory is locked via JMX (CASSANDRA-5508)
 * cqlsh: fix COPY FROM with ReversedType (CASSANDRA-5610)
 * Allow creating CUSTOM indexes on collections (CASSANDRA-5615)
 * Evaluate now() function at execution time (CASSANDRA-5616)
 * Expose detailed read repair metrics (CASSANDRA-5618)
 * Correct blob literal + ReversedType parsing (CASSANDRA-5629)
 * Allow GPFS to prefer the internal IP like EC2MRS (CASSANDRA-5630)
 * fix help text for -tspw cassandra-cli (CASSANDRA-5643)
 * don't throw away initial causes exceptions for internode encryption issues
   (CASSANDRA-5644)
 * Fix message spelling errors for cql select statements (CASSANDRA-5647)
 * Suppress custom exceptions thru jmx (CASSANDRA-5652)
 * Update CREATE CUSTOM INDEX syntax (CASSANDRA-5639)
 * Fix PermissionDetails.equals() method (CASSANDRA-5655)
 * Never allow partition key ranges in CQL3 without token() (CASSANDRA-5666)
 * Gossiper incorrectly drops AppState for an upgrading node (CASSANDRA-5660)
 * Connection thrashing during multi-region ec2 during upgrade, due to
   messaging version (CASSANDRA-5669)
 * Avoid over reconnecting in EC2MRS (CASSANDRA-5678)
 * Fix ReadResponseSerializer.serializedSize() for digest reads (CASSANDRA-5476)
 * allow sstable2json on 2i CFs (CASSANDRA-5694)
Merged from 1.1:
 * Remove buggy thrift max message length option (CASSANDRA-5529)
 * Fix NPE in Pig's widerow mode (CASSANDRA-5488)
 * Add split size parameter to Pig and disable split combination (CASSANDRA-5544)


1.2.5
 * make BytesToken.toString only return hex bytes (CASSANDRA-5566)
 * Ensure that submitBackground enqueues at least one task (CASSANDRA-5554)
 * fix 2i updates with identical values and timestamps (CASSANDRA-5540)
 * fix compaction throttling bursty-ness (CASSANDRA-4316)
 * reduce memory consumption of IndexSummary (CASSANDRA-5506)
 * remove per-row column name bloom filters (CASSANDRA-5492)
 * Include fatal errors in trace events (CASSANDRA-5447)
 * Ensure that PerRowSecondaryIndex is notified of row-level deletes
   (CASSANDRA-5445)
 * Allow empty blob literals in CQL3 (CASSANDRA-5452)
 * Fix streaming RangeTombstones at column index boundary (CASSANDRA-5418)
 * Fix preparing statements when current keyspace is not set (CASSANDRA-5468)
 * Fix SemanticVersion.isSupportedBy minor/patch handling (CASSANDRA-5496)
 * Don't provide oldCfId for post-1.1 system cfs (CASSANDRA-5490)
 * Fix primary range ignores replication strategy (CASSANDRA-5424)
 * Fix shutdown of binary protocol server (CASSANDRA-5507)
 * Fix repair -snapshot not working (CASSANDRA-5512)
 * Set isRunning flag later in binary protocol server (CASSANDRA-5467)
 * Fix use of CQL3 functions with descending clustering order (CASSANDRA-5472)
 * Disallow renaming columns one at a time for thrift table in CQL3
   (CASSANDRA-5531)
 * cqlsh: add CLUSTERING ORDER BY support to DESCRIBE (CASSANDRA-5528)
 * Add custom secondary index support to CQL3 (CASSANDRA-5484)
 * Fix repair hanging silently on unexpected error (CASSANDRA-5229)
 * Fix Ec2Snitch regression introduced by CASSANDRA-5171 (CASSANDRA-5432)
 * Add nodetool enablebackup/disablebackup (CASSANDRA-5556)
 * cqlsh: fix DESCRIBE after case insensitive USE (CASSANDRA-5567)
Merged from 1.1
 * Add retry mechanism to OTC for non-droppable_verbs (CASSANDRA-5393)
 * Use allocator information to improve memtable memory usage estimate
   (CASSANDRA-5497)
 * Fix trying to load deleted row into row cache on startup (CASSANDRA-4463)
 * fsync leveled manifest to avoid corruption (CASSANDRA-5535)
 * Fix Bound intersection computation (CASSANDRA-5551)
 * sstablescrub now respects max memory size in cassandra.in.sh (CASSANDRA-5562)


1.2.4
 * Ensure that PerRowSecondaryIndex updates see the most recent values
   (CASSANDRA-5397)
 * avoid duplicate index entries ind PrecompactedRow and
   ParallelCompactionIterable (CASSANDRA-5395)
 * remove the index entry on oldColumn when new column is a tombstone
   (CASSANDRA-5395)
 * Change default stream throughput from 400 to 200 mbps (CASSANDRA-5036)
 * Gossiper logs DOWN for symmetry with UP (CASSANDRA-5187)
 * Fix mixing prepared statements between keyspaces (CASSANDRA-5352)
 * Fix consistency level during bootstrap - strike 3 (CASSANDRA-5354)
 * Fix transposed arguments in AlreadyExistsException (CASSANDRA-5362)
 * Improve asynchronous hint delivery (CASSANDRA-5179)
 * Fix Guava dependency version (12.0 -> 13.0.1) for Maven (CASSANDRA-5364)
 * Validate that provided CQL3 collection value are < 64K (CASSANDRA-5355)
 * Make upgradeSSTable skip current version sstables by default (CASSANDRA-5366)
 * Optimize min/max timestamp collection (CASSANDRA-5373)
 * Invalid streamId in cql binary protocol when using invalid CL
   (CASSANDRA-5164)
 * Fix validation for IN where clauses with collections (CASSANDRA-5376)
 * Copy resultSet on count query to avoid ConcurrentModificationException
   (CASSANDRA-5382)
 * Correctly typecheck in CQL3 even with ReversedType (CASSANDRA-5386)
 * Fix streaming compressed files when using encryption (CASSANDRA-5391)
 * cassandra-all 1.2.0 pom missing netty dependency (CASSANDRA-5392)
 * Fix writetime/ttl functions on null values (CASSANDRA-5341)
 * Fix NPE during cql3 select with token() (CASSANDRA-5404)
 * IndexHelper.skipBloomFilters won't skip non-SHA filters (CASSANDRA-5385)
 * cqlsh: Print maps ordered by key, sort sets (CASSANDRA-5413)
 * Add null syntax support in CQL3 for inserts (CASSANDRA-3783)
 * Allow unauthenticated set_keyspace() calls (CASSANDRA-5423)
 * Fix potential incremental backups race (CASSANDRA-5410)
 * Fix prepared BATCH statements with batch-level timestamps (CASSANDRA-5415)
 * Allow overriding superuser setup delay (CASSANDRA-5430)
 * cassandra-shuffle with JMX usernames and passwords (CASSANDRA-5431)
Merged from 1.1:
 * cli: Quote ks and cf names in schema output when needed (CASSANDRA-5052)
 * Fix bad default for min/max timestamp in SSTableMetadata (CASSANDRA-5372)
 * Fix cf name extraction from manifest in Directories.migrateFile()
   (CASSANDRA-5242)
 * Support pluggable internode authentication (CASSANDRA-5401)


1.2.3
 * add check for sstable overlap within a level on startup (CASSANDRA-5327)
 * replace ipv6 colons in jmx object names (CASSANDRA-5298, 5328)
 * Avoid allocating SSTableBoundedScanner during repair when the range does
   not intersect the sstable (CASSANDRA-5249)
 * Don't lowercase property map keys (this breaks NTS) (CASSANDRA-5292)
 * Fix composite comparator with super columns (CASSANDRA-5287)
 * Fix insufficient validation of UPDATE queries against counter cfs
   (CASSANDRA-5300)
 * Fix PropertyFileSnitch default DC/Rack behavior (CASSANDRA-5285)
 * Handle null values when executing prepared statement (CASSANDRA-5081)
 * Add netty to pom dependencies (CASSANDRA-5181)
 * Include type arguments in Thrift CQLPreparedResult (CASSANDRA-5311)
 * Fix compaction not removing columns when bf_fp_ratio is 1 (CASSANDRA-5182)
 * cli: Warn about missing CQL3 tables in schema descriptions (CASSANDRA-5309)
 * Re-enable unknown option in replication/compaction strategies option for
   backward compatibility (CASSANDRA-4795)
 * Add binary protocol support to stress (CASSANDRA-4993)
 * cqlsh: Fix COPY FROM value quoting and null handling (CASSANDRA-5305)
 * Fix repair -pr for vnodes (CASSANDRA-5329)
 * Relax CL for auth queries for non-default users (CASSANDRA-5310)
 * Fix AssertionError during repair (CASSANDRA-5245)
 * Don't announce migrations to pre-1.2 nodes (CASSANDRA-5334)
Merged from 1.1:
 * Update offline scrub for 1.0 -> 1.1 directory structure (CASSANDRA-5195)
 * add tmp flag to Descriptor hashcode (CASSANDRA-4021)
 * fix logging of "Found table data in data directories" when only system tables
   are present (CASSANDRA-5289)
 * cli: Add JMX authentication support (CASSANDRA-5080)
 * nodetool: ability to repair specific range (CASSANDRA-5280)
 * Fix possible assertion triggered in SliceFromReadCommand (CASSANDRA-5284)
 * cqlsh: Add inet type support on Windows (ipv4-only) (CASSANDRA-4801)
 * Fix race when initializing ColumnFamilyStore (CASSANDRA-5350)
 * Add UseTLAB JVM flag (CASSANDRA-5361)


1.2.2
 * fix potential for multiple concurrent compactions of the same sstables
   (CASSANDRA-5256)
 * avoid no-op caching of byte[] on commitlog append (CASSANDRA-5199)
 * fix symlinks under data dir not working (CASSANDRA-5185)
 * fix bug in compact storage metadata handling (CASSANDRA-5189)
 * Validate login for USE queries (CASSANDRA-5207)
 * cli: remove default username and password (CASSANDRA-5208)
 * configure populate_io_cache_on_flush per-CF (CASSANDRA-4694)
 * allow configuration of internode socket buffer (CASSANDRA-3378)
 * Make sstable directory picking blacklist-aware again (CASSANDRA-5193)
 * Correctly expire gossip states for edge cases (CASSANDRA-5216)
 * Improve handling of directory creation failures (CASSANDRA-5196)
 * Expose secondary indicies to the rest of nodetool (CASSANDRA-4464)
 * Binary protocol: avoid sending notification for 0.0.0.0 (CASSANDRA-5227)
 * add UseCondCardMark XX jvm settings on jdk 1.7 (CASSANDRA-4366)
 * CQL3 refactor to allow conversion function (CASSANDRA-5226)
 * Fix drop of sstables in some circumstance (CASSANDRA-5232)
 * Implement caching of authorization results (CASSANDRA-4295)
 * Add support for LZ4 compression (CASSANDRA-5038)
 * Fix missing columns in wide rows queries (CASSANDRA-5225)
 * Simplify auth setup and make system_auth ks alterable (CASSANDRA-5112)
 * Stop compactions from hanging during bootstrap (CASSANDRA-5244)
 * fix compressed streaming sending extra chunk (CASSANDRA-5105)
 * Add CQL3-based implementations of IAuthenticator and IAuthorizer
   (CASSANDRA-4898)
 * Fix timestamp-based tomstone removal logic (CASSANDRA-5248)
 * cli: Add JMX authentication support (CASSANDRA-5080)
 * Fix forceFlush behavior (CASSANDRA-5241)
 * cqlsh: Add username autocompletion (CASSANDRA-5231)
 * Fix CQL3 composite partition key error (CASSANDRA-5240)
 * Allow IN clause on last clustering key (CASSANDRA-5230)
Merged from 1.1:
 * fix start key/end token validation for wide row iteration (CASSANDRA-5168)
 * add ConfigHelper support for Thrift frame and max message sizes (CASSANDRA-5188)
 * fix nodetool repair not fail on node down (CASSANDRA-5203)
 * always collect tombstone hints (CASSANDRA-5068)
 * Fix error when sourcing file in cqlsh (CASSANDRA-5235)


1.2.1
 * stream undelivered hints on decommission (CASSANDRA-5128)
 * GossipingPropertyFileSnitch loads saved dc/rack info if needed (CASSANDRA-5133)
 * drain should flush system CFs too (CASSANDRA-4446)
 * add inter_dc_tcp_nodelay setting (CASSANDRA-5148)
 * re-allow wrapping ranges for start_token/end_token range pairitspwng (CASSANDRA-5106)
 * fix validation compaction of empty rows (CASSANDRA-5136)
 * nodetool methods to enable/disable hint storage/delivery (CASSANDRA-4750)
 * disallow bloom filter false positive chance of 0 (CASSANDRA-5013)
 * add threadpool size adjustment methods to JMXEnabledThreadPoolExecutor and
   CompactionManagerMBean (CASSANDRA-5044)
 * fix hinting for dropped local writes (CASSANDRA-4753)
 * off-heap cache doesn't need mutable column container (CASSANDRA-5057)
 * apply disk_failure_policy to bad disks on initial directory creation
   (CASSANDRA-4847)
 * Optimize name-based queries to use ArrayBackedSortedColumns (CASSANDRA-5043)
 * Fall back to old manifest if most recent is unparseable (CASSANDRA-5041)
 * pool [Compressed]RandomAccessReader objects on the partitioned read path
   (CASSANDRA-4942)
 * Add debug logging to list filenames processed by Directories.migrateFile
   method (CASSANDRA-4939)
 * Expose black-listed directories via JMX (CASSANDRA-4848)
 * Log compaction merge counts (CASSANDRA-4894)
 * Minimize byte array allocation by AbstractData{Input,Output} (CASSANDRA-5090)
 * Add SSL support for the binary protocol (CASSANDRA-5031)
 * Allow non-schema system ks modification for shuffle to work (CASSANDRA-5097)
 * cqlsh: Add default limit to SELECT statements (CASSANDRA-4972)
 * cqlsh: fix DESCRIBE for 1.1 cfs in CQL3 (CASSANDRA-5101)
 * Correctly gossip with nodes >= 1.1.7 (CASSANDRA-5102)
 * Ensure CL guarantees on digest mismatch (CASSANDRA-5113)
 * Validate correctly selects on composite partition key (CASSANDRA-5122)
 * Fix exception when adding collection (CASSANDRA-5117)
 * Handle states for non-vnode clusters correctly (CASSANDRA-5127)
 * Refuse unrecognized replication and compaction strategy options (CASSANDRA-4795)
 * Pick the correct value validator in sstable2json for cql3 tables (CASSANDRA-5134)
 * Validate login for describe_keyspace, describe_keyspaces and set_keyspace
   (CASSANDRA-5144)
 * Fix inserting empty maps (CASSANDRA-5141)
 * Don't remove tokens from System table for node we know (CASSANDRA-5121)
 * fix streaming progress report for compresed files (CASSANDRA-5130)
 * Coverage analysis for low-CL queries (CASSANDRA-4858)
 * Stop interpreting dates as valid timeUUID value (CASSANDRA-4936)
 * Adds E notation for floating point numbers (CASSANDRA-4927)
 * Detect (and warn) unintentional use of the cql2 thrift methods when cql3 was
   intended (CASSANDRA-5172)
 * cli: Quote ks and cf names in schema output when needed (CASSANDRA-5052)
 * Fix cf name extraction from manifest in Directories.migrateFile() (CASSANDRA-5242)
 * Replace mistaken usage of commons-logging with slf4j (CASSANDRA-5464)
 * Ensure Jackson dependency matches lib (CASSANDRA-5126)
 * Expose droppable tombstone ratio stats over JMX (CASSANDRA-5159)
Merged from 1.1:
 * Simplify CompressedRandomAccessReader to work around JDK FD bug (CASSANDRA-5088)
 * Improve handling a changing target throttle rate mid-compaction (CASSANDRA-5087)
 * Pig: correctly decode row keys in widerow mode (CASSANDRA-5098)
 * nodetool repair command now prints progress (CASSANDRA-4767)
 * fix user defined compaction to run against 1.1 data directory (CASSANDRA-5118)
 * Fix CQL3 BATCH authorization caching (CASSANDRA-5145)
 * fix get_count returns incorrect value with TTL (CASSANDRA-5099)
 * better handling for mid-compaction failure (CASSANDRA-5137)
 * convert default marshallers list to map for better readability (CASSANDRA-5109)
 * fix ConcurrentModificationException in getBootstrapSource (CASSANDRA-5170)
 * fix sstable maxtimestamp for row deletes and pre-1.1.1 sstables (CASSANDRA-5153)
 * Fix thread growth on node removal (CASSANDRA-5175)
 * Make Ec2Region's datacenter name configurable (CASSANDRA-5155)


1.2.0
 * Disallow counters in collections (CASSANDRA-5082)
 * cqlsh: add unit tests (CASSANDRA-3920)
 * fix default bloom_filter_fp_chance for LeveledCompactionStrategy (CASSANDRA-5093)
Merged from 1.1:
 * add validation for get_range_slices with start_key and end_token (CASSANDRA-5089)


1.2.0-rc2
 * fix nodetool ownership display with vnodes (CASSANDRA-5065)
 * cqlsh: add DESCRIBE KEYSPACES command (CASSANDRA-5060)
 * Fix potential infinite loop when reloading CFS (CASSANDRA-5064)
 * Fix SimpleAuthorizer example (CASSANDRA-5072)
 * cqlsh: force CL.ONE for tracing and system.schema* queries (CASSANDRA-5070)
 * Includes cassandra-shuffle in the debian package (CASSANDRA-5058)
Merged from 1.1:
 * fix multithreaded compaction deadlock (CASSANDRA-4492)
 * fix temporarily missing schema after upgrade from pre-1.1.5 (CASSANDRA-5061)
 * Fix ALTER TABLE overriding compression options with defaults
   (CASSANDRA-4996, 5066)
 * fix specifying and altering crc_check_chance (CASSANDRA-5053)
 * fix Murmur3Partitioner ownership% calculation (CASSANDRA-5076)
 * Don't expire columns sooner than they should in 2ndary indexes (CASSANDRA-5079)


1.2-rc1
 * rename rpc_timeout settings to request_timeout (CASSANDRA-5027)
 * add BF with 0.1 FP to LCS by default (CASSANDRA-5029)
 * Fix preparing insert queries (CASSANDRA-5016)
 * Fix preparing queries with counter increment (CASSANDRA-5022)
 * Fix preparing updates with collections (CASSANDRA-5017)
 * Don't generate UUID based on other node address (CASSANDRA-5002)
 * Fix message when trying to alter a clustering key type (CASSANDRA-5012)
 * Update IAuthenticator to match the new IAuthorizer (CASSANDRA-5003)
 * Fix inserting only a key in CQL3 (CASSANDRA-5040)
 * Fix CQL3 token() function when used with strings (CASSANDRA-5050)
Merged from 1.1:
 * reduce log spam from invalid counter shards (CASSANDRA-5026)
 * Improve schema propagation performance (CASSANDRA-5025)
 * Fix for IndexHelper.IndexFor throws OOB Exception (CASSANDRA-5030)
 * cqlsh: make it possible to describe thrift CFs (CASSANDRA-4827)
 * cqlsh: fix timestamp formatting on some platforms (CASSANDRA-5046)


1.2-beta3
 * make consistency level configurable in cqlsh (CASSANDRA-4829)
 * fix cqlsh rendering of blob fields (CASSANDRA-4970)
 * fix cqlsh DESCRIBE command (CASSANDRA-4913)
 * save truncation position in system table (CASSANDRA-4906)
 * Move CompressionMetadata off-heap (CASSANDRA-4937)
 * allow CLI to GET cql3 columnfamily data (CASSANDRA-4924)
 * Fix rare race condition in getExpireTimeForEndpoint (CASSANDRA-4402)
 * acquire references to overlapping sstables during compaction so bloom filter
   doesn't get free'd prematurely (CASSANDRA-4934)
 * Don't share slice query filter in CQL3 SelectStatement (CASSANDRA-4928)
 * Separate tracing from Log4J (CASSANDRA-4861)
 * Exclude gcable tombstones from merkle-tree computation (CASSANDRA-4905)
 * Better printing of AbstractBounds for tracing (CASSANDRA-4931)
 * Optimize mostRecentTombstone check in CC.collectAllData (CASSANDRA-4883)
 * Change stream session ID to UUID to avoid collision from same node (CASSANDRA-4813)
 * Use Stats.db when bulk loading if present (CASSANDRA-4957)
 * Skip repair on system_trace and keyspaces with RF=1 (CASSANDRA-4956)
 * (cql3) Remove arbitrary SELECT limit (CASSANDRA-4918)
 * Correctly handle prepared operation on collections (CASSANDRA-4945)
 * Fix CQL3 LIMIT (CASSANDRA-4877)
 * Fix Stress for CQL3 (CASSANDRA-4979)
 * Remove cassandra specific exceptions from JMX interface (CASSANDRA-4893)
 * (CQL3) Force using ALLOW FILTERING on potentially inefficient queries (CASSANDRA-4915)
 * (cql3) Fix adding column when the table has collections (CASSANDRA-4982)
 * (cql3) Fix allowing collections with compact storage (CASSANDRA-4990)
 * (cql3) Refuse ttl/writetime function on collections (CASSANDRA-4992)
 * Replace IAuthority with new IAuthorizer (CASSANDRA-4874)
 * clqsh: fix KEY pseudocolumn escaping when describing Thrift tables
   in CQL3 mode (CASSANDRA-4955)
 * add basic authentication support for Pig CassandraStorage (CASSANDRA-3042)
 * fix CQL2 ALTER TABLE compaction_strategy_class altering (CASSANDRA-4965)
Merged from 1.1:
 * Fall back to old describe_splits if d_s_ex is not available (CASSANDRA-4803)
 * Improve error reporting when streaming ranges fail (CASSANDRA-5009)
 * Fix cqlsh timestamp formatting of timezone info (CASSANDRA-4746)
 * Fix assertion failure with leveled compaction (CASSANDRA-4799)
 * Check for null end_token in get_range_slice (CASSANDRA-4804)
 * Remove all remnants of removed nodes (CASSANDRA-4840)
 * Add aut-reloading of the log4j file in debian package (CASSANDRA-4855)
 * Fix estimated row cache entry size (CASSANDRA-4860)
 * reset getRangeSlice filter after finishing a row for get_paged_slice
   (CASSANDRA-4919)
 * expunge row cache post-truncate (CASSANDRA-4940)
 * Allow static CF definition with compact storage (CASSANDRA-4910)
 * Fix endless loop/compaction of schema_* CFs due to broken timestamps (CASSANDRA-4880)
 * Fix 'wrong class type' assertion in CounterColumn (CASSANDRA-4976)


1.2-beta2
 * fp rate of 1.0 disables BF entirely; LCS defaults to 1.0 (CASSANDRA-4876)
 * off-heap bloom filters for row keys (CASSANDRA_4865)
 * add extension point for sstable components (CASSANDRA-4049)
 * improve tracing output (CASSANDRA-4852, 4862)
 * make TRACE verb droppable (CASSANDRA-4672)
 * fix BulkLoader recognition of CQL3 columnfamilies (CASSANDRA-4755)
 * Sort commitlog segments for replay by id instead of mtime (CASSANDRA-4793)
 * Make hint delivery asynchronous (CASSANDRA-4761)
 * Pluggable Thrift transport factories for CLI and cqlsh (CASSANDRA-4609, 4610)
 * cassandra-cli: allow Double value type to be inserted to a column (CASSANDRA-4661)
 * Add ability to use custom TServerFactory implementations (CASSANDRA-4608)
 * optimize batchlog flushing to skip successful batches (CASSANDRA-4667)
 * include metadata for system keyspace itself in schema tables (CASSANDRA-4416)
 * add check to PropertyFileSnitch to verify presence of location for
   local node (CASSANDRA-4728)
 * add PBSPredictor consistency modeler (CASSANDRA-4261)
 * remove vestiges of Thrift unframed mode (CASSANDRA-4729)
 * optimize single-row PK lookups (CASSANDRA-4710)
 * adjust blockFor calculation to account for pending ranges due to node
   movement (CASSANDRA-833)
 * Change CQL version to 3.0.0 and stop accepting 3.0.0-beta1 (CASSANDRA-4649)
 * (CQL3) Make prepared statement global instead of per connection
   (CASSANDRA-4449)
 * Fix scrubbing of CQL3 created tables (CASSANDRA-4685)
 * (CQL3) Fix validation when using counter and regular columns in the same
   table (CASSANDRA-4706)
 * Fix bug starting Cassandra with simple authentication (CASSANDRA-4648)
 * Add support for batchlog in CQL3 (CASSANDRA-4545, 4738)
 * Add support for multiple column family outputs in CFOF (CASSANDRA-4208)
 * Support repairing only the local DC nodes (CASSANDRA-4747)
 * Use rpc_address for binary protocol and change default port (CASSANDRA-4751)
 * Fix use of collections in prepared statements (CASSANDRA-4739)
 * Store more information into peers table (CASSANDRA-4351, 4814)
 * Configurable bucket size for size tiered compaction (CASSANDRA-4704)
 * Run leveled compaction in parallel (CASSANDRA-4310)
 * Fix potential NPE during CFS reload (CASSANDRA-4786)
 * Composite indexes may miss results (CASSANDRA-4796)
 * Move consistency level to the protocol level (CASSANDRA-4734, 4824)
 * Fix Subcolumn slice ends not respected (CASSANDRA-4826)
 * Fix Assertion error in cql3 select (CASSANDRA-4783)
 * Fix list prepend logic (CQL3) (CASSANDRA-4835)
 * Add booleans as literals in CQL3 (CASSANDRA-4776)
 * Allow renaming PK columns in CQL3 (CASSANDRA-4822)
 * Fix binary protocol NEW_NODE event (CASSANDRA-4679)
 * Fix potential infinite loop in tombstone compaction (CASSANDRA-4781)
 * Remove system tables accounting from schema (CASSANDRA-4850)
 * (cql3) Force provided columns in clustering key order in
   'CLUSTERING ORDER BY' (CASSANDRA-4881)
 * Fix composite index bug (CASSANDRA-4884)
 * Fix short read protection for CQL3 (CASSANDRA-4882)
 * Add tracing support to the binary protocol (CASSANDRA-4699)
 * (cql3) Don't allow prepared marker inside collections (CASSANDRA-4890)
 * Re-allow order by on non-selected columns (CASSANDRA-4645)
 * Bug when composite index is created in a table having collections (CASSANDRA-4909)
 * log index scan subject in CompositesSearcher (CASSANDRA-4904)
Merged from 1.1:
 * add get[Row|Key]CacheEntries to CacheServiceMBean (CASSANDRA-4859)
 * fix get_paged_slice to wrap to next row correctly (CASSANDRA-4816)
 * fix indexing empty column values (CASSANDRA-4832)
 * allow JdbcDate to compose null Date objects (CASSANDRA-4830)
 * fix possible stackoverflow when compacting 1000s of sstables
   (CASSANDRA-4765)
 * fix wrong leveled compaction progress calculation (CASSANDRA-4807)
 * add a close() method to CRAR to prevent leaking file descriptors (CASSANDRA-4820)
 * fix potential infinite loop in get_count (CASSANDRA-4833)
 * fix compositeType.{get/from}String methods (CASSANDRA-4842)
 * (CQL) fix CREATE COLUMNFAMILY permissions check (CASSANDRA-4864)
 * Fix DynamicCompositeType same type comparison (CASSANDRA-4711)
 * Fix duplicate SSTable reference when stream session failed (CASSANDRA-3306)
 * Allow static CF definition with compact storage (CASSANDRA-4910)
 * Fix endless loop/compaction of schema_* CFs due to broken timestamps (CASSANDRA-4880)
 * Fix 'wrong class type' assertion in CounterColumn (CASSANDRA-4976)


1.2-beta1
 * add atomic_batch_mutate (CASSANDRA-4542, -4635)
 * increase default max_hint_window_in_ms to 3h (CASSANDRA-4632)
 * include message initiation time to replicas so they can more
   accurately drop timed-out requests (CASSANDRA-2858)
 * fix clientutil.jar dependencies (CASSANDRA-4566)
 * optimize WriteResponse (CASSANDRA-4548)
 * new metrics (CASSANDRA-4009)
 * redesign KEYS indexes to avoid read-before-write (CASSANDRA-2897)
 * debug tracing (CASSANDRA-1123)
 * parallelize row cache loading (CASSANDRA-4282)
 * Make compaction, flush JBOD-aware (CASSANDRA-4292)
 * run local range scans on the read stage (CASSANDRA-3687)
 * clean up ioexceptions (CASSANDRA-2116)
 * add disk_failure_policy (CASSANDRA-2118)
 * Introduce new json format with row level deletion (CASSANDRA-4054)
 * remove redundant "name" column from schema_keyspaces (CASSANDRA-4433)
 * improve "nodetool ring" handling of multi-dc clusters (CASSANDRA-3047)
 * update NTS calculateNaturalEndpoints to be O(N log N) (CASSANDRA-3881)
 * split up rpc timeout by operation type (CASSANDRA-2819)
 * rewrite key cache save/load to use only sequential i/o (CASSANDRA-3762)
 * update MS protocol with a version handshake + broadcast address id
   (CASSANDRA-4311)
 * multithreaded hint replay (CASSANDRA-4189)
 * add inter-node message compression (CASSANDRA-3127)
 * remove COPP (CASSANDRA-2479)
 * Track tombstone expiration and compact when tombstone content is
   higher than a configurable threshold, default 20% (CASSANDRA-3442, 4234)
 * update MurmurHash to version 3 (CASSANDRA-2975)
 * (CLI) track elapsed time for `delete' operation (CASSANDRA-4060)
 * (CLI) jline version is bumped to 1.0 to properly  support
   'delete' key function (CASSANDRA-4132)
 * Save IndexSummary into new SSTable 'Summary' component (CASSANDRA-2392, 4289)
 * Add support for range tombstones (CASSANDRA-3708)
 * Improve MessagingService efficiency (CASSANDRA-3617)
 * Avoid ID conflicts from concurrent schema changes (CASSANDRA-3794)
 * Set thrift HSHA server thread limit to unlimited by default (CASSANDRA-4277)
 * Avoids double serialization of CF id in RowMutation messages
   (CASSANDRA-4293)
 * stream compressed sstables directly with java nio (CASSANDRA-4297)
 * Support multiple ranges in SliceQueryFilter (CASSANDRA-3885)
 * Add column metadata to system column families (CASSANDRA-4018)
 * (cql3) Always use composite types by default (CASSANDRA-4329)
 * (cql3) Add support for set, map and list (CASSANDRA-3647)
 * Validate date type correctly (CASSANDRA-4441)
 * (cql3) Allow definitions with only a PK (CASSANDRA-4361)
 * (cql3) Add support for row key composites (CASSANDRA-4179)
 * improve DynamicEndpointSnitch by using reservoir sampling (CASSANDRA-4038)
 * (cql3) Add support for 2ndary indexes (CASSANDRA-3680)
 * (cql3) fix defining more than one PK to be invalid (CASSANDRA-4477)
 * remove schema agreement checking from all external APIs (Thrift, CQL and CQL3) (CASSANDRA-4487)
 * add Murmur3Partitioner and make it default for new installations (CASSANDRA-3772, 4621)
 * (cql3) update pseudo-map syntax to use map syntax (CASSANDRA-4497)
 * Finer grained exceptions hierarchy and provides error code with exceptions (CASSANDRA-3979)
 * Adds events push to binary protocol (CASSANDRA-4480)
 * Rewrite nodetool help (CASSANDRA-2293)
 * Make CQL3 the default for CQL (CASSANDRA-4640)
 * update stress tool to be able to use CQL3 (CASSANDRA-4406)
 * Accept all thrift update on CQL3 cf but don't expose their metadata (CASSANDRA-4377)
 * Replace Throttle with Guava's RateLimiter for HintedHandOff (CASSANDRA-4541)
 * fix counter add/get using CQL2 and CQL3 in stress tool (CASSANDRA-4633)
 * Add sstable count per level to cfstats (CASSANDRA-4537)
 * (cql3) Add ALTER KEYSPACE statement (CASSANDRA-4611)
 * (cql3) Allow defining default consistency levels (CASSANDRA-4448)
 * (cql3) Fix queries using LIMIT missing results (CASSANDRA-4579)
 * fix cross-version gossip messaging (CASSANDRA-4576)
 * added inet data type (CASSANDRA-4627)


1.1.6
 * Wait for writes on synchronous read digest mismatch (CASSANDRA-4792)
 * fix commitlog replay for nanotime-infected sstables (CASSANDRA-4782)
 * preflight check ttl for maximum of 20 years (CASSANDRA-4771)
 * (Pig) fix widerow input with single column rows (CASSANDRA-4789)
 * Fix HH to compact with correct gcBefore, which avoids wiping out
   undelivered hints (CASSANDRA-4772)
 * LCS will merge up to 32 L0 sstables as intended (CASSANDRA-4778)
 * NTS will default unconfigured DC replicas to zero (CASSANDRA-4675)
 * use default consistency level in counter validation if none is
   explicitly provide (CASSANDRA-4700)
 * Improve IAuthority interface by introducing fine-grained
   access permissions and grant/revoke commands (CASSANDRA-4490, 4644)
 * fix assumption error in CLI when updating/describing keyspace
   (CASSANDRA-4322)
 * Adds offline sstablescrub to debian packaging (CASSANDRA-4642)
 * Automatic fixing of overlapping leveled sstables (CASSANDRA-4644)
 * fix error when using ORDER BY with extended selections (CASSANDRA-4689)
 * (CQL3) Fix validation for IN queries for non-PK cols (CASSANDRA-4709)
 * fix re-created keyspace disappering after 1.1.5 upgrade
   (CASSANDRA-4698, 4752)
 * (CLI) display elapsed time in 2 fraction digits (CASSANDRA-3460)
 * add authentication support to sstableloader (CASSANDRA-4712)
 * Fix CQL3 'is reversed' logic (CASSANDRA-4716, 4759)
 * (CQL3) Don't return ReversedType in result set metadata (CASSANDRA-4717)
 * Backport adding AlterKeyspace statement (CASSANDRA-4611)
 * (CQL3) Correcty accept upper-case data types (CASSANDRA-4770)
 * Add binary protocol events for schema changes (CASSANDRA-4684)
Merged from 1.0:
 * Switch from NBHM to CHM in MessagingService's callback map, which
   prevents OOM in long-running instances (CASSANDRA-4708)


1.1.5
 * add SecondaryIndex.reload API (CASSANDRA-4581)
 * use millis + atomicint for commitlog segment creation instead of
   nanotime, which has issues under some hypervisors (CASSANDRA-4601)
 * fix FD leak in slice queries (CASSANDRA-4571)
 * avoid recursion in leveled compaction (CASSANDRA-4587)
 * increase stack size under Java7 to 180K
 * Log(info) schema changes (CASSANDRA-4547)
 * Change nodetool setcachecapcity to manipulate global caches (CASSANDRA-4563)
 * (cql3) fix setting compaction strategy (CASSANDRA-4597)
 * fix broken system.schema_* timestamps on system startup (CASSANDRA-4561)
 * fix wrong skip of cache saving (CASSANDRA-4533)
 * Avoid NPE when lost+found is in data dir (CASSANDRA-4572)
 * Respect five-minute flush moratorium after initial CL replay (CASSANDRA-4474)
 * Adds ntp as recommended in debian packaging (CASSANDRA-4606)
 * Configurable transport in CF Record{Reader|Writer} (CASSANDRA-4558)
 * (cql3) fix potential NPE with both equal and unequal restriction (CASSANDRA-4532)
 * (cql3) improves ORDER BY validation (CASSANDRA-4624)
 * Fix potential deadlock during counter writes (CASSANDRA-4578)
 * Fix cql error with ORDER BY when using IN (CASSANDRA-4612)
Merged from 1.0:
 * increase Xss to 160k to accomodate latest 1.6 JVMs (CASSANDRA-4602)
 * fix toString of hint destination tokens (CASSANDRA-4568)
 * Fix multiple values for CurrentLocal NodeID (CASSANDRA-4626)


1.1.4
 * fix offline scrub to catch >= out of order rows (CASSANDRA-4411)
 * fix cassandra-env.sh on RHEL and other non-dash-based systems
   (CASSANDRA-4494)
Merged from 1.0:
 * (Hadoop) fix setting key length for old-style mapred api (CASSANDRA-4534)
 * (Hadoop) fix iterating through a resultset consisting entirely
   of tombstoned rows (CASSANDRA-4466)


1.1.3
 * (cqlsh) add COPY TO (CASSANDRA-4434)
 * munmap commitlog segments before rename (CASSANDRA-4337)
 * (JMX) rename getRangeKeySample to sampleKeyRange to avoid returning
   multi-MB results as an attribute (CASSANDRA-4452)
 * flush based on data size, not throughput; overwritten columns no
   longer artificially inflate liveRatio (CASSANDRA-4399)
 * update default commitlog segment size to 32MB and total commitlog
   size to 32/1024 MB for 32/64 bit JVMs, respectively (CASSANDRA-4422)
 * avoid using global partitioner to estimate ranges in index sstables
   (CASSANDRA-4403)
 * restore pre-CASSANDRA-3862 approach to removing expired tombstones
   from row cache during compaction (CASSANDRA-4364)
 * (stress) support for CQL prepared statements (CASSANDRA-3633)
 * Correctly catch exception when Snappy cannot be loaded (CASSANDRA-4400)
 * (cql3) Support ORDER BY when IN condition is given in WHERE clause (CASSANDRA-4327)
 * (cql3) delete "component_index" column on DROP TABLE call (CASSANDRA-4420)
 * change nanoTime() to currentTimeInMillis() in schema related code (CASSANDRA-4432)
 * add a token generation tool (CASSANDRA-3709)
 * Fix LCS bug with sstable containing only 1 row (CASSANDRA-4411)
 * fix "Can't Modify Index Name" problem on CF update (CASSANDRA-4439)
 * Fix assertion error in getOverlappingSSTables during repair (CASSANDRA-4456)
 * fix nodetool's setcompactionthreshold command (CASSANDRA-4455)
 * Ensure compacted files are never used, to avoid counter overcount (CASSANDRA-4436)
Merged from 1.0:
 * Push the validation of secondary index values to the SecondaryIndexManager (CASSANDRA-4240)
 * allow dropping columns shadowed by not-yet-expired supercolumn or row
   tombstones in PrecompactedRow (CASSANDRA-4396)


1.1.2
 * Fix cleanup not deleting index entries (CASSANDRA-4379)
 * Use correct partitioner when saving + loading caches (CASSANDRA-4331)
 * Check schema before trying to export sstable (CASSANDRA-2760)
 * Raise a meaningful exception instead of NPE when PFS encounters
   an unconfigured node + no default (CASSANDRA-4349)
 * fix bug in sstable blacklisting with LCS (CASSANDRA-4343)
 * LCS no longer promotes tiny sstables out of L0 (CASSANDRA-4341)
 * skip tombstones during hint replay (CASSANDRA-4320)
 * fix NPE in compactionstats (CASSANDRA-4318)
 * enforce 1m min keycache for auto (CASSANDRA-4306)
 * Have DeletedColumn.isMFD always return true (CASSANDRA-4307)
 * (cql3) exeption message for ORDER BY constraints said primary filter can be
    an IN clause, which is misleading (CASSANDRA-4319)
 * (cql3) Reject (not yet supported) creation of 2ndardy indexes on tables with
   composite primary keys (CASSANDRA-4328)
 * Set JVM stack size to 160k for java 7 (CASSANDRA-4275)
 * cqlsh: add COPY command to load data from CSV flat files (CASSANDRA-4012)
 * CFMetaData.fromThrift to throw ConfigurationException upon error (CASSANDRA-4353)
 * Use CF comparator to sort indexed columns in SecondaryIndexManager
   (CASSANDRA-4365)
 * add strategy_options to the KSMetaData.toString() output (CASSANDRA-4248)
 * (cql3) fix range queries containing unqueried results (CASSANDRA-4372)
 * (cql3) allow updating column_alias types (CASSANDRA-4041)
 * (cql3) Fix deletion bug (CASSANDRA-4193)
 * Fix computation of overlapping sstable for leveled compaction (CASSANDRA-4321)
 * Improve scrub and allow to run it offline (CASSANDRA-4321)
 * Fix assertionError in StorageService.bulkLoad (CASSANDRA-4368)
 * (cqlsh) add option to authenticate to a keyspace at startup (CASSANDRA-4108)
 * (cqlsh) fix ASSUME functionality (CASSANDRA-4352)
 * Fix ColumnFamilyRecordReader to not return progress > 100% (CASSANDRA-3942)
Merged from 1.0:
 * Set gc_grace on index CF to 0 (CASSANDRA-4314)


1.1.1
 * add populate_io_cache_on_flush option (CASSANDRA-2635)
 * allow larger cache capacities than 2GB (CASSANDRA-4150)
 * add getsstables command to nodetool (CASSANDRA-4199)
 * apply parent CF compaction settings to secondary index CFs (CASSANDRA-4280)
 * preserve commitlog size cap when recycling segments at startup
   (CASSANDRA-4201)
 * (Hadoop) fix split generation regression (CASSANDRA-4259)
 * ignore min/max compactions settings in LCS, while preserving
   behavior that min=max=0 disables autocompaction (CASSANDRA-4233)
 * log number of rows read from saved cache (CASSANDRA-4249)
 * calculate exact size required for cleanup operations (CASSANDRA-1404)
 * avoid blocking additional writes during flush when the commitlog
   gets behind temporarily (CASSANDRA-1991)
 * enable caching on index CFs based on data CF cache setting (CASSANDRA-4197)
 * warn on invalid replication strategy creation options (CASSANDRA-4046)
 * remove [Freeable]Memory finalizers (CASSANDRA-4222)
 * include tombstone size in ColumnFamily.size, which can prevent OOM
   during sudden mass delete operations by yielding a nonzero liveRatio
   (CASSANDRA-3741)
 * Open 1 sstableScanner per level for leveled compaction (CASSANDRA-4142)
 * Optimize reads when row deletion timestamps allow us to restrict
   the set of sstables we check (CASSANDRA-4116)
 * add support for commitlog archiving and point-in-time recovery
   (CASSANDRA-3690)
 * avoid generating redundant compaction tasks during streaming
   (CASSANDRA-4174)
 * add -cf option to nodetool snapshot, and takeColumnFamilySnapshot to
   StorageService mbean (CASSANDRA-556)
 * optimize cleanup to drop entire sstables where possible (CASSANDRA-4079)
 * optimize truncate when autosnapshot is disabled (CASSANDRA-4153)
 * update caches to use byte[] keys to reduce memory overhead (CASSANDRA-3966)
 * add column limit to cli (CASSANDRA-3012, 4098)
 * clean up and optimize DataOutputBuffer, used by CQL compression and
   CompositeType (CASSANDRA-4072)
 * optimize commitlog checksumming (CASSANDRA-3610)
 * identify and blacklist corrupted SSTables from future compactions
   (CASSANDRA-2261)
 * Move CfDef and KsDef validation out of thrift (CASSANDRA-4037)
 * Expose API to repair a user provided range (CASSANDRA-3912)
 * Add way to force the cassandra-cli to refresh its schema (CASSANDRA-4052)
 * Avoid having replicate on write tasks stacking up at CL.ONE (CASSANDRA-2889)
 * (cql3) Backwards compatibility for composite comparators in non-cql3-aware
   clients (CASSANDRA-4093)
 * (cql3) Fix order by for reversed queries (CASSANDRA-4160)
 * (cql3) Add ReversedType support (CASSANDRA-4004)
 * (cql3) Add timeuuid type (CASSANDRA-4194)
 * (cql3) Minor fixes (CASSANDRA-4185)
 * (cql3) Fix prepared statement in BATCH (CASSANDRA-4202)
 * (cql3) Reduce the list of reserved keywords (CASSANDRA-4186)
 * (cql3) Move max/min compaction thresholds to compaction strategy options
   (CASSANDRA-4187)
 * Fix exception during move when localhost is the only source (CASSANDRA-4200)
 * (cql3) Allow paging through non-ordered partitioner results (CASSANDRA-3771)
 * (cql3) Fix drop index (CASSANDRA-4192)
 * (cql3) Don't return range ghosts anymore (CASSANDRA-3982)
 * fix re-creating Keyspaces/ColumnFamilies with the same name as dropped
   ones (CASSANDRA-4219)
 * fix SecondaryIndex LeveledManifest save upon snapshot (CASSANDRA-4230)
 * fix missing arrayOffset in FBUtilities.hash (CASSANDRA-4250)
 * (cql3) Add name of parameters in CqlResultSet (CASSANDRA-4242)
 * (cql3) Correctly validate order by queries (CASSANDRA-4246)
 * rename stress to cassandra-stress for saner packaging (CASSANDRA-4256)
 * Fix exception on colum metadata with non-string comparator (CASSANDRA-4269)
 * Check for unknown/invalid compression options (CASSANDRA-4266)
 * (cql3) Adds simple access to column timestamp and ttl (CASSANDRA-4217)
 * (cql3) Fix range queries with secondary indexes (CASSANDRA-4257)
 * Better error messages from improper input in cli (CASSANDRA-3865)
 * Try to stop all compaction upon Keyspace or ColumnFamily drop (CASSANDRA-4221)
 * (cql3) Allow keyspace properties to contain hyphens (CASSANDRA-4278)
 * (cql3) Correctly validate keyspace access in create table (CASSANDRA-4296)
 * Avoid deadlock in migration stage (CASSANDRA-3882)
 * Take supercolumn names and deletion info into account in memtable throughput
   (CASSANDRA-4264)
 * Add back backward compatibility for old style replication factor (CASSANDRA-4294)
 * Preserve compatibility with pre-1.1 index queries (CASSANDRA-4262)
Merged from 1.0:
 * Fix super columns bug where cache is not updated (CASSANDRA-4190)
 * fix maxTimestamp to include row tombstones (CASSANDRA-4116)
 * (CLI) properly handle quotes in create/update keyspace commands (CASSANDRA-4129)
 * Avoids possible deadlock during bootstrap (CASSANDRA-4159)
 * fix stress tool that hangs forever on timeout or error (CASSANDRA-4128)
 * stress tool to return appropriate exit code on failure (CASSANDRA-4188)
 * fix compaction NPE when out of disk space and assertions disabled
   (CASSANDRA-3985)
 * synchronize LCS getEstimatedTasks to avoid CME (CASSANDRA-4255)
 * ensure unique streaming session id's (CASSANDRA-4223)
 * kick off background compaction when min/max thresholds change
   (CASSANDRA-4279)
 * improve ability of STCS.getBuckets to deal with 100s of 1000s of
   sstables, such as when convertinb back from LCS (CASSANDRA-4287)
 * Oversize integer in CQL throws NumberFormatException (CASSANDRA-4291)
 * fix 1.0.x node join to mixed version cluster, other nodes >= 1.1 (CASSANDRA-4195)
 * Fix LCS splitting sstable base on uncompressed size (CASSANDRA-4419)
 * Push the validation of secondary index values to the SecondaryIndexManager (CASSANDRA-4240)
 * Don't purge columns during upgradesstables (CASSANDRA-4462)
 * Make cqlsh work with piping (CASSANDRA-4113)
 * Validate arguments for nodetool decommission (CASSANDRA-4061)
 * Report thrift status in nodetool info (CASSANDRA-4010)


1.1.0-final
 * average a reduced liveRatio estimate with the previous one (CASSANDRA-4065)
 * Allow KS and CF names up to 48 characters (CASSANDRA-4157)
 * fix stress build (CASSANDRA-4140)
 * add time remaining estimate to nodetool compactionstats (CASSANDRA-4167)
 * (cql) fix NPE in cql3 ALTER TABLE (CASSANDRA-4163)
 * (cql) Add support for CL.TWO and CL.THREE in CQL (CASSANDRA-4156)
 * (cql) Fix type in CQL3 ALTER TABLE preventing update (CASSANDRA-4170)
 * (cql) Throw invalid exception from CQL3 on obsolete options (CASSANDRA-4171)
 * (cqlsh) fix recognizing uppercase SELECT keyword (CASSANDRA-4161)
 * Pig: wide row support (CASSANDRA-3909)
Merged from 1.0:
 * avoid streaming empty files with bulk loader if sstablewriter errors out
   (CASSANDRA-3946)


1.1-rc1
 * Include stress tool in binary builds (CASSANDRA-4103)
 * (Hadoop) fix wide row iteration when last row read was deleted
   (CASSANDRA-4154)
 * fix read_repair_chance to really default to 0.1 in the cli (CASSANDRA-4114)
 * Adds caching and bloomFilterFpChange to CQL options (CASSANDRA-4042)
 * Adds posibility to autoconfigure size of the KeyCache (CASSANDRA-4087)
 * fix KEYS index from skipping results (CASSANDRA-3996)
 * Remove sliced_buffer_size_in_kb dead option (CASSANDRA-4076)
 * make loadNewSStable preserve sstable version (CASSANDRA-4077)
 * Respect 1.0 cache settings as much as possible when upgrading
   (CASSANDRA-4088)
 * relax path length requirement for sstable files when upgrading on
   non-Windows platforms (CASSANDRA-4110)
 * fix terminination of the stress.java when errors were encountered
   (CASSANDRA-4128)
 * Move CfDef and KsDef validation out of thrift (CASSANDRA-4037)
 * Fix get_paged_slice (CASSANDRA-4136)
 * CQL3: Support slice with exclusive start and stop (CASSANDRA-3785)
Merged from 1.0:
 * support PropertyFileSnitch in bulk loader (CASSANDRA-4145)
 * add auto_snapshot option allowing disabling snapshot before drop/truncate
   (CASSANDRA-3710)
 * allow short snitch names (CASSANDRA-4130)


1.1-beta2
 * rename loaded sstables to avoid conflicts with local snapshots
   (CASSANDRA-3967)
 * start hint replay as soon as FD notifies that the target is back up
   (CASSANDRA-3958)
 * avoid unproductive deserializing of cached rows during compaction
   (CASSANDRA-3921)
 * fix concurrency issues with CQL keyspace creation (CASSANDRA-3903)
 * Show Effective Owership via Nodetool ring <keyspace> (CASSANDRA-3412)
 * Update ORDER BY syntax for CQL3 (CASSANDRA-3925)
 * Fix BulkRecordWriter to not throw NPE if reducer gets no map data from Hadoop (CASSANDRA-3944)
 * Fix bug with counters in super columns (CASSANDRA-3821)
 * Remove deprecated merge_shard_chance (CASSANDRA-3940)
 * add a convenient way to reset a node's schema (CASSANDRA-2963)
 * fix for intermittent SchemaDisagreementException (CASSANDRA-3884)
 * CLI `list <CF>` to limit number of columns and their order (CASSANDRA-3012)
 * ignore deprecated KsDef/CfDef/ColumnDef fields in native schema (CASSANDRA-3963)
 * CLI to report when unsupported column_metadata pair was given (CASSANDRA-3959)
 * reincarnate removed and deprecated KsDef/CfDef attributes (CASSANDRA-3953)
 * Fix race between writes and read for cache (CASSANDRA-3862)
 * perform static initialization of StorageProxy on start-up (CASSANDRA-3797)
 * support trickling fsync() on writes (CASSANDRA-3950)
 * expose counters for unavailable/timeout exceptions given to thrift clients (CASSANDRA-3671)
 * avoid quadratic startup time in LeveledManifest (CASSANDRA-3952)
 * Add type information to new schema_ columnfamilies and remove thrift
   serialization for schema (CASSANDRA-3792)
 * add missing column validator options to the CLI help (CASSANDRA-3926)
 * skip reading saved key cache if CF's caching strategy is NONE or ROWS_ONLY (CASSANDRA-3954)
 * Unify migration code (CASSANDRA-4017)
Merged from 1.0:
 * cqlsh: guess correct version of Python for Arch Linux (CASSANDRA-4090)
 * (CLI) properly handle quotes in create/update keyspace commands (CASSANDRA-4129)
 * Avoids possible deadlock during bootstrap (CASSANDRA-4159)
 * fix stress tool that hangs forever on timeout or error (CASSANDRA-4128)
 * Fix super columns bug where cache is not updated (CASSANDRA-4190)
 * stress tool to return appropriate exit code on failure (CASSANDRA-4188)


1.0.9
 * improve index sampling performance (CASSANDRA-4023)
 * always compact away deleted hints immediately after handoff (CASSANDRA-3955)
 * delete hints from dropped ColumnFamilies on handoff instead of
   erroring out (CASSANDRA-3975)
 * add CompositeType ref to the CLI doc for create/update column family (CASSANDRA-3980)
 * Pig: support Counter ColumnFamilies (CASSANDRA-3973)
 * Pig: Composite column support (CASSANDRA-3684)
 * Avoid NPE during repair when a keyspace has no CFs (CASSANDRA-3988)
 * Fix division-by-zero error on get_slice (CASSANDRA-4000)
 * don't change manifest level for cleanup, scrub, and upgradesstables
   operations under LeveledCompactionStrategy (CASSANDRA-3989, 4112)
 * fix race leading to super columns assertion failure (CASSANDRA-3957)
 * fix NPE on invalid CQL delete command (CASSANDRA-3755)
 * allow custom types in CLI's assume command (CASSANDRA-4081)
 * fix totalBytes count for parallel compactions (CASSANDRA-3758)
 * fix intermittent NPE in get_slice (CASSANDRA-4095)
 * remove unnecessary asserts in native code interfaces (CASSANDRA-4096)
 * Validate blank keys in CQL to avoid assertion errors (CASSANDRA-3612)
 * cqlsh: fix bad decoding of some column names (CASSANDRA-4003)
 * cqlsh: fix incorrect padding with unicode chars (CASSANDRA-4033)
 * Fix EC2 snitch incorrectly reporting region (CASSANDRA-4026)
 * Shut down thrift during decommission (CASSANDRA-4086)
 * Expose nodetool cfhistograms for 2ndary indexes (CASSANDRA-4063)
Merged from 0.8:
 * Fix ConcurrentModificationException in gossiper (CASSANDRA-4019)


1.1-beta1
 * (cqlsh)
   + add SOURCE and CAPTURE commands, and --file option (CASSANDRA-3479)
   + add ALTER COLUMNFAMILY WITH (CASSANDRA-3523)
   + bundle Python dependencies with Cassandra (CASSANDRA-3507)
   + added to Debian package (CASSANDRA-3458)
   + display byte data instead of erroring out on decode failure
     (CASSANDRA-3874)
 * add nodetool rebuild_index (CASSANDRA-3583)
 * add nodetool rangekeysample (CASSANDRA-2917)
 * Fix streaming too much data during move operations (CASSANDRA-3639)
 * Nodetool and CLI connect to localhost by default (CASSANDRA-3568)
 * Reduce memory used by primary index sample (CASSANDRA-3743)
 * (Hadoop) separate input/output configurations (CASSANDRA-3197, 3765)
 * avoid returning internal Cassandra classes over JMX (CASSANDRA-2805)
 * add row-level isolation via SnapTree (CASSANDRA-2893)
 * Optimize key count estimation when opening sstable on startup
   (CASSANDRA-2988)
 * multi-dc replication optimization supporting CL > ONE (CASSANDRA-3577)
 * add command to stop compactions (CASSANDRA-1740, 3566, 3582)
 * multithreaded streaming (CASSANDRA-3494)
 * removed in-tree redhat spec (CASSANDRA-3567)
 * "defragment" rows for name-based queries under STCS, again (CASSANDRA-2503)
 * Recycle commitlog segments for improved performance
   (CASSANDRA-3411, 3543, 3557, 3615)
 * update size-tiered compaction to prioritize small tiers (CASSANDRA-2407)
 * add message expiration logic to OutboundTcpConnection (CASSANDRA-3005)
 * off-heap cache to use sun.misc.Unsafe instead of JNA (CASSANDRA-3271)
 * EACH_QUORUM is only supported for writes (CASSANDRA-3272)
 * replace compactionlock use in schema migration by checking CFS.isValid
   (CASSANDRA-3116)
 * recognize that "SELECT first ... *" isn't really "SELECT *" (CASSANDRA-3445)
 * Use faster bytes comparison (CASSANDRA-3434)
 * Bulk loader is no longer a fat client, (HADOOP) bulk load output format
   (CASSANDRA-3045)
 * (Hadoop) add support for KeyRange.filter
 * remove assumption that keys and token are in bijection
   (CASSANDRA-1034, 3574, 3604)
 * always remove endpoints from delevery queue in HH (CASSANDRA-3546)
 * fix race between cf flush and its 2ndary indexes flush (CASSANDRA-3547)
 * fix potential race in AES when a repair fails (CASSANDRA-3548)
 * Remove columns shadowed by a deleted container even when we cannot purge
   (CASSANDRA-3538)
 * Improve memtable slice iteration performance (CASSANDRA-3545)
 * more efficient allocation of small bloom filters (CASSANDRA-3618)
 * Use separate writer thread in SSTableSimpleUnsortedWriter (CASSANDRA-3619)
 * fsync the directory after new sstable or commitlog segment are created (CASSANDRA-3250)
 * fix minor issues reported by FindBugs (CASSANDRA-3658)
 * global key/row caches (CASSANDRA-3143, 3849)
 * optimize memtable iteration during range scan (CASSANDRA-3638)
 * introduce 'crc_check_chance' in CompressionParameters to support
   a checksum percentage checking chance similarly to read-repair (CASSANDRA-3611)
 * a way to deactivate global key/row cache on per-CF basis (CASSANDRA-3667)
 * fix LeveledCompactionStrategy broken because of generation pre-allocation
   in LeveledManifest (CASSANDRA-3691)
 * finer-grained control over data directories (CASSANDRA-2749)
 * Fix ClassCastException during hinted handoff (CASSANDRA-3694)
 * Upgrade Thrift to 0.7 (CASSANDRA-3213)
 * Make stress.java insert operation to use microseconds (CASSANDRA-3725)
 * Allows (internally) doing a range query with a limit of columns instead of
   rows (CASSANDRA-3742)
 * Allow rangeSlice queries to be start/end inclusive/exclusive (CASSANDRA-3749)
 * Fix BulkLoader to support new SSTable layout and add stream
   throttling to prevent an NPE when there is no yaml config (CASSANDRA-3752)
 * Allow concurrent schema migrations (CASSANDRA-1391, 3832)
 * Add SnapshotCommand to trigger snapshot on remote node (CASSANDRA-3721)
 * Make CFMetaData conversions to/from thrift/native schema inverses
   (CASSANDRA_3559)
 * Add initial code for CQL 3.0-beta (CASSANDRA-2474, 3781, 3753)
 * Add wide row support for ColumnFamilyInputFormat (CASSANDRA-3264)
 * Allow extending CompositeType comparator (CASSANDRA-3657)
 * Avoids over-paging during get_count (CASSANDRA-3798)
 * Add new command to rebuild a node without (repair) merkle tree calculations
   (CASSANDRA-3483, 3922)
 * respect not only row cache capacity but caching mode when
   trying to read data (CASSANDRA-3812)
 * fix system tests (CASSANDRA-3827)
 * CQL support for altering row key type in ALTER TABLE (CASSANDRA-3781)
 * turn compression on by default (CASSANDRA-3871)
 * make hexToBytes refuse invalid input (CASSANDRA-2851)
 * Make secondary indexes CF inherit compression and compaction from their
   parent CF (CASSANDRA-3877)
 * Finish cleanup up tombstone purge code (CASSANDRA-3872)
 * Avoid NPE on aboarted stream-out sessions (CASSANDRA-3904)
 * BulkRecordWriter throws NPE for counter columns (CASSANDRA-3906)
 * Support compression using BulkWriter (CASSANDRA-3907)


1.0.8
 * fix race between cleanup and flush on secondary index CFSes (CASSANDRA-3712)
 * avoid including non-queried nodes in rangeslice read repair
   (CASSANDRA-3843)
 * Only snapshot CF being compacted for snapshot_before_compaction
   (CASSANDRA-3803)
 * Log active compactions in StatusLogger (CASSANDRA-3703)
 * Compute more accurate compaction score per level (CASSANDRA-3790)
 * Return InvalidRequest when using a keyspace that doesn't exist
   (CASSANDRA-3764)
 * disallow user modification of System keyspace (CASSANDRA-3738)
 * allow using sstable2json on secondary index data (CASSANDRA-3738)
 * (cqlsh) add DESCRIBE COLUMNFAMILIES (CASSANDRA-3586)
 * (cqlsh) format blobs correctly and use colors to improve output
   readability (CASSANDRA-3726)
 * synchronize BiMap of bootstrapping tokens (CASSANDRA-3417)
 * show index options in CLI (CASSANDRA-3809)
 * add optional socket timeout for streaming (CASSANDRA-3838)
 * fix truncate not to leave behind non-CFS backed secondary indexes
   (CASSANDRA-3844)
 * make CLI `show schema` to use output stream directly instead
   of StringBuilder (CASSANDRA-3842)
 * remove the wait on hint future during write (CASSANDRA-3870)
 * (cqlsh) ignore missing CfDef opts (CASSANDRA-3933)
 * (cqlsh) look for cqlshlib relative to realpath (CASSANDRA-3767)
 * Fix short read protection (CASSANDRA-3934)
 * Make sure infered and actual schema match (CASSANDRA-3371)
 * Fix NPE during HH delivery (CASSANDRA-3677)
 * Don't put boostrapping node in 'hibernate' status (CASSANDRA-3737)
 * Fix double quotes in windows bat files (CASSANDRA-3744)
 * Fix bad validator lookup (CASSANDRA-3789)
 * Fix soft reset in EC2MultiRegionSnitch (CASSANDRA-3835)
 * Don't leave zombie connections with THSHA thrift server (CASSANDRA-3867)
 * (cqlsh) fix deserialization of data (CASSANDRA-3874)
 * Fix removetoken force causing an inconsistent state (CASSANDRA-3876)
 * Fix ahndling of some types with Pig (CASSANDRA-3886)
 * Don't allow to drop the system keyspace (CASSANDRA-3759)
 * Make Pig deletes disabled by default and configurable (CASSANDRA-3628)
Merged from 0.8:
 * (Pig) fix CassandraStorage to use correct comparator in Super ColumnFamily
   case (CASSANDRA-3251)
 * fix thread safety issues in commitlog replay, primarily affecting
   systems with many (100s) of CF definitions (CASSANDRA-3751)
 * Fix relevant tombstone ignored with super columns (CASSANDRA-3875)


1.0.7
 * fix regression in HH page size calculation (CASSANDRA-3624)
 * retry failed stream on IOException (CASSANDRA-3686)
 * allow configuring bloom_filter_fp_chance (CASSANDRA-3497)
 * attempt hint delivery every ten minutes, or when failure detector
   notifies us that a node is back up, whichever comes first.  hint
   handoff throttle delay default changed to 1ms, from 50 (CASSANDRA-3554)
 * add nodetool setstreamthroughput (CASSANDRA-3571)
 * fix assertion when dropping a columnfamily with no sstables (CASSANDRA-3614)
 * more efficient allocation of small bloom filters (CASSANDRA-3618)
 * CLibrary.createHardLinkWithExec() to check for errors (CASSANDRA-3101)
 * Avoid creating empty and non cleaned writer during compaction (CASSANDRA-3616)
 * stop thrift service in shutdown hook so we can quiesce MessagingService
   (CASSANDRA-3335)
 * (CQL) compaction_strategy_options and compression_parameters for
   CREATE COLUMNFAMILY statement (CASSANDRA-3374)
 * Reset min/max compaction threshold when creating size tiered compaction
   strategy (CASSANDRA-3666)
 * Don't ignore IOException during compaction (CASSANDRA-3655)
 * Fix assertion error for CF with gc_grace=0 (CASSANDRA-3579)
 * Shutdown ParallelCompaction reducer executor after use (CASSANDRA-3711)
 * Avoid < 0 value for pending tasks in leveled compaction (CASSANDRA-3693)
 * (Hadoop) Support TimeUUID in Pig CassandraStorage (CASSANDRA-3327)
 * Check schema is ready before continuing boostrapping (CASSANDRA-3629)
 * Catch overflows during parsing of chunk_length_kb (CASSANDRA-3644)
 * Improve stream protocol mismatch errors (CASSANDRA-3652)
 * Avoid multiple thread doing HH to the same target (CASSANDRA-3681)
 * Add JMX property for rp_timeout_in_ms (CASSANDRA-2940)
 * Allow DynamicCompositeType to compare component of different types
   (CASSANDRA-3625)
 * Flush non-cfs backed secondary indexes (CASSANDRA-3659)
 * Secondary Indexes should report memory consumption (CASSANDRA-3155)
 * fix for SelectStatement start/end key are not set correctly
   when a key alias is involved (CASSANDRA-3700)
 * fix CLI `show schema` command insert of an extra comma in
   column_metadata (CASSANDRA-3714)
Merged from 0.8:
 * avoid logging (harmless) exception when GC takes < 1ms (CASSANDRA-3656)
 * prevent new nodes from thinking down nodes are up forever (CASSANDRA-3626)
 * use correct list of replicas for LOCAL_QUORUM reads when read repair
   is disabled (CASSANDRA-3696)
 * block on flush before compacting hints (may prevent OOM) (CASSANDRA-3733)


1.0.6
 * (CQL) fix cqlsh support for replicate_on_write (CASSANDRA-3596)
 * fix adding to leveled manifest after streaming (CASSANDRA-3536)
 * filter out unavailable cipher suites when using encryption (CASSANDRA-3178)
 * (HADOOP) add old-style api support for CFIF and CFRR (CASSANDRA-2799)
 * Support TimeUUIDType column names in Stress.java tool (CASSANDRA-3541)
 * (CQL) INSERT/UPDATE/DELETE/TRUNCATE commands should allow CF names to
   be qualified by keyspace (CASSANDRA-3419)
 * always remove endpoints from delevery queue in HH (CASSANDRA-3546)
 * fix race between cf flush and its 2ndary indexes flush (CASSANDRA-3547)
 * fix potential race in AES when a repair fails (CASSANDRA-3548)
 * fix default value validation usage in CLI SET command (CASSANDRA-3553)
 * Optimize componentsFor method for compaction and startup time
   (CASSANDRA-3532)
 * (CQL) Proper ColumnFamily metadata validation on CREATE COLUMNFAMILY
   (CASSANDRA-3565)
 * fix compression "chunk_length_kb" option to set correct kb value for
   thrift/avro (CASSANDRA-3558)
 * fix missing response during range slice repair (CASSANDRA-3551)
 * 'describe ring' moved from CLI to nodetool and available through JMX (CASSANDRA-3220)
 * add back partitioner to sstable metadata (CASSANDRA-3540)
 * fix NPE in get_count for counters (CASSANDRA-3601)
Merged from 0.8:
 * remove invalid assertion that table was opened before dropping it
   (CASSANDRA-3580)
 * range and index scans now only send requests to enough replicas to
   satisfy requested CL + RR (CASSANDRA-3598)
 * use cannonical host for local node in nodetool info (CASSANDRA-3556)
 * remove nonlocal DC write optimization since it only worked with
   CL.ONE or CL.LOCAL_QUORUM (CASSANDRA-3577, 3585)
 * detect misuses of CounterColumnType (CASSANDRA-3422)
 * turn off string interning in json2sstable, take 2 (CASSANDRA-2189)
 * validate compression parameters on add/update of the ColumnFamily
   (CASSANDRA-3573)
 * Check for 0.0.0.0 is incorrect in CFIF (CASSANDRA-3584)
 * Increase vm.max_map_count in debian packaging (CASSANDRA-3563)
 * gossiper will never add itself to saved endpoints (CASSANDRA-3485)


1.0.5
 * revert CASSANDRA-3407 (see CASSANDRA-3540)
 * fix assertion error while forwarding writes to local nodes (CASSANDRA-3539)


1.0.4
 * fix self-hinting of timed out read repair updates and make hinted handoff
   less prone to OOMing a coordinator (CASSANDRA-3440)
 * expose bloom filter sizes via JMX (CASSANDRA-3495)
 * enforce RP tokens 0..2**127 (CASSANDRA-3501)
 * canonicalize paths exposed through JMX (CASSANDRA-3504)
 * fix "liveSize" stat when sstables are removed (CASSANDRA-3496)
 * add bloom filter FP rates to nodetool cfstats (CASSANDRA-3347)
 * record partitioner in sstable metadata component (CASSANDRA-3407)
 * add new upgradesstables nodetool command (CASSANDRA-3406)
 * skip --debug requirement to see common exceptions in CLI (CASSANDRA-3508)
 * fix incorrect query results due to invalid max timestamp (CASSANDRA-3510)
 * make sstableloader recognize compressed sstables (CASSANDRA-3521)
 * avoids race in OutboundTcpConnection in multi-DC setups (CASSANDRA-3530)
 * use SETLOCAL in cassandra.bat (CASSANDRA-3506)
 * fix ConcurrentModificationException in Table.all() (CASSANDRA-3529)
Merged from 0.8:
 * fix concurrence issue in the FailureDetector (CASSANDRA-3519)
 * fix array out of bounds error in counter shard removal (CASSANDRA-3514)
 * avoid dropping tombstones when they might still be needed to shadow
   data in a different sstable (CASSANDRA-2786)


1.0.3
 * revert name-based query defragmentation aka CASSANDRA-2503 (CASSANDRA-3491)
 * fix invalidate-related test failures (CASSANDRA-3437)
 * add next-gen cqlsh to bin/ (CASSANDRA-3188, 3131, 3493)
 * (CQL) fix handling of rows with no columns (CASSANDRA-3424, 3473)
 * fix querying supercolumns by name returning only a subset of
   subcolumns or old subcolumn versions (CASSANDRA-3446)
 * automatically compute sha1 sum for uncompressed data files (CASSANDRA-3456)
 * fix reading metadata/statistics component for version < h (CASSANDRA-3474)
 * add sstable forward-compatibility (CASSANDRA-3478)
 * report compression ratio in CFSMBean (CASSANDRA-3393)
 * fix incorrect size exception during streaming of counters (CASSANDRA-3481)
 * (CQL) fix for counter decrement syntax (CASSANDRA-3418)
 * Fix race introduced by CASSANDRA-2503 (CASSANDRA-3482)
 * Fix incomplete deletion of delivered hints (CASSANDRA-3466)
 * Avoid rescheduling compactions when no compaction was executed
   (CASSANDRA-3484)
 * fix handling of the chunk_length_kb compression options (CASSANDRA-3492)
Merged from 0.8:
 * fix updating CF row_cache_provider (CASSANDRA-3414)
 * CFMetaData.convertToThrift method to set RowCacheProvider (CASSANDRA-3405)
 * acquire compactionlock during truncate (CASSANDRA-3399)
 * fix displaying cfdef entries for super columnfamilies (CASSANDRA-3415)
 * Make counter shard merging thread safe (CASSANDRA-3178)
 * Revert CASSANDRA-2855
 * Fix bug preventing the use of efficient cross-DC writes (CASSANDRA-3472)
 * `describe ring` command for CLI (CASSANDRA-3220)
 * (Hadoop) skip empty rows when entire row is requested, redux (CASSANDRA-2855)


1.0.2
 * "defragment" rows for name-based queries under STCS (CASSANDRA-2503)
 * Add timing information to cassandra-cli GET/SET/LIST queries (CASSANDRA-3326)
 * Only create one CompressionMetadata object per sstable (CASSANDRA-3427)
 * cleanup usage of StorageService.setMode() (CASSANDRA-3388)
 * Avoid large array allocation for compressed chunk offsets (CASSANDRA-3432)
 * fix DecimalType bytebuffer marshalling (CASSANDRA-3421)
 * fix bug that caused first column in per row indexes to be ignored
   (CASSANDRA-3441)
 * add JMX call to clean (failed) repair sessions (CASSANDRA-3316)
 * fix sstableloader reference acquisition bug (CASSANDRA-3438)
 * fix estimated row size regression (CASSANDRA-3451)
 * make sure we don't return more columns than asked (CASSANDRA-3303, 3395)
Merged from 0.8:
 * acquire compactionlock during truncate (CASSANDRA-3399)
 * fix displaying cfdef entries for super columnfamilies (CASSANDRA-3415)


1.0.1
 * acquire references during index build to prevent delete problems
   on Windows (CASSANDRA-3314)
 * describe_ring should include datacenter/topology information (CASSANDRA-2882)
 * Thrift sockets are not properly buffered (CASSANDRA-3261)
 * performance improvement for bytebufferutil compare function (CASSANDRA-3286)
 * add system.versions ColumnFamily (CASSANDRA-3140)
 * reduce network copies (CASSANDRA-3333, 3373)
 * limit nodetool to 32MB of heap (CASSANDRA-3124)
 * (CQL) update parser to accept "timestamp" instead of "date" (CASSANDRA-3149)
 * Fix CLI `show schema` to include "compression_options" (CASSANDRA-3368)
 * Snapshot to include manifest under LeveledCompactionStrategy (CASSANDRA-3359)
 * (CQL) SELECT query should allow CF name to be qualified by keyspace (CASSANDRA-3130)
 * (CQL) Fix internal application error specifying 'using consistency ...'
   in lower case (CASSANDRA-3366)
 * fix Deflate compression when compression actually makes the data bigger
   (CASSANDRA-3370)
 * optimize UUIDGen to avoid lock contention on InetAddress.getLocalHost
   (CASSANDRA-3387)
 * tolerate index being dropped mid-mutation (CASSANDRA-3334, 3313)
 * CompactionManager is now responsible for checking for new candidates
   post-task execution, enabling more consistent leveled compaction
   (CASSANDRA-3391)
 * Cache HSHA threads (CASSANDRA-3372)
 * use CF/KS names as snapshot prefix for drop + truncate operations
   (CASSANDRA-2997)
 * Break bloom filters up to avoid heap fragmentation (CASSANDRA-2466)
 * fix cassandra hanging on jsvc stop (CASSANDRA-3302)
 * Avoid leveled compaction getting blocked on errors (CASSANDRA-3408)
 * Make reloading the compaction strategy safe (CASSANDRA-3409)
 * ignore 0.8 hints even if compaction begins before we try to purge
   them (CASSANDRA-3385)
 * remove procrun (bin\daemon) from Cassandra source tree and
   artifacts (CASSANDRA-3331)
 * make cassandra compile under JDK7 (CASSANDRA-3275)
 * remove dependency of clientutil.jar to FBUtilities (CASSANDRA-3299)
 * avoid truncation errors by using long math on long values (CASSANDRA-3364)
 * avoid clock drift on some Windows machine (CASSANDRA-3375)
 * display cache provider in cli 'describe keyspace' command (CASSANDRA-3384)
 * fix incomplete topology information in describe_ring (CASSANDRA-3403)
 * expire dead gossip states based on time (CASSANDRA-2961)
 * improve CompactionTask extensibility (CASSANDRA-3330)
 * Allow one leveled compaction task to kick off another (CASSANDRA-3363)
 * allow encryption only between datacenters (CASSANDRA-2802)
Merged from 0.8:
 * fix truncate allowing data to be replayed post-restart (CASSANDRA-3297)
 * make iwriter final in IndexWriter to avoid NPE (CASSANDRA-2863)
 * (CQL) update grammar to require key clause in DELETE statement
   (CASSANDRA-3349)
 * (CQL) allow numeric keyspace names in USE statement (CASSANDRA-3350)
 * (Hadoop) skip empty rows when slicing the entire row (CASSANDRA-2855)
 * Fix handling of tombstone by SSTableExport/Import (CASSANDRA-3357)
 * fix ColumnIndexer to use long offsets (CASSANDRA-3358)
 * Improved CLI exceptions (CASSANDRA-3312)
 * Fix handling of tombstone by SSTableExport/Import (CASSANDRA-3357)
 * Only count compaction as active (for throttling) when they have
   successfully acquired the compaction lock (CASSANDRA-3344)
 * Display CLI version string on startup (CASSANDRA-3196)
 * (Hadoop) make CFIF try rpc_address or fallback to listen_address
   (CASSANDRA-3214)
 * (Hadoop) accept comma delimited lists of initial thrift connections
   (CASSANDRA-3185)
 * ColumnFamily min_compaction_threshold should be >= 2 (CASSANDRA-3342)
 * (Pig) add 0.8+ types and key validation type in schema (CASSANDRA-3280)
 * Fix completely removing column metadata using CLI (CASSANDRA-3126)
 * CLI `describe cluster;` output should be on separate lines for separate versions
   (CASSANDRA-3170)
 * fix changing durable_writes keyspace option during CF creation
   (CASSANDRA-3292)
 * avoid locking on update when no indexes are involved (CASSANDRA-3386)
 * fix assertionError during repair with ordered partitioners (CASSANDRA-3369)
 * correctly serialize key_validation_class for avro (CASSANDRA-3391)
 * don't expire counter tombstone after streaming (CASSANDRA-3394)
 * prevent nodes that failed to join from hanging around forever
   (CASSANDRA-3351)
 * remove incorrect optimization from slice read path (CASSANDRA-3390)
 * Fix race in AntiEntropyService (CASSANDRA-3400)


1.0.0-final
 * close scrubbed sstable fd before deleting it (CASSANDRA-3318)
 * fix bug preventing obsolete commitlog segments from being removed
   (CASSANDRA-3269)
 * tolerate whitespace in seed CDL (CASSANDRA-3263)
 * Change default heap thresholds to max(min(1/2 ram, 1G), min(1/4 ram, 8GB))
   (CASSANDRA-3295)
 * Fix broken CompressedRandomAccessReaderTest (CASSANDRA-3298)
 * (CQL) fix type information returned for wildcard queries (CASSANDRA-3311)
 * add estimated tasks to LeveledCompactionStrategy (CASSANDRA-3322)
 * avoid including compaction cache-warming in keycache stats (CASSANDRA-3325)
 * run compaction and hinted handoff threads at MIN_PRIORITY (CASSANDRA-3308)
 * default hsha thrift server to cpu core count in rpc pool (CASSANDRA-3329)
 * add bin\daemon to binary tarball for Windows service (CASSANDRA-3331)
 * Fix places where uncompressed size of sstables was use in place of the
   compressed one (CASSANDRA-3338)
 * Fix hsha thrift server (CASSANDRA-3346)
 * Make sure repair only stream needed sstables (CASSANDRA-3345)


1.0.0-rc2
 * Log a meaningful warning when a node receives a message for a repair session
   that doesn't exist anymore (CASSANDRA-3256)
 * test for NUMA policy support as well as numactl presence (CASSANDRA-3245)
 * Fix FD leak when internode encryption is enabled (CASSANDRA-3257)
 * Remove incorrect assertion in mergeIterator (CASSANDRA-3260)
 * FBUtilities.hexToBytes(String) to throw NumberFormatException when string
   contains non-hex characters (CASSANDRA-3231)
 * Keep SimpleSnitch proximity ordering unchanged from what the Strategy
   generates, as intended (CASSANDRA-3262)
 * remove Scrub from compactionstats when finished (CASSANDRA-3255)
 * fix counter entry in jdbc TypesMap (CASSANDRA-3268)
 * fix full queue scenario for ParallelCompactionIterator (CASSANDRA-3270)
 * fix bootstrap process (CASSANDRA-3285)
 * don't try delivering hints if when there isn't any (CASSANDRA-3176)
 * CLI documentation change for ColumnFamily `compression_options` (CASSANDRA-3282)
 * ignore any CF ids sent by client for adding CF/KS (CASSANDRA-3288)
 * remove obsolete hints on first startup (CASSANDRA-3291)
 * use correct ISortedColumns for time-optimized reads (CASSANDRA-3289)
 * Evict gossip state immediately when a token is taken over by a new IP
   (CASSANDRA-3259)


1.0.0-rc1
 * Update CQL to generate microsecond timestamps by default (CASSANDRA-3227)
 * Fix counting CFMetadata towards Memtable liveRatio (CASSANDRA-3023)
 * Kill server on wrapped OOME such as from FileChannel.map (CASSANDRA-3201)
 * remove unnecessary copy when adding to row cache (CASSANDRA-3223)
 * Log message when a full repair operation completes (CASSANDRA-3207)
 * Fix streamOutSession keeping sstables references forever if the remote end
   dies (CASSANDRA-3216)
 * Remove dynamic_snitch boolean from example configuration (defaulting to
   true) and set default badness threshold to 0.1 (CASSANDRA-3229)
 * Base choice of random or "balanced" token on bootstrap on whether
   schema definitions were found (CASSANDRA-3219)
 * Fixes for LeveledCompactionStrategy score computation, prioritization,
   scheduling, and performance (CASSANDRA-3224, 3234)
 * parallelize sstable open at server startup (CASSANDRA-2988)
 * fix handling of exceptions writing to OutboundTcpConnection (CASSANDRA-3235)
 * Allow using quotes in "USE <keyspace>;" CLI command (CASSANDRA-3208)
 * Don't allow any cache loading exceptions to halt startup (CASSANDRA-3218)
 * Fix sstableloader --ignores option (CASSANDRA-3247)
 * File descriptor limit increased in packaging (CASSANDRA-3206)
 * Fix deadlock in commit log during flush (CASSANDRA-3253)


1.0.0-beta1
 * removed binarymemtable (CASSANDRA-2692)
 * add commitlog_total_space_in_mb to prevent fragmented logs (CASSANDRA-2427)
 * removed commitlog_rotation_threshold_in_mb configuration (CASSANDRA-2771)
 * make AbstractBounds.normalize de-overlapp overlapping ranges (CASSANDRA-2641)
 * replace CollatingIterator, ReducingIterator with MergeIterator
   (CASSANDRA-2062)
 * Fixed the ability to set compaction strategy in cli using create column
   family command (CASSANDRA-2778)
 * clean up tmp files after failed compaction (CASSANDRA-2468)
 * restrict repair streaming to specific columnfamilies (CASSANDRA-2280)
 * don't bother persisting columns shadowed by a row tombstone (CASSANDRA-2589)
 * reset CF and SC deletion times after gc_grace (CASSANDRA-2317)
 * optimize away seek when compacting wide rows (CASSANDRA-2879)
 * single-pass streaming (CASSANDRA-2677, 2906, 2916, 3003)
 * use reference counting for deleting sstables instead of relying on GC
   (CASSANDRA-2521, 3179)
 * store hints as serialized mutations instead of pointers to data row
   (CASSANDRA-2045)
 * store hints in the coordinator node instead of in the closest replica
   (CASSANDRA-2914)
 * add row_cache_keys_to_save CF option (CASSANDRA-1966)
 * check column family validity in nodetool repair (CASSANDRA-2933)
 * use lazy initialization instead of class initialization in NodeId
   (CASSANDRA-2953)
 * add paging to get_count (CASSANDRA-2894)
 * fix "short reads" in [multi]get (CASSANDRA-2643, 3157, 3192)
 * add optional compression for sstables (CASSANDRA-47, 2994, 3001, 3128)
 * add scheduler JMX metrics (CASSANDRA-2962)
 * add block level checksum for compressed data (CASSANDRA-1717)
 * make column family backed column map pluggable and introduce unsynchronized
   ArrayList backed one to speedup reads (CASSANDRA-2843, 3165, 3205)
 * refactoring of the secondary index api (CASSANDRA-2982)
 * make CL > ONE reads wait for digest reconciliation before returning
   (CASSANDRA-2494)
 * fix missing logging for some exceptions (CASSANDRA-2061)
 * refactor and optimize ColumnFamilyStore.files(...) and Descriptor.fromFilename(String)
   and few other places responsible for work with SSTable files (CASSANDRA-3040)
 * Stop reading from sstables once we know we have the most recent columns,
   for query-by-name requests (CASSANDRA-2498)
 * Add query-by-column mode to stress.java (CASSANDRA-3064)
 * Add "install" command to cassandra.bat (CASSANDRA-292)
 * clean up KSMetadata, CFMetadata from unnecessary
   Thrift<->Avro conversion methods (CASSANDRA-3032)
 * Add timeouts to client request schedulers (CASSANDRA-3079, 3096)
 * Cli to use hashes rather than array of hashes for strategy options (CASSANDRA-3081)
 * LeveledCompactionStrategy (CASSANDRA-1608, 3085, 3110, 3087, 3145, 3154, 3182)
 * Improvements of the CLI `describe` command (CASSANDRA-2630)
 * reduce window where dropped CF sstables may not be deleted (CASSANDRA-2942)
 * Expose gossip/FD info to JMX (CASSANDRA-2806)
 * Fix streaming over SSL when compressed SSTable involved (CASSANDRA-3051)
 * Add support for pluggable secondary index implementations (CASSANDRA-3078)
 * remove compaction_thread_priority setting (CASSANDRA-3104)
 * generate hints for replicas that timeout, not just replicas that are known
   to be down before starting (CASSANDRA-2034)
 * Add throttling for internode streaming (CASSANDRA-3080)
 * make the repair of a range repair all replica (CASSANDRA-2610, 3194)
 * expose the ability to repair the first range (as returned by the
   partitioner) of a node (CASSANDRA-2606)
 * Streams Compression (CASSANDRA-3015)
 * add ability to use multiple threads during a single compaction
   (CASSANDRA-2901)
 * make AbstractBounds.normalize support overlapping ranges (CASSANDRA-2641)
 * fix of the CQL count() behavior (CASSANDRA-3068)
 * use TreeMap backed column families for the SSTable simple writers
   (CASSANDRA-3148)
 * fix inconsistency of the CLI syntax when {} should be used instead of [{}]
   (CASSANDRA-3119)
 * rename CQL type names to match expected SQL behavior (CASSANDRA-3149, 3031)
 * Arena-based allocation for memtables (CASSANDRA-2252, 3162, 3163, 3168)
 * Default RR chance to 0.1 (CASSANDRA-3169)
 * Add RowLevel support to secondary index API (CASSANDRA-3147)
 * Make SerializingCacheProvider the default if JNA is available (CASSANDRA-3183)
 * Fix backwards compatibilty for CQL memtable properties (CASSANDRA-3190)
 * Add five-minute delay before starting compactions on a restarted server
   (CASSANDRA-3181)
 * Reduce copies done for intra-host messages (CASSANDRA-1788, 3144)
 * support of compaction strategy option for stress.java (CASSANDRA-3204)
 * make memtable throughput and column count thresholds no-ops (CASSANDRA-2449)
 * Return schema information along with the resultSet in CQL (CASSANDRA-2734)
 * Add new DecimalType (CASSANDRA-2883)
 * Fix assertion error in RowRepairResolver (CASSANDRA-3156)
 * Reduce unnecessary high buffer sizes (CASSANDRA-3171)
 * Pluggable compaction strategy (CASSANDRA-1610)
 * Add new broadcast_address config option (CASSANDRA-2491)


0.8.7
 * Kill server on wrapped OOME such as from FileChannel.map (CASSANDRA-3201)
 * Allow using quotes in "USE <keyspace>;" CLI command (CASSANDRA-3208)
 * Log message when a full repair operation completes (CASSANDRA-3207)
 * Don't allow any cache loading exceptions to halt startup (CASSANDRA-3218)
 * Fix sstableloader --ignores option (CASSANDRA-3247)
 * File descriptor limit increased in packaging (CASSANDRA-3206)
 * Log a meaningfull warning when a node receive a message for a repair session
   that doesn't exist anymore (CASSANDRA-3256)
 * Fix FD leak when internode encryption is enabled (CASSANDRA-3257)
 * FBUtilities.hexToBytes(String) to throw NumberFormatException when string
   contains non-hex characters (CASSANDRA-3231)
 * Keep SimpleSnitch proximity ordering unchanged from what the Strategy
   generates, as intended (CASSANDRA-3262)
 * remove Scrub from compactionstats when finished (CASSANDRA-3255)
 * Fix tool .bat files when CASSANDRA_HOME contains spaces (CASSANDRA-3258)
 * Force flush of status table when removing/updating token (CASSANDRA-3243)
 * Evict gossip state immediately when a token is taken over by a new IP (CASSANDRA-3259)
 * Fix bug where the failure detector can take too long to mark a host
   down (CASSANDRA-3273)
 * (Hadoop) allow wrapping ranges in queries (CASSANDRA-3137)
 * (Hadoop) check all interfaces for a match with split location
   before falling back to random replica (CASSANDRA-3211)
 * (Hadoop) Make Pig storage handle implements LoadMetadata (CASSANDRA-2777)
 * (Hadoop) Fix exception during PIG 'dump' (CASSANDRA-2810)
 * Fix stress COUNTER_GET option (CASSANDRA-3301)
 * Fix missing fields in CLI `show schema` output (CASSANDRA-3304)
 * Nodetool no longer leaks threads and closes JMX connections (CASSANDRA-3309)
 * fix truncate allowing data to be replayed post-restart (CASSANDRA-3297)
 * Move SimpleAuthority and SimpleAuthenticator to examples (CASSANDRA-2922)
 * Fix handling of tombstone by SSTableExport/Import (CASSANDRA-3357)
 * Fix transposition in cfHistograms (CASSANDRA-3222)
 * Allow using number as DC name when creating keyspace in CQL (CASSANDRA-3239)
 * Force flush of system table after updating/removing a token (CASSANDRA-3243)


0.8.6
 * revert CASSANDRA-2388
 * change TokenRange.endpoints back to listen/broadcast address to match
   pre-1777 behavior, and add TokenRange.rpc_endpoints instead (CASSANDRA-3187)
 * avoid trying to watch cassandra-topology.properties when loaded from jar
   (CASSANDRA-3138)
 * prevent users from creating keyspaces with LocalStrategy replication
   (CASSANDRA-3139)
 * fix CLI `show schema;` to output correct keyspace definition statement
   (CASSANDRA-3129)
 * CustomTThreadPoolServer to log TTransportException at DEBUG level
   (CASSANDRA-3142)
 * allow topology sort to work with non-unique rack names between
   datacenters (CASSANDRA-3152)
 * Improve caching of same-version Messages on digest and repair paths
   (CASSANDRA-3158)
 * Randomize choice of first replica for counter increment (CASSANDRA-2890)
 * Fix using read_repair_chance instead of merge_shard_change (CASSANDRA-3202)
 * Avoid streaming data to nodes that already have it, on move as well as
   decommission (CASSANDRA-3041)
 * Fix divide by zero error in GCInspector (CASSANDRA-3164)
 * allow quoting of the ColumnFamily name in CLI `create column family`
   statement (CASSANDRA-3195)
 * Fix rolling upgrade from 0.7 to 0.8 problem (CASSANDRA-3166)
 * Accomodate missing encryption_options in IncomingTcpConnection.stream
   (CASSANDRA-3212)


0.8.5
 * fix NPE when encryption_options is unspecified (CASSANDRA-3007)
 * include column name in validation failure exceptions (CASSANDRA-2849)
 * make sure truncate clears out the commitlog so replay won't re-
   populate with truncated data (CASSANDRA-2950)
 * fix NPE when debug logging is enabled and dropped CF is present
   in a commitlog segment (CASSANDRA-3021)
 * fix cassandra.bat when CASSANDRA_HOME contains spaces (CASSANDRA-2952)
 * fix to SSTableSimpleUnsortedWriter bufferSize calculation (CASSANDRA-3027)
 * make cleanup and normal compaction able to skip empty rows
   (rows containing nothing but expired tombstones) (CASSANDRA-3039)
 * work around native memory leak in com.sun.management.GarbageCollectorMXBean
   (CASSANDRA-2868)
 * validate that column names in column_metadata are not equal to key_alias
   on create/update of the ColumnFamily and CQL 'ALTER' statement (CASSANDRA-3036)
 * return an InvalidRequestException if an indexed column is assigned
   a value larger than 64KB (CASSANDRA-3057)
 * fix of numeric-only and string column names handling in CLI "drop index"
   (CASSANDRA-3054)
 * prune index scan resultset back to original request for lazy
   resultset expansion case (CASSANDRA-2964)
 * (Hadoop) fail jobs when Cassandra node has failed but TaskTracker
   has not (CASSANDRA-2388)
 * fix dynamic snitch ignoring nodes when read_repair_chance is zero
   (CASSANDRA-2662)
 * avoid retaining references to dropped CFS objects in
   CompactionManager.estimatedCompactions (CASSANDRA-2708)
 * expose rpc timeouts per host in MessagingServiceMBean (CASSANDRA-2941)
 * avoid including cwd in classpath for deb and rpm packages (CASSANDRA-2881)
 * remove gossip state when a new IP takes over a token (CASSANDRA-3071)
 * allow sstable2json to work on index sstable files (CASSANDRA-3059)
 * always hint counters (CASSANDRA-3099)
 * fix log4j initialization in EmbeddedCassandraService (CASSANDRA-2857)
 * remove gossip state when a new IP takes over a token (CASSANDRA-3071)
 * work around native memory leak in com.sun.management.GarbageCollectorMXBean
    (CASSANDRA-2868)
 * fix UnavailableException with writes at CL.EACH_QUORM (CASSANDRA-3084)
 * fix parsing of the Keyspace and ColumnFamily names in numeric
   and string representations in CLI (CASSANDRA-3075)
 * fix corner cases in Range.differenceToFetch (CASSANDRA-3084)
 * fix ip address String representation in the ring cache (CASSANDRA-3044)
 * fix ring cache compatibility when mixing pre-0.8.4 nodes with post-
   in the same cluster (CASSANDRA-3023)
 * make repair report failure when a node participating dies (instead of
   hanging forever) (CASSANDRA-2433)
 * fix handling of the empty byte buffer by ReversedType (CASSANDRA-3111)
 * Add validation that Keyspace names are case-insensitively unique (CASSANDRA-3066)
 * catch invalid key_validation_class before instantiating UpdateColumnFamily (CASSANDRA-3102)
 * make Range and Bounds objects client-safe (CASSANDRA-3108)
 * optionally skip log4j configuration (CASSANDRA-3061)
 * bundle sstableloader with the debian package (CASSANDRA-3113)
 * don't try to build secondary indexes when there is none (CASSANDRA-3123)
 * improve SSTableSimpleUnsortedWriter speed for large rows (CASSANDRA-3122)
 * handle keyspace arguments correctly in nodetool snapshot (CASSANDRA-3038)
 * Fix SSTableImportTest on windows (CASSANDRA-3043)
 * expose compactionThroughputMbPerSec through JMX (CASSANDRA-3117)
 * log keyspace and CF of large rows being compacted


0.8.4
 * change TokenRing.endpoints to be a list of rpc addresses instead of
   listen/broadcast addresses (CASSANDRA-1777)
 * include files-to-be-streamed in StreamInSession.getSources (CASSANDRA-2972)
 * use JAVA env var in cassandra-env.sh (CASSANDRA-2785, 2992)
 * avoid doing read for no-op replicate-on-write at CL=1 (CASSANDRA-2892)
 * refuse counter write for CL.ANY (CASSANDRA-2990)
 * switch back to only logging recent dropped messages (CASSANDRA-3004)
 * always deserialize RowMutation for counters (CASSANDRA-3006)
 * ignore saved replication_factor strategy_option for NTS (CASSANDRA-3011)
 * make sure pre-truncate CL segments are discarded (CASSANDRA-2950)


0.8.3
 * add ability to drop local reads/writes that are going to timeout
   (CASSANDRA-2943)
 * revamp token removal process, keep gossip states for 3 days (CASSANDRA-2496)
 * don't accept extra args for 0-arg nodetool commands (CASSANDRA-2740)
 * log unavailableexception details at debug level (CASSANDRA-2856)
 * expose data_dir though jmx (CASSANDRA-2770)
 * don't include tmp files as sstable when create cfs (CASSANDRA-2929)
 * log Java classpath on startup (CASSANDRA-2895)
 * keep gossipped version in sync with actual on migration coordinator
   (CASSANDRA-2946)
 * use lazy initialization instead of class initialization in NodeId
   (CASSANDRA-2953)
 * check column family validity in nodetool repair (CASSANDRA-2933)
 * speedup bytes to hex conversions dramatically (CASSANDRA-2850)
 * Flush memtables on shutdown when durable writes are disabled
   (CASSANDRA-2958)
 * improved POSIX compatibility of start scripts (CASsANDRA-2965)
 * add counter support to Hadoop InputFormat (CASSANDRA-2981)
 * fix bug where dirty commitlog segments were removed (and avoid keeping
   segments with no post-flush activity permanently dirty) (CASSANDRA-2829)
 * fix throwing exception with batch mutation of counter super columns
   (CASSANDRA-2949)
 * ignore system tables during repair (CASSANDRA-2979)
 * throw exception when NTS is given replication_factor as an option
   (CASSANDRA-2960)
 * fix assertion error during compaction of counter CFs (CASSANDRA-2968)
 * avoid trying to create index names, when no index exists (CASSANDRA-2867)
 * don't sample the system table when choosing a bootstrap token
   (CASSANDRA-2825)
 * gossiper notifies of local state changes (CASSANDRA-2948)
 * add asynchronous and half-sync/half-async (hsha) thrift servers
   (CASSANDRA-1405)
 * fix potential use of free'd native memory in SerializingCache
   (CASSANDRA-2951)
 * prune index scan resultset back to original request for lazy
   resultset expansion case (CASSANDRA-2964)
 * (Hadoop) fail jobs when Cassandra node has failed but TaskTracker
    has not (CASSANDRA-2388)


0.8.2
 * CQL:
   - include only one row per unique key for IN queries (CASSANDRA-2717)
   - respect client timestamp on full row deletions (CASSANDRA-2912)
 * improve thread-safety in StreamOutSession (CASSANDRA-2792)
 * allow deleting a row and updating indexed columns in it in the
   same mutation (CASSANDRA-2773)
 * Expose number of threads blocked on submitting memtable to flush
   in JMX (CASSANDRA-2817)
 * add ability to return "endpoints" to nodetool (CASSANDRA-2776)
 * Add support for multiple (comma-delimited) coordinator addresses
   to ColumnFamilyInputFormat (CASSANDRA-2807)
 * fix potential NPE while scheduling read repair for range slice
   (CASSANDRA-2823)
 * Fix race in SystemTable.getCurrentLocalNodeId (CASSANDRA-2824)
 * Correctly set default for replicate_on_write (CASSANDRA-2835)
 * improve nodetool compactionstats formatting (CASSANDRA-2844)
 * fix index-building status display (CASSANDRA-2853)
 * fix CLI perpetuating obsolete KsDef.replication_factor (CASSANDRA-2846)
 * improve cli treatment of multiline comments (CASSANDRA-2852)
 * handle row tombstones correctly in EchoedRow (CASSANDRA-2786)
 * add MessagingService.get[Recently]DroppedMessages and
   StorageService.getExceptionCount (CASSANDRA-2804)
 * fix possibility of spurious UnavailableException for LOCAL_QUORUM
   reads with dynamic snitch + read repair disabled (CASSANDRA-2870)
 * add ant-optional as dependence for the debian package (CASSANDRA-2164)
 * add option to specify limit for get_slice in the CLI (CASSANDRA-2646)
 * decrease HH page size (CASSANDRA-2832)
 * reset cli keyspace after dropping the current one (CASSANDRA-2763)
 * add KeyRange option to Hadoop inputformat (CASSANDRA-1125)
 * fix protocol versioning (CASSANDRA-2818, 2860)
 * support spaces in path to log4j configuration (CASSANDRA-2383)
 * avoid including inferred types in CF update (CASSANDRA-2809)
 * fix JMX bulkload call (CASSANDRA-2908)
 * fix updating KS with durable_writes=false (CASSANDRA-2907)
 * add simplified facade to SSTableWriter for bulk loading use
   (CASSANDRA-2911)
 * fix re-using index CF sstable names after drop/recreate (CASSANDRA-2872)
 * prepend CF to default index names (CASSANDRA-2903)
 * fix hint replay (CASSANDRA-2928)
 * Properly synchronize repair's merkle tree computation (CASSANDRA-2816)


0.8.1
 * CQL:
   - support for insert, delete in BATCH (CASSANDRA-2537)
   - support for IN to SELECT, UPDATE (CASSANDRA-2553)
   - timestamp support for INSERT, UPDATE, and BATCH (CASSANDRA-2555)
   - TTL support (CASSANDRA-2476)
   - counter support (CASSANDRA-2473)
   - ALTER COLUMNFAMILY (CASSANDRA-1709)
   - DROP INDEX (CASSANDRA-2617)
   - add SCHEMA/TABLE as aliases for KS/CF (CASSANDRA-2743)
   - server handles wait-for-schema-agreement (CASSANDRA-2756)
   - key alias support (CASSANDRA-2480)
 * add support for comparator parameters and a generic ReverseType
   (CASSANDRA-2355)
 * add CompositeType and DynamicCompositeType (CASSANDRA-2231)
 * optimize batches containing multiple updates to the same row
   (CASSANDRA-2583)
 * adjust hinted handoff page size to avoid OOM with large columns
   (CASSANDRA-2652)
 * mark BRAF buffer invalid post-flush so we don't re-flush partial
   buffers again, especially on CL writes (CASSANDRA-2660)
 * add DROP INDEX support to CLI (CASSANDRA-2616)
 * don't perform HH to client-mode [storageproxy] nodes (CASSANDRA-2668)
 * Improve forceDeserialize/getCompactedRow encapsulation (CASSANDRA-2659)
 * Don't write CounterUpdateColumn to disk in tests (CASSANDRA-2650)
 * Add sstable bulk loading utility (CASSANDRA-1278)
 * avoid replaying hints to dropped columnfamilies (CASSANDRA-2685)
 * add placeholders for missing rows in range query pseudo-RR (CASSANDRA-2680)
 * remove no-op HHOM.renameHints (CASSANDRA-2693)
 * clone super columns to avoid modifying them during flush (CASSANDRA-2675)
 * allow writes to bypass the commitlog for certain keyspaces (CASSANDRA-2683)
 * avoid NPE when bypassing commitlog during memtable flush (CASSANDRA-2781)
 * Added support for making bootstrap retry if nodes flap (CASSANDRA-2644)
 * Added statusthrift to nodetool to report if thrift server is running (CASSANDRA-2722)
 * Fixed rows being cached if they do not exist (CASSANDRA-2723)
 * Support passing tableName and cfName to RowCacheProviders (CASSANDRA-2702)
 * close scrub file handles (CASSANDRA-2669)
 * throttle migration replay (CASSANDRA-2714)
 * optimize column serializer creation (CASSANDRA-2716)
 * Added support for making bootstrap retry if nodes flap (CASSANDRA-2644)
 * Added statusthrift to nodetool to report if thrift server is running
   (CASSANDRA-2722)
 * Fixed rows being cached if they do not exist (CASSANDRA-2723)
 * fix truncate/compaction race (CASSANDRA-2673)
 * workaround large resultsets causing large allocation retention
   by nio sockets (CASSANDRA-2654)
 * fix nodetool ring use with Ec2Snitch (CASSANDRA-2733)
 * fix removing columns and subcolumns that are supressed by a row or
   supercolumn tombstone during replica resolution (CASSANDRA-2590)
 * support sstable2json against snapshot sstables (CASSANDRA-2386)
 * remove active-pull schema requests (CASSANDRA-2715)
 * avoid marking entire list of sstables as actively being compacted
   in multithreaded compaction (CASSANDRA-2765)
 * seek back after deserializing a row to update cache with (CASSANDRA-2752)
 * avoid skipping rows in scrub for counter column family (CASSANDRA-2759)
 * fix ConcurrentModificationException in repair when dealing with 0.7 node
   (CASSANDRA-2767)
 * use threadsafe collections for StreamInSession (CASSANDRA-2766)
 * avoid infinite loop when creating merkle tree (CASSANDRA-2758)
 * avoids unmarking compacting sstable prematurely in cleanup (CASSANDRA-2769)
 * fix NPE when the commit log is bypassed (CASSANDRA-2718)
 * don't throw an exception in SS.isRPCServerRunning (CASSANDRA-2721)
 * make stress.jar executable (CASSANDRA-2744)
 * add daemon mode to java stress (CASSANDRA-2267)
 * expose the DC and rack of a node through JMX and nodetool ring (CASSANDRA-2531)
 * fix cache mbean getSize (CASSANDRA-2781)
 * Add Date, Float, Double, and Boolean types (CASSANDRA-2530)
 * Add startup flag to renew counter node id (CASSANDRA-2788)
 * add jamm agent to cassandra.bat (CASSANDRA-2787)
 * fix repair hanging if a neighbor has nothing to send (CASSANDRA-2797)
 * purge tombstone even if row is in only one sstable (CASSANDRA-2801)
 * Fix wrong purge of deleted cf during compaction (CASSANDRA-2786)
 * fix race that could result in Hadoop writer failing to throw an
   exception encountered after close() (CASSANDRA-2755)
 * fix scan wrongly throwing assertion error (CASSANDRA-2653)
 * Always use even distribution for merkle tree with RandomPartitionner
   (CASSANDRA-2841)
 * fix describeOwnership for OPP (CASSANDRA-2800)
 * ensure that string tokens do not contain commas (CASSANDRA-2762)


0.8.0-final
 * fix CQL grammar warning and cqlsh regression from CASSANDRA-2622
 * add ant generate-cql-html target (CASSANDRA-2526)
 * update CQL consistency levels (CASSANDRA-2566)
 * debian packaging fixes (CASSANDRA-2481, 2647)
 * fix UUIDType, IntegerType for direct buffers (CASSANDRA-2682, 2684)
 * switch to native Thrift for Hadoop map/reduce (CASSANDRA-2667)
 * fix StackOverflowError when building from eclipse (CASSANDRA-2687)
 * only provide replication_factor to strategy_options "help" for
   SimpleStrategy, OldNetworkTopologyStrategy (CASSANDRA-2678, 2713)
 * fix exception adding validators to non-string columns (CASSANDRA-2696)
 * avoid instantiating DatabaseDescriptor in JDBC (CASSANDRA-2694)
 * fix potential stack overflow during compaction (CASSANDRA-2626)
 * clone super columns to avoid modifying them during flush (CASSANDRA-2675)
 * reset underlying iterator in EchoedRow constructor (CASSANDRA-2653)


0.8.0-rc1
 * faster flushes and compaction from fixing excessively pessimistic
   rebuffering in BRAF (CASSANDRA-2581)
 * fix returning null column values in the python cql driver (CASSANDRA-2593)
 * fix merkle tree splitting exiting early (CASSANDRA-2605)
 * snapshot_before_compaction directory name fix (CASSANDRA-2598)
 * Disable compaction throttling during bootstrap (CASSANDRA-2612)
 * fix CQL treatment of > and < operators in range slices (CASSANDRA-2592)
 * fix potential double-application of counter updates on commitlog replay
   by moving replay position from header to sstable metadata (CASSANDRA-2419)
 * JDBC CQL driver exposes getColumn for access to timestamp
 * JDBC ResultSetMetadata properties added to AbstractType
 * r/m clustertool (CASSANDRA-2607)
 * add support for presenting row key as a column in CQL result sets
   (CASSANDRA-2622)
 * Don't allow {LOCAL|EACH}_QUORUM unless strategy is NTS (CASSANDRA-2627)
 * validate keyspace strategy_options during CQL create (CASSANDRA-2624)
 * fix empty Result with secondary index when limit=1 (CASSANDRA-2628)
 * Fix regression where bootstrapping a node with no schema fails
   (CASSANDRA-2625)
 * Allow removing LocationInfo sstables (CASSANDRA-2632)
 * avoid attempting to replay mutations from dropped keyspaces (CASSANDRA-2631)
 * avoid using cached position of a key when GT is requested (CASSANDRA-2633)
 * fix counting bloom filter true positives (CASSANDRA-2637)
 * initialize local ep state prior to gossip startup if needed (CASSANDRA-2638)
 * fix counter increment lost after restart (CASSANDRA-2642)
 * add quote-escaping via backslash to CLI (CASSANDRA-2623)
 * fix pig example script (CASSANDRA-2487)
 * fix dynamic snitch race in adding latencies (CASSANDRA-2618)
 * Start/stop cassandra after more important services such as mdadm in
   debian packaging (CASSANDRA-2481)


0.8.0-beta2
 * fix NPE compacting index CFs (CASSANDRA-2528)
 * Remove checking all column families on startup for compaction candidates
   (CASSANDRA-2444)
 * validate CQL create keyspace options (CASSANDRA-2525)
 * fix nodetool setcompactionthroughput (CASSANDRA-2550)
 * move	gossip heartbeat back to its own thread (CASSANDRA-2554)
 * validate cql TRUNCATE columnfamily before truncating (CASSANDRA-2570)
 * fix batch_mutate for mixed standard-counter mutations (CASSANDRA-2457)
 * disallow making schema changes to system keyspace (CASSANDRA-2563)
 * fix sending mutation messages multiple times (CASSANDRA-2557)
 * fix incorrect use of NBHM.size in ReadCallback that could cause
   reads to time out even when responses were received (CASSANDRA-2552)
 * trigger read repair correctly for LOCAL_QUORUM reads (CASSANDRA-2556)
 * Allow configuring the number of compaction thread (CASSANDRA-2558)
 * forceUserDefinedCompaction will attempt to compact what it is given
   even if the pessimistic estimate is that there is not enough disk space;
   automatic compactions will only compact 2 or more sstables (CASSANDRA-2575)
 * refuse to apply migrations with older timestamps than the current
   schema (CASSANDRA-2536)
 * remove unframed Thrift transport option
 * include indexes in snapshots (CASSANDRA-2596)
 * improve ignoring of obsolete mutations in index maintenance (CASSANDRA-2401)
 * recognize attempt to drop just the index while leaving the column
   definition alone (CASSANDRA-2619)


0.8.0-beta1
 * remove Avro RPC support (CASSANDRA-926)
 * support for columns that act as incr/decr counters
   (CASSANDRA-1072, 1937, 1944, 1936, 2101, 2093, 2288, 2105, 2384, 2236, 2342,
   2454)
 * CQL (CASSANDRA-1703, 1704, 1705, 1706, 1707, 1708, 1710, 1711, 1940,
   2124, 2302, 2277, 2493)
 * avoid double RowMutation serialization on write path (CASSANDRA-1800)
 * make NetworkTopologyStrategy the default (CASSANDRA-1960)
 * configurable internode encryption (CASSANDRA-1567, 2152)
 * human readable column names in sstable2json output (CASSANDRA-1933)
 * change default JMX port to 7199 (CASSANDRA-2027)
 * backwards compatible internal messaging (CASSANDRA-1015)
 * atomic switch of memtables and sstables (CASSANDRA-2284)
 * add pluggable SeedProvider (CASSANDRA-1669)
 * Fix clustertool to not throw exception when calling get_endpoints (CASSANDRA-2437)
 * upgrade to thrift 0.6 (CASSANDRA-2412)
 * repair works on a token range instead of full ring (CASSANDRA-2324)
 * purge tombstones from row cache (CASSANDRA-2305)
 * push replication_factor into strategy_options (CASSANDRA-1263)
 * give snapshots the same name on each node (CASSANDRA-1791)
 * remove "nodetool loadbalance" (CASSANDRA-2448)
 * multithreaded compaction (CASSANDRA-2191)
 * compaction throttling (CASSANDRA-2156)
 * add key type information and alias (CASSANDRA-2311, 2396)
 * cli no longer divides read_repair_chance by 100 (CASSANDRA-2458)
 * made CompactionInfo.getTaskType return an enum (CASSANDRA-2482)
 * add a server-wide cap on measured memtable memory usage and aggressively
   flush to keep under that threshold (CASSANDRA-2006)
 * add unified UUIDType (CASSANDRA-2233)
 * add off-heap row cache support (CASSANDRA-1969)


0.7.5
 * improvements/fixes to PIG driver (CASSANDRA-1618, CASSANDRA-2387,
   CASSANDRA-2465, CASSANDRA-2484)
 * validate index names (CASSANDRA-1761)
 * reduce contention on Table.flusherLock (CASSANDRA-1954)
 * try harder to detect failures during streaming, cleaning up temporary
   files more reliably (CASSANDRA-2088)
 * shut down server for OOM on a Thrift thread (CASSANDRA-2269)
 * fix tombstone handling in repair and sstable2json (CASSANDRA-2279)
 * preserve version when streaming data from old sstables (CASSANDRA-2283)
 * don't start repair if a neighboring node is marked as dead (CASSANDRA-2290)
 * purge tombstones from row cache (CASSANDRA-2305)
 * Avoid seeking when sstable2json exports the entire file (CASSANDRA-2318)
 * clear Built flag in system table when dropping an index (CASSANDRA-2320)
 * don't allow arbitrary argument for stress.java (CASSANDRA-2323)
 * validate values for index predicates in get_indexed_slice (CASSANDRA-2328)
 * queue secondary indexes for flush before the parent (CASSANDRA-2330)
 * allow job configuration to set the CL used in Hadoop jobs (CASSANDRA-2331)
 * add memtable_flush_queue_size defaulting to 4 (CASSANDRA-2333)
 * Allow overriding of initial_token, storage_port and rpc_port from system
   properties (CASSANDRA-2343)
 * fix comparator used for non-indexed secondary expressions in index scan
   (CASSANDRA-2347)
 * ensure size calculation and write phase of large-row compaction use
   the same threshold for TTL expiration (CASSANDRA-2349)
 * fix race when iterating CFs during add/drop (CASSANDRA-2350)
 * add ConsistencyLevel command to CLI (CASSANDRA-2354)
 * allow negative numbers in the cli (CASSANDRA-2358)
 * hard code serialVersionUID for tokens class (CASSANDRA-2361)
 * fix potential infinite loop in ByteBufferUtil.inputStream (CASSANDRA-2365)
 * fix encoding bugs in HintedHandoffManager, SystemTable when default
   charset is not UTF8 (CASSANDRA-2367)
 * avoids having removed node reappearing in Gossip (CASSANDRA-2371)
 * fix incorrect truncation of long to int when reading columns via block
   index (CASSANDRA-2376)
 * fix NPE during stream session (CASSANDRA-2377)
 * fix race condition that could leave orphaned data files when dropping CF or
   KS (CASSANDRA-2381)
 * fsync statistics component on write (CASSANDRA-2382)
 * fix duplicate results from CFS.scan (CASSANDRA-2406)
 * add IntegerType to CLI help (CASSANDRA-2414)
 * avoid caching token-only decoratedkeys (CASSANDRA-2416)
 * convert mmap assertion to if/throw so scrub can catch it (CASSANDRA-2417)
 * don't overwrite gc log (CASSANDR-2418)
 * invalidate row cache for streamed row to avoid inconsitencies
   (CASSANDRA-2420)
 * avoid copies in range/index scans (CASSANDRA-2425)
 * make sure we don't wipe data during cleanup if the node has not join
   the ring (CASSANDRA-2428)
 * Try harder to close files after compaction (CASSANDRA-2431)
 * re-set bootstrapped flag after move finishes (CASSANDRA-2435)
 * display validation_class in CLI 'describe keyspace' (CASSANDRA-2442)
 * make cleanup compactions cleanup the row cache (CASSANDRA-2451)
 * add column fields validation to scrub (CASSANDRA-2460)
 * use 64KB flush buffer instead of in_memory_compaction_limit (CASSANDRA-2463)
 * fix backslash substitutions in CLI (CASSANDRA-2492)
 * disable cache saving for system CFS (CASSANDRA-2502)
 * fixes for verifying destination availability under hinted conditions
   so UE can be thrown intead of timing out (CASSANDRA-2514)
 * fix update of validation class in column metadata (CASSANDRA-2512)
 * support LOCAL_QUORUM, EACH_QUORUM CLs outside of NTS (CASSANDRA-2516)
 * preserve version when streaming data from old sstables (CASSANDRA-2283)
 * fix backslash substitutions in CLI (CASSANDRA-2492)
 * count a row deletion as one operation towards memtable threshold
   (CASSANDRA-2519)
 * support LOCAL_QUORUM, EACH_QUORUM CLs outside of NTS (CASSANDRA-2516)


0.7.4
 * add nodetool join command (CASSANDRA-2160)
 * fix secondary indexes on pre-existing or streamed data (CASSANDRA-2244)
 * initialize endpoint in gossiper earlier (CASSANDRA-2228)
 * add ability to write to Cassandra from Pig (CASSANDRA-1828)
 * add rpc_[min|max]_threads (CASSANDRA-2176)
 * add CL.TWO, CL.THREE (CASSANDRA-2013)
 * avoid exporting an un-requested row in sstable2json, when exporting
   a key that does not exist (CASSANDRA-2168)
 * add incremental_backups option (CASSANDRA-1872)
 * add configurable row limit to Pig loadfunc (CASSANDRA-2276)
 * validate column values in batches as well as single-Column inserts
   (CASSANDRA-2259)
 * move sample schema from cassandra.yaml to schema-sample.txt,
   a cli scripts (CASSANDRA-2007)
 * avoid writing empty rows when scrubbing tombstoned rows (CASSANDRA-2296)
 * fix assertion error in range and index scans for CL < ALL
   (CASSANDRA-2282)
 * fix commitlog replay when flush position refers to data that didn't
   get synced before server died (CASSANDRA-2285)
 * fix fd leak in sstable2json with non-mmap'd i/o (CASSANDRA-2304)
 * reduce memory use during streaming of multiple sstables (CASSANDRA-2301)
 * purge tombstoned rows from cache after GCGraceSeconds (CASSANDRA-2305)
 * allow zero replicas in a NTS datacenter (CASSANDRA-1924)
 * make range queries respect snitch for local replicas (CASSANDRA-2286)
 * fix HH delivery when column index is larger than 2GB (CASSANDRA-2297)
 * make 2ary indexes use parent CF flush thresholds during initial build
   (CASSANDRA-2294)
 * update memtable_throughput to be a long (CASSANDRA-2158)


0.7.3
 * Keep endpoint state until aVeryLongTime (CASSANDRA-2115)
 * lower-latency read repair (CASSANDRA-2069)
 * add hinted_handoff_throttle_delay_in_ms option (CASSANDRA-2161)
 * fixes for cache save/load (CASSANDRA-2172, -2174)
 * Handle whole-row deletions in CFOutputFormat (CASSANDRA-2014)
 * Make memtable_flush_writers flush in parallel (CASSANDRA-2178)
 * Add compaction_preheat_key_cache option (CASSANDRA-2175)
 * refactor stress.py to have only one copy of the format string
   used for creating row keys (CASSANDRA-2108)
 * validate index names for \w+ (CASSANDRA-2196)
 * Fix Cassandra cli to respect timeout if schema does not settle
   (CASSANDRA-2187)
 * fix for compaction and cleanup writing old-format data into new-version
   sstable (CASSANDRA-2211, -2216)
 * add nodetool scrub (CASSANDRA-2217, -2240)
 * fix sstable2json large-row pagination (CASSANDRA-2188)
 * fix EOFing on requests for the last bytes in a file (CASSANDRA-2213)
 * fix BufferedRandomAccessFile bugs (CASSANDRA-2218, -2241)
 * check for memtable flush_after_mins exceeded every 10s (CASSANDRA-2183)
 * fix cache saving on Windows (CASSANDRA-2207)
 * add validateSchemaAgreement call + synchronization to schema
   modification operations (CASSANDRA-2222)
 * fix for reversed slice queries on large rows (CASSANDRA-2212)
 * fat clients were writing local data (CASSANDRA-2223)
 * set DEFAULT_MEMTABLE_LIFETIME_IN_MINS to 24h
 * improve detection and cleanup of partially-written sstables
   (CASSANDRA-2206)
 * fix supercolumn de/serialization when subcolumn comparator is different
   from supercolumn's (CASSANDRA-2104)
 * fix starting up on Windows when CASSANDRA_HOME contains whitespace
   (CASSANDRA-2237)
 * add [get|set][row|key]cacheSavePeriod to JMX (CASSANDRA-2100)
 * fix Hadoop ColumnFamilyOutputFormat dropping of mutations
   when batch fills up (CASSANDRA-2255)
 * move file deletions off of scheduledtasks executor (CASSANDRA-2253)


0.7.2
 * copy DecoratedKey.key when inserting into caches to avoid retaining
   a reference to the underlying buffer (CASSANDRA-2102)
 * format subcolumn names with subcomparator (CASSANDRA-2136)
 * fix column bloom filter deserialization (CASSANDRA-2165)


0.7.1
 * refactor MessageDigest creation code. (CASSANDRA-2107)
 * buffer network stack to avoid inefficient small TCP messages while avoiding
   the nagle/delayed ack problem (CASSANDRA-1896)
 * check log4j configuration for changes every 10s (CASSANDRA-1525, 1907)
 * more-efficient cross-DC replication (CASSANDRA-1530, -2051, -2138)
 * avoid polluting page cache with commitlog or sstable writes
   and seq scan operations (CASSANDRA-1470)
 * add RMI authentication options to nodetool (CASSANDRA-1921)
 * make snitches configurable at runtime (CASSANDRA-1374)
 * retry hadoop split requests on connection failure (CASSANDRA-1927)
 * implement describeOwnership for BOP, COPP (CASSANDRA-1928)
 * make read repair behave as expected for ConsistencyLevel > ONE
   (CASSANDRA-982, 2038)
 * distributed test harness (CASSANDRA-1859, 1964)
 * reduce flush lock contention (CASSANDRA-1930)
 * optimize supercolumn deserialization (CASSANDRA-1891)
 * fix CFMetaData.apply to only compare objects of the same class
   (CASSANDRA-1962)
 * allow specifying specific SSTables to compact from JMX (CASSANDRA-1963)
 * fix race condition in MessagingService.targets (CASSANDRA-1959, 2094, 2081)
 * refuse to open sstables from a future version (CASSANDRA-1935)
 * zero-copy reads (CASSANDRA-1714)
 * fix copy bounds for word Text in wordcount demo (CASSANDRA-1993)
 * fixes for contrib/javautils (CASSANDRA-1979)
 * check more frequently for memtable expiration (CASSANDRA-2000)
 * fix writing SSTable column count statistics (CASSANDRA-1976)
 * fix streaming of multiple CFs during bootstrap (CASSANDRA-1992)
 * explicitly set JVM GC new generation size with -Xmn (CASSANDRA-1968)
 * add short options for CLI flags (CASSANDRA-1565)
 * make keyspace argument to "describe keyspace" in CLI optional
   when authenticated to keyspace already (CASSANDRA-2029)
 * added option to specify -Dcassandra.join_ring=false on startup
   to allow "warm spare" nodes or performing JMX maintenance before
   joining the ring (CASSANDRA-526)
 * log migrations at INFO (CASSANDRA-2028)
 * add CLI verbose option in file mode (CASSANDRA-2030)
 * add single-line "--" comments to CLI (CASSANDRA-2032)
 * message serialization tests (CASSANDRA-1923)
 * switch from ivy to maven-ant-tasks (CASSANDRA-2017)
 * CLI attempts to block for new schema to propagate (CASSANDRA-2044)
 * fix potential overflow in nodetool cfstats (CASSANDRA-2057)
 * add JVM shutdownhook to sync commitlog (CASSANDRA-1919)
 * allow nodes to be up without being part of  normal traffic (CASSANDRA-1951)
 * fix CLI "show keyspaces" with null options on NTS (CASSANDRA-2049)
 * fix possible ByteBuffer race conditions (CASSANDRA-2066)
 * reduce garbage generated by MessagingService to prevent load spikes
   (CASSANDRA-2058)
 * fix math in RandomPartitioner.describeOwnership (CASSANDRA-2071)
 * fix deletion of sstable non-data components (CASSANDRA-2059)
 * avoid blocking gossip while deleting handoff hints (CASSANDRA-2073)
 * ignore messages from newer versions, keep track of nodes in gossip
   regardless of version (CASSANDRA-1970)
 * cache writing moved to CompactionManager to reduce i/o contention and
   updated to use non-cache-polluting writes (CASSANDRA-2053)
 * page through large rows when exporting to JSON (CASSANDRA-2041)
 * add flush_largest_memtables_at and reduce_cache_sizes_at options
   (CASSANDRA-2142)
 * add cli 'describe cluster' command (CASSANDRA-2127)
 * add cli support for setting username/password at 'connect' command
   (CASSANDRA-2111)
 * add -D option to Stress.java to allow reading hosts from a file
   (CASSANDRA-2149)
 * bound hints CF throughput between 32M and 256M (CASSANDRA-2148)
 * continue starting when invalid saved cache entries are encountered
   (CASSANDRA-2076)
 * add max_hint_window_in_ms option (CASSANDRA-1459)


0.7.0-final
 * fix offsets to ByteBuffer.get (CASSANDRA-1939)


0.7.0-rc4
 * fix cli crash after backgrounding (CASSANDRA-1875)
 * count timeouts in storageproxy latencies, and include latency
   histograms in StorageProxyMBean (CASSANDRA-1893)
 * fix CLI get recognition of supercolumns (CASSANDRA-1899)
 * enable keepalive on intra-cluster sockets (CASSANDRA-1766)
 * count timeouts towards dynamicsnitch latencies (CASSANDRA-1905)
 * Expose index-building status in JMX + cli schema description
   (CASSANDRA-1871)
 * allow [LOCAL|EACH]_QUORUM to be used with non-NetworkTopology
   replication Strategies
 * increased amount of index locks for faster commitlog replay
 * collect secondary index tombstones immediately (CASSANDRA-1914)
 * revert commitlog changes from #1780 (CASSANDRA-1917)
 * change RandomPartitioner min token to -1 to avoid collision w/
   tokens on actual nodes (CASSANDRA-1901)
 * examine the right nibble when validating TimeUUID (CASSANDRA-1910)
 * include secondary indexes in cleanup (CASSANDRA-1916)
 * CFS.scrubDataDirectories should also cleanup invalid secondary indexes
   (CASSANDRA-1904)
 * ability to disable/enable gossip on nodes to force them down
   (CASSANDRA-1108)


0.7.0-rc3
 * expose getNaturalEndpoints in StorageServiceMBean taking byte[]
   key; RMI cannot serialize ByteBuffer (CASSANDRA-1833)
 * infer org.apache.cassandra.locator for replication strategy classes
   when not otherwise specified
 * validation that generates less garbage (CASSANDRA-1814)
 * add TTL support to CLI (CASSANDRA-1838)
 * cli defaults to bytestype for subcomparator when creating
   column families (CASSANDRA-1835)
 * unregister index MBeans when index is dropped (CASSANDRA-1843)
 * make ByteBufferUtil.clone thread-safe (CASSANDRA-1847)
 * change exception for read requests during bootstrap from
   InvalidRequest to Unavailable (CASSANDRA-1862)
 * respect row-level tombstones post-flush in range scans
   (CASSANDRA-1837)
 * ReadResponseResolver check digests against each other (CASSANDRA-1830)
 * return InvalidRequest when remove of subcolumn without supercolumn
   is requested (CASSANDRA-1866)
 * flush before repair (CASSANDRA-1748)
 * SSTableExport validates key order (CASSANDRA-1884)
 * large row support for SSTableExport (CASSANDRA-1867)
 * Re-cache hot keys post-compaction without hitting disk (CASSANDRA-1878)
 * manage read repair in coordinator instead of data source, to
   provide latency information to dynamic snitch (CASSANDRA-1873)


0.7.0-rc2
 * fix live-column-count of slice ranges including tombstoned supercolumn
   with live subcolumn (CASSANDRA-1591)
 * rename o.a.c.internal.AntientropyStage -> AntiEntropyStage,
   o.a.c.request.Request_responseStage -> RequestResponseStage,
   o.a.c.internal.Internal_responseStage -> InternalResponseStage
 * add AbstractType.fromString (CASSANDRA-1767)
 * require index_type to be present when specifying index_name
   on ColumnDef (CASSANDRA-1759)
 * fix add/remove index bugs in CFMetadata (CASSANDRA-1768)
 * rebuild Strategy during system_update_keyspace (CASSANDRA-1762)
 * cli updates prompt to ... in continuation lines (CASSANDRA-1770)
 * support multiple Mutations per key in hadoop ColumnFamilyOutputFormat
   (CASSANDRA-1774)
 * improvements to Debian init script (CASSANDRA-1772)
 * use local classloader to check for version.properties (CASSANDRA-1778)
 * Validate that column names in column_metadata are valid for the
   defined comparator, and decode properly in cli (CASSANDRA-1773)
 * use cross-platform newlines in cli (CASSANDRA-1786)
 * add ExpiringColumn support to sstable import/export (CASSANDRA-1754)
 * add flush for each append to periodic commitlog mode; added
   periodic_without_flush option to disable this (CASSANDRA-1780)
 * close file handle used for post-flush truncate (CASSANDRA-1790)
 * various code cleanup (CASSANDRA-1793, -1794, -1795)
 * fix range queries against wrapped range (CASSANDRA-1781)
 * fix consistencylevel calculations for NetworkTopologyStrategy
   (CASSANDRA-1804)
 * cli support index type enum names (CASSANDRA-1810)
 * improved validation of column_metadata (CASSANDRA-1813)
 * reads at ConsistencyLevel > 1 throw UnavailableException
   immediately if insufficient live nodes exist (CASSANDRA-1803)
 * copy bytebuffers for local writes to avoid retaining the entire
   Thrift frame (CASSANDRA-1801)
 * fix NPE adding index to column w/o prior metadata (CASSANDRA-1764)
 * reduce fat client timeout (CASSANDRA-1730)
 * fix botched merge of CASSANDRA-1316


0.7.0-rc1
 * fix compaction and flush races with schema updates (CASSANDRA-1715)
 * add clustertool, config-converter, sstablekeys, and schematool
   Windows .bat files (CASSANDRA-1723)
 * reject range queries received during bootstrap (CASSANDRA-1739)
 * fix wrapping-range queries on non-minimum token (CASSANDRA-1700)
 * add nodetool cfhistogram (CASSANDRA-1698)
 * limit repaired ranges to what the nodes have in common (CASSANDRA-1674)
 * index scan treats missing columns as not matching secondary
   expressions (CASSANDRA-1745)
 * Fix misuse of DataOutputBuffer.getData in AntiEntropyService
   (CASSANDRA-1729)
 * detect and warn when obsolete version of JNA is present (CASSANDRA-1760)
 * reduce fat client timeout (CASSANDRA-1730)
 * cleanup smallest CFs first to increase free temp space for larger ones
   (CASSANDRA-1811)
 * Update windows .bat files to work outside of main Cassandra
   directory (CASSANDRA-1713)
 * fix read repair regression from 0.6.7 (CASSANDRA-1727)
 * more-efficient read repair (CASSANDRA-1719)
 * fix hinted handoff replay (CASSANDRA-1656)
 * log type of dropped messages (CASSANDRA-1677)
 * upgrade to SLF4J 1.6.1
 * fix ByteBuffer bug in ExpiringColumn.updateDigest (CASSANDRA-1679)
 * fix IntegerType.getString (CASSANDRA-1681)
 * make -Djava.net.preferIPv4Stack=true the default (CASSANDRA-628)
 * add INTERNAL_RESPONSE verb to differentiate from responses related
   to client requests (CASSANDRA-1685)
 * log tpstats when dropping messages (CASSANDRA-1660)
 * include unreachable nodes in describeSchemaVersions (CASSANDRA-1678)
 * Avoid dropping messages off the client request path (CASSANDRA-1676)
 * fix jna errno reporting (CASSANDRA-1694)
 * add friendlier error for UnknownHostException on startup (CASSANDRA-1697)
 * include jna dependency in RPM package (CASSANDRA-1690)
 * add --skip-keys option to stress.py (CASSANDRA-1696)
 * improve cli handling of non-string keys and column names
   (CASSANDRA-1701, -1693)
 * r/m extra subcomparator line in cli keyspaces output (CASSANDRA-1712)
 * add read repair chance to cli "show keyspaces"
 * upgrade to ConcurrentLinkedHashMap 1.1 (CASSANDRA-975)
 * fix index scan routing (CASSANDRA-1722)
 * fix tombstoning of supercolumns in range queries (CASSANDRA-1734)
 * clear endpoint cache after updating keyspace metadata (CASSANDRA-1741)
 * fix wrapping-range queries on non-minimum token (CASSANDRA-1700)
 * truncate includes secondary indexes (CASSANDRA-1747)
 * retain reference to PendingFile sstables (CASSANDRA-1749)
 * fix sstableimport regression (CASSANDRA-1753)
 * fix for bootstrap when no non-system tables are defined (CASSANDRA-1732)
 * handle replica unavailability in index scan (CASSANDRA-1755)
 * fix service initialization order deadlock (CASSANDRA-1756)
 * multi-line cli commands (CASSANDRA-1742)
 * fix race between snapshot and compaction (CASSANDRA-1736)
 * add listEndpointsPendingHints, deleteHintsForEndpoint JMX methods
   (CASSANDRA-1551)


0.7.0-beta3
 * add strategy options to describe_keyspace output (CASSANDRA-1560)
 * log warning when using randomly generated token (CASSANDRA-1552)
 * re-organize JMX into .db, .net, .internal, .request (CASSANDRA-1217)
 * allow nodes to change IPs between restarts (CASSANDRA-1518)
 * remember ring state between restarts by default (CASSANDRA-1518)
 * flush index built flag so we can read it before log replay (CASSANDRA-1541)
 * lock row cache updates to prevent race condition (CASSANDRA-1293)
 * remove assertion causing rare (and harmless) error messages in
   commitlog (CASSANDRA-1330)
 * fix moving nodes with no keyspaces defined (CASSANDRA-1574)
 * fix unbootstrap when no data is present in a transfer range (CASSANDRA-1573)
 * take advantage of AVRO-495 to simplify our avro IDL (CASSANDRA-1436)
 * extend authorization hierarchy to column family (CASSANDRA-1554)
 * deletion support in secondary indexes (CASSANDRA-1571)
 * meaningful error message for invalid replication strategy class
   (CASSANDRA-1566)
 * allow keyspace creation with RF > N (CASSANDRA-1428)
 * improve cli error handling (CASSANDRA-1580)
 * add cache save/load ability (CASSANDRA-1417, 1606, 1647)
 * add StorageService.getDrainProgress (CASSANDRA-1588)
 * Disallow bootstrap to an in-use token (CASSANDRA-1561)
 * Allow dynamic secondary index creation and destruction (CASSANDRA-1532)
 * log auto-guessed memtable thresholds (CASSANDRA-1595)
 * add ColumnDef support to cli (CASSANDRA-1583)
 * reduce index sample time by 75% (CASSANDRA-1572)
 * add cli support for column, strategy metadata (CASSANDRA-1578, 1612)
 * add cli support for schema modification (CASSANDRA-1584)
 * delete temp files on failed compactions (CASSANDRA-1596)
 * avoid blocking for dead nodes during removetoken (CASSANDRA-1605)
 * remove ConsistencyLevel.ZERO (CASSANDRA-1607)
 * expose in-progress compaction type in jmx (CASSANDRA-1586)
 * removed IClock & related classes from internals (CASSANDRA-1502)
 * fix removing tokens from SystemTable on decommission and removetoken
   (CASSANDRA-1609)
 * include CF metadata in cli 'show keyspaces' (CASSANDRA-1613)
 * switch from Properties to HashMap in PropertyFileSnitch to
   avoid synchronization bottleneck (CASSANDRA-1481)
 * PropertyFileSnitch configuration file renamed to
   cassandra-topology.properties
 * add cli support for get_range_slices (CASSANDRA-1088, CASSANDRA-1619)
 * Make memtable flush thresholds per-CF instead of global
   (CASSANDRA-1007, 1637)
 * add cli support for binary data without CfDef hints (CASSANDRA-1603)
 * fix building SSTable statistics post-stream (CASSANDRA-1620)
 * fix potential infinite loop in 2ary index queries (CASSANDRA-1623)
 * allow creating NTS keyspaces with no replicas configured (CASSANDRA-1626)
 * add jmx histogram of sstables accessed per read (CASSANDRA-1624)
 * remove system_rename_column_family and system_rename_keyspace from the
   client API until races can be fixed (CASSANDRA-1630, CASSANDRA-1585)
 * add cli sanity tests (CASSANDRA-1582)
 * update GC settings in cassandra.bat (CASSANDRA-1636)
 * cli support for index queries (CASSANDRA-1635)
 * cli support for updating schema memtable settings (CASSANDRA-1634)
 * cli --file option (CASSANDRA-1616)
 * reduce automatically chosen memtable sizes by 50% (CASSANDRA-1641)
 * move endpoint cache from snitch to strategy (CASSANDRA-1643)
 * fix commitlog recovery deleting the newly-created segment as well as
   the old ones (CASSANDRA-1644)
 * upgrade to Thrift 0.5 (CASSANDRA-1367)
 * renamed CL.DCQUORUM to LOCAL_QUORUM and DCQUORUMSYNC to EACH_QUORUM
 * cli truncate support (CASSANDRA-1653)
 * update GC settings in cassandra.bat (CASSANDRA-1636)
 * avoid logging when a node's ip/token is gossipped back to it (CASSANDRA-1666)


0.7-beta2
 * always use UTF-8 for hint keys (CASSANDRA-1439)
 * remove cassandra.yaml dependency from Hadoop and Pig (CASSADRA-1322)
 * expose CfDef metadata in describe_keyspaces (CASSANDRA-1363)
 * restore use of mmap_index_only option (CASSANDRA-1241)
 * dropping a keyspace with no column families generated an error
   (CASSANDRA-1378)
 * rename RackAwareStrategy to OldNetworkTopologyStrategy, RackUnawareStrategy
   to SimpleStrategy, DatacenterShardStrategy to NetworkTopologyStrategy,
   AbstractRackAwareSnitch to AbstractNetworkTopologySnitch (CASSANDRA-1392)
 * merge StorageProxy.mutate, mutateBlocking (CASSANDRA-1396)
 * faster UUIDType, LongType comparisons (CASSANDRA-1386, 1393)
 * fix setting read_repair_chance from CLI addColumnFamily (CASSANDRA-1399)
 * fix updates to indexed columns (CASSANDRA-1373)
 * fix race condition leaving to FileNotFoundException (CASSANDRA-1382)
 * fix sharded lock hash on index write path (CASSANDRA-1402)
 * add support for GT/E, LT/E in subordinate index clauses (CASSANDRA-1401)
 * cfId counter got out of sync when CFs were added (CASSANDRA-1403)
 * less chatty schema updates (CASSANDRA-1389)
 * rename column family mbeans. 'type' will now include either
   'IndexColumnFamilies' or 'ColumnFamilies' depending on the CFS type.
   (CASSANDRA-1385)
 * disallow invalid keyspace and column family names. This includes name that
   matches a '^\w+' regex. (CASSANDRA-1377)
 * use JNA, if present, to take snapshots (CASSANDRA-1371)
 * truncate hints if starting 0.7 for the first time (CASSANDRA-1414)
 * fix FD leak in single-row slicepredicate queries (CASSANDRA-1416)
 * allow index expressions against columns that are not part of the
   SlicePredicate (CASSANDRA-1410)
 * config-converter properly handles snitches and framed support
   (CASSANDRA-1420)
 * remove keyspace argument from multiget_count (CASSANDRA-1422)
 * allow specifying cassandra.yaml location as (local or remote) URL
   (CASSANDRA-1126)
 * fix using DynamicEndpointSnitch with NetworkTopologyStrategy
   (CASSANDRA-1429)
 * Add CfDef.default_validation_class (CASSANDRA-891)
 * fix EstimatedHistogram.max (CASSANDRA-1413)
 * quorum read optimization (CASSANDRA-1622)
 * handle zero-length (or missing) rows during HH paging (CASSANDRA-1432)
 * include secondary indexes during schema migrations (CASSANDRA-1406)
 * fix commitlog header race during schema change (CASSANDRA-1435)
 * fix ColumnFamilyStoreMBeanIterator to use new type name (CASSANDRA-1433)
 * correct filename generated by xml->yaml converter (CASSANDRA-1419)
 * add CMSInitiatingOccupancyFraction=75 and UseCMSInitiatingOccupancyOnly
   to default JVM options
 * decrease jvm heap for cassandra-cli (CASSANDRA-1446)
 * ability to modify keyspaces and column family definitions on a live cluster
   (CASSANDRA-1285)
 * support for Hadoop Streaming [non-jvm map/reduce via stdin/out]
   (CASSANDRA-1368)
 * Move persistent sstable stats from the system table to an sstable component
   (CASSANDRA-1430)
 * remove failed bootstrap attempt from pending ranges when gossip times
   it out after 1h (CASSANDRA-1463)
 * eager-create tcp connections to other cluster members (CASSANDRA-1465)
 * enumerate stages and derive stage from message type instead of
   transmitting separately (CASSANDRA-1465)
 * apply reversed flag during collation from different data sources
   (CASSANDRA-1450)
 * make failure to remove commitlog segment non-fatal (CASSANDRA-1348)
 * correct ordering of drain operations so CL.recover is no longer
   necessary (CASSANDRA-1408)
 * removed keyspace from describe_splits method (CASSANDRA-1425)
 * rename check_schema_agreement to describe_schema_versions
   (CASSANDRA-1478)
 * fix QUORUM calculation for RF > 3 (CASSANDRA-1487)
 * remove tombstones during non-major compactions when bloom filter
   verifies that row does not exist in other sstables (CASSANDRA-1074)
 * nodes that coordinated a loadbalance in the past could not be seen by
   newly added nodes (CASSANDRA-1467)
 * exposed endpoint states (gossip details) via jmx (CASSANDRA-1467)
 * ensure that compacted sstables are not included when new readers are
   instantiated (CASSANDRA-1477)
 * by default, calculate heap size and memtable thresholds at runtime (CASSANDRA-1469)
 * fix races dealing with adding/dropping keyspaces and column families in
   rapid succession (CASSANDRA-1477)
 * clean up of Streaming system (CASSANDRA-1503, 1504, 1506)
 * add options to configure Thrift socket keepalive and buffer sizes (CASSANDRA-1426)
 * make contrib CassandraServiceDataCleaner recursive (CASSANDRA-1509)
 * min, max compaction threshold are configurable and persistent
   per-ColumnFamily (CASSANDRA-1468)
 * fix replaying the last mutation in a commitlog unnecessarily
   (CASSANDRA-1512)
 * invoke getDefaultUncaughtExceptionHandler from DTPE with the original
   exception rather than the ExecutionException wrapper (CASSANDRA-1226)
 * remove Clock from the Thrift (and Avro) API (CASSANDRA-1501)
 * Close intra-node sockets when connection is broken (CASSANDRA-1528)
 * RPM packaging spec file (CASSANDRA-786)
 * weighted request scheduler (CASSANDRA-1485)
 * treat expired columns as deleted (CASSANDRA-1539)
 * make IndexInterval configurable (CASSANDRA-1488)
 * add describe_snitch to Thrift API (CASSANDRA-1490)
 * MD5 authenticator compares plain text submitted password with MD5'd
   saved property, instead of vice versa (CASSANDRA-1447)
 * JMX MessagingService pending and completed counts (CASSANDRA-1533)
 * fix race condition processing repair responses (CASSANDRA-1511)
 * make repair blocking (CASSANDRA-1511)
 * create EndpointSnitchInfo and MBean to expose rack and DC (CASSANDRA-1491)
 * added option to contrib/word_count to output results back to Cassandra
   (CASSANDRA-1342)
 * rewrite Hadoop ColumnFamilyRecordWriter to pool connections, retry to
   multiple Cassandra nodes, and smooth impact on the Cassandra cluster
   by using smaller batch sizes (CASSANDRA-1434)
 * fix setting gc_grace_seconds via CLI (CASSANDRA-1549)
 * support TTL'd index values (CASSANDRA-1536)
 * make removetoken work like decommission (CASSANDRA-1216)
 * make cli comparator-aware and improve quote rules (CASSANDRA-1523,-1524)
 * make nodetool compact and cleanup blocking (CASSANDRA-1449)
 * add memtable, cache information to GCInspector logs (CASSANDRA-1558)
 * enable/disable HintedHandoff via JMX (CASSANDRA-1550)
 * Ignore stray files in the commit log directory (CASSANDRA-1547)
 * Disallow bootstrap to an in-use token (CASSANDRA-1561)


0.7-beta1
 * sstable versioning (CASSANDRA-389)
 * switched to slf4j logging (CASSANDRA-625)
 * add (optional) expiration time for column (CASSANDRA-699)
 * access levels for authentication/authorization (CASSANDRA-900)
 * add ReadRepairChance to CF definition (CASSANDRA-930)
 * fix heisenbug in system tests, especially common on OS X (CASSANDRA-944)
 * convert to byte[] keys internally and all public APIs (CASSANDRA-767)
 * ability to alter schema definitions on a live cluster (CASSANDRA-44)
 * renamed configuration file to cassandra.xml, and log4j.properties to
   log4j-server.properties, which must now be loaded from
   the classpath (which is how our scripts in bin/ have always done it)
   (CASSANDRA-971)
 * change get_count to require a SlicePredicate. create multi_get_count
   (CASSANDRA-744)
 * re-organized endpointsnitch implementations and added SimpleSnitch
   (CASSANDRA-994)
 * Added preload_row_cache option (CASSANDRA-946)
 * add CRC to commitlog header (CASSANDRA-999)
 * removed deprecated batch_insert and get_range_slice methods (CASSANDRA-1065)
 * add truncate thrift method (CASSANDRA-531)
 * http mini-interface using mx4j (CASSANDRA-1068)
 * optimize away copy of sliced row on memtable read path (CASSANDRA-1046)
 * replace constant-size 2GB mmaped segments and special casing for index
   entries spanning segment boundaries, with SegmentedFile that computes
   segments that always contain entire entries/rows (CASSANDRA-1117)
 * avoid reading large rows into memory during compaction (CASSANDRA-16)
 * added hadoop OutputFormat (CASSANDRA-1101)
 * efficient Streaming (no more anticompaction) (CASSANDRA-579)
 * split commitlog header into separate file and add size checksum to
   mutations (CASSANDRA-1179)
 * avoid allocating a new byte[] for each mutation on replay (CASSANDRA-1219)
 * revise HH schema to be per-endpoint (CASSANDRA-1142)
 * add joining/leaving status to nodetool ring (CASSANDRA-1115)
 * allow multiple repair sessions per node (CASSANDRA-1190)
 * optimize away MessagingService for local range queries (CASSANDRA-1261)
 * make framed transport the default so malformed requests can't OOM the
   server (CASSANDRA-475)
 * significantly faster reads from row cache (CASSANDRA-1267)
 * take advantage of row cache during range queries (CASSANDRA-1302)
 * make GCGraceSeconds a per-ColumnFamily value (CASSANDRA-1276)
 * keep persistent row size and column count statistics (CASSANDRA-1155)
 * add IntegerType (CASSANDRA-1282)
 * page within a single row during hinted handoff (CASSANDRA-1327)
 * push DatacenterShardStrategy configuration into keyspace definition,
   eliminating datacenter.properties. (CASSANDRA-1066)
 * optimize forward slices starting with '' and single-index-block name
   queries by skipping the column index (CASSANDRA-1338)
 * streaming refactor (CASSANDRA-1189)
 * faster comparison for UUID types (CASSANDRA-1043)
 * secondary index support (CASSANDRA-749 and subtasks)
 * make compaction buckets deterministic (CASSANDRA-1265)


0.6.6
 * Allow using DynamicEndpointSnitch with RackAwareStrategy (CASSANDRA-1429)
 * remove the remaining vestiges of the unfinished DatacenterShardStrategy
   (replaced by NetworkTopologyStrategy in 0.7)


0.6.5
 * fix key ordering in range query results with RandomPartitioner
   and ConsistencyLevel > ONE (CASSANDRA-1145)
 * fix for range query starting with the wrong token range (CASSANDRA-1042)
 * page within a single row during hinted handoff (CASSANDRA-1327)
 * fix compilation on non-sun JDKs (CASSANDRA-1061)
 * remove String.trim() call on row keys in batch mutations (CASSANDRA-1235)
 * Log summary of dropped messages instead of spamming log (CASSANDRA-1284)
 * add dynamic endpoint snitch (CASSANDRA-981)
 * fix streaming for keyspaces with hyphens in their name (CASSANDRA-1377)
 * fix errors in hard-coded bloom filter optKPerBucket by computing it
   algorithmically (CASSANDRA-1220
 * remove message deserialization stage, and uncap read/write stages
   so slow reads/writes don't block gossip processing (CASSANDRA-1358)
 * add jmx port configuration to Debian package (CASSANDRA-1202)
 * use mlockall via JNA, if present, to prevent Linux from swapping
   out parts of the JVM (CASSANDRA-1214)


0.6.4
 * avoid queuing multiple hint deliveries for the same endpoint
   (CASSANDRA-1229)
 * better performance for and stricter checking of UTF8 column names
   (CASSANDRA-1232)
 * extend option to lower compaction priority to hinted handoff
   as well (CASSANDRA-1260)
 * log errors in gossip instead of re-throwing (CASSANDRA-1289)
 * avoid aborting commitlog replay prematurely if a flushed-but-
   not-removed commitlog segment is encountered (CASSANDRA-1297)
 * fix duplicate rows being read during mapreduce (CASSANDRA-1142)
 * failure detection wasn't closing command sockets (CASSANDRA-1221)
 * cassandra-cli.bat works on windows (CASSANDRA-1236)
 * pre-emptively drop requests that cannot be processed within RPCTimeout
   (CASSANDRA-685)
 * add ack to Binary write verb and update CassandraBulkLoader
   to wait for acks for each row (CASSANDRA-1093)
 * added describe_partitioner Thrift method (CASSANDRA-1047)
 * Hadoop jobs no longer require the Cassandra storage-conf.xml
   (CASSANDRA-1280, CASSANDRA-1047)
 * log thread pool stats when GC is excessive (CASSANDRA-1275)
 * remove gossip message size limit (CASSANDRA-1138)
 * parallelize local and remote reads during multiget, and respect snitch
   when determining whether to do local read for CL.ONE (CASSANDRA-1317)
 * fix read repair to use requested consistency level on digest mismatch,
   rather than assuming QUORUM (CASSANDRA-1316)
 * process digest mismatch re-reads in parallel (CASSANDRA-1323)
 * switch hints CF comparator to BytesType (CASSANDRA-1274)


0.6.3
 * retry to make streaming connections up to 8 times. (CASSANDRA-1019)
 * reject describe_ring() calls on invalid keyspaces (CASSANDRA-1111)
 * fix cache size calculation for size of 100% (CASSANDRA-1129)
 * fix cache capacity only being recalculated once (CASSANDRA-1129)
 * remove hourly scan of all hints on the off chance that the gossiper
   missed a status change; instead, expose deliverHintsToEndpoint to JMX
   so it can be done manually, if necessary (CASSANDRA-1141)
 * don't reject reads at CL.ALL (CASSANDRA-1152)
 * reject deletions to supercolumns in CFs containing only standard
   columns (CASSANDRA-1139)
 * avoid preserving login information after client disconnects
   (CASSANDRA-1057)
 * prefer sun jdk to openjdk in debian init script (CASSANDRA-1174)
 * detect partioner config changes between restarts and fail fast
   (CASSANDRA-1146)
 * use generation time to resolve node token reassignment disagreements
   (CASSANDRA-1118)
 * restructure the startup ordering of Gossiper and MessageService to avoid
   timing anomalies (CASSANDRA-1160)
 * detect incomplete commit log hearders (CASSANDRA-1119)
 * force anti-entropy service to stream files on the stream stage to avoid
   sending streams out of order (CASSANDRA-1169)
 * remove inactive stream managers after AES streams files (CASSANDRA-1169)
 * allow removing entire row through batch_mutate Deletion (CASSANDRA-1027)
 * add JMX metrics for row-level bloom filter false positives (CASSANDRA-1212)
 * added a redhat init script to contrib (CASSANDRA-1201)
 * use midpoint when bootstrapping a new machine into range with not
   much data yet instead of random token (CASSANDRA-1112)
 * kill server on OOM in executor stage as well as Thrift (CASSANDRA-1226)
 * remove opportunistic repairs, when two machines with overlapping replica
   responsibilities happen to finish major compactions of the same CF near
   the same time.  repairs are now fully manual (CASSANDRA-1190)
 * add ability to lower compaction priority (default is no change from 0.6.2)
   (CASSANDRA-1181)


0.6.2
 * fix contrib/word_count build. (CASSANDRA-992)
 * split CommitLogExecutorService into BatchCommitLogExecutorService and
   PeriodicCommitLogExecutorService (CASSANDRA-1014)
 * add latency histograms to CFSMBean (CASSANDRA-1024)
 * make resolving timestamp ties deterministic by using value bytes
   as a tiebreaker (CASSANDRA-1039)
 * Add option to turn off Hinted Handoff (CASSANDRA-894)
 * fix windows startup (CASSANDRA-948)
 * make concurrent_reads, concurrent_writes configurable at runtime via JMX
   (CASSANDRA-1060)
 * disable GCInspector on non-Sun JVMs (CASSANDRA-1061)
 * fix tombstone handling in sstable rows with no other data (CASSANDRA-1063)
 * fix size of row in spanned index entries (CASSANDRA-1056)
 * install json2sstable, sstable2json, and sstablekeys to Debian package
 * StreamingService.StreamDestinations wouldn't empty itself after streaming
   finished (CASSANDRA-1076)
 * added Collections.shuffle(splits) before returning the splits in
   ColumnFamilyInputFormat (CASSANDRA-1096)
 * do not recalculate cache capacity post-compaction if it's been manually
   modified (CASSANDRA-1079)
 * better defaults for flush sorter + writer executor queue sizes
   (CASSANDRA-1100)
 * windows scripts for SSTableImport/Export (CASSANDRA-1051)
 * windows script for nodetool (CASSANDRA-1113)
 * expose PhiConvictThreshold (CASSANDRA-1053)
 * make repair of RF==1 a no-op (CASSANDRA-1090)
 * improve default JVM GC options (CASSANDRA-1014)
 * fix SlicePredicate serialization inside Hadoop jobs (CASSANDRA-1049)
 * close Thrift sockets in Hadoop ColumnFamilyRecordReader (CASSANDRA-1081)


0.6.1
 * fix NPE in sstable2json when no excluded keys are given (CASSANDRA-934)
 * keep the replica set constant throughout the read repair process
   (CASSANDRA-937)
 * allow querying getAllRanges with empty token list (CASSANDRA-933)
 * fix command line arguments inversion in clustertool (CASSANDRA-942)
 * fix race condition that could trigger a false-positive assertion
   during post-flush discard of old commitlog segments (CASSANDRA-936)
 * fix neighbor calculation for anti-entropy repair (CASSANDRA-924)
 * perform repair even for small entropy differences (CASSANDRA-924)
 * Use hostnames in CFInputFormat to allow Hadoop's naive string-based
   locality comparisons to work (CASSANDRA-955)
 * cache read-only BufferedRandomAccessFile length to avoid
   3 system calls per invocation (CASSANDRA-950)
 * nodes with IPv6 (and no IPv4) addresses could not join cluster
   (CASSANDRA-969)
 * Retrieve the correct number of undeleted columns, if any, from
   a supercolumn in a row that had been deleted previously (CASSANDRA-920)
 * fix index scans that cross the 2GB mmap boundaries for both mmap
   and standard i/o modes (CASSANDRA-866)
 * expose drain via nodetool (CASSANDRA-978)


0.6.0-RC1
 * JMX drain to flush memtables and run through commit log (CASSANDRA-880)
 * Bootstrapping can skip ranges under the right conditions (CASSANDRA-902)
 * fix merging row versions in range_slice for CL > ONE (CASSANDRA-884)
 * default write ConsistencyLeven chaned from ZERO to ONE
 * fix for index entries spanning mmap buffer boundaries (CASSANDRA-857)
 * use lexical comparison if time part of TimeUUIDs are the same
   (CASSANDRA-907)
 * bound read, mutation, and response stages to fix possible OOM
   during log replay (CASSANDRA-885)
 * Use microseconds-since-epoch (UTC) in cli, instead of milliseconds
 * Treat batch_mutate Deletion with null supercolumn as "apply this predicate
   to top level supercolumns" (CASSANDRA-834)
 * Streaming destination nodes do not update their JMX status (CASSANDRA-916)
 * Fix internal RPC timeout calculation (CASSANDRA-911)
 * Added Pig loadfunc to contrib/pig (CASSANDRA-910)


0.6.0-beta3
 * fix compaction bucketing bug (CASSANDRA-814)
 * update windows batch file (CASSANDRA-824)
 * deprecate KeysCachedFraction configuration directive in favor
   of KeysCached; move to unified-per-CF key cache (CASSANDRA-801)
 * add invalidateRowCache to ColumnFamilyStoreMBean (CASSANDRA-761)
 * send Handoff hints to natural locations to reduce load on
   remaining nodes in a failure scenario (CASSANDRA-822)
 * Add RowWarningThresholdInMB configuration option to warn before very
   large rows get big enough to threaten node stability, and -x option to
   be able to remove them with sstable2json if the warning is unheeded
   until it's too late (CASSANDRA-843)
 * Add logging of GC activity (CASSANDRA-813)
 * fix ConcurrentModificationException in commitlog discard (CASSANDRA-853)
 * Fix hardcoded row count in Hadoop RecordReader (CASSANDRA-837)
 * Add a jmx status to the streaming service and change several DEBUG
   messages to INFO (CASSANDRA-845)
 * fix classpath in cassandra-cli.bat for Windows (CASSANDRA-858)
 * allow re-specifying host, port to cassandra-cli if invalid ones
   are first tried (CASSANDRA-867)
 * fix race condition handling rpc timeout in the coordinator
   (CASSANDRA-864)
 * Remove CalloutLocation and StagingFileDirectory from storage-conf files
   since those settings are no longer used (CASSANDRA-878)
 * Parse a long from RowWarningThresholdInMB instead of an int (CASSANDRA-882)
 * Remove obsolete ControlPort code from DatabaseDescriptor (CASSANDRA-886)
 * move skipBytes side effect out of assert (CASSANDRA-899)
 * add "double getLoad" to StorageServiceMBean (CASSANDRA-898)
 * track row stats per CF at compaction time (CASSANDRA-870)
 * disallow CommitLogDirectory matching a DataFileDirectory (CASSANDRA-888)
 * default key cache size is 200k entries, changed from 10% (CASSANDRA-863)
 * add -Dcassandra-foreground=yes to cassandra.bat
 * exit if cluster name is changed unexpectedly (CASSANDRA-769)


0.6.0-beta1/beta2
 * add batch_mutate thrift command, deprecating batch_insert (CASSANDRA-336)
 * remove get_key_range Thrift API, deprecated in 0.5 (CASSANDRA-710)
 * add optional login() Thrift call for authentication (CASSANDRA-547)
 * support fat clients using gossiper and StorageProxy to perform
   replication in-process [jvm-only] (CASSANDRA-535)
 * support mmapped I/O for reads, on by default on 64bit JVMs
   (CASSANDRA-408, CASSANDRA-669)
 * improve insert concurrency, particularly during Hinted Handoff
   (CASSANDRA-658)
 * faster network code (CASSANDRA-675)
 * stress.py moved to contrib (CASSANDRA-635)
 * row caching [must be explicitly enabled per-CF in config] (CASSANDRA-678)
 * present a useful measure of compaction progress in JMX (CASSANDRA-599)
 * add bin/sstablekeys (CASSNADRA-679)
 * add ConsistencyLevel.ANY (CASSANDRA-687)
 * make removetoken remove nodes from gossip entirely (CASSANDRA-644)
 * add ability to set cache sizes at runtime (CASSANDRA-708)
 * report latency and cache hit rate statistics with lifetime totals
   instead of average over the last minute (CASSANDRA-702)
 * support get_range_slice for RandomPartitioner (CASSANDRA-745)
 * per-keyspace replication factory and replication strategy (CASSANDRA-620)
 * track latency in microseconds (CASSANDRA-733)
 * add describe_ Thrift methods, deprecating get_string_property and
   get_string_list_property
 * jmx interface for tracking operation mode and streams in general.
   (CASSANDRA-709)
 * keep memtables in sorted order to improve range query performance
   (CASSANDRA-799)
 * use while loop instead of recursion when trimming sstables compaction list
   to avoid blowing stack in pathological cases (CASSANDRA-804)
 * basic Hadoop map/reduce support (CASSANDRA-342)


0.5.1
 * ensure all files for an sstable are streamed to the same directory.
   (CASSANDRA-716)
 * more accurate load estimate for bootstrapping (CASSANDRA-762)
 * tolerate dead or unavailable bootstrap target on write (CASSANDRA-731)
 * allow larger numbers of keys (> 140M) in a sstable bloom filter
   (CASSANDRA-790)
 * include jvm argument improvements from CASSANDRA-504 in debian package
 * change streaming chunk size to 32MB to accomodate Windows XP limitations
   (was 64MB) (CASSANDRA-795)
 * fix get_range_slice returning results in the wrong order (CASSANDRA-781)


0.5.0 final
 * avoid attempting to delete temporary bootstrap files twice (CASSANDRA-681)
 * fix bogus NaN in nodeprobe cfstats output (CASSANDRA-646)
 * provide a policy for dealing with single thread executors w/ a full queue
   (CASSANDRA-694)
 * optimize inner read in MessagingService, vastly improving multiple-node
   performance (CASSANDRA-675)
 * wait for table flush before streaming data back to a bootstrapping node.
   (CASSANDRA-696)
 * keep track of bootstrapping sources by table so that bootstrapping doesn't
   give the indication of finishing early (CASSANDRA-673)


0.5.0 RC3
 * commit the correct version of the patch for CASSANDRA-663


0.5.0 RC2 (unreleased)
 * fix bugs in converting get_range_slice results to Thrift
   (CASSANDRA-647, CASSANDRA-649)
 * expose java.util.concurrent.TimeoutException in StorageProxy methods
   (CASSANDRA-600)
 * TcpConnectionManager was holding on to disconnected connections,
   giving the false indication they were being used. (CASSANDRA-651)
 * Remove duplicated write. (CASSANDRA-662)
 * Abort bootstrap if IP is already in the token ring (CASSANDRA-663)
 * increase default commitlog sync period, and wait for last sync to
   finish before submitting another (CASSANDRA-668)


0.5.0 RC1
 * Fix potential NPE in get_range_slice (CASSANDRA-623)
 * add CRC32 to commitlog entries (CASSANDRA-605)
 * fix data streaming on windows (CASSANDRA-630)
 * GC compacted sstables after cleanup and compaction (CASSANDRA-621)
 * Speed up anti-entropy validation (CASSANDRA-629)
 * Fix anti-entropy assertion error (CASSANDRA-639)
 * Fix pending range conflicts when bootstapping or moving
   multiple nodes at once (CASSANDRA-603)
 * Handle obsolete gossip related to node movement in the case where
   one or more nodes is down when the movement occurs (CASSANDRA-572)
 * Include dead nodes in gossip to avoid a variety of problems
   and fix HH to removed nodes (CASSANDRA-634)
 * return an InvalidRequestException for mal-formed SlicePredicates
   (CASSANDRA-643)
 * fix bug determining closest neighbor for use in multiple datacenters
   (CASSANDRA-648)
 * Vast improvements in anticompaction speed (CASSANDRA-607)
 * Speed up log replay and writes by avoiding redundant serializations
   (CASSANDRA-652)


0.5.0 beta 2
 * Bootstrap improvements (several tickets)
 * add nodeprobe repair anti-entropy feature (CASSANDRA-193, CASSANDRA-520)
 * fix possibility of partition when many nodes restart at once
   in clusters with multiple seeds (CASSANDRA-150)
 * fix NPE in get_range_slice when no data is found (CASSANDRA-578)
 * fix potential NPE in hinted handoff (CASSANDRA-585)
 * fix cleanup of local "system" keyspace (CASSANDRA-576)
 * improve computation of cluster load balance (CASSANDRA-554)
 * added super column read/write, column count, and column/row delete to
   cassandra-cli (CASSANDRA-567, CASSANDRA-594)
 * fix returning live subcolumns of deleted supercolumns (CASSANDRA-583)
 * respect JAVA_HOME in bin/ scripts (several tickets)
 * add StorageService.initClient for fat clients on the JVM (CASSANDRA-535)
   (see contrib/client_only for an example of use)
 * make consistency_level functional in get_range_slice (CASSANDRA-568)
 * optimize key deserialization for RandomPartitioner (CASSANDRA-581)
 * avoid GCing tombstones except on major compaction (CASSANDRA-604)
 * increase failure conviction threshold, resulting in less nodes
   incorrectly (and temporarily) marked as down (CASSANDRA-610)
 * respect memtable thresholds during log replay (CASSANDRA-609)
 * support ConsistencyLevel.ALL on read (CASSANDRA-584)
 * add nodeprobe removetoken command (CASSANDRA-564)


0.5.0 beta
 * Allow multiple simultaneous flushes, improving flush throughput
   on multicore systems (CASSANDRA-401)
 * Split up locks to improve write and read throughput on multicore systems
   (CASSANDRA-444, CASSANDRA-414)
 * More efficient use of memory during compaction (CASSANDRA-436)
 * autobootstrap option: when enabled, all non-seed nodes will attempt
   to bootstrap when started, until bootstrap successfully
   completes. -b option is removed.  (CASSANDRA-438)
 * Unless a token is manually specified in the configuration xml,
   a bootstraping node will use a token that gives it half the
   keys from the most-heavily-loaded node in the cluster,
   instead of generating a random token.
   (CASSANDRA-385, CASSANDRA-517)
 * Miscellaneous bootstrap fixes (several tickets)
 * Ability to change a node's token even after it has data on it
   (CASSANDRA-541)
 * Ability to decommission a live node from the ring (CASSANDRA-435)
 * Semi-automatic loadbalancing via nodeprobe (CASSANDRA-192)
 * Add ability to set compaction thresholds at runtime via
   JMX / nodeprobe.  (CASSANDRA-465)
 * Add "comment" field to ColumnFamily definition. (CASSANDRA-481)
 * Additional JMX metrics (CASSANDRA-482)
 * JSON based export and import tools (several tickets)
 * Hinted Handoff fixes (several tickets)
 * Add key cache to improve read performance (CASSANDRA-423)
 * Simplified construction of custom ReplicationStrategy classes
   (CASSANDRA-497)
 * Graphical application (Swing) for ring integrity verification and
   visualization was added to contrib (CASSANDRA-252)
 * Add DCQUORUM, DCQUORUMSYNC consistency levels and corresponding
   ReplicationStrategy / EndpointSnitch classes.  Experimental.
   (CASSANDRA-492)
 * Web client interface added to contrib (CASSANDRA-457)
 * More-efficient flush for Random, CollatedOPP partitioners
   for normal writes (CASSANDRA-446) and bulk load (CASSANDRA-420)
 * Add MemtableFlushAfterMinutes, a global replacement for the old
   per-CF FlushPeriodInMinutes setting (CASSANDRA-463)
 * optimizations to slice reading (CASSANDRA-350) and supercolumn
   queries (CASSANDRA-510)
 * force binding to given listenaddress for nodes with multiple
   interfaces (CASSANDRA-546)
 * stress.py benchmarking tool improvements (several tickets)
 * optimized replica placement code (CASSANDRA-525)
 * faster log replay on restart (CASSANDRA-539, CASSANDRA-540)
 * optimized local-node writes (CASSANDRA-558)
 * added get_range_slice, deprecating get_key_range (CASSANDRA-344)
 * expose TimedOutException to thrift (CASSANDRA-563)


0.4.2
 * Add validation disallowing null keys (CASSANDRA-486)
 * Fix race conditions in TCPConnectionManager (CASSANDRA-487)
 * Fix using non-utf8-aware comparison as a sanity check.
   (CASSANDRA-493)
 * Improve default garbage collector options (CASSANDRA-504)
 * Add "nodeprobe flush" (CASSANDRA-505)
 * remove NotFoundException from get_slice throws list (CASSANDRA-518)
 * fix get (not get_slice) of entire supercolumn (CASSANDRA-508)
 * fix null token during bootstrap (CASSANDRA-501)


0.4.1
 * Fix FlushPeriod columnfamily configuration regression
   (CASSANDRA-455)
 * Fix long column name support (CASSANDRA-460)
 * Fix for serializing a row that only contains tombstones
   (CASSANDRA-458)
 * Fix for discarding unneeded commitlog segments (CASSANDRA-459)
 * Add SnapshotBeforeCompaction configuration option (CASSANDRA-426)
 * Fix compaction abort under insufficient disk space (CASSANDRA-473)
 * Fix reading subcolumn slice from tombstoned CF (CASSANDRA-484)
 * Fix race condition in RVH causing occasional NPE (CASSANDRA-478)


0.4.0
 * fix get_key_range problems when a node is down (CASSANDRA-440)
   and add UnavailableException to more Thrift methods
 * Add example EndPointSnitch contrib code (several tickets)


0.4.0 RC2
 * fix SSTable generation clash during compaction (CASSANDRA-418)
 * reject method calls with null parameters (CASSANDRA-308)
 * properly order ranges in nodeprobe output (CASSANDRA-421)
 * fix logging of certain errors on executor threads (CASSANDRA-425)


0.4.0 RC1
 * Bootstrap feature is live; use -b on startup (several tickets)
 * Added multiget api (CASSANDRA-70)
 * fix Deadlock with SelectorManager.doProcess and TcpConnection.write
   (CASSANDRA-392)
 * remove key cache b/c of concurrency bugs in third-party
   CLHM library (CASSANDRA-405)
 * update non-major compaction logic to use two threshold values
   (CASSANDRA-407)
 * add periodic / batch commitlog sync modes (several tickets)
 * inline BatchMutation into batch_insert params (CASSANDRA-403)
 * allow setting the logging level at runtime via mbean (CASSANDRA-402)
 * change default comparator to BytesType (CASSANDRA-400)
 * add forwards-compatible ConsistencyLevel parameter to get_key_range
   (CASSANDRA-322)
 * r/m special case of blocking for local destination when writing with
   ConsistencyLevel.ZERO (CASSANDRA-399)
 * Fixes to make BinaryMemtable [bulk load interface] useful (CASSANDRA-337);
   see contrib/bmt_example for an example of using it.
 * More JMX properties added (several tickets)
 * Thrift changes (several tickets)
    - Merged _super get methods with the normal ones; return values
      are now of ColumnOrSuperColumn.
    - Similarly, merged batch_insert_super into batch_insert.



0.4.0 beta
 * On-disk data format has changed to allow billions of keys/rows per
   node instead of only millions
 * Multi-keyspace support
 * Scan all sstables for all queries to avoid situations where
   different types of operation on the same ColumnFamily could
   disagree on what data was present
 * Snapshot support via JMX
 * Thrift API has changed a _lot_:
    - removed time-sorted CFs; instead, user-defined comparators
      may be defined on the column names, which are now byte arrays.
      Default comparators are provided for UTF8, Bytes, Ascii, Long (i64),
      and UUID types.
    - removed colon-delimited strings in thrift api in favor of explicit
      structs such as ColumnPath, ColumnParent, etc.  Also normalized
      thrift struct and argument naming.
    - Added columnFamily argument to get_key_range.
    - Change signature of get_slice to accept starting and ending
      columns as well as an offset.  (This allows use of indexes.)
      Added "ascending" flag to allow reasonably-efficient reverse
      scans as well.  Removed get_slice_by_range as redundant.
    - get_key_range operates on one CF at a time
    - changed `block` boolean on insert methods to ConsistencyLevel enum,
      with options of NONE, ONE, QUORUM, and ALL.
    - added similar consistency_level parameter to read methods
    - column-name-set slice with no names given now returns zero columns
      instead of all of them.  ("all" can run your server out of memory.
      use a range-based slice with a high max column count instead.)
 * Removed the web interface. Node information can now be obtained by
   using the newly introduced nodeprobe utility.
 * More JMX stats
 * Remove magic values from internals (e.g. special key to indicate
   when to flush memtables)
 * Rename configuration "table" to "keyspace"
 * Moved to crash-only design; no more shutdown (just kill the process)
 * Lots of bug fixes

Full list of issues resolved in 0.4 is at https://issues.apache.org/jira/secure/IssueNavigator.jspa?reset=true&&pid=12310865&fixfor=12313862&resolution=1&sorter/field=issuekey&sorter/order=DESC


0.3.0 RC3
 * Fix potential deadlock under load in TCPConnection.
   (CASSANDRA-220)


0.3.0 RC2
 * Fix possible data loss when server is stopped after replaying
   log but before new inserts force memtable flush.
   (CASSANDRA-204)
 * Added BUGS file


0.3.0 RC1
 * Range queries on keys, including user-defined key collation
 * Remove support
 * Workarounds for a weird bug in JDK select/register that seems
   particularly common on VM environments. Cassandra should deploy
   fine on EC2 now
 * Much improved infrastructure: the beginnings of a decent test suite
   ("ant test" for unit tests; "nosetests" for system tests), code
   coverage reporting, etc.
 * Expanded node status reporting via JMX
 * Improved error reporting/logging on both server and client
 * Reduced memory footprint in default configuration
 * Combined blocking and non-blocking versions of insert APIs
 * Added FlushPeriodInMinutes configuration parameter to force
   flushing of infrequently-updated ColumnFamilies<|MERGE_RESOLUTION|>--- conflicted
+++ resolved
@@ -170,11 +170,7 @@
  * Update jackson JSON jars (CASSANDRA-13949)
  * Avoid locks when checking LCS fanout and if we should defrag (CASSANDRA-13930)
 Merged from 3.0:
-<<<<<<< HEAD
-=======
  * Fix index target computation for dense composite tables with dropped compact storage (CASSANDRA-14104)
- * Improve commit log chain marker updating (CASSANDRA-14108)
->>>>>>> 8764ef2d
  * Extra range tombstone bound creates double rows (CASSANDRA-14008)
  * Fix SStable ordering by max timestamp in SinglePartitionReadCommand (CASSANDRA-14010)
  * Accept role names containing forward-slash (CASSANDRA-14088)
