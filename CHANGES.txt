<<<<<<< HEAD
DSE 5.2.0
Merged from 4.0:
 * Remove pre-3.0 compatibility code for 4.0 (CASSANDRA-12716)
 * Add column definition kind to dropped columns in schema (CASSANDRA-12705)
 * Add (automate) Nodetool Documentation (CASSANDRA-12672)
 * Update bundled cqlsh python driver to 3.7.0 (CASSANDRA-12736)
 * Reject invalid replication settings when creating or altering a keyspace (CASSANDRA-12681)
 * Clean up the SSTableReader#getScanner API wrt removal of RateLimiter (CASSANDRA-12422)


=======
>>>>>>> 0e05e0ae
DSE 5.1.0
 * Improve metrics and reduce overhead under contention (APOLLO-81)
 * Make SinglePartitionReadCommand::queriesMulticellType() faster (APOLLO-117)
 * Accept internal resource name in GRANT/REVOKE statements (APOLLO-113)
 * Improve StatementRestrictions::getPartitionKeys() execution speed (APOLLO-115)
 * Move responsibility for qualifying ks in authz stmts to IResource (APOLLO-76)
 * Insert default superuser role with fixed timestamp (APOLLO-18)
 * Make Permissions extensible (APOLLO-26)
 * Make IResource more easily extensible (APOLLO-26)
 * Add method to IAuthenticator to login by user as well as by role (APOLLO-70)
 * Add private protocol version (APOLLO-2)
Merged from DSE 5.0.4
 * Backport CASSANDRA-12461 (Add pre- and post-shutdown hooks to Storage Service) (APOLLO-48)
 * Wait for remaining tasks to finish on RepairJob after task failure (APOLLO-87)
 * Allow the prepared statement cache size to be changed. (APOLLO-50)


3.12
 * add method to get size of endpoints to TokenMetadata (CASSANDRA-12999)
 * Fix primary index calculation for SASI (CASSANDRA-12910)
 * Expose time spent waiting in thread pool queue (CASSANDRA-8398)
 * Conditionally update index built status to avoid unnecessary flushes (CASSANDRA-12969)
 * NoReplicationTokenAllocator should work with zero replication factor (CASSANDRA-12983)
 * cqlsh auto completion: refactor definition of compaction strategy options (CASSANDRA-12946)
 * Add support for arithmetic operators (CASSANDRA-11935)
 * Tables in system_distributed should not use gcgs of 0 (CASSANDRA-12954)


3.10
 * Remove outboundBindAny configuration property (CASSANDRA-12673)
 * Use correct bounds for all-data range when filtering (CASSANDRA-12666)
 * Remove timing window in test case (CASSANDRA-12875)
 * Resolve unit testing without JCE security libraries installed (CASSANDRA-12945)
 * Fix inconsistencies in cassandra-stress load balancing policy (CASSANDRA-12919)
 * Fix validation of non-frozen UDT cells (CASSANDRA-12916)
 * Don't shut down socket input/output on StreamSession (CASSANDRA-12903)
 * Fix Murmur3PartitionerTest (CASSANDRA-12858)
 * Move cqlsh syntax rules into separate module and allow easier customization (CASSANDRA-12897)
 * Fix CommitLogSegmentManagerTest (CASSANDRA-12283)
 * Fix cassandra-stress truncate option (CASSANDRA-12695)
 * Fix crossNode value when receiving messages (CASSANDRA-12791)
 * Don't load MX4J beans twice (CASSANDRA-12869)
 * Extend native protocol request flags, add versions to SUPPORTED, and introduce ProtocolVersion enum (CASSANDRA-12838)
 * Set JOINING mode when running pre-join tasks (CASSANDRA-12836)
 * remove net.mintern.primitive library due to license issue (CASSANDRA-12845)
 * Properly format IPv6 addresses when logging JMX service URL (CASSANDRA-12454)
 * Optimize the vnode allocation for single replica per DC (CASSANDRA-12777)
 * Use non-token restrictions for bounds when token restrictions are overridden (CASSANDRA-12419)
 * Fix CQLSH auto completion for PER PARTITION LIMIT (CASSANDRA-12803)
 * Use different build directories for Eclipse and Ant (CASSANDRA-12466)
 * Avoid potential AttributeError in cqlsh due to no table metadata (CASSANDRA-12815)
 * Fix RandomReplicationAwareTokenAllocatorTest.testExistingCluster (CASSANDRA-12812)
 * Upgrade commons-codec to 1.9 (CASSANDRA-12790)
 * Add duration data type (CASSANDRA-11873)
 * Make the fanout size for LeveledCompactionStrategy to be configurable (CASSANDRA-11550)
 * Fix timeout in ReplicationAwareTokenAllocatorTest (CASSANDRA-12784)
 * Improve sum aggregate functions (CASSANDRA-12417)
 * Make cassandra.yaml docs for batch_size_*_threshold_in_kb reflect changes in CASSANDRA-10876 (CASSANDRA-12761)
 * cqlsh fails to format collections when using aliases (CASSANDRA-11534)
 * Check for hash conflicts in prepared statements (CASSANDRA-12733)
 * Exit query parsing upon first error (CASSANDRA-12598)
 * Fix cassandra-stress to use single seed in UUID generation (CASSANDRA-12729)
 * CQLSSTableWriter does not allow Update statement (CASSANDRA-12450)
 * Config class uses boxed types but DD exposes primitive types (CASSANDRA-12199)
 * Add pre- and post-shutdown hooks to Storage Service (CASSANDRA-12461)
 * Add hint delivery metrics (CASSANDRA-12693)
 * Remove IndexInfo cache from FileIndexInfoRetriever (CASSANDRA-12731)
 * ColumnIndex does not reuse buffer (CASSANDRA-12502)
 * cdc column addition still breaks schema migration tasks (CASSANDRA-12697)
 * Upgrade metrics-reporter dependencies (CASSANDRA-12089)
 * Tune compaction thread count via nodetool (CASSANDRA-12248)
 * Add +=/-= shortcut syntax for update queries (CASSANDRA-12232)
 * Include repair session IDs in repair start message (CASSANDRA-12532)
 * Add a blocking task to Index, run before joining the ring (CASSANDRA-12039)
 * Fix NPE when using CQLSSTableWriter (CASSANDRA-12667)
 * Support optional backpressure strategies at the coordinator (CASSANDRA-9318)
 * Make randompartitioner work with new vnode allocation (CASSANDRA-12647)
 * Fix cassandra-stress graphing (CASSANDRA-12237)
 * Allow filtering on partition key columns for queries without secondary indexes (CASSANDRA-11031)
 * Fix Cassandra Stress reporting thread model and precision (CASSANDRA-12585)
 * Add JMH benchmarks.jar (CASSANDRA-12586)
 * Cleanup uses of AlterTableStatementColumn (CASSANDRA-12567)
 * Add keep-alive to streaming (CASSANDRA-11841)
 * Tracing payload is passed through newSession(..) (CASSANDRA-11706)
 * avoid deleting non existing sstable files and improve related log messages (CASSANDRA-12261)
 * json/yaml output format for nodetool compactionhistory (CASSANDRA-12486)
 * Retry all internode messages once after a connection is
   closed and reopened (CASSANDRA-12192)
 * Add support to rebuild from targeted replica (CASSANDRA-9875)
 * Add sequence distribution type to cassandra stress (CASSANDRA-12490)
 * "SELECT * FROM foo LIMIT ;" does not error out (CASSANDRA-12154)
 * Define executeLocally() at the ReadQuery Level (CASSANDRA-12474)
 * Extend read/write failure messages with a map of replica addresses
   to error codes in the v5 native protocol (CASSANDRA-12311)
 * Fix rebuild of SASI indexes with existing index files (CASSANDRA-12374)
 * Let DatabaseDescriptor not implicitly startup services (CASSANDRA-9054, 12550)
 * Fix clustering indexes in presence of static columns in SASI (CASSANDRA-12378)
 * Fix queries on columns with reversed type on SASI indexes (CASSANDRA-12223)
 * Added slow query log (CASSANDRA-12403)
 * Count full coordinated request against timeout (CASSANDRA-12256)
 * Allow TTL with null value on insert and update (CASSANDRA-12216)
 * Make decommission operation resumable (CASSANDRA-12008)
 * Add support to one-way targeted repair (CASSANDRA-9876)
 * Remove clientutil jar (CASSANDRA-11635)
 * Fix compaction throughput throttle (CASSANDRA-12366, CASSANDRA-12717)
 * Delay releasing Memtable memory on flush until PostFlush has finished running (CASSANDRA-12358)
 * Cassandra stress should dump all setting on startup (CASSANDRA-11914)
 * Make it possible to compact a given token range (CASSANDRA-10643)
 * Allow updating DynamicEndpointSnitch properties via JMX (CASSANDRA-12179)
 * Collect metrics on queries by consistency level (CASSANDRA-7384)
 * Add support for GROUP BY to SELECT statement (CASSANDRA-10707)
 * Deprecate memtable_cleanup_threshold and update default for memtable_flush_writers (CASSANDRA-12228)
 * Upgrade to OHC 0.4.4 (CASSANDRA-12133)
 * Add version command to cassandra-stress (CASSANDRA-12258)
 * Create compaction-stress tool (CASSANDRA-11844)
 * Garbage-collecting compaction operation and schema option (CASSANDRA-7019)
 * Add beta protocol flag for v5 native protocol (CASSANDRA-12142)
 * Support filtering on non-PRIMARY KEY columns in the CREATE
   MATERIALIZED VIEW statement's WHERE clause (CASSANDRA-10368)
 * Unify STDOUT and SYSTEMLOG logback format (CASSANDRA-12004)
 * COPY FROM should raise error for non-existing input files (CASSANDRA-12174)
 * Faster write path (CASSANDRA-12269)
 * Option to leave omitted columns in INSERT JSON unset (CASSANDRA-11424)
 * Support json/yaml output in nodetool tpstats (CASSANDRA-12035)
 * Expose metrics for successful/failed authentication attempts (CASSANDRA-10635)
 * Prepend snapshot name with "truncated" or "dropped" when a snapshot
   is taken before truncating or dropping a table (CASSANDRA-12178)
 * Optimize RestrictionSet (CASSANDRA-12153)
 * cqlsh does not automatically downgrade CQL version (CASSANDRA-12150)
 * Omit (de)serialization of state variable in UDAs (CASSANDRA-9613)
 * Create a system table to expose prepared statements (CASSANDRA-8831)
 * Reuse DataOutputBuffer from ColumnIndex (CASSANDRA-11970)
 * Remove DatabaseDescriptor dependency from SegmentedFile (CASSANDRA-11580)
 * Add supplied username to authentication error messages (CASSANDRA-12076)
 * Remove pre-startup check for open JMX port (CASSANDRA-12074)
 * Remove compaction Severity from DynamicEndpointSnitch (CASSANDRA-11738)
 * Restore resumable hints delivery (CASSANDRA-11960)
 * Properly record CAS contention (CASSANDRA-12626)
Merged from 3.0:
 * Set RPC_READY to false when draining or if a node is marked as shutdown (CASSANDRA-12781)
 * CQL often queries static columns unnecessarily (CASSANDRA-12768)
 * Make sure sstables only get committed when it's safe to discard commit log records (CASSANDRA-12956)
 * Reject default_time_to_live option when creating or altering MVs (CASSANDRA-12868)
 * Nodetool should use a more sane max heap size (CASSANDRA-12739)
 * LocalToken ensures token values are cloned on heap (CASSANDRA-12651)
 * AnticompactionRequestSerializer serializedSize is incorrect (CASSANDRA-12934)
 * Prevent reloading of logback.xml from UDF sandbox (CASSANDRA-12535)
 * Reenable HeapPool (CASSANDRA-12900)
 * Disallow offheap_buffers memtable allocation (CASSANDRA-11039)
 * Fix CommitLogSegmentManagerTest (CASSANDRA-12283)
 * Pass root cause to CorruptBlockException when uncompression failed (CASSANDRA-12889)
 * Batch with multiple conditional updates for the same partition causes AssertionError (CASSANDRA-12867)
 * Make AbstractReplicationStrategy extendable from outside its package (CASSANDRA-12788)
 * Don't tell users to turn off consistent rangemovements during rebuild. (CASSANDRA-12296)
 * Fix CommitLogTest.testDeleteIfNotDirty (CASSANDRA-12854)
 * Avoid deadlock due to MV lock contention (CASSANDRA-12689)
 * Fix for KeyCacheCqlTest flakiness (CASSANDRA-12801)
 * Include SSTable filename in compacting large row message (CASSANDRA-12384)
 * Fix potential socket leak (CASSANDRA-12329, CASSANDRA-12330)
 * Fix ViewTest.testCompaction (CASSANDRA-12789)
 * Improve avg aggregate functions (CASSANDRA-12417)
 * Preserve quoted reserved keyword column names in MV creation (CASSANDRA-11803)
 * nodetool stopdaemon errors out (CASSANDRA-12646)
 * Split materialized view mutations on build to prevent OOM (CASSANDRA-12268)
 * mx4j does not work in 3.0.8 (CASSANDRA-12274)
 * Abort cqlsh copy-from in case of no answer after prolonged period of time (CASSANDRA-12740)
 * Avoid sstable corrupt exception due to dropped static column (CASSANDRA-12582)
 * Make stress use client mode to avoid checking commit log size on startup (CASSANDRA-12478)
 * Fix exceptions with new vnode allocation (CASSANDRA-12715)
 * Unify drain and shutdown processes (CASSANDRA-12509)
 * Fix NPE in ComponentOfSlice.isEQ() (CASSANDRA-12706)
 * Fix failure in LogTransactionTest (CASSANDRA-12632)
 * Fix potentially incomplete non-frozen UDT values when querying with the
   full primary key specified (CASSANDRA-12605)
 * Make sure repaired tombstones are dropped when only_purge_repaired_tombstones is enabled (CASSANDRA-12703)
 * Skip writing MV mutations to commitlog on mutation.applyUnsafe() (CASSANDRA-11670)
 * Establish consistent distinction between non-existing partition and NULL value for LWTs on static columns (CASSANDRA-12060)
 * Extend ColumnIdentifier.internedInstances key to include the type that generated the byte buffer (CASSANDRA-12516)
 * Handle composite prefixes with final EOC=0 as in 2.x and refactor LegacyLayout.decodeBound (CASSANDRA-12423)
 * select_distinct_with_deletions_test failing on non-vnode environments (CASSANDRA-11126)
 * Stack Overflow returned to queries while upgrading (CASSANDRA-12527)
 * Fix legacy regex for temporary files from 2.2 (CASSANDRA-12565)
 * Add option to state current gc_grace_seconds to tools/bin/sstablemetadata (CASSANDRA-12208)
 * Fix file system race condition that may cause LogAwareFileLister to fail to classify files (CASSANDRA-11889)
 * Fix file handle leaks due to simultaneous compaction/repair and
   listing snapshots, calculating snapshot sizes, or making schema
   changes (CASSANDRA-11594)
 * Fix nodetool repair exits with 0 for some errors (CASSANDRA-12508)
 * Do not shut down BatchlogManager twice during drain (CASSANDRA-12504)
 * Disk failure policy should not be invoked on out of space (CASSANDRA-12385)
 * Calculate last compacted key on startup (CASSANDRA-6216)
 * Add schema to snapshot manifest, add USING TIMESTAMP clause to ALTER TABLE statements (CASSANDRA-7190)
 * If CF has no clustering columns, any row cache is full partition cache (CASSANDRA-12499)
 * Correct log message for statistics of offheap memtable flush (CASSANDRA-12776)
 * Explicitly set locale for string validation (CASSANDRA-12541,CASSANDRA-12542,CASSANDRA-12543,CASSANDRA-12545)
Merged from 2.2:
 * Do not specify local address on outgoing connection when listen_on_broadcast_address is set (CASSANDRA-12673)
 * Use saved tokens when setting local tokens on StorageService.joinRing (CASSANDRA-12935)
 * cqlsh: fix DESC TYPES errors (CASSANDRA-12914)
 * Fix leak on skipped SSTables in sstableupgrade (CASSANDRA-12899)
 * Avoid blocking gossip during pending range calculation (CASSANDRA-12281)
 * Fix purgeability of tombstones with max timestamp (CASSANDRA-12792)
 * Fail repair if participant dies during sync or anticompaction (CASSANDRA-12901)
 * cqlsh COPY: unprotected pk values before converting them if not using prepared statements (CASSANDRA-12863)
 * Fix Util.spinAssertEquals (CASSANDRA-12283)
 * Fix potential NPE for compactionstats (CASSANDRA-12462)
 * Prepare legacy authenticate statement if credentials table initialised after node startup (CASSANDRA-12813)
 * Change cassandra.wait_for_tracing_events_timeout_secs default to 0 (CASSANDRA-12754)
 * Clean up permissions when a UDA is dropped (CASSANDRA-12720)
 * Limit colUpdateTimeDelta histogram updates to reasonable deltas (CASSANDRA-11117)
 * Fix leak errors and execution rejected exceptions when draining (CASSANDRA-12457)
 * Fix merkle tree depth calculation (CASSANDRA-12580)
 * Make Collections deserialization more robust (CASSANDRA-12618)
 * Fix exceptions when enabling gossip on nodes that haven't joined the ring (CASSANDRA-12253)
 * Fix authentication problem when invoking cqlsh copy from a SOURCE command (CASSANDRA-12642)
 * Decrement pending range calculator jobs counter in finally block
 * cqlshlib tests: increase default execute timeout (CASSANDRA-12481)
 * Forward writes to replacement node when replace_address != broadcast_address (CASSANDRA-8523)
 * Fail repair on non-existing table (CASSANDRA-12279)
 * Enable repair -pr and -local together (fix regression of CASSANDRA-7450) (CASSANDRA-12522)
 * Better handle invalid system roles table (CASSANDRA-12700)
 * Split consistent range movement flag correction (CASSANDRA-12786)
Merged from 2.1:
 * Don't skip sstables based on maxLocalDeletionTime (CASSANDRA-12765)


3.8, 3.9
 * Fix value skipping with counter columns (CASSANDRA-11726)
 * Fix nodetool tablestats miss SSTable count (CASSANDRA-12205)
 * Fixed flacky SSTablesIteratedTest (CASSANDRA-12282)
 * Fixed flacky SSTableRewriterTest: check file counts before calling validateCFS (CASSANDRA-12348)
 * cqlsh: Fix handling of $$-escaped strings (CASSANDRA-12189)
 * Fix SSL JMX requiring truststore containing server cert (CASSANDRA-12109)
 * RTE from new CDC column breaks in flight queries (CASSANDRA-12236)
 * Fix hdr logging for single operation workloads (CASSANDRA-12145)
 * Fix SASI PREFIX search in CONTAINS mode with partial terms (CASSANDRA-12073)
 * Increase size of flushExecutor thread pool (CASSANDRA-12071)
 * Partial revert of CASSANDRA-11971, cannot recycle buffer in SP.sendMessagesToNonlocalDC (CASSANDRA-11950)
 * Upgrade netty to 4.0.39 (CASSANDRA-12032, CASSANDRA-12034)
 * Improve details in compaction log message (CASSANDRA-12080)
 * Allow unset values in CQLSSTableWriter (CASSANDRA-11911)
 * Chunk cache to request compressor-compatible buffers if pool space is exhausted (CASSANDRA-11993)
 * Remove DatabaseDescriptor dependencies from SequentialWriter (CASSANDRA-11579)
 * Move skip_stop_words filter before stemming (CASSANDRA-12078)
 * Support seek() in EncryptedFileSegmentInputStream (CASSANDRA-11957)
 * SSTable tools mishandling LocalPartitioner (CASSANDRA-12002)
 * When SEPWorker assigned work, set thread name to match pool (CASSANDRA-11966)
 * Add cross-DC latency metrics (CASSANDRA-11596)
 * Allow terms in selection clause (CASSANDRA-10783)
 * Add bind variables to trace (CASSANDRA-11719)
 * Switch counter shards' clock to timestamps (CASSANDRA-9811)
 * Introduce HdrHistogram and response/service/wait separation to stress tool (CASSANDRA-11853)
 * entry-weighers in QueryProcessor should respect partitionKeyBindIndexes field (CASSANDRA-11718)
 * Support older ant versions (CASSANDRA-11807)
 * Estimate compressed on disk size when deciding if sstable size limit reached (CASSANDRA-11623)
 * cassandra-stress profiles should support case sensitive schemas (CASSANDRA-11546)
 * Remove DatabaseDescriptor dependency from FileUtils (CASSANDRA-11578)
 * Faster streaming (CASSANDRA-9766)
 * Add prepared query parameter to trace for "Execute CQL3 prepared query" session (CASSANDRA-11425)
 * Add repaired percentage metric (CASSANDRA-11503)
 * Add Change-Data-Capture (CASSANDRA-8844)
Merged from 3.0:
 * Fix paging for 2.x to 3.x upgrades (CASSANDRA-11195)
 * Fix clean interval not sent to commit log for empty memtable flush (CASSANDRA-12436)
 * Fix potential resource leak in RMIServerSocketFactoryImpl (CASSANDRA-12331)
 * Make sure compaction stats are updated when compaction is interrupted (CASSANDRA-12100)
 * Change commitlog and sstables to track dirty and clean intervals (CASSANDRA-11828)
 * NullPointerException during compaction on table with static columns (CASSANDRA-12336)
 * Fixed ConcurrentModificationException when reading metrics in GraphiteReporter (CASSANDRA-11823)
 * Fix upgrade of super columns on thrift (CASSANDRA-12335)
 * Fixed flacky BlacklistingCompactionsTest, switched to fixed size types and increased corruption size (CASSANDRA-12359)
 * Rerun ReplicationAwareTokenAllocatorTest on failure to avoid flakiness (CASSANDRA-12277)
 * Exception when computing read-repair for range tombstones (CASSANDRA-12263)
 * Lost counter writes in compact table and static columns (CASSANDRA-12219)
 * AssertionError with MVs on updating a row that isn't indexed due to a null value (CASSANDRA-12247)
 * Disable RR and speculative retry with EACH_QUORUM reads (CASSANDRA-11980)
 * Add option to override compaction space check (CASSANDRA-12180)
 * Faster startup by only scanning each directory for temporary files once (CASSANDRA-12114)
 * Respond with v1/v2 protocol header when responding to driver that attempts
   to connect with too low of a protocol version (CASSANDRA-11464)
 * NullPointerExpception when reading/compacting table (CASSANDRA-11988)
 * Fix problem with undeleteable rows on upgrade to new sstable format (CASSANDRA-12144)
 * Fix potential bad messaging service message for paged range reads
   within mixed-version 3.x clusters (CASSANDRA-12249)
 * Fix paging logic for deleted partitions with static columns (CASSANDRA-12107)
 * Wait until the message is being send to decide which serializer must be used (CASSANDRA-11393)
 * Fix migration of static thrift column names with non-text comparators (CASSANDRA-12147)
 * Fix upgrading sparse tables that are incorrectly marked as dense (CASSANDRA-11315)
 * Fix reverse queries ignoring range tombstones (CASSANDRA-11733)
 * Avoid potential race when rebuilding CFMetaData (CASSANDRA-12098)
 * Avoid missing sstables when getting the canonical sstables (CASSANDRA-11996)
 * Always select the live sstables when getting sstables in bounds (CASSANDRA-11944)
 * Fix column ordering of results with static columns for Thrift requests in
   a mixed 2.x/3.x cluster, also fix potential non-resolved duplication of
   those static columns in query results (CASSANDRA-12123)
 * Avoid digest mismatch with empty but static rows (CASSANDRA-12090)
 * Fix EOF exception when altering column type (CASSANDRA-11820)
 * Fix potential race in schema during new table creation (CASSANDRA-12083)
 * cqlsh: fix error handling in rare COPY FROM failure scenario (CASSANDRA-12070)
 * Disable autocompaction during drain (CASSANDRA-11878)
 * Add a metrics timer to MemtablePool and use it to track time spent blocked on memory in MemtableAllocator (CASSANDRA-11327)
 * Fix upgrading schema with super columns with non-text subcomparators (CASSANDRA-12023)
 * Add TimeWindowCompactionStrategy (CASSANDRA-9666)
 * Fix JsonTransformer output of partition with deletion info (CASSANDRA-12418)
 * Fix NPE in SSTableLoader when specifying partial directory path (CASSANDRA-12609)
Merged from 2.2:
 * Add local address entry in PropertyFileSnitch (CASSANDRA-11332)
 * cqlsh copy: fix missing counter values (CASSANDRA-12476)
 * Move migration tasks to non-periodic queue, assure flush executor shutdown after non-periodic executor (CASSANDRA-12251)
 * cqlsh copy: fixed possible race in initializing feeding thread (CASSANDRA-11701)
 * Only set broadcast_rpc_address on Ec2MultiRegionSnitch if it's not set (CASSANDRA-11357)
 * Update StorageProxy range metrics for timeouts, failures and unavailables (CASSANDRA-9507)
 * Add Sigar to classes included in clientutil.jar (CASSANDRA-11635)
 * Add decay to histograms and timers used for metrics (CASSANDRA-11752)
 * Fix hanging stream session (CASSANDRA-10992)
 * Fix INSERT JSON, fromJson() support of smallint, tinyint types (CASSANDRA-12371)
 * Restore JVM metric export for metric reporters (CASSANDRA-12312)
 * Release sstables of failed stream sessions only when outgoing transfers are finished (CASSANDRA-11345)
 * Wait for tracing events before returning response and query at same consistency level client side (CASSANDRA-11465)
 * cqlsh copyutil should get host metadata by connected address (CASSANDRA-11979)
 * Fixed cqlshlib.test.remove_test_db (CASSANDRA-12214)
 * Synchronize ThriftServer::stop() (CASSANDRA-12105)
 * Use dedicated thread for JMX notifications (CASSANDRA-12146)
 * Improve streaming synchronization and fault tolerance (CASSANDRA-11414)
 * MemoryUtil.getShort() should return an unsigned short also for architectures not supporting unaligned memory accesses (CASSANDRA-11973)
 * Allow nodetool info to run with readonly JMX access (CASSANDRA-11755)
 * Validate bloom_filter_fp_chance against lowest supported
   value when the table is created (CASSANDRA-11920)
 * Don't send erroneous NEW_NODE notifications on restart (CASSANDRA-11038)
 * StorageService shutdown hook should use a volatile variable (CASSANDRA-11984)
Merged from 2.1:
 * Add system property to set the max number of native transport requests in queue (CASSANDRA-11363)
 * Fix queries with empty ByteBuffer values in clustering column restrictions (CASSANDRA-12127) 
 * Disable passing control to post-flush after flush failure to prevent data loss (CASSANDRA-11828)
 * Allow STCS-in-L0 compactions to reduce scope with LCS (CASSANDRA-12040)
 * cannot use cql since upgrading python to 2.7.11+ (CASSANDRA-11850)
 * Fix filtering on clustering columns when 2i is used (CASSANDRA-11907)
 * Avoid stalling paxos when the paxos state expires (CASSANDRA-12043)
 * Remove finished incoming streaming connections from MessagingService (CASSANDRA-11854)
 * Don't try to get sstables for non-repairing column families (CASSANDRA-12077)
 * Avoid marking too many sstables as repaired (CASSANDRA-11696)
 * Prevent select statements with clustering key > 64k (CASSANDRA-11882)
 * Fix clock skew corrupting other nodes with paxos (CASSANDRA-11991)
 * Remove distinction between non-existing static columns and existing but null in LWTs (CASSANDRA-9842)
 * Cache local ranges when calculating repair neighbors (CASSANDRA-11934)
 * Allow LWT operation on static column with only partition keys (CASSANDRA-10532)
 * Create interval tree over canonical sstables to avoid missing sstables during streaming (CASSANDRA-11886)
 * cqlsh COPY FROM: shutdown parent cluster after forking, to avoid corrupting SSL connections (CASSANDRA-11749)


3.7
 * Support multiple folders for user defined compaction tasks (CASSANDRA-11765)
 * Fix race in CompactionStrategyManager's pause/resume (CASSANDRA-11922)
Merged from 3.0:
 * Fix legacy serialization of Thrift-generated non-compound range tombstones
   when communicating with 2.x nodes (CASSANDRA-11930)
 * Fix Directories instantiations where CFS.initialDirectories should be used (CASSANDRA-11849)
 * Avoid referencing DatabaseDescriptor in AbstractType (CASSANDRA-11912)
 * Don't use static dataDirectories field in Directories instances (CASSANDRA-11647)
 * Fix sstables not being protected from removal during index build (CASSANDRA-11905)
 * cqlsh: Suppress stack trace from Read/WriteFailures (CASSANDRA-11032)
 * Remove unneeded code to repair index summaries that have
   been improperly down-sampled (CASSANDRA-11127)
 * Avoid WriteTimeoutExceptions during commit log replay due to materialized
   view lock contention (CASSANDRA-11891)
 * Prevent OOM failures on SSTable corruption, improve tests for corruption detection (CASSANDRA-9530)
 * Use CFS.initialDirectories when clearing snapshots (CASSANDRA-11705)
 * Allow compaction strategies to disable early open (CASSANDRA-11754)
 * Refactor Materialized View code (CASSANDRA-11475)
 * Update Java Driver (CASSANDRA-11615)
Merged from 2.2:
 * Persist local metadata earlier in startup sequence (CASSANDRA-11742)
 * cqlsh: fix tab completion for case-sensitive identifiers (CASSANDRA-11664)
 * Avoid showing estimated key as -1 in tablestats (CASSANDRA-11587)
 * Fix possible race condition in CommitLog.recover (CASSANDRA-11743)
 * Enable client encryption in sstableloader with cli options (CASSANDRA-11708)
 * Possible memory leak in NIODataInputStream (CASSANDRA-11867)
 * Add seconds to cqlsh tracing session duration (CASSANDRA-11753)
 * Fix commit log replay after out-of-order flush completion (CASSANDRA-9669)
 * Prohibit Reversed Counter type as part of the PK (CASSANDRA-9395)
 * cqlsh: correctly handle non-ascii chars in error messages (CASSANDRA-11626)
Merged from 2.1:
 * Run CommitLog tests with different compression settings (CASSANDRA-9039)
 * cqlsh: apply current keyspace to source command (CASSANDRA-11152)
 * Clear out parent repair session if repair coordinator dies (CASSANDRA-11824)
 * Set default streaming_socket_timeout_in_ms to 24 hours (CASSANDRA-11840)
 * Do not consider local node a valid source during replace (CASSANDRA-11848)
 * Add message dropped tasks to nodetool netstats (CASSANDRA-11855)
 * Avoid holding SSTableReaders for duration of incremental repair (CASSANDRA-11739)


3.6
 * Correctly migrate schema for frozen UDTs during 2.x -> 3.x upgrades
   (does not affect any released versions) (CASSANDRA-11613)
 * Allow server startup if JMX is configured directly (CASSANDRA-11725)
 * Prevent direct memory OOM on buffer pool allocations (CASSANDRA-11710)
 * Enhanced Compaction Logging (CASSANDRA-10805)
 * Make prepared statement cache size configurable (CASSANDRA-11555)
 * Integrated JMX authentication and authorization (CASSANDRA-10091)
 * Add units to stress ouput (CASSANDRA-11352)
 * Fix PER PARTITION LIMIT for single and multi partitions queries (CASSANDRA-11603)
 * Add uncompressed chunk cache for RandomAccessReader (CASSANDRA-5863)
 * Clarify ClusteringPrefix hierarchy (CASSANDRA-11213)
 * Always perform collision check before joining ring (CASSANDRA-10134)
 * SSTableWriter output discrepancy (CASSANDRA-11646)
 * Fix potential timeout in NativeTransportService.testConcurrentDestroys (CASSANDRA-10756)
 * Support large partitions on the 3.0 sstable format (CASSANDRA-11206,11763)
 * Add support to rebuild from specific range (CASSANDRA-10406)
 * Optimize the overlapping lookup by calculating all the
   bounds in advance (CASSANDRA-11571)
 * Support json/yaml output in nodetool tablestats (CASSANDRA-5977)
 * (stress) Add datacenter option to -node options (CASSANDRA-11591)
 * Fix handling of empty slices (CASSANDRA-11513)
 * Make number of cores used by cqlsh COPY visible to testing code (CASSANDRA-11437)
 * Allow filtering on clustering columns for queries without secondary indexes (CASSANDRA-11310)
 * Refactor Restriction hierarchy (CASSANDRA-11354)
 * Eliminate allocations in R/W path (CASSANDRA-11421)
 * Update Netty to 4.0.36 (CASSANDRA-11567)
 * Fix PER PARTITION LIMIT for queries requiring post-query ordering (CASSANDRA-11556)
 * Allow instantiation of UDTs and tuples in UDFs (CASSANDRA-10818)
 * Support UDT in CQLSSTableWriter (CASSANDRA-10624)
 * Support for non-frozen user-defined types, updating
   individual fields of user-defined types (CASSANDRA-7423)
 * Make LZ4 compression level configurable (CASSANDRA-11051)
 * Allow per-partition LIMIT clause in CQL (CASSANDRA-7017)
 * Make custom filtering more extensible with UserExpression (CASSANDRA-11295)
 * Improve field-checking and error reporting in cassandra.yaml (CASSANDRA-10649)
 * Print CAS stats in nodetool proxyhistograms (CASSANDRA-11507)
 * More user friendly error when providing an invalid token to nodetool (CASSANDRA-9348)
 * Add static column support to SASI index (CASSANDRA-11183)
 * Support EQ/PREFIX queries in SASI CONTAINS mode without tokenization (CASSANDRA-11434)
 * Support LIKE operator in prepared statements (CASSANDRA-11456)
 * Add a command to see if a Materialized View has finished building (CASSANDRA-9967)
 * Log endpoint and port associated with streaming operation (CASSANDRA-8777)
 * Print sensible units for all log messages (CASSANDRA-9692)
 * Upgrade Netty to version 4.0.34 (CASSANDRA-11096)
 * Break the CQL grammar into separate Parser and Lexer (CASSANDRA-11372)
 * Compress only inter-dc traffic by default (CASSANDRA-8888)
 * Add metrics to track write amplification (CASSANDRA-11420)
 * cassandra-stress: cannot handle "value-less" tables (CASSANDRA-7739)
 * Add/drop multiple columns in one ALTER TABLE statement (CASSANDRA-10411)
 * Add require_endpoint_verification opt for internode encryption (CASSANDRA-9220)
 * Add auto import java.util for UDF code block (CASSANDRA-11392)
 * Add --hex-format option to nodetool getsstables (CASSANDRA-11337)
 * sstablemetadata should print sstable min/max token (CASSANDRA-7159)
 * Do not wrap CassandraException in TriggerExecutor (CASSANDRA-9421)
 * COPY TO should have higher double precision (CASSANDRA-11255)
 * Stress should exit with non-zero status after failure (CASSANDRA-10340)
 * Add client to cqlsh SHOW_SESSION (CASSANDRA-8958)
 * Fix nodetool tablestats keyspace level metrics (CASSANDRA-11226)
 * Store repair options in parent_repair_history (CASSANDRA-11244)
 * Print current leveling in sstableofflinerelevel (CASSANDRA-9588)
 * Change repair message for keyspaces with RF 1 (CASSANDRA-11203)
 * Remove hard-coded SSL cipher suites and protocols (CASSANDRA-10508)
 * Improve concurrency in CompactionStrategyManager (CASSANDRA-10099)
 * (cqlsh) interpret CQL type for formatting blobs (CASSANDRA-11274)
 * Refuse to start and print txn log information in case of disk
   corruption (CASSANDRA-10112)
 * Resolve some eclipse-warnings (CASSANDRA-11086)
 * (cqlsh) Show static columns in a different color (CASSANDRA-11059)
 * Allow to remove TTLs on table with default_time_to_live (CASSANDRA-11207)
Merged from 3.0:
 * Disallow creating view with a static column (CASSANDRA-11602)
 * Reduce the amount of object allocations caused by the getFunctions methods (CASSANDRA-11593)
 * Potential error replaying commitlog with smallint/tinyint/date/time types (CASSANDRA-11618)
 * Fix queries with filtering on counter columns (CASSANDRA-11629)
 * Improve tombstone printing in sstabledump (CASSANDRA-11655)
 * Fix paging for range queries where all clustering columns are specified (CASSANDRA-11669)
 * Don't require HEAP_NEW_SIZE to be set when using G1 (CASSANDRA-11600)
 * Fix sstabledump not showing cells after tombstone marker (CASSANDRA-11654)
 * Ignore all LocalStrategy keyspaces for streaming and other related
   operations (CASSANDRA-11627)
 * Ensure columnfilter covers indexed columns for thrift 2i queries (CASSANDRA-11523)
 * Only open one sstable scanner per sstable (CASSANDRA-11412)
 * Option to specify ProtocolVersion in cassandra-stress (CASSANDRA-11410)
 * ArithmeticException in avgFunctionForDecimal (CASSANDRA-11485)
 * LogAwareFileLister should only use OLD sstable files in current folder to determine disk consistency (CASSANDRA-11470)
 * Notify indexers of expired rows during compaction (CASSANDRA-11329)
 * Properly respond with ProtocolError when a v1/v2 native protocol
   header is received (CASSANDRA-11464)
 * Validate that num_tokens and initial_token are consistent with one another (CASSANDRA-10120)
Merged from 2.2:
 * Exit JVM if JMX server fails to startup (CASSANDRA-11540)
 * Produce a heap dump when exiting on OOM (CASSANDRA-9861)
 * Restore ability to filter on clustering columns when using a 2i (CASSANDRA-11510)
 * JSON datetime formatting needs timezone (CASSANDRA-11137)
 * Fix is_dense recalculation for Thrift-updated tables (CASSANDRA-11502)
 * Remove unnescessary file existence check during anticompaction (CASSANDRA-11660)
 * Add missing files to debian packages (CASSANDRA-11642)
 * Avoid calling Iterables::concat in loops during ModificationStatement::getFunctions (CASSANDRA-11621)
 * cqlsh: COPY FROM should use regular inserts for single statement batches and
   report errors correctly if workers processes crash on initialization (CASSANDRA-11474)
 * Always close cluster with connection in CqlRecordWriter (CASSANDRA-11553)
 * Allow only DISTINCT queries with partition keys restrictions (CASSANDRA-11339)
 * CqlConfigHelper no longer requires both a keystore and truststore to work (CASSANDRA-11532)
 * Make deprecated repair methods backward-compatible with previous notification service (CASSANDRA-11430)
 * IncomingStreamingConnection version check message wrong (CASSANDRA-11462)
Merged from 2.1:
 * Support mlockall on IBM POWER arch (CASSANDRA-11576)
 * Add option to disable use of severity in DynamicEndpointSnitch (CASSANDRA-11737)
 * cqlsh COPY FROM fails for null values with non-prepared statements (CASSANDRA-11631)
 * Make cython optional in pylib/setup.py (CASSANDRA-11630)
 * Change order of directory searching for cassandra.in.sh to favor local one (CASSANDRA-11628)
 * cqlsh COPY FROM fails with []{} chars in UDT/tuple fields/values (CASSANDRA-11633)
 * clqsh: COPY FROM throws TypeError with Cython extensions enabled (CASSANDRA-11574)
 * cqlsh: COPY FROM ignores NULL values in conversion (CASSANDRA-11549)
 * Validate levels when building LeveledScanner to avoid overlaps with orphaned sstables (CASSANDRA-9935)


3.5
 * StaticTokenTreeBuilder should respect posibility of duplicate tokens (CASSANDRA-11525)
 * Correctly fix potential assertion error during compaction (CASSANDRA-11353)
 * Avoid index segment stitching in RAM which lead to OOM on big SSTable files (CASSANDRA-11383)
 * Fix clustering and row filters for LIKE queries on clustering columns (CASSANDRA-11397)
Merged from 3.0:
 * Fix rare NPE on schema upgrade from 2.x to 3.x (CASSANDRA-10943)
 * Improve backoff policy for cqlsh COPY FROM (CASSANDRA-11320)
 * Improve IF NOT EXISTS check in CREATE INDEX (CASSANDRA-11131)
 * Upgrade ohc to 0.4.3
 * Enable SO_REUSEADDR for JMX RMI server sockets (CASSANDRA-11093)
 * Allocate merkletrees with the correct size (CASSANDRA-11390)
 * Support streaming pre-3.0 sstables (CASSANDRA-10990)
 * Add backpressure to compressed or encrypted commit log (CASSANDRA-10971)
 * SSTableExport supports secondary index tables (CASSANDRA-11330)
 * Fix sstabledump to include missing info in debug output (CASSANDRA-11321)
 * Establish and implement canonical bulk reading workload(s) (CASSANDRA-10331)
 * Fix paging for IN queries on tables without clustering columns (CASSANDRA-11208)
 * Remove recursive call from CompositesSearcher (CASSANDRA-11304)
 * Fix filtering on non-primary key columns for queries without index (CASSANDRA-6377)
 * Fix sstableloader fail when using materialized view (CASSANDRA-11275)
Merged from 2.2:
 * DatabaseDescriptor should log stacktrace in case of Eception during seed provider creation (CASSANDRA-11312)
 * Use canonical path for directory in SSTable descriptor (CASSANDRA-10587)
 * Add cassandra-stress keystore option (CASSANDRA-9325)
 * Dont mark sstables as repairing with sub range repairs (CASSANDRA-11451)
 * Notify when sstables change after cancelling compaction (CASSANDRA-11373)
 * cqlsh: COPY FROM should check that explicit column names are valid (CASSANDRA-11333)
 * Add -Dcassandra.start_gossip startup option (CASSANDRA-10809)
 * Fix UTF8Validator.validate() for modified UTF-8 (CASSANDRA-10748)
 * Clarify that now() function is calculated on the coordinator node in CQL documentation (CASSANDRA-10900)
 * Fix bloom filter sizing with LCS (CASSANDRA-11344)
 * (cqlsh) Fix error when result is 0 rows with EXPAND ON (CASSANDRA-11092)
 * Add missing newline at end of bin/cqlsh (CASSANDRA-11325)
 * Unresolved hostname leads to replace being ignored (CASSANDRA-11210)
 * Only log yaml config once, at startup (CASSANDRA-11217)
 * Reference leak with parallel repairs on the same table (CASSANDRA-11215)
Merged from 2.1:
 * Add a -j parameter to scrub/cleanup/upgradesstables to state how
   many threads to use (CASSANDRA-11179)
 * COPY FROM on large datasets: fix progress report and debug performance (CASSANDRA-11053)
 * InvalidateKeys should have a weak ref to key cache (CASSANDRA-11176)


3.4
 * (cqlsh) add cqlshrc option to always connect using ssl (CASSANDRA-10458)
 * Cleanup a few resource warnings (CASSANDRA-11085)
 * Allow custom tracing implementations (CASSANDRA-10392)
 * Extract LoaderOptions to be able to be used from outside (CASSANDRA-10637)
 * fix OnDiskIndexTest to properly treat empty ranges (CASSANDRA-11205)
 * fix TrackerTest to handle new notifications (CASSANDRA-11178)
 * add SASI validation for partitioner and complex columns (CASSANDRA-11169)
 * Add caching of encrypted credentials in PasswordAuthenticator (CASSANDRA-7715)
 * fix SASI memtable switching on flush (CASSANDRA-11159)
 * Remove duplicate offline compaction tracking (CASSANDRA-11148)
 * fix EQ semantics of analyzed SASI indexes (CASSANDRA-11130)
 * Support long name output for nodetool commands (CASSANDRA-7950)
 * Encrypted hints (CASSANDRA-11040)
 * SASI index options validation (CASSANDRA-11136)
 * Optimize disk seek using min/max column name meta data when the LIMIT clause is used
   (CASSANDRA-8180)
 * Add LIKE support to CQL3 (CASSANDRA-11067)
 * Generic Java UDF types (CASSANDRA-10819)
 * cqlsh: Include sub-second precision in timestamps by default (CASSANDRA-10428)
 * Set javac encoding to utf-8 (CASSANDRA-11077)
 * Integrate SASI index into Cassandra (CASSANDRA-10661)
 * Add --skip-flush option to nodetool snapshot
 * Skip values for non-queried columns (CASSANDRA-10657)
 * Add support for secondary indexes on static columns (CASSANDRA-8103)
 * CommitLogUpgradeTestMaker creates broken commit logs (CASSANDRA-11051)
 * Add metric for number of dropped mutations (CASSANDRA-10866)
 * Simplify row cache invalidation code (CASSANDRA-10396)
 * Support user-defined compaction through nodetool (CASSANDRA-10660)
 * Stripe view locks by key and table ID to reduce contention (CASSANDRA-10981)
 * Add nodetool gettimeout and settimeout commands (CASSANDRA-10953)
 * Add 3.0 metadata to sstablemetadata output (CASSANDRA-10838)
Merged from 3.0:
 * MV should only query complex columns included in the view (CASSANDRA-11069)
 * Failed aggregate creation breaks server permanently (CASSANDRA-11064)
 * Add sstabledump tool (CASSANDRA-7464)
 * Introduce backpressure for hints (CASSANDRA-10972)
 * Fix ClusteringPrefix not being able to read tombstone range boundaries (CASSANDRA-11158)
 * Prevent logging in sandboxed state (CASSANDRA-11033)
 * Disallow drop/alter operations of UDTs used by UDAs (CASSANDRA-10721)
 * Add query time validation method on Index (CASSANDRA-11043)
 * Avoid potential AssertionError in mixed version cluster (CASSANDRA-11128)
 * Properly handle hinted handoff after topology changes (CASSANDRA-5902)
 * AssertionError when listing sstable files on inconsistent disk state (CASSANDRA-11156)
 * Fix wrong rack counting and invalid conditions check for TokenAllocation
   (CASSANDRA-11139)
 * Avoid creating empty hint files (CASSANDRA-11090)
 * Fix leak detection strong reference loop using weak reference (CASSANDRA-11120)
 * Configurie BatchlogManager to stop delayed tasks on shutdown (CASSANDRA-11062)
 * Hadoop integration is incompatible with Cassandra Driver 3.0.0 (CASSANDRA-11001)
 * Add dropped_columns to the list of schema table so it gets handled
   properly (CASSANDRA-11050)
 * Fix NPE when using forceRepairRangeAsync without DC (CASSANDRA-11239)
Merged from 2.2:
 * Preserve order for preferred SSL cipher suites (CASSANDRA-11164)
 * Range.compareTo() violates the contract of Comparable (CASSANDRA-11216)
 * Avoid NPE when serializing ErrorMessage with null message (CASSANDRA-11167)
 * Replacing an aggregate with a new version doesn't reset INITCOND (CASSANDRA-10840)
 * (cqlsh) cqlsh cannot be called through symlink (CASSANDRA-11037)
 * fix ohc and java-driver pom dependencies in build.xml (CASSANDRA-10793)
 * Protect from keyspace dropped during repair (CASSANDRA-11065)
 * Handle adding fields to a UDT in SELECT JSON and toJson() (CASSANDRA-11146)
 * Better error message for cleanup (CASSANDRA-10991)
 * cqlsh pg-style-strings broken if line ends with ';' (CASSANDRA-11123)
 * Always persist upsampled index summaries (CASSANDRA-10512)
 * (cqlsh) Fix inconsistent auto-complete (CASSANDRA-10733)
 * Make SELECT JSON and toJson() threadsafe (CASSANDRA-11048)
 * Fix SELECT on tuple relations for mixed ASC/DESC clustering order (CASSANDRA-7281)
 * Use cloned TokenMetadata in size estimates to avoid race against membership check
   (CASSANDRA-10736)
 * (cqlsh) Support utf-8/cp65001 encoding on Windows (CASSANDRA-11030)
 * Fix paging on DISTINCT queries repeats result when first row in partition changes
   (CASSANDRA-10010)
 * (cqlsh) Support timezone conversion using pytz (CASSANDRA-10397)
 * cqlsh: change default encoding to UTF-8 (CASSANDRA-11124)
Merged from 2.1:
 * Checking if an unlogged batch is local is inefficient (CASSANDRA-11529)
 * Fix out-of-space error treatment in memtable flushing (CASSANDRA-11448).
 * Don't do defragmentation if reading from repaired sstables (CASSANDRA-10342)
 * Fix streaming_socket_timeout_in_ms not enforced (CASSANDRA-11286)
 * Avoid dropping message too quickly due to missing unit conversion (CASSANDRA-11302)
 * Don't remove FailureDetector history on removeEndpoint (CASSANDRA-10371)
 * Only notify if repair status changed (CASSANDRA-11172)
 * Use logback setting for 'cassandra -v' command (CASSANDRA-10767)
 * Fix sstableloader to unthrottle streaming by default (CASSANDRA-9714)
 * Fix incorrect warning in 'nodetool status' (CASSANDRA-10176)
 * Properly release sstable ref when doing offline scrub (CASSANDRA-10697)
 * Improve nodetool status performance for large cluster (CASSANDRA-7238)
 * Gossiper#isEnabled is not thread safe (CASSANDRA-11116)
 * Avoid major compaction mixing repaired and unrepaired sstables in DTCS (CASSANDRA-11113)
 * Make it clear what DTCS timestamp_resolution is used for (CASSANDRA-11041)
 * (cqlsh) Display milliseconds when datetime overflows (CASSANDRA-10625)


3.3
 * Avoid infinite loop if owned range is smaller than number of
   data dirs (CASSANDRA-11034)
 * Avoid bootstrap hanging when existing nodes have no data to stream (CASSANDRA-11010)
Merged from 3.0:
 * Remove double initialization of newly added tables (CASSANDRA-11027)
 * Filter keys searcher results by target range (CASSANDRA-11104)
 * Fix deserialization of legacy read commands (CASSANDRA-11087)
 * Fix incorrect computation of deletion time in sstable metadata (CASSANDRA-11102)
 * Avoid memory leak when collecting sstable metadata (CASSANDRA-11026)
 * Mutations do not block for completion under view lock contention (CASSANDRA-10779)
 * Invalidate legacy schema tables when unloading them (CASSANDRA-11071)
 * (cqlsh) handle INSERT and UPDATE statements with LWT conditions correctly
   (CASSANDRA-11003)
 * Fix DISTINCT queries in mixed version clusters (CASSANDRA-10762)
 * Migrate build status for indexes along with legacy schema (CASSANDRA-11046)
 * Ensure SSTables for legacy KEYS indexes can be read (CASSANDRA-11045)
 * Added support for IBM zSystems architecture (CASSANDRA-11054)
 * Update CQL documentation (CASSANDRA-10899)
 * Check the column name, not cell name, for dropped columns when reading
   legacy sstables (CASSANDRA-11018)
 * Don't attempt to index clustering values of static rows (CASSANDRA-11021)
 * Remove checksum files after replaying hints (CASSANDRA-10947)
 * Support passing base table metadata to custom 2i validation (CASSANDRA-10924)
 * Ensure stale index entries are purged during reads (CASSANDRA-11013)
 * (cqlsh) Also apply --connect-timeout to control connection
   timeout (CASSANDRA-10959)
 * Fix AssertionError when removing from list using UPDATE (CASSANDRA-10954)
 * Fix UnsupportedOperationException when reading old sstable with range
   tombstone (CASSANDRA-10743)
 * MV should use the maximum timestamp of the primary key (CASSANDRA-10910)
 * Fix potential assertion error during compaction (CASSANDRA-10944)
Merged from 2.2:
 * maxPurgeableTimestamp needs to check memtables too (CASSANDRA-9949)
 * Apply change to compaction throughput in real time (CASSANDRA-10025)
 * (cqlsh) encode input correctly when saving history
 * Fix potential NPE on ORDER BY queries with IN (CASSANDRA-10955)
 * Start L0 STCS-compactions even if there is a L0 -> L1 compaction
   going (CASSANDRA-10979)
 * Make UUID LSB unique per process (CASSANDRA-7925)
 * Avoid NPE when performing sstable tasks (scrub etc.) (CASSANDRA-10980)
 * Make sure client gets tombstone overwhelmed warning (CASSANDRA-9465)
 * Fix error streaming section more than 2GB (CASSANDRA-10961)
 * Histogram buckets exposed in jmx are sorted incorrectly (CASSANDRA-10975)
 * Enable GC logging by default (CASSANDRA-10140)
 * Optimize pending range computation (CASSANDRA-9258)
 * Skip commit log and saved cache directories in SSTable version startup check (CASSANDRA-10902)
 * drop/alter user should be case sensitive (CASSANDRA-10817)
Merged from 2.1:
 * test_bulk_round_trip_blogposts is failing occasionally (CASSANDRA-10938)
 * Fix isJoined return true only after becoming cluster member (CASANDRA-11007)
 * Fix bad gossip generation seen in long-running clusters (CASSANDRA-10969)
 * Avoid NPE when incremental repair fails (CASSANDRA-10909)
 * Unmark sstables compacting once they are done in cleanup/scrub/upgradesstables (CASSANDRA-10829)
 * Allow simultaneous bootstrapping with strict consistency when no vnodes are used (CASSANDRA-11005)
 * Log a message when major compaction does not result in a single file (CASSANDRA-10847)
 * (cqlsh) fix cqlsh_copy_tests when vnodes are disabled (CASSANDRA-10997)
 * (cqlsh) Add request timeout option to cqlsh (CASSANDRA-10686)
 * Avoid AssertionError while submitting hint with LWT (CASSANDRA-10477)
 * If CompactionMetadata is not in stats file, use index summary instead (CASSANDRA-10676)
 * Retry sending gossip syn multiple times during shadow round (CASSANDRA-8072)
 * Fix pending range calculation during moves (CASSANDRA-10887)
 * Sane default (200Mbps) for inter-DC streaming througput (CASSANDRA-8708)



3.2
 * Make sure tokens don't exist in several data directories (CASSANDRA-6696)
 * Add requireAuthorization method to IAuthorizer (CASSANDRA-10852)
 * Move static JVM options to conf/jvm.options file (CASSANDRA-10494)
 * Fix CassandraVersion to accept x.y version string (CASSANDRA-10931)
 * Add forceUserDefinedCleanup to allow more flexible cleanup (CASSANDRA-10708)
 * (cqlsh) allow setting TTL with COPY (CASSANDRA-9494)
 * Fix counting of received sstables in streaming (CASSANDRA-10949)
 * Implement hints compression (CASSANDRA-9428)
 * Fix potential assertion error when reading static columns (CASSANDRA-10903)
 * Fix EstimatedHistogram creation in nodetool tablehistograms (CASSANDRA-10859)
 * Establish bootstrap stream sessions sequentially (CASSANDRA-6992)
 * Sort compactionhistory output by timestamp (CASSANDRA-10464)
 * More efficient BTree removal (CASSANDRA-9991)
 * Make tablehistograms accept the same syntax as tablestats (CASSANDRA-10149)
 * Group pending compactions based on table (CASSANDRA-10718)
 * Add compressor name in sstablemetadata output (CASSANDRA-9879)
 * Fix type casting for counter columns (CASSANDRA-10824)
 * Prevent running Cassandra as root (CASSANDRA-8142)
 * bound maximum in-flight commit log replay mutation bytes to 64 megabytes (CASSANDRA-8639)
 * Normalize all scripts (CASSANDRA-10679)
 * Make compression ratio much more accurate (CASSANDRA-10225)
 * Optimize building of Clustering object when only one is created (CASSANDRA-10409)
 * Make index building pluggable (CASSANDRA-10681)
 * Add sstable flush observer (CASSANDRA-10678)
 * Improve NTS endpoints calculation (CASSANDRA-10200)
 * Improve performance of the folderSize function (CASSANDRA-10677)
 * Add support for type casting in selection clause (CASSANDRA-10310)
 * Added graphing option to cassandra-stress (CASSANDRA-7918)
 * Abort in-progress queries that time out (CASSANDRA-7392)
 * Add transparent data encryption core classes (CASSANDRA-9945)
Merged from 3.0:
 * Better handling of SSL connection errors inter-node (CASSANDRA-10816)
 * Avoid NoSuchElementException when executing empty batch (CASSANDRA-10711)
 * Avoid building PartitionUpdate in toString (CASSANDRA-10897)
 * Reduce heap spent when receiving many SSTables (CASSANDRA-10797)
 * Add back support for 3rd party auth providers to bulk loader (CASSANDRA-10873)
 * Eliminate the dependency on jgrapht for UDT resolution (CASSANDRA-10653)
 * (Hadoop) Close Clusters and Sessions in Hadoop Input/Output classes (CASSANDRA-10837)
 * Fix sstableloader not working with upper case keyspace name (CASSANDRA-10806)
Merged from 2.2:
 * jemalloc detection fails due to quoting issues in regexv (CASSANDRA-10946)
 * (cqlsh) show correct column names for empty result sets (CASSANDRA-9813)
 * Add new types to Stress (CASSANDRA-9556)
 * Add property to allow listening on broadcast interface (CASSANDRA-9748)
Merged from 2.1:
 * Match cassandra-loader options in COPY FROM (CASSANDRA-9303)
 * Fix binding to any address in CqlBulkRecordWriter (CASSANDRA-9309)
 * cqlsh fails to decode utf-8 characters for text typed columns (CASSANDRA-10875)
 * Log error when stream session fails (CASSANDRA-9294)
 * Fix bugs in commit log archiving startup behavior (CASSANDRA-10593)
 * (cqlsh) further optimise COPY FROM (CASSANDRA-9302)
 * Allow CREATE TABLE WITH ID (CASSANDRA-9179)
 * Make Stress compiles within eclipse (CASSANDRA-10807)
 * Cassandra Daemon should print JVM arguments (CASSANDRA-10764)
 * Allow cancellation of index summary redistribution (CASSANDRA-8805)


3.1.1
Merged from 3.0:
  * Fix upgrade data loss due to range tombstone deleting more data than then should
    (CASSANDRA-10822)


3.1
Merged from 3.0:
 * Avoid MV race during node decommission (CASSANDRA-10674)
 * Disable reloading of GossipingPropertyFileSnitch (CASSANDRA-9474)
 * Handle single-column deletions correction in materialized views
   when the column is part of the view primary key (CASSANDRA-10796)
 * Fix issue with datadir migration on upgrade (CASSANDRA-10788)
 * Fix bug with range tombstones on reverse queries and test coverage for
   AbstractBTreePartition (CASSANDRA-10059)
 * Remove 64k limit on collection elements (CASSANDRA-10374)
 * Remove unclear Indexer.indexes() method (CASSANDRA-10690)
 * Fix NPE on stream read error (CASSANDRA-10771)
 * Normalize cqlsh DESC output (CASSANDRA-10431)
 * Rejects partition range deletions when columns are specified (CASSANDRA-10739)
 * Fix error when saving cached key for old format sstable (CASSANDRA-10778)
 * Invalidate prepared statements on DROP INDEX (CASSANDRA-10758)
 * Fix SELECT statement with IN restrictions on partition key,
   ORDER BY and LIMIT (CASSANDRA-10729)
 * Improve stress performance over 1k threads (CASSANDRA-7217)
 * Wait for migration responses to complete before bootstrapping (CASSANDRA-10731)
 * Unable to create a function with argument of type Inet (CASSANDRA-10741)
 * Fix backward incompatibiliy in CqlInputFormat (CASSANDRA-10717)
 * Correctly preserve deletion info on updated rows when notifying indexers
   of single-row deletions (CASSANDRA-10694)
 * Notify indexers of partition delete during cleanup (CASSANDRA-10685)
 * Keep the file open in trySkipCache (CASSANDRA-10669)
 * Updated trigger example (CASSANDRA-10257)
Merged from 2.2:
 * Verify tables in pseudo-system keyspaces at startup (CASSANDRA-10761)
 * Fix IllegalArgumentException in DataOutputBuffer.reallocate for large buffers (CASSANDRA-10592)
 * Show CQL help in cqlsh in web browser (CASSANDRA-7225)
 * Serialize on disk the proper SSTable compression ratio (CASSANDRA-10775)
 * Reject index queries while the index is building (CASSANDRA-8505)
 * CQL.textile syntax incorrectly includes optional keyspace for aggregate SFUNC and FINALFUNC (CASSANDRA-10747)
 * Fix JSON update with prepared statements (CASSANDRA-10631)
 * Don't do anticompaction after subrange repair (CASSANDRA-10422)
 * Fix SimpleDateType type compatibility (CASSANDRA-10027)
 * (Hadoop) fix splits calculation (CASSANDRA-10640)
 * (Hadoop) ensure that Cluster instances are always closed (CASSANDRA-10058)
Merged from 2.1:
 * Fix Stress profile parsing on Windows (CASSANDRA-10808)
 * Fix incremental repair hang when replica is down (CASSANDRA-10288)
 * Optimize the way we check if a token is repaired in anticompaction (CASSANDRA-10768)
 * Add proper error handling to stream receiver (CASSANDRA-10774)
 * Warn or fail when changing cluster topology live (CASSANDRA-10243)
 * Status command in debian/ubuntu init script doesn't work (CASSANDRA-10213)
 * Some DROP ... IF EXISTS incorrectly result in exceptions on non-existing KS (CASSANDRA-10658)
 * DeletionTime.compareTo wrong in rare cases (CASSANDRA-10749)
 * Force encoding when computing statement ids (CASSANDRA-10755)
 * Properly reject counters as map keys (CASSANDRA-10760)
 * Fix the sstable-needs-cleanup check (CASSANDRA-10740)
 * (cqlsh) Print column names before COPY operation (CASSANDRA-8935)
 * Fix CompressedInputStream for proper cleanup (CASSANDRA-10012)
 * (cqlsh) Support counters in COPY commands (CASSANDRA-9043)
 * Try next replica if not possible to connect to primary replica on
   ColumnFamilyRecordReader (CASSANDRA-2388)
 * Limit window size in DTCS (CASSANDRA-10280)
 * sstableloader does not use MAX_HEAP_SIZE env parameter (CASSANDRA-10188)
 * (cqlsh) Improve COPY TO performance and error handling (CASSANDRA-9304)
 * Create compression chunk for sending file only (CASSANDRA-10680)
 * Forbid compact clustering column type changes in ALTER TABLE (CASSANDRA-8879)
 * Reject incremental repair with subrange repair (CASSANDRA-10422)
 * Add a nodetool command to refresh size_estimates (CASSANDRA-9579)
 * Invalidate cache after stream receive task is completed (CASSANDRA-10341)
 * Reject counter writes in CQLSSTableWriter (CASSANDRA-10258)
 * Remove superfluous COUNTER_MUTATION stage mapping (CASSANDRA-10605)


3.0
 * Fix AssertionError while flushing memtable due to materialized views
   incorrectly inserting empty rows (CASSANDRA-10614)
 * Store UDA initcond as CQL literal in the schema table, instead of a blob (CASSANDRA-10650)
 * Don't use -1 for the position of partition key in schema (CASSANDRA-10491)
 * Fix distinct queries in mixed version cluster (CASSANDRA-10573)
 * Skip sstable on clustering in names query (CASSANDRA-10571)
 * Remove value skipping as it breaks read-repair (CASSANDRA-10655)
 * Fix bootstrapping with MVs (CASSANDRA-10621)
 * Make sure EACH_QUORUM reads are using NTS (CASSANDRA-10584)
 * Fix MV replica filtering for non-NetworkTopologyStrategy (CASSANDRA-10634)
 * (Hadoop) fix CIF describeSplits() not handling 0 size estimates (CASSANDRA-10600)
 * Fix reading of legacy sstables (CASSANDRA-10590)
 * Use CQL type names in schema metadata tables (CASSANDRA-10365)
 * Guard batchlog replay against integer division by zero (CASSANDRA-9223)
 * Fix bug when adding a column to thrift with the same name than a primary key (CASSANDRA-10608)
 * Add client address argument to IAuthenticator::newSaslNegotiator (CASSANDRA-8068)
 * Fix implementation of LegacyLayout.LegacyBoundComparator (CASSANDRA-10602)
 * Don't use 'names query' read path for counters (CASSANDRA-10572)
 * Fix backward compatibility for counters (CASSANDRA-10470)
 * Remove memory_allocator paramter from cassandra.yaml (CASSANDRA-10581,10628)
 * Execute the metadata reload task of all registered indexes on CFS::reload (CASSANDRA-10604)
 * Fix thrift cas operations with defined columns (CASSANDRA-10576)
 * Fix PartitionUpdate.operationCount()for updates with static column operations (CASSANDRA-10606)
 * Fix thrift get() queries with defined columns (CASSANDRA-10586)
 * Fix marking of indexes as built and removed (CASSANDRA-10601)
 * Skip initialization of non-registered 2i instances, remove Index::getIndexName (CASSANDRA-10595)
 * Fix batches on multiple tables (CASSANDRA-10554)
 * Ensure compaction options are validated when updating KeyspaceMetadata (CASSANDRA-10569)
 * Flatten Iterator Transformation Hierarchy (CASSANDRA-9975)
 * Remove token generator (CASSANDRA-5261)
 * RolesCache should not be created for any authenticator that does not requireAuthentication (CASSANDRA-10562)
 * Fix LogTransaction checking only a single directory for files (CASSANDRA-10421)
 * Fix handling of range tombstones when reading old format sstables (CASSANDRA-10360)
 * Aggregate with Initial Condition fails with C* 3.0 (CASSANDRA-10367)
Merged from 2.2:
 * (cqlsh) show partial trace if incomplete after max_trace_wait (CASSANDRA-7645)
 * Use most up-to-date version of schema for system tables (CASSANDRA-10652)
 * Deprecate memory_allocator in cassandra.yaml (CASSANDRA-10581,10628)
 * Expose phi values from failure detector via JMX and tweak debug
   and trace logging (CASSANDRA-9526)
 * Fix IllegalArgumentException in DataOutputBuffer.reallocate for large buffers (CASSANDRA-10592)
Merged from 2.1:
 * Shutdown compaction in drain to prevent leak (CASSANDRA-10079)
 * (cqlsh) fix COPY using wrong variable name for time_format (CASSANDRA-10633)
 * Do not run SizeEstimatesRecorder if a node is not a member of the ring (CASSANDRA-9912)
 * Improve handling of dead nodes in gossip (CASSANDRA-10298)
 * Fix logback-tools.xml incorrectly configured for outputing to System.err
   (CASSANDRA-9937)
 * Fix streaming to catch exception so retry not fail (CASSANDRA-10557)
 * Add validation method to PerRowSecondaryIndex (CASSANDRA-10092)
 * Support encrypted and plain traffic on the same port (CASSANDRA-10559)
 * Do STCS in DTCS windows (CASSANDRA-10276)
 * Avoid repetition of JVM_OPTS in debian package (CASSANDRA-10251)
 * Fix potential NPE from handling result of SIM.highestSelectivityIndex (CASSANDRA-10550)
 * Fix paging issues with partitions containing only static columns data (CASSANDRA-10381)
 * Fix conditions on static columns (CASSANDRA-10264)
 * AssertionError: attempted to delete non-existing file CommitLog (CASSANDRA-10377)
 * Fix sorting for queries with an IN condition on partition key columns (CASSANDRA-10363)


3.0-rc2
 * Fix SELECT DISTINCT queries between 2.2.2 nodes and 3.0 nodes (CASSANDRA-10473)
 * Remove circular references in SegmentedFile (CASSANDRA-10543)
 * Ensure validation of indexed values only occurs once per-partition (CASSANDRA-10536)
 * Fix handling of static columns for range tombstones in thrift (CASSANDRA-10174)
 * Support empty ColumnFilter for backward compatility on empty IN (CASSANDRA-10471)
 * Remove Pig support (CASSANDRA-10542)
 * Fix LogFile throws Exception when assertion is disabled (CASSANDRA-10522)
 * Revert CASSANDRA-7486, make CMS default GC, move GC config to
   conf/jvm.options (CASSANDRA-10403)
 * Fix TeeingAppender causing some logs to be truncated/empty (CASSANDRA-10447)
 * Allow EACH_QUORUM for reads (CASSANDRA-9602)
 * Fix potential ClassCastException while upgrading (CASSANDRA-10468)
 * Fix NPE in MVs on update (CASSANDRA-10503)
 * Only include modified cell data in indexing deltas (CASSANDRA-10438)
 * Do not load keyspace when creating sstable writer (CASSANDRA-10443)
 * If node is not yet gossiping write all MV updates to batchlog only (CASSANDRA-10413)
 * Re-populate token metadata after commit log recovery (CASSANDRA-10293)
 * Provide additional metrics for materialized views (CASSANDRA-10323)
 * Flush system schema tables after local schema changes (CASSANDRA-10429)
Merged from 2.2:
 * Reduce contention getting instances of CompositeType (CASSANDRA-10433)
 * Fix the regression when using LIMIT with aggregates (CASSANDRA-10487)
 * Avoid NoClassDefFoundError during DataDescriptor initialization on windows (CASSANDRA-10412)
 * Preserve case of quoted Role & User names (CASSANDRA-10394)
 * cqlsh pg-style-strings broken (CASSANDRA-10484)
 * cqlsh prompt includes name of keyspace after failed `use` statement (CASSANDRA-10369)
Merged from 2.1:
 * (cqlsh) Distinguish negative and positive infinity in output (CASSANDRA-10523)
 * (cqlsh) allow custom time_format for COPY TO (CASSANDRA-8970)
 * Don't allow startup if the node's rack has changed (CASSANDRA-10242)
 * (cqlsh) show partial trace if incomplete after max_trace_wait (CASSANDRA-7645)
 * Allow LOCAL_JMX to be easily overridden (CASSANDRA-10275)
 * Mark nodes as dead even if they've already left (CASSANDRA-10205)


3.0.0-rc1
 * Fix mixed version read request compatibility for compact static tables
   (CASSANDRA-10373)
 * Fix paging of DISTINCT with static and IN (CASSANDRA-10354)
 * Allow MATERIALIZED VIEW's SELECT statement to restrict primary key
   columns (CASSANDRA-9664)
 * Move crc_check_chance out of compression options (CASSANDRA-9839)
 * Fix descending iteration past end of BTreeSearchIterator (CASSANDRA-10301)
 * Transfer hints to a different node on decommission (CASSANDRA-10198)
 * Check partition keys for CAS operations during stmt validation (CASSANDRA-10338)
 * Add custom query expressions to SELECT (CASSANDRA-10217)
 * Fix minor bugs in MV handling (CASSANDRA-10362)
 * Allow custom indexes with 0,1 or multiple target columns (CASSANDRA-10124)
 * Improve MV schema representation (CASSANDRA-9921)
 * Add flag to enable/disable coordinator batchlog for MV writes (CASSANDRA-10230)
 * Update cqlsh COPY for new internal driver serialization interface (CASSANDRA-10318)
 * Give index implementations more control over rebuild operations (CASSANDRA-10312)
 * Update index file format (CASSANDRA-10314)
 * Add "shadowable" row tombstones to deal with mv timestamp issues (CASSANDRA-10261)
 * CFS.loadNewSSTables() broken for pre-3.0 sstables
 * Cache selected index in read command to reduce lookups (CASSANDRA-10215)
 * Small optimizations of sstable index serialization (CASSANDRA-10232)
 * Support for both encrypted and unencrypted native transport connections (CASSANDRA-9590)
Merged from 2.2:
 * Configurable page size in cqlsh (CASSANDRA-9855)
 * Defer default role manager setup until all nodes are on 2.2+ (CASSANDRA-9761)
 * Handle missing RoleManager in config after upgrade to 2.2 (CASSANDRA-10209)
Merged from 2.1:
 * Bulk Loader API could not tolerate even node failure (CASSANDRA-10347)
 * Avoid misleading pushed notifications when multiple nodes
   share an rpc_address (CASSANDRA-10052)
 * Fix dropping undroppable when message queue is full (CASSANDRA-10113)
 * Fix potential ClassCastException during paging (CASSANDRA-10352)
 * Prevent ALTER TYPE from creating circular references (CASSANDRA-10339)
 * Fix cache handling of 2i and base tables (CASSANDRA-10155, 10359)
 * Fix NPE in nodetool compactionhistory (CASSANDRA-9758)
 * (Pig) support BulkOutputFormat as a URL parameter (CASSANDRA-7410)
 * BATCH statement is broken in cqlsh (CASSANDRA-10272)
 * (cqlsh) Make cqlsh PEP8 Compliant (CASSANDRA-10066)
 * (cqlsh) Fix error when starting cqlsh with --debug (CASSANDRA-10282)
 * Scrub, Cleanup and Upgrade do not unmark compacting until all operations
   have completed, regardless of the occurence of exceptions (CASSANDRA-10274)


3.0.0-beta2
 * Fix columns returned by AbstractBtreePartitions (CASSANDRA-10220)
 * Fix backward compatibility issue due to AbstractBounds serialization bug (CASSANDRA-9857)
 * Fix startup error when upgrading nodes (CASSANDRA-10136)
 * Base table PRIMARY KEY can be assumed to be NOT NULL in MV creation (CASSANDRA-10147)
 * Improve batchlog write patch (CASSANDRA-9673)
 * Re-apply MaterializedView updates on commitlog replay (CASSANDRA-10164)
 * Require AbstractType.isByteOrderComparable declaration in constructor (CASSANDRA-9901)
 * Avoid digest mismatch on upgrade to 3.0 (CASSANDRA-9554)
 * Fix Materialized View builder when adding multiple MVs (CASSANDRA-10156)
 * Choose better poolingOptions for protocol v4 in cassandra-stress (CASSANDRA-10182)
 * Fix LWW bug affecting Materialized Views (CASSANDRA-10197)
 * Ensures frozen sets and maps are always sorted (CASSANDRA-10162)
 * Don't deadlock when flushing CFS backed custom indexes (CASSANDRA-10181)
 * Fix double flushing of secondary index tables (CASSANDRA-10180)
 * Fix incorrect handling of range tombstones in thrift (CASSANDRA-10046)
 * Only use batchlog when paired materialized view replica is remote (CASSANDRA-10061)
 * Reuse TemporalRow when updating multiple MaterializedViews (CASSANDRA-10060)
 * Validate gc_grace_seconds for batchlog writes and MVs (CASSANDRA-9917)
 * Fix sstablerepairedset (CASSANDRA-10132)
Merged from 2.2:
 * Cancel transaction for sstables we wont redistribute index summary
   for (CASSANDRA-10270)
 * Retry snapshot deletion after compaction and gc on Windows (CASSANDRA-10222)
 * Fix failure to start with space in directory path on Windows (CASSANDRA-10239)
 * Fix repair hang when snapshot failed (CASSANDRA-10057)
 * Fall back to 1/4 commitlog volume for commitlog_total_space on small disks
   (CASSANDRA-10199)
Merged from 2.1:
 * Added configurable warning threshold for GC duration (CASSANDRA-8907)
 * Fix handling of streaming EOF (CASSANDRA-10206)
 * Only check KeyCache when it is enabled
 * Change streaming_socket_timeout_in_ms default to 1 hour (CASSANDRA-8611)
 * (cqlsh) update list of CQL keywords (CASSANDRA-9232)
 * Add nodetool gettraceprobability command (CASSANDRA-10234)
Merged from 2.0:
 * Fix rare race where older gossip states can be shadowed (CASSANDRA-10366)
 * Fix consolidating racks violating the RF contract (CASSANDRA-10238)
 * Disallow decommission when node is in drained state (CASSANDRA-8741)


2.2.1
 * Fix race during construction of commit log (CASSANDRA-10049)
 * Fix LeveledCompactionStrategyTest (CASSANDRA-9757)
 * Fix broken UnbufferedDataOutputStreamPlus.writeUTF (CASSANDRA-10203)
 * (cqlsh) default load-from-file encoding to utf-8 (CASSANDRA-9898)
 * Avoid returning Permission.NONE when failing to query users table (CASSANDRA-10168)
 * (cqlsh) add CLEAR command (CASSANDRA-10086)
 * Support string literals as Role names for compatibility (CASSANDRA-10135)
Merged from 2.1:
 * Only check KeyCache when it is enabled
 * Change streaming_socket_timeout_in_ms default to 1 hour (CASSANDRA-8611)
 * (cqlsh) update list of CQL keywords (CASSANDRA-9232)


3.0.0-beta1
 * Redesign secondary index API (CASSANDRA-9459, 7771, 9041)
 * Fix throwing ReadFailure instead of ReadTimeout on range queries (CASSANDRA-10125)
 * Rewrite hinted handoff (CASSANDRA-6230)
 * Fix query on static compact tables (CASSANDRA-10093)
 * Fix race during construction of commit log (CASSANDRA-10049)
 * Add option to only purge repaired tombstones (CASSANDRA-6434)
 * Change authorization handling for MVs (CASSANDRA-9927)
 * Add custom JMX enabled executor for UDF sandbox (CASSANDRA-10026)
 * Fix row deletion bug for Materialized Views (CASSANDRA-10014)
 * Support mixed-version clusters with Cassandra 2.1 and 2.2 (CASSANDRA-9704)
 * Fix multiple slices on RowSearchers (CASSANDRA-10002)
 * Fix bug in merging of collections (CASSANDRA-10001)
 * Optimize batchlog replay to avoid full scans (CASSANDRA-7237)
 * Repair improvements when using vnodes (CASSANDRA-5220)
 * Disable scripted UDFs by default (CASSANDRA-9889)
 * Bytecode inspection for Java-UDFs (CASSANDRA-9890)
 * Use byte to serialize MT hash length (CASSANDRA-9792)
 * Replace usage of Adler32 with CRC32 (CASSANDRA-8684)
 * Fix migration to new format from 2.1 SSTable (CASSANDRA-10006)
 * SequentialWriter should extend BufferedDataOutputStreamPlus (CASSANDRA-9500)
 * Use the same repairedAt timestamp within incremental repair session (CASSANDRA-9111)
Merged from 2.2:
 * Allow count(*) and count(1) to be use as normal aggregation (CASSANDRA-10114)
 * An NPE is thrown if the column name is unknown for an IN relation (CASSANDRA-10043)
 * Apply commit_failure_policy to more errors on startup (CASSANDRA-9749)
 * Fix histogram overflow exception (CASSANDRA-9973)
 * Route gossip messages over dedicated socket (CASSANDRA-9237)
 * Add checksum to saved cache files (CASSANDRA-9265)
 * Log warning when using an aggregate without partition key (CASSANDRA-9737)
Merged from 2.1:
 * (cqlsh) Allow encoding to be set through command line (CASSANDRA-10004)
 * Add new JMX methods to change local compaction strategy (CASSANDRA-9965)
 * Write hints for paxos commits (CASSANDRA-7342)
 * (cqlsh) Fix timestamps before 1970 on Windows, always
   use UTC for timestamp display (CASSANDRA-10000)
 * (cqlsh) Avoid overwriting new config file with old config
   when both exist (CASSANDRA-9777)
 * Release snapshot selfRef when doing snapshot repair (CASSANDRA-9998)
 * Cannot replace token does not exist - DN node removed as Fat Client (CASSANDRA-9871)
Merged from 2.0:
 * Don't cast expected bf size to an int (CASSANDRA-9959)
 * Make getFullyExpiredSSTables less expensive (CASSANDRA-9882)


3.0.0-alpha1
 * Implement proper sandboxing for UDFs (CASSANDRA-9402)
 * Simplify (and unify) cleanup of compaction leftovers (CASSANDRA-7066)
 * Allow extra schema definitions in cassandra-stress yaml (CASSANDRA-9850)
 * Metrics should use up to date nomenclature (CASSANDRA-9448)
 * Change CREATE/ALTER TABLE syntax for compression (CASSANDRA-8384)
 * Cleanup crc and adler code for java 8 (CASSANDRA-9650)
 * Storage engine refactor (CASSANDRA-8099, 9743, 9746, 9759, 9781, 9808, 9825,
   9848, 9705, 9859, 9867, 9874, 9828, 9801)
 * Update Guava to 18.0 (CASSANDRA-9653)
 * Bloom filter false positive ratio is not honoured (CASSANDRA-8413)
 * New option for cassandra-stress to leave a ratio of columns null (CASSANDRA-9522)
 * Change hinted_handoff_enabled yaml setting, JMX (CASSANDRA-9035)
 * Add algorithmic token allocation (CASSANDRA-7032)
 * Add nodetool command to replay batchlog (CASSANDRA-9547)
 * Make file buffer cache independent of paths being read (CASSANDRA-8897)
 * Remove deprecated legacy Hadoop code (CASSANDRA-9353)
 * Decommissioned nodes will not rejoin the cluster (CASSANDRA-8801)
 * Change gossip stabilization to use endpoit size (CASSANDRA-9401)
 * Change default garbage collector to G1 (CASSANDRA-7486)
 * Populate TokenMetadata early during startup (CASSANDRA-9317)
 * Undeprecate cache recentHitRate (CASSANDRA-6591)
 * Add support for selectively varint encoding fields (CASSANDRA-9499, 9865)
 * Materialized Views (CASSANDRA-6477)
Merged from 2.2:
 * Avoid grouping sstables for anticompaction with DTCS (CASSANDRA-9900)
 * UDF / UDA execution time in trace (CASSANDRA-9723)
 * Fix broken internode SSL (CASSANDRA-9884)
Merged from 2.1:
 * Add new JMX methods to change local compaction strategy (CASSANDRA-9965)
 * Fix handling of enable/disable autocompaction (CASSANDRA-9899)
 * Add consistency level to tracing ouput (CASSANDRA-9827)
 * Remove repair snapshot leftover on startup (CASSANDRA-7357)
 * Use random nodes for batch log when only 2 racks (CASSANDRA-8735)
 * Ensure atomicity inside thrift and stream session (CASSANDRA-7757)
 * Fix nodetool info error when the node is not joined (CASSANDRA-9031)
Merged from 2.0:
 * Log when messages are dropped due to cross_node_timeout (CASSANDRA-9793)
 * Don't track hotness when opening from snapshot for validation (CASSANDRA-9382)


2.2.0
 * Allow the selection of columns together with aggregates (CASSANDRA-9767)
 * Fix cqlsh copy methods and other windows specific issues (CASSANDRA-9795)
 * Don't wrap byte arrays in SequentialWriter (CASSANDRA-9797)
 * sum() and avg() functions missing for smallint and tinyint types (CASSANDRA-9671)
 * Revert CASSANDRA-9542 (allow native functions in UDA) (CASSANDRA-9771)
Merged from 2.1:
 * Fix MarshalException when upgrading superColumn family (CASSANDRA-9582)
 * Fix broken logging for "empty" flushes in Memtable (CASSANDRA-9837)
 * Handle corrupt files on startup (CASSANDRA-9686)
 * Fix clientutil jar and tests (CASSANDRA-9760)
 * (cqlsh) Allow the SSL protocol version to be specified through the
    config file or environment variables (CASSANDRA-9544)
Merged from 2.0:
 * Add tool to find why expired sstables are not getting dropped (CASSANDRA-10015)
 * Remove erroneous pending HH tasks from tpstats/jmx (CASSANDRA-9129)
 * Don't cast expected bf size to an int (CASSANDRA-9959)
 * checkForEndpointCollision fails for legitimate collisions (CASSANDRA-9765)
 * Complete CASSANDRA-8448 fix (CASSANDRA-9519)
 * Don't include auth credentials in debug log (CASSANDRA-9682)
 * Can't transition from write survey to normal mode (CASSANDRA-9740)
 * Scrub (recover) sstables even when -Index.db is missing (CASSANDRA-9591)
 * Fix growing pending background compaction (CASSANDRA-9662)


2.2.0-rc2
 * Re-enable memory-mapped I/O on Windows (CASSANDRA-9658)
 * Warn when an extra-large partition is compacted (CASSANDRA-9643)
 * (cqlsh) Allow setting the initial connection timeout (CASSANDRA-9601)
 * BulkLoader has --transport-factory option but does not use it (CASSANDRA-9675)
 * Allow JMX over SSL directly from nodetool (CASSANDRA-9090)
 * Update cqlsh for UDFs (CASSANDRA-7556)
 * Change Windows kernel default timer resolution (CASSANDRA-9634)
 * Deprected sstable2json and json2sstable (CASSANDRA-9618)
 * Allow native functions in user-defined aggregates (CASSANDRA-9542)
 * Don't repair system_distributed by default (CASSANDRA-9621)
 * Fix mixing min, max, and count aggregates for blob type (CASSANRA-9622)
 * Rename class for DATE type in Java driver (CASSANDRA-9563)
 * Duplicate compilation of UDFs on coordinator (CASSANDRA-9475)
 * Fix connection leak in CqlRecordWriter (CASSANDRA-9576)
 * Mlockall before opening system sstables & remove boot_without_jna option (CASSANDRA-9573)
 * Add functions to convert timeuuid to date or time, deprecate dateOf and unixTimestampOf (CASSANDRA-9229)
 * Make sure we cancel non-compacting sstables from LifecycleTransaction (CASSANDRA-9566)
 * Fix deprecated repair JMX API (CASSANDRA-9570)
 * Add logback metrics (CASSANDRA-9378)
 * Update and refactor ant test/test-compression to run the tests in parallel (CASSANDRA-9583)
 * Fix upgrading to new directory for secondary index (CASSANDRA-9687)
Merged from 2.1:
 * (cqlsh) Fix bad check for CQL compatibility when DESCRIBE'ing
   COMPACT STORAGE tables with no clustering columns
 * Eliminate strong self-reference chains in sstable ref tidiers (CASSANDRA-9656)
 * Ensure StreamSession uses canonical sstable reader instances (CASSANDRA-9700)
 * Ensure memtable book keeping is not corrupted in the event we shrink usage (CASSANDRA-9681)
 * Update internal python driver for cqlsh (CASSANDRA-9064)
 * Fix IndexOutOfBoundsException when inserting tuple with too many
   elements using the string literal notation (CASSANDRA-9559)
 * Enable describe on indices (CASSANDRA-7814)
 * Fix incorrect result for IN queries where column not found (CASSANDRA-9540)
 * ColumnFamilyStore.selectAndReference may block during compaction (CASSANDRA-9637)
 * Fix bug in cardinality check when compacting (CASSANDRA-9580)
 * Fix memory leak in Ref due to ConcurrentLinkedQueue.remove() behaviour (CASSANDRA-9549)
 * Make rebuild only run one at a time (CASSANDRA-9119)
Merged from 2.0:
 * Avoid NPE in AuthSuccess#decode (CASSANDRA-9727)
 * Add listen_address to system.local (CASSANDRA-9603)
 * Bug fixes to resultset metadata construction (CASSANDRA-9636)
 * Fix setting 'durable_writes' in ALTER KEYSPACE (CASSANDRA-9560)
 * Avoids ballot clash in Paxos (CASSANDRA-9649)
 * Improve trace messages for RR (CASSANDRA-9479)
 * Fix suboptimal secondary index selection when restricted
   clustering column is also indexed (CASSANDRA-9631)
 * (cqlsh) Add min_threshold to DTCS option autocomplete (CASSANDRA-9385)
 * Fix error message when attempting to create an index on a column
   in a COMPACT STORAGE table with clustering columns (CASSANDRA-9527)
 * 'WITH WITH' in alter keyspace statements causes NPE (CASSANDRA-9565)
 * Expose some internals of SelectStatement for inspection (CASSANDRA-9532)
 * ArrivalWindow should use primitives (CASSANDRA-9496)
 * Periodically submit background compaction tasks (CASSANDRA-9592)
 * Set HAS_MORE_PAGES flag to false when PagingState is null (CASSANDRA-9571)


2.2.0-rc1
 * Compressed commit log should measure compressed space used (CASSANDRA-9095)
 * Fix comparison bug in CassandraRoleManager#collectRoles (CASSANDRA-9551)
 * Add tinyint,smallint,time,date support for UDFs (CASSANDRA-9400)
 * Deprecates SSTableSimpleWriter and SSTableSimpleUnsortedWriter (CASSANDRA-9546)
 * Empty INITCOND treated as null in aggregate (CASSANDRA-9457)
 * Remove use of Cell in Thrift MapReduce classes (CASSANDRA-8609)
 * Integrate pre-release Java Driver 2.2-rc1, custom build (CASSANDRA-9493)
 * Clean up gossiper logic for old versions (CASSANDRA-9370)
 * Fix custom payload coding/decoding to match the spec (CASSANDRA-9515)
 * ant test-all results incomplete when parsed (CASSANDRA-9463)
 * Disallow frozen<> types in function arguments and return types for
   clarity (CASSANDRA-9411)
 * Static Analysis to warn on unsafe use of Autocloseable instances (CASSANDRA-9431)
 * Update commitlog archiving examples now that commitlog segments are
   not recycled (CASSANDRA-9350)
 * Extend Transactional API to sstable lifecycle management (CASSANDRA-8568)
 * (cqlsh) Add support for native protocol 4 (CASSANDRA-9399)
 * Ensure that UDF and UDAs are keyspace-isolated (CASSANDRA-9409)
 * Revert CASSANDRA-7807 (tracing completion client notifications) (CASSANDRA-9429)
 * Add ability to stop compaction by ID (CASSANDRA-7207)
 * Let CassandraVersion handle SNAPSHOT version (CASSANDRA-9438)
Merged from 2.1:
 * (cqlsh) Fix using COPY through SOURCE or -f (CASSANDRA-9083)
 * Fix occasional lack of `system` keyspace in schema tables (CASSANDRA-8487)
 * Use ProtocolError code instead of ServerError code for native protocol
   error responses to unsupported protocol versions (CASSANDRA-9451)
 * Default commitlog_sync_batch_window_in_ms changed to 2ms (CASSANDRA-9504)
 * Fix empty partition assertion in unsorted sstable writing tools (CASSANDRA-9071)
 * Ensure truncate without snapshot cannot produce corrupt responses (CASSANDRA-9388)
 * Consistent error message when a table mixes counter and non-counter
   columns (CASSANDRA-9492)
 * Avoid getting unreadable keys during anticompaction (CASSANDRA-9508)
 * (cqlsh) Better float precision by default (CASSANDRA-9224)
 * Improve estimated row count (CASSANDRA-9107)
 * Optimize range tombstone memory footprint (CASSANDRA-8603)
 * Use configured gcgs in anticompaction (CASSANDRA-9397)
Merged from 2.0:
 * Don't accumulate more range than necessary in RangeTombstone.Tracker (CASSANDRA-9486)
 * Add broadcast and rpc addresses to system.local (CASSANDRA-9436)
 * Always mark sstable suspect when corrupted (CASSANDRA-9478)
 * Add database users and permissions to CQL3 documentation (CASSANDRA-7558)
 * Allow JVM_OPTS to be passed to standalone tools (CASSANDRA-5969)
 * Fix bad condition in RangeTombstoneList (CASSANDRA-9485)
 * Fix potential StackOverflow when setting CrcCheckChance over JMX (CASSANDRA-9488)
 * Fix null static columns in pages after the first, paged reversed
   queries (CASSANDRA-8502)
 * Fix counting cache serialization in request metrics (CASSANDRA-9466)
 * Add option not to validate atoms during scrub (CASSANDRA-9406)


2.2.0-beta1
 * Introduce Transactional API for internal state changes (CASSANDRA-8984)
 * Add a flag in cassandra.yaml to enable UDFs (CASSANDRA-9404)
 * Better support of null for UDF (CASSANDRA-8374)
 * Use ecj instead of javassist for UDFs (CASSANDRA-8241)
 * faster async logback configuration for tests (CASSANDRA-9376)
 * Add `smallint` and `tinyint` data types (CASSANDRA-8951)
 * Avoid thrift schema creation when native driver is used in stress tool (CASSANDRA-9374)
 * Make Functions.declared thread-safe
 * Add client warnings to native protocol v4 (CASSANDRA-8930)
 * Allow roles cache to be invalidated (CASSANDRA-8967)
 * Upgrade Snappy (CASSANDRA-9063)
 * Don't start Thrift rpc by default (CASSANDRA-9319)
 * Only stream from unrepaired sstables with incremental repair (CASSANDRA-8267)
 * Aggregate UDFs allow SFUNC return type to differ from STYPE if FFUNC specified (CASSANDRA-9321)
 * Remove Thrift dependencies in bundled tools (CASSANDRA-8358)
 * Disable memory mapping of hsperfdata file for JVM statistics (CASSANDRA-9242)
 * Add pre-startup checks to detect potential incompatibilities (CASSANDRA-8049)
 * Distinguish between null and unset in protocol v4 (CASSANDRA-7304)
 * Add user/role permissions for user-defined functions (CASSANDRA-7557)
 * Allow cassandra config to be updated to restart daemon without unloading classes (CASSANDRA-9046)
 * Don't initialize compaction writer before checking if iter is empty (CASSANDRA-9117)
 * Don't execute any functions at prepare-time (CASSANDRA-9037)
 * Share file handles between all instances of a SegmentedFile (CASSANDRA-8893)
 * Make it possible to major compact LCS (CASSANDRA-7272)
 * Make FunctionExecutionException extend RequestExecutionException
   (CASSANDRA-9055)
 * Add support for SELECT JSON, INSERT JSON syntax and new toJson(), fromJson()
   functions (CASSANDRA-7970)
 * Optimise max purgeable timestamp calculation in compaction (CASSANDRA-8920)
 * Constrain internode message buffer sizes, and improve IO class hierarchy (CASSANDRA-8670)
 * New tool added to validate all sstables in a node (CASSANDRA-5791)
 * Push notification when tracing completes for an operation (CASSANDRA-7807)
 * Delay "node up" and "node added" notifications until native protocol server is started (CASSANDRA-8236)
 * Compressed Commit Log (CASSANDRA-6809)
 * Optimise IntervalTree (CASSANDRA-8988)
 * Add a key-value payload for third party usage (CASSANDRA-8553, 9212)
 * Bump metrics-reporter-config dependency for metrics 3.0 (CASSANDRA-8149)
 * Partition intra-cluster message streams by size, not type (CASSANDRA-8789)
 * Add WriteFailureException to native protocol, notify coordinator of
   write failures (CASSANDRA-8592)
 * Convert SequentialWriter to nio (CASSANDRA-8709)
 * Add role based access control (CASSANDRA-7653, 8650, 7216, 8760, 8849, 8761, 8850)
 * Record client ip address in tracing sessions (CASSANDRA-8162)
 * Indicate partition key columns in response metadata for prepared
   statements (CASSANDRA-7660)
 * Merge UUIDType and TimeUUIDType parse logic (CASSANDRA-8759)
 * Avoid memory allocation when searching index summary (CASSANDRA-8793)
 * Optimise (Time)?UUIDType Comparisons (CASSANDRA-8730)
 * Make CRC32Ex into a separate maven dependency (CASSANDRA-8836)
 * Use preloaded jemalloc w/ Unsafe (CASSANDRA-8714, 9197)
 * Avoid accessing partitioner through StorageProxy (CASSANDRA-8244, 8268)
 * Upgrade Metrics library and remove depricated metrics (CASSANDRA-5657)
 * Serializing Row cache alternative, fully off heap (CASSANDRA-7438)
 * Duplicate rows returned when in clause has repeated values (CASSANDRA-6706)
 * Make CassandraException unchecked, extend RuntimeException (CASSANDRA-8560)
 * Support direct buffer decompression for reads (CASSANDRA-8464)
 * DirectByteBuffer compatible LZ4 methods (CASSANDRA-7039)
 * Group sstables for anticompaction correctly (CASSANDRA-8578)
 * Add ReadFailureException to native protocol, respond
   immediately when replicas encounter errors while handling
   a read request (CASSANDRA-7886)
 * Switch CommitLogSegment from RandomAccessFile to nio (CASSANDRA-8308)
 * Allow mixing token and partition key restrictions (CASSANDRA-7016)
 * Support index key/value entries on map collections (CASSANDRA-8473)
 * Modernize schema tables (CASSANDRA-8261)
 * Support for user-defined aggregation functions (CASSANDRA-8053)
 * Fix NPE in SelectStatement with empty IN values (CASSANDRA-8419)
 * Refactor SelectStatement, return IN results in natural order instead
   of IN value list order and ignore duplicate values in partition key IN restrictions (CASSANDRA-7981)
 * Support UDTs, tuples, and collections in user-defined
   functions (CASSANDRA-7563)
 * Fix aggregate fn results on empty selection, result column name,
   and cqlsh parsing (CASSANDRA-8229)
 * Mark sstables as repaired after full repair (CASSANDRA-7586)
 * Extend Descriptor to include a format value and refactor reader/writer
   APIs (CASSANDRA-7443)
 * Integrate JMH for microbenchmarks (CASSANDRA-8151)
 * Keep sstable levels when bootstrapping (CASSANDRA-7460)
 * Add Sigar library and perform basic OS settings check on startup (CASSANDRA-7838)
 * Support for aggregation functions (CASSANDRA-4914)
 * Remove cassandra-cli (CASSANDRA-7920)
 * Accept dollar quoted strings in CQL (CASSANDRA-7769)
 * Make assassinate a first class command (CASSANDRA-7935)
 * Support IN clause on any partition key column (CASSANDRA-7855)
 * Support IN clause on any clustering column (CASSANDRA-4762)
 * Improve compaction logging (CASSANDRA-7818)
 * Remove YamlFileNetworkTopologySnitch (CASSANDRA-7917)
 * Do anticompaction in groups (CASSANDRA-6851)
 * Support user-defined functions (CASSANDRA-7395, 7526, 7562, 7740, 7781, 7929,
   7924, 7812, 8063, 7813, 7708)
 * Permit configurable timestamps with cassandra-stress (CASSANDRA-7416)
 * Move sstable RandomAccessReader to nio2, which allows using the
   FILE_SHARE_DELETE flag on Windows (CASSANDRA-4050)
 * Remove CQL2 (CASSANDRA-5918)
 * Optimize fetching multiple cells by name (CASSANDRA-6933)
 * Allow compilation in java 8 (CASSANDRA-7028)
 * Make incremental repair default (CASSANDRA-7250)
 * Enable code coverage thru JaCoCo (CASSANDRA-7226)
 * Switch external naming of 'column families' to 'tables' (CASSANDRA-4369)
 * Shorten SSTable path (CASSANDRA-6962)
 * Use unsafe mutations for most unit tests (CASSANDRA-6969)
 * Fix race condition during calculation of pending ranges (CASSANDRA-7390)
 * Fail on very large batch sizes (CASSANDRA-8011)
 * Improve concurrency of repair (CASSANDRA-6455, 8208, 9145)
 * Select optimal CRC32 implementation at runtime (CASSANDRA-8614)
 * Evaluate MurmurHash of Token once per query (CASSANDRA-7096)
 * Generalize progress reporting (CASSANDRA-8901)
 * Resumable bootstrap streaming (CASSANDRA-8838, CASSANDRA-8942)
 * Allow scrub for secondary index (CASSANDRA-5174)
 * Save repair data to system table (CASSANDRA-5839)
 * fix nodetool names that reference column families (CASSANDRA-8872)
 Merged from 2.1:
 * Warn on misuse of unlogged batches (CASSANDRA-9282)
 * Failure detector detects and ignores local pauses (CASSANDRA-9183)
 * Add utility class to support for rate limiting a given log statement (CASSANDRA-9029)
 * Add missing consistency levels to cassandra-stess (CASSANDRA-9361)
 * Fix commitlog getCompletedTasks to not increment (CASSANDRA-9339)
 * Fix for harmless exceptions logged as ERROR (CASSANDRA-8564)
 * Delete processed sstables in sstablesplit/sstableupgrade (CASSANDRA-8606)
 * Improve sstable exclusion from partition tombstones (CASSANDRA-9298)
 * Validate the indexed column rather than the cell's contents for 2i (CASSANDRA-9057)
 * Add support for top-k custom 2i queries (CASSANDRA-8717)
 * Fix error when dropping table during compaction (CASSANDRA-9251)
 * cassandra-stress supports validation operations over user profiles (CASSANDRA-8773)
 * Add support for rate limiting log messages (CASSANDRA-9029)
 * Log the partition key with tombstone warnings (CASSANDRA-8561)
 * Reduce runWithCompactionsDisabled poll interval to 1ms (CASSANDRA-9271)
 * Fix PITR commitlog replay (CASSANDRA-9195)
 * GCInspector logs very different times (CASSANDRA-9124)
 * Fix deleting from an empty list (CASSANDRA-9198)
 * Update tuple and collection types that use a user-defined type when that UDT
   is modified (CASSANDRA-9148, CASSANDRA-9192)
 * Use higher timeout for prepair and snapshot in repair (CASSANDRA-9261)
 * Fix anticompaction blocking ANTI_ENTROPY stage (CASSANDRA-9151)
 * Repair waits for anticompaction to finish (CASSANDRA-9097)
 * Fix streaming not holding ref when stream error (CASSANDRA-9295)
 * Fix canonical view returning early opened SSTables (CASSANDRA-9396)
Merged from 2.0:
 * (cqlsh) Add LOGIN command to switch users (CASSANDRA-7212)
 * Clone SliceQueryFilter in AbstractReadCommand implementations (CASSANDRA-8940)
 * Push correct protocol notification for DROP INDEX (CASSANDRA-9310)
 * token-generator - generated tokens too long (CASSANDRA-9300)
 * Fix counting of tombstones for TombstoneOverwhelmingException (CASSANDRA-9299)
 * Fix ReconnectableSnitch reconnecting to peers during upgrade (CASSANDRA-6702)
 * Include keyspace and table name in error log for collections over the size
   limit (CASSANDRA-9286)
 * Avoid potential overlap in LCS with single-partition sstables (CASSANDRA-9322)
 * Log warning message when a table is queried before the schema has fully
   propagated (CASSANDRA-9136)
 * Overload SecondaryIndex#indexes to accept the column definition (CASSANDRA-9314)
 * (cqlsh) Add SERIAL and LOCAL_SERIAL consistency levels (CASSANDRA-8051)
 * Fix index selection during rebuild with certain table layouts (CASSANDRA-9281)
 * Fix partition-level-delete-only workload accounting (CASSANDRA-9194)
 * Allow scrub to handle corrupted compressed chunks (CASSANDRA-9140)
 * Fix assertion error when resetlocalschema is run during repair (CASSANDRA-9249)
 * Disable single sstable tombstone compactions for DTCS by default (CASSANDRA-9234)
 * IncomingTcpConnection thread is not named (CASSANDRA-9262)
 * Close incoming connections when MessagingService is stopped (CASSANDRA-9238)
 * Fix streaming hang when retrying (CASSANDRA-9132)


2.1.5
 * Re-add deprecated cold_reads_to_omit param for backwards compat (CASSANDRA-9203)
 * Make anticompaction visible in compactionstats (CASSANDRA-9098)
 * Improve nodetool getendpoints documentation about the partition
   key parameter (CASSANDRA-6458)
 * Don't check other keyspaces for schema changes when an user-defined
   type is altered (CASSANDRA-9187)
 * Add generate-idea-files target to build.xml (CASSANDRA-9123)
 * Allow takeColumnFamilySnapshot to take a list of tables (CASSANDRA-8348)
 * Limit major sstable operations to their canonical representation (CASSANDRA-8669)
 * cqlsh: Add tests for INSERT and UPDATE tab completion (CASSANDRA-9125)
 * cqlsh: quote column names when needed in COPY FROM inserts (CASSANDRA-9080)
 * Do not load read meter for offline operations (CASSANDRA-9082)
 * cqlsh: Make CompositeType data readable (CASSANDRA-8919)
 * cqlsh: Fix display of triggers (CASSANDRA-9081)
 * Fix NullPointerException when deleting or setting an element by index on
   a null list collection (CASSANDRA-9077)
 * Buffer bloom filter serialization (CASSANDRA-9066)
 * Fix anti-compaction target bloom filter size (CASSANDRA-9060)
 * Make FROZEN and TUPLE unreserved keywords in CQL (CASSANDRA-9047)
 * Prevent AssertionError from SizeEstimatesRecorder (CASSANDRA-9034)
 * Avoid overwriting index summaries for sstables with an older format that
   does not support downsampling; rebuild summaries on startup when this
   is detected (CASSANDRA-8993)
 * Fix potential data loss in CompressedSequentialWriter (CASSANDRA-8949)
 * Make PasswordAuthenticator number of hashing rounds configurable (CASSANDRA-8085)
 * Fix AssertionError when binding nested collections in DELETE (CASSANDRA-8900)
 * Check for overlap with non-early sstables in LCS (CASSANDRA-8739)
 * Only calculate max purgable timestamp if we have to (CASSANDRA-8914)
 * (cqlsh) Greatly improve performance of COPY FROM (CASSANDRA-8225)
 * IndexSummary effectiveIndexInterval is now a guideline, not a rule (CASSANDRA-8993)
 * Use correct bounds for page cache eviction of compressed files (CASSANDRA-8746)
 * SSTableScanner enforces its bounds (CASSANDRA-8946)
 * Cleanup cell equality (CASSANDRA-8947)
 * Introduce intra-cluster message coalescing (CASSANDRA-8692)
 * DatabaseDescriptor throws NPE when rpc_interface is used (CASSANDRA-8839)
 * Don't check if an sstable is live for offline compactions (CASSANDRA-8841)
 * Don't set clientMode in SSTableLoader (CASSANDRA-8238)
 * Fix SSTableRewriter with disabled early open (CASSANDRA-8535)
 * Fix cassandra-stress so it respects the CL passed in user mode (CASSANDRA-8948)
 * Fix rare NPE in ColumnDefinition#hasIndexOption() (CASSANDRA-8786)
 * cassandra-stress reports per-operation statistics, plus misc (CASSANDRA-8769)
 * Add SimpleDate (cql date) and Time (cql time) types (CASSANDRA-7523)
 * Use long for key count in cfstats (CASSANDRA-8913)
 * Make SSTableRewriter.abort() more robust to failure (CASSANDRA-8832)
 * Remove cold_reads_to_omit from STCS (CASSANDRA-8860)
 * Make EstimatedHistogram#percentile() use ceil instead of floor (CASSANDRA-8883)
 * Fix top partitions reporting wrong cardinality (CASSANDRA-8834)
 * Fix rare NPE in KeyCacheSerializer (CASSANDRA-8067)
 * Pick sstables for validation as late as possible inc repairs (CASSANDRA-8366)
 * Fix commitlog getPendingTasks to not increment (CASSANDRA-8862)
 * Fix parallelism adjustment in range and secondary index queries
   when the first fetch does not satisfy the limit (CASSANDRA-8856)
 * Check if the filtered sstables is non-empty in STCS (CASSANDRA-8843)
 * Upgrade java-driver used for cassandra-stress (CASSANDRA-8842)
 * Fix CommitLog.forceRecycleAllSegments() memory access error (CASSANDRA-8812)
 * Improve assertions in Memory (CASSANDRA-8792)
 * Fix SSTableRewriter cleanup (CASSANDRA-8802)
 * Introduce SafeMemory for CompressionMetadata.Writer (CASSANDRA-8758)
 * 'nodetool info' prints exception against older node (CASSANDRA-8796)
 * Ensure SSTableReader.last corresponds exactly with the file end (CASSANDRA-8750)
 * Make SSTableWriter.openEarly more robust and obvious (CASSANDRA-8747)
 * Enforce SSTableReader.first/last (CASSANDRA-8744)
 * Cleanup SegmentedFile API (CASSANDRA-8749)
 * Avoid overlap with early compaction replacement (CASSANDRA-8683)
 * Safer Resource Management++ (CASSANDRA-8707)
 * Write partition size estimates into a system table (CASSANDRA-7688)
 * cqlsh: Fix keys() and full() collection indexes in DESCRIBE output
   (CASSANDRA-8154)
 * Show progress of streaming in nodetool netstats (CASSANDRA-8886)
 * IndexSummaryBuilder utilises offheap memory, and shares data between
   each IndexSummary opened from it (CASSANDRA-8757)
 * markCompacting only succeeds if the exact SSTableReader instances being
   marked are in the live set (CASSANDRA-8689)
 * cassandra-stress support for varint (CASSANDRA-8882)
 * Fix Adler32 digest for compressed sstables (CASSANDRA-8778)
 * Add nodetool statushandoff/statusbackup (CASSANDRA-8912)
 * Use stdout for progress and stats in sstableloader (CASSANDRA-8982)
 * Correctly identify 2i datadir from older versions (CASSANDRA-9116)
Merged from 2.0:
 * Ignore gossip SYNs after shutdown (CASSANDRA-9238)
 * Avoid overflow when calculating max sstable size in LCS (CASSANDRA-9235)
 * Make sstable blacklisting work with compression (CASSANDRA-9138)
 * Do not attempt to rebuild indexes if no index accepts any column (CASSANDRA-9196)
 * Don't initiate snitch reconnection for dead states (CASSANDRA-7292)
 * Fix ArrayIndexOutOfBoundsException in CQLSSTableWriter (CASSANDRA-8978)
 * Add shutdown gossip state to prevent timeouts during rolling restarts (CASSANDRA-8336)
 * Fix running with java.net.preferIPv6Addresses=true (CASSANDRA-9137)
 * Fix failed bootstrap/replace attempts being persisted in system.peers (CASSANDRA-9180)
 * Flush system.IndexInfo after marking index built (CASSANDRA-9128)
 * Fix updates to min/max_compaction_threshold through cassandra-cli
   (CASSANDRA-8102)
 * Don't include tmp files when doing offline relevel (CASSANDRA-9088)
 * Use the proper CAS WriteType when finishing a previous round during Paxos
   preparation (CASSANDRA-8672)
 * Avoid race in cancelling compactions (CASSANDRA-9070)
 * More aggressive check for expired sstables in DTCS (CASSANDRA-8359)
 * Fix ignored index_interval change in ALTER TABLE statements (CASSANDRA-7976)
 * Do more aggressive compaction in old time windows in DTCS (CASSANDRA-8360)
 * java.lang.AssertionError when reading saved cache (CASSANDRA-8740)
 * "disk full" when running cleanup (CASSANDRA-9036)
 * Lower logging level from ERROR to DEBUG when a scheduled schema pull
   cannot be completed due to a node being down (CASSANDRA-9032)
 * Fix MOVED_NODE client event (CASSANDRA-8516)
 * Allow overriding MAX_OUTSTANDING_REPLAY_COUNT (CASSANDRA-7533)
 * Fix malformed JMX ObjectName containing IPv6 addresses (CASSANDRA-9027)
 * (cqlsh) Allow increasing CSV field size limit through
   cqlshrc config option (CASSANDRA-8934)
 * Stop logging range tombstones when exceeding the threshold
   (CASSANDRA-8559)
 * Fix NullPointerException when nodetool getendpoints is run
   against invalid keyspaces or tables (CASSANDRA-8950)
 * Allow specifying the tmp dir (CASSANDRA-7712)
 * Improve compaction estimated tasks estimation (CASSANDRA-8904)
 * Fix duplicate up/down messages sent to native clients (CASSANDRA-7816)
 * Expose commit log archive status via JMX (CASSANDRA-8734)
 * Provide better exceptions for invalid replication strategy parameters
   (CASSANDRA-8909)
 * Fix regression in mixed single and multi-column relation support for
   SELECT statements (CASSANDRA-8613)
 * Add ability to limit number of native connections (CASSANDRA-8086)
 * Fix CQLSSTableWriter throwing exception and spawning threads
   (CASSANDRA-8808)
 * Fix MT mismatch between empty and GC-able data (CASSANDRA-8979)
 * Fix incorrect validation when snapshotting single table (CASSANDRA-8056)
 * Add offline tool to relevel sstables (CASSANDRA-8301)
 * Preserve stream ID for more protocol errors (CASSANDRA-8848)
 * Fix combining token() function with multi-column relations on
   clustering columns (CASSANDRA-8797)
 * Make CFS.markReferenced() resistant to bad refcounting (CASSANDRA-8829)
 * Fix StreamTransferTask abort/complete bad refcounting (CASSANDRA-8815)
 * Fix AssertionError when querying a DESC clustering ordered
   table with ASC ordering and paging (CASSANDRA-8767)
 * AssertionError: "Memory was freed" when running cleanup (CASSANDRA-8716)
 * Make it possible to set max_sstable_age to fractional days (CASSANDRA-8406)
 * Fix some multi-column relations with indexes on some clustering
   columns (CASSANDRA-8275)
 * Fix memory leak in SSTableSimple*Writer and SSTableReader.validate()
   (CASSANDRA-8748)
 * Throw OOM if allocating memory fails to return a valid pointer (CASSANDRA-8726)
 * Fix SSTableSimpleUnsortedWriter ConcurrentModificationException (CASSANDRA-8619)
 * 'nodetool info' prints exception against older node (CASSANDRA-8796)
 * Ensure SSTableSimpleUnsortedWriter.close() terminates if
   disk writer has crashed (CASSANDRA-8807)


2.1.4
 * Bind JMX to localhost unless explicitly configured otherwise (CASSANDRA-9085)


2.1.3
 * Fix HSHA/offheap_objects corruption (CASSANDRA-8719)
 * Upgrade libthrift to 0.9.2 (CASSANDRA-8685)
 * Don't use the shared ref in sstableloader (CASSANDRA-8704)
 * Purge internal prepared statements if related tables or
   keyspaces are dropped (CASSANDRA-8693)
 * (cqlsh) Handle unicode BOM at start of files (CASSANDRA-8638)
 * Stop compactions before exiting offline tools (CASSANDRA-8623)
 * Update tools/stress/README.txt to match current behaviour (CASSANDRA-7933)
 * Fix schema from Thrift conversion with empty metadata (CASSANDRA-8695)
 * Safer Resource Management (CASSANDRA-7705)
 * Make sure we compact highly overlapping cold sstables with
   STCS (CASSANDRA-8635)
 * rpc_interface and listen_interface generate NPE on startup when specified
   interface doesn't exist (CASSANDRA-8677)
 * Fix ArrayIndexOutOfBoundsException in nodetool cfhistograms (CASSANDRA-8514)
 * Switch from yammer metrics for nodetool cf/proxy histograms (CASSANDRA-8662)
 * Make sure we don't add tmplink files to the compaction
   strategy (CASSANDRA-8580)
 * (cqlsh) Handle maps with blob keys (CASSANDRA-8372)
 * (cqlsh) Handle DynamicCompositeType schemas correctly (CASSANDRA-8563)
 * Duplicate rows returned when in clause has repeated values (CASSANDRA-6706)
 * Add tooling to detect hot partitions (CASSANDRA-7974)
 * Fix cassandra-stress user-mode truncation of partition generation (CASSANDRA-8608)
 * Only stream from unrepaired sstables during inc repair (CASSANDRA-8267)
 * Don't allow starting multiple inc repairs on the same sstables (CASSANDRA-8316)
 * Invalidate prepared BATCH statements when related tables
   or keyspaces are dropped (CASSANDRA-8652)
 * Fix missing results in secondary index queries on collections
   with ALLOW FILTERING (CASSANDRA-8421)
 * Expose EstimatedHistogram metrics for range slices (CASSANDRA-8627)
 * (cqlsh) Escape clqshrc passwords properly (CASSANDRA-8618)
 * Fix NPE when passing wrong argument in ALTER TABLE statement (CASSANDRA-8355)
 * Pig: Refactor and deprecate CqlStorage (CASSANDRA-8599)
 * Don't reuse the same cleanup strategy for all sstables (CASSANDRA-8537)
 * Fix case-sensitivity of index name on CREATE and DROP INDEX
   statements (CASSANDRA-8365)
 * Better detection/logging for corruption in compressed sstables (CASSANDRA-8192)
 * Use the correct repairedAt value when closing writer (CASSANDRA-8570)
 * (cqlsh) Handle a schema mismatch being detected on startup (CASSANDRA-8512)
 * Properly calculate expected write size during compaction (CASSANDRA-8532)
 * Invalidate affected prepared statements when a table's columns
   are altered (CASSANDRA-7910)
 * Stress - user defined writes should populate sequentally (CASSANDRA-8524)
 * Fix regression in SSTableRewriter causing some rows to become unreadable
   during compaction (CASSANDRA-8429)
 * Run major compactions for repaired/unrepaired in parallel (CASSANDRA-8510)
 * (cqlsh) Fix compression options in DESCRIBE TABLE output when compression
   is disabled (CASSANDRA-8288)
 * (cqlsh) Fix DESCRIBE output after keyspaces are altered (CASSANDRA-7623)
 * Make sure we set lastCompactedKey correctly (CASSANDRA-8463)
 * (cqlsh) Fix output of CONSISTENCY command (CASSANDRA-8507)
 * (cqlsh) Fixed the handling of LIST statements (CASSANDRA-8370)
 * Make sstablescrub check leveled manifest again (CASSANDRA-8432)
 * Check first/last keys in sstable when giving out positions (CASSANDRA-8458)
 * Disable mmap on Windows (CASSANDRA-6993)
 * Add missing ConsistencyLevels to cassandra-stress (CASSANDRA-8253)
 * Add auth support to cassandra-stress (CASSANDRA-7985)
 * Fix ArrayIndexOutOfBoundsException when generating error message
   for some CQL syntax errors (CASSANDRA-8455)
 * Scale memtable slab allocation logarithmically (CASSANDRA-7882)
 * cassandra-stress simultaneous inserts over same seed (CASSANDRA-7964)
 * Reduce cassandra-stress sampling memory requirements (CASSANDRA-7926)
 * Ensure memtable flush cannot expire commit log entries from its future (CASSANDRA-8383)
 * Make read "defrag" async to reclaim memtables (CASSANDRA-8459)
 * Remove tmplink files for offline compactions (CASSANDRA-8321)
 * Reduce maxHintsInProgress (CASSANDRA-8415)
 * BTree updates may call provided update function twice (CASSANDRA-8018)
 * Release sstable references after anticompaction (CASSANDRA-8386)
 * Handle abort() in SSTableRewriter properly (CASSANDRA-8320)
 * Centralize shared executors (CASSANDRA-8055)
 * Fix filtering for CONTAINS (KEY) relations on frozen collection
   clustering columns when the query is restricted to a single
   partition (CASSANDRA-8203)
 * Do more aggressive entire-sstable TTL expiry checks (CASSANDRA-8243)
 * Add more log info if readMeter is null (CASSANDRA-8238)
 * add check of the system wall clock time at startup (CASSANDRA-8305)
 * Support for frozen collections (CASSANDRA-7859)
 * Fix overflow on histogram computation (CASSANDRA-8028)
 * Have paxos reuse the timestamp generation of normal queries (CASSANDRA-7801)
 * Fix incremental repair not remove parent session on remote (CASSANDRA-8291)
 * Improve JBOD disk utilization (CASSANDRA-7386)
 * Log failed host when preparing incremental repair (CASSANDRA-8228)
 * Force config client mode in CQLSSTableWriter (CASSANDRA-8281)
 * Fix sstableupgrade throws exception (CASSANDRA-8688)
 * Fix hang when repairing empty keyspace (CASSANDRA-8694)
Merged from 2.0:
 * Fix IllegalArgumentException in dynamic snitch (CASSANDRA-8448)
 * Add support for UPDATE ... IF EXISTS (CASSANDRA-8610)
 * Fix reversal of list prepends (CASSANDRA-8733)
 * Prevent non-zero default_time_to_live on tables with counters
   (CASSANDRA-8678)
 * Fix SSTableSimpleUnsortedWriter ConcurrentModificationException
   (CASSANDRA-8619)
 * Round up time deltas lower than 1ms in BulkLoader (CASSANDRA-8645)
 * Add batch remove iterator to ABSC (CASSANDRA-8414, 8666)
 * Round up time deltas lower than 1ms in BulkLoader (CASSANDRA-8645)
 * Fix isClientMode check in Keyspace (CASSANDRA-8687)
 * Use more efficient slice size for querying internal secondary
   index tables (CASSANDRA-8550)
 * Fix potentially returning deleted rows with range tombstone (CASSANDRA-8558)
 * Check for available disk space before starting a compaction (CASSANDRA-8562)
 * Fix DISTINCT queries with LIMITs or paging when some partitions
   contain only tombstones (CASSANDRA-8490)
 * Introduce background cache refreshing to permissions cache
   (CASSANDRA-8194)
 * Fix race condition in StreamTransferTask that could lead to
   infinite loops and premature sstable deletion (CASSANDRA-7704)
 * Add an extra version check to MigrationTask (CASSANDRA-8462)
 * Ensure SSTableWriter cleans up properly after failure (CASSANDRA-8499)
 * Increase bf true positive count on key cache hit (CASSANDRA-8525)
 * Move MeteredFlusher to its own thread (CASSANDRA-8485)
 * Fix non-distinct results in DISTNCT queries on static columns when
   paging is enabled (CASSANDRA-8087)
 * Move all hints related tasks to hints internal executor (CASSANDRA-8285)
 * Fix paging for multi-partition IN queries (CASSANDRA-8408)
 * Fix MOVED_NODE topology event never being emitted when a node
   moves its token (CASSANDRA-8373)
 * Fix validation of indexes in COMPACT tables (CASSANDRA-8156)
 * Avoid StackOverflowError when a large list of IN values
   is used for a clustering column (CASSANDRA-8410)
 * Fix NPE when writetime() or ttl() calls are wrapped by
   another function call (CASSANDRA-8451)
 * Fix NPE after dropping a keyspace (CASSANDRA-8332)
 * Fix error message on read repair timeouts (CASSANDRA-7947)
 * Default DTCS base_time_seconds changed to 60 (CASSANDRA-8417)
 * Refuse Paxos operation with more than one pending endpoint (CASSANDRA-8346, 8640)
 * Throw correct exception when trying to bind a keyspace or table
   name (CASSANDRA-6952)
 * Make HHOM.compact synchronized (CASSANDRA-8416)
 * cancel latency-sampling task when CF is dropped (CASSANDRA-8401)
 * don't block SocketThread for MessagingService (CASSANDRA-8188)
 * Increase quarantine delay on replacement (CASSANDRA-8260)
 * Expose off-heap memory usage stats (CASSANDRA-7897)
 * Ignore Paxos commits for truncated tables (CASSANDRA-7538)
 * Validate size of indexed column values (CASSANDRA-8280)
 * Make LCS split compaction results over all data directories (CASSANDRA-8329)
 * Fix some failing queries that use multi-column relations
   on COMPACT STORAGE tables (CASSANDRA-8264)
 * Fix InvalidRequestException with ORDER BY (CASSANDRA-8286)
 * Disable SSLv3 for POODLE (CASSANDRA-8265)
 * Fix millisecond timestamps in Tracing (CASSANDRA-8297)
 * Include keyspace name in error message when there are insufficient
   live nodes to stream from (CASSANDRA-8221)
 * Avoid overlap in L1 when L0 contains many nonoverlapping
   sstables (CASSANDRA-8211)
 * Improve PropertyFileSnitch logging (CASSANDRA-8183)
 * Add DC-aware sequential repair (CASSANDRA-8193)
 * Use live sstables in snapshot repair if possible (CASSANDRA-8312)
 * Fix hints serialized size calculation (CASSANDRA-8587)


2.1.2
 * (cqlsh) parse_for_table_meta errors out on queries with undefined
   grammars (CASSANDRA-8262)
 * (cqlsh) Fix SELECT ... TOKEN() function broken in C* 2.1.1 (CASSANDRA-8258)
 * Fix Cassandra crash when running on JDK8 update 40 (CASSANDRA-8209)
 * Optimize partitioner tokens (CASSANDRA-8230)
 * Improve compaction of repaired/unrepaired sstables (CASSANDRA-8004)
 * Make cache serializers pluggable (CASSANDRA-8096)
 * Fix issues with CONTAINS (KEY) queries on secondary indexes
   (CASSANDRA-8147)
 * Fix read-rate tracking of sstables for some queries (CASSANDRA-8239)
 * Fix default timestamp in QueryOptions (CASSANDRA-8246)
 * Set socket timeout when reading remote version (CASSANDRA-8188)
 * Refactor how we track live size (CASSANDRA-7852)
 * Make sure unfinished compaction files are removed (CASSANDRA-8124)
 * Fix shutdown when run as Windows service (CASSANDRA-8136)
 * Fix DESCRIBE TABLE with custom indexes (CASSANDRA-8031)
 * Fix race in RecoveryManagerTest (CASSANDRA-8176)
 * Avoid IllegalArgumentException while sorting sstables in
   IndexSummaryManager (CASSANDRA-8182)
 * Shutdown JVM on file descriptor exhaustion (CASSANDRA-7579)
 * Add 'die' policy for commit log and disk failure (CASSANDRA-7927)
 * Fix installing as service on Windows (CASSANDRA-8115)
 * Fix CREATE TABLE for CQL2 (CASSANDRA-8144)
 * Avoid boxing in ColumnStats min/max trackers (CASSANDRA-8109)
Merged from 2.0:
 * Correctly handle non-text column names in cql3 (CASSANDRA-8178)
 * Fix deletion for indexes on primary key columns (CASSANDRA-8206)
 * Add 'nodetool statusgossip' (CASSANDRA-8125)
 * Improve client notification that nodes are ready for requests (CASSANDRA-7510)
 * Handle negative timestamp in writetime method (CASSANDRA-8139)
 * Pig: Remove errant LIMIT clause in CqlNativeStorage (CASSANDRA-8166)
 * Throw ConfigurationException when hsha is used with the default
   rpc_max_threads setting of 'unlimited' (CASSANDRA-8116)
 * Allow concurrent writing of the same table in the same JVM using
   CQLSSTableWriter (CASSANDRA-7463)
 * Fix totalDiskSpaceUsed calculation (CASSANDRA-8205)


2.1.1
 * Fix spin loop in AtomicSortedColumns (CASSANDRA-7546)
 * Dont notify when replacing tmplink files (CASSANDRA-8157)
 * Fix validation with multiple CONTAINS clause (CASSANDRA-8131)
 * Fix validation of collections in TriggerExecutor (CASSANDRA-8146)
 * Fix IllegalArgumentException when a list of IN values containing tuples
   is passed as a single arg to a prepared statement with the v1 or v2
   protocol (CASSANDRA-8062)
 * Fix ClassCastException in DISTINCT query on static columns with
   query paging (CASSANDRA-8108)
 * Fix NPE on null nested UDT inside a set (CASSANDRA-8105)
 * Fix exception when querying secondary index on set items or map keys
   when some clustering columns are specified (CASSANDRA-8073)
 * Send proper error response when there is an error during native
   protocol message decode (CASSANDRA-8118)
 * Gossip should ignore generation numbers too far in the future (CASSANDRA-8113)
 * Fix NPE when creating a table with frozen sets, lists (CASSANDRA-8104)
 * Fix high memory use due to tracking reads on incrementally opened sstable
   readers (CASSANDRA-8066)
 * Fix EXECUTE request with skipMetadata=false returning no metadata
   (CASSANDRA-8054)
 * Allow concurrent use of CQLBulkOutputFormat (CASSANDRA-7776)
 * Shutdown JVM on OOM (CASSANDRA-7507)
 * Upgrade netty version and enable epoll event loop (CASSANDRA-7761)
 * Don't duplicate sstables smaller than split size when using
   the sstablesplitter tool (CASSANDRA-7616)
 * Avoid re-parsing already prepared statements (CASSANDRA-7923)
 * Fix some Thrift slice deletions and updates of COMPACT STORAGE
   tables with some clustering columns omitted (CASSANDRA-7990)
 * Fix filtering for CONTAINS on sets (CASSANDRA-8033)
 * Properly track added size (CASSANDRA-7239)
 * Allow compilation in java 8 (CASSANDRA-7208)
 * Fix Assertion error on RangeTombstoneList diff (CASSANDRA-8013)
 * Release references to overlapping sstables during compaction (CASSANDRA-7819)
 * Send notification when opening compaction results early (CASSANDRA-8034)
 * Make native server start block until properly bound (CASSANDRA-7885)
 * (cqlsh) Fix IPv6 support (CASSANDRA-7988)
 * Ignore fat clients when checking for endpoint collision (CASSANDRA-7939)
 * Make sstablerepairedset take a list of files (CASSANDRA-7995)
 * (cqlsh) Tab completeion for indexes on map keys (CASSANDRA-7972)
 * (cqlsh) Fix UDT field selection in select clause (CASSANDRA-7891)
 * Fix resource leak in event of corrupt sstable
 * (cqlsh) Add command line option for cqlshrc file path (CASSANDRA-7131)
 * Provide visibility into prepared statements churn (CASSANDRA-7921, CASSANDRA-7930)
 * Invalidate prepared statements when their keyspace or table is
   dropped (CASSANDRA-7566)
 * cassandra-stress: fix support for NetworkTopologyStrategy (CASSANDRA-7945)
 * Fix saving caches when a table is dropped (CASSANDRA-7784)
 * Add better error checking of new stress profile (CASSANDRA-7716)
 * Use ThreadLocalRandom and remove FBUtilities.threadLocalRandom (CASSANDRA-7934)
 * Prevent operator mistakes due to simultaneous bootstrap (CASSANDRA-7069)
 * cassandra-stress supports whitelist mode for node config (CASSANDRA-7658)
 * GCInspector more closely tracks GC; cassandra-stress and nodetool report it (CASSANDRA-7916)
 * nodetool won't output bogus ownership info without a keyspace (CASSANDRA-7173)
 * Add human readable option to nodetool commands (CASSANDRA-5433)
 * Don't try to set repairedAt on old sstables (CASSANDRA-7913)
 * Add metrics for tracking PreparedStatement use (CASSANDRA-7719)
 * (cqlsh) tab-completion for triggers (CASSANDRA-7824)
 * (cqlsh) Support for query paging (CASSANDRA-7514)
 * (cqlsh) Show progress of COPY operations (CASSANDRA-7789)
 * Add syntax to remove multiple elements from a map (CASSANDRA-6599)
 * Support non-equals conditions in lightweight transactions (CASSANDRA-6839)
 * Add IF [NOT] EXISTS to create/drop triggers (CASSANDRA-7606)
 * (cqlsh) Display the current logged-in user (CASSANDRA-7785)
 * (cqlsh) Don't ignore CTRL-C during COPY FROM execution (CASSANDRA-7815)
 * (cqlsh) Order UDTs according to cross-type dependencies in DESCRIBE
   output (CASSANDRA-7659)
 * (cqlsh) Fix handling of CAS statement results (CASSANDRA-7671)
 * (cqlsh) COPY TO/FROM improvements (CASSANDRA-7405)
 * Support list index operations with conditions (CASSANDRA-7499)
 * Add max live/tombstoned cells to nodetool cfstats output (CASSANDRA-7731)
 * Validate IPv6 wildcard addresses properly (CASSANDRA-7680)
 * (cqlsh) Error when tracing query (CASSANDRA-7613)
 * Avoid IOOBE when building SyntaxError message snippet (CASSANDRA-7569)
 * SSTableExport uses correct validator to create string representation of partition
   keys (CASSANDRA-7498)
 * Avoid NPEs when receiving type changes for an unknown keyspace (CASSANDRA-7689)
 * Add support for custom 2i validation (CASSANDRA-7575)
 * Pig support for hadoop CqlInputFormat (CASSANDRA-6454)
 * Add duration mode to cassandra-stress (CASSANDRA-7468)
 * Add listen_interface and rpc_interface options (CASSANDRA-7417)
 * Improve schema merge performance (CASSANDRA-7444)
 * Adjust MT depth based on # of partition validating (CASSANDRA-5263)
 * Optimise NativeCell comparisons (CASSANDRA-6755)
 * Configurable client timeout for cqlsh (CASSANDRA-7516)
 * Include snippet of CQL query near syntax error in messages (CASSANDRA-7111)
 * Make repair -pr work with -local (CASSANDRA-7450)
 * Fix error in sstableloader with -cph > 1 (CASSANDRA-8007)
 * Fix snapshot repair error on indexed tables (CASSANDRA-8020)
 * Do not exit nodetool repair when receiving JMX NOTIF_LOST (CASSANDRA-7909)
 * Stream to private IP when available (CASSANDRA-8084)
Merged from 2.0:
 * Reject conditions on DELETE unless full PK is given (CASSANDRA-6430)
 * Properly reject the token function DELETE (CASSANDRA-7747)
 * Force batchlog replay before decommissioning a node (CASSANDRA-7446)
 * Fix hint replay with many accumulated expired hints (CASSANDRA-6998)
 * Fix duplicate results in DISTINCT queries on static columns with query
   paging (CASSANDRA-8108)
 * Add DateTieredCompactionStrategy (CASSANDRA-6602)
 * Properly validate ascii and utf8 string literals in CQL queries (CASSANDRA-8101)
 * (cqlsh) Fix autocompletion for alter keyspace (CASSANDRA-8021)
 * Create backup directories for commitlog archiving during startup (CASSANDRA-8111)
 * Reduce totalBlockFor() for LOCAL_* consistency levels (CASSANDRA-8058)
 * Fix merging schemas with re-dropped keyspaces (CASSANDRA-7256)
 * Fix counters in supercolumns during live upgrades from 1.2 (CASSANDRA-7188)
 * Notify DT subscribers when a column family is truncated (CASSANDRA-8088)
 * Add sanity check of $JAVA on startup (CASSANDRA-7676)
 * Schedule fat client schema pull on join (CASSANDRA-7993)
 * Don't reset nodes' versions when closing IncomingTcpConnections
   (CASSANDRA-7734)
 * Record the real messaging version in all cases in OutboundTcpConnection
   (CASSANDRA-8057)
 * SSL does not work in cassandra-cli (CASSANDRA-7899)
 * Fix potential exception when using ReversedType in DynamicCompositeType
   (CASSANDRA-7898)
 * Better validation of collection values (CASSANDRA-7833)
 * Track min/max timestamps correctly (CASSANDRA-7969)
 * Fix possible overflow while sorting CL segments for replay (CASSANDRA-7992)
 * Increase nodetool Xmx (CASSANDRA-7956)
 * Archive any commitlog segments present at startup (CASSANDRA-6904)
 * CrcCheckChance should adjust based on live CFMetadata not
   sstable metadata (CASSANDRA-7978)
 * token() should only accept columns in the partitioning
   key order (CASSANDRA-6075)
 * Add method to invalidate permission cache via JMX (CASSANDRA-7977)
 * Allow propagating multiple gossip states atomically (CASSANDRA-6125)
 * Log exceptions related to unclean native protocol client disconnects
   at DEBUG or INFO (CASSANDRA-7849)
 * Allow permissions cache to be set via JMX (CASSANDRA-7698)
 * Include schema_triggers CF in readable system resources (CASSANDRA-7967)
 * Fix RowIndexEntry to report correct serializedSize (CASSANDRA-7948)
 * Make CQLSSTableWriter sync within partitions (CASSANDRA-7360)
 * Potentially use non-local replicas in CqlConfigHelper (CASSANDRA-7906)
 * Explicitly disallow mixing multi-column and single-column
   relations on clustering columns (CASSANDRA-7711)
 * Better error message when condition is set on PK column (CASSANDRA-7804)
 * Don't send schema change responses and events for no-op DDL
   statements (CASSANDRA-7600)
 * (Hadoop) fix cluster initialisation for a split fetching (CASSANDRA-7774)
 * Throw InvalidRequestException when queries contain relations on entire
   collection columns (CASSANDRA-7506)
 * (cqlsh) enable CTRL-R history search with libedit (CASSANDRA-7577)
 * (Hadoop) allow ACFRW to limit nodes to local DC (CASSANDRA-7252)
 * (cqlsh) cqlsh should automatically disable tracing when selecting
   from system_traces (CASSANDRA-7641)
 * (Hadoop) Add CqlOutputFormat (CASSANDRA-6927)
 * Don't depend on cassandra config for nodetool ring (CASSANDRA-7508)
 * (cqlsh) Fix failing cqlsh formatting tests (CASSANDRA-7703)
 * Fix IncompatibleClassChangeError from hadoop2 (CASSANDRA-7229)
 * Add 'nodetool sethintedhandoffthrottlekb' (CASSANDRA-7635)
 * (cqlsh) Add tab-completion for CREATE/DROP USER IF [NOT] EXISTS (CASSANDRA-7611)
 * Catch errors when the JVM pulls the rug out from GCInspector (CASSANDRA-5345)
 * cqlsh fails when version number parts are not int (CASSANDRA-7524)
 * Fix NPE when table dropped during streaming (CASSANDRA-7946)
 * Fix wrong progress when streaming uncompressed (CASSANDRA-7878)
 * Fix possible infinite loop in creating repair range (CASSANDRA-7983)
 * Fix unit in nodetool for streaming throughput (CASSANDRA-7375)
Merged from 1.2:
 * Don't index tombstones (CASSANDRA-7828)
 * Improve PasswordAuthenticator default super user setup (CASSANDRA-7788)


2.1.0
 * (cqlsh) Removed "ALTER TYPE <name> RENAME TO <name>" from tab-completion
   (CASSANDRA-7895)
 * Fixed IllegalStateException in anticompaction (CASSANDRA-7892)
 * cqlsh: DESCRIBE support for frozen UDTs, tuples (CASSANDRA-7863)
 * Avoid exposing internal classes over JMX (CASSANDRA-7879)
 * Add null check for keys when freezing collection (CASSANDRA-7869)
 * Improve stress workload realism (CASSANDRA-7519)
Merged from 2.0:
 * Configure system.paxos with LeveledCompactionStrategy (CASSANDRA-7753)
 * Fix ALTER clustering column type from DateType to TimestampType when
   using DESC clustering order (CASSANRDA-7797)
 * Throw EOFException if we run out of chunks in compressed datafile
   (CASSANDRA-7664)
 * Fix PRSI handling of CQL3 row markers for row cleanup (CASSANDRA-7787)
 * Fix dropping collection when it's the last regular column (CASSANDRA-7744)
 * Make StreamReceiveTask thread safe and gc friendly (CASSANDRA-7795)
 * Validate empty cell names from counter updates (CASSANDRA-7798)
Merged from 1.2:
 * Don't allow compacted sstables to be marked as compacting (CASSANDRA-7145)
 * Track expired tombstones (CASSANDRA-7810)


2.1.0-rc7
 * Add frozen keyword and require UDT to be frozen (CASSANDRA-7857)
 * Track added sstable size correctly (CASSANDRA-7239)
 * (cqlsh) Fix case insensitivity (CASSANDRA-7834)
 * Fix failure to stream ranges when moving (CASSANDRA-7836)
 * Correctly remove tmplink files (CASSANDRA-7803)
 * (cqlsh) Fix column name formatting for functions, CAS operations,
   and UDT field selections (CASSANDRA-7806)
 * (cqlsh) Fix COPY FROM handling of null/empty primary key
   values (CASSANDRA-7792)
 * Fix ordering of static cells (CASSANDRA-7763)
Merged from 2.0:
 * Forbid re-adding dropped counter columns (CASSANDRA-7831)
 * Fix CFMetaData#isThriftCompatible() for PK-only tables (CASSANDRA-7832)
 * Always reject inequality on the partition key without token()
   (CASSANDRA-7722)
 * Always send Paxos commit to all replicas (CASSANDRA-7479)
 * Make disruptor_thrift_server invocation pool configurable (CASSANDRA-7594)
 * Make repair no-op when RF=1 (CASSANDRA-7864)


2.1.0-rc6
 * Fix OOM issue from netty caching over time (CASSANDRA-7743)
 * json2sstable couldn't import JSON for CQL table (CASSANDRA-7477)
 * Invalidate all caches on table drop (CASSANDRA-7561)
 * Skip strict endpoint selection for ranges if RF == nodes (CASSANRA-7765)
 * Fix Thrift range filtering without 2ary index lookups (CASSANDRA-7741)
 * Add tracing entries about concurrent range requests (CASSANDRA-7599)
 * (cqlsh) Fix DESCRIBE for NTS keyspaces (CASSANDRA-7729)
 * Remove netty buffer ref-counting (CASSANDRA-7735)
 * Pass mutated cf to index updater for use by PRSI (CASSANDRA-7742)
 * Include stress yaml example in release and deb (CASSANDRA-7717)
 * workaround for netty issue causing corrupted data off the wire (CASSANDRA-7695)
 * cqlsh DESC CLUSTER fails retrieving ring information (CASSANDRA-7687)
 * Fix binding null values inside UDT (CASSANDRA-7685)
 * Fix UDT field selection with empty fields (CASSANDRA-7670)
 * Bogus deserialization of static cells from sstable (CASSANDRA-7684)
 * Fix NPE on compaction leftover cleanup for dropped table (CASSANDRA-7770)
Merged from 2.0:
 * Fix race condition in StreamTransferTask that could lead to
   infinite loops and premature sstable deletion (CASSANDRA-7704)
 * (cqlsh) Wait up to 10 sec for a tracing session (CASSANDRA-7222)
 * Fix NPE in FileCacheService.sizeInBytes (CASSANDRA-7756)
 * Remove duplicates from StorageService.getJoiningNodes (CASSANDRA-7478)
 * Clone token map outside of hot gossip loops (CASSANDRA-7758)
 * Fix MS expiring map timeout for Paxos messages (CASSANDRA-7752)
 * Do not flush on truncate if durable_writes is false (CASSANDRA-7750)
 * Give CRR a default input_cql Statement (CASSANDRA-7226)
 * Better error message when adding a collection with the same name
   than a previously dropped one (CASSANDRA-6276)
 * Fix validation when adding static columns (CASSANDRA-7730)
 * (Thrift) fix range deletion of supercolumns (CASSANDRA-7733)
 * Fix potential AssertionError in RangeTombstoneList (CASSANDRA-7700)
 * Validate arguments of blobAs* functions (CASSANDRA-7707)
 * Fix potential AssertionError with 2ndary indexes (CASSANDRA-6612)
 * Avoid logging CompactionInterrupted at ERROR (CASSANDRA-7694)
 * Minor leak in sstable2jon (CASSANDRA-7709)
 * Add cassandra.auto_bootstrap system property (CASSANDRA-7650)
 * Update java driver (for hadoop) (CASSANDRA-7618)
 * Remove CqlPagingRecordReader/CqlPagingInputFormat (CASSANDRA-7570)
 * Support connecting to ipv6 jmx with nodetool (CASSANDRA-7669)


2.1.0-rc5
 * Reject counters inside user types (CASSANDRA-7672)
 * Switch to notification-based GCInspector (CASSANDRA-7638)
 * (cqlsh) Handle nulls in UDTs and tuples correctly (CASSANDRA-7656)
 * Don't use strict consistency when replacing (CASSANDRA-7568)
 * Fix min/max cell name collection on 2.0 SSTables with range
   tombstones (CASSANDRA-7593)
 * Tolerate min/max cell names of different lengths (CASSANDRA-7651)
 * Filter cached results correctly (CASSANDRA-7636)
 * Fix tracing on the new SEPExecutor (CASSANDRA-7644)
 * Remove shuffle and taketoken (CASSANDRA-7601)
 * Clean up Windows batch scripts (CASSANDRA-7619)
 * Fix native protocol drop user type notification (CASSANDRA-7571)
 * Give read access to system.schema_usertypes to all authenticated users
   (CASSANDRA-7578)
 * (cqlsh) Fix cqlsh display when zero rows are returned (CASSANDRA-7580)
 * Get java version correctly when JAVA_TOOL_OPTIONS is set (CASSANDRA-7572)
 * Fix NPE when dropping index from non-existent keyspace, AssertionError when
   dropping non-existent index with IF EXISTS (CASSANDRA-7590)
 * Fix sstablelevelresetter hang (CASSANDRA-7614)
 * (cqlsh) Fix deserialization of blobs (CASSANDRA-7603)
 * Use "keyspace updated" schema change message for UDT changes in v1 and
   v2 protocols (CASSANDRA-7617)
 * Fix tracing of range slices and secondary index lookups that are local
   to the coordinator (CASSANDRA-7599)
 * Set -Dcassandra.storagedir for all tool shell scripts (CASSANDRA-7587)
 * Don't swap max/min col names when mutating sstable metadata (CASSANDRA-7596)
 * (cqlsh) Correctly handle paged result sets (CASSANDRA-7625)
 * (cqlsh) Improve waiting for a trace to complete (CASSANDRA-7626)
 * Fix tracing of concurrent range slices and 2ary index queries (CASSANDRA-7626)
 * Fix scrub against collection type (CASSANDRA-7665)
Merged from 2.0:
 * Set gc_grace_seconds to seven days for system schema tables (CASSANDRA-7668)
 * SimpleSeedProvider no longer caches seeds forever (CASSANDRA-7663)
 * Always flush on truncate (CASSANDRA-7511)
 * Fix ReversedType(DateType) mapping to native protocol (CASSANDRA-7576)
 * Always merge ranges owned by a single node (CASSANDRA-6930)
 * Track max/min timestamps for range tombstones (CASSANDRA-7647)
 * Fix NPE when listing saved caches dir (CASSANDRA-7632)


2.1.0-rc4
 * Fix word count hadoop example (CASSANDRA-7200)
 * Updated memtable_cleanup_threshold and memtable_flush_writers defaults
   (CASSANDRA-7551)
 * (Windows) fix startup when WMI memory query fails (CASSANDRA-7505)
 * Anti-compaction proceeds if any part of the repair failed (CASSANDRA-7521)
 * Add missing table name to DROP INDEX responses and notifications (CASSANDRA-7539)
 * Bump CQL version to 3.2.0 and update CQL documentation (CASSANDRA-7527)
 * Fix configuration error message when running nodetool ring (CASSANDRA-7508)
 * Support conditional updates, tuple type, and the v3 protocol in cqlsh (CASSANDRA-7509)
 * Handle queries on multiple secondary index types (CASSANDRA-7525)
 * Fix cqlsh authentication with v3 native protocol (CASSANDRA-7564)
 * Fix NPE when unknown prepared statement ID is used (CASSANDRA-7454)
Merged from 2.0:
 * (Windows) force range-based repair to non-sequential mode (CASSANDRA-7541)
 * Fix range merging when DES scores are zero (CASSANDRA-7535)
 * Warn when SSL certificates have expired (CASSANDRA-7528)
 * Fix error when doing reversed queries with static columns (CASSANDRA-7490)
Merged from 1.2:
 * Set correct stream ID on responses when non-Exception Throwables
   are thrown while handling native protocol messages (CASSANDRA-7470)


2.1.0-rc3
 * Consider expiry when reconciling otherwise equal cells (CASSANDRA-7403)
 * Introduce CQL support for stress tool (CASSANDRA-6146)
 * Fix ClassCastException processing expired messages (CASSANDRA-7496)
 * Fix prepared marker for collections inside UDT (CASSANDRA-7472)
 * Remove left-over populate_io_cache_on_flush and replicate_on_write
   uses (CASSANDRA-7493)
 * (Windows) handle spaces in path names (CASSANDRA-7451)
 * Ensure writes have completed after dropping a table, before recycling
   commit log segments (CASSANDRA-7437)
 * Remove left-over rows_per_partition_to_cache (CASSANDRA-7493)
 * Fix error when CONTAINS is used with a bind marker (CASSANDRA-7502)
 * Properly reject unknown UDT field (CASSANDRA-7484)
Merged from 2.0:
 * Fix CC#collectTimeOrderedData() tombstone optimisations (CASSANDRA-7394)
 * Support DISTINCT for static columns and fix behaviour when DISTINC is
   not use (CASSANDRA-7305).
 * Workaround JVM NPE on JMX bind failure (CASSANDRA-7254)
 * Fix race in FileCacheService RemovalListener (CASSANDRA-7278)
 * Fix inconsistent use of consistencyForCommit that allowed LOCAL_QUORUM
   operations to incorrect become full QUORUM (CASSANDRA-7345)
 * Properly handle unrecognized opcodes and flags (CASSANDRA-7440)
 * (Hadoop) close CqlRecordWriter clients when finished (CASSANDRA-7459)
 * Commit disk failure policy (CASSANDRA-7429)
 * Make sure high level sstables get compacted (CASSANDRA-7414)
 * Fix AssertionError when using empty clustering columns and static columns
   (CASSANDRA-7455)
 * Add option to disable STCS in L0 (CASSANDRA-6621)
 * Upgrade to snappy-java 1.0.5.2 (CASSANDRA-7476)


2.1.0-rc2
 * Fix heap size calculation for CompoundSparseCellName and
   CompoundSparseCellName.WithCollection (CASSANDRA-7421)
 * Allow counter mutations in UNLOGGED batches (CASSANDRA-7351)
 * Modify reconcile logic to always pick a tombstone over a counter cell
   (CASSANDRA-7346)
 * Avoid incremental compaction on Windows (CASSANDRA-7365)
 * Fix exception when querying a composite-keyed table with a collection index
   (CASSANDRA-7372)
 * Use node's host id in place of counter ids (CASSANDRA-7366)
 * Fix error when doing reversed queries with static columns (CASSANDRA-7490)
 * Backport CASSANDRA-6747 (CASSANDRA-7560)
 * Track max/min timestamps for range tombstones (CASSANDRA-7647)
 * Fix NPE when listing saved caches dir (CASSANDRA-7632)
 * Fix sstableloader unable to connect encrypted node (CASSANDRA-7585)
Merged from 1.2:
 * Clone token map outside of hot gossip loops (CASSANDRA-7758)
 * Add stop method to EmbeddedCassandraService (CASSANDRA-7595)
 * Support connecting to ipv6 jmx with nodetool (CASSANDRA-7669)
 * Set gc_grace_seconds to seven days for system schema tables (CASSANDRA-7668)
 * SimpleSeedProvider no longer caches seeds forever (CASSANDRA-7663)
 * Set correct stream ID on responses when non-Exception Throwables
   are thrown while handling native protocol messages (CASSANDRA-7470)
 * Fix row size miscalculation in LazilyCompactedRow (CASSANDRA-7543)
 * Fix race in background compaction check (CASSANDRA-7745)
 * Don't clear out range tombstones during compaction (CASSANDRA-7808)


2.1.0-rc1
 * Revert flush directory (CASSANDRA-6357)
 * More efficient executor service for fast operations (CASSANDRA-4718)
 * Move less common tools into a new cassandra-tools package (CASSANDRA-7160)
 * Support more concurrent requests in native protocol (CASSANDRA-7231)
 * Add tab-completion to debian nodetool packaging (CASSANDRA-6421)
 * Change concurrent_compactors defaults (CASSANDRA-7139)
 * Add PowerShell Windows launch scripts (CASSANDRA-7001)
 * Make commitlog archive+restore more robust (CASSANDRA-6974)
 * Fix marking commitlogsegments clean (CASSANDRA-6959)
 * Add snapshot "manifest" describing files included (CASSANDRA-6326)
 * Parallel streaming for sstableloader (CASSANDRA-3668)
 * Fix bugs in supercolumns handling (CASSANDRA-7138)
 * Fix ClassClassException on composite dense tables (CASSANDRA-7112)
 * Cleanup and optimize collation and slice iterators (CASSANDRA-7107)
 * Upgrade NBHM lib (CASSANDRA-7128)
 * Optimize netty server (CASSANDRA-6861)
 * Fix repair hang when given CF does not exist (CASSANDRA-7189)
 * Allow c* to be shutdown in an embedded mode (CASSANDRA-5635)
 * Add server side batching to native transport (CASSANDRA-5663)
 * Make batchlog replay asynchronous (CASSANDRA-6134)
 * remove unused classes (CASSANDRA-7197)
 * Limit user types to the keyspace they are defined in (CASSANDRA-6643)
 * Add validate method to CollectionType (CASSANDRA-7208)
 * New serialization format for UDT values (CASSANDRA-7209, CASSANDRA-7261)
 * Fix nodetool netstats (CASSANDRA-7270)
 * Fix potential ClassCastException in HintedHandoffManager (CASSANDRA-7284)
 * Use prepared statements internally (CASSANDRA-6975)
 * Fix broken paging state with prepared statement (CASSANDRA-7120)
 * Fix IllegalArgumentException in CqlStorage (CASSANDRA-7287)
 * Allow nulls/non-existant fields in UDT (CASSANDRA-7206)
 * Add Thrift MultiSliceRequest (CASSANDRA-6757, CASSANDRA-7027)
 * Handle overlapping MultiSlices (CASSANDRA-7279)
 * Fix DataOutputTest on Windows (CASSANDRA-7265)
 * Embedded sets in user defined data-types are not updating (CASSANDRA-7267)
 * Add tuple type to CQL/native protocol (CASSANDRA-7248)
 * Fix CqlPagingRecordReader on tables with few rows (CASSANDRA-7322)
Merged from 2.0:
 * Copy compaction options to make sure they are reloaded (CASSANDRA-7290)
 * Add option to do more aggressive tombstone compactions (CASSANDRA-6563)
 * Don't try to compact already-compacting files in HHOM (CASSANDRA-7288)
 * Always reallocate buffers in HSHA (CASSANDRA-6285)
 * (Hadoop) support authentication in CqlRecordReader (CASSANDRA-7221)
 * (Hadoop) Close java driver Cluster in CQLRR.close (CASSANDRA-7228)
 * Warn when 'USING TIMESTAMP' is used on a CAS BATCH (CASSANDRA-7067)
 * return all cpu values from BackgroundActivityMonitor.readAndCompute (CASSANDRA-7183)
 * Correctly delete scheduled range xfers (CASSANDRA-7143)
 * return all cpu values from BackgroundActivityMonitor.readAndCompute (CASSANDRA-7183)
 * reduce garbage creation in calculatePendingRanges (CASSANDRA-7191)
 * fix c* launch issues on Russian os's due to output of linux 'free' cmd (CASSANDRA-6162)
 * Fix disabling autocompaction (CASSANDRA-7187)
 * Fix potential NumberFormatException when deserializing IntegerType (CASSANDRA-7088)
 * cqlsh can't tab-complete disabling compaction (CASSANDRA-7185)
 * cqlsh: Accept and execute CQL statement(s) from command-line parameter (CASSANDRA-7172)
 * Fix IllegalStateException in CqlPagingRecordReader (CASSANDRA-7198)
 * Fix the InvertedIndex trigger example (CASSANDRA-7211)
 * Add --resolve-ip option to 'nodetool ring' (CASSANDRA-7210)
 * reduce garbage on codec flag deserialization (CASSANDRA-7244)
 * Fix duplicated error messages on directory creation error at startup (CASSANDRA-5818)
 * Proper null handle for IF with map element access (CASSANDRA-7155)
 * Improve compaction visibility (CASSANDRA-7242)
 * Correctly delete scheduled range xfers (CASSANDRA-7143)
 * Make batchlog replica selection rack-aware (CASSANDRA-6551)
 * Fix CFMetaData#getColumnDefinitionFromColumnName() (CASSANDRA-7074)
 * Fix writetime/ttl functions for static columns (CASSANDRA-7081)
 * Suggest CTRL-C or semicolon after three blank lines in cqlsh (CASSANDRA-7142)
 * Fix 2ndary index queries with DESC clustering order (CASSANDRA-6950)
 * Invalid key cache entries on DROP (CASSANDRA-6525)
 * Fix flapping RecoveryManagerTest (CASSANDRA-7084)
 * Add missing iso8601 patterns for date strings (CASSANDRA-6973)
 * Support selecting multiple rows in a partition using IN (CASSANDRA-6875)
 * Add authentication support to shuffle (CASSANDRA-6484)
 * Swap local and global default read repair chances (CASSANDRA-7320)
 * Add conditional CREATE/DROP USER support (CASSANDRA-7264)
 * Cqlsh counts non-empty lines for "Blank lines" warning (CASSANDRA-7325)
Merged from 1.2:
 * Add Cloudstack snitch (CASSANDRA-7147)
 * Update system.peers correctly when relocating tokens (CASSANDRA-7126)
 * Add Google Compute Engine snitch (CASSANDRA-7132)
 * remove duplicate query for local tokens (CASSANDRA-7182)
 * exit CQLSH with error status code if script fails (CASSANDRA-6344)
 * Fix bug with some IN queries missig results (CASSANDRA-7105)
 * Fix availability validation for LOCAL_ONE CL (CASSANDRA-7319)
 * Hint streaming can cause decommission to fail (CASSANDRA-7219)


2.1.0-beta2
 * Increase default CL space to 8GB (CASSANDRA-7031)
 * Add range tombstones to read repair digests (CASSANDRA-6863)
 * Fix BTree.clear for large updates (CASSANDRA-6943)
 * Fail write instead of logging a warning when unable to append to CL
   (CASSANDRA-6764)
 * Eliminate possibility of CL segment appearing twice in active list
   (CASSANDRA-6557)
 * Apply DONTNEED fadvise to commitlog segments (CASSANDRA-6759)
 * Switch CRC component to Adler and include it for compressed sstables
   (CASSANDRA-4165)
 * Allow cassandra-stress to set compaction strategy options (CASSANDRA-6451)
 * Add broadcast_rpc_address option to cassandra.yaml (CASSANDRA-5899)
 * Auto reload GossipingPropertyFileSnitch config (CASSANDRA-5897)
 * Fix overflow of memtable_total_space_in_mb (CASSANDRA-6573)
 * Fix ABTC NPE and apply update function correctly (CASSANDRA-6692)
 * Allow nodetool to use a file or prompt for password (CASSANDRA-6660)
 * Fix AIOOBE when concurrently accessing ABSC (CASSANDRA-6742)
 * Fix assertion error in ALTER TYPE RENAME (CASSANDRA-6705)
 * Scrub should not always clear out repaired status (CASSANDRA-5351)
 * Improve handling of range tombstone for wide partitions (CASSANDRA-6446)
 * Fix ClassCastException for compact table with composites (CASSANDRA-6738)
 * Fix potentially repairing with wrong nodes (CASSANDRA-6808)
 * Change caching option syntax (CASSANDRA-6745)
 * Fix stress to do proper counter reads (CASSANDRA-6835)
 * Fix help message for stress counter_write (CASSANDRA-6824)
 * Fix stress smart Thrift client to pick servers correctly (CASSANDRA-6848)
 * Add logging levels (minimal, normal or verbose) to stress tool (CASSANDRA-6849)
 * Fix race condition in Batch CLE (CASSANDRA-6860)
 * Improve cleanup/scrub/upgradesstables failure handling (CASSANDRA-6774)
 * ByteBuffer write() methods for serializing sstables (CASSANDRA-6781)
 * Proper compare function for CollectionType (CASSANDRA-6783)
 * Update native server to Netty 4 (CASSANDRA-6236)
 * Fix off-by-one error in stress (CASSANDRA-6883)
 * Make OpOrder AutoCloseable (CASSANDRA-6901)
 * Remove sync repair JMX interface (CASSANDRA-6900)
 * Add multiple memory allocation options for memtables (CASSANDRA-6689, 6694)
 * Remove adjusted op rate from stress output (CASSANDRA-6921)
 * Add optimized CF.hasColumns() implementations (CASSANDRA-6941)
 * Serialize batchlog mutations with the version of the target node
   (CASSANDRA-6931)
 * Optimize CounterColumn#reconcile() (CASSANDRA-6953)
 * Properly remove 1.2 sstable support in 2.1 (CASSANDRA-6869)
 * Lock counter cells, not partitions (CASSANDRA-6880)
 * Track presence of legacy counter shards in sstables (CASSANDRA-6888)
 * Ensure safe resource cleanup when replacing sstables (CASSANDRA-6912)
 * Add failure handler to async callback (CASSANDRA-6747)
 * Fix AE when closing SSTable without releasing reference (CASSANDRA-7000)
 * Clean up IndexInfo on keyspace/table drops (CASSANDRA-6924)
 * Only snapshot relative SSTables when sequential repair (CASSANDRA-7024)
 * Require nodetool rebuild_index to specify index names (CASSANDRA-7038)
 * fix cassandra stress errors on reads with native protocol (CASSANDRA-7033)
 * Use OpOrder to guard sstable references for reads (CASSANDRA-6919)
 * Preemptive opening of compaction result (CASSANDRA-6916)
 * Multi-threaded scrub/cleanup/upgradesstables (CASSANDRA-5547)
 * Optimize cellname comparison (CASSANDRA-6934)
 * Native protocol v3 (CASSANDRA-6855)
 * Optimize Cell liveness checks and clean up Cell (CASSANDRA-7119)
 * Support consistent range movements (CASSANDRA-2434)
 * Display min timestamp in sstablemetadata viewer (CASSANDRA-6767)
Merged from 2.0:
 * Avoid race-prone second "scrub" of system keyspace (CASSANDRA-6797)
 * Pool CqlRecordWriter clients by inetaddress rather than Range
   (CASSANDRA-6665)
 * Fix compaction_history timestamps (CASSANDRA-6784)
 * Compare scores of full replica ordering in DES (CASSANDRA-6683)
 * fix CME in SessionInfo updateProgress affecting netstats (CASSANDRA-6577)
 * Allow repairing between specific replicas (CASSANDRA-6440)
 * Allow per-dc enabling of hints (CASSANDRA-6157)
 * Add compatibility for Hadoop 0.2.x (CASSANDRA-5201)
 * Fix EstimatedHistogram races (CASSANDRA-6682)
 * Failure detector correctly converts initial value to nanos (CASSANDRA-6658)
 * Add nodetool taketoken to relocate vnodes (CASSANDRA-4445)
 * Expose bulk loading progress over JMX (CASSANDRA-4757)
 * Correctly handle null with IF conditions and TTL (CASSANDRA-6623)
 * Account for range/row tombstones in tombstone drop
   time histogram (CASSANDRA-6522)
 * Stop CommitLogSegment.close() from calling sync() (CASSANDRA-6652)
 * Make commitlog failure handling configurable (CASSANDRA-6364)
 * Avoid overlaps in LCS (CASSANDRA-6688)
 * Improve support for paginating over composites (CASSANDRA-4851)
 * Fix count(*) queries in a mixed cluster (CASSANDRA-6707)
 * Improve repair tasks(snapshot, differencing) concurrency (CASSANDRA-6566)
 * Fix replaying pre-2.0 commit logs (CASSANDRA-6714)
 * Add static columns to CQL3 (CASSANDRA-6561)
 * Optimize single partition batch statements (CASSANDRA-6737)
 * Disallow post-query re-ordering when paging (CASSANDRA-6722)
 * Fix potential paging bug with deleted columns (CASSANDRA-6748)
 * Fix NPE on BulkLoader caused by losing StreamEvent (CASSANDRA-6636)
 * Fix truncating compression metadata (CASSANDRA-6791)
 * Add CMSClassUnloadingEnabled JVM option (CASSANDRA-6541)
 * Catch memtable flush exceptions during shutdown (CASSANDRA-6735)
 * Fix upgradesstables NPE for non-CF-based indexes (CASSANDRA-6645)
 * Fix UPDATE updating PRIMARY KEY columns implicitly (CASSANDRA-6782)
 * Fix IllegalArgumentException when updating from 1.2 with SuperColumns
   (CASSANDRA-6733)
 * FBUtilities.singleton() should use the CF comparator (CASSANDRA-6778)
 * Fix CQLSStableWriter.addRow(Map<String, Object>) (CASSANDRA-6526)
 * Fix HSHA server introducing corrupt data (CASSANDRA-6285)
 * Fix CAS conditions for COMPACT STORAGE tables (CASSANDRA-6813)
 * Starting threads in OutboundTcpConnectionPool constructor causes race conditions (CASSANDRA-7177)
 * Allow overriding cassandra-rackdc.properties file (CASSANDRA-7072)
 * Set JMX RMI port to 7199 (CASSANDRA-7087)
 * Use LOCAL_QUORUM for data reads at LOCAL_SERIAL (CASSANDRA-6939)
 * Log a warning for large batches (CASSANDRA-6487)
 * Put nodes in hibernate when join_ring is false (CASSANDRA-6961)
 * Avoid early loading of non-system keyspaces before compaction-leftovers
   cleanup at startup (CASSANDRA-6913)
 * Restrict Windows to parallel repairs (CASSANDRA-6907)
 * (Hadoop) Allow manually specifying start/end tokens in CFIF (CASSANDRA-6436)
 * Fix NPE in MeteredFlusher (CASSANDRA-6820)
 * Fix race processing range scan responses (CASSANDRA-6820)
 * Allow deleting snapshots from dropped keyspaces (CASSANDRA-6821)
 * Add uuid() function (CASSANDRA-6473)
 * Omit tombstones from schema digests (CASSANDRA-6862)
 * Include correct consistencyLevel in LWT timeout (CASSANDRA-6884)
 * Lower chances for losing new SSTables during nodetool refresh and
   ColumnFamilyStore.loadNewSSTables (CASSANDRA-6514)
 * Add support for DELETE ... IF EXISTS to CQL3 (CASSANDRA-5708)
 * Update hadoop_cql3_word_count example (CASSANDRA-6793)
 * Fix handling of RejectedExecution in sync Thrift server (CASSANDRA-6788)
 * Log more information when exceeding tombstone_warn_threshold (CASSANDRA-6865)
 * Fix truncate to not abort due to unreachable fat clients (CASSANDRA-6864)
 * Fix schema concurrency exceptions (CASSANDRA-6841)
 * Fix leaking validator FH in StreamWriter (CASSANDRA-6832)
 * Fix saving triggers to schema (CASSANDRA-6789)
 * Fix trigger mutations when base mutation list is immutable (CASSANDRA-6790)
 * Fix accounting in FileCacheService to allow re-using RAR (CASSANDRA-6838)
 * Fix static counter columns (CASSANDRA-6827)
 * Restore expiring->deleted (cell) compaction optimization (CASSANDRA-6844)
 * Fix CompactionManager.needsCleanup (CASSANDRA-6845)
 * Correctly compare BooleanType values other than 0 and 1 (CASSANDRA-6779)
 * Read message id as string from earlier versions (CASSANDRA-6840)
 * Properly use the Paxos consistency for (non-protocol) batch (CASSANDRA-6837)
 * Add paranoid disk failure option (CASSANDRA-6646)
 * Improve PerRowSecondaryIndex performance (CASSANDRA-6876)
 * Extend triggers to support CAS updates (CASSANDRA-6882)
 * Static columns with IF NOT EXISTS don't always work as expected (CASSANDRA-6873)
 * Fix paging with SELECT DISTINCT (CASSANDRA-6857)
 * Fix UnsupportedOperationException on CAS timeout (CASSANDRA-6923)
 * Improve MeteredFlusher handling of MF-unaffected column families
   (CASSANDRA-6867)
 * Add CqlRecordReader using native pagination (CASSANDRA-6311)
 * Add QueryHandler interface (CASSANDRA-6659)
 * Track liveRatio per-memtable, not per-CF (CASSANDRA-6945)
 * Make sure upgradesstables keeps sstable level (CASSANDRA-6958)
 * Fix LIMIT with static columns (CASSANDRA-6956)
 * Fix clash with CQL column name in thrift validation (CASSANDRA-6892)
 * Fix error with super columns in mixed 1.2-2.0 clusters (CASSANDRA-6966)
 * Fix bad skip of sstables on slice query with composite start/finish (CASSANDRA-6825)
 * Fix unintended update with conditional statement (CASSANDRA-6893)
 * Fix map element access in IF (CASSANDRA-6914)
 * Avoid costly range calculations for range queries on system keyspaces
   (CASSANDRA-6906)
 * Fix SSTable not released if stream session fails (CASSANDRA-6818)
 * Avoid build failure due to ANTLR timeout (CASSANDRA-6991)
 * Queries on compact tables can return more rows that requested (CASSANDRA-7052)
 * USING TIMESTAMP for batches does not work (CASSANDRA-7053)
 * Fix performance regression from CASSANDRA-5614 (CASSANDRA-6949)
 * Ensure that batchlog and hint timeouts do not produce hints (CASSANDRA-7058)
 * Merge groupable mutations in TriggerExecutor#execute() (CASSANDRA-7047)
 * Plug holes in resource release when wiring up StreamSession (CASSANDRA-7073)
 * Re-add parameter columns to tracing session (CASSANDRA-6942)
 * Preserves CQL metadata when updating table from thrift (CASSANDRA-6831)
Merged from 1.2:
 * Fix nodetool display with vnodes (CASSANDRA-7082)
 * Add UNLOGGED, COUNTER options to BATCH documentation (CASSANDRA-6816)
 * add extra SSL cipher suites (CASSANDRA-6613)
 * fix nodetool getsstables for blob PK (CASSANDRA-6803)
 * Fix BatchlogManager#deleteBatch() use of millisecond timestamps
   (CASSANDRA-6822)
 * Continue assassinating even if the endpoint vanishes (CASSANDRA-6787)
 * Schedule schema pulls on change (CASSANDRA-6971)
 * Non-droppable verbs shouldn't be dropped from OTC (CASSANDRA-6980)
 * Shutdown batchlog executor in SS#drain() (CASSANDRA-7025)
 * Fix batchlog to account for CF truncation records (CASSANDRA-6999)
 * Fix CQLSH parsing of functions and BLOB literals (CASSANDRA-7018)
 * Properly load trustore in the native protocol (CASSANDRA-6847)
 * Always clean up references in SerializingCache (CASSANDRA-6994)
 * Don't shut MessagingService down when replacing a node (CASSANDRA-6476)
 * fix npe when doing -Dcassandra.fd_initial_value_ms (CASSANDRA-6751)


2.1.0-beta1
 * Add flush directory distinct from compaction directories (CASSANDRA-6357)
 * Require JNA by default (CASSANDRA-6575)
 * add listsnapshots command to nodetool (CASSANDRA-5742)
 * Introduce AtomicBTreeColumns (CASSANDRA-6271, 6692)
 * Multithreaded commitlog (CASSANDRA-3578)
 * allocate fixed index summary memory pool and resample cold index summaries
   to use less memory (CASSANDRA-5519)
 * Removed multithreaded compaction (CASSANDRA-6142)
 * Parallelize fetching rows for low-cardinality indexes (CASSANDRA-1337)
 * change logging from log4j to logback (CASSANDRA-5883)
 * switch to LZ4 compression for internode communication (CASSANDRA-5887)
 * Stop using Thrift-generated Index* classes internally (CASSANDRA-5971)
 * Remove 1.2 network compatibility code (CASSANDRA-5960)
 * Remove leveled json manifest migration code (CASSANDRA-5996)
 * Remove CFDefinition (CASSANDRA-6253)
 * Use AtomicIntegerFieldUpdater in RefCountedMemory (CASSANDRA-6278)
 * User-defined types for CQL3 (CASSANDRA-5590)
 * Use of o.a.c.metrics in nodetool (CASSANDRA-5871, 6406)
 * Batch read from OTC's queue and cleanup (CASSANDRA-1632)
 * Secondary index support for collections (CASSANDRA-4511, 6383)
 * SSTable metadata(Stats.db) format change (CASSANDRA-6356)
 * Push composites support in the storage engine
   (CASSANDRA-5417, CASSANDRA-6520)
 * Add snapshot space used to cfstats (CASSANDRA-6231)
 * Add cardinality estimator for key count estimation (CASSANDRA-5906)
 * CF id is changed to be non-deterministic. Data dir/key cache are created
   uniquely for CF id (CASSANDRA-5202)
 * New counters implementation (CASSANDRA-6504)
 * Replace UnsortedColumns, EmptyColumns, TreeMapBackedSortedColumns with new
   ArrayBackedSortedColumns (CASSANDRA-6630, CASSANDRA-6662, CASSANDRA-6690)
 * Add option to use row cache with a given amount of rows (CASSANDRA-5357)
 * Avoid repairing already repaired data (CASSANDRA-5351)
 * Reject counter updates with USING TTL/TIMESTAMP (CASSANDRA-6649)
 * Replace index_interval with min/max_index_interval (CASSANDRA-6379)
 * Lift limitation that order by columns must be selected for IN queries (CASSANDRA-4911)


2.0.5
 * Reduce garbage generated by bloom filter lookups (CASSANDRA-6609)
 * Add ks.cf names to tombstone logging (CASSANDRA-6597)
 * Use LOCAL_QUORUM for LWT operations at LOCAL_SERIAL (CASSANDRA-6495)
 * Wait for gossip to settle before accepting client connections (CASSANDRA-4288)
 * Delete unfinished compaction incrementally (CASSANDRA-6086)
 * Allow specifying custom secondary index options in CQL3 (CASSANDRA-6480)
 * Improve replica pinning for cache efficiency in DES (CASSANDRA-6485)
 * Fix LOCAL_SERIAL from thrift (CASSANDRA-6584)
 * Don't special case received counts in CAS timeout exceptions (CASSANDRA-6595)
 * Add support for 2.1 global counter shards (CASSANDRA-6505)
 * Fix NPE when streaming connection is not yet established (CASSANDRA-6210)
 * Avoid rare duplicate read repair triggering (CASSANDRA-6606)
 * Fix paging discardFirst (CASSANDRA-6555)
 * Fix ArrayIndexOutOfBoundsException in 2ndary index query (CASSANDRA-6470)
 * Release sstables upon rebuilding 2i (CASSANDRA-6635)
 * Add AbstractCompactionStrategy.startup() method (CASSANDRA-6637)
 * SSTableScanner may skip rows during cleanup (CASSANDRA-6638)
 * sstables from stalled repair sessions can resurrect deleted data (CASSANDRA-6503)
 * Switch stress to use ITransportFactory (CASSANDRA-6641)
 * Fix IllegalArgumentException during prepare (CASSANDRA-6592)
 * Fix possible loss of 2ndary index entries during compaction (CASSANDRA-6517)
 * Fix direct Memory on architectures that do not support unaligned long access
   (CASSANDRA-6628)
 * Let scrub optionally skip broken counter partitions (CASSANDRA-5930)
Merged from 1.2:
 * fsync compression metadata (CASSANDRA-6531)
 * Validate CF existence on execution for prepared statement (CASSANDRA-6535)
 * Add ability to throttle batchlog replay (CASSANDRA-6550)
 * Fix executing LOCAL_QUORUM with SimpleStrategy (CASSANDRA-6545)
 * Avoid StackOverflow when using large IN queries (CASSANDRA-6567)
 * Nodetool upgradesstables includes secondary indexes (CASSANDRA-6598)
 * Paginate batchlog replay (CASSANDRA-6569)
 * skip blocking on streaming during drain (CASSANDRA-6603)
 * Improve error message when schema doesn't match loaded sstable (CASSANDRA-6262)
 * Add properties to adjust FD initial value and max interval (CASSANDRA-4375)
 * Fix preparing with batch and delete from collection (CASSANDRA-6607)
 * Fix ABSC reverse iterator's remove() method (CASSANDRA-6629)
 * Handle host ID conflicts properly (CASSANDRA-6615)
 * Move handling of migration event source to solve bootstrap race. (CASSANDRA-6648)
 * Make sure compaction throughput value doesn't overflow with int math (CASSANDRA-6647)


2.0.4
 * Allow removing snapshots of no-longer-existing CFs (CASSANDRA-6418)
 * add StorageService.stopDaemon() (CASSANDRA-4268)
 * add IRE for invalid CF supplied to get_count (CASSANDRA-5701)
 * add client encryption support to sstableloader (CASSANDRA-6378)
 * Fix accept() loop for SSL sockets post-shutdown (CASSANDRA-6468)
 * Fix size-tiered compaction in LCS L0 (CASSANDRA-6496)
 * Fix assertion failure in filterColdSSTables (CASSANDRA-6483)
 * Fix row tombstones in larger-than-memory compactions (CASSANDRA-6008)
 * Fix cleanup ClassCastException (CASSANDRA-6462)
 * Reduce gossip memory use by interning VersionedValue strings (CASSANDRA-6410)
 * Allow specifying datacenters to participate in a repair (CASSANDRA-6218)
 * Fix divide-by-zero in PCI (CASSANDRA-6403)
 * Fix setting last compacted key in the wrong level for LCS (CASSANDRA-6284)
 * Add millisecond precision formats to the timestamp parser (CASSANDRA-6395)
 * Expose a total memtable size metric for a CF (CASSANDRA-6391)
 * cqlsh: handle symlinks properly (CASSANDRA-6425)
 * Fix potential infinite loop when paging query with IN (CASSANDRA-6464)
 * Fix assertion error in AbstractQueryPager.discardFirst (CASSANDRA-6447)
 * Fix streaming older SSTable yields unnecessary tombstones (CASSANDRA-6527)
Merged from 1.2:
 * Improved error message on bad properties in DDL queries (CASSANDRA-6453)
 * Randomize batchlog candidates selection (CASSANDRA-6481)
 * Fix thundering herd on endpoint cache invalidation (CASSANDRA-6345, 6485)
 * Improve batchlog write performance with vnodes (CASSANDRA-6488)
 * cqlsh: quote single quotes in strings inside collections (CASSANDRA-6172)
 * Improve gossip performance for typical messages (CASSANDRA-6409)
 * Throw IRE if a prepared statement has more markers than supported
   (CASSANDRA-5598)
 * Expose Thread metrics for the native protocol server (CASSANDRA-6234)
 * Change snapshot response message verb to INTERNAL to avoid dropping it
   (CASSANDRA-6415)
 * Warn when collection read has > 65K elements (CASSANDRA-5428)
 * Fix cache persistence when both row and key cache are enabled
   (CASSANDRA-6413)
 * (Hadoop) add describe_local_ring (CASSANDRA-6268)
 * Fix handling of concurrent directory creation failure (CASSANDRA-6459)
 * Allow executing CREATE statements multiple times (CASSANDRA-6471)
 * Don't send confusing info with timeouts (CASSANDRA-6491)
 * Don't resubmit counter mutation runnables internally (CASSANDRA-6427)
 * Don't drop local mutations without a hint (CASSANDRA-6510)
 * Don't allow null max_hint_window_in_ms (CASSANDRA-6419)
 * Validate SliceRange start and finish lengths (CASSANDRA-6521)


2.0.3
 * Fix FD leak on slice read path (CASSANDRA-6275)
 * Cancel read meter task when closing SSTR (CASSANDRA-6358)
 * free off-heap IndexSummary during bulk (CASSANDRA-6359)
 * Recover from IOException in accept() thread (CASSANDRA-6349)
 * Improve Gossip tolerance of abnormally slow tasks (CASSANDRA-6338)
 * Fix trying to hint timed out counter writes (CASSANDRA-6322)
 * Allow restoring specific columnfamilies from archived CL (CASSANDRA-4809)
 * Avoid flushing compaction_history after each operation (CASSANDRA-6287)
 * Fix repair assertion error when tombstones expire (CASSANDRA-6277)
 * Skip loading corrupt key cache (CASSANDRA-6260)
 * Fixes for compacting larger-than-memory rows (CASSANDRA-6274)
 * Compact hottest sstables first and optionally omit coldest from
   compaction entirely (CASSANDRA-6109)
 * Fix modifying column_metadata from thrift (CASSANDRA-6182)
 * cqlsh: fix LIST USERS output (CASSANDRA-6242)
 * Add IRequestSink interface (CASSANDRA-6248)
 * Update memtable size while flushing (CASSANDRA-6249)
 * Provide hooks around CQL2/CQL3 statement execution (CASSANDRA-6252)
 * Require Permission.SELECT for CAS updates (CASSANDRA-6247)
 * New CQL-aware SSTableWriter (CASSANDRA-5894)
 * Reject CAS operation when the protocol v1 is used (CASSANDRA-6270)
 * Correctly throw error when frame too large (CASSANDRA-5981)
 * Fix serialization bug in PagedRange with 2ndary indexes (CASSANDRA-6299)
 * Fix CQL3 table validation in Thrift (CASSANDRA-6140)
 * Fix bug missing results with IN clauses (CASSANDRA-6327)
 * Fix paging with reversed slices (CASSANDRA-6343)
 * Set minTimestamp correctly to be able to drop expired sstables (CASSANDRA-6337)
 * Support NaN and Infinity as float literals (CASSANDRA-6003)
 * Remove RF from nodetool ring output (CASSANDRA-6289)
 * Fix attempting to flush empty rows (CASSANDRA-6374)
 * Fix potential out of bounds exception when paging (CASSANDRA-6333)
Merged from 1.2:
 * Optimize FD phi calculation (CASSANDRA-6386)
 * Improve initial FD phi estimate when starting up (CASSANDRA-6385)
 * Don't list CQL3 table in CLI describe even if named explicitely
   (CASSANDRA-5750)
 * Invalidate row cache when dropping CF (CASSANDRA-6351)
 * add non-jamm path for cached statements (CASSANDRA-6293)
 * add windows bat files for shell commands (CASSANDRA-6145)
 * Require logging in for Thrift CQL2/3 statement preparation (CASSANDRA-6254)
 * restrict max_num_tokens to 1536 (CASSANDRA-6267)
 * Nodetool gets default JMX port from cassandra-env.sh (CASSANDRA-6273)
 * make calculatePendingRanges asynchronous (CASSANDRA-6244)
 * Remove blocking flushes in gossip thread (CASSANDRA-6297)
 * Fix potential socket leak in connectionpool creation (CASSANDRA-6308)
 * Allow LOCAL_ONE/LOCAL_QUORUM to work with SimpleStrategy (CASSANDRA-6238)
 * cqlsh: handle 'null' as session duration (CASSANDRA-6317)
 * Fix json2sstable handling of range tombstones (CASSANDRA-6316)
 * Fix missing one row in reverse query (CASSANDRA-6330)
 * Fix reading expired row value from row cache (CASSANDRA-6325)
 * Fix AssertionError when doing set element deletion (CASSANDRA-6341)
 * Make CL code for the native protocol match the one in C* 2.0
   (CASSANDRA-6347)
 * Disallow altering CQL3 table from thrift (CASSANDRA-6370)
 * Fix size computation of prepared statement (CASSANDRA-6369)


2.0.2
 * Update FailureDetector to use nanontime (CASSANDRA-4925)
 * Fix FileCacheService regressions (CASSANDRA-6149)
 * Never return WriteTimeout for CL.ANY (CASSANDRA-6132)
 * Fix race conditions in bulk loader (CASSANDRA-6129)
 * Add configurable metrics reporting (CASSANDRA-4430)
 * drop queries exceeding a configurable number of tombstones (CASSANDRA-6117)
 * Track and persist sstable read activity (CASSANDRA-5515)
 * Fixes for speculative retry (CASSANDRA-5932, CASSANDRA-6194)
 * Improve memory usage of metadata min/max column names (CASSANDRA-6077)
 * Fix thrift validation refusing row markers on CQL3 tables (CASSANDRA-6081)
 * Fix insertion of collections with CAS (CASSANDRA-6069)
 * Correctly send metadata on SELECT COUNT (CASSANDRA-6080)
 * Track clients' remote addresses in ClientState (CASSANDRA-6070)
 * Create snapshot dir if it does not exist when migrating
   leveled manifest (CASSANDRA-6093)
 * make sequential nodetool repair the default (CASSANDRA-5950)
 * Add more hooks for compaction strategy implementations (CASSANDRA-6111)
 * Fix potential NPE on composite 2ndary indexes (CASSANDRA-6098)
 * Delete can potentially be skipped in batch (CASSANDRA-6115)
 * Allow alter keyspace on system_traces (CASSANDRA-6016)
 * Disallow empty column names in cql (CASSANDRA-6136)
 * Use Java7 file-handling APIs and fix file moving on Windows (CASSANDRA-5383)
 * Save compaction history to system keyspace (CASSANDRA-5078)
 * Fix NPE if StorageService.getOperationMode() is executed before full startup (CASSANDRA-6166)
 * CQL3: support pre-epoch longs for TimestampType (CASSANDRA-6212)
 * Add reloadtriggers command to nodetool (CASSANDRA-4949)
 * cqlsh: ignore empty 'value alias' in DESCRIBE (CASSANDRA-6139)
 * Fix sstable loader (CASSANDRA-6205)
 * Reject bootstrapping if the node already exists in gossip (CASSANDRA-5571)
 * Fix NPE while loading paxos state (CASSANDRA-6211)
 * cqlsh: add SHOW SESSION <tracing-session> command (CASSANDRA-6228)
Merged from 1.2:
 * (Hadoop) Require CFRR batchSize to be at least 2 (CASSANDRA-6114)
 * Add a warning for small LCS sstable size (CASSANDRA-6191)
 * Add ability to list specific KS/CF combinations in nodetool cfstats (CASSANDRA-4191)
 * Mark CF clean if a mutation raced the drop and got it marked dirty (CASSANDRA-5946)
 * Add a LOCAL_ONE consistency level (CASSANDRA-6202)
 * Limit CQL prepared statement cache by size instead of count (CASSANDRA-6107)
 * Tracing should log write failure rather than raw exceptions (CASSANDRA-6133)
 * lock access to TM.endpointToHostIdMap (CASSANDRA-6103)
 * Allow estimated memtable size to exceed slab allocator size (CASSANDRA-6078)
 * Start MeteredFlusher earlier to prevent OOM during CL replay (CASSANDRA-6087)
 * Avoid sending Truncate command to fat clients (CASSANDRA-6088)
 * Allow where clause conditions to be in parenthesis (CASSANDRA-6037)
 * Do not open non-ssl storage port if encryption option is all (CASSANDRA-3916)
 * Move batchlog replay to its own executor (CASSANDRA-6079)
 * Add tombstone debug threshold and histogram (CASSANDRA-6042, 6057)
 * Enable tcp keepalive on incoming connections (CASSANDRA-4053)
 * Fix fat client schema pull NPE (CASSANDRA-6089)
 * Fix memtable flushing for indexed tables (CASSANDRA-6112)
 * Fix skipping columns with multiple slices (CASSANDRA-6119)
 * Expose connected thrift + native client counts (CASSANDRA-5084)
 * Optimize auth setup (CASSANDRA-6122)
 * Trace index selection (CASSANDRA-6001)
 * Update sstablesPerReadHistogram to use biased sampling (CASSANDRA-6164)
 * Log UnknownColumnfamilyException when closing socket (CASSANDRA-5725)
 * Properly error out on CREATE INDEX for counters table (CASSANDRA-6160)
 * Handle JMX notification failure for repair (CASSANDRA-6097)
 * (Hadoop) Fetch no more than 128 splits in parallel (CASSANDRA-6169)
 * stress: add username/password authentication support (CASSANDRA-6068)
 * Fix indexed queries with row cache enabled on parent table (CASSANDRA-5732)
 * Fix compaction race during columnfamily drop (CASSANDRA-5957)
 * Fix validation of empty column names for compact tables (CASSANDRA-6152)
 * Skip replaying mutations that pass CRC but fail to deserialize (CASSANDRA-6183)
 * Rework token replacement to use replace_address (CASSANDRA-5916)
 * Fix altering column types (CASSANDRA-6185)
 * cqlsh: fix CREATE/ALTER WITH completion (CASSANDRA-6196)
 * add windows bat files for shell commands (CASSANDRA-6145)
 * Fix potential stack overflow during range tombstones insertion (CASSANDRA-6181)
 * (Hadoop) Make LOCAL_ONE the default consistency level (CASSANDRA-6214)


2.0.1
 * Fix bug that could allow reading deleted data temporarily (CASSANDRA-6025)
 * Improve memory use defaults (CASSANDRA-6059)
 * Make ThriftServer more easlly extensible (CASSANDRA-6058)
 * Remove Hadoop dependency from ITransportFactory (CASSANDRA-6062)
 * add file_cache_size_in_mb setting (CASSANDRA-5661)
 * Improve error message when yaml contains invalid properties (CASSANDRA-5958)
 * Improve leveled compaction's ability to find non-overlapping L0 compactions
   to work on concurrently (CASSANDRA-5921)
 * Notify indexer of columns shadowed by range tombstones (CASSANDRA-5614)
 * Log Merkle tree stats (CASSANDRA-2698)
 * Switch from crc32 to adler32 for compressed sstable checksums (CASSANDRA-5862)
 * Improve offheap memcpy performance (CASSANDRA-5884)
 * Use a range aware scanner for cleanup (CASSANDRA-2524)
 * Cleanup doesn't need to inspect sstables that contain only local data
   (CASSANDRA-5722)
 * Add ability for CQL3 to list partition keys (CASSANDRA-4536)
 * Improve native protocol serialization (CASSANDRA-5664)
 * Upgrade Thrift to 0.9.1 (CASSANDRA-5923)
 * Require superuser status for adding triggers (CASSANDRA-5963)
 * Make standalone scrubber handle old and new style leveled manifest
   (CASSANDRA-6005)
 * Fix paxos bugs (CASSANDRA-6012, 6013, 6023)
 * Fix paged ranges with multiple replicas (CASSANDRA-6004)
 * Fix potential AssertionError during tracing (CASSANDRA-6041)
 * Fix NPE in sstablesplit (CASSANDRA-6027)
 * Migrate pre-2.0 key/value/column aliases to system.schema_columns
   (CASSANDRA-6009)
 * Paging filter empty rows too agressively (CASSANDRA-6040)
 * Support variadic parameters for IN clauses (CASSANDRA-4210)
 * cqlsh: return the result of CAS writes (CASSANDRA-5796)
 * Fix validation of IN clauses with 2ndary indexes (CASSANDRA-6050)
 * Support named bind variables in CQL (CASSANDRA-6033)
Merged from 1.2:
 * Allow cache-keys-to-save to be set at runtime (CASSANDRA-5980)
 * Avoid second-guessing out-of-space state (CASSANDRA-5605)
 * Tuning knobs for dealing with large blobs and many CFs (CASSANDRA-5982)
 * (Hadoop) Fix CQLRW for thrift tables (CASSANDRA-6002)
 * Fix possible divide-by-zero in HHOM (CASSANDRA-5990)
 * Allow local batchlog writes for CL.ANY (CASSANDRA-5967)
 * Upgrade metrics-core to version 2.2.0 (CASSANDRA-5947)
 * Fix CqlRecordWriter with composite keys (CASSANDRA-5949)
 * Add snitch, schema version, cluster, partitioner to JMX (CASSANDRA-5881)
 * Allow disabling SlabAllocator (CASSANDRA-5935)
 * Make user-defined compaction JMX blocking (CASSANDRA-4952)
 * Fix streaming does not transfer wrapped range (CASSANDRA-5948)
 * Fix loading index summary containing empty key (CASSANDRA-5965)
 * Correctly handle limits in CompositesSearcher (CASSANDRA-5975)
 * Pig: handle CQL collections (CASSANDRA-5867)
 * Pass the updated cf to the PRSI index() method (CASSANDRA-5999)
 * Allow empty CQL3 batches (as no-op) (CASSANDRA-5994)
 * Support null in CQL3 functions (CASSANDRA-5910)
 * Replace the deprecated MapMaker with CacheLoader (CASSANDRA-6007)
 * Add SSTableDeletingNotification to DataTracker (CASSANDRA-6010)
 * Fix snapshots in use get deleted during snapshot repair (CASSANDRA-6011)
 * Move hints and exception count to o.a.c.metrics (CASSANDRA-6017)
 * Fix memory leak in snapshot repair (CASSANDRA-6047)
 * Fix sstable2sjon for CQL3 tables (CASSANDRA-5852)


2.0.0
 * Fix thrift validation when inserting into CQL3 tables (CASSANDRA-5138)
 * Fix periodic memtable flushing behavior with clean memtables (CASSANDRA-5931)
 * Fix dateOf() function for pre-2.0 timestamp columns (CASSANDRA-5928)
 * Fix SSTable unintentionally loads BF when opened for batch (CASSANDRA-5938)
 * Add stream session progress to JMX (CASSANDRA-4757)
 * Fix NPE during CAS operation (CASSANDRA-5925)
Merged from 1.2:
 * Fix getBloomFilterDiskSpaceUsed for AlwaysPresentFilter (CASSANDRA-5900)
 * Don't announce schema version until we've loaded the changes locally
   (CASSANDRA-5904)
 * Fix to support off heap bloom filters size greater than 2 GB (CASSANDRA-5903)
 * Properly handle parsing huge map and set literals (CASSANDRA-5893)


2.0.0-rc2
 * enable vnodes by default (CASSANDRA-5869)
 * fix CAS contention timeout (CASSANDRA-5830)
 * fix HsHa to respect max frame size (CASSANDRA-4573)
 * Fix (some) 2i on composite components omissions (CASSANDRA-5851)
 * cqlsh: add DESCRIBE FULL SCHEMA variant (CASSANDRA-5880)
Merged from 1.2:
 * Correctly validate sparse composite cells in scrub (CASSANDRA-5855)
 * Add KeyCacheHitRate metric to CF metrics (CASSANDRA-5868)
 * cqlsh: add support for multiline comments (CASSANDRA-5798)
 * Handle CQL3 SELECT duplicate IN restrictions on clustering columns
   (CASSANDRA-5856)


2.0.0-rc1
 * improve DecimalSerializer performance (CASSANDRA-5837)
 * fix potential spurious wakeup in AsyncOneResponse (CASSANDRA-5690)
 * fix schema-related trigger issues (CASSANDRA-5774)
 * Better validation when accessing CQL3 table from thrift (CASSANDRA-5138)
 * Fix assertion error during repair (CASSANDRA-5801)
 * Fix range tombstone bug (CASSANDRA-5805)
 * DC-local CAS (CASSANDRA-5797)
 * Add a native_protocol_version column to the system.local table (CASSANRDA-5819)
 * Use index_interval from cassandra.yaml when upgraded (CASSANDRA-5822)
 * Fix buffer underflow on socket close (CASSANDRA-5792)
Merged from 1.2:
 * Fix reading DeletionTime from 1.1-format sstables (CASSANDRA-5814)
 * cqlsh: add collections support to COPY (CASSANDRA-5698)
 * retry important messages for any IOException (CASSANDRA-5804)
 * Allow empty IN relations in SELECT/UPDATE/DELETE statements (CASSANDRA-5626)
 * cqlsh: fix crashing on Windows due to libedit detection (CASSANDRA-5812)
 * fix bulk-loading compressed sstables (CASSANDRA-5820)
 * (Hadoop) fix quoting in CqlPagingRecordReader and CqlRecordWriter
   (CASSANDRA-5824)
 * update default LCS sstable size to 160MB (CASSANDRA-5727)
 * Allow compacting 2Is via nodetool (CASSANDRA-5670)
 * Hex-encode non-String keys in OPP (CASSANDRA-5793)
 * nodetool history logging (CASSANDRA-5823)
 * (Hadoop) fix support for Thrift tables in CqlPagingRecordReader
   (CASSANDRA-5752)
 * add "all time blocked" to StatusLogger output (CASSANDRA-5825)
 * Future-proof inter-major-version schema migrations (CASSANDRA-5845)
 * (Hadoop) add CqlPagingRecordReader support for ReversedType in Thrift table
   (CASSANDRA-5718)
 * Add -no-snapshot option to scrub (CASSANDRA-5891)
 * Fix to support off heap bloom filters size greater than 2 GB (CASSANDRA-5903)
 * Properly handle parsing huge map and set literals (CASSANDRA-5893)
 * Fix LCS L0 compaction may overlap in L1 (CASSANDRA-5907)
 * New sstablesplit tool to split large sstables offline (CASSANDRA-4766)
 * Fix potential deadlock in native protocol server (CASSANDRA-5926)
 * Disallow incompatible type change in CQL3 (CASSANDRA-5882)
Merged from 1.1:
 * Correctly validate sparse composite cells in scrub (CASSANDRA-5855)


2.0.0-beta2
 * Replace countPendingHints with Hints Created metric (CASSANDRA-5746)
 * Allow nodetool with no args, and with help to run without a server (CASSANDRA-5734)
 * Cleanup AbstractType/TypeSerializer classes (CASSANDRA-5744)
 * Remove unimplemented cli option schema-mwt (CASSANDRA-5754)
 * Support range tombstones in thrift (CASSANDRA-5435)
 * Normalize table-manipulating CQL3 statements' class names (CASSANDRA-5759)
 * cqlsh: add missing table options to DESCRIBE output (CASSANDRA-5749)
 * Fix assertion error during repair (CASSANDRA-5757)
 * Fix bulkloader (CASSANDRA-5542)
 * Add LZ4 compression to the native protocol (CASSANDRA-5765)
 * Fix bugs in the native protocol v2 (CASSANDRA-5770)
 * CAS on 'primary key only' table (CASSANDRA-5715)
 * Support streaming SSTables of old versions (CASSANDRA-5772)
 * Always respect protocol version in native protocol (CASSANDRA-5778)
 * Fix ConcurrentModificationException during streaming (CASSANDRA-5782)
 * Update deletion timestamp in Commit#updatesWithPaxosTime (CASSANDRA-5787)
 * Thrift cas() method crashes if input columns are not sorted (CASSANDRA-5786)
 * Order columns names correctly when querying for CAS (CASSANDRA-5788)
 * Fix streaming retry (CASSANDRA-5775)
Merged from 1.2:
 * if no seeds can be a reached a node won't start in a ring by itself (CASSANDRA-5768)
 * add cassandra.unsafesystem property (CASSANDRA-5704)
 * (Hadoop) quote identifiers in CqlPagingRecordReader (CASSANDRA-5763)
 * Add replace_node functionality for vnodes (CASSANDRA-5337)
 * Add timeout events to query traces (CASSANDRA-5520)
 * Fix serialization of the LEFT gossip value (CASSANDRA-5696)
 * Pig: support for cql3 tables (CASSANDRA-5234)
 * Fix skipping range tombstones with reverse queries (CASSANDRA-5712)
 * Expire entries out of ThriftSessionManager (CASSANDRA-5719)
 * Don't keep ancestor information in memory (CASSANDRA-5342)
 * Expose native protocol server status in nodetool info (CASSANDRA-5735)
 * Fix pathetic performance of range tombstones (CASSANDRA-5677)
 * Fix querying with an empty (impossible) range (CASSANDRA-5573)
 * cqlsh: handle CUSTOM 2i in DESCRIBE output (CASSANDRA-5760)
 * Fix minor bug in Range.intersects(Bound) (CASSANDRA-5771)
 * cqlsh: handle disabled compression in DESCRIBE output (CASSANDRA-5766)
 * Ensure all UP events are notified on the native protocol (CASSANDRA-5769)
 * Fix formatting of sstable2json with multiple -k arguments (CASSANDRA-5781)
 * Don't rely on row marker for queries in general to hide lost markers
   after TTL expires (CASSANDRA-5762)
 * Sort nodetool help output (CASSANDRA-5776)
 * Fix column expiring during 2 phases compaction (CASSANDRA-5799)
 * now() is being rejected in INSERTs when inside collections (CASSANDRA-5795)


2.0.0-beta1
 * Add support for indexing clustered columns (CASSANDRA-5125)
 * Removed on-heap row cache (CASSANDRA-5348)
 * use nanotime consistently for node-local timeouts (CASSANDRA-5581)
 * Avoid unnecessary second pass on name-based queries (CASSANDRA-5577)
 * Experimental triggers (CASSANDRA-1311)
 * JEMalloc support for off-heap allocation (CASSANDRA-3997)
 * Single-pass compaction (CASSANDRA-4180)
 * Removed token range bisection (CASSANDRA-5518)
 * Removed compatibility with pre-1.2.5 sstables and network messages
   (CASSANDRA-5511)
 * removed PBSPredictor (CASSANDRA-5455)
 * CAS support (CASSANDRA-5062, 5441, 5442, 5443, 5619, 5667)
 * Leveled compaction performs size-tiered compactions in L0
   (CASSANDRA-5371, 5439)
 * Add yaml network topology snitch for mixed ec2/other envs (CASSANDRA-5339)
 * Log when a node is down longer than the hint window (CASSANDRA-4554)
 * Optimize tombstone creation for ExpiringColumns (CASSANDRA-4917)
 * Improve LeveledScanner work estimation (CASSANDRA-5250, 5407)
 * Replace compaction lock with runWithCompactionsDisabled (CASSANDRA-3430)
 * Change Message IDs to ints (CASSANDRA-5307)
 * Move sstable level information into the Stats component, removing the
   need for a separate Manifest file (CASSANDRA-4872)
 * avoid serializing to byte[] on commitlog append (CASSANDRA-5199)
 * make index_interval configurable per columnfamily (CASSANDRA-3961, CASSANDRA-5650)
 * add default_time_to_live (CASSANDRA-3974)
 * add memtable_flush_period_in_ms (CASSANDRA-4237)
 * replace supercolumns internally by composites (CASSANDRA-3237, 5123)
 * upgrade thrift to 0.9.0 (CASSANDRA-3719)
 * drop unnecessary keyspace parameter from user-defined compaction API
   (CASSANDRA-5139)
 * more robust solution to incomplete compactions + counters (CASSANDRA-5151)
 * Change order of directory searching for c*.in.sh (CASSANDRA-3983)
 * Add tool to reset SSTable compaction level for LCS (CASSANDRA-5271)
 * Allow custom configuration loader (CASSANDRA-5045)
 * Remove memory emergency pressure valve logic (CASSANDRA-3534)
 * Reduce request latency with eager retry (CASSANDRA-4705)
 * cqlsh: Remove ASSUME command (CASSANDRA-5331)
 * Rebuild BF when loading sstables if bloom_filter_fp_chance
   has changed since compaction (CASSANDRA-5015)
 * remove row-level bloom filters (CASSANDRA-4885)
 * Change Kernel Page Cache skipping into row preheating (disabled by default)
   (CASSANDRA-4937)
 * Improve repair by deciding on a gcBefore before sending
   out TreeRequests (CASSANDRA-4932)
 * Add an official way to disable compactions (CASSANDRA-5074)
 * Reenable ALTER TABLE DROP with new semantics (CASSANDRA-3919)
 * Add binary protocol versioning (CASSANDRA-5436)
 * Swap THshaServer for TThreadedSelectorServer (CASSANDRA-5530)
 * Add alias support to SELECT statement (CASSANDRA-5075)
 * Don't create empty RowMutations in CommitLogReplayer (CASSANDRA-5541)
 * Use range tombstones when dropping cfs/columns from schema (CASSANDRA-5579)
 * cqlsh: drop CQL2/CQL3-beta support (CASSANDRA-5585)
 * Track max/min column names in sstables to be able to optimize slice
   queries (CASSANDRA-5514, CASSANDRA-5595, CASSANDRA-5600)
 * Binary protocol: allow batching already prepared statements (CASSANDRA-4693)
 * Allow preparing timestamp, ttl and limit in CQL3 queries (CASSANDRA-4450)
 * Support native link w/o JNA in Java7 (CASSANDRA-3734)
 * Use SASL authentication in binary protocol v2 (CASSANDRA-5545)
 * Replace Thrift HsHa with LMAX Disruptor based implementation (CASSANDRA-5582)
 * cqlsh: Add row count to SELECT output (CASSANDRA-5636)
 * Include a timestamp with all read commands to determine column expiration
   (CASSANDRA-5149)
 * Streaming 2.0 (CASSANDRA-5286, 5699)
 * Conditional create/drop ks/table/index statements in CQL3 (CASSANDRA-2737)
 * more pre-table creation property validation (CASSANDRA-5693)
 * Redesign repair messages (CASSANDRA-5426)
 * Fix ALTER RENAME post-5125 (CASSANDRA-5702)
 * Disallow renaming a 2ndary indexed column (CASSANDRA-5705)
 * Rename Table to Keyspace (CASSANDRA-5613)
 * Ensure changing column_index_size_in_kb on different nodes don't corrupt the
   sstable (CASSANDRA-5454)
 * Move resultset type information into prepare, not execute (CASSANDRA-5649)
 * Auto paging in binary protocol (CASSANDRA-4415, 5714)
 * Don't tie client side use of AbstractType to JDBC (CASSANDRA-4495)
 * Adds new TimestampType to replace DateType (CASSANDRA-5723, CASSANDRA-5729)
Merged from 1.2:
 * make starting native protocol server idempotent (CASSANDRA-5728)
 * Fix loading key cache when a saved entry is no longer valid (CASSANDRA-5706)
 * Fix serialization of the LEFT gossip value (CASSANDRA-5696)
 * cqlsh: Don't show 'null' in place of empty values (CASSANDRA-5675)
 * Race condition in detecting version on a mixed 1.1/1.2 cluster
   (CASSANDRA-5692)
 * Fix skipping range tombstones with reverse queries (CASSANDRA-5712)
 * Expire entries out of ThriftSessionManager (CASSANRDA-5719)
 * Don't keep ancestor information in memory (CASSANDRA-5342)
 * cqlsh: fix handling of semicolons inside BATCH queries (CASSANDRA-5697)


1.2.6
 * Fix tracing when operation completes before all responses arrive
   (CASSANDRA-5668)
 * Fix cross-DC mutation forwarding (CASSANDRA-5632)
 * Reduce SSTableLoader memory usage (CASSANDRA-5555)
 * Scale hinted_handoff_throttle_in_kb to cluster size (CASSANDRA-5272)
 * (Hadoop) Add CQL3 input/output formats (CASSANDRA-4421, 5622)
 * (Hadoop) Fix InputKeyRange in CFIF (CASSANDRA-5536)
 * Fix dealing with ridiculously large max sstable sizes in LCS (CASSANDRA-5589)
 * Ignore pre-truncate hints (CASSANDRA-4655)
 * Move System.exit on OOM into a separate thread (CASSANDRA-5273)
 * Write row markers when serializing schema (CASSANDRA-5572)
 * Check only SSTables for the requested range when streaming (CASSANDRA-5569)
 * Improve batchlog replay behavior and hint ttl handling (CASSANDRA-5314)
 * Exclude localTimestamp from validation for tombstones (CASSANDRA-5398)
 * cqlsh: add custom prompt support (CASSANDRA-5539)
 * Reuse prepared statements in hot auth queries (CASSANDRA-5594)
 * cqlsh: add vertical output option (see EXPAND) (CASSANDRA-5597)
 * Add a rate limit option to stress (CASSANDRA-5004)
 * have BulkLoader ignore snapshots directories (CASSANDRA-5587)
 * fix SnitchProperties logging context (CASSANDRA-5602)
 * Expose whether jna is enabled and memory is locked via JMX (CASSANDRA-5508)
 * cqlsh: fix COPY FROM with ReversedType (CASSANDRA-5610)
 * Allow creating CUSTOM indexes on collections (CASSANDRA-5615)
 * Evaluate now() function at execution time (CASSANDRA-5616)
 * Expose detailed read repair metrics (CASSANDRA-5618)
 * Correct blob literal + ReversedType parsing (CASSANDRA-5629)
 * Allow GPFS to prefer the internal IP like EC2MRS (CASSANDRA-5630)
 * fix help text for -tspw cassandra-cli (CASSANDRA-5643)
 * don't throw away initial causes exceptions for internode encryption issues
   (CASSANDRA-5644)
 * Fix message spelling errors for cql select statements (CASSANDRA-5647)
 * Suppress custom exceptions thru jmx (CASSANDRA-5652)
 * Update CREATE CUSTOM INDEX syntax (CASSANDRA-5639)
 * Fix PermissionDetails.equals() method (CASSANDRA-5655)
 * Never allow partition key ranges in CQL3 without token() (CASSANDRA-5666)
 * Gossiper incorrectly drops AppState for an upgrading node (CASSANDRA-5660)
 * Connection thrashing during multi-region ec2 during upgrade, due to
   messaging version (CASSANDRA-5669)
 * Avoid over reconnecting in EC2MRS (CASSANDRA-5678)
 * Fix ReadResponseSerializer.serializedSize() for digest reads (CASSANDRA-5476)
 * allow sstable2json on 2i CFs (CASSANDRA-5694)
Merged from 1.1:
 * Remove buggy thrift max message length option (CASSANDRA-5529)
 * Fix NPE in Pig's widerow mode (CASSANDRA-5488)
 * Add split size parameter to Pig and disable split combination (CASSANDRA-5544)


1.2.5
 * make BytesToken.toString only return hex bytes (CASSANDRA-5566)
 * Ensure that submitBackground enqueues at least one task (CASSANDRA-5554)
 * fix 2i updates with identical values and timestamps (CASSANDRA-5540)
 * fix compaction throttling bursty-ness (CASSANDRA-4316)
 * reduce memory consumption of IndexSummary (CASSANDRA-5506)
 * remove per-row column name bloom filters (CASSANDRA-5492)
 * Include fatal errors in trace events (CASSANDRA-5447)
 * Ensure that PerRowSecondaryIndex is notified of row-level deletes
   (CASSANDRA-5445)
 * Allow empty blob literals in CQL3 (CASSANDRA-5452)
 * Fix streaming RangeTombstones at column index boundary (CASSANDRA-5418)
 * Fix preparing statements when current keyspace is not set (CASSANDRA-5468)
 * Fix SemanticVersion.isSupportedBy minor/patch handling (CASSANDRA-5496)
 * Don't provide oldCfId for post-1.1 system cfs (CASSANDRA-5490)
 * Fix primary range ignores replication strategy (CASSANDRA-5424)
 * Fix shutdown of binary protocol server (CASSANDRA-5507)
 * Fix repair -snapshot not working (CASSANDRA-5512)
 * Set isRunning flag later in binary protocol server (CASSANDRA-5467)
 * Fix use of CQL3 functions with descending clustering order (CASSANDRA-5472)
 * Disallow renaming columns one at a time for thrift table in CQL3
   (CASSANDRA-5531)
 * cqlsh: add CLUSTERING ORDER BY support to DESCRIBE (CASSANDRA-5528)
 * Add custom secondary index support to CQL3 (CASSANDRA-5484)
 * Fix repair hanging silently on unexpected error (CASSANDRA-5229)
 * Fix Ec2Snitch regression introduced by CASSANDRA-5171 (CASSANDRA-5432)
 * Add nodetool enablebackup/disablebackup (CASSANDRA-5556)
 * cqlsh: fix DESCRIBE after case insensitive USE (CASSANDRA-5567)
Merged from 1.1
 * Add retry mechanism to OTC for non-droppable_verbs (CASSANDRA-5393)
 * Use allocator information to improve memtable memory usage estimate
   (CASSANDRA-5497)
 * Fix trying to load deleted row into row cache on startup (CASSANDRA-4463)
 * fsync leveled manifest to avoid corruption (CASSANDRA-5535)
 * Fix Bound intersection computation (CASSANDRA-5551)
 * sstablescrub now respects max memory size in cassandra.in.sh (CASSANDRA-5562)


1.2.4
 * Ensure that PerRowSecondaryIndex updates see the most recent values
   (CASSANDRA-5397)
 * avoid duplicate index entries ind PrecompactedRow and
   ParallelCompactionIterable (CASSANDRA-5395)
 * remove the index entry on oldColumn when new column is a tombstone
   (CASSANDRA-5395)
 * Change default stream throughput from 400 to 200 mbps (CASSANDRA-5036)
 * Gossiper logs DOWN for symmetry with UP (CASSANDRA-5187)
 * Fix mixing prepared statements between keyspaces (CASSANDRA-5352)
 * Fix consistency level during bootstrap - strike 3 (CASSANDRA-5354)
 * Fix transposed arguments in AlreadyExistsException (CASSANDRA-5362)
 * Improve asynchronous hint delivery (CASSANDRA-5179)
 * Fix Guava dependency version (12.0 -> 13.0.1) for Maven (CASSANDRA-5364)
 * Validate that provided CQL3 collection value are < 64K (CASSANDRA-5355)
 * Make upgradeSSTable skip current version sstables by default (CASSANDRA-5366)
 * Optimize min/max timestamp collection (CASSANDRA-5373)
 * Invalid streamId in cql binary protocol when using invalid CL
   (CASSANDRA-5164)
 * Fix validation for IN where clauses with collections (CASSANDRA-5376)
 * Copy resultSet on count query to avoid ConcurrentModificationException
   (CASSANDRA-5382)
 * Correctly typecheck in CQL3 even with ReversedType (CASSANDRA-5386)
 * Fix streaming compressed files when using encryption (CASSANDRA-5391)
 * cassandra-all 1.2.0 pom missing netty dependency (CASSANDRA-5392)
 * Fix writetime/ttl functions on null values (CASSANDRA-5341)
 * Fix NPE during cql3 select with token() (CASSANDRA-5404)
 * IndexHelper.skipBloomFilters won't skip non-SHA filters (CASSANDRA-5385)
 * cqlsh: Print maps ordered by key, sort sets (CASSANDRA-5413)
 * Add null syntax support in CQL3 for inserts (CASSANDRA-3783)
 * Allow unauthenticated set_keyspace() calls (CASSANDRA-5423)
 * Fix potential incremental backups race (CASSANDRA-5410)
 * Fix prepared BATCH statements with batch-level timestamps (CASSANDRA-5415)
 * Allow overriding superuser setup delay (CASSANDRA-5430)
 * cassandra-shuffle with JMX usernames and passwords (CASSANDRA-5431)
Merged from 1.1:
 * cli: Quote ks and cf names in schema output when needed (CASSANDRA-5052)
 * Fix bad default for min/max timestamp in SSTableMetadata (CASSANDRA-5372)
 * Fix cf name extraction from manifest in Directories.migrateFile()
   (CASSANDRA-5242)
 * Support pluggable internode authentication (CASSANDRA-5401)


1.2.3
 * add check for sstable overlap within a level on startup (CASSANDRA-5327)
 * replace ipv6 colons in jmx object names (CASSANDRA-5298, 5328)
 * Avoid allocating SSTableBoundedScanner during repair when the range does
   not intersect the sstable (CASSANDRA-5249)
 * Don't lowercase property map keys (this breaks NTS) (CASSANDRA-5292)
 * Fix composite comparator with super columns (CASSANDRA-5287)
 * Fix insufficient validation of UPDATE queries against counter cfs
   (CASSANDRA-5300)
 * Fix PropertyFileSnitch default DC/Rack behavior (CASSANDRA-5285)
 * Handle null values when executing prepared statement (CASSANDRA-5081)
 * Add netty to pom dependencies (CASSANDRA-5181)
 * Include type arguments in Thrift CQLPreparedResult (CASSANDRA-5311)
 * Fix compaction not removing columns when bf_fp_ratio is 1 (CASSANDRA-5182)
 * cli: Warn about missing CQL3 tables in schema descriptions (CASSANDRA-5309)
 * Re-enable unknown option in replication/compaction strategies option for
   backward compatibility (CASSANDRA-4795)
 * Add binary protocol support to stress (CASSANDRA-4993)
 * cqlsh: Fix COPY FROM value quoting and null handling (CASSANDRA-5305)
 * Fix repair -pr for vnodes (CASSANDRA-5329)
 * Relax CL for auth queries for non-default users (CASSANDRA-5310)
 * Fix AssertionError during repair (CASSANDRA-5245)
 * Don't announce migrations to pre-1.2 nodes (CASSANDRA-5334)
Merged from 1.1:
 * Update offline scrub for 1.0 -> 1.1 directory structure (CASSANDRA-5195)
 * add tmp flag to Descriptor hashcode (CASSANDRA-4021)
 * fix logging of "Found table data in data directories" when only system tables
   are present (CASSANDRA-5289)
 * cli: Add JMX authentication support (CASSANDRA-5080)
 * nodetool: ability to repair specific range (CASSANDRA-5280)
 * Fix possible assertion triggered in SliceFromReadCommand (CASSANDRA-5284)
 * cqlsh: Add inet type support on Windows (ipv4-only) (CASSANDRA-4801)
 * Fix race when initializing ColumnFamilyStore (CASSANDRA-5350)
 * Add UseTLAB JVM flag (CASSANDRA-5361)


1.2.2
 * fix potential for multiple concurrent compactions of the same sstables
   (CASSANDRA-5256)
 * avoid no-op caching of byte[] on commitlog append (CASSANDRA-5199)
 * fix symlinks under data dir not working (CASSANDRA-5185)
 * fix bug in compact storage metadata handling (CASSANDRA-5189)
 * Validate login for USE queries (CASSANDRA-5207)
 * cli: remove default username and password (CASSANDRA-5208)
 * configure populate_io_cache_on_flush per-CF (CASSANDRA-4694)
 * allow configuration of internode socket buffer (CASSANDRA-3378)
 * Make sstable directory picking blacklist-aware again (CASSANDRA-5193)
 * Correctly expire gossip states for edge cases (CASSANDRA-5216)
 * Improve handling of directory creation failures (CASSANDRA-5196)
 * Expose secondary indicies to the rest of nodetool (CASSANDRA-4464)
 * Binary protocol: avoid sending notification for 0.0.0.0 (CASSANDRA-5227)
 * add UseCondCardMark XX jvm settings on jdk 1.7 (CASSANDRA-4366)
 * CQL3 refactor to allow conversion function (CASSANDRA-5226)
 * Fix drop of sstables in some circumstance (CASSANDRA-5232)
 * Implement caching of authorization results (CASSANDRA-4295)
 * Add support for LZ4 compression (CASSANDRA-5038)
 * Fix missing columns in wide rows queries (CASSANDRA-5225)
 * Simplify auth setup and make system_auth ks alterable (CASSANDRA-5112)
 * Stop compactions from hanging during bootstrap (CASSANDRA-5244)
 * fix compressed streaming sending extra chunk (CASSANDRA-5105)
 * Add CQL3-based implementations of IAuthenticator and IAuthorizer
   (CASSANDRA-4898)
 * Fix timestamp-based tomstone removal logic (CASSANDRA-5248)
 * cli: Add JMX authentication support (CASSANDRA-5080)
 * Fix forceFlush behavior (CASSANDRA-5241)
 * cqlsh: Add username autocompletion (CASSANDRA-5231)
 * Fix CQL3 composite partition key error (CASSANDRA-5240)
 * Allow IN clause on last clustering key (CASSANDRA-5230)
Merged from 1.1:
 * fix start key/end token validation for wide row iteration (CASSANDRA-5168)
 * add ConfigHelper support for Thrift frame and max message sizes (CASSANDRA-5188)
 * fix nodetool repair not fail on node down (CASSANDRA-5203)
 * always collect tombstone hints (CASSANDRA-5068)
 * Fix error when sourcing file in cqlsh (CASSANDRA-5235)


1.2.1
 * stream undelivered hints on decommission (CASSANDRA-5128)
 * GossipingPropertyFileSnitch loads saved dc/rack info if needed (CASSANDRA-5133)
 * drain should flush system CFs too (CASSANDRA-4446)
 * add inter_dc_tcp_nodelay setting (CASSANDRA-5148)
 * re-allow wrapping ranges for start_token/end_token range pairitspwng (CASSANDRA-5106)
 * fix validation compaction of empty rows (CASSANDRA-5136)
 * nodetool methods to enable/disable hint storage/delivery (CASSANDRA-4750)
 * disallow bloom filter false positive chance of 0 (CASSANDRA-5013)
 * add threadpool size adjustment methods to JMXEnabledThreadPoolExecutor and
   CompactionManagerMBean (CASSANDRA-5044)
 * fix hinting for dropped local writes (CASSANDRA-4753)
 * off-heap cache doesn't need mutable column container (CASSANDRA-5057)
 * apply disk_failure_policy to bad disks on initial directory creation
   (CASSANDRA-4847)
 * Optimize name-based queries to use ArrayBackedSortedColumns (CASSANDRA-5043)
 * Fall back to old manifest if most recent is unparseable (CASSANDRA-5041)
 * pool [Compressed]RandomAccessReader objects on the partitioned read path
   (CASSANDRA-4942)
 * Add debug logging to list filenames processed by Directories.migrateFile
   method (CASSANDRA-4939)
 * Expose black-listed directories via JMX (CASSANDRA-4848)
 * Log compaction merge counts (CASSANDRA-4894)
 * Minimize byte array allocation by AbstractData{Input,Output} (CASSANDRA-5090)
 * Add SSL support for the binary protocol (CASSANDRA-5031)
 * Allow non-schema system ks modification for shuffle to work (CASSANDRA-5097)
 * cqlsh: Add default limit to SELECT statements (CASSANDRA-4972)
 * cqlsh: fix DESCRIBE for 1.1 cfs in CQL3 (CASSANDRA-5101)
 * Correctly gossip with nodes >= 1.1.7 (CASSANDRA-5102)
 * Ensure CL guarantees on digest mismatch (CASSANDRA-5113)
 * Validate correctly selects on composite partition key (CASSANDRA-5122)
 * Fix exception when adding collection (CASSANDRA-5117)
 * Handle states for non-vnode clusters correctly (CASSANDRA-5127)
 * Refuse unrecognized replication and compaction strategy options (CASSANDRA-4795)
 * Pick the correct value validator in sstable2json for cql3 tables (CASSANDRA-5134)
 * Validate login for describe_keyspace, describe_keyspaces and set_keyspace
   (CASSANDRA-5144)
 * Fix inserting empty maps (CASSANDRA-5141)
 * Don't remove tokens from System table for node we know (CASSANDRA-5121)
 * fix streaming progress report for compresed files (CASSANDRA-5130)
 * Coverage analysis for low-CL queries (CASSANDRA-4858)
 * Stop interpreting dates as valid timeUUID value (CASSANDRA-4936)
 * Adds E notation for floating point numbers (CASSANDRA-4927)
 * Detect (and warn) unintentional use of the cql2 thrift methods when cql3 was
   intended (CASSANDRA-5172)
 * cli: Quote ks and cf names in schema output when needed (CASSANDRA-5052)
 * Fix cf name extraction from manifest in Directories.migrateFile() (CASSANDRA-5242)
 * Replace mistaken usage of commons-logging with slf4j (CASSANDRA-5464)
 * Ensure Jackson dependency matches lib (CASSANDRA-5126)
 * Expose droppable tombstone ratio stats over JMX (CASSANDRA-5159)
Merged from 1.1:
 * Simplify CompressedRandomAccessReader to work around JDK FD bug (CASSANDRA-5088)
 * Improve handling a changing target throttle rate mid-compaction (CASSANDRA-5087)
 * Pig: correctly decode row keys in widerow mode (CASSANDRA-5098)
 * nodetool repair command now prints progress (CASSANDRA-4767)
 * fix user defined compaction to run against 1.1 data directory (CASSANDRA-5118)
 * Fix CQL3 BATCH authorization caching (CASSANDRA-5145)
 * fix get_count returns incorrect value with TTL (CASSANDRA-5099)
 * better handling for mid-compaction failure (CASSANDRA-5137)
 * convert default marshallers list to map for better readability (CASSANDRA-5109)
 * fix ConcurrentModificationException in getBootstrapSource (CASSANDRA-5170)
 * fix sstable maxtimestamp for row deletes and pre-1.1.1 sstables (CASSANDRA-5153)
 * Fix thread growth on node removal (CASSANDRA-5175)
 * Make Ec2Region's datacenter name configurable (CASSANDRA-5155)


1.2.0
 * Disallow counters in collections (CASSANDRA-5082)
 * cqlsh: add unit tests (CASSANDRA-3920)
 * fix default bloom_filter_fp_chance for LeveledCompactionStrategy (CASSANDRA-5093)
Merged from 1.1:
 * add validation for get_range_slices with start_key and end_token (CASSANDRA-5089)


1.2.0-rc2
 * fix nodetool ownership display with vnodes (CASSANDRA-5065)
 * cqlsh: add DESCRIBE KEYSPACES command (CASSANDRA-5060)
 * Fix potential infinite loop when reloading CFS (CASSANDRA-5064)
 * Fix SimpleAuthorizer example (CASSANDRA-5072)
 * cqlsh: force CL.ONE for tracing and system.schema* queries (CASSANDRA-5070)
 * Includes cassandra-shuffle in the debian package (CASSANDRA-5058)
Merged from 1.1:
 * fix multithreaded compaction deadlock (CASSANDRA-4492)
 * fix temporarily missing schema after upgrade from pre-1.1.5 (CASSANDRA-5061)
 * Fix ALTER TABLE overriding compression options with defaults
   (CASSANDRA-4996, 5066)
 * fix specifying and altering crc_check_chance (CASSANDRA-5053)
 * fix Murmur3Partitioner ownership% calculation (CASSANDRA-5076)
 * Don't expire columns sooner than they should in 2ndary indexes (CASSANDRA-5079)


1.2-rc1
 * rename rpc_timeout settings to request_timeout (CASSANDRA-5027)
 * add BF with 0.1 FP to LCS by default (CASSANDRA-5029)
 * Fix preparing insert queries (CASSANDRA-5016)
 * Fix preparing queries with counter increment (CASSANDRA-5022)
 * Fix preparing updates with collections (CASSANDRA-5017)
 * Don't generate UUID based on other node address (CASSANDRA-5002)
 * Fix message when trying to alter a clustering key type (CASSANDRA-5012)
 * Update IAuthenticator to match the new IAuthorizer (CASSANDRA-5003)
 * Fix inserting only a key in CQL3 (CASSANDRA-5040)
 * Fix CQL3 token() function when used with strings (CASSANDRA-5050)
Merged from 1.1:
 * reduce log spam from invalid counter shards (CASSANDRA-5026)
 * Improve schema propagation performance (CASSANDRA-5025)
 * Fix for IndexHelper.IndexFor throws OOB Exception (CASSANDRA-5030)
 * cqlsh: make it possible to describe thrift CFs (CASSANDRA-4827)
 * cqlsh: fix timestamp formatting on some platforms (CASSANDRA-5046)


1.2-beta3
 * make consistency level configurable in cqlsh (CASSANDRA-4829)
 * fix cqlsh rendering of blob fields (CASSANDRA-4970)
 * fix cqlsh DESCRIBE command (CASSANDRA-4913)
 * save truncation position in system table (CASSANDRA-4906)
 * Move CompressionMetadata off-heap (CASSANDRA-4937)
 * allow CLI to GET cql3 columnfamily data (CASSANDRA-4924)
 * Fix rare race condition in getExpireTimeForEndpoint (CASSANDRA-4402)
 * acquire references to overlapping sstables during compaction so bloom filter
   doesn't get free'd prematurely (CASSANDRA-4934)
 * Don't share slice query filter in CQL3 SelectStatement (CASSANDRA-4928)
 * Separate tracing from Log4J (CASSANDRA-4861)
 * Exclude gcable tombstones from merkle-tree computation (CASSANDRA-4905)
 * Better printing of AbstractBounds for tracing (CASSANDRA-4931)
 * Optimize mostRecentTombstone check in CC.collectAllData (CASSANDRA-4883)
 * Change stream session ID to UUID to avoid collision from same node (CASSANDRA-4813)
 * Use Stats.db when bulk loading if present (CASSANDRA-4957)
 * Skip repair on system_trace and keyspaces with RF=1 (CASSANDRA-4956)
 * (cql3) Remove arbitrary SELECT limit (CASSANDRA-4918)
 * Correctly handle prepared operation on collections (CASSANDRA-4945)
 * Fix CQL3 LIMIT (CASSANDRA-4877)
 * Fix Stress for CQL3 (CASSANDRA-4979)
 * Remove cassandra specific exceptions from JMX interface (CASSANDRA-4893)
 * (CQL3) Force using ALLOW FILTERING on potentially inefficient queries (CASSANDRA-4915)
 * (cql3) Fix adding column when the table has collections (CASSANDRA-4982)
 * (cql3) Fix allowing collections with compact storage (CASSANDRA-4990)
 * (cql3) Refuse ttl/writetime function on collections (CASSANDRA-4992)
 * Replace IAuthority with new IAuthorizer (CASSANDRA-4874)
 * clqsh: fix KEY pseudocolumn escaping when describing Thrift tables
   in CQL3 mode (CASSANDRA-4955)
 * add basic authentication support for Pig CassandraStorage (CASSANDRA-3042)
 * fix CQL2 ALTER TABLE compaction_strategy_class altering (CASSANDRA-4965)
Merged from 1.1:
 * Fall back to old describe_splits if d_s_ex is not available (CASSANDRA-4803)
 * Improve error reporting when streaming ranges fail (CASSANDRA-5009)
 * Fix cqlsh timestamp formatting of timezone info (CASSANDRA-4746)
 * Fix assertion failure with leveled compaction (CASSANDRA-4799)
 * Check for null end_token in get_range_slice (CASSANDRA-4804)
 * Remove all remnants of removed nodes (CASSANDRA-4840)
 * Add aut-reloading of the log4j file in debian package (CASSANDRA-4855)
 * Fix estimated row cache entry size (CASSANDRA-4860)
 * reset getRangeSlice filter after finishing a row for get_paged_slice
   (CASSANDRA-4919)
 * expunge row cache post-truncate (CASSANDRA-4940)
 * Allow static CF definition with compact storage (CASSANDRA-4910)
 * Fix endless loop/compaction of schema_* CFs due to broken timestamps (CASSANDRA-4880)
 * Fix 'wrong class type' assertion in CounterColumn (CASSANDRA-4976)


1.2-beta2
 * fp rate of 1.0 disables BF entirely; LCS defaults to 1.0 (CASSANDRA-4876)
 * off-heap bloom filters for row keys (CASSANDRA_4865)
 * add extension point for sstable components (CASSANDRA-4049)
 * improve tracing output (CASSANDRA-4852, 4862)
 * make TRACE verb droppable (CASSANDRA-4672)
 * fix BulkLoader recognition of CQL3 columnfamilies (CASSANDRA-4755)
 * Sort commitlog segments for replay by id instead of mtime (CASSANDRA-4793)
 * Make hint delivery asynchronous (CASSANDRA-4761)
 * Pluggable Thrift transport factories for CLI and cqlsh (CASSANDRA-4609, 4610)
 * cassandra-cli: allow Double value type to be inserted to a column (CASSANDRA-4661)
 * Add ability to use custom TServerFactory implementations (CASSANDRA-4608)
 * optimize batchlog flushing to skip successful batches (CASSANDRA-4667)
 * include metadata for system keyspace itself in schema tables (CASSANDRA-4416)
 * add check to PropertyFileSnitch to verify presence of location for
   local node (CASSANDRA-4728)
 * add PBSPredictor consistency modeler (CASSANDRA-4261)
 * remove vestiges of Thrift unframed mode (CASSANDRA-4729)
 * optimize single-row PK lookups (CASSANDRA-4710)
 * adjust blockFor calculation to account for pending ranges due to node
   movement (CASSANDRA-833)
 * Change CQL version to 3.0.0 and stop accepting 3.0.0-beta1 (CASSANDRA-4649)
 * (CQL3) Make prepared statement global instead of per connection
   (CASSANDRA-4449)
 * Fix scrubbing of CQL3 created tables (CASSANDRA-4685)
 * (CQL3) Fix validation when using counter and regular columns in the same
   table (CASSANDRA-4706)
 * Fix bug starting Cassandra with simple authentication (CASSANDRA-4648)
 * Add support for batchlog in CQL3 (CASSANDRA-4545, 4738)
 * Add support for multiple column family outputs in CFOF (CASSANDRA-4208)
 * Support repairing only the local DC nodes (CASSANDRA-4747)
 * Use rpc_address for binary protocol and change default port (CASSANDRA-4751)
 * Fix use of collections in prepared statements (CASSANDRA-4739)
 * Store more information into peers table (CASSANDRA-4351, 4814)
 * Configurable bucket size for size tiered compaction (CASSANDRA-4704)
 * Run leveled compaction in parallel (CASSANDRA-4310)
 * Fix potential NPE during CFS reload (CASSANDRA-4786)
 * Composite indexes may miss results (CASSANDRA-4796)
 * Move consistency level to the protocol level (CASSANDRA-4734, 4824)
 * Fix Subcolumn slice ends not respected (CASSANDRA-4826)
 * Fix Assertion error in cql3 select (CASSANDRA-4783)
 * Fix list prepend logic (CQL3) (CASSANDRA-4835)
 * Add booleans as literals in CQL3 (CASSANDRA-4776)
 * Allow renaming PK columns in CQL3 (CASSANDRA-4822)
 * Fix binary protocol NEW_NODE event (CASSANDRA-4679)
 * Fix potential infinite loop in tombstone compaction (CASSANDRA-4781)
 * Remove system tables accounting from schema (CASSANDRA-4850)
 * (cql3) Force provided columns in clustering key order in
   'CLUSTERING ORDER BY' (CASSANDRA-4881)
 * Fix composite index bug (CASSANDRA-4884)
 * Fix short read protection for CQL3 (CASSANDRA-4882)
 * Add tracing support to the binary protocol (CASSANDRA-4699)
 * (cql3) Don't allow prepared marker inside collections (CASSANDRA-4890)
 * Re-allow order by on non-selected columns (CASSANDRA-4645)
 * Bug when composite index is created in a table having collections (CASSANDRA-4909)
 * log index scan subject in CompositesSearcher (CASSANDRA-4904)
Merged from 1.1:
 * add get[Row|Key]CacheEntries to CacheServiceMBean (CASSANDRA-4859)
 * fix get_paged_slice to wrap to next row correctly (CASSANDRA-4816)
 * fix indexing empty column values (CASSANDRA-4832)
 * allow JdbcDate to compose null Date objects (CASSANDRA-4830)
 * fix possible stackoverflow when compacting 1000s of sstables
   (CASSANDRA-4765)
 * fix wrong leveled compaction progress calculation (CASSANDRA-4807)
 * add a close() method to CRAR to prevent leaking file descriptors (CASSANDRA-4820)
 * fix potential infinite loop in get_count (CASSANDRA-4833)
 * fix compositeType.{get/from}String methods (CASSANDRA-4842)
 * (CQL) fix CREATE COLUMNFAMILY permissions check (CASSANDRA-4864)
 * Fix DynamicCompositeType same type comparison (CASSANDRA-4711)
 * Fix duplicate SSTable reference when stream session failed (CASSANDRA-3306)
 * Allow static CF definition with compact storage (CASSANDRA-4910)
 * Fix endless loop/compaction of schema_* CFs due to broken timestamps (CASSANDRA-4880)
 * Fix 'wrong class type' assertion in CounterColumn (CASSANDRA-4976)


1.2-beta1
 * add atomic_batch_mutate (CASSANDRA-4542, -4635)
 * increase default max_hint_window_in_ms to 3h (CASSANDRA-4632)
 * include message initiation time to replicas so they can more
   accurately drop timed-out requests (CASSANDRA-2858)
 * fix clientutil.jar dependencies (CASSANDRA-4566)
 * optimize WriteResponse (CASSANDRA-4548)
 * new metrics (CASSANDRA-4009)
 * redesign KEYS indexes to avoid read-before-write (CASSANDRA-2897)
 * debug tracing (CASSANDRA-1123)
 * parallelize row cache loading (CASSANDRA-4282)
 * Make compaction, flush JBOD-aware (CASSANDRA-4292)
 * run local range scans on the read stage (CASSANDRA-3687)
 * clean up ioexceptions (CASSANDRA-2116)
 * add disk_failure_policy (CASSANDRA-2118)
 * Introduce new json format with row level deletion (CASSANDRA-4054)
 * remove redundant "name" column from schema_keyspaces (CASSANDRA-4433)
 * improve "nodetool ring" handling of multi-dc clusters (CASSANDRA-3047)
 * update NTS calculateNaturalEndpoints to be O(N log N) (CASSANDRA-3881)
 * split up rpc timeout by operation type (CASSANDRA-2819)
 * rewrite key cache save/load to use only sequential i/o (CASSANDRA-3762)
 * update MS protocol with a version handshake + broadcast address id
   (CASSANDRA-4311)
 * multithreaded hint replay (CASSANDRA-4189)
 * add inter-node message compression (CASSANDRA-3127)
 * remove COPP (CASSANDRA-2479)
 * Track tombstone expiration and compact when tombstone content is
   higher than a configurable threshold, default 20% (CASSANDRA-3442, 4234)
 * update MurmurHash to version 3 (CASSANDRA-2975)
 * (CLI) track elapsed time for `delete' operation (CASSANDRA-4060)
 * (CLI) jline version is bumped to 1.0 to properly  support
   'delete' key function (CASSANDRA-4132)
 * Save IndexSummary into new SSTable 'Summary' component (CASSANDRA-2392, 4289)
 * Add support for range tombstones (CASSANDRA-3708)
 * Improve MessagingService efficiency (CASSANDRA-3617)
 * Avoid ID conflicts from concurrent schema changes (CASSANDRA-3794)
 * Set thrift HSHA server thread limit to unlimited by default (CASSANDRA-4277)
 * Avoids double serialization of CF id in RowMutation messages
   (CASSANDRA-4293)
 * stream compressed sstables directly with java nio (CASSANDRA-4297)
 * Support multiple ranges in SliceQueryFilter (CASSANDRA-3885)
 * Add column metadata to system column families (CASSANDRA-4018)
 * (cql3) Always use composite types by default (CASSANDRA-4329)
 * (cql3) Add support for set, map and list (CASSANDRA-3647)
 * Validate date type correctly (CASSANDRA-4441)
 * (cql3) Allow definitions with only a PK (CASSANDRA-4361)
 * (cql3) Add support for row key composites (CASSANDRA-4179)
 * improve DynamicEndpointSnitch by using reservoir sampling (CASSANDRA-4038)
 * (cql3) Add support for 2ndary indexes (CASSANDRA-3680)
 * (cql3) fix defining more than one PK to be invalid (CASSANDRA-4477)
 * remove schema agreement checking from all external APIs (Thrift, CQL and CQL3) (CASSANDRA-4487)
 * add Murmur3Partitioner and make it default for new installations (CASSANDRA-3772, 4621)
 * (cql3) update pseudo-map syntax to use map syntax (CASSANDRA-4497)
 * Finer grained exceptions hierarchy and provides error code with exceptions (CASSANDRA-3979)
 * Adds events push to binary protocol (CASSANDRA-4480)
 * Rewrite nodetool help (CASSANDRA-2293)
 * Make CQL3 the default for CQL (CASSANDRA-4640)
 * update stress tool to be able to use CQL3 (CASSANDRA-4406)
 * Accept all thrift update on CQL3 cf but don't expose their metadata (CASSANDRA-4377)
 * Replace Throttle with Guava's RateLimiter for HintedHandOff (CASSANDRA-4541)
 * fix counter add/get using CQL2 and CQL3 in stress tool (CASSANDRA-4633)
 * Add sstable count per level to cfstats (CASSANDRA-4537)
 * (cql3) Add ALTER KEYSPACE statement (CASSANDRA-4611)
 * (cql3) Allow defining default consistency levels (CASSANDRA-4448)
 * (cql3) Fix queries using LIMIT missing results (CASSANDRA-4579)
 * fix cross-version gossip messaging (CASSANDRA-4576)
 * added inet data type (CASSANDRA-4627)


1.1.6
 * Wait for writes on synchronous read digest mismatch (CASSANDRA-4792)
 * fix commitlog replay for nanotime-infected sstables (CASSANDRA-4782)
 * preflight check ttl for maximum of 20 years (CASSANDRA-4771)
 * (Pig) fix widerow input with single column rows (CASSANDRA-4789)
 * Fix HH to compact with correct gcBefore, which avoids wiping out
   undelivered hints (CASSANDRA-4772)
 * LCS will merge up to 32 L0 sstables as intended (CASSANDRA-4778)
 * NTS will default unconfigured DC replicas to zero (CASSANDRA-4675)
 * use default consistency level in counter validation if none is
   explicitly provide (CASSANDRA-4700)
 * Improve IAuthority interface by introducing fine-grained
   access permissions and grant/revoke commands (CASSANDRA-4490, 4644)
 * fix assumption error in CLI when updating/describing keyspace
   (CASSANDRA-4322)
 * Adds offline sstablescrub to debian packaging (CASSANDRA-4642)
 * Automatic fixing of overlapping leveled sstables (CASSANDRA-4644)
 * fix error when using ORDER BY with extended selections (CASSANDRA-4689)
 * (CQL3) Fix validation for IN queries for non-PK cols (CASSANDRA-4709)
 * fix re-created keyspace disappering after 1.1.5 upgrade
   (CASSANDRA-4698, 4752)
 * (CLI) display elapsed time in 2 fraction digits (CASSANDRA-3460)
 * add authentication support to sstableloader (CASSANDRA-4712)
 * Fix CQL3 'is reversed' logic (CASSANDRA-4716, 4759)
 * (CQL3) Don't return ReversedType in result set metadata (CASSANDRA-4717)
 * Backport adding AlterKeyspace statement (CASSANDRA-4611)
 * (CQL3) Correcty accept upper-case data types (CASSANDRA-4770)
 * Add binary protocol events for schema changes (CASSANDRA-4684)
Merged from 1.0:
 * Switch from NBHM to CHM in MessagingService's callback map, which
   prevents OOM in long-running instances (CASSANDRA-4708)


1.1.5
 * add SecondaryIndex.reload API (CASSANDRA-4581)
 * use millis + atomicint for commitlog segment creation instead of
   nanotime, which has issues under some hypervisors (CASSANDRA-4601)
 * fix FD leak in slice queries (CASSANDRA-4571)
 * avoid recursion in leveled compaction (CASSANDRA-4587)
 * increase stack size under Java7 to 180K
 * Log(info) schema changes (CASSANDRA-4547)
 * Change nodetool setcachecapcity to manipulate global caches (CASSANDRA-4563)
 * (cql3) fix setting compaction strategy (CASSANDRA-4597)
 * fix broken system.schema_* timestamps on system startup (CASSANDRA-4561)
 * fix wrong skip of cache saving (CASSANDRA-4533)
 * Avoid NPE when lost+found is in data dir (CASSANDRA-4572)
 * Respect five-minute flush moratorium after initial CL replay (CASSANDRA-4474)
 * Adds ntp as recommended in debian packaging (CASSANDRA-4606)
 * Configurable transport in CF Record{Reader|Writer} (CASSANDRA-4558)
 * (cql3) fix potential NPE with both equal and unequal restriction (CASSANDRA-4532)
 * (cql3) improves ORDER BY validation (CASSANDRA-4624)
 * Fix potential deadlock during counter writes (CASSANDRA-4578)
 * Fix cql error with ORDER BY when using IN (CASSANDRA-4612)
Merged from 1.0:
 * increase Xss to 160k to accomodate latest 1.6 JVMs (CASSANDRA-4602)
 * fix toString of hint destination tokens (CASSANDRA-4568)
 * Fix multiple values for CurrentLocal NodeID (CASSANDRA-4626)


1.1.4
 * fix offline scrub to catch >= out of order rows (CASSANDRA-4411)
 * fix cassandra-env.sh on RHEL and other non-dash-based systems
   (CASSANDRA-4494)
Merged from 1.0:
 * (Hadoop) fix setting key length for old-style mapred api (CASSANDRA-4534)
 * (Hadoop) fix iterating through a resultset consisting entirely
   of tombstoned rows (CASSANDRA-4466)


1.1.3
 * (cqlsh) add COPY TO (CASSANDRA-4434)
 * munmap commitlog segments before rename (CASSANDRA-4337)
 * (JMX) rename getRangeKeySample to sampleKeyRange to avoid returning
   multi-MB results as an attribute (CASSANDRA-4452)
 * flush based on data size, not throughput; overwritten columns no
   longer artificially inflate liveRatio (CASSANDRA-4399)
 * update default commitlog segment size to 32MB and total commitlog
   size to 32/1024 MB for 32/64 bit JVMs, respectively (CASSANDRA-4422)
 * avoid using global partitioner to estimate ranges in index sstables
   (CASSANDRA-4403)
 * restore pre-CASSANDRA-3862 approach to removing expired tombstones
   from row cache during compaction (CASSANDRA-4364)
 * (stress) support for CQL prepared statements (CASSANDRA-3633)
 * Correctly catch exception when Snappy cannot be loaded (CASSANDRA-4400)
 * (cql3) Support ORDER BY when IN condition is given in WHERE clause (CASSANDRA-4327)
 * (cql3) delete "component_index" column on DROP TABLE call (CASSANDRA-4420)
 * change nanoTime() to currentTimeInMillis() in schema related code (CASSANDRA-4432)
 * add a token generation tool (CASSANDRA-3709)
 * Fix LCS bug with sstable containing only 1 row (CASSANDRA-4411)
 * fix "Can't Modify Index Name" problem on CF update (CASSANDRA-4439)
 * Fix assertion error in getOverlappingSSTables during repair (CASSANDRA-4456)
 * fix nodetool's setcompactionthreshold command (CASSANDRA-4455)
 * Ensure compacted files are never used, to avoid counter overcount (CASSANDRA-4436)
Merged from 1.0:
 * Push the validation of secondary index values to the SecondaryIndexManager (CASSANDRA-4240)
 * allow dropping columns shadowed by not-yet-expired supercolumn or row
   tombstones in PrecompactedRow (CASSANDRA-4396)


1.1.2
 * Fix cleanup not deleting index entries (CASSANDRA-4379)
 * Use correct partitioner when saving + loading caches (CASSANDRA-4331)
 * Check schema before trying to export sstable (CASSANDRA-2760)
 * Raise a meaningful exception instead of NPE when PFS encounters
   an unconfigured node + no default (CASSANDRA-4349)
 * fix bug in sstable blacklisting with LCS (CASSANDRA-4343)
 * LCS no longer promotes tiny sstables out of L0 (CASSANDRA-4341)
 * skip tombstones during hint replay (CASSANDRA-4320)
 * fix NPE in compactionstats (CASSANDRA-4318)
 * enforce 1m min keycache for auto (CASSANDRA-4306)
 * Have DeletedColumn.isMFD always return true (CASSANDRA-4307)
 * (cql3) exeption message for ORDER BY constraints said primary filter can be
    an IN clause, which is misleading (CASSANDRA-4319)
 * (cql3) Reject (not yet supported) creation of 2ndardy indexes on tables with
   composite primary keys (CASSANDRA-4328)
 * Set JVM stack size to 160k for java 7 (CASSANDRA-4275)
 * cqlsh: add COPY command to load data from CSV flat files (CASSANDRA-4012)
 * CFMetaData.fromThrift to throw ConfigurationException upon error (CASSANDRA-4353)
 * Use CF comparator to sort indexed columns in SecondaryIndexManager
   (CASSANDRA-4365)
 * add strategy_options to the KSMetaData.toString() output (CASSANDRA-4248)
 * (cql3) fix range queries containing unqueried results (CASSANDRA-4372)
 * (cql3) allow updating column_alias types (CASSANDRA-4041)
 * (cql3) Fix deletion bug (CASSANDRA-4193)
 * Fix computation of overlapping sstable for leveled compaction (CASSANDRA-4321)
 * Improve scrub and allow to run it offline (CASSANDRA-4321)
 * Fix assertionError in StorageService.bulkLoad (CASSANDRA-4368)
 * (cqlsh) add option to authenticate to a keyspace at startup (CASSANDRA-4108)
 * (cqlsh) fix ASSUME functionality (CASSANDRA-4352)
 * Fix ColumnFamilyRecordReader to not return progress > 100% (CASSANDRA-3942)
Merged from 1.0:
 * Set gc_grace on index CF to 0 (CASSANDRA-4314)


1.1.1
 * add populate_io_cache_on_flush option (CASSANDRA-2635)
 * allow larger cache capacities than 2GB (CASSANDRA-4150)
 * add getsstables command to nodetool (CASSANDRA-4199)
 * apply parent CF compaction settings to secondary index CFs (CASSANDRA-4280)
 * preserve commitlog size cap when recycling segments at startup
   (CASSANDRA-4201)
 * (Hadoop) fix split generation regression (CASSANDRA-4259)
 * ignore min/max compactions settings in LCS, while preserving
   behavior that min=max=0 disables autocompaction (CASSANDRA-4233)
 * log number of rows read from saved cache (CASSANDRA-4249)
 * calculate exact size required for cleanup operations (CASSANDRA-1404)
 * avoid blocking additional writes during flush when the commitlog
   gets behind temporarily (CASSANDRA-1991)
 * enable caching on index CFs based on data CF cache setting (CASSANDRA-4197)
 * warn on invalid replication strategy creation options (CASSANDRA-4046)
 * remove [Freeable]Memory finalizers (CASSANDRA-4222)
 * include tombstone size in ColumnFamily.size, which can prevent OOM
   during sudden mass delete operations by yielding a nonzero liveRatio
   (CASSANDRA-3741)
 * Open 1 sstableScanner per level for leveled compaction (CASSANDRA-4142)
 * Optimize reads when row deletion timestamps allow us to restrict
   the set of sstables we check (CASSANDRA-4116)
 * add support for commitlog archiving and point-in-time recovery
   (CASSANDRA-3690)
 * avoid generating redundant compaction tasks during streaming
   (CASSANDRA-4174)
 * add -cf option to nodetool snapshot, and takeColumnFamilySnapshot to
   StorageService mbean (CASSANDRA-556)
 * optimize cleanup to drop entire sstables where possible (CASSANDRA-4079)
 * optimize truncate when autosnapshot is disabled (CASSANDRA-4153)
 * update caches to use byte[] keys to reduce memory overhead (CASSANDRA-3966)
 * add column limit to cli (CASSANDRA-3012, 4098)
 * clean up and optimize DataOutputBuffer, used by CQL compression and
   CompositeType (CASSANDRA-4072)
 * optimize commitlog checksumming (CASSANDRA-3610)
 * identify and blacklist corrupted SSTables from future compactions
   (CASSANDRA-2261)
 * Move CfDef and KsDef validation out of thrift (CASSANDRA-4037)
 * Expose API to repair a user provided range (CASSANDRA-3912)
 * Add way to force the cassandra-cli to refresh its schema (CASSANDRA-4052)
 * Avoid having replicate on write tasks stacking up at CL.ONE (CASSANDRA-2889)
 * (cql3) Backwards compatibility for composite comparators in non-cql3-aware
   clients (CASSANDRA-4093)
 * (cql3) Fix order by for reversed queries (CASSANDRA-4160)
 * (cql3) Add ReversedType support (CASSANDRA-4004)
 * (cql3) Add timeuuid type (CASSANDRA-4194)
 * (cql3) Minor fixes (CASSANDRA-4185)
 * (cql3) Fix prepared statement in BATCH (CASSANDRA-4202)
 * (cql3) Reduce the list of reserved keywords (CASSANDRA-4186)
 * (cql3) Move max/min compaction thresholds to compaction strategy options
   (CASSANDRA-4187)
 * Fix exception during move when localhost is the only source (CASSANDRA-4200)
 * (cql3) Allow paging through non-ordered partitioner results (CASSANDRA-3771)
 * (cql3) Fix drop index (CASSANDRA-4192)
 * (cql3) Don't return range ghosts anymore (CASSANDRA-3982)
 * fix re-creating Keyspaces/ColumnFamilies with the same name as dropped
   ones (CASSANDRA-4219)
 * fix SecondaryIndex LeveledManifest save upon snapshot (CASSANDRA-4230)
 * fix missing arrayOffset in FBUtilities.hash (CASSANDRA-4250)
 * (cql3) Add name of parameters in CqlResultSet (CASSANDRA-4242)
 * (cql3) Correctly validate order by queries (CASSANDRA-4246)
 * rename stress to cassandra-stress for saner packaging (CASSANDRA-4256)
 * Fix exception on colum metadata with non-string comparator (CASSANDRA-4269)
 * Check for unknown/invalid compression options (CASSANDRA-4266)
 * (cql3) Adds simple access to column timestamp and ttl (CASSANDRA-4217)
 * (cql3) Fix range queries with secondary indexes (CASSANDRA-4257)
 * Better error messages from improper input in cli (CASSANDRA-3865)
 * Try to stop all compaction upon Keyspace or ColumnFamily drop (CASSANDRA-4221)
 * (cql3) Allow keyspace properties to contain hyphens (CASSANDRA-4278)
 * (cql3) Correctly validate keyspace access in create table (CASSANDRA-4296)
 * Avoid deadlock in migration stage (CASSANDRA-3882)
 * Take supercolumn names and deletion info into account in memtable throughput
   (CASSANDRA-4264)
 * Add back backward compatibility for old style replication factor (CASSANDRA-4294)
 * Preserve compatibility with pre-1.1 index queries (CASSANDRA-4262)
Merged from 1.0:
 * Fix super columns bug where cache is not updated (CASSANDRA-4190)
 * fix maxTimestamp to include row tombstones (CASSANDRA-4116)
 * (CLI) properly handle quotes in create/update keyspace commands (CASSANDRA-4129)
 * Avoids possible deadlock during bootstrap (CASSANDRA-4159)
 * fix stress tool that hangs forever on timeout or error (CASSANDRA-4128)
 * stress tool to return appropriate exit code on failure (CASSANDRA-4188)
 * fix compaction NPE when out of disk space and assertions disabled
   (CASSANDRA-3985)
 * synchronize LCS getEstimatedTasks to avoid CME (CASSANDRA-4255)
 * ensure unique streaming session id's (CASSANDRA-4223)
 * kick off background compaction when min/max thresholds change
   (CASSANDRA-4279)
 * improve ability of STCS.getBuckets to deal with 100s of 1000s of
   sstables, such as when convertinb back from LCS (CASSANDRA-4287)
 * Oversize integer in CQL throws NumberFormatException (CASSANDRA-4291)
 * fix 1.0.x node join to mixed version cluster, other nodes >= 1.1 (CASSANDRA-4195)
 * Fix LCS splitting sstable base on uncompressed size (CASSANDRA-4419)
 * Push the validation of secondary index values to the SecondaryIndexManager (CASSANDRA-4240)
 * Don't purge columns during upgradesstables (CASSANDRA-4462)
 * Make cqlsh work with piping (CASSANDRA-4113)
 * Validate arguments for nodetool decommission (CASSANDRA-4061)
 * Report thrift status in nodetool info (CASSANDRA-4010)


1.1.0-final
 * average a reduced liveRatio estimate with the previous one (CASSANDRA-4065)
 * Allow KS and CF names up to 48 characters (CASSANDRA-4157)
 * fix stress build (CASSANDRA-4140)
 * add time remaining estimate to nodetool compactionstats (CASSANDRA-4167)
 * (cql) fix NPE in cql3 ALTER TABLE (CASSANDRA-4163)
 * (cql) Add support for CL.TWO and CL.THREE in CQL (CASSANDRA-4156)
 * (cql) Fix type in CQL3 ALTER TABLE preventing update (CASSANDRA-4170)
 * (cql) Throw invalid exception from CQL3 on obsolete options (CASSANDRA-4171)
 * (cqlsh) fix recognizing uppercase SELECT keyword (CASSANDRA-4161)
 * Pig: wide row support (CASSANDRA-3909)
Merged from 1.0:
 * avoid streaming empty files with bulk loader if sstablewriter errors out
   (CASSANDRA-3946)


1.1-rc1
 * Include stress tool in binary builds (CASSANDRA-4103)
 * (Hadoop) fix wide row iteration when last row read was deleted
   (CASSANDRA-4154)
 * fix read_repair_chance to really default to 0.1 in the cli (CASSANDRA-4114)
 * Adds caching and bloomFilterFpChange to CQL options (CASSANDRA-4042)
 * Adds posibility to autoconfigure size of the KeyCache (CASSANDRA-4087)
 * fix KEYS index from skipping results (CASSANDRA-3996)
 * Remove sliced_buffer_size_in_kb dead option (CASSANDRA-4076)
 * make loadNewSStable preserve sstable version (CASSANDRA-4077)
 * Respect 1.0 cache settings as much as possible when upgrading
   (CASSANDRA-4088)
 * relax path length requirement for sstable files when upgrading on
   non-Windows platforms (CASSANDRA-4110)
 * fix terminination of the stress.java when errors were encountered
   (CASSANDRA-4128)
 * Move CfDef and KsDef validation out of thrift (CASSANDRA-4037)
 * Fix get_paged_slice (CASSANDRA-4136)
 * CQL3: Support slice with exclusive start and stop (CASSANDRA-3785)
Merged from 1.0:
 * support PropertyFileSnitch in bulk loader (CASSANDRA-4145)
 * add auto_snapshot option allowing disabling snapshot before drop/truncate
   (CASSANDRA-3710)
 * allow short snitch names (CASSANDRA-4130)


1.1-beta2
 * rename loaded sstables to avoid conflicts with local snapshots
   (CASSANDRA-3967)
 * start hint replay as soon as FD notifies that the target is back up
   (CASSANDRA-3958)
 * avoid unproductive deserializing of cached rows during compaction
   (CASSANDRA-3921)
 * fix concurrency issues with CQL keyspace creation (CASSANDRA-3903)
 * Show Effective Owership via Nodetool ring <keyspace> (CASSANDRA-3412)
 * Update ORDER BY syntax for CQL3 (CASSANDRA-3925)
 * Fix BulkRecordWriter to not throw NPE if reducer gets no map data from Hadoop (CASSANDRA-3944)
 * Fix bug with counters in super columns (CASSANDRA-3821)
 * Remove deprecated merge_shard_chance (CASSANDRA-3940)
 * add a convenient way to reset a node's schema (CASSANDRA-2963)
 * fix for intermittent SchemaDisagreementException (CASSANDRA-3884)
 * CLI `list <CF>` to limit number of columns and their order (CASSANDRA-3012)
 * ignore deprecated KsDef/CfDef/ColumnDef fields in native schema (CASSANDRA-3963)
 * CLI to report when unsupported column_metadata pair was given (CASSANDRA-3959)
 * reincarnate removed and deprecated KsDef/CfDef attributes (CASSANDRA-3953)
 * Fix race between writes and read for cache (CASSANDRA-3862)
 * perform static initialization of StorageProxy on start-up (CASSANDRA-3797)
 * support trickling fsync() on writes (CASSANDRA-3950)
 * expose counters for unavailable/timeout exceptions given to thrift clients (CASSANDRA-3671)
 * avoid quadratic startup time in LeveledManifest (CASSANDRA-3952)
 * Add type information to new schema_ columnfamilies and remove thrift
   serialization for schema (CASSANDRA-3792)
 * add missing column validator options to the CLI help (CASSANDRA-3926)
 * skip reading saved key cache if CF's caching strategy is NONE or ROWS_ONLY (CASSANDRA-3954)
 * Unify migration code (CASSANDRA-4017)
Merged from 1.0:
 * cqlsh: guess correct version of Python for Arch Linux (CASSANDRA-4090)
 * (CLI) properly handle quotes in create/update keyspace commands (CASSANDRA-4129)
 * Avoids possible deadlock during bootstrap (CASSANDRA-4159)
 * fix stress tool that hangs forever on timeout or error (CASSANDRA-4128)
 * Fix super columns bug where cache is not updated (CASSANDRA-4190)
 * stress tool to return appropriate exit code on failure (CASSANDRA-4188)


1.0.9
 * improve index sampling performance (CASSANDRA-4023)
 * always compact away deleted hints immediately after handoff (CASSANDRA-3955)
 * delete hints from dropped ColumnFamilies on handoff instead of
   erroring out (CASSANDRA-3975)
 * add CompositeType ref to the CLI doc for create/update column family (CASSANDRA-3980)
 * Pig: support Counter ColumnFamilies (CASSANDRA-3973)
 * Pig: Composite column support (CASSANDRA-3684)
 * Avoid NPE during repair when a keyspace has no CFs (CASSANDRA-3988)
 * Fix division-by-zero error on get_slice (CASSANDRA-4000)
 * don't change manifest level for cleanup, scrub, and upgradesstables
   operations under LeveledCompactionStrategy (CASSANDRA-3989, 4112)
 * fix race leading to super columns assertion failure (CASSANDRA-3957)
 * fix NPE on invalid CQL delete command (CASSANDRA-3755)
 * allow custom types in CLI's assume command (CASSANDRA-4081)
 * fix totalBytes count for parallel compactions (CASSANDRA-3758)
 * fix intermittent NPE in get_slice (CASSANDRA-4095)
 * remove unnecessary asserts in native code interfaces (CASSANDRA-4096)
 * Validate blank keys in CQL to avoid assertion errors (CASSANDRA-3612)
 * cqlsh: fix bad decoding of some column names (CASSANDRA-4003)
 * cqlsh: fix incorrect padding with unicode chars (CASSANDRA-4033)
 * Fix EC2 snitch incorrectly reporting region (CASSANDRA-4026)
 * Shut down thrift during decommission (CASSANDRA-4086)
 * Expose nodetool cfhistograms for 2ndary indexes (CASSANDRA-4063)
Merged from 0.8:
 * Fix ConcurrentModificationException in gossiper (CASSANDRA-4019)


1.1-beta1
 * (cqlsh)
   + add SOURCE and CAPTURE commands, and --file option (CASSANDRA-3479)
   + add ALTER COLUMNFAMILY WITH (CASSANDRA-3523)
   + bundle Python dependencies with Cassandra (CASSANDRA-3507)
   + added to Debian package (CASSANDRA-3458)
   + display byte data instead of erroring out on decode failure
     (CASSANDRA-3874)
 * add nodetool rebuild_index (CASSANDRA-3583)
 * add nodetool rangekeysample (CASSANDRA-2917)
 * Fix streaming too much data during move operations (CASSANDRA-3639)
 * Nodetool and CLI connect to localhost by default (CASSANDRA-3568)
 * Reduce memory used by primary index sample (CASSANDRA-3743)
 * (Hadoop) separate input/output configurations (CASSANDRA-3197, 3765)
 * avoid returning internal Cassandra classes over JMX (CASSANDRA-2805)
 * add row-level isolation via SnapTree (CASSANDRA-2893)
 * Optimize key count estimation when opening sstable on startup
   (CASSANDRA-2988)
 * multi-dc replication optimization supporting CL > ONE (CASSANDRA-3577)
 * add command to stop compactions (CASSANDRA-1740, 3566, 3582)
 * multithreaded streaming (CASSANDRA-3494)
 * removed in-tree redhat spec (CASSANDRA-3567)
 * "defragment" rows for name-based queries under STCS, again (CASSANDRA-2503)
 * Recycle commitlog segments for improved performance
   (CASSANDRA-3411, 3543, 3557, 3615)
 * update size-tiered compaction to prioritize small tiers (CASSANDRA-2407)
 * add message expiration logic to OutboundTcpConnection (CASSANDRA-3005)
 * off-heap cache to use sun.misc.Unsafe instead of JNA (CASSANDRA-3271)
 * EACH_QUORUM is only supported for writes (CASSANDRA-3272)
 * replace compactionlock use in schema migration by checking CFS.isValid
   (CASSANDRA-3116)
 * recognize that "SELECT first ... *" isn't really "SELECT *" (CASSANDRA-3445)
 * Use faster bytes comparison (CASSANDRA-3434)
 * Bulk loader is no longer a fat client, (HADOOP) bulk load output format
   (CASSANDRA-3045)
 * (Hadoop) add support for KeyRange.filter
 * remove assumption that keys and token are in bijection
   (CASSANDRA-1034, 3574, 3604)
 * always remove endpoints from delevery queue in HH (CASSANDRA-3546)
 * fix race between cf flush and its 2ndary indexes flush (CASSANDRA-3547)
 * fix potential race in AES when a repair fails (CASSANDRA-3548)
 * Remove columns shadowed by a deleted container even when we cannot purge
   (CASSANDRA-3538)
 * Improve memtable slice iteration performance (CASSANDRA-3545)
 * more efficient allocation of small bloom filters (CASSANDRA-3618)
 * Use separate writer thread in SSTableSimpleUnsortedWriter (CASSANDRA-3619)
 * fsync the directory after new sstable or commitlog segment are created (CASSANDRA-3250)
 * fix minor issues reported by FindBugs (CASSANDRA-3658)
 * global key/row caches (CASSANDRA-3143, 3849)
 * optimize memtable iteration during range scan (CASSANDRA-3638)
 * introduce 'crc_check_chance' in CompressionParameters to support
   a checksum percentage checking chance similarly to read-repair (CASSANDRA-3611)
 * a way to deactivate global key/row cache on per-CF basis (CASSANDRA-3667)
 * fix LeveledCompactionStrategy broken because of generation pre-allocation
   in LeveledManifest (CASSANDRA-3691)
 * finer-grained control over data directories (CASSANDRA-2749)
 * Fix ClassCastException during hinted handoff (CASSANDRA-3694)
 * Upgrade Thrift to 0.7 (CASSANDRA-3213)
 * Make stress.java insert operation to use microseconds (CASSANDRA-3725)
 * Allows (internally) doing a range query with a limit of columns instead of
   rows (CASSANDRA-3742)
 * Allow rangeSlice queries to be start/end inclusive/exclusive (CASSANDRA-3749)
 * Fix BulkLoader to support new SSTable layout and add stream
   throttling to prevent an NPE when there is no yaml config (CASSANDRA-3752)
 * Allow concurrent schema migrations (CASSANDRA-1391, 3832)
 * Add SnapshotCommand to trigger snapshot on remote node (CASSANDRA-3721)
 * Make CFMetaData conversions to/from thrift/native schema inverses
   (CASSANDRA_3559)
 * Add initial code for CQL 3.0-beta (CASSANDRA-2474, 3781, 3753)
 * Add wide row support for ColumnFamilyInputFormat (CASSANDRA-3264)
 * Allow extending CompositeType comparator (CASSANDRA-3657)
 * Avoids over-paging during get_count (CASSANDRA-3798)
 * Add new command to rebuild a node without (repair) merkle tree calculations
   (CASSANDRA-3483, 3922)
 * respect not only row cache capacity but caching mode when
   trying to read data (CASSANDRA-3812)
 * fix system tests (CASSANDRA-3827)
 * CQL support for altering row key type in ALTER TABLE (CASSANDRA-3781)
 * turn compression on by default (CASSANDRA-3871)
 * make hexToBytes refuse invalid input (CASSANDRA-2851)
 * Make secondary indexes CF inherit compression and compaction from their
   parent CF (CASSANDRA-3877)
 * Finish cleanup up tombstone purge code (CASSANDRA-3872)
 * Avoid NPE on aboarted stream-out sessions (CASSANDRA-3904)
 * BulkRecordWriter throws NPE for counter columns (CASSANDRA-3906)
 * Support compression using BulkWriter (CASSANDRA-3907)


1.0.8
 * fix race between cleanup and flush on secondary index CFSes (CASSANDRA-3712)
 * avoid including non-queried nodes in rangeslice read repair
   (CASSANDRA-3843)
 * Only snapshot CF being compacted for snapshot_before_compaction
   (CASSANDRA-3803)
 * Log active compactions in StatusLogger (CASSANDRA-3703)
 * Compute more accurate compaction score per level (CASSANDRA-3790)
 * Return InvalidRequest when using a keyspace that doesn't exist
   (CASSANDRA-3764)
 * disallow user modification of System keyspace (CASSANDRA-3738)
 * allow using sstable2json on secondary index data (CASSANDRA-3738)
 * (cqlsh) add DESCRIBE COLUMNFAMILIES (CASSANDRA-3586)
 * (cqlsh) format blobs correctly and use colors to improve output
   readability (CASSANDRA-3726)
 * synchronize BiMap of bootstrapping tokens (CASSANDRA-3417)
 * show index options in CLI (CASSANDRA-3809)
 * add optional socket timeout for streaming (CASSANDRA-3838)
 * fix truncate not to leave behind non-CFS backed secondary indexes
   (CASSANDRA-3844)
 * make CLI `show schema` to use output stream directly instead
   of StringBuilder (CASSANDRA-3842)
 * remove the wait on hint future during write (CASSANDRA-3870)
 * (cqlsh) ignore missing CfDef opts (CASSANDRA-3933)
 * (cqlsh) look for cqlshlib relative to realpath (CASSANDRA-3767)
 * Fix short read protection (CASSANDRA-3934)
 * Make sure infered and actual schema match (CASSANDRA-3371)
 * Fix NPE during HH delivery (CASSANDRA-3677)
 * Don't put boostrapping node in 'hibernate' status (CASSANDRA-3737)
 * Fix double quotes in windows bat files (CASSANDRA-3744)
 * Fix bad validator lookup (CASSANDRA-3789)
 * Fix soft reset in EC2MultiRegionSnitch (CASSANDRA-3835)
 * Don't leave zombie connections with THSHA thrift server (CASSANDRA-3867)
 * (cqlsh) fix deserialization of data (CASSANDRA-3874)
 * Fix removetoken force causing an inconsistent state (CASSANDRA-3876)
 * Fix ahndling of some types with Pig (CASSANDRA-3886)
 * Don't allow to drop the system keyspace (CASSANDRA-3759)
 * Make Pig deletes disabled by default and configurable (CASSANDRA-3628)
Merged from 0.8:
 * (Pig) fix CassandraStorage to use correct comparator in Super ColumnFamily
   case (CASSANDRA-3251)
 * fix thread safety issues in commitlog replay, primarily affecting
   systems with many (100s) of CF definitions (CASSANDRA-3751)
 * Fix relevant tombstone ignored with super columns (CASSANDRA-3875)


1.0.7
 * fix regression in HH page size calculation (CASSANDRA-3624)
 * retry failed stream on IOException (CASSANDRA-3686)
 * allow configuring bloom_filter_fp_chance (CASSANDRA-3497)
 * attempt hint delivery every ten minutes, or when failure detector
   notifies us that a node is back up, whichever comes first.  hint
   handoff throttle delay default changed to 1ms, from 50 (CASSANDRA-3554)
 * add nodetool setstreamthroughput (CASSANDRA-3571)
 * fix assertion when dropping a columnfamily with no sstables (CASSANDRA-3614)
 * more efficient allocation of small bloom filters (CASSANDRA-3618)
 * CLibrary.createHardLinkWithExec() to check for errors (CASSANDRA-3101)
 * Avoid creating empty and non cleaned writer during compaction (CASSANDRA-3616)
 * stop thrift service in shutdown hook so we can quiesce MessagingService
   (CASSANDRA-3335)
 * (CQL) compaction_strategy_options and compression_parameters for
   CREATE COLUMNFAMILY statement (CASSANDRA-3374)
 * Reset min/max compaction threshold when creating size tiered compaction
   strategy (CASSANDRA-3666)
 * Don't ignore IOException during compaction (CASSANDRA-3655)
 * Fix assertion error for CF with gc_grace=0 (CASSANDRA-3579)
 * Shutdown ParallelCompaction reducer executor after use (CASSANDRA-3711)
 * Avoid < 0 value for pending tasks in leveled compaction (CASSANDRA-3693)
 * (Hadoop) Support TimeUUID in Pig CassandraStorage (CASSANDRA-3327)
 * Check schema is ready before continuing boostrapping (CASSANDRA-3629)
 * Catch overflows during parsing of chunk_length_kb (CASSANDRA-3644)
 * Improve stream protocol mismatch errors (CASSANDRA-3652)
 * Avoid multiple thread doing HH to the same target (CASSANDRA-3681)
 * Add JMX property for rp_timeout_in_ms (CASSANDRA-2940)
 * Allow DynamicCompositeType to compare component of different types
   (CASSANDRA-3625)
 * Flush non-cfs backed secondary indexes (CASSANDRA-3659)
 * Secondary Indexes should report memory consumption (CASSANDRA-3155)
 * fix for SelectStatement start/end key are not set correctly
   when a key alias is involved (CASSANDRA-3700)
 * fix CLI `show schema` command insert of an extra comma in
   column_metadata (CASSANDRA-3714)
Merged from 0.8:
 * avoid logging (harmless) exception when GC takes < 1ms (CASSANDRA-3656)
 * prevent new nodes from thinking down nodes are up forever (CASSANDRA-3626)
 * use correct list of replicas for LOCAL_QUORUM reads when read repair
   is disabled (CASSANDRA-3696)
 * block on flush before compacting hints (may prevent OOM) (CASSANDRA-3733)


1.0.6
 * (CQL) fix cqlsh support for replicate_on_write (CASSANDRA-3596)
 * fix adding to leveled manifest after streaming (CASSANDRA-3536)
 * filter out unavailable cipher suites when using encryption (CASSANDRA-3178)
 * (HADOOP) add old-style api support for CFIF and CFRR (CASSANDRA-2799)
 * Support TimeUUIDType column names in Stress.java tool (CASSANDRA-3541)
 * (CQL) INSERT/UPDATE/DELETE/TRUNCATE commands should allow CF names to
   be qualified by keyspace (CASSANDRA-3419)
 * always remove endpoints from delevery queue in HH (CASSANDRA-3546)
 * fix race between cf flush and its 2ndary indexes flush (CASSANDRA-3547)
 * fix potential race in AES when a repair fails (CASSANDRA-3548)
 * fix default value validation usage in CLI SET command (CASSANDRA-3553)
 * Optimize componentsFor method for compaction and startup time
   (CASSANDRA-3532)
 * (CQL) Proper ColumnFamily metadata validation on CREATE COLUMNFAMILY
   (CASSANDRA-3565)
 * fix compression "chunk_length_kb" option to set correct kb value for
   thrift/avro (CASSANDRA-3558)
 * fix missing response during range slice repair (CASSANDRA-3551)
 * 'describe ring' moved from CLI to nodetool and available through JMX (CASSANDRA-3220)
 * add back partitioner to sstable metadata (CASSANDRA-3540)
 * fix NPE in get_count for counters (CASSANDRA-3601)
Merged from 0.8:
 * remove invalid assertion that table was opened before dropping it
   (CASSANDRA-3580)
 * range and index scans now only send requests to enough replicas to
   satisfy requested CL + RR (CASSANDRA-3598)
 * use cannonical host for local node in nodetool info (CASSANDRA-3556)
 * remove nonlocal DC write optimization since it only worked with
   CL.ONE or CL.LOCAL_QUORUM (CASSANDRA-3577, 3585)
 * detect misuses of CounterColumnType (CASSANDRA-3422)
 * turn off string interning in json2sstable, take 2 (CASSANDRA-2189)
 * validate compression parameters on add/update of the ColumnFamily
   (CASSANDRA-3573)
 * Check for 0.0.0.0 is incorrect in CFIF (CASSANDRA-3584)
 * Increase vm.max_map_count in debian packaging (CASSANDRA-3563)
 * gossiper will never add itself to saved endpoints (CASSANDRA-3485)


1.0.5
 * revert CASSANDRA-3407 (see CASSANDRA-3540)
 * fix assertion error while forwarding writes to local nodes (CASSANDRA-3539)


1.0.4
 * fix self-hinting of timed out read repair updates and make hinted handoff
   less prone to OOMing a coordinator (CASSANDRA-3440)
 * expose bloom filter sizes via JMX (CASSANDRA-3495)
 * enforce RP tokens 0..2**127 (CASSANDRA-3501)
 * canonicalize paths exposed through JMX (CASSANDRA-3504)
 * fix "liveSize" stat when sstables are removed (CASSANDRA-3496)
 * add bloom filter FP rates to nodetool cfstats (CASSANDRA-3347)
 * record partitioner in sstable metadata component (CASSANDRA-3407)
 * add new upgradesstables nodetool command (CASSANDRA-3406)
 * skip --debug requirement to see common exceptions in CLI (CASSANDRA-3508)
 * fix incorrect query results due to invalid max timestamp (CASSANDRA-3510)
 * make sstableloader recognize compressed sstables (CASSANDRA-3521)
 * avoids race in OutboundTcpConnection in multi-DC setups (CASSANDRA-3530)
 * use SETLOCAL in cassandra.bat (CASSANDRA-3506)
 * fix ConcurrentModificationException in Table.all() (CASSANDRA-3529)
Merged from 0.8:
 * fix concurrence issue in the FailureDetector (CASSANDRA-3519)
 * fix array out of bounds error in counter shard removal (CASSANDRA-3514)
 * avoid dropping tombstones when they might still be needed to shadow
   data in a different sstable (CASSANDRA-2786)


1.0.3
 * revert name-based query defragmentation aka CASSANDRA-2503 (CASSANDRA-3491)
 * fix invalidate-related test failures (CASSANDRA-3437)
 * add next-gen cqlsh to bin/ (CASSANDRA-3188, 3131, 3493)
 * (CQL) fix handling of rows with no columns (CASSANDRA-3424, 3473)
 * fix querying supercolumns by name returning only a subset of
   subcolumns or old subcolumn versions (CASSANDRA-3446)
 * automatically compute sha1 sum for uncompressed data files (CASSANDRA-3456)
 * fix reading metadata/statistics component for version < h (CASSANDRA-3474)
 * add sstable forward-compatibility (CASSANDRA-3478)
 * report compression ratio in CFSMBean (CASSANDRA-3393)
 * fix incorrect size exception during streaming of counters (CASSANDRA-3481)
 * (CQL) fix for counter decrement syntax (CASSANDRA-3418)
 * Fix race introduced by CASSANDRA-2503 (CASSANDRA-3482)
 * Fix incomplete deletion of delivered hints (CASSANDRA-3466)
 * Avoid rescheduling compactions when no compaction was executed
   (CASSANDRA-3484)
 * fix handling of the chunk_length_kb compression options (CASSANDRA-3492)
Merged from 0.8:
 * fix updating CF row_cache_provider (CASSANDRA-3414)
 * CFMetaData.convertToThrift method to set RowCacheProvider (CASSANDRA-3405)
 * acquire compactionlock during truncate (CASSANDRA-3399)
 * fix displaying cfdef entries for super columnfamilies (CASSANDRA-3415)
 * Make counter shard merging thread safe (CASSANDRA-3178)
 * Revert CASSANDRA-2855
 * Fix bug preventing the use of efficient cross-DC writes (CASSANDRA-3472)
 * `describe ring` command for CLI (CASSANDRA-3220)
 * (Hadoop) skip empty rows when entire row is requested, redux (CASSANDRA-2855)


1.0.2
 * "defragment" rows for name-based queries under STCS (CASSANDRA-2503)
 * Add timing information to cassandra-cli GET/SET/LIST queries (CASSANDRA-3326)
 * Only create one CompressionMetadata object per sstable (CASSANDRA-3427)
 * cleanup usage of StorageService.setMode() (CASSANDRA-3388)
 * Avoid large array allocation for compressed chunk offsets (CASSANDRA-3432)
 * fix DecimalType bytebuffer marshalling (CASSANDRA-3421)
 * fix bug that caused first column in per row indexes to be ignored
   (CASSANDRA-3441)
 * add JMX call to clean (failed) repair sessions (CASSANDRA-3316)
 * fix sstableloader reference acquisition bug (CASSANDRA-3438)
 * fix estimated row size regression (CASSANDRA-3451)
 * make sure we don't return more columns than asked (CASSANDRA-3303, 3395)
Merged from 0.8:
 * acquire compactionlock during truncate (CASSANDRA-3399)
 * fix displaying cfdef entries for super columnfamilies (CASSANDRA-3415)


1.0.1
 * acquire references during index build to prevent delete problems
   on Windows (CASSANDRA-3314)
 * describe_ring should include datacenter/topology information (CASSANDRA-2882)
 * Thrift sockets are not properly buffered (CASSANDRA-3261)
 * performance improvement for bytebufferutil compare function (CASSANDRA-3286)
 * add system.versions ColumnFamily (CASSANDRA-3140)
 * reduce network copies (CASSANDRA-3333, 3373)
 * limit nodetool to 32MB of heap (CASSANDRA-3124)
 * (CQL) update parser to accept "timestamp" instead of "date" (CASSANDRA-3149)
 * Fix CLI `show schema` to include "compression_options" (CASSANDRA-3368)
 * Snapshot to include manifest under LeveledCompactionStrategy (CASSANDRA-3359)
 * (CQL) SELECT query should allow CF name to be qualified by keyspace (CASSANDRA-3130)
 * (CQL) Fix internal application error specifying 'using consistency ...'
   in lower case (CASSANDRA-3366)
 * fix Deflate compression when compression actually makes the data bigger
   (CASSANDRA-3370)
 * optimize UUIDGen to avoid lock contention on InetAddress.getLocalHost
   (CASSANDRA-3387)
 * tolerate index being dropped mid-mutation (CASSANDRA-3334, 3313)
 * CompactionManager is now responsible for checking for new candidates
   post-task execution, enabling more consistent leveled compaction
   (CASSANDRA-3391)
 * Cache HSHA threads (CASSANDRA-3372)
 * use CF/KS names as snapshot prefix for drop + truncate operations
   (CASSANDRA-2997)
 * Break bloom filters up to avoid heap fragmentation (CASSANDRA-2466)
 * fix cassandra hanging on jsvc stop (CASSANDRA-3302)
 * Avoid leveled compaction getting blocked on errors (CASSANDRA-3408)
 * Make reloading the compaction strategy safe (CASSANDRA-3409)
 * ignore 0.8 hints even if compaction begins before we try to purge
   them (CASSANDRA-3385)
 * remove procrun (bin\daemon) from Cassandra source tree and
   artifacts (CASSANDRA-3331)
 * make cassandra compile under JDK7 (CASSANDRA-3275)
 * remove dependency of clientutil.jar to FBUtilities (CASSANDRA-3299)
 * avoid truncation errors by using long math on long values (CASSANDRA-3364)
 * avoid clock drift on some Windows machine (CASSANDRA-3375)
 * display cache provider in cli 'describe keyspace' command (CASSANDRA-3384)
 * fix incomplete topology information in describe_ring (CASSANDRA-3403)
 * expire dead gossip states based on time (CASSANDRA-2961)
 * improve CompactionTask extensibility (CASSANDRA-3330)
 * Allow one leveled compaction task to kick off another (CASSANDRA-3363)
 * allow encryption only between datacenters (CASSANDRA-2802)
Merged from 0.8:
 * fix truncate allowing data to be replayed post-restart (CASSANDRA-3297)
 * make iwriter final in IndexWriter to avoid NPE (CASSANDRA-2863)
 * (CQL) update grammar to require key clause in DELETE statement
   (CASSANDRA-3349)
 * (CQL) allow numeric keyspace names in USE statement (CASSANDRA-3350)
 * (Hadoop) skip empty rows when slicing the entire row (CASSANDRA-2855)
 * Fix handling of tombstone by SSTableExport/Import (CASSANDRA-3357)
 * fix ColumnIndexer to use long offsets (CASSANDRA-3358)
 * Improved CLI exceptions (CASSANDRA-3312)
 * Fix handling of tombstone by SSTableExport/Import (CASSANDRA-3357)
 * Only count compaction as active (for throttling) when they have
   successfully acquired the compaction lock (CASSANDRA-3344)
 * Display CLI version string on startup (CASSANDRA-3196)
 * (Hadoop) make CFIF try rpc_address or fallback to listen_address
   (CASSANDRA-3214)
 * (Hadoop) accept comma delimited lists of initial thrift connections
   (CASSANDRA-3185)
 * ColumnFamily min_compaction_threshold should be >= 2 (CASSANDRA-3342)
 * (Pig) add 0.8+ types and key validation type in schema (CASSANDRA-3280)
 * Fix completely removing column metadata using CLI (CASSANDRA-3126)
 * CLI `describe cluster;` output should be on separate lines for separate versions
   (CASSANDRA-3170)
 * fix changing durable_writes keyspace option during CF creation
   (CASSANDRA-3292)
 * avoid locking on update when no indexes are involved (CASSANDRA-3386)
 * fix assertionError during repair with ordered partitioners (CASSANDRA-3369)
 * correctly serialize key_validation_class for avro (CASSANDRA-3391)
 * don't expire counter tombstone after streaming (CASSANDRA-3394)
 * prevent nodes that failed to join from hanging around forever
   (CASSANDRA-3351)
 * remove incorrect optimization from slice read path (CASSANDRA-3390)
 * Fix race in AntiEntropyService (CASSANDRA-3400)


1.0.0-final
 * close scrubbed sstable fd before deleting it (CASSANDRA-3318)
 * fix bug preventing obsolete commitlog segments from being removed
   (CASSANDRA-3269)
 * tolerate whitespace in seed CDL (CASSANDRA-3263)
 * Change default heap thresholds to max(min(1/2 ram, 1G), min(1/4 ram, 8GB))
   (CASSANDRA-3295)
 * Fix broken CompressedRandomAccessReaderTest (CASSANDRA-3298)
 * (CQL) fix type information returned for wildcard queries (CASSANDRA-3311)
 * add estimated tasks to LeveledCompactionStrategy (CASSANDRA-3322)
 * avoid including compaction cache-warming in keycache stats (CASSANDRA-3325)
 * run compaction and hinted handoff threads at MIN_PRIORITY (CASSANDRA-3308)
 * default hsha thrift server to cpu core count in rpc pool (CASSANDRA-3329)
 * add bin\daemon to binary tarball for Windows service (CASSANDRA-3331)
 * Fix places where uncompressed size of sstables was use in place of the
   compressed one (CASSANDRA-3338)
 * Fix hsha thrift server (CASSANDRA-3346)
 * Make sure repair only stream needed sstables (CASSANDRA-3345)


1.0.0-rc2
 * Log a meaningful warning when a node receives a message for a repair session
   that doesn't exist anymore (CASSANDRA-3256)
 * test for NUMA policy support as well as numactl presence (CASSANDRA-3245)
 * Fix FD leak when internode encryption is enabled (CASSANDRA-3257)
 * Remove incorrect assertion in mergeIterator (CASSANDRA-3260)
 * FBUtilities.hexToBytes(String) to throw NumberFormatException when string
   contains non-hex characters (CASSANDRA-3231)
 * Keep SimpleSnitch proximity ordering unchanged from what the Strategy
   generates, as intended (CASSANDRA-3262)
 * remove Scrub from compactionstats when finished (CASSANDRA-3255)
 * fix counter entry in jdbc TypesMap (CASSANDRA-3268)
 * fix full queue scenario for ParallelCompactionIterator (CASSANDRA-3270)
 * fix bootstrap process (CASSANDRA-3285)
 * don't try delivering hints if when there isn't any (CASSANDRA-3176)
 * CLI documentation change for ColumnFamily `compression_options` (CASSANDRA-3282)
 * ignore any CF ids sent by client for adding CF/KS (CASSANDRA-3288)
 * remove obsolete hints on first startup (CASSANDRA-3291)
 * use correct ISortedColumns for time-optimized reads (CASSANDRA-3289)
 * Evict gossip state immediately when a token is taken over by a new IP
   (CASSANDRA-3259)


1.0.0-rc1
 * Update CQL to generate microsecond timestamps by default (CASSANDRA-3227)
 * Fix counting CFMetadata towards Memtable liveRatio (CASSANDRA-3023)
 * Kill server on wrapped OOME such as from FileChannel.map (CASSANDRA-3201)
 * remove unnecessary copy when adding to row cache (CASSANDRA-3223)
 * Log message when a full repair operation completes (CASSANDRA-3207)
 * Fix streamOutSession keeping sstables references forever if the remote end
   dies (CASSANDRA-3216)
 * Remove dynamic_snitch boolean from example configuration (defaulting to
   true) and set default badness threshold to 0.1 (CASSANDRA-3229)
 * Base choice of random or "balanced" token on bootstrap on whether
   schema definitions were found (CASSANDRA-3219)
 * Fixes for LeveledCompactionStrategy score computation, prioritization,
   scheduling, and performance (CASSANDRA-3224, 3234)
 * parallelize sstable open at server startup (CASSANDRA-2988)
 * fix handling of exceptions writing to OutboundTcpConnection (CASSANDRA-3235)
 * Allow using quotes in "USE <keyspace>;" CLI command (CASSANDRA-3208)
 * Don't allow any cache loading exceptions to halt startup (CASSANDRA-3218)
 * Fix sstableloader --ignores option (CASSANDRA-3247)
 * File descriptor limit increased in packaging (CASSANDRA-3206)
 * Fix deadlock in commit log during flush (CASSANDRA-3253)


1.0.0-beta1
 * removed binarymemtable (CASSANDRA-2692)
 * add commitlog_total_space_in_mb to prevent fragmented logs (CASSANDRA-2427)
 * removed commitlog_rotation_threshold_in_mb configuration (CASSANDRA-2771)
 * make AbstractBounds.normalize de-overlapp overlapping ranges (CASSANDRA-2641)
 * replace CollatingIterator, ReducingIterator with MergeIterator
   (CASSANDRA-2062)
 * Fixed the ability to set compaction strategy in cli using create column
   family command (CASSANDRA-2778)
 * clean up tmp files after failed compaction (CASSANDRA-2468)
 * restrict repair streaming to specific columnfamilies (CASSANDRA-2280)
 * don't bother persisting columns shadowed by a row tombstone (CASSANDRA-2589)
 * reset CF and SC deletion times after gc_grace (CASSANDRA-2317)
 * optimize away seek when compacting wide rows (CASSANDRA-2879)
 * single-pass streaming (CASSANDRA-2677, 2906, 2916, 3003)
 * use reference counting for deleting sstables instead of relying on GC
   (CASSANDRA-2521, 3179)
 * store hints as serialized mutations instead of pointers to data row
   (CASSANDRA-2045)
 * store hints in the coordinator node instead of in the closest replica
   (CASSANDRA-2914)
 * add row_cache_keys_to_save CF option (CASSANDRA-1966)
 * check column family validity in nodetool repair (CASSANDRA-2933)
 * use lazy initialization instead of class initialization in NodeId
   (CASSANDRA-2953)
 * add paging to get_count (CASSANDRA-2894)
 * fix "short reads" in [multi]get (CASSANDRA-2643, 3157, 3192)
 * add optional compression for sstables (CASSANDRA-47, 2994, 3001, 3128)
 * add scheduler JMX metrics (CASSANDRA-2962)
 * add block level checksum for compressed data (CASSANDRA-1717)
 * make column family backed column map pluggable and introduce unsynchronized
   ArrayList backed one to speedup reads (CASSANDRA-2843, 3165, 3205)
 * refactoring of the secondary index api (CASSANDRA-2982)
 * make CL > ONE reads wait for digest reconciliation before returning
   (CASSANDRA-2494)
 * fix missing logging for some exceptions (CASSANDRA-2061)
 * refactor and optimize ColumnFamilyStore.files(...) and Descriptor.fromFilename(String)
   and few other places responsible for work with SSTable files (CASSANDRA-3040)
 * Stop reading from sstables once we know we have the most recent columns,
   for query-by-name requests (CASSANDRA-2498)
 * Add query-by-column mode to stress.java (CASSANDRA-3064)
 * Add "install" command to cassandra.bat (CASSANDRA-292)
 * clean up KSMetadata, CFMetadata from unnecessary
   Thrift<->Avro conversion methods (CASSANDRA-3032)
 * Add timeouts to client request schedulers (CASSANDRA-3079, 3096)
 * Cli to use hashes rather than array of hashes for strategy options (CASSANDRA-3081)
 * LeveledCompactionStrategy (CASSANDRA-1608, 3085, 3110, 3087, 3145, 3154, 3182)
 * Improvements of the CLI `describe` command (CASSANDRA-2630)
 * reduce window where dropped CF sstables may not be deleted (CASSANDRA-2942)
 * Expose gossip/FD info to JMX (CASSANDRA-2806)
 * Fix streaming over SSL when compressed SSTable involved (CASSANDRA-3051)
 * Add support for pluggable secondary index implementations (CASSANDRA-3078)
 * remove compaction_thread_priority setting (CASSANDRA-3104)
 * generate hints for replicas that timeout, not just replicas that are known
   to be down before starting (CASSANDRA-2034)
 * Add throttling for internode streaming (CASSANDRA-3080)
 * make the repair of a range repair all replica (CASSANDRA-2610, 3194)
 * expose the ability to repair the first range (as returned by the
   partitioner) of a node (CASSANDRA-2606)
 * Streams Compression (CASSANDRA-3015)
 * add ability to use multiple threads during a single compaction
   (CASSANDRA-2901)
 * make AbstractBounds.normalize support overlapping ranges (CASSANDRA-2641)
 * fix of the CQL count() behavior (CASSANDRA-3068)
 * use TreeMap backed column families for the SSTable simple writers
   (CASSANDRA-3148)
 * fix inconsistency of the CLI syntax when {} should be used instead of [{}]
   (CASSANDRA-3119)
 * rename CQL type names to match expected SQL behavior (CASSANDRA-3149, 3031)
 * Arena-based allocation for memtables (CASSANDRA-2252, 3162, 3163, 3168)
 * Default RR chance to 0.1 (CASSANDRA-3169)
 * Add RowLevel support to secondary index API (CASSANDRA-3147)
 * Make SerializingCacheProvider the default if JNA is available (CASSANDRA-3183)
 * Fix backwards compatibilty for CQL memtable properties (CASSANDRA-3190)
 * Add five-minute delay before starting compactions on a restarted server
   (CASSANDRA-3181)
 * Reduce copies done for intra-host messages (CASSANDRA-1788, 3144)
 * support of compaction strategy option for stress.java (CASSANDRA-3204)
 * make memtable throughput and column count thresholds no-ops (CASSANDRA-2449)
 * Return schema information along with the resultSet in CQL (CASSANDRA-2734)
 * Add new DecimalType (CASSANDRA-2883)
 * Fix assertion error in RowRepairResolver (CASSANDRA-3156)
 * Reduce unnecessary high buffer sizes (CASSANDRA-3171)
 * Pluggable compaction strategy (CASSANDRA-1610)
 * Add new broadcast_address config option (CASSANDRA-2491)


0.8.7
 * Kill server on wrapped OOME such as from FileChannel.map (CASSANDRA-3201)
 * Allow using quotes in "USE <keyspace>;" CLI command (CASSANDRA-3208)
 * Log message when a full repair operation completes (CASSANDRA-3207)
 * Don't allow any cache loading exceptions to halt startup (CASSANDRA-3218)
 * Fix sstableloader --ignores option (CASSANDRA-3247)
 * File descriptor limit increased in packaging (CASSANDRA-3206)
 * Log a meaningfull warning when a node receive a message for a repair session
   that doesn't exist anymore (CASSANDRA-3256)
 * Fix FD leak when internode encryption is enabled (CASSANDRA-3257)
 * FBUtilities.hexToBytes(String) to throw NumberFormatException when string
   contains non-hex characters (CASSANDRA-3231)
 * Keep SimpleSnitch proximity ordering unchanged from what the Strategy
   generates, as intended (CASSANDRA-3262)
 * remove Scrub from compactionstats when finished (CASSANDRA-3255)
 * Fix tool .bat files when CASSANDRA_HOME contains spaces (CASSANDRA-3258)
 * Force flush of status table when removing/updating token (CASSANDRA-3243)
 * Evict gossip state immediately when a token is taken over by a new IP (CASSANDRA-3259)
 * Fix bug where the failure detector can take too long to mark a host
   down (CASSANDRA-3273)
 * (Hadoop) allow wrapping ranges in queries (CASSANDRA-3137)
 * (Hadoop) check all interfaces for a match with split location
   before falling back to random replica (CASSANDRA-3211)
 * (Hadoop) Make Pig storage handle implements LoadMetadata (CASSANDRA-2777)
 * (Hadoop) Fix exception during PIG 'dump' (CASSANDRA-2810)
 * Fix stress COUNTER_GET option (CASSANDRA-3301)
 * Fix missing fields in CLI `show schema` output (CASSANDRA-3304)
 * Nodetool no longer leaks threads and closes JMX connections (CASSANDRA-3309)
 * fix truncate allowing data to be replayed post-restart (CASSANDRA-3297)
 * Move SimpleAuthority and SimpleAuthenticator to examples (CASSANDRA-2922)
 * Fix handling of tombstone by SSTableExport/Import (CASSANDRA-3357)
 * Fix transposition in cfHistograms (CASSANDRA-3222)
 * Allow using number as DC name when creating keyspace in CQL (CASSANDRA-3239)
 * Force flush of system table after updating/removing a token (CASSANDRA-3243)


0.8.6
 * revert CASSANDRA-2388
 * change TokenRange.endpoints back to listen/broadcast address to match
   pre-1777 behavior, and add TokenRange.rpc_endpoints instead (CASSANDRA-3187)
 * avoid trying to watch cassandra-topology.properties when loaded from jar
   (CASSANDRA-3138)
 * prevent users from creating keyspaces with LocalStrategy replication
   (CASSANDRA-3139)
 * fix CLI `show schema;` to output correct keyspace definition statement
   (CASSANDRA-3129)
 * CustomTThreadPoolServer to log TTransportException at DEBUG level
   (CASSANDRA-3142)
 * allow topology sort to work with non-unique rack names between
   datacenters (CASSANDRA-3152)
 * Improve caching of same-version Messages on digest and repair paths
   (CASSANDRA-3158)
 * Randomize choice of first replica for counter increment (CASSANDRA-2890)
 * Fix using read_repair_chance instead of merge_shard_change (CASSANDRA-3202)
 * Avoid streaming data to nodes that already have it, on move as well as
   decommission (CASSANDRA-3041)
 * Fix divide by zero error in GCInspector (CASSANDRA-3164)
 * allow quoting of the ColumnFamily name in CLI `create column family`
   statement (CASSANDRA-3195)
 * Fix rolling upgrade from 0.7 to 0.8 problem (CASSANDRA-3166)
 * Accomodate missing encryption_options in IncomingTcpConnection.stream
   (CASSANDRA-3212)


0.8.5
 * fix NPE when encryption_options is unspecified (CASSANDRA-3007)
 * include column name in validation failure exceptions (CASSANDRA-2849)
 * make sure truncate clears out the commitlog so replay won't re-
   populate with truncated data (CASSANDRA-2950)
 * fix NPE when debug logging is enabled and dropped CF is present
   in a commitlog segment (CASSANDRA-3021)
 * fix cassandra.bat when CASSANDRA_HOME contains spaces (CASSANDRA-2952)
 * fix to SSTableSimpleUnsortedWriter bufferSize calculation (CASSANDRA-3027)
 * make cleanup and normal compaction able to skip empty rows
   (rows containing nothing but expired tombstones) (CASSANDRA-3039)
 * work around native memory leak in com.sun.management.GarbageCollectorMXBean
   (CASSANDRA-2868)
 * validate that column names in column_metadata are not equal to key_alias
   on create/update of the ColumnFamily and CQL 'ALTER' statement (CASSANDRA-3036)
 * return an InvalidRequestException if an indexed column is assigned
   a value larger than 64KB (CASSANDRA-3057)
 * fix of numeric-only and string column names handling in CLI "drop index"
   (CASSANDRA-3054)
 * prune index scan resultset back to original request for lazy
   resultset expansion case (CASSANDRA-2964)
 * (Hadoop) fail jobs when Cassandra node has failed but TaskTracker
   has not (CASSANDRA-2388)
 * fix dynamic snitch ignoring nodes when read_repair_chance is zero
   (CASSANDRA-2662)
 * avoid retaining references to dropped CFS objects in
   CompactionManager.estimatedCompactions (CASSANDRA-2708)
 * expose rpc timeouts per host in MessagingServiceMBean (CASSANDRA-2941)
 * avoid including cwd in classpath for deb and rpm packages (CASSANDRA-2881)
 * remove gossip state when a new IP takes over a token (CASSANDRA-3071)
 * allow sstable2json to work on index sstable files (CASSANDRA-3059)
 * always hint counters (CASSANDRA-3099)
 * fix log4j initialization in EmbeddedCassandraService (CASSANDRA-2857)
 * remove gossip state when a new IP takes over a token (CASSANDRA-3071)
 * work around native memory leak in com.sun.management.GarbageCollectorMXBean
    (CASSANDRA-2868)
 * fix UnavailableException with writes at CL.EACH_QUORM (CASSANDRA-3084)
 * fix parsing of the Keyspace and ColumnFamily names in numeric
   and string representations in CLI (CASSANDRA-3075)
 * fix corner cases in Range.differenceToFetch (CASSANDRA-3084)
 * fix ip address String representation in the ring cache (CASSANDRA-3044)
 * fix ring cache compatibility when mixing pre-0.8.4 nodes with post-
   in the same cluster (CASSANDRA-3023)
 * make repair report failure when a node participating dies (instead of
   hanging forever) (CASSANDRA-2433)
 * fix handling of the empty byte buffer by ReversedType (CASSANDRA-3111)
 * Add validation that Keyspace names are case-insensitively unique (CASSANDRA-3066)
 * catch invalid key_validation_class before instantiating UpdateColumnFamily (CASSANDRA-3102)
 * make Range and Bounds objects client-safe (CASSANDRA-3108)
 * optionally skip log4j configuration (CASSANDRA-3061)
 * bundle sstableloader with the debian package (CASSANDRA-3113)
 * don't try to build secondary indexes when there is none (CASSANDRA-3123)
 * improve SSTableSimpleUnsortedWriter speed for large rows (CASSANDRA-3122)
 * handle keyspace arguments correctly in nodetool snapshot (CASSANDRA-3038)
 * Fix SSTableImportTest on windows (CASSANDRA-3043)
 * expose compactionThroughputMbPerSec through JMX (CASSANDRA-3117)
 * log keyspace and CF of large rows being compacted


0.8.4
 * change TokenRing.endpoints to be a list of rpc addresses instead of
   listen/broadcast addresses (CASSANDRA-1777)
 * include files-to-be-streamed in StreamInSession.getSources (CASSANDRA-2972)
 * use JAVA env var in cassandra-env.sh (CASSANDRA-2785, 2992)
 * avoid doing read for no-op replicate-on-write at CL=1 (CASSANDRA-2892)
 * refuse counter write for CL.ANY (CASSANDRA-2990)
 * switch back to only logging recent dropped messages (CASSANDRA-3004)
 * always deserialize RowMutation for counters (CASSANDRA-3006)
 * ignore saved replication_factor strategy_option for NTS (CASSANDRA-3011)
 * make sure pre-truncate CL segments are discarded (CASSANDRA-2950)


0.8.3
 * add ability to drop local reads/writes that are going to timeout
   (CASSANDRA-2943)
 * revamp token removal process, keep gossip states for 3 days (CASSANDRA-2496)
 * don't accept extra args for 0-arg nodetool commands (CASSANDRA-2740)
 * log unavailableexception details at debug level (CASSANDRA-2856)
 * expose data_dir though jmx (CASSANDRA-2770)
 * don't include tmp files as sstable when create cfs (CASSANDRA-2929)
 * log Java classpath on startup (CASSANDRA-2895)
 * keep gossipped version in sync with actual on migration coordinator
   (CASSANDRA-2946)
 * use lazy initialization instead of class initialization in NodeId
   (CASSANDRA-2953)
 * check column family validity in nodetool repair (CASSANDRA-2933)
 * speedup bytes to hex conversions dramatically (CASSANDRA-2850)
 * Flush memtables on shutdown when durable writes are disabled
   (CASSANDRA-2958)
 * improved POSIX compatibility of start scripts (CASsANDRA-2965)
 * add counter support to Hadoop InputFormat (CASSANDRA-2981)
 * fix bug where dirty commitlog segments were removed (and avoid keeping
   segments with no post-flush activity permanently dirty) (CASSANDRA-2829)
 * fix throwing exception with batch mutation of counter super columns
   (CASSANDRA-2949)
 * ignore system tables during repair (CASSANDRA-2979)
 * throw exception when NTS is given replication_factor as an option
   (CASSANDRA-2960)
 * fix assertion error during compaction of counter CFs (CASSANDRA-2968)
 * avoid trying to create index names, when no index exists (CASSANDRA-2867)
 * don't sample the system table when choosing a bootstrap token
   (CASSANDRA-2825)
 * gossiper notifies of local state changes (CASSANDRA-2948)
 * add asynchronous and half-sync/half-async (hsha) thrift servers
   (CASSANDRA-1405)
 * fix potential use of free'd native memory in SerializingCache
   (CASSANDRA-2951)
 * prune index scan resultset back to original request for lazy
   resultset expansion case (CASSANDRA-2964)
 * (Hadoop) fail jobs when Cassandra node has failed but TaskTracker
    has not (CASSANDRA-2388)


0.8.2
 * CQL:
   - include only one row per unique key for IN queries (CASSANDRA-2717)
   - respect client timestamp on full row deletions (CASSANDRA-2912)
 * improve thread-safety in StreamOutSession (CASSANDRA-2792)
 * allow deleting a row and updating indexed columns in it in the
   same mutation (CASSANDRA-2773)
 * Expose number of threads blocked on submitting memtable to flush
   in JMX (CASSANDRA-2817)
 * add ability to return "endpoints" to nodetool (CASSANDRA-2776)
 * Add support for multiple (comma-delimited) coordinator addresses
   to ColumnFamilyInputFormat (CASSANDRA-2807)
 * fix potential NPE while scheduling read repair for range slice
   (CASSANDRA-2823)
 * Fix race in SystemTable.getCurrentLocalNodeId (CASSANDRA-2824)
 * Correctly set default for replicate_on_write (CASSANDRA-2835)
 * improve nodetool compactionstats formatting (CASSANDRA-2844)
 * fix index-building status display (CASSANDRA-2853)
 * fix CLI perpetuating obsolete KsDef.replication_factor (CASSANDRA-2846)
 * improve cli treatment of multiline comments (CASSANDRA-2852)
 * handle row tombstones correctly in EchoedRow (CASSANDRA-2786)
 * add MessagingService.get[Recently]DroppedMessages and
   StorageService.getExceptionCount (CASSANDRA-2804)
 * fix possibility of spurious UnavailableException for LOCAL_QUORUM
   reads with dynamic snitch + read repair disabled (CASSANDRA-2870)
 * add ant-optional as dependence for the debian package (CASSANDRA-2164)
 * add option to specify limit for get_slice in the CLI (CASSANDRA-2646)
 * decrease HH page size (CASSANDRA-2832)
 * reset cli keyspace after dropping the current one (CASSANDRA-2763)
 * add KeyRange option to Hadoop inputformat (CASSANDRA-1125)
 * fix protocol versioning (CASSANDRA-2818, 2860)
 * support spaces in path to log4j configuration (CASSANDRA-2383)
 * avoid including inferred types in CF update (CASSANDRA-2809)
 * fix JMX bulkload call (CASSANDRA-2908)
 * fix updating KS with durable_writes=false (CASSANDRA-2907)
 * add simplified facade to SSTableWriter for bulk loading use
   (CASSANDRA-2911)
 * fix re-using index CF sstable names after drop/recreate (CASSANDRA-2872)
 * prepend CF to default index names (CASSANDRA-2903)
 * fix hint replay (CASSANDRA-2928)
 * Properly synchronize repair's merkle tree computation (CASSANDRA-2816)


0.8.1
 * CQL:
   - support for insert, delete in BATCH (CASSANDRA-2537)
   - support for IN to SELECT, UPDATE (CASSANDRA-2553)
   - timestamp support for INSERT, UPDATE, and BATCH (CASSANDRA-2555)
   - TTL support (CASSANDRA-2476)
   - counter support (CASSANDRA-2473)
   - ALTER COLUMNFAMILY (CASSANDRA-1709)
   - DROP INDEX (CASSANDRA-2617)
   - add SCHEMA/TABLE as aliases for KS/CF (CASSANDRA-2743)
   - server handles wait-for-schema-agreement (CASSANDRA-2756)
   - key alias support (CASSANDRA-2480)
 * add support for comparator parameters and a generic ReverseType
   (CASSANDRA-2355)
 * add CompositeType and DynamicCompositeType (CASSANDRA-2231)
 * optimize batches containing multiple updates to the same row
   (CASSANDRA-2583)
 * adjust hinted handoff page size to avoid OOM with large columns
   (CASSANDRA-2652)
 * mark BRAF buffer invalid post-flush so we don't re-flush partial
   buffers again, especially on CL writes (CASSANDRA-2660)
 * add DROP INDEX support to CLI (CASSANDRA-2616)
 * don't perform HH to client-mode [storageproxy] nodes (CASSANDRA-2668)
 * Improve forceDeserialize/getCompactedRow encapsulation (CASSANDRA-2659)
 * Don't write CounterUpdateColumn to disk in tests (CASSANDRA-2650)
 * Add sstable bulk loading utility (CASSANDRA-1278)
 * avoid replaying hints to dropped columnfamilies (CASSANDRA-2685)
 * add placeholders for missing rows in range query pseudo-RR (CASSANDRA-2680)
 * remove no-op HHOM.renameHints (CASSANDRA-2693)
 * clone super columns to avoid modifying them during flush (CASSANDRA-2675)
 * allow writes to bypass the commitlog for certain keyspaces (CASSANDRA-2683)
 * avoid NPE when bypassing commitlog during memtable flush (CASSANDRA-2781)
 * Added support for making bootstrap retry if nodes flap (CASSANDRA-2644)
 * Added statusthrift to nodetool to report if thrift server is running (CASSANDRA-2722)
 * Fixed rows being cached if they do not exist (CASSANDRA-2723)
 * Support passing tableName and cfName to RowCacheProviders (CASSANDRA-2702)
 * close scrub file handles (CASSANDRA-2669)
 * throttle migration replay (CASSANDRA-2714)
 * optimize column serializer creation (CASSANDRA-2716)
 * Added support for making bootstrap retry if nodes flap (CASSANDRA-2644)
 * Added statusthrift to nodetool to report if thrift server is running
   (CASSANDRA-2722)
 * Fixed rows being cached if they do not exist (CASSANDRA-2723)
 * fix truncate/compaction race (CASSANDRA-2673)
 * workaround large resultsets causing large allocation retention
   by nio sockets (CASSANDRA-2654)
 * fix nodetool ring use with Ec2Snitch (CASSANDRA-2733)
 * fix removing columns and subcolumns that are supressed by a row or
   supercolumn tombstone during replica resolution (CASSANDRA-2590)
 * support sstable2json against snapshot sstables (CASSANDRA-2386)
 * remove active-pull schema requests (CASSANDRA-2715)
 * avoid marking entire list of sstables as actively being compacted
   in multithreaded compaction (CASSANDRA-2765)
 * seek back after deserializing a row to update cache with (CASSANDRA-2752)
 * avoid skipping rows in scrub for counter column family (CASSANDRA-2759)
 * fix ConcurrentModificationException in repair when dealing with 0.7 node
   (CASSANDRA-2767)
 * use threadsafe collections for StreamInSession (CASSANDRA-2766)
 * avoid infinite loop when creating merkle tree (CASSANDRA-2758)
 * avoids unmarking compacting sstable prematurely in cleanup (CASSANDRA-2769)
 * fix NPE when the commit log is bypassed (CASSANDRA-2718)
 * don't throw an exception in SS.isRPCServerRunning (CASSANDRA-2721)
 * make stress.jar executable (CASSANDRA-2744)
 * add daemon mode to java stress (CASSANDRA-2267)
 * expose the DC and rack of a node through JMX and nodetool ring (CASSANDRA-2531)
 * fix cache mbean getSize (CASSANDRA-2781)
 * Add Date, Float, Double, and Boolean types (CASSANDRA-2530)
 * Add startup flag to renew counter node id (CASSANDRA-2788)
 * add jamm agent to cassandra.bat (CASSANDRA-2787)
 * fix repair hanging if a neighbor has nothing to send (CASSANDRA-2797)
 * purge tombstone even if row is in only one sstable (CASSANDRA-2801)
 * Fix wrong purge of deleted cf during compaction (CASSANDRA-2786)
 * fix race that could result in Hadoop writer failing to throw an
   exception encountered after close() (CASSANDRA-2755)
 * fix scan wrongly throwing assertion error (CASSANDRA-2653)
 * Always use even distribution for merkle tree with RandomPartitionner
   (CASSANDRA-2841)
 * fix describeOwnership for OPP (CASSANDRA-2800)
 * ensure that string tokens do not contain commas (CASSANDRA-2762)


0.8.0-final
 * fix CQL grammar warning and cqlsh regression from CASSANDRA-2622
 * add ant generate-cql-html target (CASSANDRA-2526)
 * update CQL consistency levels (CASSANDRA-2566)
 * debian packaging fixes (CASSANDRA-2481, 2647)
 * fix UUIDType, IntegerType for direct buffers (CASSANDRA-2682, 2684)
 * switch to native Thrift for Hadoop map/reduce (CASSANDRA-2667)
 * fix StackOverflowError when building from eclipse (CASSANDRA-2687)
 * only provide replication_factor to strategy_options "help" for
   SimpleStrategy, OldNetworkTopologyStrategy (CASSANDRA-2678, 2713)
 * fix exception adding validators to non-string columns (CASSANDRA-2696)
 * avoid instantiating DatabaseDescriptor in JDBC (CASSANDRA-2694)
 * fix potential stack overflow during compaction (CASSANDRA-2626)
 * clone super columns to avoid modifying them during flush (CASSANDRA-2675)
 * reset underlying iterator in EchoedRow constructor (CASSANDRA-2653)


0.8.0-rc1
 * faster flushes and compaction from fixing excessively pessimistic
   rebuffering in BRAF (CASSANDRA-2581)
 * fix returning null column values in the python cql driver (CASSANDRA-2593)
 * fix merkle tree splitting exiting early (CASSANDRA-2605)
 * snapshot_before_compaction directory name fix (CASSANDRA-2598)
 * Disable compaction throttling during bootstrap (CASSANDRA-2612)
 * fix CQL treatment of > and < operators in range slices (CASSANDRA-2592)
 * fix potential double-application of counter updates on commitlog replay
   by moving replay position from header to sstable metadata (CASSANDRA-2419)
 * JDBC CQL driver exposes getColumn for access to timestamp
 * JDBC ResultSetMetadata properties added to AbstractType
 * r/m clustertool (CASSANDRA-2607)
 * add support for presenting row key as a column in CQL result sets
   (CASSANDRA-2622)
 * Don't allow {LOCAL|EACH}_QUORUM unless strategy is NTS (CASSANDRA-2627)
 * validate keyspace strategy_options during CQL create (CASSANDRA-2624)
 * fix empty Result with secondary index when limit=1 (CASSANDRA-2628)
 * Fix regression where bootstrapping a node with no schema fails
   (CASSANDRA-2625)
 * Allow removing LocationInfo sstables (CASSANDRA-2632)
 * avoid attempting to replay mutations from dropped keyspaces (CASSANDRA-2631)
 * avoid using cached position of a key when GT is requested (CASSANDRA-2633)
 * fix counting bloom filter true positives (CASSANDRA-2637)
 * initialize local ep state prior to gossip startup if needed (CASSANDRA-2638)
 * fix counter increment lost after restart (CASSANDRA-2642)
 * add quote-escaping via backslash to CLI (CASSANDRA-2623)
 * fix pig example script (CASSANDRA-2487)
 * fix dynamic snitch race in adding latencies (CASSANDRA-2618)
 * Start/stop cassandra after more important services such as mdadm in
   debian packaging (CASSANDRA-2481)


0.8.0-beta2
 * fix NPE compacting index CFs (CASSANDRA-2528)
 * Remove checking all column families on startup for compaction candidates
   (CASSANDRA-2444)
 * validate CQL create keyspace options (CASSANDRA-2525)
 * fix nodetool setcompactionthroughput (CASSANDRA-2550)
 * move	gossip heartbeat back to its own thread (CASSANDRA-2554)
 * validate cql TRUNCATE columnfamily before truncating (CASSANDRA-2570)
 * fix batch_mutate for mixed standard-counter mutations (CASSANDRA-2457)
 * disallow making schema changes to system keyspace (CASSANDRA-2563)
 * fix sending mutation messages multiple times (CASSANDRA-2557)
 * fix incorrect use of NBHM.size in ReadCallback that could cause
   reads to time out even when responses were received (CASSANDRA-2552)
 * trigger read repair correctly for LOCAL_QUORUM reads (CASSANDRA-2556)
 * Allow configuring the number of compaction thread (CASSANDRA-2558)
 * forceUserDefinedCompaction will attempt to compact what it is given
   even if the pessimistic estimate is that there is not enough disk space;
   automatic compactions will only compact 2 or more sstables (CASSANDRA-2575)
 * refuse to apply migrations with older timestamps than the current
   schema (CASSANDRA-2536)
 * remove unframed Thrift transport option
 * include indexes in snapshots (CASSANDRA-2596)
 * improve ignoring of obsolete mutations in index maintenance (CASSANDRA-2401)
 * recognize attempt to drop just the index while leaving the column
   definition alone (CASSANDRA-2619)


0.8.0-beta1
 * remove Avro RPC support (CASSANDRA-926)
 * support for columns that act as incr/decr counters
   (CASSANDRA-1072, 1937, 1944, 1936, 2101, 2093, 2288, 2105, 2384, 2236, 2342,
   2454)
 * CQL (CASSANDRA-1703, 1704, 1705, 1706, 1707, 1708, 1710, 1711, 1940,
   2124, 2302, 2277, 2493)
 * avoid double RowMutation serialization on write path (CASSANDRA-1800)
 * make NetworkTopologyStrategy the default (CASSANDRA-1960)
 * configurable internode encryption (CASSANDRA-1567, 2152)
 * human readable column names in sstable2json output (CASSANDRA-1933)
 * change default JMX port to 7199 (CASSANDRA-2027)
 * backwards compatible internal messaging (CASSANDRA-1015)
 * atomic switch of memtables and sstables (CASSANDRA-2284)
 * add pluggable SeedProvider (CASSANDRA-1669)
 * Fix clustertool to not throw exception when calling get_endpoints (CASSANDRA-2437)
 * upgrade to thrift 0.6 (CASSANDRA-2412)
 * repair works on a token range instead of full ring (CASSANDRA-2324)
 * purge tombstones from row cache (CASSANDRA-2305)
 * push replication_factor into strategy_options (CASSANDRA-1263)
 * give snapshots the same name on each node (CASSANDRA-1791)
 * remove "nodetool loadbalance" (CASSANDRA-2448)
 * multithreaded compaction (CASSANDRA-2191)
 * compaction throttling (CASSANDRA-2156)
 * add key type information and alias (CASSANDRA-2311, 2396)
 * cli no longer divides read_repair_chance by 100 (CASSANDRA-2458)
 * made CompactionInfo.getTaskType return an enum (CASSANDRA-2482)
 * add a server-wide cap on measured memtable memory usage and aggressively
   flush to keep under that threshold (CASSANDRA-2006)
 * add unified UUIDType (CASSANDRA-2233)
 * add off-heap row cache support (CASSANDRA-1969)


0.7.5
 * improvements/fixes to PIG driver (CASSANDRA-1618, CASSANDRA-2387,
   CASSANDRA-2465, CASSANDRA-2484)
 * validate index names (CASSANDRA-1761)
 * reduce contention on Table.flusherLock (CASSANDRA-1954)
 * try harder to detect failures during streaming, cleaning up temporary
   files more reliably (CASSANDRA-2088)
 * shut down server for OOM on a Thrift thread (CASSANDRA-2269)
 * fix tombstone handling in repair and sstable2json (CASSANDRA-2279)
 * preserve version when streaming data from old sstables (CASSANDRA-2283)
 * don't start repair if a neighboring node is marked as dead (CASSANDRA-2290)
 * purge tombstones from row cache (CASSANDRA-2305)
 * Avoid seeking when sstable2json exports the entire file (CASSANDRA-2318)
 * clear Built flag in system table when dropping an index (CASSANDRA-2320)
 * don't allow arbitrary argument for stress.java (CASSANDRA-2323)
 * validate values for index predicates in get_indexed_slice (CASSANDRA-2328)
 * queue secondary indexes for flush before the parent (CASSANDRA-2330)
 * allow job configuration to set the CL used in Hadoop jobs (CASSANDRA-2331)
 * add memtable_flush_queue_size defaulting to 4 (CASSANDRA-2333)
 * Allow overriding of initial_token, storage_port and rpc_port from system
   properties (CASSANDRA-2343)
 * fix comparator used for non-indexed secondary expressions in index scan
   (CASSANDRA-2347)
 * ensure size calculation and write phase of large-row compaction use
   the same threshold for TTL expiration (CASSANDRA-2349)
 * fix race when iterating CFs during add/drop (CASSANDRA-2350)
 * add ConsistencyLevel command to CLI (CASSANDRA-2354)
 * allow negative numbers in the cli (CASSANDRA-2358)
 * hard code serialVersionUID for tokens class (CASSANDRA-2361)
 * fix potential infinite loop in ByteBufferUtil.inputStream (CASSANDRA-2365)
 * fix encoding bugs in HintedHandoffManager, SystemTable when default
   charset is not UTF8 (CASSANDRA-2367)
 * avoids having removed node reappearing in Gossip (CASSANDRA-2371)
 * fix incorrect truncation of long to int when reading columns via block
   index (CASSANDRA-2376)
 * fix NPE during stream session (CASSANDRA-2377)
 * fix race condition that could leave orphaned data files when dropping CF or
   KS (CASSANDRA-2381)
 * fsync statistics component on write (CASSANDRA-2382)
 * fix duplicate results from CFS.scan (CASSANDRA-2406)
 * add IntegerType to CLI help (CASSANDRA-2414)
 * avoid caching token-only decoratedkeys (CASSANDRA-2416)
 * convert mmap assertion to if/throw so scrub can catch it (CASSANDRA-2417)
 * don't overwrite gc log (CASSANDR-2418)
 * invalidate row cache for streamed row to avoid inconsitencies
   (CASSANDRA-2420)
 * avoid copies in range/index scans (CASSANDRA-2425)
 * make sure we don't wipe data during cleanup if the node has not join
   the ring (CASSANDRA-2428)
 * Try harder to close files after compaction (CASSANDRA-2431)
 * re-set bootstrapped flag after move finishes (CASSANDRA-2435)
 * display validation_class in CLI 'describe keyspace' (CASSANDRA-2442)
 * make cleanup compactions cleanup the row cache (CASSANDRA-2451)
 * add column fields validation to scrub (CASSANDRA-2460)
 * use 64KB flush buffer instead of in_memory_compaction_limit (CASSANDRA-2463)
 * fix backslash substitutions in CLI (CASSANDRA-2492)
 * disable cache saving for system CFS (CASSANDRA-2502)
 * fixes for verifying destination availability under hinted conditions
   so UE can be thrown intead of timing out (CASSANDRA-2514)
 * fix update of validation class in column metadata (CASSANDRA-2512)
 * support LOCAL_QUORUM, EACH_QUORUM CLs outside of NTS (CASSANDRA-2516)
 * preserve version when streaming data from old sstables (CASSANDRA-2283)
 * fix backslash substitutions in CLI (CASSANDRA-2492)
 * count a row deletion as one operation towards memtable threshold
   (CASSANDRA-2519)
 * support LOCAL_QUORUM, EACH_QUORUM CLs outside of NTS (CASSANDRA-2516)


0.7.4
 * add nodetool join command (CASSANDRA-2160)
 * fix secondary indexes on pre-existing or streamed data (CASSANDRA-2244)
 * initialize endpoint in gossiper earlier (CASSANDRA-2228)
 * add ability to write to Cassandra from Pig (CASSANDRA-1828)
 * add rpc_[min|max]_threads (CASSANDRA-2176)
 * add CL.TWO, CL.THREE (CASSANDRA-2013)
 * avoid exporting an un-requested row in sstable2json, when exporting
   a key that does not exist (CASSANDRA-2168)
 * add incremental_backups option (CASSANDRA-1872)
 * add configurable row limit to Pig loadfunc (CASSANDRA-2276)
 * validate column values in batches as well as single-Column inserts
   (CASSANDRA-2259)
 * move sample schema from cassandra.yaml to schema-sample.txt,
   a cli scripts (CASSANDRA-2007)
 * avoid writing empty rows when scrubbing tombstoned rows (CASSANDRA-2296)
 * fix assertion error in range and index scans for CL < ALL
   (CASSANDRA-2282)
 * fix commitlog replay when flush position refers to data that didn't
   get synced before server died (CASSANDRA-2285)
 * fix fd leak in sstable2json with non-mmap'd i/o (CASSANDRA-2304)
 * reduce memory use during streaming of multiple sstables (CASSANDRA-2301)
 * purge tombstoned rows from cache after GCGraceSeconds (CASSANDRA-2305)
 * allow zero replicas in a NTS datacenter (CASSANDRA-1924)
 * make range queries respect snitch for local replicas (CASSANDRA-2286)
 * fix HH delivery when column index is larger than 2GB (CASSANDRA-2297)
 * make 2ary indexes use parent CF flush thresholds during initial build
   (CASSANDRA-2294)
 * update memtable_throughput to be a long (CASSANDRA-2158)


0.7.3
 * Keep endpoint state until aVeryLongTime (CASSANDRA-2115)
 * lower-latency read repair (CASSANDRA-2069)
 * add hinted_handoff_throttle_delay_in_ms option (CASSANDRA-2161)
 * fixes for cache save/load (CASSANDRA-2172, -2174)
 * Handle whole-row deletions in CFOutputFormat (CASSANDRA-2014)
 * Make memtable_flush_writers flush in parallel (CASSANDRA-2178)
 * Add compaction_preheat_key_cache option (CASSANDRA-2175)
 * refactor stress.py to have only one copy of the format string
   used for creating row keys (CASSANDRA-2108)
 * validate index names for \w+ (CASSANDRA-2196)
 * Fix Cassandra cli to respect timeout if schema does not settle
   (CASSANDRA-2187)
 * fix for compaction and cleanup writing old-format data into new-version
   sstable (CASSANDRA-2211, -2216)
 * add nodetool scrub (CASSANDRA-2217, -2240)
 * fix sstable2json large-row pagination (CASSANDRA-2188)
 * fix EOFing on requests for the last bytes in a file (CASSANDRA-2213)
 * fix BufferedRandomAccessFile bugs (CASSANDRA-2218, -2241)
 * check for memtable flush_after_mins exceeded every 10s (CASSANDRA-2183)
 * fix cache saving on Windows (CASSANDRA-2207)
 * add validateSchemaAgreement call + synchronization to schema
   modification operations (CASSANDRA-2222)
 * fix for reversed slice queries on large rows (CASSANDRA-2212)
 * fat clients were writing local data (CASSANDRA-2223)
 * set DEFAULT_MEMTABLE_LIFETIME_IN_MINS to 24h
 * improve detection and cleanup of partially-written sstables
   (CASSANDRA-2206)
 * fix supercolumn de/serialization when subcolumn comparator is different
   from supercolumn's (CASSANDRA-2104)
 * fix starting up on Windows when CASSANDRA_HOME contains whitespace
   (CASSANDRA-2237)
 * add [get|set][row|key]cacheSavePeriod to JMX (CASSANDRA-2100)
 * fix Hadoop ColumnFamilyOutputFormat dropping of mutations
   when batch fills up (CASSANDRA-2255)
 * move file deletions off of scheduledtasks executor (CASSANDRA-2253)


0.7.2
 * copy DecoratedKey.key when inserting into caches to avoid retaining
   a reference to the underlying buffer (CASSANDRA-2102)
 * format subcolumn names with subcomparator (CASSANDRA-2136)
 * fix column bloom filter deserialization (CASSANDRA-2165)


0.7.1
 * refactor MessageDigest creation code. (CASSANDRA-2107)
 * buffer network stack to avoid inefficient small TCP messages while avoiding
   the nagle/delayed ack problem (CASSANDRA-1896)
 * check log4j configuration for changes every 10s (CASSANDRA-1525, 1907)
 * more-efficient cross-DC replication (CASSANDRA-1530, -2051, -2138)
 * avoid polluting page cache with commitlog or sstable writes
   and seq scan operations (CASSANDRA-1470)
 * add RMI authentication options to nodetool (CASSANDRA-1921)
 * make snitches configurable at runtime (CASSANDRA-1374)
 * retry hadoop split requests on connection failure (CASSANDRA-1927)
 * implement describeOwnership for BOP, COPP (CASSANDRA-1928)
 * make read repair behave as expected for ConsistencyLevel > ONE
   (CASSANDRA-982, 2038)
 * distributed test harness (CASSANDRA-1859, 1964)
 * reduce flush lock contention (CASSANDRA-1930)
 * optimize supercolumn deserialization (CASSANDRA-1891)
 * fix CFMetaData.apply to only compare objects of the same class
   (CASSANDRA-1962)
 * allow specifying specific SSTables to compact from JMX (CASSANDRA-1963)
 * fix race condition in MessagingService.targets (CASSANDRA-1959, 2094, 2081)
 * refuse to open sstables from a future version (CASSANDRA-1935)
 * zero-copy reads (CASSANDRA-1714)
 * fix copy bounds for word Text in wordcount demo (CASSANDRA-1993)
 * fixes for contrib/javautils (CASSANDRA-1979)
 * check more frequently for memtable expiration (CASSANDRA-2000)
 * fix writing SSTable column count statistics (CASSANDRA-1976)
 * fix streaming of multiple CFs during bootstrap (CASSANDRA-1992)
 * explicitly set JVM GC new generation size with -Xmn (CASSANDRA-1968)
 * add short options for CLI flags (CASSANDRA-1565)
 * make keyspace argument to "describe keyspace" in CLI optional
   when authenticated to keyspace already (CASSANDRA-2029)
 * added option to specify -Dcassandra.join_ring=false on startup
   to allow "warm spare" nodes or performing JMX maintenance before
   joining the ring (CASSANDRA-526)
 * log migrations at INFO (CASSANDRA-2028)
 * add CLI verbose option in file mode (CASSANDRA-2030)
 * add single-line "--" comments to CLI (CASSANDRA-2032)
 * message serialization tests (CASSANDRA-1923)
 * switch from ivy to maven-ant-tasks (CASSANDRA-2017)
 * CLI attempts to block for new schema to propagate (CASSANDRA-2044)
 * fix potential overflow in nodetool cfstats (CASSANDRA-2057)
 * add JVM shutdownhook to sync commitlog (CASSANDRA-1919)
 * allow nodes to be up without being part of  normal traffic (CASSANDRA-1951)
 * fix CLI "show keyspaces" with null options on NTS (CASSANDRA-2049)
 * fix possible ByteBuffer race conditions (CASSANDRA-2066)
 * reduce garbage generated by MessagingService to prevent load spikes
   (CASSANDRA-2058)
 * fix math in RandomPartitioner.describeOwnership (CASSANDRA-2071)
 * fix deletion of sstable non-data components (CASSANDRA-2059)
 * avoid blocking gossip while deleting handoff hints (CASSANDRA-2073)
 * ignore messages from newer versions, keep track of nodes in gossip
   regardless of version (CASSANDRA-1970)
 * cache writing moved to CompactionManager to reduce i/o contention and
   updated to use non-cache-polluting writes (CASSANDRA-2053)
 * page through large rows when exporting to JSON (CASSANDRA-2041)
 * add flush_largest_memtables_at and reduce_cache_sizes_at options
   (CASSANDRA-2142)
 * add cli 'describe cluster' command (CASSANDRA-2127)
 * add cli support for setting username/password at 'connect' command
   (CASSANDRA-2111)
 * add -D option to Stress.java to allow reading hosts from a file
   (CASSANDRA-2149)
 * bound hints CF throughput between 32M and 256M (CASSANDRA-2148)
 * continue starting when invalid saved cache entries are encountered
   (CASSANDRA-2076)
 * add max_hint_window_in_ms option (CASSANDRA-1459)


0.7.0-final
 * fix offsets to ByteBuffer.get (CASSANDRA-1939)


0.7.0-rc4
 * fix cli crash after backgrounding (CASSANDRA-1875)
 * count timeouts in storageproxy latencies, and include latency
   histograms in StorageProxyMBean (CASSANDRA-1893)
 * fix CLI get recognition of supercolumns (CASSANDRA-1899)
 * enable keepalive on intra-cluster sockets (CASSANDRA-1766)
 * count timeouts towards dynamicsnitch latencies (CASSANDRA-1905)
 * Expose index-building status in JMX + cli schema description
   (CASSANDRA-1871)
 * allow [LOCAL|EACH]_QUORUM to be used with non-NetworkTopology
   replication Strategies
 * increased amount of index locks for faster commitlog replay
 * collect secondary index tombstones immediately (CASSANDRA-1914)
 * revert commitlog changes from #1780 (CASSANDRA-1917)
 * change RandomPartitioner min token to -1 to avoid collision w/
   tokens on actual nodes (CASSANDRA-1901)
 * examine the right nibble when validating TimeUUID (CASSANDRA-1910)
 * include secondary indexes in cleanup (CASSANDRA-1916)
 * CFS.scrubDataDirectories should also cleanup invalid secondary indexes
   (CASSANDRA-1904)
 * ability to disable/enable gossip on nodes to force them down
   (CASSANDRA-1108)


0.7.0-rc3
 * expose getNaturalEndpoints in StorageServiceMBean taking byte[]
   key; RMI cannot serialize ByteBuffer (CASSANDRA-1833)
 * infer org.apache.cassandra.locator for replication strategy classes
   when not otherwise specified
 * validation that generates less garbage (CASSANDRA-1814)
 * add TTL support to CLI (CASSANDRA-1838)
 * cli defaults to bytestype for subcomparator when creating
   column families (CASSANDRA-1835)
 * unregister index MBeans when index is dropped (CASSANDRA-1843)
 * make ByteBufferUtil.clone thread-safe (CASSANDRA-1847)
 * change exception for read requests during bootstrap from
   InvalidRequest to Unavailable (CASSANDRA-1862)
 * respect row-level tombstones post-flush in range scans
   (CASSANDRA-1837)
 * ReadResponseResolver check digests against each other (CASSANDRA-1830)
 * return InvalidRequest when remove of subcolumn without supercolumn
   is requested (CASSANDRA-1866)
 * flush before repair (CASSANDRA-1748)
 * SSTableExport validates key order (CASSANDRA-1884)
 * large row support for SSTableExport (CASSANDRA-1867)
 * Re-cache hot keys post-compaction without hitting disk (CASSANDRA-1878)
 * manage read repair in coordinator instead of data source, to
   provide latency information to dynamic snitch (CASSANDRA-1873)


0.7.0-rc2
 * fix live-column-count of slice ranges including tombstoned supercolumn
   with live subcolumn (CASSANDRA-1591)
 * rename o.a.c.internal.AntientropyStage -> AntiEntropyStage,
   o.a.c.request.Request_responseStage -> RequestResponseStage,
   o.a.c.internal.Internal_responseStage -> InternalResponseStage
 * add AbstractType.fromString (CASSANDRA-1767)
 * require index_type to be present when specifying index_name
   on ColumnDef (CASSANDRA-1759)
 * fix add/remove index bugs in CFMetadata (CASSANDRA-1768)
 * rebuild Strategy during system_update_keyspace (CASSANDRA-1762)
 * cli updates prompt to ... in continuation lines (CASSANDRA-1770)
 * support multiple Mutations per key in hadoop ColumnFamilyOutputFormat
   (CASSANDRA-1774)
 * improvements to Debian init script (CASSANDRA-1772)
 * use local classloader to check for version.properties (CASSANDRA-1778)
 * Validate that column names in column_metadata are valid for the
   defined comparator, and decode properly in cli (CASSANDRA-1773)
 * use cross-platform newlines in cli (CASSANDRA-1786)
 * add ExpiringColumn support to sstable import/export (CASSANDRA-1754)
 * add flush for each append to periodic commitlog mode; added
   periodic_without_flush option to disable this (CASSANDRA-1780)
 * close file handle used for post-flush truncate (CASSANDRA-1790)
 * various code cleanup (CASSANDRA-1793, -1794, -1795)
 * fix range queries against wrapped range (CASSANDRA-1781)
 * fix consistencylevel calculations for NetworkTopologyStrategy
   (CASSANDRA-1804)
 * cli support index type enum names (CASSANDRA-1810)
 * improved validation of column_metadata (CASSANDRA-1813)
 * reads at ConsistencyLevel > 1 throw UnavailableException
   immediately if insufficient live nodes exist (CASSANDRA-1803)
 * copy bytebuffers for local writes to avoid retaining the entire
   Thrift frame (CASSANDRA-1801)
 * fix NPE adding index to column w/o prior metadata (CASSANDRA-1764)
 * reduce fat client timeout (CASSANDRA-1730)
 * fix botched merge of CASSANDRA-1316


0.7.0-rc1
 * fix compaction and flush races with schema updates (CASSANDRA-1715)
 * add clustertool, config-converter, sstablekeys, and schematool
   Windows .bat files (CASSANDRA-1723)
 * reject range queries received during bootstrap (CASSANDRA-1739)
 * fix wrapping-range queries on non-minimum token (CASSANDRA-1700)
 * add nodetool cfhistogram (CASSANDRA-1698)
 * limit repaired ranges to what the nodes have in common (CASSANDRA-1674)
 * index scan treats missing columns as not matching secondary
   expressions (CASSANDRA-1745)
 * Fix misuse of DataOutputBuffer.getData in AntiEntropyService
   (CASSANDRA-1729)
 * detect and warn when obsolete version of JNA is present (CASSANDRA-1760)
 * reduce fat client timeout (CASSANDRA-1730)
 * cleanup smallest CFs first to increase free temp space for larger ones
   (CASSANDRA-1811)
 * Update windows .bat files to work outside of main Cassandra
   directory (CASSANDRA-1713)
 * fix read repair regression from 0.6.7 (CASSANDRA-1727)
 * more-efficient read repair (CASSANDRA-1719)
 * fix hinted handoff replay (CASSANDRA-1656)
 * log type of dropped messages (CASSANDRA-1677)
 * upgrade to SLF4J 1.6.1
 * fix ByteBuffer bug in ExpiringColumn.updateDigest (CASSANDRA-1679)
 * fix IntegerType.getString (CASSANDRA-1681)
 * make -Djava.net.preferIPv4Stack=true the default (CASSANDRA-628)
 * add INTERNAL_RESPONSE verb to differentiate from responses related
   to client requests (CASSANDRA-1685)
 * log tpstats when dropping messages (CASSANDRA-1660)
 * include unreachable nodes in describeSchemaVersions (CASSANDRA-1678)
 * Avoid dropping messages off the client request path (CASSANDRA-1676)
 * fix jna errno reporting (CASSANDRA-1694)
 * add friendlier error for UnknownHostException on startup (CASSANDRA-1697)
 * include jna dependency in RPM package (CASSANDRA-1690)
 * add --skip-keys option to stress.py (CASSANDRA-1696)
 * improve cli handling of non-string keys and column names
   (CASSANDRA-1701, -1693)
 * r/m extra subcomparator line in cli keyspaces output (CASSANDRA-1712)
 * add read repair chance to cli "show keyspaces"
 * upgrade to ConcurrentLinkedHashMap 1.1 (CASSANDRA-975)
 * fix index scan routing (CASSANDRA-1722)
 * fix tombstoning of supercolumns in range queries (CASSANDRA-1734)
 * clear endpoint cache after updating keyspace metadata (CASSANDRA-1741)
 * fix wrapping-range queries on non-minimum token (CASSANDRA-1700)
 * truncate includes secondary indexes (CASSANDRA-1747)
 * retain reference to PendingFile sstables (CASSANDRA-1749)
 * fix sstableimport regression (CASSANDRA-1753)
 * fix for bootstrap when no non-system tables are defined (CASSANDRA-1732)
 * handle replica unavailability in index scan (CASSANDRA-1755)
 * fix service initialization order deadlock (CASSANDRA-1756)
 * multi-line cli commands (CASSANDRA-1742)
 * fix race between snapshot and compaction (CASSANDRA-1736)
 * add listEndpointsPendingHints, deleteHintsForEndpoint JMX methods
   (CASSANDRA-1551)


0.7.0-beta3
 * add strategy options to describe_keyspace output (CASSANDRA-1560)
 * log warning when using randomly generated token (CASSANDRA-1552)
 * re-organize JMX into .db, .net, .internal, .request (CASSANDRA-1217)
 * allow nodes to change IPs between restarts (CASSANDRA-1518)
 * remember ring state between restarts by default (CASSANDRA-1518)
 * flush index built flag so we can read it before log replay (CASSANDRA-1541)
 * lock row cache updates to prevent race condition (CASSANDRA-1293)
 * remove assertion causing rare (and harmless) error messages in
   commitlog (CASSANDRA-1330)
 * fix moving nodes with no keyspaces defined (CASSANDRA-1574)
 * fix unbootstrap when no data is present in a transfer range (CASSANDRA-1573)
 * take advantage of AVRO-495 to simplify our avro IDL (CASSANDRA-1436)
 * extend authorization hierarchy to column family (CASSANDRA-1554)
 * deletion support in secondary indexes (CASSANDRA-1571)
 * meaningful error message for invalid replication strategy class
   (CASSANDRA-1566)
 * allow keyspace creation with RF > N (CASSANDRA-1428)
 * improve cli error handling (CASSANDRA-1580)
 * add cache save/load ability (CASSANDRA-1417, 1606, 1647)
 * add StorageService.getDrainProgress (CASSANDRA-1588)
 * Disallow bootstrap to an in-use token (CASSANDRA-1561)
 * Allow dynamic secondary index creation and destruction (CASSANDRA-1532)
 * log auto-guessed memtable thresholds (CASSANDRA-1595)
 * add ColumnDef support to cli (CASSANDRA-1583)
 * reduce index sample time by 75% (CASSANDRA-1572)
 * add cli support for column, strategy metadata (CASSANDRA-1578, 1612)
 * add cli support for schema modification (CASSANDRA-1584)
 * delete temp files on failed compactions (CASSANDRA-1596)
 * avoid blocking for dead nodes during removetoken (CASSANDRA-1605)
 * remove ConsistencyLevel.ZERO (CASSANDRA-1607)
 * expose in-progress compaction type in jmx (CASSANDRA-1586)
 * removed IClock & related classes from internals (CASSANDRA-1502)
 * fix removing tokens from SystemTable on decommission and removetoken
   (CASSANDRA-1609)
 * include CF metadata in cli 'show keyspaces' (CASSANDRA-1613)
 * switch from Properties to HashMap in PropertyFileSnitch to
   avoid synchronization bottleneck (CASSANDRA-1481)
 * PropertyFileSnitch configuration file renamed to
   cassandra-topology.properties
 * add cli support for get_range_slices (CASSANDRA-1088, CASSANDRA-1619)
 * Make memtable flush thresholds per-CF instead of global
   (CASSANDRA-1007, 1637)
 * add cli support for binary data without CfDef hints (CASSANDRA-1603)
 * fix building SSTable statistics post-stream (CASSANDRA-1620)
 * fix potential infinite loop in 2ary index queries (CASSANDRA-1623)
 * allow creating NTS keyspaces with no replicas configured (CASSANDRA-1626)
 * add jmx histogram of sstables accessed per read (CASSANDRA-1624)
 * remove system_rename_column_family and system_rename_keyspace from the
   client API until races can be fixed (CASSANDRA-1630, CASSANDRA-1585)
 * add cli sanity tests (CASSANDRA-1582)
 * update GC settings in cassandra.bat (CASSANDRA-1636)
 * cli support for index queries (CASSANDRA-1635)
 * cli support for updating schema memtable settings (CASSANDRA-1634)
 * cli --file option (CASSANDRA-1616)
 * reduce automatically chosen memtable sizes by 50% (CASSANDRA-1641)
 * move endpoint cache from snitch to strategy (CASSANDRA-1643)
 * fix commitlog recovery deleting the newly-created segment as well as
   the old ones (CASSANDRA-1644)
 * upgrade to Thrift 0.5 (CASSANDRA-1367)
 * renamed CL.DCQUORUM to LOCAL_QUORUM and DCQUORUMSYNC to EACH_QUORUM
 * cli truncate support (CASSANDRA-1653)
 * update GC settings in cassandra.bat (CASSANDRA-1636)
 * avoid logging when a node's ip/token is gossipped back to it (CASSANDRA-1666)


0.7-beta2
 * always use UTF-8 for hint keys (CASSANDRA-1439)
 * remove cassandra.yaml dependency from Hadoop and Pig (CASSADRA-1322)
 * expose CfDef metadata in describe_keyspaces (CASSANDRA-1363)
 * restore use of mmap_index_only option (CASSANDRA-1241)
 * dropping a keyspace with no column families generated an error
   (CASSANDRA-1378)
 * rename RackAwareStrategy to OldNetworkTopologyStrategy, RackUnawareStrategy
   to SimpleStrategy, DatacenterShardStrategy to NetworkTopologyStrategy,
   AbstractRackAwareSnitch to AbstractNetworkTopologySnitch (CASSANDRA-1392)
 * merge StorageProxy.mutate, mutateBlocking (CASSANDRA-1396)
 * faster UUIDType, LongType comparisons (CASSANDRA-1386, 1393)
 * fix setting read_repair_chance from CLI addColumnFamily (CASSANDRA-1399)
 * fix updates to indexed columns (CASSANDRA-1373)
 * fix race condition leaving to FileNotFoundException (CASSANDRA-1382)
 * fix sharded lock hash on index write path (CASSANDRA-1402)
 * add support for GT/E, LT/E in subordinate index clauses (CASSANDRA-1401)
 * cfId counter got out of sync when CFs were added (CASSANDRA-1403)
 * less chatty schema updates (CASSANDRA-1389)
 * rename column family mbeans. 'type' will now include either
   'IndexColumnFamilies' or 'ColumnFamilies' depending on the CFS type.
   (CASSANDRA-1385)
 * disallow invalid keyspace and column family names. This includes name that
   matches a '^\w+' regex. (CASSANDRA-1377)
 * use JNA, if present, to take snapshots (CASSANDRA-1371)
 * truncate hints if starting 0.7 for the first time (CASSANDRA-1414)
 * fix FD leak in single-row slicepredicate queries (CASSANDRA-1416)
 * allow index expressions against columns that are not part of the
   SlicePredicate (CASSANDRA-1410)
 * config-converter properly handles snitches and framed support
   (CASSANDRA-1420)
 * remove keyspace argument from multiget_count (CASSANDRA-1422)
 * allow specifying cassandra.yaml location as (local or remote) URL
   (CASSANDRA-1126)
 * fix using DynamicEndpointSnitch with NetworkTopologyStrategy
   (CASSANDRA-1429)
 * Add CfDef.default_validation_class (CASSANDRA-891)
 * fix EstimatedHistogram.max (CASSANDRA-1413)
 * quorum read optimization (CASSANDRA-1622)
 * handle zero-length (or missing) rows during HH paging (CASSANDRA-1432)
 * include secondary indexes during schema migrations (CASSANDRA-1406)
 * fix commitlog header race during schema change (CASSANDRA-1435)
 * fix ColumnFamilyStoreMBeanIterator to use new type name (CASSANDRA-1433)
 * correct filename generated by xml->yaml converter (CASSANDRA-1419)
 * add CMSInitiatingOccupancyFraction=75 and UseCMSInitiatingOccupancyOnly
   to default JVM options
 * decrease jvm heap for cassandra-cli (CASSANDRA-1446)
 * ability to modify keyspaces and column family definitions on a live cluster
   (CASSANDRA-1285)
 * support for Hadoop Streaming [non-jvm map/reduce via stdin/out]
   (CASSANDRA-1368)
 * Move persistent sstable stats from the system table to an sstable component
   (CASSANDRA-1430)
 * remove failed bootstrap attempt from pending ranges when gossip times
   it out after 1h (CASSANDRA-1463)
 * eager-create tcp connections to other cluster members (CASSANDRA-1465)
 * enumerate stages and derive stage from message type instead of
   transmitting separately (CASSANDRA-1465)
 * apply reversed flag during collation from different data sources
   (CASSANDRA-1450)
 * make failure to remove commitlog segment non-fatal (CASSANDRA-1348)
 * correct ordering of drain operations so CL.recover is no longer
   necessary (CASSANDRA-1408)
 * removed keyspace from describe_splits method (CASSANDRA-1425)
 * rename check_schema_agreement to describe_schema_versions
   (CASSANDRA-1478)
 * fix QUORUM calculation for RF > 3 (CASSANDRA-1487)
 * remove tombstones during non-major compactions when bloom filter
   verifies that row does not exist in other sstables (CASSANDRA-1074)
 * nodes that coordinated a loadbalance in the past could not be seen by
   newly added nodes (CASSANDRA-1467)
 * exposed endpoint states (gossip details) via jmx (CASSANDRA-1467)
 * ensure that compacted sstables are not included when new readers are
   instantiated (CASSANDRA-1477)
 * by default, calculate heap size and memtable thresholds at runtime (CASSANDRA-1469)
 * fix races dealing with adding/dropping keyspaces and column families in
   rapid succession (CASSANDRA-1477)
 * clean up of Streaming system (CASSANDRA-1503, 1504, 1506)
 * add options to configure Thrift socket keepalive and buffer sizes (CASSANDRA-1426)
 * make contrib CassandraServiceDataCleaner recursive (CASSANDRA-1509)
 * min, max compaction threshold are configurable and persistent
   per-ColumnFamily (CASSANDRA-1468)
 * fix replaying the last mutation in a commitlog unnecessarily
   (CASSANDRA-1512)
 * invoke getDefaultUncaughtExceptionHandler from DTPE with the original
   exception rather than the ExecutionException wrapper (CASSANDRA-1226)
 * remove Clock from the Thrift (and Avro) API (CASSANDRA-1501)
 * Close intra-node sockets when connection is broken (CASSANDRA-1528)
 * RPM packaging spec file (CASSANDRA-786)
 * weighted request scheduler (CASSANDRA-1485)
 * treat expired columns as deleted (CASSANDRA-1539)
 * make IndexInterval configurable (CASSANDRA-1488)
 * add describe_snitch to Thrift API (CASSANDRA-1490)
 * MD5 authenticator compares plain text submitted password with MD5'd
   saved property, instead of vice versa (CASSANDRA-1447)
 * JMX MessagingService pending and completed counts (CASSANDRA-1533)
 * fix race condition processing repair responses (CASSANDRA-1511)
 * make repair blocking (CASSANDRA-1511)
 * create EndpointSnitchInfo and MBean to expose rack and DC (CASSANDRA-1491)
 * added option to contrib/word_count to output results back to Cassandra
   (CASSANDRA-1342)
 * rewrite Hadoop ColumnFamilyRecordWriter to pool connections, retry to
   multiple Cassandra nodes, and smooth impact on the Cassandra cluster
   by using smaller batch sizes (CASSANDRA-1434)
 * fix setting gc_grace_seconds via CLI (CASSANDRA-1549)
 * support TTL'd index values (CASSANDRA-1536)
 * make removetoken work like decommission (CASSANDRA-1216)
 * make cli comparator-aware and improve quote rules (CASSANDRA-1523,-1524)
 * make nodetool compact and cleanup blocking (CASSANDRA-1449)
 * add memtable, cache information to GCInspector logs (CASSANDRA-1558)
 * enable/disable HintedHandoff via JMX (CASSANDRA-1550)
 * Ignore stray files in the commit log directory (CASSANDRA-1547)
 * Disallow bootstrap to an in-use token (CASSANDRA-1561)


0.7-beta1
 * sstable versioning (CASSANDRA-389)
 * switched to slf4j logging (CASSANDRA-625)
 * add (optional) expiration time for column (CASSANDRA-699)
 * access levels for authentication/authorization (CASSANDRA-900)
 * add ReadRepairChance to CF definition (CASSANDRA-930)
 * fix heisenbug in system tests, especially common on OS X (CASSANDRA-944)
 * convert to byte[] keys internally and all public APIs (CASSANDRA-767)
 * ability to alter schema definitions on a live cluster (CASSANDRA-44)
 * renamed configuration file to cassandra.xml, and log4j.properties to
   log4j-server.properties, which must now be loaded from
   the classpath (which is how our scripts in bin/ have always done it)
   (CASSANDRA-971)
 * change get_count to require a SlicePredicate. create multi_get_count
   (CASSANDRA-744)
 * re-organized endpointsnitch implementations and added SimpleSnitch
   (CASSANDRA-994)
 * Added preload_row_cache option (CASSANDRA-946)
 * add CRC to commitlog header (CASSANDRA-999)
 * removed deprecated batch_insert and get_range_slice methods (CASSANDRA-1065)
 * add truncate thrift method (CASSANDRA-531)
 * http mini-interface using mx4j (CASSANDRA-1068)
 * optimize away copy of sliced row on memtable read path (CASSANDRA-1046)
 * replace constant-size 2GB mmaped segments and special casing for index
   entries spanning segment boundaries, with SegmentedFile that computes
   segments that always contain entire entries/rows (CASSANDRA-1117)
 * avoid reading large rows into memory during compaction (CASSANDRA-16)
 * added hadoop OutputFormat (CASSANDRA-1101)
 * efficient Streaming (no more anticompaction) (CASSANDRA-579)
 * split commitlog header into separate file and add size checksum to
   mutations (CASSANDRA-1179)
 * avoid allocating a new byte[] for each mutation on replay (CASSANDRA-1219)
 * revise HH schema to be per-endpoint (CASSANDRA-1142)
 * add joining/leaving status to nodetool ring (CASSANDRA-1115)
 * allow multiple repair sessions per node (CASSANDRA-1190)
 * optimize away MessagingService for local range queries (CASSANDRA-1261)
 * make framed transport the default so malformed requests can't OOM the
   server (CASSANDRA-475)
 * significantly faster reads from row cache (CASSANDRA-1267)
 * take advantage of row cache during range queries (CASSANDRA-1302)
 * make GCGraceSeconds a per-ColumnFamily value (CASSANDRA-1276)
 * keep persistent row size and column count statistics (CASSANDRA-1155)
 * add IntegerType (CASSANDRA-1282)
 * page within a single row during hinted handoff (CASSANDRA-1327)
 * push DatacenterShardStrategy configuration into keyspace definition,
   eliminating datacenter.properties. (CASSANDRA-1066)
 * optimize forward slices starting with '' and single-index-block name
   queries by skipping the column index (CASSANDRA-1338)
 * streaming refactor (CASSANDRA-1189)
 * faster comparison for UUID types (CASSANDRA-1043)
 * secondary index support (CASSANDRA-749 and subtasks)
 * make compaction buckets deterministic (CASSANDRA-1265)


0.6.6
 * Allow using DynamicEndpointSnitch with RackAwareStrategy (CASSANDRA-1429)
 * remove the remaining vestiges of the unfinished DatacenterShardStrategy
   (replaced by NetworkTopologyStrategy in 0.7)


0.6.5
 * fix key ordering in range query results with RandomPartitioner
   and ConsistencyLevel > ONE (CASSANDRA-1145)
 * fix for range query starting with the wrong token range (CASSANDRA-1042)
 * page within a single row during hinted handoff (CASSANDRA-1327)
 * fix compilation on non-sun JDKs (CASSANDRA-1061)
 * remove String.trim() call on row keys in batch mutations (CASSANDRA-1235)
 * Log summary of dropped messages instead of spamming log (CASSANDRA-1284)
 * add dynamic endpoint snitch (CASSANDRA-981)
 * fix streaming for keyspaces with hyphens in their name (CASSANDRA-1377)
 * fix errors in hard-coded bloom filter optKPerBucket by computing it
   algorithmically (CASSANDRA-1220
 * remove message deserialization stage, and uncap read/write stages
   so slow reads/writes don't block gossip processing (CASSANDRA-1358)
 * add jmx port configuration to Debian package (CASSANDRA-1202)
 * use mlockall via JNA, if present, to prevent Linux from swapping
   out parts of the JVM (CASSANDRA-1214)


0.6.4
 * avoid queuing multiple hint deliveries for the same endpoint
   (CASSANDRA-1229)
 * better performance for and stricter checking of UTF8 column names
   (CASSANDRA-1232)
 * extend option to lower compaction priority to hinted handoff
   as well (CASSANDRA-1260)
 * log errors in gossip instead of re-throwing (CASSANDRA-1289)
 * avoid aborting commitlog replay prematurely if a flushed-but-
   not-removed commitlog segment is encountered (CASSANDRA-1297)
 * fix duplicate rows being read during mapreduce (CASSANDRA-1142)
 * failure detection wasn't closing command sockets (CASSANDRA-1221)
 * cassandra-cli.bat works on windows (CASSANDRA-1236)
 * pre-emptively drop requests that cannot be processed within RPCTimeout
   (CASSANDRA-685)
 * add ack to Binary write verb and update CassandraBulkLoader
   to wait for acks for each row (CASSANDRA-1093)
 * added describe_partitioner Thrift method (CASSANDRA-1047)
 * Hadoop jobs no longer require the Cassandra storage-conf.xml
   (CASSANDRA-1280, CASSANDRA-1047)
 * log thread pool stats when GC is excessive (CASSANDRA-1275)
 * remove gossip message size limit (CASSANDRA-1138)
 * parallelize local and remote reads during multiget, and respect snitch
   when determining whether to do local read for CL.ONE (CASSANDRA-1317)
 * fix read repair to use requested consistency level on digest mismatch,
   rather than assuming QUORUM (CASSANDRA-1316)
 * process digest mismatch re-reads in parallel (CASSANDRA-1323)
 * switch hints CF comparator to BytesType (CASSANDRA-1274)


0.6.3
 * retry to make streaming connections up to 8 times. (CASSANDRA-1019)
 * reject describe_ring() calls on invalid keyspaces (CASSANDRA-1111)
 * fix cache size calculation for size of 100% (CASSANDRA-1129)
 * fix cache capacity only being recalculated once (CASSANDRA-1129)
 * remove hourly scan of all hints on the off chance that the gossiper
   missed a status change; instead, expose deliverHintsToEndpoint to JMX
   so it can be done manually, if necessary (CASSANDRA-1141)
 * don't reject reads at CL.ALL (CASSANDRA-1152)
 * reject deletions to supercolumns in CFs containing only standard
   columns (CASSANDRA-1139)
 * avoid preserving login information after client disconnects
   (CASSANDRA-1057)
 * prefer sun jdk to openjdk in debian init script (CASSANDRA-1174)
 * detect partioner config changes between restarts and fail fast
   (CASSANDRA-1146)
 * use generation time to resolve node token reassignment disagreements
   (CASSANDRA-1118)
 * restructure the startup ordering of Gossiper and MessageService to avoid
   timing anomalies (CASSANDRA-1160)
 * detect incomplete commit log hearders (CASSANDRA-1119)
 * force anti-entropy service to stream files on the stream stage to avoid
   sending streams out of order (CASSANDRA-1169)
 * remove inactive stream managers after AES streams files (CASSANDRA-1169)
 * allow removing entire row through batch_mutate Deletion (CASSANDRA-1027)
 * add JMX metrics for row-level bloom filter false positives (CASSANDRA-1212)
 * added a redhat init script to contrib (CASSANDRA-1201)
 * use midpoint when bootstrapping a new machine into range with not
   much data yet instead of random token (CASSANDRA-1112)
 * kill server on OOM in executor stage as well as Thrift (CASSANDRA-1226)
 * remove opportunistic repairs, when two machines with overlapping replica
   responsibilities happen to finish major compactions of the same CF near
   the same time.  repairs are now fully manual (CASSANDRA-1190)
 * add ability to lower compaction priority (default is no change from 0.6.2)
   (CASSANDRA-1181)


0.6.2
 * fix contrib/word_count build. (CASSANDRA-992)
 * split CommitLogExecutorService into BatchCommitLogExecutorService and
   PeriodicCommitLogExecutorService (CASSANDRA-1014)
 * add latency histograms to CFSMBean (CASSANDRA-1024)
 * make resolving timestamp ties deterministic by using value bytes
   as a tiebreaker (CASSANDRA-1039)
 * Add option to turn off Hinted Handoff (CASSANDRA-894)
 * fix windows startup (CASSANDRA-948)
 * make concurrent_reads, concurrent_writes configurable at runtime via JMX
   (CASSANDRA-1060)
 * disable GCInspector on non-Sun JVMs (CASSANDRA-1061)
 * fix tombstone handling in sstable rows with no other data (CASSANDRA-1063)
 * fix size of row in spanned index entries (CASSANDRA-1056)
 * install json2sstable, sstable2json, and sstablekeys to Debian package
 * StreamingService.StreamDestinations wouldn't empty itself after streaming
   finished (CASSANDRA-1076)
 * added Collections.shuffle(splits) before returning the splits in
   ColumnFamilyInputFormat (CASSANDRA-1096)
 * do not recalculate cache capacity post-compaction if it's been manually
   modified (CASSANDRA-1079)
 * better defaults for flush sorter + writer executor queue sizes
   (CASSANDRA-1100)
 * windows scripts for SSTableImport/Export (CASSANDRA-1051)
 * windows script for nodetool (CASSANDRA-1113)
 * expose PhiConvictThreshold (CASSANDRA-1053)
 * make repair of RF==1 a no-op (CASSANDRA-1090)
 * improve default JVM GC options (CASSANDRA-1014)
 * fix SlicePredicate serialization inside Hadoop jobs (CASSANDRA-1049)
 * close Thrift sockets in Hadoop ColumnFamilyRecordReader (CASSANDRA-1081)


0.6.1
 * fix NPE in sstable2json when no excluded keys are given (CASSANDRA-934)
 * keep the replica set constant throughout the read repair process
   (CASSANDRA-937)
 * allow querying getAllRanges with empty token list (CASSANDRA-933)
 * fix command line arguments inversion in clustertool (CASSANDRA-942)
 * fix race condition that could trigger a false-positive assertion
   during post-flush discard of old commitlog segments (CASSANDRA-936)
 * fix neighbor calculation for anti-entropy repair (CASSANDRA-924)
 * perform repair even for small entropy differences (CASSANDRA-924)
 * Use hostnames in CFInputFormat to allow Hadoop's naive string-based
   locality comparisons to work (CASSANDRA-955)
 * cache read-only BufferedRandomAccessFile length to avoid
   3 system calls per invocation (CASSANDRA-950)
 * nodes with IPv6 (and no IPv4) addresses could not join cluster
   (CASSANDRA-969)
 * Retrieve the correct number of undeleted columns, if any, from
   a supercolumn in a row that had been deleted previously (CASSANDRA-920)
 * fix index scans that cross the 2GB mmap boundaries for both mmap
   and standard i/o modes (CASSANDRA-866)
 * expose drain via nodetool (CASSANDRA-978)


0.6.0-RC1
 * JMX drain to flush memtables and run through commit log (CASSANDRA-880)
 * Bootstrapping can skip ranges under the right conditions (CASSANDRA-902)
 * fix merging row versions in range_slice for CL > ONE (CASSANDRA-884)
 * default write ConsistencyLeven chaned from ZERO to ONE
 * fix for index entries spanning mmap buffer boundaries (CASSANDRA-857)
 * use lexical comparison if time part of TimeUUIDs are the same
   (CASSANDRA-907)
 * bound read, mutation, and response stages to fix possible OOM
   during log replay (CASSANDRA-885)
 * Use microseconds-since-epoch (UTC) in cli, instead of milliseconds
 * Treat batch_mutate Deletion with null supercolumn as "apply this predicate
   to top level supercolumns" (CASSANDRA-834)
 * Streaming destination nodes do not update their JMX status (CASSANDRA-916)
 * Fix internal RPC timeout calculation (CASSANDRA-911)
 * Added Pig loadfunc to contrib/pig (CASSANDRA-910)


0.6.0-beta3
 * fix compaction bucketing bug (CASSANDRA-814)
 * update windows batch file (CASSANDRA-824)
 * deprecate KeysCachedFraction configuration directive in favor
   of KeysCached; move to unified-per-CF key cache (CASSANDRA-801)
 * add invalidateRowCache to ColumnFamilyStoreMBean (CASSANDRA-761)
 * send Handoff hints to natural locations to reduce load on
   remaining nodes in a failure scenario (CASSANDRA-822)
 * Add RowWarningThresholdInMB configuration option to warn before very
   large rows get big enough to threaten node stability, and -x option to
   be able to remove them with sstable2json if the warning is unheeded
   until it's too late (CASSANDRA-843)
 * Add logging of GC activity (CASSANDRA-813)
 * fix ConcurrentModificationException in commitlog discard (CASSANDRA-853)
 * Fix hardcoded row count in Hadoop RecordReader (CASSANDRA-837)
 * Add a jmx status to the streaming service and change several DEBUG
   messages to INFO (CASSANDRA-845)
 * fix classpath in cassandra-cli.bat for Windows (CASSANDRA-858)
 * allow re-specifying host, port to cassandra-cli if invalid ones
   are first tried (CASSANDRA-867)
 * fix race condition handling rpc timeout in the coordinator
   (CASSANDRA-864)
 * Remove CalloutLocation and StagingFileDirectory from storage-conf files
   since those settings are no longer used (CASSANDRA-878)
 * Parse a long from RowWarningThresholdInMB instead of an int (CASSANDRA-882)
 * Remove obsolete ControlPort code from DatabaseDescriptor (CASSANDRA-886)
 * move skipBytes side effect out of assert (CASSANDRA-899)
 * add "double getLoad" to StorageServiceMBean (CASSANDRA-898)
 * track row stats per CF at compaction time (CASSANDRA-870)
 * disallow CommitLogDirectory matching a DataFileDirectory (CASSANDRA-888)
 * default key cache size is 200k entries, changed from 10% (CASSANDRA-863)
 * add -Dcassandra-foreground=yes to cassandra.bat
 * exit if cluster name is changed unexpectedly (CASSANDRA-769)


0.6.0-beta1/beta2
 * add batch_mutate thrift command, deprecating batch_insert (CASSANDRA-336)
 * remove get_key_range Thrift API, deprecated in 0.5 (CASSANDRA-710)
 * add optional login() Thrift call for authentication (CASSANDRA-547)
 * support fat clients using gossiper and StorageProxy to perform
   replication in-process [jvm-only] (CASSANDRA-535)
 * support mmapped I/O for reads, on by default on 64bit JVMs
   (CASSANDRA-408, CASSANDRA-669)
 * improve insert concurrency, particularly during Hinted Handoff
   (CASSANDRA-658)
 * faster network code (CASSANDRA-675)
 * stress.py moved to contrib (CASSANDRA-635)
 * row caching [must be explicitly enabled per-CF in config] (CASSANDRA-678)
 * present a useful measure of compaction progress in JMX (CASSANDRA-599)
 * add bin/sstablekeys (CASSNADRA-679)
 * add ConsistencyLevel.ANY (CASSANDRA-687)
 * make removetoken remove nodes from gossip entirely (CASSANDRA-644)
 * add ability to set cache sizes at runtime (CASSANDRA-708)
 * report latency and cache hit rate statistics with lifetime totals
   instead of average over the last minute (CASSANDRA-702)
 * support get_range_slice for RandomPartitioner (CASSANDRA-745)
 * per-keyspace replication factory and replication strategy (CASSANDRA-620)
 * track latency in microseconds (CASSANDRA-733)
 * add describe_ Thrift methods, deprecating get_string_property and
   get_string_list_property
 * jmx interface for tracking operation mode and streams in general.
   (CASSANDRA-709)
 * keep memtables in sorted order to improve range query performance
   (CASSANDRA-799)
 * use while loop instead of recursion when trimming sstables compaction list
   to avoid blowing stack in pathological cases (CASSANDRA-804)
 * basic Hadoop map/reduce support (CASSANDRA-342)


0.5.1
 * ensure all files for an sstable are streamed to the same directory.
   (CASSANDRA-716)
 * more accurate load estimate for bootstrapping (CASSANDRA-762)
 * tolerate dead or unavailable bootstrap target on write (CASSANDRA-731)
 * allow larger numbers of keys (> 140M) in a sstable bloom filter
   (CASSANDRA-790)
 * include jvm argument improvements from CASSANDRA-504 in debian package
 * change streaming chunk size to 32MB to accomodate Windows XP limitations
   (was 64MB) (CASSANDRA-795)
 * fix get_range_slice returning results in the wrong order (CASSANDRA-781)


0.5.0 final
 * avoid attempting to delete temporary bootstrap files twice (CASSANDRA-681)
 * fix bogus NaN in nodeprobe cfstats output (CASSANDRA-646)
 * provide a policy for dealing with single thread executors w/ a full queue
   (CASSANDRA-694)
 * optimize inner read in MessagingService, vastly improving multiple-node
   performance (CASSANDRA-675)
 * wait for table flush before streaming data back to a bootstrapping node.
   (CASSANDRA-696)
 * keep track of bootstrapping sources by table so that bootstrapping doesn't
   give the indication of finishing early (CASSANDRA-673)


0.5.0 RC3
 * commit the correct version of the patch for CASSANDRA-663


0.5.0 RC2 (unreleased)
 * fix bugs in converting get_range_slice results to Thrift
   (CASSANDRA-647, CASSANDRA-649)
 * expose java.util.concurrent.TimeoutException in StorageProxy methods
   (CASSANDRA-600)
 * TcpConnectionManager was holding on to disconnected connections,
   giving the false indication they were being used. (CASSANDRA-651)
 * Remove duplicated write. (CASSANDRA-662)
 * Abort bootstrap if IP is already in the token ring (CASSANDRA-663)
 * increase default commitlog sync period, and wait for last sync to
   finish before submitting another (CASSANDRA-668)


0.5.0 RC1
 * Fix potential NPE in get_range_slice (CASSANDRA-623)
 * add CRC32 to commitlog entries (CASSANDRA-605)
 * fix data streaming on windows (CASSANDRA-630)
 * GC compacted sstables after cleanup and compaction (CASSANDRA-621)
 * Speed up anti-entropy validation (CASSANDRA-629)
 * Fix anti-entropy assertion error (CASSANDRA-639)
 * Fix pending range conflicts when bootstapping or moving
   multiple nodes at once (CASSANDRA-603)
 * Handle obsolete gossip related to node movement in the case where
   one or more nodes is down when the movement occurs (CASSANDRA-572)
 * Include dead nodes in gossip to avoid a variety of problems
   and fix HH to removed nodes (CASSANDRA-634)
 * return an InvalidRequestException for mal-formed SlicePredicates
   (CASSANDRA-643)
 * fix bug determining closest neighbor for use in multiple datacenters
   (CASSANDRA-648)
 * Vast improvements in anticompaction speed (CASSANDRA-607)
 * Speed up log replay and writes by avoiding redundant serializations
   (CASSANDRA-652)


0.5.0 beta 2
 * Bootstrap improvements (several tickets)
 * add nodeprobe repair anti-entropy feature (CASSANDRA-193, CASSANDRA-520)
 * fix possibility of partition when many nodes restart at once
   in clusters with multiple seeds (CASSANDRA-150)
 * fix NPE in get_range_slice when no data is found (CASSANDRA-578)
 * fix potential NPE in hinted handoff (CASSANDRA-585)
 * fix cleanup of local "system" keyspace (CASSANDRA-576)
 * improve computation of cluster load balance (CASSANDRA-554)
 * added super column read/write, column count, and column/row delete to
   cassandra-cli (CASSANDRA-567, CASSANDRA-594)
 * fix returning live subcolumns of deleted supercolumns (CASSANDRA-583)
 * respect JAVA_HOME in bin/ scripts (several tickets)
 * add StorageService.initClient for fat clients on the JVM (CASSANDRA-535)
   (see contrib/client_only for an example of use)
 * make consistency_level functional in get_range_slice (CASSANDRA-568)
 * optimize key deserialization for RandomPartitioner (CASSANDRA-581)
 * avoid GCing tombstones except on major compaction (CASSANDRA-604)
 * increase failure conviction threshold, resulting in less nodes
   incorrectly (and temporarily) marked as down (CASSANDRA-610)
 * respect memtable thresholds during log replay (CASSANDRA-609)
 * support ConsistencyLevel.ALL on read (CASSANDRA-584)
 * add nodeprobe removetoken command (CASSANDRA-564)


0.5.0 beta
 * Allow multiple simultaneous flushes, improving flush throughput
   on multicore systems (CASSANDRA-401)
 * Split up locks to improve write and read throughput on multicore systems
   (CASSANDRA-444, CASSANDRA-414)
 * More efficient use of memory during compaction (CASSANDRA-436)
 * autobootstrap option: when enabled, all non-seed nodes will attempt
   to bootstrap when started, until bootstrap successfully
   completes. -b option is removed.  (CASSANDRA-438)
 * Unless a token is manually specified in the configuration xml,
   a bootstraping node will use a token that gives it half the
   keys from the most-heavily-loaded node in the cluster,
   instead of generating a random token.
   (CASSANDRA-385, CASSANDRA-517)
 * Miscellaneous bootstrap fixes (several tickets)
 * Ability to change a node's token even after it has data on it
   (CASSANDRA-541)
 * Ability to decommission a live node from the ring (CASSANDRA-435)
 * Semi-automatic loadbalancing via nodeprobe (CASSANDRA-192)
 * Add ability to set compaction thresholds at runtime via
   JMX / nodeprobe.  (CASSANDRA-465)
 * Add "comment" field to ColumnFamily definition. (CASSANDRA-481)
 * Additional JMX metrics (CASSANDRA-482)
 * JSON based export and import tools (several tickets)
 * Hinted Handoff fixes (several tickets)
 * Add key cache to improve read performance (CASSANDRA-423)
 * Simplified construction of custom ReplicationStrategy classes
   (CASSANDRA-497)
 * Graphical application (Swing) for ring integrity verification and
   visualization was added to contrib (CASSANDRA-252)
 * Add DCQUORUM, DCQUORUMSYNC consistency levels and corresponding
   ReplicationStrategy / EndpointSnitch classes.  Experimental.
   (CASSANDRA-492)
 * Web client interface added to contrib (CASSANDRA-457)
 * More-efficient flush for Random, CollatedOPP partitioners
   for normal writes (CASSANDRA-446) and bulk load (CASSANDRA-420)
 * Add MemtableFlushAfterMinutes, a global replacement for the old
   per-CF FlushPeriodInMinutes setting (CASSANDRA-463)
 * optimizations to slice reading (CASSANDRA-350) and supercolumn
   queries (CASSANDRA-510)
 * force binding to given listenaddress for nodes with multiple
   interfaces (CASSANDRA-546)
 * stress.py benchmarking tool improvements (several tickets)
 * optimized replica placement code (CASSANDRA-525)
 * faster log replay on restart (CASSANDRA-539, CASSANDRA-540)
 * optimized local-node writes (CASSANDRA-558)
 * added get_range_slice, deprecating get_key_range (CASSANDRA-344)
 * expose TimedOutException to thrift (CASSANDRA-563)


0.4.2
 * Add validation disallowing null keys (CASSANDRA-486)
 * Fix race conditions in TCPConnectionManager (CASSANDRA-487)
 * Fix using non-utf8-aware comparison as a sanity check.
   (CASSANDRA-493)
 * Improve default garbage collector options (CASSANDRA-504)
 * Add "nodeprobe flush" (CASSANDRA-505)
 * remove NotFoundException from get_slice throws list (CASSANDRA-518)
 * fix get (not get_slice) of entire supercolumn (CASSANDRA-508)
 * fix null token during bootstrap (CASSANDRA-501)


0.4.1
 * Fix FlushPeriod columnfamily configuration regression
   (CASSANDRA-455)
 * Fix long column name support (CASSANDRA-460)
 * Fix for serializing a row that only contains tombstones
   (CASSANDRA-458)
 * Fix for discarding unneeded commitlog segments (CASSANDRA-459)
 * Add SnapshotBeforeCompaction configuration option (CASSANDRA-426)
 * Fix compaction abort under insufficient disk space (CASSANDRA-473)
 * Fix reading subcolumn slice from tombstoned CF (CASSANDRA-484)
 * Fix race condition in RVH causing occasional NPE (CASSANDRA-478)


0.4.0
 * fix get_key_range problems when a node is down (CASSANDRA-440)
   and add UnavailableException to more Thrift methods
 * Add example EndPointSnitch contrib code (several tickets)


0.4.0 RC2
 * fix SSTable generation clash during compaction (CASSANDRA-418)
 * reject method calls with null parameters (CASSANDRA-308)
 * properly order ranges in nodeprobe output (CASSANDRA-421)
 * fix logging of certain errors on executor threads (CASSANDRA-425)


0.4.0 RC1
 * Bootstrap feature is live; use -b on startup (several tickets)
 * Added multiget api (CASSANDRA-70)
 * fix Deadlock with SelectorManager.doProcess and TcpConnection.write
   (CASSANDRA-392)
 * remove key cache b/c of concurrency bugs in third-party
   CLHM library (CASSANDRA-405)
 * update non-major compaction logic to use two threshold values
   (CASSANDRA-407)
 * add periodic / batch commitlog sync modes (several tickets)
 * inline BatchMutation into batch_insert params (CASSANDRA-403)
 * allow setting the logging level at runtime via mbean (CASSANDRA-402)
 * change default comparator to BytesType (CASSANDRA-400)
 * add forwards-compatible ConsistencyLevel parameter to get_key_range
   (CASSANDRA-322)
 * r/m special case of blocking for local destination when writing with
   ConsistencyLevel.ZERO (CASSANDRA-399)
 * Fixes to make BinaryMemtable [bulk load interface] useful (CASSANDRA-337);
   see contrib/bmt_example for an example of using it.
 * More JMX properties added (several tickets)
 * Thrift changes (several tickets)
    - Merged _super get methods with the normal ones; return values
      are now of ColumnOrSuperColumn.
    - Similarly, merged batch_insert_super into batch_insert.



0.4.0 beta
 * On-disk data format has changed to allow billions of keys/rows per
   node instead of only millions
 * Multi-keyspace support
 * Scan all sstables for all queries to avoid situations where
   different types of operation on the same ColumnFamily could
   disagree on what data was present
 * Snapshot support via JMX
 * Thrift API has changed a _lot_:
    - removed time-sorted CFs; instead, user-defined comparators
      may be defined on the column names, which are now byte arrays.
      Default comparators are provided for UTF8, Bytes, Ascii, Long (i64),
      and UUID types.
    - removed colon-delimited strings in thrift api in favor of explicit
      structs such as ColumnPath, ColumnParent, etc.  Also normalized
      thrift struct and argument naming.
    - Added columnFamily argument to get_key_range.
    - Change signature of get_slice to accept starting and ending
      columns as well as an offset.  (This allows use of indexes.)
      Added "ascending" flag to allow reasonably-efficient reverse
      scans as well.  Removed get_slice_by_range as redundant.
    - get_key_range operates on one CF at a time
    - changed `block` boolean on insert methods to ConsistencyLevel enum,
      with options of NONE, ONE, QUORUM, and ALL.
    - added similar consistency_level parameter to read methods
    - column-name-set slice with no names given now returns zero columns
      instead of all of them.  ("all" can run your server out of memory.
      use a range-based slice with a high max column count instead.)
 * Removed the web interface. Node information can now be obtained by
   using the newly introduced nodeprobe utility.
 * More JMX stats
 * Remove magic values from internals (e.g. special key to indicate
   when to flush memtables)
 * Rename configuration "table" to "keyspace"
 * Moved to crash-only design; no more shutdown (just kill the process)
 * Lots of bug fixes

Full list of issues resolved in 0.4 is at https://issues.apache.org/jira/secure/IssueNavigator.jspa?reset=true&&pid=12310865&fixfor=12313862&resolution=1&sorter/field=issuekey&sorter/order=DESC


0.3.0 RC3
 * Fix potential deadlock under load in TCPConnection.
   (CASSANDRA-220)


0.3.0 RC2
 * Fix possible data loss when server is stopped after replaying
   log but before new inserts force memtable flush.
   (CASSANDRA-204)
 * Added BUGS file


0.3.0 RC1
 * Range queries on keys, including user-defined key collation
 * Remove support
 * Workarounds for a weird bug in JDK select/register that seems
   particularly common on VM environments. Cassandra should deploy
   fine on EC2 now
 * Much improved infrastructure: the beginnings of a decent test suite
   ("ant test" for unit tests; "nosetests" for system tests), code
   coverage reporting, etc.
 * Expanded node status reporting via JMX
 * Improved error reporting/logging on both server and client
 * Reduced memory footprint in default configuration
 * Combined blocking and non-blocking versions of insert APIs
 * Added FlushPeriodInMinutes configuration parameter to force
   flushing of infrequently-updated ColumnFamilies<|MERGE_RESOLUTION|>--- conflicted
+++ resolved
@@ -1,4 +1,3 @@
-<<<<<<< HEAD
 DSE 5.2.0
 Merged from 4.0:
  * Remove pre-3.0 compatibility code for 4.0 (CASSANDRA-12716)
@@ -9,8 +8,6 @@
  * Clean up the SSTableReader#getScanner API wrt removal of RateLimiter (CASSANDRA-12422)
 
 
-=======
->>>>>>> 0e05e0ae
 DSE 5.1.0
  * Improve metrics and reduce overhead under contention (APOLLO-81)
  * Make SinglePartitionReadCommand::queriesMulticellType() faster (APOLLO-117)
