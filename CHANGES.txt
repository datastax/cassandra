--- conflicted
+++ resolved
@@ -1,11 +1,10 @@
-<<<<<<< HEAD
 DSE backports/cherry-picks
  * Use SASL authentication in binary protocol v2 (CASSANDRA-5545)
-=======
+ 
+
 1.2.15
  * Move handling of migration event source to solve bootstrap race (CASSANDRA-6648)
  * Make sure compaction throughput value doesn't overflow with int math (CASSANDRA-6647)
->>>>>>> 178e086f
 
 
 1.2.14
