--- conflicted
+++ resolved
@@ -57,12 +57,6 @@
  * cqlsh auto completion: refactor definition of compaction strategy options (CASSANDRA-12946)
  * Add support for arithmetic operators (CASSANDRA-11935)
  * Tables in system_distributed should not use gcgs of 0 (CASSANDRA-12954)
-<<<<<<< HEAD
-Merged from 2.2:
- * Remove support for non-JavaScript UDFs (CASSANDRA-12883)
-
-=======
->>>>>>> 2d56fee4
 
 3.10
  * Fixed query monitoring for range queries (CASSANDRA-13050)
@@ -177,7 +171,6 @@
  * Properly record CAS contention (CASSANDRA-12626)
 Merged from 3.0:
  * Replace empty strings with null values if they cannot be converted (CASSANDRA-12794)
- * Remove support for non-JavaScript UDFs (CASSANDRA-12883)
  * Fix deserialization of 2.x DeletedCells (CASSANDRA-12620)
  * Add parent repair session id to anticompaction log message (CASSANDRA-12186)
  * Improve contention handling on failure to acquire MV lock for streaming and hints (CASSANDRA-12905)
@@ -242,10 +235,10 @@
  * If CF has no clustering columns, any row cache is full partition cache (CASSANDRA-12499)
  * Correct log message for statistics of offheap memtable flush (CASSANDRA-12776)
  * Explicitly set locale for string validation (CASSANDRA-12541,CASSANDRA-12542,CASSANDRA-12543,CASSANDRA-12545)
- * Fix DynamicEndpointSnitch noop in multi-datacenter situations (CASSANDRA-13074)
 Merged from 2.2:
  * Fix race causing infinite loop if Thrift server is stopped before it starts listening (CASSANDRA-12856)
  * CompactionTasks now correctly drops sstables out of compaction when not enough disk space is available (CASSANDRA-12979)
+ * Remove support for non-JavaScript UDFs (CASSANDRA-12883)
  * Fix DynamicEndpointSnitch noop in multi-datacenter situations (CASSANDRA-13074)
  * cqlsh copy-from: encode column names to avoid primary key parsing errors (CASSANDRA-12909)
  * Temporarily fix bug that creates commit log when running offline tools (CASSANDRA-8616)
