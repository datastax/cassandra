--- conflicted
+++ resolved
@@ -144,12 +144,6 @@
  * cqlsh: Add username autocompletion (CASSANDRA-5231)
  * Fix CQL3 composite partition key error (CASSANDRA-5240)
  * Allow IN clause on last clustering key (CASSANDRA-5230)
-Merged from 1.1:
- * fix start key/end token validation for wide row iteration (CASSANDRA-5168)
- * add ConfigHelper support for Thrift frame and max message sizes (CASSANDRA-5188)
- * fix nodetool repair not fail on node down (CASSANDRA-5203)
- * always collect tombstone hints (CASSANDRA-5068)
- * Fix error when sourcing file in cqlsh (CASSANDRA-5235)
 
 
 1.2.1
@@ -197,8 +191,14 @@
  * Adds E notation for floating point numbers (CASSANDRA-4927)
  * Detect (and warn) unintentional use of the cql2 thrift methods when cql3 was
    intended (CASSANDRA-5172)
-<<<<<<< HEAD
-Merged from 1.1:
+ * cli: Quote ks and cf names in schema output when needed (CASSANDRA-5052)
+ * Fix bad default for min/max timestamp in SSTableMetadata (CASSANDRA-5372)
+ * Fix cf name extraction from manifest in Directories.migrateFile() (CASSANDRA-5242)
+ * Support pluggable internode authentication (CASSANDRA-5401)
+ * Replace mistaken usage of commons-logging with slf4j (CASSANDRA-5464)
+
+
+1.1.10
  * fix saved key cache not loading at startup (CASSANDRA-5166)
  * fix ConcurrentModificationException in getBootstrapSource (CASSANDRA-5170)
  * fix sstable maxtimestamp for row deletes and pre-1.1.1 sstables (CASSANDRA-5153)
@@ -212,29 +212,19 @@
 
 
 1.1.9
-=======
- * cli: Quote ks and cf names in schema output when needed (CASSANDRA-5052)
- * Fix bad default for min/max timestamp in SSTableMetadata (CASSANDRA-5372)
- * Fix cf name extraction from manifest in Directories.migrateFile() (CASSANDRA-5242)
- * Support pluggable internode authentication (CASSANDRA-5401)
- * Replace mistaken usage of commons-logging with slf4j (CASSANDRA-5464)
- * Ensure Jackson dependency matches lib (CASSANDRA-5126)
- * Expose droppable tombstone ratio stats over JMX (CASSANDRA-5159)
-Merged from 1.1:
->>>>>>> 29ad6bdc
  * Simplify CompressedRandomAccessReader to work around JDK FD bug (CASSANDRA-5088)
  * Improve handling a changing target throttle rate mid-compaction (CASSANDRA-5087)
  * Pig: correctly decode row keys in widerow mode (CASSANDRA-5098)
  * nodetool repair command now prints progress (CASSANDRA-4767)
+ * Ensure Jackson dependency matches lib (CASSANDRA-5126)
  * fix user defined compaction to run against 1.1 data directory (CASSANDRA-5118)
  * Fix CQL3 BATCH authorization caching (CASSANDRA-5145)
  * fix get_count returns incorrect value with TTL (CASSANDRA-5099)
- * better handling for mid-compaction failure (CASSANDRA-5137)
+ * better handling for amid compaction failure (CASSANDRA-5137)
+ * calculate pending ranges asynchronously (CASSANDRA-5135)
  * convert default marshallers list to map for better readability (CASSANDRA-5109)
- * fix ConcurrentModificationException in getBootstrapSource (CASSANDRA-5170)
- * fix sstable maxtimestamp for row deletes and pre-1.1.1 sstables (CASSANDRA-5153)
- * Fix thread growth on node removal (CASSANDRA-5175)
- * Make Ec2Region's datacenter name configurable (CASSANDRA-5155)
+ * Expose droppable tombstone ratio stats over JMX (CASSANDRA-5159)
+ 
 
 
 1.2.0
