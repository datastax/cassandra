--- conflicted
+++ resolved
@@ -1,9 +1,6 @@
 DSE backports/cherry-picks
-<<<<<<< HEAD
  * Use SASL authentication in binary protocol v2 (CASSANDRA-5545)
-=======
  * Fix PermissionDetails.equals() method (CASSANDRA-5655
->>>>>>> cef79bed
 
 1.2.5
  * make BytesToken.toString only return hex bytes (CASSANDRA-5566)
