--- conflicted
+++ resolved
@@ -1,10 +1,6 @@
 DSE backports/cherry-picks
  * Use SASL authentication in binary protocol v2 (CASSANDRA-5545)
 
-<<<<<<< HEAD
-=======
-
->>>>>>> d1c7aaa3
 1.2.19
  * Don't index tombstones (CASSANDRA-7828)
  * Don't allow compacted sstables to be marked as compacting (CASSANDRA-7145)
@@ -27,7 +23,6 @@
 1.2.18
  * Support Thrift tables clustering columns on CqlPagingInputFormat (CASSANDRA-7445)
  * Fix compilation with java 6 broke by CASSANDRA-7147
-
 
 1.2.17
  * cqlsh: Fix CompositeType columns in DESCRIBE TABLE output (CASSANDRA-7399)
