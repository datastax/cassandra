DSE backports/cherry-picks
 * Use SASL authentication in binary protocol v2 (CASSANDRA-5545)
 
   
1.2.17
<<<<<<< HEAD
=======
 * Expose global ColmunFamily metrics (CASSANDRA-7273)
 * Handle possible integer overflow in FastByteArrayOutputStream (CASSANDRA-7373)
 * cqlsh: 'ascii' values weren't formatted as text (CASSANDRA-7407)
 * cqlsh: ignore .cassandra permission errors (CASSANDRA-7266)
 * reduce failure detector initial value to 2s (CASSANDRA-7307)
 * Fix problem truncating on a node that was previously in a dead state (CASSANDRA-7318)
 * Don't insert tombstones that hide indexed values into 2i (CASSANDRA-7268)
 * Track metrics at a keyspace level (CASSANDRA-6539)
 * Add replace_address_first_boot flag to only replace if not bootstrapped
   (CASSANDRA-7356)
 * Enable keepalive for native protocol (CASSANDRA-7380)
 * Check internal addresses for seeds (CASSANDRA-6523)
 * Fix potential / by 0 in HHOM page size calculation (CASSANDRA-7354)
 * Fix handling of empty counter replication mutations (CASSANDRA-7144)
 * Use LOCAL_ONE for non-superuser auth queries (CASSANDRA-7328)
 * Set keepalive on MessagingService connections (CASSANDRA-7170)
 * Add Cloudstack snitch (CASSANDRA-7147)
 * Update system.peers correctly when relocating tokens (CASSANDRA-7126)
 * Add Google Compute Engine snitch (CASSANDRA-7132)
 * Fix nodetool display with vnodes (CASSANDRA-7082)
>>>>>>> e39e9e59
 * Fix schema concurrency exceptions (CASSANDRA-6841)
 * Fix BatchlogManager#deleteBatch() use of millisecond timsestamps
   (CASSANDRA-6822)
 * Continue assassinating even if the endpoint vanishes (CASSANDRA-6787)
 * Schedule schema pulls on change (CASSANDRA-6971)
 * Non-droppable verbs shouldn't be dropped from OTC (CASSANDRA-6980)
 * Shutdown batchlog executor in SS#drain() (CASSANDRA-7025)
 * Fix batchlog to account for CF truncation records (CASSANDRA-6999)
 * Fix CQLSH parsing of functions and BLOB literals (CASSANDRA-7018)
 * Require nodetool rebuild_index to specify index names (CASSANDRA-7038)
 * Ensure that batchlog and hint timeouts do not produce hints (CASSANDRA-7058)
 * Don't shut MessagingService down when replacing a node (CASSANDRA-6476)
 * Always clean up references in SerializingCache (CASSANDRA-6994)
 * fix npe when doing -Dcassandra.fd_initial_value_ms (CASSANDRA-6751)
 * Preserves CQL metadata when updating table from thrift (CASSANDRA-6831)
 * fix time conversion to milliseconds in SimpleCondition.await (CASSANDRA-7149)
 * remove duplicate query for local tokens (CASSANDRA-7182)
 * raise streaming phi convict threshold level (CASSANDRA-7063)
 * reduce garbage creation in calculatePendingRanges (CASSANDRA-7191)
 * exit CQLSH with error status code if script fails (CASSANDRA-6344)
 * Fix bug with some IN queries missig results (CASSANDRA-7105)
 * Fix availability validation for LOCAL_ONE CL (CASSANDRA-7319)
 * Hint streaming can cause decommission to fail (CASSANDRA-7219)
 * RepairTask didn't send a correct message on IllegalArgumentException (CASSANDRA-7336)
 * Fix race in Thrift server that can exhaust the pool of worker threads (CASSANDRA-6788)


1.2.16
 * Add UNLOGGED, COUNTER options to BATCH documentation (CASSANDRA-6816)
 * add extra SSL cipher suites (CASSANDRA-6613)
 * fix nodetool getsstables for blob PK (CASSANDRA-6803)
 * Add CMSClassUnloadingEnabled JVM option (CASSANDRA-6541)
 * Catch memtable flush exceptions during shutdown (CASSANDRA-6735)
 * Don't attempt cross-dc forwarding in mixed-version cluster with 1.1 
   (CASSANDRA-6732)
 * Fix broken streams when replacing with same IP (CASSANDRA-6622)
 * Fix upgradesstables NPE for non-CF-based indexes (CASSANDRA-6645)
 * Fix partition and range deletes not triggering flush (CASSANDRA-6655)
 * Fix mean cells and mean row size per sstable calculations (CASSANDRA-6667)
 * Compact hints after partial replay to clean out tombstones (CASSANDRA-6666)
 * Log USING TTL/TIMESTAMP in a counter update warning (CASSANDRA-6649)
 * Don't exchange schema between nodes with different versions (CASSANDRA-6695)
 * Use real node messaging versions for schema exchange decisions 
   (CASSANDRA-6700)
 * IN on the last clustering columns + ORDER BY DESC yield no results 
   (CASSANDRA-6701)
 * Fix SecondaryIndexManager#deleteFromIndexes() (CASSANDRA-6711)
 * Fix snapshot repair not snapshotting coordinator itself (CASSANDRA-6713)
 * Support negative timestamps for CQL3 dates in query string (CASSANDRA-6718)
 * Avoid NPEs when receiving table changes for an unknown keyspace (CASSANDRA-5631)
 * Fix bootstrapping when there is no schema (CASSANDRA-6685)
 * Fix truncating compression metadata (CASSANDRA-6791)
 * Fix SSTable not released if stream session fails before starts (CASSANDRA-6818)
 * Properly load trustore in the native protocol (CASSANDRA-6847)


1.2.15
 * Move handling of migration event source to solve bootstrap race (CASSANDRA-6648)
 * Make sure compaction throughput value doesn't overflow with int math (CASSANDRA-6647)


1.2.14
 * Reverted code to limit CQL prepared statement cache by size (CASSANDRA-6592)
 * add cassandra.default_messaging_version property to allow easier
   upgrading from 1.1 (CASSANDRA-6619)
 * Allow executing CREATE statements multiple times (CASSANDRA-6471)
 * Don't send confusing info with timeouts (CASSANDRA-6491)
 * Don't resubmit counter mutation runnables internally (CASSANDRA-6427)
 * Don't drop local mutations without a hint (CASSANDRA-6510)
 * Don't allow null max_hint_window_in_ms (CASSANDRA-6419)
 * Validate SliceRange start and finish lengths (CASSANDRA-6521)
 * fsync compression metadata (CASSANDRA-6531)
 * Validate CF existence on execution for prepared statement (CASSANDRA-6535)
 * Add ability to throttle batchlog replay (CASSANDRA-6550)
 * Fix executing LOCAL_QUORUM with SimpleStrategy (CASSANDRA-6545)
 * Avoid StackOverflow when using large IN queries (CASSANDRA-6567)
 * Nodetool upgradesstables includes secondary indexes (CASSANDRA-6598)
 * Paginate batchlog replay (CASSANDRA-6569)
 * skip blocking on streaming during drain (CASSANDRA-6603)
 * Improve error message when schema doesn't match loaded sstable (CASSANDRA-6262)
 * Add properties to adjust FD initial value and max interval (CASSANDRA-4375)
 * Fix preparing with batch and delete from collection (CASSANDRA-6607)
 * Fix ABSC reverse iterator's remove() method (CASSANDRA-6629)
 * Handle host ID conflicts properly (CASSANDRA-6615)
 * sstables from stalled repair sessions can resurrect deleted data (CASSANDRA-6503)


1.2.13
 * Improved error message on bad properties in DDL queries (CASSANDRA-6453)
 * Randomize batchlog candidates selection (CASSANDRA-6481)
 * Fix thundering herd on endpoint cache invalidation (CASSANDRA-6345, 6485)
 * Improve batchlog write performance with vnodes (CASSANDRA-6488)
 * Optimize FD phi calculation (CASSANDRA-6386)
 * Improve initial FD phi estimate when starting up (CASSANDRA-6385)
 * Don't list CQL3 table in CLI describe even if named explicitely 
   (CASSANDRA-5750)
 * cqlsh: quote single quotes in strings inside collections (CASSANDRA-6172)
 * Improve gossip performance for typical messages (CASSANDRA-6409)
 * Throw IRE if a prepared statement has more markers than supported 
   (CASSANDRA-5598)
 * Expose Thread metrics for the native protocol server (CASSANDRA-6234)
 * Change snapshot response message verb to INTERNAL to avoid dropping it 
   (CASSANDRA-6415)
 * Warn when collection read has > 65K elements (CASSANDRA-5428)
 * Fix cache persistence when both row and key cache are enabled 
   (CASSANDRA-6413)
 * (Hadoop) add describe_local_ring (CASSANDRA-6268)
 * Fix handling of concurrent directory creation failure (CASSANDRA-6459)


1.2.12
 * Invalidate row cache when dropping CF (CASSANDRA-6351)
 * add non-jamm path for cached statements (CASSANDRA-6293)
 * (Hadoop) Require CFRR batchSize to be at least 2 (CASSANDRA-6114)
 * Fix altering column types (CASSANDRA-6185)
 * cqlsh: fix CREATE/ALTER WITH completion (CASSANDRA-6196)
 * add windows bat files for shell commands (CASSANDRA-6145)
 * Fix potential stack overflow during range tombstones insertion (CASSANDRA-6181)
 * (Hadoop) Make LOCAL_ONE the default consistency level (CASSANDRA-6214)
 * Require logging in for Thrift CQL2/3 statement preparation (CASSANDRA-6254)
 * restrict max_num_tokens to 1536 (CASSANDRA-6267)
 * Nodetool gets default JMX port from cassandra-env.sh (CASSANDRA-6273)
 * make calculatePendingRanges asynchronous (CASSANDRA-6244)
 * Remove blocking flushes in gossip thread (CASSANDRA-6297)
 * Fix potential socket leak in connectionpool creation (CASSANDRA-6308)
 * Allow LOCAL_ONE/LOCAL_QUORUM to work with SimpleStrategy (CASSANDRA-6238)
 * cqlsh: handle 'null' as session duration (CASSANDRA-6317)
 * Fix json2sstable handling of range tombstones (CASSANDRA-6316)
 * Fix missing one row in reverse query (CASSANDRA-6330)
 * Fix reading expired row value from row cache (CASSANDRA-6325)
 * Fix AssertionError when doing set element deletion (CASSANDRA-6341)
 * Make CL code for the native protocol match the one in C* 2.0
   (CASSANDRA-6347)
 * Disallow altering CQL3 table from thrift (CASSANDRA-6370)
 * Fix size computation of prepared statement (CASSANDRA-6369)
 * Bump Xss to 256k (CASSANDRA-5517)


1.2.11
 * Add a warning for small LCS sstable size (CASSANDRA-6191)
 * Add ability to list specific KS/CF combinations in nodetool cfstats (CASSANDRA-4191)
 * Mark CF clean if a mutation raced the drop and got it marked dirty (CASSANDRA-5946)
 * Add a LOCAL_ONE consistency level (CASSANDRA-6202)
 * Limit CQL prepared statement cache by size instead of count (CASSANDRA-6107)
 * Tracing should log write failure rather than raw exceptions (CASSANDRA-6133)
 * lock access to TM.endpointToHostIdMap (CASSANDRA-6103)
 * Allow estimated memtable size to exceed slab allocator size (CASSANDRA-6078)
 * Start MeteredFlusher earlier to prevent OOM during CL replay (CASSANDRA-6087)
 * Avoid sending Truncate command to fat clients (CASSANDRA-6088)
 * Allow cache-keys-to-save to be set at runtime (CASSANDRA-5980)
 * Allow where clause conditions to be in parenthesis (CASSANDRA-6037)
 * Do not open non-ssl storage port if encryption option is all (CASSANDRA-3916)
 * Move batchlog replay to its own executor (CASSANDRA-6079)
 * Add tombstone debug threshold and histogram (CASSANDRA-6042, 6057)
 * Fix fat client schema pull NPE (CASSANDRA-6089)
 * Fix memtable flushing for indexed tables (CASSANDRA-6112)
 * Fix skipping columns with multiple slices (CASSANDRA-6119)
 * Expose connected thrift + native client counts (CASSANDRA-5084)
 * Optimize auth setup (CASSANDRA-6122)
 * Trace index selection (CASSANDRA-6001)
 * Update sstablesPerReadHistogram to use biased sampling (CASSANDRA-6164)
 * Log UnknownColumnfamilyException when closing socket (CASSANDRA-5725)
 * Properly error out on CREATE INDEX for counters table (CASSANDRA-6160)
 * Handle JMX notification failure for repair (CASSANDRA-6097)
 * (Hadoop) Fetch no more than 128 splits in parallel (CASSANDRA-6169)
 * stress: add username/password authentication support (CASSANDRA-6068)
 * Fix indexed queries with row cache enabled on parent table (CASSANDRA-5732)
 * Fix compaction race during columnfamily drop (CASSANDRA-5957)
 * Fix validation of empty column names for compact tables (CASSANDRA-6152)
 * Skip replaying mutations that pass CRC but fail to deserialize (CASSANDRA-6183)
 * Rework token replacement to use replace_address (CASSANDRA-5916)


1.2.10
 * Avoid second-guessing out-of-space state (CASSANDRA-5605)
 * Tuning knobs for dealing with large blobs and many CFs (CASSANDRA-5982)
 * (Hadoop) Fix CQLRW for thrift tables (CASSANDRA-6002)
 * Fix possible divide-by-zero in HHOM (CASSANDRA-5990)
 * Allow local batchlog writes for CL.ANY (CASSANDRA-5967)
 * Upgrade metrics-core to version 2.2.0 (CASSANDRA-5947)
 * Add snitch, schema version, cluster, partitioner to JMX (CASSANDRA-5881)
 * Fix CqlRecordWriter with composite keys (CASSANDRA-5949)
 * Allow disabling SlabAllocator (CASSANDRA-5935)
 * Make user-defined compaction JMX blocking (CASSANDRA-4952)
 * Fix streaming does not transfer wrapped range (CASSANDRA-5948)
 * Fix loading index summary containing empty key (CASSANDRA-5965)
 * Correctly handle limits in CompositesSearcher (CASSANDRA-5975)
 * Pig: handle CQL collections (CASSANDRA-5867)
 * Pass the updated cf to the PRSI index() method (CASSANDRA-5999)
 * Allow empty CQL3 batches (as no-op) (CASSANDRA-5994)
 * Support null in CQL3 functions (CASSANDRA-5910)
 * Replace the deprecated MapMaker with CacheLoader (CASSANDRA-6007)
 * Add SSTableDeletingNotification to DataTracker (CASSANDRA-6010)
 * Fix snapshots in use get deleted during snapshot repair (CASSANDRA-6011)
 * Move hints and exception count to o.a.c.metrics (CASSANDRA-6017)
 * Fix memory leak in snapshot repair (CASSANDRA-6047)
 * Fix sstable2sjon for CQL3 tables (CASSANDRA-5852)


1.2.9
 * Fix getBloomFilterDiskSpaceUsed for AlwaysPresentFilter (CASSANDRA-5900)
 * migrate 1.1 schema_columnfamilies.key_alias column to key_aliases
   (CASSANDRA-5800)
 * add --migrate option to sstableupgrade and sstablescrub (CASSANDRA-5831)
 * fix bulk-loading compressed sstables (CASSANDRA-5820)
 * (Hadoop) fix quoting in CqlPagingRecordReader and CqlRecordWriter 
   (CASSANDRA-5824)
 * update default LCS sstable size to 160MB (CASSANDRA-5727)
 * Allow compacting 2Is via nodetool (CASSANDRA-5670)
 * Hex-encode non-String keys in OPP (CASSANDRA-5793)
 * nodetool history logging (CASSANDRA-5823)
 * (Hadoop) fix support for Thrift tables in CqlPagingRecordReader 
   (CASSANDRA-5752)
 * add "all time blocked" to StatusLogger output (CASSANDRA-5825)
 * Future-proof inter-major-version schema migrations (CASSANDRA-5845)
 * (Hadoop) add CqlPagingRecordReader support for ReversedType in Thrift table
   (CASSANDRA-5718)
 * Add KeyCacheHitRate metric to CF metrics (CASSANDRA-5868)
 * cqlsh: add support for multiline comments (CASSANDRA-5798)
 * Handle CQL3 SELECT duplicate IN restrictions on clustering columns
   (CASSANDRA-5856)
 * Don't announce schema version until we've loaded the changes locally
   (CASSANDRA-5904)
 * Add -no-snapshot option to scrub (CASSANDRA-5891)
 * Fix to support off heap bloom filters size greater than 2 GB (CASSANDRA-5903)
 * Properly handle parsing huge map and set literals (CASSANDRA-5893)
 * Fix LCS L0 compaction may overlap in L1 (CASSANDRA-5907)
 * New sstablesplit tool to split large sstables offline (CASSANDRA-4766)
 * Fix potential deadlock in native protocol server (CASSANDRA-5926)
 * Disallow incompatible type change in CQL3 (CASSANDRA-5882)
Merged from 1.1:
 * Correctly validate sparse composite cells in scrub (CASSANDRA-5855)


1.2.8
 * Fix reading DeletionTime from 1.1-format sstables (CASSANDRA-5814)
 * cqlsh: add collections support to COPY (CASSANDRA-5698)
 * retry important messages for any IOException (CASSANDRA-5804)
 * Allow empty IN relations in SELECT/UPDATE/DELETE statements (CASSANDRA-5626)
 * cqlsh: fix crashing on Windows due to libedit detection (CASSANDRA-5812)


1.2.7
 * if no seeds can be a reached a node won't start in a ring by itself (CASSANDRA-5768)
 * add cassandra.unsafesystem property (CASSANDRA-5704)
 * (Hadoop) quote identifiers in CqlPagingRecordReader (CASSANDRA-5763)
 * Add replace_node functionality for vnodes (CASSANDRA-5337)
 * Add timeout events to query traces (CASSANDRA-5520)
 * make starting native protocol server idempotent (CASSANDRA-5728)
 * Fix loading key cache when a saved entry is no longer valid (CASSANDRA-5706)
 * Fix serialization of the LEFT gossip value (CASSANDRA-5696)
 * Pig: support for cql3 tables (CASSANDRA-5234)
 * cqlsh: Don't show 'null' in place of empty values (CASSANDRA-5675)
 * Race condition in detecting version on a mixed 1.1/1.2 cluster
   (CASSANDRA-5692)
 * Fix skipping range tombstones with reverse queries (CASSANDRA-5712)
 * Expire entries out of ThriftSessionManager (CASSANDRA-5719)
 * Don't keep ancestor information in memory (CASSANDRA-5342)
 * cqlsh: fix handling of semicolons inside BATCH queries (CASSANDRA-5697)
 * Expose native protocol server status in nodetool info (CASSANDRA-5735)
 * Fix pathetic performance of range tombstones (CASSANDRA-5677)
 * Fix querying with an empty (impossible) range (CASSANDRA-5573)
 * cqlsh: handle CUSTOM 2i in DESCRIBE output (CASSANDRA-5760)
 * Fix minor bug in Range.intersects(Bound) (CASSANDRA-5771)
 * cqlsh: handle disabled compression in DESCRIBE output (CASSANDRA-5766)
 * Ensure all UP events are notified on the native protocol (CASSANDRA-5769)
 * Fix formatting of sstable2json with multiple -k arguments (CASSANDRA-5781)
 * Don't rely on row marker for queries in general to hide lost markers
   after TTL expires (CASSANDRA-5762)
 * Sort nodetool help output (CASSANDRA-5776)
 * Fix column expiring during 2 phases compaction (CASSANDRA-5799)
 * now() is being rejected in INSERTs when inside collections (CASSANDRA-5795)


1.2.6
 * Fix tracing when operation completes before all responses arrive 
   (CASSANDRA-5668)
 * Fix cross-DC mutation forwarding (CASSANDRA-5632)
 * Reduce SSTableLoader memory usage (CASSANDRA-5555)
 * Scale hinted_handoff_throttle_in_kb to cluster size (CASSANDRA-5272)
 * (Hadoop) Add CQL3 input/output formats (CASSANDRA-4421, 5622)
 * (Hadoop) Fix InputKeyRange in CFIF (CASSANDRA-5536)
 * Fix dealing with ridiculously large max sstable sizes in LCS (CASSANDRA-5589)
 * Ignore pre-truncate hints (CASSANDRA-4655)
 * Move System.exit on OOM into a separate thread (CASSANDRA-5273)
 * Write row markers when serializing schema (CASSANDRA-5572)
 * Check only SSTables for the requested range when streaming (CASSANDRA-5569)
 * Improve batchlog replay behavior and hint ttl handling (CASSANDRA-5314)
 * Exclude localTimestamp from validation for tombstones (CASSANDRA-5398)
 * cqlsh: add custom prompt support (CASSANDRA-5539)
 * Reuse prepared statements in hot auth queries (CASSANDRA-5594)
 * cqlsh: add vertical output option (see EXPAND) (CASSANDRA-5597)
 * Add a rate limit option to stress (CASSANDRA-5004)
 * have BulkLoader ignore snapshots directories (CASSANDRA-5587) 
 * fix SnitchProperties logging context (CASSANDRA-5602)
 * Expose whether jna is enabled and memory is locked via JMX (CASSANDRA-5508)
 * cqlsh: fix COPY FROM with ReversedType (CASSANDRA-5610)
 * Allow creating CUSTOM indexes on collections (CASSANDRA-5615)
 * Evaluate now() function at execution time (CASSANDRA-5616)
 * Expose detailed read repair metrics (CASSANDRA-5618)
 * Correct blob literal + ReversedType parsing (CASSANDRA-5629)
 * Allow GPFS to prefer the internal IP like EC2MRS (CASSANDRA-5630)
 * fix help text for -tspw cassandra-cli (CASSANDRA-5643)
 * don't throw away initial causes exceptions for internode encryption issues 
   (CASSANDRA-5644)
 * Fix message spelling errors for cql select statements (CASSANDRA-5647)
 * Suppress custom exceptions thru jmx (CASSANDRA-5652)
 * Update CREATE CUSTOM INDEX syntax (CASSANDRA-5639)
 * Fix PermissionDetails.equals() method (CASSANDRA-5655)
 * Never allow partition key ranges in CQL3 without token() (CASSANDRA-5666)
 * Gossiper incorrectly drops AppState for an upgrading node (CASSANDRA-5660)
 * Connection thrashing during multi-region ec2 during upgrade, due to 
   messaging version (CASSANDRA-5669)
 * Avoid over reconnecting in EC2MRS (CASSANDRA-5678)
 * Fix ReadResponseSerializer.serializedSize() for digest reads (CASSANDRA-5476)
 * allow sstable2json on 2i CFs (CASSANDRA-5694)
Merged from 1.1:
 * Remove buggy thrift max message length option (CASSANDRA-5529)
 * Fix NPE in Pig's widerow mode (CASSANDRA-5488)
 * Add split size parameter to Pig and disable split combination (CASSANDRA-5544)

1.2.5
 * make BytesToken.toString only return hex bytes (CASSANDRA-5566)
 * Ensure that submitBackground enqueues at least one task (CASSANDRA-5554)
 * fix 2i updates with identical values and timestamps (CASSANDRA-5540)
 * fix compaction throttling bursty-ness (CASSANDRA-4316)
 * reduce memory consumption of IndexSummary (CASSANDRA-5506)
 * remove per-row column name bloom filters (CASSANDRA-5492)
 * Include fatal errors in trace events (CASSANDRA-5447)
 * Ensure that PerRowSecondaryIndex is notified of row-level deletes
   (CASSANDRA-5445)
 * Allow empty blob literals in CQL3 (CASSANDRA-5452)
 * Fix streaming RangeTombstones at column index boundary (CASSANDRA-5418)
 * Fix preparing statements when current keyspace is not set (CASSANDRA-5468)
 * Fix SemanticVersion.isSupportedBy minor/patch handling (CASSANDRA-5496)
 * Don't provide oldCfId for post-1.1 system cfs (CASSANDRA-5490)
 * Fix primary range ignores replication strategy (CASSANDRA-5424)
 * Fix shutdown of binary protocol server (CASSANDRA-5507)
 * Fix repair -snapshot not working (CASSANDRA-5512)
 * Set isRunning flag later in binary protocol server (CASSANDRA-5467)
 * Fix use of CQL3 functions with descending clustering order (CASSANDRA-5472)
 * Disallow renaming columns one at a time for thrift table in CQL3
   (CASSANDRA-5531)
 * cqlsh: add CLUSTERING ORDER BY support to DESCRIBE (CASSANDRA-5528)
 * Add custom secondary index support to CQL3 (CASSANDRA-5484)
 * Fix repair hanging silently on unexpected error (CASSANDRA-5229)
 * Fix Ec2Snitch regression introduced by CASSANDRA-5171 (CASSANDRA-5432)
 * Add nodetool enablebackup/disablebackup (CASSANDRA-5556)
 * cqlsh: fix DESCRIBE after case insensitive USE (CASSANDRA-5567)
Merged from 1.1
 * Remove buggy thrift max message length option (CASSANDRA-5529)
 * Add retry mechanism to OTC for non-droppable_verbs (CASSANDRA-5393)
 * Use allocator information to improve memtable memory usage estimate
   (CASSANDRA-5497)
 * Fix trying to load deleted row into row cache on startup (CASSANDRA-4463)
 * fsync leveled manifest to avoid corruption (CASSANDRA-5535)
 * Fix Bound intersection computation (CASSANDRA-5551)
 * sstablescrub now respects max memory size in cassandra.in.sh (CASSANDRA-5562)


1.2.4
 * Ensure that PerRowSecondaryIndex updates see the most recent values
   (CASSANDRA-5397)
 * avoid duplicate index entries ind PrecompactedRow and 
   ParallelCompactionIterable (CASSANDRA-5395)
 * remove the index entry on oldColumn when new column is a tombstone 
   (CASSANDRA-5395)
 * Change default stream throughput from 400 to 200 mbps (CASSANDRA-5036)
 * Gossiper logs DOWN for symmetry with UP (CASSANDRA-5187)
 * Fix mixing prepared statements between keyspaces (CASSANDRA-5352)
 * Fix consistency level during bootstrap - strike 3 (CASSANDRA-5354)
 * Fix transposed arguments in AlreadyExistsException (CASSANDRA-5362)
 * Improve asynchronous hint delivery (CASSANDRA-5179)
 * Fix Guava dependency version (12.0 -> 13.0.1) for Maven (CASSANDRA-5364)
 * Validate that provided CQL3 collection value are < 64K (CASSANDRA-5355)
 * Make upgradeSSTable skip current version sstables by default (CASSANDRA-5366)
 * Optimize min/max timestamp collection (CASSANDRA-5373)
 * Invalid streamId in cql binary protocol when using invalid CL 
   (CASSANDRA-5164)
 * Fix validation for IN where clauses with collections (CASSANDRA-5376)
 * Copy resultSet on count query to avoid ConcurrentModificationException 
   (CASSANDRA-5382)
 * Correctly typecheck in CQL3 even with ReversedType (CASSANDRA-5386)
 * Fix streaming compressed files when using encryption (CASSANDRA-5391)
 * cassandra-all 1.2.0 pom missing netty dependency (CASSANDRA-5392)
 * Fix writetime/ttl functions on null values (CASSANDRA-5341)
 * Fix NPE during cql3 select with token() (CASSANDRA-5404)
 * IndexHelper.skipBloomFilters won't skip non-SHA filters (CASSANDRA-5385)
 * cqlsh: Print maps ordered by key, sort sets (CASSANDRA-5413)
 * Add null syntax support in CQL3 for inserts (CASSANDRA-3783)
 * Allow unauthenticated set_keyspace() calls (CASSANDRA-5423)
 * Fix potential incremental backups race (CASSANDRA-5410)
 * Fix prepared BATCH statements with batch-level timestamps (CASSANDRA-5415)
 * Allow overriding superuser setup delay (CASSANDRA-5430)
 * cassandra-shuffle with JMX usernames and passwords (CASSANDRA-5431)
Merged from 1.1:
 * cli: Quote ks and cf names in schema output when needed (CASSANDRA-5052)
 * Fix bad default for min/max timestamp in SSTableMetadata (CASSANDRA-5372)
 * Fix cf name extraction from manifest in Directories.migrateFile() 
   (CASSANDRA-5242)
 * Support pluggable internode authentication (CASSANDRA-5401)


1.2.3
 * add check for sstable overlap within a level on startup (CASSANDRA-5327)
 * replace ipv6 colons in jmx object names (CASSANDRA-5298, 5328)
 * Avoid allocating SSTableBoundedScanner during repair when the range does 
   not intersect the sstable (CASSANDRA-5249)
 * Don't lowercase property map keys (this breaks NTS) (CASSANDRA-5292)
 * Fix composite comparator with super columns (CASSANDRA-5287)
 * Fix insufficient validation of UPDATE queries against counter cfs
   (CASSANDRA-5300)
 * Fix PropertyFileSnitch default DC/Rack behavior (CASSANDRA-5285)
 * Handle null values when executing prepared statement (CASSANDRA-5081)
 * Add netty to pom dependencies (CASSANDRA-5181)
 * Include type arguments in Thrift CQLPreparedResult (CASSANDRA-5311)
 * Fix compaction not removing columns when bf_fp_ratio is 1 (CASSANDRA-5182)
 * cli: Warn about missing CQL3 tables in schema descriptions (CASSANDRA-5309)
 * Re-enable unknown option in replication/compaction strategies option for
   backward compatibility (CASSANDRA-4795)
 * Add binary protocol support to stress (CASSANDRA-4993)
 * cqlsh: Fix COPY FROM value quoting and null handling (CASSANDRA-5305)
 * Fix repair -pr for vnodes (CASSANDRA-5329)
 * Relax CL for auth queries for non-default users (CASSANDRA-5310)
 * Fix AssertionError during repair (CASSANDRA-5245)
 * Don't announce migrations to pre-1.2 nodes (CASSANDRA-5334)
Merged from 1.1:
 * Fix trying to load deleted row into row cache on startup (CASSANDRA-4463)
 * Update offline scrub for 1.0 -> 1.1 directory structure (CASSANDRA-5195)
 * add tmp flag to Descriptor hashcode (CASSANDRA-4021)
 * fix logging of "Found table data in data directories" when only system tables
   are present (CASSANDRA-5289)
 * cli: Add JMX authentication support (CASSANDRA-5080)
 * nodetool: ability to repair specific range (CASSANDRA-5280)
 * Fix possible assertion triggered in SliceFromReadCommand (CASSANDRA-5284)
 * cqlsh: Add inet type support on Windows (ipv4-only) (CASSANDRA-4801)
 * Fix race when initializing ColumnFamilyStore (CASSANDRA-5350)
 * Add UseTLAB JVM flag (CASSANDRA-5361)


1.2.2
 * fix potential for multiple concurrent compactions of the same sstables
   (CASSANDRA-5256)
 * avoid no-op caching of byte[] on commitlog append (CASSANDRA-5199)
 * fix symlinks under data dir not working (CASSANDRA-5185)
 * fix bug in compact storage metadata handling (CASSANDRA-5189)
 * Validate login for USE queries (CASSANDRA-5207)
 * cli: remove default username and password (CASSANDRA-5208)
 * configure populate_io_cache_on_flush per-CF (CASSANDRA-4694)
 * allow configuration of internode socket buffer (CASSANDRA-3378)
 * Make sstable directory picking blacklist-aware again (CASSANDRA-5193)
 * Correctly expire gossip states for edge cases (CASSANDRA-5216)
 * Improve handling of directory creation failures (CASSANDRA-5196)
 * Expose secondary indicies to the rest of nodetool (CASSANDRA-4464)
 * Binary protocol: avoid sending notification for 0.0.0.0 (CASSANDRA-5227)
 * add UseCondCardMark XX jvm settings on jdk 1.7 (CASSANDRA-4366)
 * CQL3 refactor to allow conversion function (CASSANDRA-5226)
 * Fix drop of sstables in some circumstance (CASSANDRA-5232)
 * Implement caching of authorization results (CASSANDRA-4295)
 * Add support for LZ4 compression (CASSANDRA-5038)
 * Fix missing columns in wide rows queries (CASSANDRA-5225)
 * Simplify auth setup and make system_auth ks alterable (CASSANDRA-5112)
 * Stop compactions from hanging during bootstrap (CASSANDRA-5244)
 * fix compressed streaming sending extra chunk (CASSANDRA-5105)
 * Add CQL3-based implementations of IAuthenticator and IAuthorizer
   (CASSANDRA-4898)
 * Fix timestamp-based tomstone removal logic (CASSANDRA-5248)
 * cli: Add JMX authentication support (CASSANDRA-5080)
 * Fix forceFlush behavior (CASSANDRA-5241)
 * cqlsh: Add username autocompletion (CASSANDRA-5231)
 * Fix CQL3 composite partition key error (CASSANDRA-5240)
 * Allow IN clause on last clustering key (CASSANDRA-5230)


1.2.1
 * stream undelivered hints on decommission (CASSANDRA-5128)
 * GossipingPropertyFileSnitch loads saved dc/rack info if needed (CASSANDRA-5133)
 * drain should flush system CFs too (CASSANDRA-4446)
 * add inter_dc_tcp_nodelay setting (CASSANDRA-5148)
 * re-allow wrapping ranges for start_token/end_token range pairitspwng (CASSANDRA-5106)
 * fix validation compaction of empty rows (CASSANDRA-5136)
 * nodetool methods to enable/disable hint storage/delivery (CASSANDRA-4750)
 * disallow bloom filter false positive chance of 0 (CASSANDRA-5013)
 * add threadpool size adjustment methods to JMXEnabledThreadPoolExecutor and 
   CompactionManagerMBean (CASSANDRA-5044)
 * fix hinting for dropped local writes (CASSANDRA-4753)
 * off-heap cache doesn't need mutable column container (CASSANDRA-5057)
 * apply disk_failure_policy to bad disks on initial directory creation 
   (CASSANDRA-4847)
 * Optimize name-based queries to use ArrayBackedSortedColumns (CASSANDRA-5043)
 * Fall back to old manifest if most recent is unparseable (CASSANDRA-5041)
 * pool [Compressed]RandomAccessReader objects on the partitioned read path
   (CASSANDRA-4942)
 * Add debug logging to list filenames processed by Directories.migrateFile 
   method (CASSANDRA-4939)
 * Expose black-listed directories via JMX (CASSANDRA-4848)
 * Log compaction merge counts (CASSANDRA-4894)
 * Minimize byte array allocation by AbstractData{Input,Output} (CASSANDRA-5090)
 * Add SSL support for the binary protocol (CASSANDRA-5031)
 * Allow non-schema system ks modification for shuffle to work (CASSANDRA-5097)
 * cqlsh: Add default limit to SELECT statements (CASSANDRA-4972)
 * cqlsh: fix DESCRIBE for 1.1 cfs in CQL3 (CASSANDRA-5101)
 * Correctly gossip with nodes >= 1.1.7 (CASSANDRA-5102)
 * Ensure CL guarantees on digest mismatch (CASSANDRA-5113)
 * Validate correctly selects on composite partition key (CASSANDRA-5122)
 * Fix exception when adding collection (CASSANDRA-5117)
 * Handle states for non-vnode clusters correctly (CASSANDRA-5127)
 * Refuse unrecognized replication and compaction strategy options (CASSANDRA-4795)
 * Pick the correct value validator in sstable2json for cql3 tables (CASSANDRA-5134)
 * Validate login for describe_keyspace, describe_keyspaces and set_keyspace
   (CASSANDRA-5144)
 * Fix inserting empty maps (CASSANDRA-5141)
 * Don't remove tokens from System table for node we know (CASSANDRA-5121)
 * fix streaming progress report for compresed files (CASSANDRA-5130)
 * Coverage analysis for low-CL queries (CASSANDRA-4858)
 * Stop interpreting dates as valid timeUUID value (CASSANDRA-4936)
 * Adds E notation for floating point numbers (CASSANDRA-4927)
 * Detect (and warn) unintentional use of the cql2 thrift methods when cql3 was
   intended (CASSANDRA-5172)
 * cli: Quote ks and cf names in schema output when needed (CASSANDRA-5052)
 * Fix bad default for min/max timestamp in SSTableMetadata (CASSANDRA-5372)
 * Fix cf name extraction from manifest in Directories.migrateFile() (CASSANDRA-5242)
 * Support pluggable internode authentication (CASSANDRA-5401)
 * Replace mistaken usage of commons-logging with slf4j (CASSANDRA-5464)


1.1.10
 * fix saved key cache not loading at startup (CASSANDRA-5166)
 * fix ConcurrentModificationException in getBootstrapSource (CASSANDRA-5170)
 * fix sstable maxtimestamp for row deletes and pre-1.1.1 sstables (CASSANDRA-5153)
 * fix start key/end token validation for wide row iteration (CASSANDRA-5168)
 * add ConfigHelper support for Thrift frame and max message sizes (CASSANDRA-5188)
 * fix nodetool repair not fail on node down (CASSANDRA-5203)
 * always collect tombstone hints (CASSANDRA-5068)
 * Fix thread growth on node removal (CASSANDRA-5175)
 * Fix error when sourcing file in cqlsh (CASSANDRA-5235)
 * Make Ec2Region's datacenter name configurable (CASSANDRA-5155)


1.1.9
 * Simplify CompressedRandomAccessReader to work around JDK FD bug (CASSANDRA-5088)
 * Improve handling a changing target throttle rate mid-compaction (CASSANDRA-5087)
 * Pig: correctly decode row keys in widerow mode (CASSANDRA-5098)
 * nodetool repair command now prints progress (CASSANDRA-4767)
 * Ensure Jackson dependency matches lib (CASSANDRA-5126)
 * fix user defined compaction to run against 1.1 data directory (CASSANDRA-5118)
 * Fix CQL3 BATCH authorization caching (CASSANDRA-5145)
 * fix get_count returns incorrect value with TTL (CASSANDRA-5099)
 * better handling for amid compaction failure (CASSANDRA-5137)
 * calculate pending ranges asynchronously (CASSANDRA-5135)
 * convert default marshallers list to map for better readability (CASSANDRA-5109)
 * Expose droppable tombstone ratio stats over JMX (CASSANDRA-5159)
 


1.2.0
 * Disallow counters in collections (CASSANDRA-5082)
 * cqlsh: add unit tests (CASSANDRA-3920)
 * fix default bloom_filter_fp_chance for LeveledCompactionStrategy (CASSANDRA-5093)
Merged from 1.1:
 * add validation for get_range_slices with start_key and end_token (CASSANDRA-5089)


1.2.0-rc2
 * fix nodetool ownership display with vnodes (CASSANDRA-5065)
 * cqlsh: add DESCRIBE KEYSPACES command (CASSANDRA-5060)
 * Fix potential infinite loop when reloading CFS (CASSANDRA-5064)
 * Fix SimpleAuthorizer example (CASSANDRA-5072)
 * cqlsh: force CL.ONE for tracing and system.schema* queries (CASSANDRA-5070)
 * Includes cassandra-shuffle in the debian package (CASSANDRA-5058)
Merged from 1.1:
 * fix multithreaded compaction deadlock (CASSANDRA-4492)
 * fix temporarily missing schema after upgrade from pre-1.1.5 (CASSANDRA-5061)
 * Fix ALTER TABLE overriding compression options with defaults
   (CASSANDRA-4996, 5066)
 * fix specifying and altering crc_check_chance (CASSANDRA-5053)
 * fix Murmur3Partitioner ownership% calculation (CASSANDRA-5076)
 * Don't expire columns sooner than they should in 2ndary indexes (CASSANDRA-5079)


1.2-rc1
 * rename rpc_timeout settings to request_timeout (CASSANDRA-5027)
 * add BF with 0.1 FP to LCS by default (CASSANDRA-5029)
 * Fix preparing insert queries (CASSANDRA-5016)
 * Fix preparing queries with counter increment (CASSANDRA-5022)
 * Fix preparing updates with collections (CASSANDRA-5017)
 * Don't generate UUID based on other node address (CASSANDRA-5002)
 * Fix message when trying to alter a clustering key type (CASSANDRA-5012)
 * Update IAuthenticator to match the new IAuthorizer (CASSANDRA-5003)
 * Fix inserting only a key in CQL3 (CASSANDRA-5040)
 * Fix CQL3 token() function when used with strings (CASSANDRA-5050)
Merged from 1.1:
 * reduce log spam from invalid counter shards (CASSANDRA-5026)
 * Improve schema propagation performance (CASSANDRA-5025)
 * Fix for IndexHelper.IndexFor throws OOB Exception (CASSANDRA-5030)
 * cqlsh: make it possible to describe thrift CFs (CASSANDRA-4827)
 * cqlsh: fix timestamp formatting on some platforms (CASSANDRA-5046)


1.2-beta3
 * make consistency level configurable in cqlsh (CASSANDRA-4829)
 * fix cqlsh rendering of blob fields (CASSANDRA-4970)
 * fix cqlsh DESCRIBE command (CASSANDRA-4913)
 * save truncation position in system table (CASSANDRA-4906)
 * Move CompressionMetadata off-heap (CASSANDRA-4937)
 * allow CLI to GET cql3 columnfamily data (CASSANDRA-4924)
 * Fix rare race condition in getExpireTimeForEndpoint (CASSANDRA-4402)
 * acquire references to overlapping sstables during compaction so bloom filter
   doesn't get free'd prematurely (CASSANDRA-4934)
 * Don't share slice query filter in CQL3 SelectStatement (CASSANDRA-4928)
 * Separate tracing from Log4J (CASSANDRA-4861)
 * Exclude gcable tombstones from merkle-tree computation (CASSANDRA-4905)
 * Better printing of AbstractBounds for tracing (CASSANDRA-4931)
 * Optimize mostRecentTombstone check in CC.collectAllData (CASSANDRA-4883)
 * Change stream session ID to UUID to avoid collision from same node (CASSANDRA-4813)
 * Use Stats.db when bulk loading if present (CASSANDRA-4957)
 * Skip repair on system_trace and keyspaces with RF=1 (CASSANDRA-4956)
 * (cql3) Remove arbitrary SELECT limit (CASSANDRA-4918)
 * Correctly handle prepared operation on collections (CASSANDRA-4945)
 * Fix CQL3 LIMIT (CASSANDRA-4877)
 * Fix Stress for CQL3 (CASSANDRA-4979)
 * Remove cassandra specific exceptions from JMX interface (CASSANDRA-4893)
 * (CQL3) Force using ALLOW FILTERING on potentially inefficient queries (CASSANDRA-4915)
 * (cql3) Fix adding column when the table has collections (CASSANDRA-4982)
 * (cql3) Fix allowing collections with compact storage (CASSANDRA-4990)
 * (cql3) Refuse ttl/writetime function on collections (CASSANDRA-4992)
 * Replace IAuthority with new IAuthorizer (CASSANDRA-4874)
 * clqsh: fix KEY pseudocolumn escaping when describing Thrift tables
   in CQL3 mode (CASSANDRA-4955)
 * add basic authentication support for Pig CassandraStorage (CASSANDRA-3042)
 * fix CQL2 ALTER TABLE compaction_strategy_class altering (CASSANDRA-4965)
Merged from 1.1:
 * Fall back to old describe_splits if d_s_ex is not available (CASSANDRA-4803)
 * Improve error reporting when streaming ranges fail (CASSANDRA-5009)
 * Fix cqlsh timestamp formatting of timezone info (CASSANDRA-4746)
 * Fix assertion failure with leveled compaction (CASSANDRA-4799)
 * Check for null end_token in get_range_slice (CASSANDRA-4804)
 * Remove all remnants of removed nodes (CASSANDRA-4840)
 * Add aut-reloading of the log4j file in debian package (CASSANDRA-4855)
 * Fix estimated row cache entry size (CASSANDRA-4860)
 * reset getRangeSlice filter after finishing a row for get_paged_slice
   (CASSANDRA-4919)
 * expunge row cache post-truncate (CASSANDRA-4940)
 * Allow static CF definition with compact storage (CASSANDRA-4910)
 * Fix endless loop/compaction of schema_* CFs due to broken timestamps (CASSANDRA-4880)
 * Fix 'wrong class type' assertion in CounterColumn (CASSANDRA-4976)


1.2-beta2
 * fp rate of 1.0 disables BF entirely; LCS defaults to 1.0 (CASSANDRA-4876)
 * off-heap bloom filters for row keys (CASSANDRA_4865)
 * add extension point for sstable components (CASSANDRA-4049)
 * improve tracing output (CASSANDRA-4852, 4862)
 * make TRACE verb droppable (CASSANDRA-4672)
 * fix BulkLoader recognition of CQL3 columnfamilies (CASSANDRA-4755)
 * Sort commitlog segments for replay by id instead of mtime (CASSANDRA-4793)
 * Make hint delivery asynchronous (CASSANDRA-4761)
 * Pluggable Thrift transport factories for CLI and cqlsh (CASSANDRA-4609, 4610)
 * cassandra-cli: allow Double value type to be inserted to a column (CASSANDRA-4661)
 * Add ability to use custom TServerFactory implementations (CASSANDRA-4608)
 * optimize batchlog flushing to skip successful batches (CASSANDRA-4667)
 * include metadata for system keyspace itself in schema tables (CASSANDRA-4416)
 * add check to PropertyFileSnitch to verify presence of location for
   local node (CASSANDRA-4728)
 * add PBSPredictor consistency modeler (CASSANDRA-4261)
 * remove vestiges of Thrift unframed mode (CASSANDRA-4729)
 * optimize single-row PK lookups (CASSANDRA-4710)
 * adjust blockFor calculation to account for pending ranges due to node 
   movement (CASSANDRA-833)
 * Change CQL version to 3.0.0 and stop accepting 3.0.0-beta1 (CASSANDRA-4649)
 * (CQL3) Make prepared statement global instead of per connection 
   (CASSANDRA-4449)
 * Fix scrubbing of CQL3 created tables (CASSANDRA-4685)
 * (CQL3) Fix validation when using counter and regular columns in the same 
   table (CASSANDRA-4706)
 * Fix bug starting Cassandra with simple authentication (CASSANDRA-4648)
 * Add support for batchlog in CQL3 (CASSANDRA-4545, 4738)
 * Add support for multiple column family outputs in CFOF (CASSANDRA-4208)
 * Support repairing only the local DC nodes (CASSANDRA-4747)
 * Use rpc_address for binary protocol and change default port (CASSANDRA-4751)
 * Fix use of collections in prepared statements (CASSANDRA-4739)
 * Store more information into peers table (CASSANDRA-4351, 4814)
 * Configurable bucket size for size tiered compaction (CASSANDRA-4704)
 * Run leveled compaction in parallel (CASSANDRA-4310)
 * Fix potential NPE during CFS reload (CASSANDRA-4786)
 * Composite indexes may miss results (CASSANDRA-4796)
 * Move consistency level to the protocol level (CASSANDRA-4734, 4824)
 * Fix Subcolumn slice ends not respected (CASSANDRA-4826)
 * Fix Assertion error in cql3 select (CASSANDRA-4783)
 * Fix list prepend logic (CQL3) (CASSANDRA-4835)
 * Add booleans as literals in CQL3 (CASSANDRA-4776)
 * Allow renaming PK columns in CQL3 (CASSANDRA-4822)
 * Fix binary protocol NEW_NODE event (CASSANDRA-4679)
 * Fix potential infinite loop in tombstone compaction (CASSANDRA-4781)
 * Remove system tables accounting from schema (CASSANDRA-4850)
 * (cql3) Force provided columns in clustering key order in 
   'CLUSTERING ORDER BY' (CASSANDRA-4881)
 * Fix composite index bug (CASSANDRA-4884)
 * Fix short read protection for CQL3 (CASSANDRA-4882)
 * Add tracing support to the binary protocol (CASSANDRA-4699)
 * (cql3) Don't allow prepared marker inside collections (CASSANDRA-4890)
 * Re-allow order by on non-selected columns (CASSANDRA-4645)
 * Bug when composite index is created in a table having collections (CASSANDRA-4909)
 * log index scan subject in CompositesSearcher (CASSANDRA-4904)
Merged from 1.1:
 * add get[Row|Key]CacheEntries to CacheServiceMBean (CASSANDRA-4859)
 * fix get_paged_slice to wrap to next row correctly (CASSANDRA-4816)
 * fix indexing empty column values (CASSANDRA-4832)
 * allow JdbcDate to compose null Date objects (CASSANDRA-4830)
 * fix possible stackoverflow when compacting 1000s of sstables
   (CASSANDRA-4765)
 * fix wrong leveled compaction progress calculation (CASSANDRA-4807)
 * add a close() method to CRAR to prevent leaking file descriptors (CASSANDRA-4820)
 * fix potential infinite loop in get_count (CASSANDRA-4833)
 * fix compositeType.{get/from}String methods (CASSANDRA-4842)
 * (CQL) fix CREATE COLUMNFAMILY permissions check (CASSANDRA-4864)
 * Fix DynamicCompositeType same type comparison (CASSANDRA-4711)
 * Fix duplicate SSTable reference when stream session failed (CASSANDRA-3306)
 * Allow static CF definition with compact storage (CASSANDRA-4910)
 * Fix endless loop/compaction of schema_* CFs due to broken timestamps (CASSANDRA-4880)
 * Fix 'wrong class type' assertion in CounterColumn (CASSANDRA-4976)


1.2-beta1
 * add atomic_batch_mutate (CASSANDRA-4542, -4635)
 * increase default max_hint_window_in_ms to 3h (CASSANDRA-4632)
 * include message initiation time to replicas so they can more
   accurately drop timed-out requests (CASSANDRA-2858)
 * fix clientutil.jar dependencies (CASSANDRA-4566)
 * optimize WriteResponse (CASSANDRA-4548)
 * new metrics (CASSANDRA-4009)
 * redesign KEYS indexes to avoid read-before-write (CASSANDRA-2897)
 * debug tracing (CASSANDRA-1123)
 * parallelize row cache loading (CASSANDRA-4282)
 * Make compaction, flush JBOD-aware (CASSANDRA-4292)
 * run local range scans on the read stage (CASSANDRA-3687)
 * clean up ioexceptions (CASSANDRA-2116)
 * add disk_failure_policy (CASSANDRA-2118)
 * Introduce new json format with row level deletion (CASSANDRA-4054)
 * remove redundant "name" column from schema_keyspaces (CASSANDRA-4433)
 * improve "nodetool ring" handling of multi-dc clusters (CASSANDRA-3047)
 * update NTS calculateNaturalEndpoints to be O(N log N) (CASSANDRA-3881)
 * split up rpc timeout by operation type (CASSANDRA-2819)
 * rewrite key cache save/load to use only sequential i/o (CASSANDRA-3762)
 * update MS protocol with a version handshake + broadcast address id
   (CASSANDRA-4311)
 * multithreaded hint replay (CASSANDRA-4189)
 * add inter-node message compression (CASSANDRA-3127)
 * remove COPP (CASSANDRA-2479)
 * Track tombstone expiration and compact when tombstone content is
   higher than a configurable threshold, default 20% (CASSANDRA-3442, 4234)
 * update MurmurHash to version 3 (CASSANDRA-2975)
 * (CLI) track elapsed time for `delete' operation (CASSANDRA-4060)
 * (CLI) jline version is bumped to 1.0 to properly  support
   'delete' key function (CASSANDRA-4132)
 * Save IndexSummary into new SSTable 'Summary' component (CASSANDRA-2392, 4289)
 * Add support for range tombstones (CASSANDRA-3708)
 * Improve MessagingService efficiency (CASSANDRA-3617)
 * Avoid ID conflicts from concurrent schema changes (CASSANDRA-3794)
 * Set thrift HSHA server thread limit to unlimited by default (CASSANDRA-4277)
 * Avoids double serialization of CF id in RowMutation messages
   (CASSANDRA-4293)
 * stream compressed sstables directly with java nio (CASSANDRA-4297)
 * Support multiple ranges in SliceQueryFilter (CASSANDRA-3885)
 * Add column metadata to system column families (CASSANDRA-4018)
 * (cql3) Always use composite types by default (CASSANDRA-4329)
 * (cql3) Add support for set, map and list (CASSANDRA-3647)
 * Validate date type correctly (CASSANDRA-4441)
 * (cql3) Allow definitions with only a PK (CASSANDRA-4361)
 * (cql3) Add support for row key composites (CASSANDRA-4179)
 * improve DynamicEndpointSnitch by using reservoir sampling (CASSANDRA-4038)
 * (cql3) Add support for 2ndary indexes (CASSANDRA-3680)
 * (cql3) fix defining more than one PK to be invalid (CASSANDRA-4477)
 * remove schema agreement checking from all external APIs (Thrift, CQL and CQL3) (CASSANDRA-4487)
 * add Murmur3Partitioner and make it default for new installations (CASSANDRA-3772, 4621)
 * (cql3) update pseudo-map syntax to use map syntax (CASSANDRA-4497)
 * Finer grained exceptions hierarchy and provides error code with exceptions (CASSANDRA-3979)
 * Adds events push to binary protocol (CASSANDRA-4480)
 * Rewrite nodetool help (CASSANDRA-2293)
 * Make CQL3 the default for CQL (CASSANDRA-4640)
 * update stress tool to be able to use CQL3 (CASSANDRA-4406)
 * Accept all thrift update on CQL3 cf but don't expose their metadata (CASSANDRA-4377)
 * Replace Throttle with Guava's RateLimiter for HintedHandOff (CASSANDRA-4541)
 * fix counter add/get using CQL2 and CQL3 in stress tool (CASSANDRA-4633)
 * Add sstable count per level to cfstats (CASSANDRA-4537)
 * (cql3) Add ALTER KEYSPACE statement (CASSANDRA-4611)
 * (cql3) Allow defining default consistency levels (CASSANDRA-4448)
 * (cql3) Fix queries using LIMIT missing results (CASSANDRA-4579)
 * fix cross-version gossip messaging (CASSANDRA-4576)
 * added inet data type (CASSANDRA-4627)


1.1.6
 * Wait for writes on synchronous read digest mismatch (CASSANDRA-4792)
 * fix commitlog replay for nanotime-infected sstables (CASSANDRA-4782)
 * preflight check ttl for maximum of 20 years (CASSANDRA-4771)
 * (Pig) fix widerow input with single column rows (CASSANDRA-4789)
 * Fix HH to compact with correct gcBefore, which avoids wiping out
   undelivered hints (CASSANDRA-4772)
 * LCS will merge up to 32 L0 sstables as intended (CASSANDRA-4778)
 * NTS will default unconfigured DC replicas to zero (CASSANDRA-4675)
 * use default consistency level in counter validation if none is
   explicitly provide (CASSANDRA-4700)
 * Improve IAuthority interface by introducing fine-grained
   access permissions and grant/revoke commands (CASSANDRA-4490, 4644)
 * fix assumption error in CLI when updating/describing keyspace 
   (CASSANDRA-4322)
 * Adds offline sstablescrub to debian packaging (CASSANDRA-4642)
 * Automatic fixing of overlapping leveled sstables (CASSANDRA-4644)
 * fix error when using ORDER BY with extended selections (CASSANDRA-4689)
 * (CQL3) Fix validation for IN queries for non-PK cols (CASSANDRA-4709)
 * fix re-created keyspace disappering after 1.1.5 upgrade 
   (CASSANDRA-4698, 4752)
 * (CLI) display elapsed time in 2 fraction digits (CASSANDRA-3460)
 * add authentication support to sstableloader (CASSANDRA-4712)
 * Fix CQL3 'is reversed' logic (CASSANDRA-4716, 4759)
 * (CQL3) Don't return ReversedType in result set metadata (CASSANDRA-4717)
 * Backport adding AlterKeyspace statement (CASSANDRA-4611)
 * (CQL3) Correcty accept upper-case data types (CASSANDRA-4770)
 * Add binary protocol events for schema changes (CASSANDRA-4684)
Merged from 1.0:
 * Switch from NBHM to CHM in MessagingService's callback map, which
   prevents OOM in long-running instances (CASSANDRA-4708)


1.1.5
 * add SecondaryIndex.reload API (CASSANDRA-4581)
 * use millis + atomicint for commitlog segment creation instead of
   nanotime, which has issues under some hypervisors (CASSANDRA-4601)
 * fix FD leak in slice queries (CASSANDRA-4571)
 * avoid recursion in leveled compaction (CASSANDRA-4587)
 * increase stack size under Java7 to 180K
 * Log(info) schema changes (CASSANDRA-4547)
 * Change nodetool setcachecapcity to manipulate global caches (CASSANDRA-4563)
 * (cql3) fix setting compaction strategy (CASSANDRA-4597)
 * fix broken system.schema_* timestamps on system startup (CASSANDRA-4561)
 * fix wrong skip of cache saving (CASSANDRA-4533)
 * Avoid NPE when lost+found is in data dir (CASSANDRA-4572)
 * Respect five-minute flush moratorium after initial CL replay (CASSANDRA-4474)
 * Adds ntp as recommended in debian packaging (CASSANDRA-4606)
 * Configurable transport in CF Record{Reader|Writer} (CASSANDRA-4558)
 * (cql3) fix potential NPE with both equal and unequal restriction (CASSANDRA-4532)
 * (cql3) improves ORDER BY validation (CASSANDRA-4624)
 * Fix potential deadlock during counter writes (CASSANDRA-4578)
 * Fix cql error with ORDER BY when using IN (CASSANDRA-4612)
Merged from 1.0:
 * increase Xss to 160k to accomodate latest 1.6 JVMs (CASSANDRA-4602)
 * fix toString of hint destination tokens (CASSANDRA-4568)
 * Fix multiple values for CurrentLocal NodeID (CASSANDRA-4626)


1.1.4
 * fix offline scrub to catch >= out of order rows (CASSANDRA-4411)
 * fix cassandra-env.sh on RHEL and other non-dash-based systems 
   (CASSANDRA-4494)
Merged from 1.0:
 * (Hadoop) fix setting key length for old-style mapred api (CASSANDRA-4534)
 * (Hadoop) fix iterating through a resultset consisting entirely
   of tombstoned rows (CASSANDRA-4466)
 * Fix multiple values for CurrentLocal NodeID (CASSANDRA-4626)


1.1.3
 * (cqlsh) add COPY TO (CASSANDRA-4434)
 * munmap commitlog segments before rename (CASSANDRA-4337)
 * (JMX) rename getRangeKeySample to sampleKeyRange to avoid returning
   multi-MB results as an attribute (CASSANDRA-4452)
 * flush based on data size, not throughput; overwritten columns no 
   longer artificially inflate liveRatio (CASSANDRA-4399)
 * update default commitlog segment size to 32MB and total commitlog
   size to 32/1024 MB for 32/64 bit JVMs, respectively (CASSANDRA-4422)
 * avoid using global partitioner to estimate ranges in index sstables
   (CASSANDRA-4403)
 * restore pre-CASSANDRA-3862 approach to removing expired tombstones
   from row cache during compaction (CASSANDRA-4364)
 * (stress) support for CQL prepared statements (CASSANDRA-3633)
 * Correctly catch exception when Snappy cannot be loaded (CASSANDRA-4400)
 * (cql3) Support ORDER BY when IN condition is given in WHERE clause (CASSANDRA-4327)
 * (cql3) delete "component_index" column on DROP TABLE call (CASSANDRA-4420)
 * change nanoTime() to currentTimeInMillis() in schema related code (CASSANDRA-4432)
 * add a token generation tool (CASSANDRA-3709)
 * Fix LCS bug with sstable containing only 1 row (CASSANDRA-4411)
 * fix "Can't Modify Index Name" problem on CF update (CASSANDRA-4439)
 * Fix assertion error in getOverlappingSSTables during repair (CASSANDRA-4456)
 * fix nodetool's setcompactionthreshold command (CASSANDRA-4455)
 * Ensure compacted files are never used, to avoid counter overcount (CASSANDRA-4436)
Merged from 1.0:
 * Push the validation of secondary index values to the SecondaryIndexManager (CASSANDRA-4240)
 * (Hadoop) fix iterating through a resultset consisting entirely
   of tombstoned rows (CASSANDRA-4466)
 * allow dropping columns shadowed by not-yet-expired supercolumn or row
   tombstones in PrecompactedRow (CASSANDRA-4396)


1.1.2
 * Fix cleanup not deleting index entries (CASSANDRA-4379)
 * Use correct partitioner when saving + loading caches (CASSANDRA-4331)
 * Check schema before trying to export sstable (CASSANDRA-2760)
 * Raise a meaningful exception instead of NPE when PFS encounters
   an unconfigured node + no default (CASSANDRA-4349)
 * fix bug in sstable blacklisting with LCS (CASSANDRA-4343)
 * LCS no longer promotes tiny sstables out of L0 (CASSANDRA-4341)
 * skip tombstones during hint replay (CASSANDRA-4320)
 * fix NPE in compactionstats (CASSANDRA-4318)
 * enforce 1m min keycache for auto (CASSANDRA-4306)
 * Have DeletedColumn.isMFD always return true (CASSANDRA-4307)
 * (cql3) exeption message for ORDER BY constraints said primary filter can be
    an IN clause, which is misleading (CASSANDRA-4319)
 * (cql3) Reject (not yet supported) creation of 2ndardy indexes on tables with
   composite primary keys (CASSANDRA-4328)
 * Set JVM stack size to 160k for java 7 (CASSANDRA-4275)
 * cqlsh: add COPY command to load data from CSV flat files (CASSANDRA-4012)
 * CFMetaData.fromThrift to throw ConfigurationException upon error (CASSANDRA-4353)
 * Use CF comparator to sort indexed columns in SecondaryIndexManager
   (CASSANDRA-4365)
 * add strategy_options to the KSMetaData.toString() output (CASSANDRA-4248)
 * (cql3) fix range queries containing unqueried results (CASSANDRA-4372)
 * (cql3) allow updating column_alias types (CASSANDRA-4041)
 * (cql3) Fix deletion bug (CASSANDRA-4193)
 * Fix computation of overlapping sstable for leveled compaction (CASSANDRA-4321)
 * Improve scrub and allow to run it offline (CASSANDRA-4321)
 * Fix assertionError in StorageService.bulkLoad (CASSANDRA-4368)
 * (cqlsh) add option to authenticate to a keyspace at startup (CASSANDRA-4108)
 * (cqlsh) fix ASSUME functionality (CASSANDRA-4352)
 * Fix ColumnFamilyRecordReader to not return progress > 100% (CASSANDRA-3942)
Merged from 1.0:
 * Set gc_grace on index CF to 0 (CASSANDRA-4314)


1.1.1
 * add populate_io_cache_on_flush option (CASSANDRA-2635)
 * allow larger cache capacities than 2GB (CASSANDRA-4150)
 * add getsstables command to nodetool (CASSANDRA-4199)
 * apply parent CF compaction settings to secondary index CFs (CASSANDRA-4280)
 * preserve commitlog size cap when recycling segments at startup
   (CASSANDRA-4201)
 * (Hadoop) fix split generation regression (CASSANDRA-4259)
 * ignore min/max compactions settings in LCS, while preserving
   behavior that min=max=0 disables autocompaction (CASSANDRA-4233)
 * log number of rows read from saved cache (CASSANDRA-4249)
 * calculate exact size required for cleanup operations (CASSANDRA-1404)
 * avoid blocking additional writes during flush when the commitlog
   gets behind temporarily (CASSANDRA-1991)
 * enable caching on index CFs based on data CF cache setting (CASSANDRA-4197)
 * warn on invalid replication strategy creation options (CASSANDRA-4046)
 * remove [Freeable]Memory finalizers (CASSANDRA-4222)
 * include tombstone size in ColumnFamily.size, which can prevent OOM
   during sudden mass delete operations by yielding a nonzero liveRatio
   (CASSANDRA-3741)
 * Open 1 sstableScanner per level for leveled compaction (CASSANDRA-4142)
 * Optimize reads when row deletion timestamps allow us to restrict
   the set of sstables we check (CASSANDRA-4116)
 * add support for commitlog archiving and point-in-time recovery
   (CASSANDRA-3690)
 * avoid generating redundant compaction tasks during streaming
   (CASSANDRA-4174)
 * add -cf option to nodetool snapshot, and takeColumnFamilySnapshot to
   StorageService mbean (CASSANDRA-556)
 * optimize cleanup to drop entire sstables where possible (CASSANDRA-4079)
 * optimize truncate when autosnapshot is disabled (CASSANDRA-4153)
 * update caches to use byte[] keys to reduce memory overhead (CASSANDRA-3966)
 * add column limit to cli (CASSANDRA-3012, 4098)
 * clean up and optimize DataOutputBuffer, used by CQL compression and
   CompositeType (CASSANDRA-4072)
 * optimize commitlog checksumming (CASSANDRA-3610)
 * identify and blacklist corrupted SSTables from future compactions 
   (CASSANDRA-2261)
 * Move CfDef and KsDef validation out of thrift (CASSANDRA-4037)
 * Expose API to repair a user provided range (CASSANDRA-3912)
 * Add way to force the cassandra-cli to refresh its schema (CASSANDRA-4052)
 * Avoid having replicate on write tasks stacking up at CL.ONE (CASSANDRA-2889)
 * (cql3) Backwards compatibility for composite comparators in non-cql3-aware
   clients (CASSANDRA-4093)
 * (cql3) Fix order by for reversed queries (CASSANDRA-4160)
 * (cql3) Add ReversedType support (CASSANDRA-4004)
 * (cql3) Add timeuuid type (CASSANDRA-4194)
 * (cql3) Minor fixes (CASSANDRA-4185)
 * (cql3) Fix prepared statement in BATCH (CASSANDRA-4202)
 * (cql3) Reduce the list of reserved keywords (CASSANDRA-4186)
 * (cql3) Move max/min compaction thresholds to compaction strategy options
   (CASSANDRA-4187)
 * Fix exception during move when localhost is the only source (CASSANDRA-4200)
 * (cql3) Allow paging through non-ordered partitioner results (CASSANDRA-3771)
 * (cql3) Fix drop index (CASSANDRA-4192)
 * (cql3) Don't return range ghosts anymore (CASSANDRA-3982)
 * fix re-creating Keyspaces/ColumnFamilies with the same name as dropped
   ones (CASSANDRA-4219)
 * fix SecondaryIndex LeveledManifest save upon snapshot (CASSANDRA-4230)
 * fix missing arrayOffset in FBUtilities.hash (CASSANDRA-4250)
 * (cql3) Add name of parameters in CqlResultSet (CASSANDRA-4242)
 * (cql3) Correctly validate order by queries (CASSANDRA-4246)
 * rename stress to cassandra-stress for saner packaging (CASSANDRA-4256)
 * Fix exception on colum metadata with non-string comparator (CASSANDRA-4269)
 * Check for unknown/invalid compression options (CASSANDRA-4266)
 * (cql3) Adds simple access to column timestamp and ttl (CASSANDRA-4217)
 * (cql3) Fix range queries with secondary indexes (CASSANDRA-4257)
 * Better error messages from improper input in cli (CASSANDRA-3865)
 * Try to stop all compaction upon Keyspace or ColumnFamily drop (CASSANDRA-4221)
 * (cql3) Allow keyspace properties to contain hyphens (CASSANDRA-4278)
 * (cql3) Correctly validate keyspace access in create table (CASSANDRA-4296)
 * Avoid deadlock in migration stage (CASSANDRA-3882)
 * Take supercolumn names and deletion info into account in memtable throughput
   (CASSANDRA-4264)
 * Add back backward compatibility for old style replication factor (CASSANDRA-4294)
 * Preserve compatibility with pre-1.1 index queries (CASSANDRA-4262)
Merged from 1.0:
 * Fix super columns bug where cache is not updated (CASSANDRA-4190)
 * fix maxTimestamp to include row tombstones (CASSANDRA-4116)
 * (CLI) properly handle quotes in create/update keyspace commands (CASSANDRA-4129)
 * Avoids possible deadlock during bootstrap (CASSANDRA-4159)
 * fix stress tool that hangs forever on timeout or error (CASSANDRA-4128)
 * stress tool to return appropriate exit code on failure (CASSANDRA-4188)
 * fix compaction NPE when out of disk space and assertions disabled
   (CASSANDRA-3985)
 * synchronize LCS getEstimatedTasks to avoid CME (CASSANDRA-4255)
 * ensure unique streaming session id's (CASSANDRA-4223)
 * kick off background compaction when min/max thresholds change 
   (CASSANDRA-4279)
 * improve ability of STCS.getBuckets to deal with 100s of 1000s of
   sstables, such as when convertinb back from LCS (CASSANDRA-4287)
 * Oversize integer in CQL throws NumberFormatException (CASSANDRA-4291)
 * fix 1.0.x node join to mixed version cluster, other nodes >= 1.1 (CASSANDRA-4195)
 * Fix LCS splitting sstable base on uncompressed size (CASSANDRA-4419)
 * Push the validation of secondary index values to the SecondaryIndexManager (CASSANDRA-4240)
 * Don't purge columns during upgradesstables (CASSANDRA-4462)
 * Make cqlsh work with piping (CASSANDRA-4113)
 * Validate arguments for nodetool decommission (CASSANDRA-4061)
 * Report thrift status in nodetool info (CASSANDRA-4010)


1.1.0-final
 * average a reduced liveRatio estimate with the previous one (CASSANDRA-4065)
 * Allow KS and CF names up to 48 characters (CASSANDRA-4157)
 * fix stress build (CASSANDRA-4140)
 * add time remaining estimate to nodetool compactionstats (CASSANDRA-4167)
 * (cql) fix NPE in cql3 ALTER TABLE (CASSANDRA-4163)
 * (cql) Add support for CL.TWO and CL.THREE in CQL (CASSANDRA-4156)
 * (cql) Fix type in CQL3 ALTER TABLE preventing update (CASSANDRA-4170)
 * (cql) Throw invalid exception from CQL3 on obsolete options (CASSANDRA-4171)
 * (cqlsh) fix recognizing uppercase SELECT keyword (CASSANDRA-4161)
 * Pig: wide row support (CASSANDRA-3909)
Merged from 1.0:
 * avoid streaming empty files with bulk loader if sstablewriter errors out
   (CASSANDRA-3946)


1.1-rc1
 * Include stress tool in binary builds (CASSANDRA-4103)
 * (Hadoop) fix wide row iteration when last row read was deleted
   (CASSANDRA-4154)
 * fix read_repair_chance to really default to 0.1 in the cli (CASSANDRA-4114)
 * Adds caching and bloomFilterFpChange to CQL options (CASSANDRA-4042)
 * Adds posibility to autoconfigure size of the KeyCache (CASSANDRA-4087)
 * fix KEYS index from skipping results (CASSANDRA-3996)
 * Remove sliced_buffer_size_in_kb dead option (CASSANDRA-4076)
 * make loadNewSStable preserve sstable version (CASSANDRA-4077)
 * Respect 1.0 cache settings as much as possible when upgrading 
   (CASSANDRA-4088)
 * relax path length requirement for sstable files when upgrading on 
   non-Windows platforms (CASSANDRA-4110)
 * fix terminination of the stress.java when errors were encountered
   (CASSANDRA-4128)
 * Move CfDef and KsDef validation out of thrift (CASSANDRA-4037)
 * Fix get_paged_slice (CASSANDRA-4136)
 * CQL3: Support slice with exclusive start and stop (CASSANDRA-3785)
Merged from 1.0:
 * support PropertyFileSnitch in bulk loader (CASSANDRA-4145)
 * add auto_snapshot option allowing disabling snapshot before drop/truncate
   (CASSANDRA-3710)
 * allow short snitch names (CASSANDRA-4130)


1.1-beta2
 * rename loaded sstables to avoid conflicts with local snapshots
   (CASSANDRA-3967)
 * start hint replay as soon as FD notifies that the target is back up
   (CASSANDRA-3958)
 * avoid unproductive deserializing of cached rows during compaction
   (CASSANDRA-3921)
 * fix concurrency issues with CQL keyspace creation (CASSANDRA-3903)
 * Show Effective Owership via Nodetool ring <keyspace> (CASSANDRA-3412)
 * Update ORDER BY syntax for CQL3 (CASSANDRA-3925)
 * Fix BulkRecordWriter to not throw NPE if reducer gets no map data from Hadoop (CASSANDRA-3944)
 * Fix bug with counters in super columns (CASSANDRA-3821)
 * Remove deprecated merge_shard_chance (CASSANDRA-3940)
 * add a convenient way to reset a node's schema (CASSANDRA-2963)
 * fix for intermittent SchemaDisagreementException (CASSANDRA-3884)
 * CLI `list <CF>` to limit number of columns and their order (CASSANDRA-3012)
 * ignore deprecated KsDef/CfDef/ColumnDef fields in native schema (CASSANDRA-3963)
 * CLI to report when unsupported column_metadata pair was given (CASSANDRA-3959)
 * reincarnate removed and deprecated KsDef/CfDef attributes (CASSANDRA-3953)
 * Fix race between writes and read for cache (CASSANDRA-3862)
 * perform static initialization of StorageProxy on start-up (CASSANDRA-3797)
 * support trickling fsync() on writes (CASSANDRA-3950)
 * expose counters for unavailable/timeout exceptions given to thrift clients (CASSANDRA-3671)
 * avoid quadratic startup time in LeveledManifest (CASSANDRA-3952)
 * Add type information to new schema_ columnfamilies and remove thrift
   serialization for schema (CASSANDRA-3792)
 * add missing column validator options to the CLI help (CASSANDRA-3926)
 * skip reading saved key cache if CF's caching strategy is NONE or ROWS_ONLY (CASSANDRA-3954)
 * Unify migration code (CASSANDRA-4017)
Merged from 1.0:
 * cqlsh: guess correct version of Python for Arch Linux (CASSANDRA-4090)
 * (CLI) properly handle quotes in create/update keyspace commands (CASSANDRA-4129)
 * Avoids possible deadlock during bootstrap (CASSANDRA-4159)
 * fix stress tool that hangs forever on timeout or error (CASSANDRA-4128)
 * Fix super columns bug where cache is not updated (CASSANDRA-4190)
 * stress tool to return appropriate exit code on failure (CASSANDRA-4188)


1.0.9
 * improve index sampling performance (CASSANDRA-4023)
 * always compact away deleted hints immediately after handoff (CASSANDRA-3955)
 * delete hints from dropped ColumnFamilies on handoff instead of
   erroring out (CASSANDRA-3975)
 * add CompositeType ref to the CLI doc for create/update column family (CASSANDRA-3980)
 * Pig: support Counter ColumnFamilies (CASSANDRA-3973)
 * Pig: Composite column support (CASSANDRA-3684)
 * Avoid NPE during repair when a keyspace has no CFs (CASSANDRA-3988)
 * Fix division-by-zero error on get_slice (CASSANDRA-4000)
 * don't change manifest level for cleanup, scrub, and upgradesstables
   operations under LeveledCompactionStrategy (CASSANDRA-3989, 4112)
 * fix race leading to super columns assertion failure (CASSANDRA-3957)
 * fix NPE on invalid CQL delete command (CASSANDRA-3755)
 * allow custom types in CLI's assume command (CASSANDRA-4081)
 * fix totalBytes count for parallel compactions (CASSANDRA-3758)
 * fix intermittent NPE in get_slice (CASSANDRA-4095)
 * remove unnecessary asserts in native code interfaces (CASSANDRA-4096)
 * Validate blank keys in CQL to avoid assertion errors (CASSANDRA-3612)
 * cqlsh: fix bad decoding of some column names (CASSANDRA-4003)
 * cqlsh: fix incorrect padding with unicode chars (CASSANDRA-4033)
 * Fix EC2 snitch incorrectly reporting region (CASSANDRA-4026)
 * Shut down thrift during decommission (CASSANDRA-4086)
 * Expose nodetool cfhistograms for 2ndary indexes (CASSANDRA-4063)
Merged from 0.8:
 * Fix ConcurrentModificationException in gossiper (CASSANDRA-4019)


1.1-beta1
 * (cqlsh)
   + add SOURCE and CAPTURE commands, and --file option (CASSANDRA-3479)
   + add ALTER COLUMNFAMILY WITH (CASSANDRA-3523)
   + bundle Python dependencies with Cassandra (CASSANDRA-3507)
   + added to Debian package (CASSANDRA-3458)
   + display byte data instead of erroring out on decode failure 
     (CASSANDRA-3874)
 * add nodetool rebuild_index (CASSANDRA-3583)
 * add nodetool rangekeysample (CASSANDRA-2917)
 * Fix streaming too much data during move operations (CASSANDRA-3639)
 * Nodetool and CLI connect to localhost by default (CASSANDRA-3568)
 * Reduce memory used by primary index sample (CASSANDRA-3743)
 * (Hadoop) separate input/output configurations (CASSANDRA-3197, 3765)
 * avoid returning internal Cassandra classes over JMX (CASSANDRA-2805)
 * add row-level isolation via SnapTree (CASSANDRA-2893)
 * Optimize key count estimation when opening sstable on startup
   (CASSANDRA-2988)
 * multi-dc replication optimization supporting CL > ONE (CASSANDRA-3577)
 * add command to stop compactions (CASSANDRA-1740, 3566, 3582)
 * multithreaded streaming (CASSANDRA-3494)
 * removed in-tree redhat spec (CASSANDRA-3567)
 * "defragment" rows for name-based queries under STCS, again (CASSANDRA-2503)
 * Recycle commitlog segments for improved performance 
   (CASSANDRA-3411, 3543, 3557, 3615)
 * update size-tiered compaction to prioritize small tiers (CASSANDRA-2407)
 * add message expiration logic to OutboundTcpConnection (CASSANDRA-3005)
 * off-heap cache to use sun.misc.Unsafe instead of JNA (CASSANDRA-3271)
 * EACH_QUORUM is only supported for writes (CASSANDRA-3272)
 * replace compactionlock use in schema migration by checking CFS.isValid
   (CASSANDRA-3116)
 * recognize that "SELECT first ... *" isn't really "SELECT *" (CASSANDRA-3445)
 * Use faster bytes comparison (CASSANDRA-3434)
 * Bulk loader is no longer a fat client, (HADOOP) bulk load output format
   (CASSANDRA-3045)
 * (Hadoop) add support for KeyRange.filter
 * remove assumption that keys and token are in bijection
   (CASSANDRA-1034, 3574, 3604)
 * always remove endpoints from delevery queue in HH (CASSANDRA-3546)
 * fix race between cf flush and its 2ndary indexes flush (CASSANDRA-3547)
 * fix potential race in AES when a repair fails (CASSANDRA-3548)
 * Remove columns shadowed by a deleted container even when we cannot purge
   (CASSANDRA-3538)
 * Improve memtable slice iteration performance (CASSANDRA-3545)
 * more efficient allocation of small bloom filters (CASSANDRA-3618)
 * Use separate writer thread in SSTableSimpleUnsortedWriter (CASSANDRA-3619)
 * fsync the directory after new sstable or commitlog segment are created (CASSANDRA-3250)
 * fix minor issues reported by FindBugs (CASSANDRA-3658)
 * global key/row caches (CASSANDRA-3143, 3849)
 * optimize memtable iteration during range scan (CASSANDRA-3638)
 * introduce 'crc_check_chance' in CompressionParameters to support
   a checksum percentage checking chance similarly to read-repair (CASSANDRA-3611)
 * a way to deactivate global key/row cache on per-CF basis (CASSANDRA-3667)
 * fix LeveledCompactionStrategy broken because of generation pre-allocation
   in LeveledManifest (CASSANDRA-3691)
 * finer-grained control over data directories (CASSANDRA-2749)
 * Fix ClassCastException during hinted handoff (CASSANDRA-3694)
 * Upgrade Thrift to 0.7 (CASSANDRA-3213)
 * Make stress.java insert operation to use microseconds (CASSANDRA-3725)
 * Allows (internally) doing a range query with a limit of columns instead of
   rows (CASSANDRA-3742)
 * Allow rangeSlice queries to be start/end inclusive/exclusive (CASSANDRA-3749)
 * Fix BulkLoader to support new SSTable layout and add stream
   throttling to prevent an NPE when there is no yaml config (CASSANDRA-3752)
 * Allow concurrent schema migrations (CASSANDRA-1391, 3832)
 * Add SnapshotCommand to trigger snapshot on remote node (CASSANDRA-3721)
 * Make CFMetaData conversions to/from thrift/native schema inverses
   (CASSANDRA_3559)
 * Add initial code for CQL 3.0-beta (CASSANDRA-2474, 3781, 3753)
 * Add wide row support for ColumnFamilyInputFormat (CASSANDRA-3264)
 * Allow extending CompositeType comparator (CASSANDRA-3657)
 * Avoids over-paging during get_count (CASSANDRA-3798)
 * Add new command to rebuild a node without (repair) merkle tree calculations
   (CASSANDRA-3483, 3922)
 * respect not only row cache capacity but caching mode when
   trying to read data (CASSANDRA-3812)
 * fix system tests (CASSANDRA-3827)
 * CQL support for altering row key type in ALTER TABLE (CASSANDRA-3781)
 * turn compression on by default (CASSANDRA-3871)
 * make hexToBytes refuse invalid input (CASSANDRA-2851)
 * Make secondary indexes CF inherit compression and compaction from their
   parent CF (CASSANDRA-3877)
 * Finish cleanup up tombstone purge code (CASSANDRA-3872)
 * Avoid NPE on aboarted stream-out sessions (CASSANDRA-3904)
 * BulkRecordWriter throws NPE for counter columns (CASSANDRA-3906)
 * Support compression using BulkWriter (CASSANDRA-3907)


1.0.8
 * fix race between cleanup and flush on secondary index CFSes (CASSANDRA-3712)
 * avoid including non-queried nodes in rangeslice read repair
   (CASSANDRA-3843)
 * Only snapshot CF being compacted for snapshot_before_compaction 
   (CASSANDRA-3803)
 * Log active compactions in StatusLogger (CASSANDRA-3703)
 * Compute more accurate compaction score per level (CASSANDRA-3790)
 * Return InvalidRequest when using a keyspace that doesn't exist
   (CASSANDRA-3764)
 * disallow user modification of System keyspace (CASSANDRA-3738)
 * allow using sstable2json on secondary index data (CASSANDRA-3738)
 * (cqlsh) add DESCRIBE COLUMNFAMILIES (CASSANDRA-3586)
 * (cqlsh) format blobs correctly and use colors to improve output
   readability (CASSANDRA-3726)
 * synchronize BiMap of bootstrapping tokens (CASSANDRA-3417)
 * show index options in CLI (CASSANDRA-3809)
 * add optional socket timeout for streaming (CASSANDRA-3838)
 * fix truncate not to leave behind non-CFS backed secondary indexes
   (CASSANDRA-3844)
 * make CLI `show schema` to use output stream directly instead
   of StringBuilder (CASSANDRA-3842)
 * remove the wait on hint future during write (CASSANDRA-3870)
 * (cqlsh) ignore missing CfDef opts (CASSANDRA-3933)
 * (cqlsh) look for cqlshlib relative to realpath (CASSANDRA-3767)
 * Fix short read protection (CASSANDRA-3934)
 * Make sure infered and actual schema match (CASSANDRA-3371)
 * Fix NPE during HH delivery (CASSANDRA-3677)
 * Don't put boostrapping node in 'hibernate' status (CASSANDRA-3737)
 * Fix double quotes in windows bat files (CASSANDRA-3744)
 * Fix bad validator lookup (CASSANDRA-3789)
 * Fix soft reset in EC2MultiRegionSnitch (CASSANDRA-3835)
 * Don't leave zombie connections with THSHA thrift server (CASSANDRA-3867)
 * (cqlsh) fix deserialization of data (CASSANDRA-3874)
 * Fix removetoken force causing an inconsistent state (CASSANDRA-3876)
 * Fix ahndling of some types with Pig (CASSANDRA-3886)
 * Don't allow to drop the system keyspace (CASSANDRA-3759)
 * Make Pig deletes disabled by default and configurable (CASSANDRA-3628)
Merged from 0.8:
 * (Pig) fix CassandraStorage to use correct comparator in Super ColumnFamily
   case (CASSANDRA-3251)
 * fix thread safety issues in commitlog replay, primarily affecting
   systems with many (100s) of CF definitions (CASSANDRA-3751)
 * Fix relevant tombstone ignored with super columns (CASSANDRA-3875)


1.0.7
 * fix regression in HH page size calculation (CASSANDRA-3624)
 * retry failed stream on IOException (CASSANDRA-3686)
 * allow configuring bloom_filter_fp_chance (CASSANDRA-3497)
 * attempt hint delivery every ten minutes, or when failure detector
   notifies us that a node is back up, whichever comes first.  hint
   handoff throttle delay default changed to 1ms, from 50 (CASSANDRA-3554)
 * add nodetool setstreamthroughput (CASSANDRA-3571)
 * fix assertion when dropping a columnfamily with no sstables (CASSANDRA-3614)
 * more efficient allocation of small bloom filters (CASSANDRA-3618)
 * CLibrary.createHardLinkWithExec() to check for errors (CASSANDRA-3101)
 * Avoid creating empty and non cleaned writer during compaction (CASSANDRA-3616)
 * stop thrift service in shutdown hook so we can quiesce MessagingService
   (CASSANDRA-3335)
 * (CQL) compaction_strategy_options and compression_parameters for
   CREATE COLUMNFAMILY statement (CASSANDRA-3374)
 * Reset min/max compaction threshold when creating size tiered compaction
   strategy (CASSANDRA-3666)
 * Don't ignore IOException during compaction (CASSANDRA-3655)
 * Fix assertion error for CF with gc_grace=0 (CASSANDRA-3579)
 * Shutdown ParallelCompaction reducer executor after use (CASSANDRA-3711)
 * Avoid < 0 value for pending tasks in leveled compaction (CASSANDRA-3693)
 * (Hadoop) Support TimeUUID in Pig CassandraStorage (CASSANDRA-3327)
 * Check schema is ready before continuing boostrapping (CASSANDRA-3629)
 * Catch overflows during parsing of chunk_length_kb (CASSANDRA-3644)
 * Improve stream protocol mismatch errors (CASSANDRA-3652)
 * Avoid multiple thread doing HH to the same target (CASSANDRA-3681)
 * Add JMX property for rp_timeout_in_ms (CASSANDRA-2940)
 * Allow DynamicCompositeType to compare component of different types
   (CASSANDRA-3625)
 * Flush non-cfs backed secondary indexes (CASSANDRA-3659)
 * Secondary Indexes should report memory consumption (CASSANDRA-3155)
 * fix for SelectStatement start/end key are not set correctly
   when a key alias is involved (CASSANDRA-3700)
 * fix CLI `show schema` command insert of an extra comma in
   column_metadata (CASSANDRA-3714)
Merged from 0.8:
 * avoid logging (harmless) exception when GC takes < 1ms (CASSANDRA-3656)
 * prevent new nodes from thinking down nodes are up forever (CASSANDRA-3626)
 * use correct list of replicas for LOCAL_QUORUM reads when read repair
   is disabled (CASSANDRA-3696)
 * block on flush before compacting hints (may prevent OOM) (CASSANDRA-3733)


1.0.6
 * (CQL) fix cqlsh support for replicate_on_write (CASSANDRA-3596)
 * fix adding to leveled manifest after streaming (CASSANDRA-3536)
 * filter out unavailable cipher suites when using encryption (CASSANDRA-3178)
 * (HADOOP) add old-style api support for CFIF and CFRR (CASSANDRA-2799)
 * Support TimeUUIDType column names in Stress.java tool (CASSANDRA-3541)
 * (CQL) INSERT/UPDATE/DELETE/TRUNCATE commands should allow CF names to
   be qualified by keyspace (CASSANDRA-3419)
 * always remove endpoints from delevery queue in HH (CASSANDRA-3546)
 * fix race between cf flush and its 2ndary indexes flush (CASSANDRA-3547)
 * fix potential race in AES when a repair fails (CASSANDRA-3548)
 * fix default value validation usage in CLI SET command (CASSANDRA-3553)
 * Optimize componentsFor method for compaction and startup time
   (CASSANDRA-3532)
 * (CQL) Proper ColumnFamily metadata validation on CREATE COLUMNFAMILY 
   (CASSANDRA-3565)
 * fix compression "chunk_length_kb" option to set correct kb value for 
   thrift/avro (CASSANDRA-3558)
 * fix missing response during range slice repair (CASSANDRA-3551)
 * 'describe ring' moved from CLI to nodetool and available through JMX (CASSANDRA-3220)
 * add back partitioner to sstable metadata (CASSANDRA-3540)
 * fix NPE in get_count for counters (CASSANDRA-3601)
Merged from 0.8:
 * remove invalid assertion that table was opened before dropping it
   (CASSANDRA-3580)
 * range and index scans now only send requests to enough replicas to
   satisfy requested CL + RR (CASSANDRA-3598)
 * use cannonical host for local node in nodetool info (CASSANDRA-3556)
 * remove nonlocal DC write optimization since it only worked with
   CL.ONE or CL.LOCAL_QUORUM (CASSANDRA-3577, 3585)
 * detect misuses of CounterColumnType (CASSANDRA-3422)
 * turn off string interning in json2sstable, take 2 (CASSANDRA-2189)
 * validate compression parameters on add/update of the ColumnFamily 
   (CASSANDRA-3573)
 * Check for 0.0.0.0 is incorrect in CFIF (CASSANDRA-3584)
 * Increase vm.max_map_count in debian packaging (CASSANDRA-3563)
 * gossiper will never add itself to saved endpoints (CASSANDRA-3485)


1.0.5
 * revert CASSANDRA-3407 (see CASSANDRA-3540)
 * fix assertion error while forwarding writes to local nodes (CASSANDRA-3539)


1.0.4
 * fix self-hinting of timed out read repair updates and make hinted handoff
   less prone to OOMing a coordinator (CASSANDRA-3440)
 * expose bloom filter sizes via JMX (CASSANDRA-3495)
 * enforce RP tokens 0..2**127 (CASSANDRA-3501)
 * canonicalize paths exposed through JMX (CASSANDRA-3504)
 * fix "liveSize" stat when sstables are removed (CASSANDRA-3496)
 * add bloom filter FP rates to nodetool cfstats (CASSANDRA-3347)
 * record partitioner in sstable metadata component (CASSANDRA-3407)
 * add new upgradesstables nodetool command (CASSANDRA-3406)
 * skip --debug requirement to see common exceptions in CLI (CASSANDRA-3508)
 * fix incorrect query results due to invalid max timestamp (CASSANDRA-3510)
 * make sstableloader recognize compressed sstables (CASSANDRA-3521)
 * avoids race in OutboundTcpConnection in multi-DC setups (CASSANDRA-3530)
 * use SETLOCAL in cassandra.bat (CASSANDRA-3506)
 * fix ConcurrentModificationException in Table.all() (CASSANDRA-3529)
Merged from 0.8:
 * fix concurrence issue in the FailureDetector (CASSANDRA-3519)
 * fix array out of bounds error in counter shard removal (CASSANDRA-3514)
 * avoid dropping tombstones when they might still be needed to shadow
   data in a different sstable (CASSANDRA-2786)


1.0.3
 * revert name-based query defragmentation aka CASSANDRA-2503 (CASSANDRA-3491)
 * fix invalidate-related test failures (CASSANDRA-3437)
 * add next-gen cqlsh to bin/ (CASSANDRA-3188, 3131, 3493)
 * (CQL) fix handling of rows with no columns (CASSANDRA-3424, 3473)
 * fix querying supercolumns by name returning only a subset of
   subcolumns or old subcolumn versions (CASSANDRA-3446)
 * automatically compute sha1 sum for uncompressed data files (CASSANDRA-3456)
 * fix reading metadata/statistics component for version < h (CASSANDRA-3474)
 * add sstable forward-compatibility (CASSANDRA-3478)
 * report compression ratio in CFSMBean (CASSANDRA-3393)
 * fix incorrect size exception during streaming of counters (CASSANDRA-3481)
 * (CQL) fix for counter decrement syntax (CASSANDRA-3418)
 * Fix race introduced by CASSANDRA-2503 (CASSANDRA-3482)
 * Fix incomplete deletion of delivered hints (CASSANDRA-3466)
 * Avoid rescheduling compactions when no compaction was executed 
   (CASSANDRA-3484)
 * fix handling of the chunk_length_kb compression options (CASSANDRA-3492)
Merged from 0.8:
 * fix updating CF row_cache_provider (CASSANDRA-3414)
 * CFMetaData.convertToThrift method to set RowCacheProvider (CASSANDRA-3405)
 * acquire compactionlock during truncate (CASSANDRA-3399)
 * fix displaying cfdef entries for super columnfamilies (CASSANDRA-3415)
 * Make counter shard merging thread safe (CASSANDRA-3178)
 * Revert CASSANDRA-2855
 * Fix bug preventing the use of efficient cross-DC writes (CASSANDRA-3472)
 * `describe ring` command for CLI (CASSANDRA-3220)
 * (Hadoop) skip empty rows when entire row is requested, redux (CASSANDRA-2855)


1.0.2
 * "defragment" rows for name-based queries under STCS (CASSANDRA-2503)
 * Add timing information to cassandra-cli GET/SET/LIST queries (CASSANDRA-3326)
 * Only create one CompressionMetadata object per sstable (CASSANDRA-3427)
 * cleanup usage of StorageService.setMode() (CASSANDRA-3388)
 * Avoid large array allocation for compressed chunk offsets (CASSANDRA-3432)
 * fix DecimalType bytebuffer marshalling (CASSANDRA-3421)
 * fix bug that caused first column in per row indexes to be ignored 
   (CASSANDRA-3441)
 * add JMX call to clean (failed) repair sessions (CASSANDRA-3316)
 * fix sstableloader reference acquisition bug (CASSANDRA-3438)
 * fix estimated row size regression (CASSANDRA-3451)
 * make sure we don't return more columns than asked (CASSANDRA-3303, 3395)
Merged from 0.8:
 * acquire compactionlock during truncate (CASSANDRA-3399)
 * fix displaying cfdef entries for super columnfamilies (CASSANDRA-3415)


1.0.1
 * acquire references during index build to prevent delete problems
   on Windows (CASSANDRA-3314)
 * describe_ring should include datacenter/topology information (CASSANDRA-2882)
 * Thrift sockets are not properly buffered (CASSANDRA-3261)
 * performance improvement for bytebufferutil compare function (CASSANDRA-3286)
 * add system.versions ColumnFamily (CASSANDRA-3140)
 * reduce network copies (CASSANDRA-3333, 3373)
 * limit nodetool to 32MB of heap (CASSANDRA-3124)
 * (CQL) update parser to accept "timestamp" instead of "date" (CASSANDRA-3149)
 * Fix CLI `show schema` to include "compression_options" (CASSANDRA-3368)
 * Snapshot to include manifest under LeveledCompactionStrategy (CASSANDRA-3359)
 * (CQL) SELECT query should allow CF name to be qualified by keyspace (CASSANDRA-3130)
 * (CQL) Fix internal application error specifying 'using consistency ...'
   in lower case (CASSANDRA-3366)
 * fix Deflate compression when compression actually makes the data bigger
   (CASSANDRA-3370)
 * optimize UUIDGen to avoid lock contention on InetAddress.getLocalHost 
   (CASSANDRA-3387)
 * tolerate index being dropped mid-mutation (CASSANDRA-3334, 3313)
 * CompactionManager is now responsible for checking for new candidates
   post-task execution, enabling more consistent leveled compaction 
   (CASSANDRA-3391)
 * Cache HSHA threads (CASSANDRA-3372)
 * use CF/KS names as snapshot prefix for drop + truncate operations
   (CASSANDRA-2997)
 * Break bloom filters up to avoid heap fragmentation (CASSANDRA-2466)
 * fix cassandra hanging on jsvc stop (CASSANDRA-3302)
 * Avoid leveled compaction getting blocked on errors (CASSANDRA-3408)
 * Make reloading the compaction strategy safe (CASSANDRA-3409)
 * ignore 0.8 hints even if compaction begins before we try to purge
   them (CASSANDRA-3385)
 * remove procrun (bin\daemon) from Cassandra source tree and 
   artifacts (CASSANDRA-3331)
 * make cassandra compile under JDK7 (CASSANDRA-3275)
 * remove dependency of clientutil.jar to FBUtilities (CASSANDRA-3299)
 * avoid truncation errors by using long math on long values (CASSANDRA-3364)
 * avoid clock drift on some Windows machine (CASSANDRA-3375)
 * display cache provider in cli 'describe keyspace' command (CASSANDRA-3384)
 * fix incomplete topology information in describe_ring (CASSANDRA-3403)
 * expire dead gossip states based on time (CASSANDRA-2961)
 * improve CompactionTask extensibility (CASSANDRA-3330)
 * Allow one leveled compaction task to kick off another (CASSANDRA-3363)
 * allow encryption only between datacenters (CASSANDRA-2802)
Merged from 0.8:
 * fix truncate allowing data to be replayed post-restart (CASSANDRA-3297)
 * make iwriter final in IndexWriter to avoid NPE (CASSANDRA-2863)
 * (CQL) update grammar to require key clause in DELETE statement
   (CASSANDRA-3349)
 * (CQL) allow numeric keyspace names in USE statement (CASSANDRA-3350)
 * (Hadoop) skip empty rows when slicing the entire row (CASSANDRA-2855)
 * Fix handling of tombstone by SSTableExport/Import (CASSANDRA-3357)
 * fix ColumnIndexer to use long offsets (CASSANDRA-3358)
 * Improved CLI exceptions (CASSANDRA-3312)
 * Fix handling of tombstone by SSTableExport/Import (CASSANDRA-3357)
 * Only count compaction as active (for throttling) when they have
   successfully acquired the compaction lock (CASSANDRA-3344)
 * Display CLI version string on startup (CASSANDRA-3196)
 * (Hadoop) make CFIF try rpc_address or fallback to listen_address
   (CASSANDRA-3214)
 * (Hadoop) accept comma delimited lists of initial thrift connections
   (CASSANDRA-3185)
 * ColumnFamily min_compaction_threshold should be >= 2 (CASSANDRA-3342)
 * (Pig) add 0.8+ types and key validation type in schema (CASSANDRA-3280)
 * Fix completely removing column metadata using CLI (CASSANDRA-3126)
 * CLI `describe cluster;` output should be on separate lines for separate versions
   (CASSANDRA-3170)
 * fix changing durable_writes keyspace option during CF creation
   (CASSANDRA-3292)
 * avoid locking on update when no indexes are involved (CASSANDRA-3386)
 * fix assertionError during repair with ordered partitioners (CASSANDRA-3369)
 * correctly serialize key_validation_class for avro (CASSANDRA-3391)
 * don't expire counter tombstone after streaming (CASSANDRA-3394)
 * prevent nodes that failed to join from hanging around forever 
   (CASSANDRA-3351)
 * remove incorrect optimization from slice read path (CASSANDRA-3390)
 * Fix race in AntiEntropyService (CASSANDRA-3400)


1.0.0-final
 * close scrubbed sstable fd before deleting it (CASSANDRA-3318)
 * fix bug preventing obsolete commitlog segments from being removed
   (CASSANDRA-3269)
 * tolerate whitespace in seed CDL (CASSANDRA-3263)
 * Change default heap thresholds to max(min(1/2 ram, 1G), min(1/4 ram, 8GB))
   (CASSANDRA-3295)
 * Fix broken CompressedRandomAccessReaderTest (CASSANDRA-3298)
 * (CQL) fix type information returned for wildcard queries (CASSANDRA-3311)
 * add estimated tasks to LeveledCompactionStrategy (CASSANDRA-3322)
 * avoid including compaction cache-warming in keycache stats (CASSANDRA-3325)
 * run compaction and hinted handoff threads at MIN_PRIORITY (CASSANDRA-3308)
 * default hsha thrift server to cpu core count in rpc pool (CASSANDRA-3329)
 * add bin\daemon to binary tarball for Windows service (CASSANDRA-3331)
 * Fix places where uncompressed size of sstables was use in place of the
   compressed one (CASSANDRA-3338)
 * Fix hsha thrift server (CASSANDRA-3346)
 * Make sure repair only stream needed sstables (CASSANDRA-3345)


1.0.0-rc2
 * Log a meaningful warning when a node receives a message for a repair session
   that doesn't exist anymore (CASSANDRA-3256)
 * test for NUMA policy support as well as numactl presence (CASSANDRA-3245)
 * Fix FD leak when internode encryption is enabled (CASSANDRA-3257)
 * Remove incorrect assertion in mergeIterator (CASSANDRA-3260)
 * FBUtilities.hexToBytes(String) to throw NumberFormatException when string
   contains non-hex characters (CASSANDRA-3231)
 * Keep SimpleSnitch proximity ordering unchanged from what the Strategy
   generates, as intended (CASSANDRA-3262)
 * remove Scrub from compactionstats when finished (CASSANDRA-3255)
 * fix counter entry in jdbc TypesMap (CASSANDRA-3268)
 * fix full queue scenario for ParallelCompactionIterator (CASSANDRA-3270)
 * fix bootstrap process (CASSANDRA-3285)
 * don't try delivering hints if when there isn't any (CASSANDRA-3176)
 * CLI documentation change for ColumnFamily `compression_options` (CASSANDRA-3282)
 * ignore any CF ids sent by client for adding CF/KS (CASSANDRA-3288)
 * remove obsolete hints on first startup (CASSANDRA-3291)
 * use correct ISortedColumns for time-optimized reads (CASSANDRA-3289)
 * Evict gossip state immediately when a token is taken over by a new IP 
   (CASSANDRA-3259)


1.0.0-rc1
 * Update CQL to generate microsecond timestamps by default (CASSANDRA-3227)
 * Fix counting CFMetadata towards Memtable liveRatio (CASSANDRA-3023)
 * Kill server on wrapped OOME such as from FileChannel.map (CASSANDRA-3201)
 * remove unnecessary copy when adding to row cache (CASSANDRA-3223)
 * Log message when a full repair operation completes (CASSANDRA-3207)
 * Fix streamOutSession keeping sstables references forever if the remote end
   dies (CASSANDRA-3216)
 * Remove dynamic_snitch boolean from example configuration (defaulting to 
   true) and set default badness threshold to 0.1 (CASSANDRA-3229)
 * Base choice of random or "balanced" token on bootstrap on whether
   schema definitions were found (CASSANDRA-3219)
 * Fixes for LeveledCompactionStrategy score computation, prioritization,
   scheduling, and performance (CASSANDRA-3224, 3234)
 * parallelize sstable open at server startup (CASSANDRA-2988)
 * fix handling of exceptions writing to OutboundTcpConnection (CASSANDRA-3235)
 * Allow using quotes in "USE <keyspace>;" CLI command (CASSANDRA-3208)
 * Don't allow any cache loading exceptions to halt startup (CASSANDRA-3218)
 * Fix sstableloader --ignores option (CASSANDRA-3247)
 * File descriptor limit increased in packaging (CASSANDRA-3206)
 * Fix deadlock in commit log during flush (CASSANDRA-3253) 


1.0.0-beta1
 * removed binarymemtable (CASSANDRA-2692)
 * add commitlog_total_space_in_mb to prevent fragmented logs (CASSANDRA-2427)
 * removed commitlog_rotation_threshold_in_mb configuration (CASSANDRA-2771)
 * make AbstractBounds.normalize de-overlapp overlapping ranges (CASSANDRA-2641)
 * replace CollatingIterator, ReducingIterator with MergeIterator 
   (CASSANDRA-2062)
 * Fixed the ability to set compaction strategy in cli using create column 
   family command (CASSANDRA-2778)
 * clean up tmp files after failed compaction (CASSANDRA-2468)
 * restrict repair streaming to specific columnfamilies (CASSANDRA-2280)
 * don't bother persisting columns shadowed by a row tombstone (CASSANDRA-2589)
 * reset CF and SC deletion times after gc_grace (CASSANDRA-2317)
 * optimize away seek when compacting wide rows (CASSANDRA-2879)
 * single-pass streaming (CASSANDRA-2677, 2906, 2916, 3003)
 * use reference counting for deleting sstables instead of relying on GC
   (CASSANDRA-2521, 3179)
 * store hints as serialized mutations instead of pointers to data row
   (CASSANDRA-2045)
 * store hints in the coordinator node instead of in the closest replica 
   (CASSANDRA-2914)
 * add row_cache_keys_to_save CF option (CASSANDRA-1966)
 * check column family validity in nodetool repair (CASSANDRA-2933)
 * use lazy initialization instead of class initialization in NodeId
   (CASSANDRA-2953)
 * add paging to get_count (CASSANDRA-2894)
 * fix "short reads" in [multi]get (CASSANDRA-2643, 3157, 3192)
 * add optional compression for sstables (CASSANDRA-47, 2994, 3001, 3128)
 * add scheduler JMX metrics (CASSANDRA-2962)
 * add block level checksum for compressed data (CASSANDRA-1717)
 * make column family backed column map pluggable and introduce unsynchronized
   ArrayList backed one to speedup reads (CASSANDRA-2843, 3165, 3205)
 * refactoring of the secondary index api (CASSANDRA-2982)
 * make CL > ONE reads wait for digest reconciliation before returning
   (CASSANDRA-2494)
 * fix missing logging for some exceptions (CASSANDRA-2061)
 * refactor and optimize ColumnFamilyStore.files(...) and Descriptor.fromFilename(String)
   and few other places responsible for work with SSTable files (CASSANDRA-3040)
 * Stop reading from sstables once we know we have the most recent columns,
   for query-by-name requests (CASSANDRA-2498)
 * Add query-by-column mode to stress.java (CASSANDRA-3064)
 * Add "install" command to cassandra.bat (CASSANDRA-292)
 * clean up KSMetadata, CFMetadata from unnecessary
   Thrift<->Avro conversion methods (CASSANDRA-3032)
 * Add timeouts to client request schedulers (CASSANDRA-3079, 3096)
 * Cli to use hashes rather than array of hashes for strategy options (CASSANDRA-3081)
 * LeveledCompactionStrategy (CASSANDRA-1608, 3085, 3110, 3087, 3145, 3154, 3182)
 * Improvements of the CLI `describe` command (CASSANDRA-2630)
 * reduce window where dropped CF sstables may not be deleted (CASSANDRA-2942)
 * Expose gossip/FD info to JMX (CASSANDRA-2806)
 * Fix streaming over SSL when compressed SSTable involved (CASSANDRA-3051)
 * Add support for pluggable secondary index implementations (CASSANDRA-3078)
 * remove compaction_thread_priority setting (CASSANDRA-3104)
 * generate hints for replicas that timeout, not just replicas that are known
   to be down before starting (CASSANDRA-2034)
 * Add throttling for internode streaming (CASSANDRA-3080)
 * make the repair of a range repair all replica (CASSANDRA-2610, 3194)
 * expose the ability to repair the first range (as returned by the
   partitioner) of a node (CASSANDRA-2606)
 * Streams Compression (CASSANDRA-3015)
 * add ability to use multiple threads during a single compaction
   (CASSANDRA-2901)
 * make AbstractBounds.normalize support overlapping ranges (CASSANDRA-2641)
 * fix of the CQL count() behavior (CASSANDRA-3068)
 * use TreeMap backed column families for the SSTable simple writers
   (CASSANDRA-3148)
 * fix inconsistency of the CLI syntax when {} should be used instead of [{}]
   (CASSANDRA-3119)
 * rename CQL type names to match expected SQL behavior (CASSANDRA-3149, 3031)
 * Arena-based allocation for memtables (CASSANDRA-2252, 3162, 3163, 3168)
 * Default RR chance to 0.1 (CASSANDRA-3169)
 * Add RowLevel support to secondary index API (CASSANDRA-3147)
 * Make SerializingCacheProvider the default if JNA is available (CASSANDRA-3183)
 * Fix backwards compatibilty for CQL memtable properties (CASSANDRA-3190)
 * Add five-minute delay before starting compactions on a restarted server
   (CASSANDRA-3181)
 * Reduce copies done for intra-host messages (CASSANDRA-1788, 3144)
 * support of compaction strategy option for stress.java (CASSANDRA-3204)
 * make memtable throughput and column count thresholds no-ops (CASSANDRA-2449)
 * Return schema information along with the resultSet in CQL (CASSANDRA-2734)
 * Add new DecimalType (CASSANDRA-2883)
 * Fix assertion error in RowRepairResolver (CASSANDRA-3156)
 * Reduce unnecessary high buffer sizes (CASSANDRA-3171)
 * Pluggable compaction strategy (CASSANDRA-1610)
 * Add new broadcast_address config option (CASSANDRA-2491)


0.8.7
 * Kill server on wrapped OOME such as from FileChannel.map (CASSANDRA-3201)
 * Allow using quotes in "USE <keyspace>;" CLI command (CASSANDRA-3208)
 * Log message when a full repair operation completes (CASSANDRA-3207)
 * Don't allow any cache loading exceptions to halt startup (CASSANDRA-3218)
 * Fix sstableloader --ignores option (CASSANDRA-3247)
 * File descriptor limit increased in packaging (CASSANDRA-3206)
 * Log a meaningfull warning when a node receive a message for a repair session
   that doesn't exist anymore (CASSANDRA-3256)
 * Fix FD leak when internode encryption is enabled (CASSANDRA-3257)
 * FBUtilities.hexToBytes(String) to throw NumberFormatException when string
   contains non-hex characters (CASSANDRA-3231)
 * Keep SimpleSnitch proximity ordering unchanged from what the Strategy
   generates, as intended (CASSANDRA-3262)
 * remove Scrub from compactionstats when finished (CASSANDRA-3255)
 * Fix tool .bat files when CASSANDRA_HOME contains spaces (CASSANDRA-3258)
 * Force flush of status table when removing/updating token (CASSANDRA-3243)
 * Evict gossip state immediately when a token is taken over by a new IP (CASSANDRA-3259)
 * Fix bug where the failure detector can take too long to mark a host
   down (CASSANDRA-3273)
 * (Hadoop) allow wrapping ranges in queries (CASSANDRA-3137)
 * (Hadoop) check all interfaces for a match with split location
   before falling back to random replica (CASSANDRA-3211)
 * (Hadoop) Make Pig storage handle implements LoadMetadata (CASSANDRA-2777)
 * (Hadoop) Fix exception during PIG 'dump' (CASSANDRA-2810)
 * Fix stress COUNTER_GET option (CASSANDRA-3301)
 * Fix missing fields in CLI `show schema` output (CASSANDRA-3304)
 * Nodetool no longer leaks threads and closes JMX connections (CASSANDRA-3309)
 * fix truncate allowing data to be replayed post-restart (CASSANDRA-3297)
 * Move SimpleAuthority and SimpleAuthenticator to examples (CASSANDRA-2922)
 * Fix handling of tombstone by SSTableExport/Import (CASSANDRA-3357)
 * Fix transposition in cfHistograms (CASSANDRA-3222)
 * Allow using number as DC name when creating keyspace in CQL (CASSANDRA-3239)
 * Force flush of system table after updating/removing a token (CASSANDRA-3243)


0.8.6
 * revert CASSANDRA-2388
 * change TokenRange.endpoints back to listen/broadcast address to match
   pre-1777 behavior, and add TokenRange.rpc_endpoints instead (CASSANDRA-3187)
 * avoid trying to watch cassandra-topology.properties when loaded from jar
   (CASSANDRA-3138)
 * prevent users from creating keyspaces with LocalStrategy replication
   (CASSANDRA-3139)
 * fix CLI `show schema;` to output correct keyspace definition statement
   (CASSANDRA-3129)
 * CustomTThreadPoolServer to log TTransportException at DEBUG level
   (CASSANDRA-3142)
 * allow topology sort to work with non-unique rack names between 
   datacenters (CASSANDRA-3152)
 * Improve caching of same-version Messages on digest and repair paths
   (CASSANDRA-3158)
 * Randomize choice of first replica for counter increment (CASSANDRA-2890)
 * Fix using read_repair_chance instead of merge_shard_change (CASSANDRA-3202)
 * Avoid streaming data to nodes that already have it, on move as well as
   decommission (CASSANDRA-3041)
 * Fix divide by zero error in GCInspector (CASSANDRA-3164)
 * allow quoting of the ColumnFamily name in CLI `create column family`
   statement (CASSANDRA-3195)
 * Fix rolling upgrade from 0.7 to 0.8 problem (CASSANDRA-3166)
 * Accomodate missing encryption_options in IncomingTcpConnection.stream
   (CASSANDRA-3212)


0.8.5
 * fix NPE when encryption_options is unspecified (CASSANDRA-3007)
 * include column name in validation failure exceptions (CASSANDRA-2849)
 * make sure truncate clears out the commitlog so replay won't re-
   populate with truncated data (CASSANDRA-2950)
 * fix NPE when debug logging is enabled and dropped CF is present
   in a commitlog segment (CASSANDRA-3021)
 * fix cassandra.bat when CASSANDRA_HOME contains spaces (CASSANDRA-2952)
 * fix to SSTableSimpleUnsortedWriter bufferSize calculation (CASSANDRA-3027)
 * make cleanup and normal compaction able to skip empty rows
   (rows containing nothing but expired tombstones) (CASSANDRA-3039)
 * work around native memory leak in com.sun.management.GarbageCollectorMXBean
   (CASSANDRA-2868)
 * validate that column names in column_metadata are not equal to key_alias
   on create/update of the ColumnFamily and CQL 'ALTER' statement (CASSANDRA-3036)
 * return an InvalidRequestException if an indexed column is assigned
   a value larger than 64KB (CASSANDRA-3057)
 * fix of numeric-only and string column names handling in CLI "drop index" 
   (CASSANDRA-3054)
 * prune index scan resultset back to original request for lazy
   resultset expansion case (CASSANDRA-2964)
 * (Hadoop) fail jobs when Cassandra node has failed but TaskTracker
   has not (CASSANDRA-2388)
 * fix dynamic snitch ignoring nodes when read_repair_chance is zero
   (CASSANDRA-2662)
 * avoid retaining references to dropped CFS objects in 
   CompactionManager.estimatedCompactions (CASSANDRA-2708)
 * expose rpc timeouts per host in MessagingServiceMBean (CASSANDRA-2941)
 * avoid including cwd in classpath for deb and rpm packages (CASSANDRA-2881)
 * remove gossip state when a new IP takes over a token (CASSANDRA-3071)
 * allow sstable2json to work on index sstable files (CASSANDRA-3059)
 * always hint counters (CASSANDRA-3099)
 * fix log4j initialization in EmbeddedCassandraService (CASSANDRA-2857)
 * remove gossip state when a new IP takes over a token (CASSANDRA-3071)
 * work around native memory leak in com.sun.management.GarbageCollectorMXBean
    (CASSANDRA-2868)
 * fix UnavailableException with writes at CL.EACH_QUORM (CASSANDRA-3084)
 * fix parsing of the Keyspace and ColumnFamily names in numeric
   and string representations in CLI (CASSANDRA-3075)
 * fix corner cases in Range.differenceToFetch (CASSANDRA-3084)
 * fix ip address String representation in the ring cache (CASSANDRA-3044)
 * fix ring cache compatibility when mixing pre-0.8.4 nodes with post-
   in the same cluster (CASSANDRA-3023)
 * make repair report failure when a node participating dies (instead of
   hanging forever) (CASSANDRA-2433)
 * fix handling of the empty byte buffer by ReversedType (CASSANDRA-3111)
 * Add validation that Keyspace names are case-insensitively unique (CASSANDRA-3066)
 * catch invalid key_validation_class before instantiating UpdateColumnFamily (CASSANDRA-3102)
 * make Range and Bounds objects client-safe (CASSANDRA-3108)
 * optionally skip log4j configuration (CASSANDRA-3061)
 * bundle sstableloader with the debian package (CASSANDRA-3113)
 * don't try to build secondary indexes when there is none (CASSANDRA-3123)
 * improve SSTableSimpleUnsortedWriter speed for large rows (CASSANDRA-3122)
 * handle keyspace arguments correctly in nodetool snapshot (CASSANDRA-3038)
 * Fix SSTableImportTest on windows (CASSANDRA-3043)
 * expose compactionThroughputMbPerSec through JMX (CASSANDRA-3117)
 * log keyspace and CF of large rows being compacted


0.8.4
 * change TokenRing.endpoints to be a list of rpc addresses instead of 
   listen/broadcast addresses (CASSANDRA-1777)
 * include files-to-be-streamed in StreamInSession.getSources (CASSANDRA-2972)
 * use JAVA env var in cassandra-env.sh (CASSANDRA-2785, 2992)
 * avoid doing read for no-op replicate-on-write at CL=1 (CASSANDRA-2892)
 * refuse counter write for CL.ANY (CASSANDRA-2990)
 * switch back to only logging recent dropped messages (CASSANDRA-3004)
 * always deserialize RowMutation for counters (CASSANDRA-3006)
 * ignore saved replication_factor strategy_option for NTS (CASSANDRA-3011)
 * make sure pre-truncate CL segments are discarded (CASSANDRA-2950)


0.8.3
 * add ability to drop local reads/writes that are going to timeout
   (CASSANDRA-2943)
 * revamp token removal process, keep gossip states for 3 days (CASSANDRA-2496)
 * don't accept extra args for 0-arg nodetool commands (CASSANDRA-2740)
 * log unavailableexception details at debug level (CASSANDRA-2856)
 * expose data_dir though jmx (CASSANDRA-2770)
 * don't include tmp files as sstable when create cfs (CASSANDRA-2929)
 * log Java classpath on startup (CASSANDRA-2895)
 * keep gossipped version in sync with actual on migration coordinator 
   (CASSANDRA-2946)
 * use lazy initialization instead of class initialization in NodeId
   (CASSANDRA-2953)
 * check column family validity in nodetool repair (CASSANDRA-2933)
 * speedup bytes to hex conversions dramatically (CASSANDRA-2850)
 * Flush memtables on shutdown when durable writes are disabled 
   (CASSANDRA-2958)
 * improved POSIX compatibility of start scripts (CASsANDRA-2965)
 * add counter support to Hadoop InputFormat (CASSANDRA-2981)
 * fix bug where dirty commitlog segments were removed (and avoid keeping 
   segments with no post-flush activity permanently dirty) (CASSANDRA-2829)
 * fix throwing exception with batch mutation of counter super columns
   (CASSANDRA-2949)
 * ignore system tables during repair (CASSANDRA-2979)
 * throw exception when NTS is given replication_factor as an option
   (CASSANDRA-2960)
 * fix assertion error during compaction of counter CFs (CASSANDRA-2968)
 * avoid trying to create index names, when no index exists (CASSANDRA-2867)
 * don't sample the system table when choosing a bootstrap token
   (CASSANDRA-2825)
 * gossiper notifies of local state changes (CASSANDRA-2948)
 * add asynchronous and half-sync/half-async (hsha) thrift servers 
   (CASSANDRA-1405)
 * fix potential use of free'd native memory in SerializingCache 
   (CASSANDRA-2951)
 * prune index scan resultset back to original request for lazy
   resultset expansion case (CASSANDRA-2964)
 * (Hadoop) fail jobs when Cassandra node has failed but TaskTracker
    has not (CASSANDRA-2388)


0.8.2
 * CQL: 
   - include only one row per unique key for IN queries (CASSANDRA-2717)
   - respect client timestamp on full row deletions (CASSANDRA-2912)
 * improve thread-safety in StreamOutSession (CASSANDRA-2792)
 * allow deleting a row and updating indexed columns in it in the
   same mutation (CASSANDRA-2773)
 * Expose number of threads blocked on submitting memtable to flush
   in JMX (CASSANDRA-2817)
 * add ability to return "endpoints" to nodetool (CASSANDRA-2776)
 * Add support for multiple (comma-delimited) coordinator addresses
   to ColumnFamilyInputFormat (CASSANDRA-2807)
 * fix potential NPE while scheduling read repair for range slice
   (CASSANDRA-2823)
 * Fix race in SystemTable.getCurrentLocalNodeId (CASSANDRA-2824)
 * Correctly set default for replicate_on_write (CASSANDRA-2835)
 * improve nodetool compactionstats formatting (CASSANDRA-2844)
 * fix index-building status display (CASSANDRA-2853)
 * fix CLI perpetuating obsolete KsDef.replication_factor (CASSANDRA-2846)
 * improve cli treatment of multiline comments (CASSANDRA-2852)
 * handle row tombstones correctly in EchoedRow (CASSANDRA-2786)
 * add MessagingService.get[Recently]DroppedMessages and
   StorageService.getExceptionCount (CASSANDRA-2804)
 * fix possibility of spurious UnavailableException for LOCAL_QUORUM
   reads with dynamic snitch + read repair disabled (CASSANDRA-2870)
 * add ant-optional as dependence for the debian package (CASSANDRA-2164)
 * add option to specify limit for get_slice in the CLI (CASSANDRA-2646)
 * decrease HH page size (CASSANDRA-2832)
 * reset cli keyspace after dropping the current one (CASSANDRA-2763)
 * add KeyRange option to Hadoop inputformat (CASSANDRA-1125)
 * fix protocol versioning (CASSANDRA-2818, 2860)
 * support spaces in path to log4j configuration (CASSANDRA-2383)
 * avoid including inferred types in CF update (CASSANDRA-2809)
 * fix JMX bulkload call (CASSANDRA-2908)
 * fix updating KS with durable_writes=false (CASSANDRA-2907)
 * add simplified facade to SSTableWriter for bulk loading use
   (CASSANDRA-2911)
 * fix re-using index CF sstable names after drop/recreate (CASSANDRA-2872)
 * prepend CF to default index names (CASSANDRA-2903)
 * fix hint replay (CASSANDRA-2928)
 * Properly synchronize repair's merkle tree computation (CASSANDRA-2816)


0.8.1
 * CQL:
   - support for insert, delete in BATCH (CASSANDRA-2537)
   - support for IN to SELECT, UPDATE (CASSANDRA-2553)
   - timestamp support for INSERT, UPDATE, and BATCH (CASSANDRA-2555)
   - TTL support (CASSANDRA-2476)
   - counter support (CASSANDRA-2473)
   - ALTER COLUMNFAMILY (CASSANDRA-1709)
   - DROP INDEX (CASSANDRA-2617)
   - add SCHEMA/TABLE as aliases for KS/CF (CASSANDRA-2743)
   - server handles wait-for-schema-agreement (CASSANDRA-2756)
   - key alias support (CASSANDRA-2480)
 * add support for comparator parameters and a generic ReverseType
   (CASSANDRA-2355)
 * add CompositeType and DynamicCompositeType (CASSANDRA-2231)
 * optimize batches containing multiple updates to the same row
   (CASSANDRA-2583)
 * adjust hinted handoff page size to avoid OOM with large columns 
   (CASSANDRA-2652)
 * mark BRAF buffer invalid post-flush so we don't re-flush partial
   buffers again, especially on CL writes (CASSANDRA-2660)
 * add DROP INDEX support to CLI (CASSANDRA-2616)
 * don't perform HH to client-mode [storageproxy] nodes (CASSANDRA-2668)
 * Improve forceDeserialize/getCompactedRow encapsulation (CASSANDRA-2659)
 * Don't write CounterUpdateColumn to disk in tests (CASSANDRA-2650)
 * Add sstable bulk loading utility (CASSANDRA-1278)
 * avoid replaying hints to dropped columnfamilies (CASSANDRA-2685)
 * add placeholders for missing rows in range query pseudo-RR (CASSANDRA-2680)
 * remove no-op HHOM.renameHints (CASSANDRA-2693)
 * clone super columns to avoid modifying them during flush (CASSANDRA-2675)
 * allow writes to bypass the commitlog for certain keyspaces (CASSANDRA-2683)
 * avoid NPE when bypassing commitlog during memtable flush (CASSANDRA-2781)
 * Added support for making bootstrap retry if nodes flap (CASSANDRA-2644)
 * Added statusthrift to nodetool to report if thrift server is running (CASSANDRA-2722)
 * Fixed rows being cached if they do not exist (CASSANDRA-2723)
 * Support passing tableName and cfName to RowCacheProviders (CASSANDRA-2702)
 * close scrub file handles (CASSANDRA-2669)
 * throttle migration replay (CASSANDRA-2714)
 * optimize column serializer creation (CASSANDRA-2716)
 * Added support for making bootstrap retry if nodes flap (CASSANDRA-2644)
 * Added statusthrift to nodetool to report if thrift server is running
   (CASSANDRA-2722)
 * Fixed rows being cached if they do not exist (CASSANDRA-2723)
 * fix truncate/compaction race (CASSANDRA-2673)
 * workaround large resultsets causing large allocation retention
   by nio sockets (CASSANDRA-2654)
 * fix nodetool ring use with Ec2Snitch (CASSANDRA-2733)
 * fix removing columns and subcolumns that are supressed by a row or
   supercolumn tombstone during replica resolution (CASSANDRA-2590)
 * support sstable2json against snapshot sstables (CASSANDRA-2386)
 * remove active-pull schema requests (CASSANDRA-2715)
 * avoid marking entire list of sstables as actively being compacted
   in multithreaded compaction (CASSANDRA-2765)
 * seek back after deserializing a row to update cache with (CASSANDRA-2752)
 * avoid skipping rows in scrub for counter column family (CASSANDRA-2759)
 * fix ConcurrentModificationException in repair when dealing with 0.7 node
   (CASSANDRA-2767)
 * use threadsafe collections for StreamInSession (CASSANDRA-2766)
 * avoid infinite loop when creating merkle tree (CASSANDRA-2758)
 * avoids unmarking compacting sstable prematurely in cleanup (CASSANDRA-2769)
 * fix NPE when the commit log is bypassed (CASSANDRA-2718)
 * don't throw an exception in SS.isRPCServerRunning (CASSANDRA-2721)
 * make stress.jar executable (CASSANDRA-2744)
 * add daemon mode to java stress (CASSANDRA-2267)
 * expose the DC and rack of a node through JMX and nodetool ring (CASSANDRA-2531)
 * fix cache mbean getSize (CASSANDRA-2781)
 * Add Date, Float, Double, and Boolean types (CASSANDRA-2530)
 * Add startup flag to renew counter node id (CASSANDRA-2788)
 * add jamm agent to cassandra.bat (CASSANDRA-2787)
 * fix repair hanging if a neighbor has nothing to send (CASSANDRA-2797)
 * purge tombstone even if row is in only one sstable (CASSANDRA-2801)
 * Fix wrong purge of deleted cf during compaction (CASSANDRA-2786)
 * fix race that could result in Hadoop writer failing to throw an
   exception encountered after close() (CASSANDRA-2755)
 * fix scan wrongly throwing assertion error (CASSANDRA-2653)
 * Always use even distribution for merkle tree with RandomPartitionner
   (CASSANDRA-2841)
 * fix describeOwnership for OPP (CASSANDRA-2800)
 * ensure that string tokens do not contain commas (CASSANDRA-2762)


0.8.0-final
 * fix CQL grammar warning and cqlsh regression from CASSANDRA-2622
 * add ant generate-cql-html target (CASSANDRA-2526)
 * update CQL consistency levels (CASSANDRA-2566)
 * debian packaging fixes (CASSANDRA-2481, 2647)
 * fix UUIDType, IntegerType for direct buffers (CASSANDRA-2682, 2684)
 * switch to native Thrift for Hadoop map/reduce (CASSANDRA-2667)
 * fix StackOverflowError when building from eclipse (CASSANDRA-2687)
 * only provide replication_factor to strategy_options "help" for
   SimpleStrategy, OldNetworkTopologyStrategy (CASSANDRA-2678, 2713)
 * fix exception adding validators to non-string columns (CASSANDRA-2696)
 * avoid instantiating DatabaseDescriptor in JDBC (CASSANDRA-2694)
 * fix potential stack overflow during compaction (CASSANDRA-2626)
 * clone super columns to avoid modifying them during flush (CASSANDRA-2675)
 * reset underlying iterator in EchoedRow constructor (CASSANDRA-2653)


0.8.0-rc1
 * faster flushes and compaction from fixing excessively pessimistic 
   rebuffering in BRAF (CASSANDRA-2581)
 * fix returning null column values in the python cql driver (CASSANDRA-2593)
 * fix merkle tree splitting exiting early (CASSANDRA-2605)
 * snapshot_before_compaction directory name fix (CASSANDRA-2598)
 * Disable compaction throttling during bootstrap (CASSANDRA-2612) 
 * fix CQL treatment of > and < operators in range slices (CASSANDRA-2592)
 * fix potential double-application of counter updates on commitlog replay
   by moving replay position from header to sstable metadata (CASSANDRA-2419)
 * JDBC CQL driver exposes getColumn for access to timestamp
 * JDBC ResultSetMetadata properties added to AbstractType
 * r/m clustertool (CASSANDRA-2607)
 * add support for presenting row key as a column in CQL result sets 
   (CASSANDRA-2622)
 * Don't allow {LOCAL|EACH}_QUORUM unless strategy is NTS (CASSANDRA-2627)
 * validate keyspace strategy_options during CQL create (CASSANDRA-2624)
 * fix empty Result with secondary index when limit=1 (CASSANDRA-2628)
 * Fix regression where bootstrapping a node with no schema fails
   (CASSANDRA-2625)
 * Allow removing LocationInfo sstables (CASSANDRA-2632)
 * avoid attempting to replay mutations from dropped keyspaces (CASSANDRA-2631)
 * avoid using cached position of a key when GT is requested (CASSANDRA-2633)
 * fix counting bloom filter true positives (CASSANDRA-2637)
 * initialize local ep state prior to gossip startup if needed (CASSANDRA-2638)
 * fix counter increment lost after restart (CASSANDRA-2642)
 * add quote-escaping via backslash to CLI (CASSANDRA-2623)
 * fix pig example script (CASSANDRA-2487)
 * fix dynamic snitch race in adding latencies (CASSANDRA-2618)
 * Start/stop cassandra after more important services such as mdadm in
   debian packaging (CASSANDRA-2481)


0.8.0-beta2
 * fix NPE compacting index CFs (CASSANDRA-2528)
 * Remove checking all column families on startup for compaction candidates 
   (CASSANDRA-2444)
 * validate CQL create keyspace options (CASSANDRA-2525)
 * fix nodetool setcompactionthroughput (CASSANDRA-2550)
 * move	gossip heartbeat back to its own thread (CASSANDRA-2554)
 * validate cql TRUNCATE columnfamily before truncating (CASSANDRA-2570)
 * fix batch_mutate for mixed standard-counter mutations (CASSANDRA-2457)
 * disallow making schema changes to system keyspace (CASSANDRA-2563)
 * fix sending mutation messages multiple times (CASSANDRA-2557)
 * fix incorrect use of NBHM.size in ReadCallback that could cause
   reads to time out even when responses were received (CASSANDRA-2552)
 * trigger read repair correctly for LOCAL_QUORUM reads (CASSANDRA-2556)
 * Allow configuring the number of compaction thread (CASSANDRA-2558)
 * forceUserDefinedCompaction will attempt to compact what it is given
   even if the pessimistic estimate is that there is not enough disk space;
   automatic compactions will only compact 2 or more sstables (CASSANDRA-2575)
 * refuse to apply migrations with older timestamps than the current 
   schema (CASSANDRA-2536)
 * remove unframed Thrift transport option
 * include indexes in snapshots (CASSANDRA-2596)
 * improve ignoring of obsolete mutations in index maintenance (CASSANDRA-2401)
 * recognize attempt to drop just the index while leaving the column
   definition alone (CASSANDRA-2619)
  

0.8.0-beta1
 * remove Avro RPC support (CASSANDRA-926)
 * support for columns that act as incr/decr counters 
   (CASSANDRA-1072, 1937, 1944, 1936, 2101, 2093, 2288, 2105, 2384, 2236, 2342,
   2454)
 * CQL (CASSANDRA-1703, 1704, 1705, 1706, 1707, 1708, 1710, 1711, 1940, 
   2124, 2302, 2277, 2493)
 * avoid double RowMutation serialization on write path (CASSANDRA-1800)
 * make NetworkTopologyStrategy the default (CASSANDRA-1960)
 * configurable internode encryption (CASSANDRA-1567, 2152)
 * human readable column names in sstable2json output (CASSANDRA-1933)
 * change default JMX port to 7199 (CASSANDRA-2027)
 * backwards compatible internal messaging (CASSANDRA-1015)
 * atomic switch of memtables and sstables (CASSANDRA-2284)
 * add pluggable SeedProvider (CASSANDRA-1669)
 * Fix clustertool to not throw exception when calling get_endpoints (CASSANDRA-2437)
 * upgrade to thrift 0.6 (CASSANDRA-2412) 
 * repair works on a token range instead of full ring (CASSANDRA-2324)
 * purge tombstones from row cache (CASSANDRA-2305)
 * push replication_factor into strategy_options (CASSANDRA-1263)
 * give snapshots the same name on each node (CASSANDRA-1791)
 * remove "nodetool loadbalance" (CASSANDRA-2448)
 * multithreaded compaction (CASSANDRA-2191)
 * compaction throttling (CASSANDRA-2156)
 * add key type information and alias (CASSANDRA-2311, 2396)
 * cli no longer divides read_repair_chance by 100 (CASSANDRA-2458)
 * made CompactionInfo.getTaskType return an enum (CASSANDRA-2482)
 * add a server-wide cap on measured memtable memory usage and aggressively
   flush to keep under that threshold (CASSANDRA-2006)
 * add unified UUIDType (CASSANDRA-2233)
 * add off-heap row cache support (CASSANDRA-1969)


0.7.5
 * improvements/fixes to PIG driver (CASSANDRA-1618, CASSANDRA-2387,
   CASSANDRA-2465, CASSANDRA-2484)
 * validate index names (CASSANDRA-1761)
 * reduce contention on Table.flusherLock (CASSANDRA-1954)
 * try harder to detect failures during streaming, cleaning up temporary
   files more reliably (CASSANDRA-2088)
 * shut down server for OOM on a Thrift thread (CASSANDRA-2269)
 * fix tombstone handling in repair and sstable2json (CASSANDRA-2279)
 * preserve version when streaming data from old sstables (CASSANDRA-2283)
 * don't start repair if a neighboring node is marked as dead (CASSANDRA-2290)
 * purge tombstones from row cache (CASSANDRA-2305)
 * Avoid seeking when sstable2json exports the entire file (CASSANDRA-2318)
 * clear Built flag in system table when dropping an index (CASSANDRA-2320)
 * don't allow arbitrary argument for stress.java (CASSANDRA-2323)
 * validate values for index predicates in get_indexed_slice (CASSANDRA-2328)
 * queue secondary indexes for flush before the parent (CASSANDRA-2330)
 * allow job configuration to set the CL used in Hadoop jobs (CASSANDRA-2331)
 * add memtable_flush_queue_size defaulting to 4 (CASSANDRA-2333)
 * Allow overriding of initial_token, storage_port and rpc_port from system
   properties (CASSANDRA-2343)
 * fix comparator used for non-indexed secondary expressions in index scan
   (CASSANDRA-2347)
 * ensure size calculation and write phase of large-row compaction use
   the same threshold for TTL expiration (CASSANDRA-2349)
 * fix race when iterating CFs during add/drop (CASSANDRA-2350)
 * add ConsistencyLevel command to CLI (CASSANDRA-2354)
 * allow negative numbers in the cli (CASSANDRA-2358)
 * hard code serialVersionUID for tokens class (CASSANDRA-2361)
 * fix potential infinite loop in ByteBufferUtil.inputStream (CASSANDRA-2365)
 * fix encoding bugs in HintedHandoffManager, SystemTable when default
   charset is not UTF8 (CASSANDRA-2367)
 * avoids having removed node reappearing in Gossip (CASSANDRA-2371)
 * fix incorrect truncation of long to int when reading columns via block
   index (CASSANDRA-2376)
 * fix NPE during stream session (CASSANDRA-2377)
 * fix race condition that could leave orphaned data files when dropping CF or
   KS (CASSANDRA-2381)
 * fsync statistics component on write (CASSANDRA-2382)
 * fix duplicate results from CFS.scan (CASSANDRA-2406)
 * add IntegerType to CLI help (CASSANDRA-2414)
 * avoid caching token-only decoratedkeys (CASSANDRA-2416)
 * convert mmap assertion to if/throw so scrub can catch it (CASSANDRA-2417)
 * don't overwrite gc log (CASSANDR-2418)
 * invalidate row cache for streamed row to avoid inconsitencies
   (CASSANDRA-2420)
 * avoid copies in range/index scans (CASSANDRA-2425)
 * make sure we don't wipe data during cleanup if the node has not join
   the ring (CASSANDRA-2428)
 * Try harder to close files after compaction (CASSANDRA-2431)
 * re-set bootstrapped flag after move finishes (CASSANDRA-2435)
 * display validation_class in CLI 'describe keyspace' (CASSANDRA-2442)
 * make cleanup compactions cleanup the row cache (CASSANDRA-2451)
 * add column fields validation to scrub (CASSANDRA-2460)
 * use 64KB flush buffer instead of in_memory_compaction_limit (CASSANDRA-2463)
 * fix backslash substitutions in CLI (CASSANDRA-2492)
 * disable cache saving for system CFS (CASSANDRA-2502)
 * fixes for verifying destination availability under hinted conditions
   so UE can be thrown intead of timing out (CASSANDRA-2514)
 * fix update of validation class in column metadata (CASSANDRA-2512)
 * support LOCAL_QUORUM, EACH_QUORUM CLs outside of NTS (CASSANDRA-2516)
 * preserve version when streaming data from old sstables (CASSANDRA-2283)
 * fix backslash substitutions in CLI (CASSANDRA-2492)
 * count a row deletion as one operation towards memtable threshold 
   (CASSANDRA-2519)
 * support LOCAL_QUORUM, EACH_QUORUM CLs outside of NTS (CASSANDRA-2516)


0.7.4
 * add nodetool join command (CASSANDRA-2160)
 * fix secondary indexes on pre-existing or streamed data (CASSANDRA-2244)
 * initialize endpoint in gossiper earlier (CASSANDRA-2228)
 * add ability to write to Cassandra from Pig (CASSANDRA-1828)
 * add rpc_[min|max]_threads (CASSANDRA-2176)
 * add CL.TWO, CL.THREE (CASSANDRA-2013)
 * avoid exporting an un-requested row in sstable2json, when exporting 
   a key that does not exist (CASSANDRA-2168)
 * add incremental_backups option (CASSANDRA-1872)
 * add configurable row limit to Pig loadfunc (CASSANDRA-2276)
 * validate column values in batches as well as single-Column inserts
   (CASSANDRA-2259)
 * move sample schema from cassandra.yaml to schema-sample.txt,
   a cli scripts (CASSANDRA-2007)
 * avoid writing empty rows when scrubbing tombstoned rows (CASSANDRA-2296)
 * fix assertion error in range and index scans for CL < ALL
   (CASSANDRA-2282)
 * fix commitlog replay when flush position refers to data that didn't
   get synced before server died (CASSANDRA-2285)
 * fix fd leak in sstable2json with non-mmap'd i/o (CASSANDRA-2304)
 * reduce memory use during streaming of multiple sstables (CASSANDRA-2301)
 * purge tombstoned rows from cache after GCGraceSeconds (CASSANDRA-2305)
 * allow zero replicas in a NTS datacenter (CASSANDRA-1924)
 * make range queries respect snitch for local replicas (CASSANDRA-2286)
 * fix HH delivery when column index is larger than 2GB (CASSANDRA-2297)
 * make 2ary indexes use parent CF flush thresholds during initial build
   (CASSANDRA-2294)
 * update memtable_throughput to be a long (CASSANDRA-2158)


0.7.3
 * Keep endpoint state until aVeryLongTime (CASSANDRA-2115)
 * lower-latency read repair (CASSANDRA-2069)
 * add hinted_handoff_throttle_delay_in_ms option (CASSANDRA-2161)
 * fixes for cache save/load (CASSANDRA-2172, -2174)
 * Handle whole-row deletions in CFOutputFormat (CASSANDRA-2014)
 * Make memtable_flush_writers flush in parallel (CASSANDRA-2178)
 * Add compaction_preheat_key_cache option (CASSANDRA-2175)
 * refactor stress.py to have only one copy of the format string 
   used for creating row keys (CASSANDRA-2108)
 * validate index names for \w+ (CASSANDRA-2196)
 * Fix Cassandra cli to respect timeout if schema does not settle 
   (CASSANDRA-2187)
 * fix for compaction and cleanup writing old-format data into new-version 
   sstable (CASSANDRA-2211, -2216)
 * add nodetool scrub (CASSANDRA-2217, -2240)
 * fix sstable2json large-row pagination (CASSANDRA-2188)
 * fix EOFing on requests for the last bytes in a file (CASSANDRA-2213)
 * fix BufferedRandomAccessFile bugs (CASSANDRA-2218, -2241)
 * check for memtable flush_after_mins exceeded every 10s (CASSANDRA-2183)
 * fix cache saving on Windows (CASSANDRA-2207)
 * add validateSchemaAgreement call + synchronization to schema
   modification operations (CASSANDRA-2222)
 * fix for reversed slice queries on large rows (CASSANDRA-2212)
 * fat clients were writing local data (CASSANDRA-2223)
 * set DEFAULT_MEMTABLE_LIFETIME_IN_MINS to 24h
 * improve detection and cleanup of partially-written sstables 
   (CASSANDRA-2206)
 * fix supercolumn de/serialization when subcolumn comparator is different
   from supercolumn's (CASSANDRA-2104)
 * fix starting up on Windows when CASSANDRA_HOME contains whitespace
   (CASSANDRA-2237)
 * add [get|set][row|key]cacheSavePeriod to JMX (CASSANDRA-2100)
 * fix Hadoop ColumnFamilyOutputFormat dropping of mutations
   when batch fills up (CASSANDRA-2255)
 * move file deletions off of scheduledtasks executor (CASSANDRA-2253)


0.7.2
 * copy DecoratedKey.key when inserting into caches to avoid retaining
   a reference to the underlying buffer (CASSANDRA-2102)
 * format subcolumn names with subcomparator (CASSANDRA-2136)
 * fix column bloom filter deserialization (CASSANDRA-2165)


0.7.1
 * refactor MessageDigest creation code. (CASSANDRA-2107)
 * buffer network stack to avoid inefficient small TCP messages while avoiding
   the nagle/delayed ack problem (CASSANDRA-1896)
 * check log4j configuration for changes every 10s (CASSANDRA-1525, 1907)
 * more-efficient cross-DC replication (CASSANDRA-1530, -2051, -2138)
 * avoid polluting page cache with commitlog or sstable writes
   and seq scan operations (CASSANDRA-1470)
 * add RMI authentication options to nodetool (CASSANDRA-1921)
 * make snitches configurable at runtime (CASSANDRA-1374)
 * retry hadoop split requests on connection failure (CASSANDRA-1927)
 * implement describeOwnership for BOP, COPP (CASSANDRA-1928)
 * make read repair behave as expected for ConsistencyLevel > ONE
   (CASSANDRA-982, 2038)
 * distributed test harness (CASSANDRA-1859, 1964)
 * reduce flush lock contention (CASSANDRA-1930)
 * optimize supercolumn deserialization (CASSANDRA-1891)
 * fix CFMetaData.apply to only compare objects of the same class 
   (CASSANDRA-1962)
 * allow specifying specific SSTables to compact from JMX (CASSANDRA-1963)
 * fix race condition in MessagingService.targets (CASSANDRA-1959, 2094, 2081)
 * refuse to open sstables from a future version (CASSANDRA-1935)
 * zero-copy reads (CASSANDRA-1714)
 * fix copy bounds for word Text in wordcount demo (CASSANDRA-1993)
 * fixes for contrib/javautils (CASSANDRA-1979)
 * check more frequently for memtable expiration (CASSANDRA-2000)
 * fix writing SSTable column count statistics (CASSANDRA-1976)
 * fix streaming of multiple CFs during bootstrap (CASSANDRA-1992)
 * explicitly set JVM GC new generation size with -Xmn (CASSANDRA-1968)
 * add short options for CLI flags (CASSANDRA-1565)
 * make keyspace argument to "describe keyspace" in CLI optional
   when authenticated to keyspace already (CASSANDRA-2029)
 * added option to specify -Dcassandra.join_ring=false on startup
   to allow "warm spare" nodes or performing JMX maintenance before
   joining the ring (CASSANDRA-526)
 * log migrations at INFO (CASSANDRA-2028)
 * add CLI verbose option in file mode (CASSANDRA-2030)
 * add single-line "--" comments to CLI (CASSANDRA-2032)
 * message serialization tests (CASSANDRA-1923)
 * switch from ivy to maven-ant-tasks (CASSANDRA-2017)
 * CLI attempts to block for new schema to propagate (CASSANDRA-2044)
 * fix potential overflow in nodetool cfstats (CASSANDRA-2057)
 * add JVM shutdownhook to sync commitlog (CASSANDRA-1919)
 * allow nodes to be up without being part of  normal traffic (CASSANDRA-1951)
 * fix CLI "show keyspaces" with null options on NTS (CASSANDRA-2049)
 * fix possible ByteBuffer race conditions (CASSANDRA-2066)
 * reduce garbage generated by MessagingService to prevent load spikes
   (CASSANDRA-2058)
 * fix math in RandomPartitioner.describeOwnership (CASSANDRA-2071)
 * fix deletion of sstable non-data components (CASSANDRA-2059)
 * avoid blocking gossip while deleting handoff hints (CASSANDRA-2073)
 * ignore messages from newer versions, keep track of nodes in gossip 
   regardless of version (CASSANDRA-1970)
 * cache writing moved to CompactionManager to reduce i/o contention and
   updated to use non-cache-polluting writes (CASSANDRA-2053)
 * page through large rows when exporting to JSON (CASSANDRA-2041)
 * add flush_largest_memtables_at and reduce_cache_sizes_at options
   (CASSANDRA-2142)
 * add cli 'describe cluster' command (CASSANDRA-2127)
 * add cli support for setting username/password at 'connect' command 
   (CASSANDRA-2111)
 * add -D option to Stress.java to allow reading hosts from a file 
   (CASSANDRA-2149)
 * bound hints CF throughput between 32M and 256M (CASSANDRA-2148)
 * continue starting when invalid saved cache entries are encountered
   (CASSANDRA-2076)
 * add max_hint_window_in_ms option (CASSANDRA-1459)


0.7.0-final
 * fix offsets to ByteBuffer.get (CASSANDRA-1939)


0.7.0-rc4
 * fix cli crash after backgrounding (CASSANDRA-1875)
 * count timeouts in storageproxy latencies, and include latency 
   histograms in StorageProxyMBean (CASSANDRA-1893)
 * fix CLI get recognition of supercolumns (CASSANDRA-1899)
 * enable keepalive on intra-cluster sockets (CASSANDRA-1766)
 * count timeouts towards dynamicsnitch latencies (CASSANDRA-1905)
 * Expose index-building status in JMX + cli schema description
   (CASSANDRA-1871)
 * allow [LOCAL|EACH]_QUORUM to be used with non-NetworkTopology 
   replication Strategies
 * increased amount of index locks for faster commitlog replay
 * collect secondary index tombstones immediately (CASSANDRA-1914)
 * revert commitlog changes from #1780 (CASSANDRA-1917)
 * change RandomPartitioner min token to -1 to avoid collision w/
   tokens on actual nodes (CASSANDRA-1901)
 * examine the right nibble when validating TimeUUID (CASSANDRA-1910)
 * include secondary indexes in cleanup (CASSANDRA-1916)
 * CFS.scrubDataDirectories should also cleanup invalid secondary indexes
   (CASSANDRA-1904)
 * ability to disable/enable gossip on nodes to force them down
   (CASSANDRA-1108)


0.7.0-rc3
 * expose getNaturalEndpoints in StorageServiceMBean taking byte[]
   key; RMI cannot serialize ByteBuffer (CASSANDRA-1833)
 * infer org.apache.cassandra.locator for replication strategy classes
   when not otherwise specified
 * validation that generates less garbage (CASSANDRA-1814)
 * add TTL support to CLI (CASSANDRA-1838)
 * cli defaults to bytestype for subcomparator when creating
   column families (CASSANDRA-1835)
 * unregister index MBeans when index is dropped (CASSANDRA-1843)
 * make ByteBufferUtil.clone thread-safe (CASSANDRA-1847)
 * change exception for read requests during bootstrap from 
   InvalidRequest to Unavailable (CASSANDRA-1862)
 * respect row-level tombstones post-flush in range scans
   (CASSANDRA-1837)
 * ReadResponseResolver check digests against each other (CASSANDRA-1830)
 * return InvalidRequest when remove of subcolumn without supercolumn
   is requested (CASSANDRA-1866)
 * flush before repair (CASSANDRA-1748)
 * SSTableExport validates key order (CASSANDRA-1884)
 * large row support for SSTableExport (CASSANDRA-1867)
 * Re-cache hot keys post-compaction without hitting disk (CASSANDRA-1878)
 * manage read repair in coordinator instead of data source, to
   provide latency information to dynamic snitch (CASSANDRA-1873)


0.7.0-rc2
 * fix live-column-count of slice ranges including tombstoned supercolumn 
   with live subcolumn (CASSANDRA-1591)
 * rename o.a.c.internal.AntientropyStage -> AntiEntropyStage,
   o.a.c.request.Request_responseStage -> RequestResponseStage,
   o.a.c.internal.Internal_responseStage -> InternalResponseStage
 * add AbstractType.fromString (CASSANDRA-1767)
 * require index_type to be present when specifying index_name
   on ColumnDef (CASSANDRA-1759)
 * fix add/remove index bugs in CFMetadata (CASSANDRA-1768)
 * rebuild Strategy during system_update_keyspace (CASSANDRA-1762)
 * cli updates prompt to ... in continuation lines (CASSANDRA-1770)
 * support multiple Mutations per key in hadoop ColumnFamilyOutputFormat
   (CASSANDRA-1774)
 * improvements to Debian init script (CASSANDRA-1772)
 * use local classloader to check for version.properties (CASSANDRA-1778)
 * Validate that column names in column_metadata are valid for the
   defined comparator, and decode properly in cli (CASSANDRA-1773)
 * use cross-platform newlines in cli (CASSANDRA-1786)
 * add ExpiringColumn support to sstable import/export (CASSANDRA-1754)
 * add flush for each append to periodic commitlog mode; added
   periodic_without_flush option to disable this (CASSANDRA-1780)
 * close file handle used for post-flush truncate (CASSANDRA-1790)
 * various code cleanup (CASSANDRA-1793, -1794, -1795)
 * fix range queries against wrapped range (CASSANDRA-1781)
 * fix consistencylevel calculations for NetworkTopologyStrategy
   (CASSANDRA-1804)
 * cli support index type enum names (CASSANDRA-1810)
 * improved validation of column_metadata (CASSANDRA-1813)
 * reads at ConsistencyLevel > 1 throw UnavailableException
   immediately if insufficient live nodes exist (CASSANDRA-1803)
 * copy bytebuffers for local writes to avoid retaining the entire
   Thrift frame (CASSANDRA-1801)
 * fix NPE adding index to column w/o prior metadata (CASSANDRA-1764)
 * reduce fat client timeout (CASSANDRA-1730)
 * fix botched merge of CASSANDRA-1316


0.7.0-rc1
 * fix compaction and flush races with schema updates (CASSANDRA-1715)
 * add clustertool, config-converter, sstablekeys, and schematool 
   Windows .bat files (CASSANDRA-1723)
 * reject range queries received during bootstrap (CASSANDRA-1739)
 * fix wrapping-range queries on non-minimum token (CASSANDRA-1700)
 * add nodetool cfhistogram (CASSANDRA-1698)
 * limit repaired ranges to what the nodes have in common (CASSANDRA-1674)
 * index scan treats missing columns as not matching secondary
   expressions (CASSANDRA-1745)
 * Fix misuse of DataOutputBuffer.getData in AntiEntropyService
   (CASSANDRA-1729)
 * detect and warn when obsolete version of JNA is present (CASSANDRA-1760)
 * reduce fat client timeout (CASSANDRA-1730)
 * cleanup smallest CFs first to increase free temp space for larger ones
   (CASSANDRA-1811)
 * Update windows .bat files to work outside of main Cassandra
   directory (CASSANDRA-1713)
 * fix read repair regression from 0.6.7 (CASSANDRA-1727)
 * more-efficient read repair (CASSANDRA-1719)
 * fix hinted handoff replay (CASSANDRA-1656)
 * log type of dropped messages (CASSANDRA-1677)
 * upgrade to SLF4J 1.6.1
 * fix ByteBuffer bug in ExpiringColumn.updateDigest (CASSANDRA-1679)
 * fix IntegerType.getString (CASSANDRA-1681)
 * make -Djava.net.preferIPv4Stack=true the default (CASSANDRA-628)
 * add INTERNAL_RESPONSE verb to differentiate from responses related
   to client requests (CASSANDRA-1685)
 * log tpstats when dropping messages (CASSANDRA-1660)
 * include unreachable nodes in describeSchemaVersions (CASSANDRA-1678)
 * Avoid dropping messages off the client request path (CASSANDRA-1676)
 * fix jna errno reporting (CASSANDRA-1694)
 * add friendlier error for UnknownHostException on startup (CASSANDRA-1697)
 * include jna dependency in RPM package (CASSANDRA-1690)
 * add --skip-keys option to stress.py (CASSANDRA-1696)
 * improve cli handling of non-string keys and column names 
   (CASSANDRA-1701, -1693)
 * r/m extra subcomparator line in cli keyspaces output (CASSANDRA-1712)
 * add read repair chance to cli "show keyspaces"
 * upgrade to ConcurrentLinkedHashMap 1.1 (CASSANDRA-975)
 * fix index scan routing (CASSANDRA-1722)
 * fix tombstoning of supercolumns in range queries (CASSANDRA-1734)
 * clear endpoint cache after updating keyspace metadata (CASSANDRA-1741)
 * fix wrapping-range queries on non-minimum token (CASSANDRA-1700)
 * truncate includes secondary indexes (CASSANDRA-1747)
 * retain reference to PendingFile sstables (CASSANDRA-1749)
 * fix sstableimport regression (CASSANDRA-1753)
 * fix for bootstrap when no non-system tables are defined (CASSANDRA-1732)
 * handle replica unavailability in index scan (CASSANDRA-1755)
 * fix service initialization order deadlock (CASSANDRA-1756)
 * multi-line cli commands (CASSANDRA-1742)
 * fix race between snapshot and compaction (CASSANDRA-1736)
 * add listEndpointsPendingHints, deleteHintsForEndpoint JMX methods 
   (CASSANDRA-1551)


0.7.0-beta3
 * add strategy options to describe_keyspace output (CASSANDRA-1560)
 * log warning when using randomly generated token (CASSANDRA-1552)
 * re-organize JMX into .db, .net, .internal, .request (CASSANDRA-1217)
 * allow nodes to change IPs between restarts (CASSANDRA-1518)
 * remember ring state between restarts by default (CASSANDRA-1518)
 * flush index built flag so we can read it before log replay (CASSANDRA-1541)
 * lock row cache updates to prevent race condition (CASSANDRA-1293)
 * remove assertion causing rare (and harmless) error messages in
   commitlog (CASSANDRA-1330)
 * fix moving nodes with no keyspaces defined (CASSANDRA-1574)
 * fix unbootstrap when no data is present in a transfer range (CASSANDRA-1573)
 * take advantage of AVRO-495 to simplify our avro IDL (CASSANDRA-1436)
 * extend authorization hierarchy to column family (CASSANDRA-1554)
 * deletion support in secondary indexes (CASSANDRA-1571)
 * meaningful error message for invalid replication strategy class 
   (CASSANDRA-1566)
 * allow keyspace creation with RF > N (CASSANDRA-1428)
 * improve cli error handling (CASSANDRA-1580)
 * add cache save/load ability (CASSANDRA-1417, 1606, 1647)
 * add StorageService.getDrainProgress (CASSANDRA-1588)
 * Disallow bootstrap to an in-use token (CASSANDRA-1561)
 * Allow dynamic secondary index creation and destruction (CASSANDRA-1532)
 * log auto-guessed memtable thresholds (CASSANDRA-1595)
 * add ColumnDef support to cli (CASSANDRA-1583)
 * reduce index sample time by 75% (CASSANDRA-1572)
 * add cli support for column, strategy metadata (CASSANDRA-1578, 1612)
 * add cli support for schema modification (CASSANDRA-1584)
 * delete temp files on failed compactions (CASSANDRA-1596)
 * avoid blocking for dead nodes during removetoken (CASSANDRA-1605)
 * remove ConsistencyLevel.ZERO (CASSANDRA-1607)
 * expose in-progress compaction type in jmx (CASSANDRA-1586)
 * removed IClock & related classes from internals (CASSANDRA-1502)
 * fix removing tokens from SystemTable on decommission and removetoken
   (CASSANDRA-1609)
 * include CF metadata in cli 'show keyspaces' (CASSANDRA-1613)
 * switch from Properties to HashMap in PropertyFileSnitch to
   avoid synchronization bottleneck (CASSANDRA-1481)
 * PropertyFileSnitch configuration file renamed to 
   cassandra-topology.properties
 * add cli support for get_range_slices (CASSANDRA-1088, CASSANDRA-1619)
 * Make memtable flush thresholds per-CF instead of global 
   (CASSANDRA-1007, 1637)
 * add cli support for binary data without CfDef hints (CASSANDRA-1603)
 * fix building SSTable statistics post-stream (CASSANDRA-1620)
 * fix potential infinite loop in 2ary index queries (CASSANDRA-1623)
 * allow creating NTS keyspaces with no replicas configured (CASSANDRA-1626)
 * add jmx histogram of sstables accessed per read (CASSANDRA-1624)
 * remove system_rename_column_family and system_rename_keyspace from the
   client API until races can be fixed (CASSANDRA-1630, CASSANDRA-1585)
 * add cli sanity tests (CASSANDRA-1582)
 * update GC settings in cassandra.bat (CASSANDRA-1636)
 * cli support for index queries (CASSANDRA-1635)
 * cli support for updating schema memtable settings (CASSANDRA-1634)
 * cli --file option (CASSANDRA-1616)
 * reduce automatically chosen memtable sizes by 50% (CASSANDRA-1641)
 * move endpoint cache from snitch to strategy (CASSANDRA-1643)
 * fix commitlog recovery deleting the newly-created segment as well as
   the old ones (CASSANDRA-1644)
 * upgrade to Thrift 0.5 (CASSANDRA-1367)
 * renamed CL.DCQUORUM to LOCAL_QUORUM and DCQUORUMSYNC to EACH_QUORUM
 * cli truncate support (CASSANDRA-1653)
 * update GC settings in cassandra.bat (CASSANDRA-1636)
 * avoid logging when a node's ip/token is gossipped back to it (CASSANDRA-1666)


0.7-beta2
 * always use UTF-8 for hint keys (CASSANDRA-1439)
 * remove cassandra.yaml dependency from Hadoop and Pig (CASSADRA-1322)
 * expose CfDef metadata in describe_keyspaces (CASSANDRA-1363)
 * restore use of mmap_index_only option (CASSANDRA-1241)
 * dropping a keyspace with no column families generated an error 
   (CASSANDRA-1378)
 * rename RackAwareStrategy to OldNetworkTopologyStrategy, RackUnawareStrategy 
   to SimpleStrategy, DatacenterShardStrategy to NetworkTopologyStrategy,
   AbstractRackAwareSnitch to AbstractNetworkTopologySnitch (CASSANDRA-1392)
 * merge StorageProxy.mutate, mutateBlocking (CASSANDRA-1396)
 * faster UUIDType, LongType comparisons (CASSANDRA-1386, 1393)
 * fix setting read_repair_chance from CLI addColumnFamily (CASSANDRA-1399)
 * fix updates to indexed columns (CASSANDRA-1373)
 * fix race condition leaving to FileNotFoundException (CASSANDRA-1382)
 * fix sharded lock hash on index write path (CASSANDRA-1402)
 * add support for GT/E, LT/E in subordinate index clauses (CASSANDRA-1401)
 * cfId counter got out of sync when CFs were added (CASSANDRA-1403)
 * less chatty schema updates (CASSANDRA-1389)
 * rename column family mbeans. 'type' will now include either 
   'IndexColumnFamilies' or 'ColumnFamilies' depending on the CFS type.
   (CASSANDRA-1385)
 * disallow invalid keyspace and column family names. This includes name that
   matches a '^\w+' regex. (CASSANDRA-1377)
 * use JNA, if present, to take snapshots (CASSANDRA-1371)
 * truncate hints if starting 0.7 for the first time (CASSANDRA-1414)
 * fix FD leak in single-row slicepredicate queries (CASSANDRA-1416)
 * allow index expressions against columns that are not part of the 
   SlicePredicate (CASSANDRA-1410)
 * config-converter properly handles snitches and framed support 
   (CASSANDRA-1420)
 * remove keyspace argument from multiget_count (CASSANDRA-1422)
 * allow specifying cassandra.yaml location as (local or remote) URL
   (CASSANDRA-1126)
 * fix using DynamicEndpointSnitch with NetworkTopologyStrategy
   (CASSANDRA-1429)
 * Add CfDef.default_validation_class (CASSANDRA-891)
 * fix EstimatedHistogram.max (CASSANDRA-1413)
 * quorum read optimization (CASSANDRA-1622)
 * handle zero-length (or missing) rows during HH paging (CASSANDRA-1432)
 * include secondary indexes during schema migrations (CASSANDRA-1406)
 * fix commitlog header race during schema change (CASSANDRA-1435)
 * fix ColumnFamilyStoreMBeanIterator to use new type name (CASSANDRA-1433)
 * correct filename generated by xml->yaml converter (CASSANDRA-1419)
 * add CMSInitiatingOccupancyFraction=75 and UseCMSInitiatingOccupancyOnly
   to default JVM options
 * decrease jvm heap for cassandra-cli (CASSANDRA-1446)
 * ability to modify keyspaces and column family definitions on a live cluster
   (CASSANDRA-1285)
 * support for Hadoop Streaming [non-jvm map/reduce via stdin/out]
   (CASSANDRA-1368)
 * Move persistent sstable stats from the system table to an sstable component
   (CASSANDRA-1430)
 * remove failed bootstrap attempt from pending ranges when gossip times
   it out after 1h (CASSANDRA-1463)
 * eager-create tcp connections to other cluster members (CASSANDRA-1465)
 * enumerate stages and derive stage from message type instead of 
   transmitting separately (CASSANDRA-1465)
 * apply reversed flag during collation from different data sources
   (CASSANDRA-1450)
 * make failure to remove commitlog segment non-fatal (CASSANDRA-1348)
 * correct ordering of drain operations so CL.recover is no longer 
   necessary (CASSANDRA-1408)
 * removed keyspace from describe_splits method (CASSANDRA-1425)
 * rename check_schema_agreement to describe_schema_versions
   (CASSANDRA-1478)
 * fix QUORUM calculation for RF > 3 (CASSANDRA-1487)
 * remove tombstones during non-major compactions when bloom filter
   verifies that row does not exist in other sstables (CASSANDRA-1074)
 * nodes that coordinated a loadbalance in the past could not be seen by
   newly added nodes (CASSANDRA-1467)
 * exposed endpoint states (gossip details) via jmx (CASSANDRA-1467)
 * ensure that compacted sstables are not included when new readers are
   instantiated (CASSANDRA-1477)
 * by default, calculate heap size and memtable thresholds at runtime (CASSANDRA-1469)
 * fix races dealing with adding/dropping keyspaces and column families in
   rapid succession (CASSANDRA-1477)
 * clean up of Streaming system (CASSANDRA-1503, 1504, 1506)
 * add options to configure Thrift socket keepalive and buffer sizes (CASSANDRA-1426)
 * make contrib CassandraServiceDataCleaner recursive (CASSANDRA-1509)
 * min, max compaction threshold are configurable and persistent 
   per-ColumnFamily (CASSANDRA-1468)
 * fix replaying the last mutation in a commitlog unnecessarily 
   (CASSANDRA-1512)
 * invoke getDefaultUncaughtExceptionHandler from DTPE with the original
   exception rather than the ExecutionException wrapper (CASSANDRA-1226)
 * remove Clock from the Thrift (and Avro) API (CASSANDRA-1501)
 * Close intra-node sockets when connection is broken (CASSANDRA-1528)
 * RPM packaging spec file (CASSANDRA-786)
 * weighted request scheduler (CASSANDRA-1485)
 * treat expired columns as deleted (CASSANDRA-1539)
 * make IndexInterval configurable (CASSANDRA-1488)
 * add describe_snitch to Thrift API (CASSANDRA-1490)
 * MD5 authenticator compares plain text submitted password with MD5'd
   saved property, instead of vice versa (CASSANDRA-1447)
 * JMX MessagingService pending and completed counts (CASSANDRA-1533)
 * fix race condition processing repair responses (CASSANDRA-1511)
 * make repair blocking (CASSANDRA-1511)
 * create EndpointSnitchInfo and MBean to expose rack and DC (CASSANDRA-1491)
 * added option to contrib/word_count to output results back to Cassandra
   (CASSANDRA-1342)
 * rewrite Hadoop ColumnFamilyRecordWriter to pool connections, retry to
   multiple Cassandra nodes, and smooth impact on the Cassandra cluster
   by using smaller batch sizes (CASSANDRA-1434)
 * fix setting gc_grace_seconds via CLI (CASSANDRA-1549)
 * support TTL'd index values (CASSANDRA-1536)
 * make removetoken work like decommission (CASSANDRA-1216)
 * make cli comparator-aware and improve quote rules (CASSANDRA-1523,-1524)
 * make nodetool compact and cleanup blocking (CASSANDRA-1449)
 * add memtable, cache information to GCInspector logs (CASSANDRA-1558)
 * enable/disable HintedHandoff via JMX (CASSANDRA-1550)
 * Ignore stray files in the commit log directory (CASSANDRA-1547)
 * Disallow bootstrap to an in-use token (CASSANDRA-1561)


0.7-beta1
 * sstable versioning (CASSANDRA-389)
 * switched to slf4j logging (CASSANDRA-625)
 * add (optional) expiration time for column (CASSANDRA-699)
 * access levels for authentication/authorization (CASSANDRA-900)
 * add ReadRepairChance to CF definition (CASSANDRA-930)
 * fix heisenbug in system tests, especially common on OS X (CASSANDRA-944)
 * convert to byte[] keys internally and all public APIs (CASSANDRA-767)
 * ability to alter schema definitions on a live cluster (CASSANDRA-44)
 * renamed configuration file to cassandra.xml, and log4j.properties to
   log4j-server.properties, which must now be loaded from
   the classpath (which is how our scripts in bin/ have always done it)
   (CASSANDRA-971)
 * change get_count to require a SlicePredicate. create multi_get_count
   (CASSANDRA-744)
 * re-organized endpointsnitch implementations and added SimpleSnitch
   (CASSANDRA-994)
 * Added preload_row_cache option (CASSANDRA-946)
 * add CRC to commitlog header (CASSANDRA-999)
 * removed deprecated batch_insert and get_range_slice methods (CASSANDRA-1065)
 * add truncate thrift method (CASSANDRA-531)
 * http mini-interface using mx4j (CASSANDRA-1068)
 * optimize away copy of sliced row on memtable read path (CASSANDRA-1046)
 * replace constant-size 2GB mmaped segments and special casing for index 
   entries spanning segment boundaries, with SegmentedFile that computes 
   segments that always contain entire entries/rows (CASSANDRA-1117)
 * avoid reading large rows into memory during compaction (CASSANDRA-16)
 * added hadoop OutputFormat (CASSANDRA-1101)
 * efficient Streaming (no more anticompaction) (CASSANDRA-579)
 * split commitlog header into separate file and add size checksum to
   mutations (CASSANDRA-1179)
 * avoid allocating a new byte[] for each mutation on replay (CASSANDRA-1219)
 * revise HH schema to be per-endpoint (CASSANDRA-1142)
 * add joining/leaving status to nodetool ring (CASSANDRA-1115)
 * allow multiple repair sessions per node (CASSANDRA-1190)
 * optimize away MessagingService for local range queries (CASSANDRA-1261)
 * make framed transport the default so malformed requests can't OOM the 
   server (CASSANDRA-475)
 * significantly faster reads from row cache (CASSANDRA-1267)
 * take advantage of row cache during range queries (CASSANDRA-1302)
 * make GCGraceSeconds a per-ColumnFamily value (CASSANDRA-1276)
 * keep persistent row size and column count statistics (CASSANDRA-1155)
 * add IntegerType (CASSANDRA-1282)
 * page within a single row during hinted handoff (CASSANDRA-1327)
 * push DatacenterShardStrategy configuration into keyspace definition,
   eliminating datacenter.properties. (CASSANDRA-1066)
 * optimize forward slices starting with '' and single-index-block name 
   queries by skipping the column index (CASSANDRA-1338)
 * streaming refactor (CASSANDRA-1189)
 * faster comparison for UUID types (CASSANDRA-1043)
 * secondary index support (CASSANDRA-749 and subtasks)
 * make compaction buckets deterministic (CASSANDRA-1265)


0.6.6
 * Allow using DynamicEndpointSnitch with RackAwareStrategy (CASSANDRA-1429)
 * remove the remaining vestiges of the unfinished DatacenterShardStrategy 
   (replaced by NetworkTopologyStrategy in 0.7)
   

0.6.5
 * fix key ordering in range query results with RandomPartitioner
   and ConsistencyLevel > ONE (CASSANDRA-1145)
 * fix for range query starting with the wrong token range (CASSANDRA-1042)
 * page within a single row during hinted handoff (CASSANDRA-1327)
 * fix compilation on non-sun JDKs (CASSANDRA-1061)
 * remove String.trim() call on row keys in batch mutations (CASSANDRA-1235)
 * Log summary of dropped messages instead of spamming log (CASSANDRA-1284)
 * add dynamic endpoint snitch (CASSANDRA-981)
 * fix streaming for keyspaces with hyphens in their name (CASSANDRA-1377)
 * fix errors in hard-coded bloom filter optKPerBucket by computing it
   algorithmically (CASSANDRA-1220
 * remove message deserialization stage, and uncap read/write stages
   so slow reads/writes don't block gossip processing (CASSANDRA-1358)
 * add jmx port configuration to Debian package (CASSANDRA-1202)
 * use mlockall via JNA, if present, to prevent Linux from swapping
   out parts of the JVM (CASSANDRA-1214)


0.6.4
 * avoid queuing multiple hint deliveries for the same endpoint
   (CASSANDRA-1229)
 * better performance for and stricter checking of UTF8 column names
   (CASSANDRA-1232)
 * extend option to lower compaction priority to hinted handoff
   as well (CASSANDRA-1260)
 * log errors in gossip instead of re-throwing (CASSANDRA-1289)
 * avoid aborting commitlog replay prematurely if a flushed-but-
   not-removed commitlog segment is encountered (CASSANDRA-1297)
 * fix duplicate rows being read during mapreduce (CASSANDRA-1142)
 * failure detection wasn't closing command sockets (CASSANDRA-1221)
 * cassandra-cli.bat works on windows (CASSANDRA-1236)
 * pre-emptively drop requests that cannot be processed within RPCTimeout
   (CASSANDRA-685)
 * add ack to Binary write verb and update CassandraBulkLoader
   to wait for acks for each row (CASSANDRA-1093)
 * added describe_partitioner Thrift method (CASSANDRA-1047)
 * Hadoop jobs no longer require the Cassandra storage-conf.xml
   (CASSANDRA-1280, CASSANDRA-1047)
 * log thread pool stats when GC is excessive (CASSANDRA-1275)
 * remove gossip message size limit (CASSANDRA-1138)
 * parallelize local and remote reads during multiget, and respect snitch 
   when determining whether to do local read for CL.ONE (CASSANDRA-1317)
 * fix read repair to use requested consistency level on digest mismatch,
   rather than assuming QUORUM (CASSANDRA-1316)
 * process digest mismatch re-reads in parallel (CASSANDRA-1323)
 * switch hints CF comparator to BytesType (CASSANDRA-1274)


0.6.3
 * retry to make streaming connections up to 8 times. (CASSANDRA-1019)
 * reject describe_ring() calls on invalid keyspaces (CASSANDRA-1111)
 * fix cache size calculation for size of 100% (CASSANDRA-1129)
 * fix cache capacity only being recalculated once (CASSANDRA-1129)
 * remove hourly scan of all hints on the off chance that the gossiper
   missed a status change; instead, expose deliverHintsToEndpoint to JMX
   so it can be done manually, if necessary (CASSANDRA-1141)
 * don't reject reads at CL.ALL (CASSANDRA-1152)
 * reject deletions to supercolumns in CFs containing only standard
   columns (CASSANDRA-1139)
 * avoid preserving login information after client disconnects
   (CASSANDRA-1057)
 * prefer sun jdk to openjdk in debian init script (CASSANDRA-1174)
 * detect partioner config changes between restarts and fail fast 
   (CASSANDRA-1146)
 * use generation time to resolve node token reassignment disagreements
   (CASSANDRA-1118)
 * restructure the startup ordering of Gossiper and MessageService to avoid
   timing anomalies (CASSANDRA-1160)
 * detect incomplete commit log hearders (CASSANDRA-1119)
 * force anti-entropy service to stream files on the stream stage to avoid
   sending streams out of order (CASSANDRA-1169)
 * remove inactive stream managers after AES streams files (CASSANDRA-1169)
 * allow removing entire row through batch_mutate Deletion (CASSANDRA-1027)
 * add JMX metrics for row-level bloom filter false positives (CASSANDRA-1212)
 * added a redhat init script to contrib (CASSANDRA-1201)
 * use midpoint when bootstrapping a new machine into range with not
   much data yet instead of random token (CASSANDRA-1112)
 * kill server on OOM in executor stage as well as Thrift (CASSANDRA-1226)
 * remove opportunistic repairs, when two machines with overlapping replica
   responsibilities happen to finish major compactions of the same CF near
   the same time.  repairs are now fully manual (CASSANDRA-1190)
 * add ability to lower compaction priority (default is no change from 0.6.2)
   (CASSANDRA-1181)


0.6.2
 * fix contrib/word_count build. (CASSANDRA-992)
 * split CommitLogExecutorService into BatchCommitLogExecutorService and 
   PeriodicCommitLogExecutorService (CASSANDRA-1014)
 * add latency histograms to CFSMBean (CASSANDRA-1024)
 * make resolving timestamp ties deterministic by using value bytes
   as a tiebreaker (CASSANDRA-1039)
 * Add option to turn off Hinted Handoff (CASSANDRA-894)
 * fix windows startup (CASSANDRA-948)
 * make concurrent_reads, concurrent_writes configurable at runtime via JMX
   (CASSANDRA-1060)
 * disable GCInspector on non-Sun JVMs (CASSANDRA-1061)
 * fix tombstone handling in sstable rows with no other data (CASSANDRA-1063)
 * fix size of row in spanned index entries (CASSANDRA-1056)
 * install json2sstable, sstable2json, and sstablekeys to Debian package
 * StreamingService.StreamDestinations wouldn't empty itself after streaming
   finished (CASSANDRA-1076)
 * added Collections.shuffle(splits) before returning the splits in 
   ColumnFamilyInputFormat (CASSANDRA-1096)
 * do not recalculate cache capacity post-compaction if it's been manually 
   modified (CASSANDRA-1079)
 * better defaults for flush sorter + writer executor queue sizes
   (CASSANDRA-1100)
 * windows scripts for SSTableImport/Export (CASSANDRA-1051)
 * windows script for nodetool (CASSANDRA-1113)
 * expose PhiConvictThreshold (CASSANDRA-1053)
 * make repair of RF==1 a no-op (CASSANDRA-1090)
 * improve default JVM GC options (CASSANDRA-1014)
 * fix SlicePredicate serialization inside Hadoop jobs (CASSANDRA-1049)
 * close Thrift sockets in Hadoop ColumnFamilyRecordReader (CASSANDRA-1081)


0.6.1
 * fix NPE in sstable2json when no excluded keys are given (CASSANDRA-934)
 * keep the replica set constant throughout the read repair process
   (CASSANDRA-937)
 * allow querying getAllRanges with empty token list (CASSANDRA-933)
 * fix command line arguments inversion in clustertool (CASSANDRA-942)
 * fix race condition that could trigger a false-positive assertion
   during post-flush discard of old commitlog segments (CASSANDRA-936)
 * fix neighbor calculation for anti-entropy repair (CASSANDRA-924)
 * perform repair even for small entropy differences (CASSANDRA-924)
 * Use hostnames in CFInputFormat to allow Hadoop's naive string-based
   locality comparisons to work (CASSANDRA-955)
 * cache read-only BufferedRandomAccessFile length to avoid
   3 system calls per invocation (CASSANDRA-950)
 * nodes with IPv6 (and no IPv4) addresses could not join cluster
   (CASSANDRA-969)
 * Retrieve the correct number of undeleted columns, if any, from
   a supercolumn in a row that had been deleted previously (CASSANDRA-920)
 * fix index scans that cross the 2GB mmap boundaries for both mmap
   and standard i/o modes (CASSANDRA-866)
 * expose drain via nodetool (CASSANDRA-978)


0.6.0-RC1
 * JMX drain to flush memtables and run through commit log (CASSANDRA-880)
 * Bootstrapping can skip ranges under the right conditions (CASSANDRA-902)
 * fix merging row versions in range_slice for CL > ONE (CASSANDRA-884)
 * default write ConsistencyLeven chaned from ZERO to ONE
 * fix for index entries spanning mmap buffer boundaries (CASSANDRA-857)
 * use lexical comparison if time part of TimeUUIDs are the same 
   (CASSANDRA-907)
 * bound read, mutation, and response stages to fix possible OOM
   during log replay (CASSANDRA-885)
 * Use microseconds-since-epoch (UTC) in cli, instead of milliseconds
 * Treat batch_mutate Deletion with null supercolumn as "apply this predicate 
   to top level supercolumns" (CASSANDRA-834)
 * Streaming destination nodes do not update their JMX status (CASSANDRA-916)
 * Fix internal RPC timeout calculation (CASSANDRA-911)
 * Added Pig loadfunc to contrib/pig (CASSANDRA-910)


0.6.0-beta3
 * fix compaction bucketing bug (CASSANDRA-814)
 * update windows batch file (CASSANDRA-824)
 * deprecate KeysCachedFraction configuration directive in favor
   of KeysCached; move to unified-per-CF key cache (CASSANDRA-801)
 * add invalidateRowCache to ColumnFamilyStoreMBean (CASSANDRA-761)
 * send Handoff hints to natural locations to reduce load on
   remaining nodes in a failure scenario (CASSANDRA-822)
 * Add RowWarningThresholdInMB configuration option to warn before very 
   large rows get big enough to threaten node stability, and -x option to
   be able to remove them with sstable2json if the warning is unheeded
   until it's too late (CASSANDRA-843)
 * Add logging of GC activity (CASSANDRA-813)
 * fix ConcurrentModificationException in commitlog discard (CASSANDRA-853)
 * Fix hardcoded row count in Hadoop RecordReader (CASSANDRA-837)
 * Add a jmx status to the streaming service and change several DEBUG
   messages to INFO (CASSANDRA-845)
 * fix classpath in cassandra-cli.bat for Windows (CASSANDRA-858)
 * allow re-specifying host, port to cassandra-cli if invalid ones
   are first tried (CASSANDRA-867)
 * fix race condition handling rpc timeout in the coordinator
   (CASSANDRA-864)
 * Remove CalloutLocation and StagingFileDirectory from storage-conf files 
   since those settings are no longer used (CASSANDRA-878)
 * Parse a long from RowWarningThresholdInMB instead of an int (CASSANDRA-882)
 * Remove obsolete ControlPort code from DatabaseDescriptor (CASSANDRA-886)
 * move skipBytes side effect out of assert (CASSANDRA-899)
 * add "double getLoad" to StorageServiceMBean (CASSANDRA-898)
 * track row stats per CF at compaction time (CASSANDRA-870)
 * disallow CommitLogDirectory matching a DataFileDirectory (CASSANDRA-888)
 * default key cache size is 200k entries, changed from 10% (CASSANDRA-863)
 * add -Dcassandra-foreground=yes to cassandra.bat
 * exit if cluster name is changed unexpectedly (CASSANDRA-769)


0.6.0-beta1/beta2
 * add batch_mutate thrift command, deprecating batch_insert (CASSANDRA-336)
 * remove get_key_range Thrift API, deprecated in 0.5 (CASSANDRA-710)
 * add optional login() Thrift call for authentication (CASSANDRA-547)
 * support fat clients using gossiper and StorageProxy to perform
   replication in-process [jvm-only] (CASSANDRA-535)
 * support mmapped I/O for reads, on by default on 64bit JVMs 
   (CASSANDRA-408, CASSANDRA-669)
 * improve insert concurrency, particularly during Hinted Handoff
   (CASSANDRA-658)
 * faster network code (CASSANDRA-675)
 * stress.py moved to contrib (CASSANDRA-635)
 * row caching [must be explicitly enabled per-CF in config] (CASSANDRA-678)
 * present a useful measure of compaction progress in JMX (CASSANDRA-599)
 * add bin/sstablekeys (CASSNADRA-679)
 * add ConsistencyLevel.ANY (CASSANDRA-687)
 * make removetoken remove nodes from gossip entirely (CASSANDRA-644)
 * add ability to set cache sizes at runtime (CASSANDRA-708)
 * report latency and cache hit rate statistics with lifetime totals
   instead of average over the last minute (CASSANDRA-702)
 * support get_range_slice for RandomPartitioner (CASSANDRA-745)
 * per-keyspace replication factory and replication strategy (CASSANDRA-620)
 * track latency in microseconds (CASSANDRA-733)
 * add describe_ Thrift methods, deprecating get_string_property and 
   get_string_list_property
 * jmx interface for tracking operation mode and streams in general.
   (CASSANDRA-709)
 * keep memtables in sorted order to improve range query performance
   (CASSANDRA-799)
 * use while loop instead of recursion when trimming sstables compaction list 
   to avoid blowing stack in pathological cases (CASSANDRA-804)
 * basic Hadoop map/reduce support (CASSANDRA-342)


0.5.1
 * ensure all files for an sstable are streamed to the same directory.
   (CASSANDRA-716)
 * more accurate load estimate for bootstrapping (CASSANDRA-762)
 * tolerate dead or unavailable bootstrap target on write (CASSANDRA-731)
 * allow larger numbers of keys (> 140M) in a sstable bloom filter
   (CASSANDRA-790)
 * include jvm argument improvements from CASSANDRA-504 in debian package
 * change streaming chunk size to 32MB to accomodate Windows XP limitations
   (was 64MB) (CASSANDRA-795)
 * fix get_range_slice returning results in the wrong order (CASSANDRA-781)
 

0.5.0 final
 * avoid attempting to delete temporary bootstrap files twice (CASSANDRA-681)
 * fix bogus NaN in nodeprobe cfstats output (CASSANDRA-646)
 * provide a policy for dealing with single thread executors w/ a full queue
   (CASSANDRA-694)
 * optimize inner read in MessagingService, vastly improving multiple-node
   performance (CASSANDRA-675)
 * wait for table flush before streaming data back to a bootstrapping node.
   (CASSANDRA-696)
 * keep track of bootstrapping sources by table so that bootstrapping doesn't 
   give the indication of finishing early (CASSANDRA-673)


0.5.0 RC3
 * commit the correct version of the patch for CASSANDRA-663


0.5.0 RC2 (unreleased)
 * fix bugs in converting get_range_slice results to Thrift 
   (CASSANDRA-647, CASSANDRA-649)
 * expose java.util.concurrent.TimeoutException in StorageProxy methods
   (CASSANDRA-600)
 * TcpConnectionManager was holding on to disconnected connections, 
   giving the false indication they were being used. (CASSANDRA-651)
 * Remove duplicated write. (CASSANDRA-662)
 * Abort bootstrap if IP is already in the token ring (CASSANDRA-663)
 * increase default commitlog sync period, and wait for last sync to 
   finish before submitting another (CASSANDRA-668)


0.5.0 RC1
 * Fix potential NPE in get_range_slice (CASSANDRA-623)
 * add CRC32 to commitlog entries (CASSANDRA-605)
 * fix data streaming on windows (CASSANDRA-630)
 * GC compacted sstables after cleanup and compaction (CASSANDRA-621)
 * Speed up anti-entropy validation (CASSANDRA-629)
 * Fix anti-entropy assertion error (CASSANDRA-639)
 * Fix pending range conflicts when bootstapping or moving
   multiple nodes at once (CASSANDRA-603)
 * Handle obsolete gossip related to node movement in the case where
   one or more nodes is down when the movement occurs (CASSANDRA-572)
 * Include dead nodes in gossip to avoid a variety of problems
   and fix HH to removed nodes (CASSANDRA-634)
 * return an InvalidRequestException for mal-formed SlicePredicates
   (CASSANDRA-643)
 * fix bug determining closest neighbor for use in multiple datacenters
   (CASSANDRA-648)
 * Vast improvements in anticompaction speed (CASSANDRA-607)
 * Speed up log replay and writes by avoiding redundant serializations
   (CASSANDRA-652)


0.5.0 beta 2
 * Bootstrap improvements (several tickets)
 * add nodeprobe repair anti-entropy feature (CASSANDRA-193, CASSANDRA-520)
 * fix possibility of partition when many nodes restart at once
   in clusters with multiple seeds (CASSANDRA-150)
 * fix NPE in get_range_slice when no data is found (CASSANDRA-578)
 * fix potential NPE in hinted handoff (CASSANDRA-585)
 * fix cleanup of local "system" keyspace (CASSANDRA-576)
 * improve computation of cluster load balance (CASSANDRA-554)
 * added super column read/write, column count, and column/row delete to
   cassandra-cli (CASSANDRA-567, CASSANDRA-594)
 * fix returning live subcolumns of deleted supercolumns (CASSANDRA-583)
 * respect JAVA_HOME in bin/ scripts (several tickets)
 * add StorageService.initClient for fat clients on the JVM (CASSANDRA-535)
   (see contrib/client_only for an example of use)
 * make consistency_level functional in get_range_slice (CASSANDRA-568)
 * optimize key deserialization for RandomPartitioner (CASSANDRA-581)
 * avoid GCing tombstones except on major compaction (CASSANDRA-604)
 * increase failure conviction threshold, resulting in less nodes
   incorrectly (and temporarily) marked as down (CASSANDRA-610)
 * respect memtable thresholds during log replay (CASSANDRA-609)
 * support ConsistencyLevel.ALL on read (CASSANDRA-584)
 * add nodeprobe removetoken command (CASSANDRA-564)


0.5.0 beta
 * Allow multiple simultaneous flushes, improving flush throughput 
   on multicore systems (CASSANDRA-401)
 * Split up locks to improve write and read throughput on multicore systems
   (CASSANDRA-444, CASSANDRA-414)
 * More efficient use of memory during compaction (CASSANDRA-436)
 * autobootstrap option: when enabled, all non-seed nodes will attempt
   to bootstrap when started, until bootstrap successfully
   completes. -b option is removed.  (CASSANDRA-438)
 * Unless a token is manually specified in the configuration xml,
   a bootstraping node will use a token that gives it half the
   keys from the most-heavily-loaded node in the cluster,
   instead of generating a random token. 
   (CASSANDRA-385, CASSANDRA-517)
 * Miscellaneous bootstrap fixes (several tickets)
 * Ability to change a node's token even after it has data on it
   (CASSANDRA-541)
 * Ability to decommission a live node from the ring (CASSANDRA-435)
 * Semi-automatic loadbalancing via nodeprobe (CASSANDRA-192)
 * Add ability to set compaction thresholds at runtime via
   JMX / nodeprobe.  (CASSANDRA-465)
 * Add "comment" field to ColumnFamily definition. (CASSANDRA-481)
 * Additional JMX metrics (CASSANDRA-482)
 * JSON based export and import tools (several tickets)
 * Hinted Handoff fixes (several tickets)
 * Add key cache to improve read performance (CASSANDRA-423)
 * Simplified construction of custom ReplicationStrategy classes
   (CASSANDRA-497)
 * Graphical application (Swing) for ring integrity verification and 
   visualization was added to contrib (CASSANDRA-252)
 * Add DCQUORUM, DCQUORUMSYNC consistency levels and corresponding
   ReplicationStrategy / EndpointSnitch classes.  Experimental.
   (CASSANDRA-492)
 * Web client interface added to contrib (CASSANDRA-457)
 * More-efficient flush for Random, CollatedOPP partitioners 
   for normal writes (CASSANDRA-446) and bulk load (CASSANDRA-420)
 * Add MemtableFlushAfterMinutes, a global replacement for the old 
   per-CF FlushPeriodInMinutes setting (CASSANDRA-463)
 * optimizations to slice reading (CASSANDRA-350) and supercolumn
   queries (CASSANDRA-510)
 * force binding to given listenaddress for nodes with multiple
   interfaces (CASSANDRA-546)
 * stress.py benchmarking tool improvements (several tickets)
 * optimized replica placement code (CASSANDRA-525)
 * faster log replay on restart (CASSANDRA-539, CASSANDRA-540)
 * optimized local-node writes (CASSANDRA-558)
 * added get_range_slice, deprecating get_key_range (CASSANDRA-344)
 * expose TimedOutException to thrift (CASSANDRA-563)
 

0.4.2
 * Add validation disallowing null keys (CASSANDRA-486)
 * Fix race conditions in TCPConnectionManager (CASSANDRA-487)
 * Fix using non-utf8-aware comparison as a sanity check.
   (CASSANDRA-493)
 * Improve default garbage collector options (CASSANDRA-504)
 * Add "nodeprobe flush" (CASSANDRA-505)
 * remove NotFoundException from get_slice throws list (CASSANDRA-518)
 * fix get (not get_slice) of entire supercolumn (CASSANDRA-508)
 * fix null token during bootstrap (CASSANDRA-501)


0.4.1
 * Fix FlushPeriod columnfamily configuration regression
   (CASSANDRA-455)
 * Fix long column name support (CASSANDRA-460)
 * Fix for serializing a row that only contains tombstones
   (CASSANDRA-458)
 * Fix for discarding unneeded commitlog segments (CASSANDRA-459)
 * Add SnapshotBeforeCompaction configuration option (CASSANDRA-426)
 * Fix compaction abort under insufficient disk space (CASSANDRA-473)
 * Fix reading subcolumn slice from tombstoned CF (CASSANDRA-484)
 * Fix race condition in RVH causing occasional NPE (CASSANDRA-478)


0.4.0
 * fix get_key_range problems when a node is down (CASSANDRA-440)
   and add UnavailableException to more Thrift methods
 * Add example EndPointSnitch contrib code (several tickets)


0.4.0 RC2
 * fix SSTable generation clash during compaction (CASSANDRA-418)
 * reject method calls with null parameters (CASSANDRA-308)
 * properly order ranges in nodeprobe output (CASSANDRA-421)
 * fix logging of certain errors on executor threads (CASSANDRA-425)


0.4.0 RC1
 * Bootstrap feature is live; use -b on startup (several tickets)
 * Added multiget api (CASSANDRA-70)
 * fix Deadlock with SelectorManager.doProcess and TcpConnection.write
   (CASSANDRA-392)
 * remove key cache b/c of concurrency bugs in third-party
   CLHM library (CASSANDRA-405)
 * update non-major compaction logic to use two threshold values
   (CASSANDRA-407)
 * add periodic / batch commitlog sync modes (several tickets)
 * inline BatchMutation into batch_insert params (CASSANDRA-403)
 * allow setting the logging level at runtime via mbean (CASSANDRA-402)
 * change default comparator to BytesType (CASSANDRA-400)
 * add forwards-compatible ConsistencyLevel parameter to get_key_range
   (CASSANDRA-322)
 * r/m special case of blocking for local destination when writing with 
   ConsistencyLevel.ZERO (CASSANDRA-399)
 * Fixes to make BinaryMemtable [bulk load interface] useful (CASSANDRA-337);
   see contrib/bmt_example for an example of using it.
 * More JMX properties added (several tickets)
 * Thrift changes (several tickets)
    - Merged _super get methods with the normal ones; return values
      are now of ColumnOrSuperColumn.
    - Similarly, merged batch_insert_super into batch_insert.



0.4.0 beta
 * On-disk data format has changed to allow billions of keys/rows per
   node instead of only millions
 * Multi-keyspace support
 * Scan all sstables for all queries to avoid situations where
   different types of operation on the same ColumnFamily could
   disagree on what data was present
 * Snapshot support via JMX
 * Thrift API has changed a _lot_:
    - removed time-sorted CFs; instead, user-defined comparators
      may be defined on the column names, which are now byte arrays.
      Default comparators are provided for UTF8, Bytes, Ascii, Long (i64),
      and UUID types.
    - removed colon-delimited strings in thrift api in favor of explicit
      structs such as ColumnPath, ColumnParent, etc.  Also normalized
      thrift struct and argument naming.
    - Added columnFamily argument to get_key_range.
    - Change signature of get_slice to accept starting and ending
      columns as well as an offset.  (This allows use of indexes.)
      Added "ascending" flag to allow reasonably-efficient reverse
      scans as well.  Removed get_slice_by_range as redundant.
    - get_key_range operates on one CF at a time
    - changed `block` boolean on insert methods to ConsistencyLevel enum,
      with options of NONE, ONE, QUORUM, and ALL.
    - added similar consistency_level parameter to read methods
    - column-name-set slice with no names given now returns zero columns
      instead of all of them.  ("all" can run your server out of memory.
      use a range-based slice with a high max column count instead.)
 * Removed the web interface. Node information can now be obtained by 
   using the newly introduced nodeprobe utility.
 * More JMX stats
 * Remove magic values from internals (e.g. special key to indicate
   when to flush memtables)
 * Rename configuration "table" to "keyspace"
 * Moved to crash-only design; no more shutdown (just kill the process)
 * Lots of bug fixes

Full list of issues resolved in 0.4 is at https://issues.apache.org/jira/secure/IssueNavigator.jspa?reset=true&&pid=12310865&fixfor=12313862&resolution=1&sorter/field=issuekey&sorter/order=DESC


0.3.0 RC3
 * Fix potential deadlock under load in TCPConnection.
   (CASSANDRA-220)


0.3.0 RC2
 * Fix possible data loss when server is stopped after replaying
   log but before new inserts force memtable flush.
   (CASSANDRA-204)
 * Added BUGS file


0.3.0 RC1
 * Range queries on keys, including user-defined key collation
 * Remove support
 * Workarounds for a weird bug in JDK select/register that seems
   particularly common on VM environments. Cassandra should deploy
   fine on EC2 now
 * Much improved infrastructure: the beginnings of a decent test suite
   ("ant test" for unit tests; "nosetests" for system tests), code
   coverage reporting, etc.
 * Expanded node status reporting via JMX
 * Improved error reporting/logging on both server and client
 * Reduced memory footprint in default configuration
 * Combined blocking and non-blocking versions of insert APIs
 * Added FlushPeriodInMinutes configuration parameter to force
   flushing of infrequently-updated ColumnFamilies<|MERGE_RESOLUTION|>--- conflicted
+++ resolved
@@ -3,8 +3,6 @@
  
    
 1.2.17
-<<<<<<< HEAD
-=======
  * Expose global ColmunFamily metrics (CASSANDRA-7273)
  * Handle possible integer overflow in FastByteArrayOutputStream (CASSANDRA-7373)
  * cqlsh: 'ascii' values weren't formatted as text (CASSANDRA-7407)
@@ -25,7 +23,6 @@
  * Update system.peers correctly when relocating tokens (CASSANDRA-7126)
  * Add Google Compute Engine snitch (CASSANDRA-7132)
  * Fix nodetool display with vnodes (CASSANDRA-7082)
->>>>>>> e39e9e59
  * Fix schema concurrency exceptions (CASSANDRA-6841)
  * Fix BatchlogManager#deleteBatch() use of millisecond timsestamps
    (CASSANDRA-6822)
