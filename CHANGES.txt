--- conflicted
+++ resolved
@@ -1,12 +1,8 @@
-<<<<<<< HEAD
 DSE 5.1.0
  * Insert default superuser role with fixed timestamp (APOLLO-18)
 Merged from 3.x:
-=======
-3.10
  * Make the fanout size for LeveledCompactionStrategy to be configurable (CASSANDRA-11550)
  * Add duration data type (CASSANDRA-11873)
->>>>>>> 1f19d1a7
  * Fix timeout in ReplicationAwareTokenAllocatorTest (CASSANDRA-12784)
  * Improve sum aggregate functions (CASSANDRA-12417)
  * Make cassandra.yaml docs for batch_size_*_threshold_in_kb reflect changes in CASSANDRA-10876 (CASSANDRA-12761)
