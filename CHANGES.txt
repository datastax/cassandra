--- conflicted
+++ resolved
@@ -17,7 +17,6 @@
 Merged from DSE 5.0.x
  * Backport CASSANDRA-10134 Always perform collision check before joining ring (CASSANDRA-10134)
  * Backport CASSANDRA-12461 (Add pre- and post-shutdown hooks to Storage Service) (APOLLO-48)
-<<<<<<< HEAD
  * Wait for remaining tasks to finish on RepairJob after task failure (APOLLO-87)
  * Allow the prepared statement cache size to be changed. (APOLLO-50)
 
@@ -149,10 +148,7 @@
  * Restore resumable hints delivery (CASSANDRA-11960)
  * Properly report LWT contention (CASSANDRA-12626)
 Merged from 3.0:
-=======
-Merged from 3.0.X
  * Mark MVs as built after successful bootstrap (CASSANDRA-12984)
->>>>>>> 8b9ed234
  * Estimated TS drop-time histogram updated with Cell.NO_DELETION_TIME (CASSANDRA-13040)
  * Nodetool compactionstats fails with NullPointerException (CASSANDRA-13021)
  * Thread local pools never cleaned up (CASSANDRA-13033)
@@ -165,26 +161,6 @@
  * AnticompactionRequestSerializer serializedSize is incorrect (CASSANDRA-12934)
  * Prevent reloading of logback.xml from UDF sandbox (CASSANDRA-12535)
  * Reenable HeapPool (CASSANDRA-12900)
-<<<<<<< HEAD
-=======
-Merged from 2.2:
- * Temporarily fix bug that creates commit log when running offline tools (CASSANDRA-8616)
- * Reduce granuality of OpOrder.Group during index build (CASSANDRA-12796)
- * Test bind parameters and unset parameters in InsertUpdateIfConditionTest (CASSANDRA-12980)
- * Do not specify local address on outgoing connection when listen_on_broadcast_address is set (CASSANDRA-12673)
- * Use saved tokens when setting local tokens on StorageService.joinRing (CASSANDRA-12935)
- * cqlsh: fix DESC TYPES errors (CASSANDRA-12914)
- * Fix leak on skipped SSTables in sstableupgrade (CASSANDRA-12899)
- * Avoid blocking gossip during pending range calculation (CASSANDRA-12281)
- * Fix purgeability of tombstones with max timestamp (CASSANDRA-12792)
- * Fail repair if participant dies during sync or anticompaction (CASSANDRA-12901)
-
-
-DSE 5.0.4
- * Wait for remaining tasks to finish on RepairJob after task failure (APOLLO-87)
- * Allow the prepared statement cache size to be changed. (APOLLO-50)
-Merged from 3.0.X
->>>>>>> 8b9ed234
  * Disallow offheap_buffers memtable allocation (CASSANDRA-11039)
  * Fix CommitLogSegmentManagerTest (CASSANDRA-12283)
  * Pass root cause to CorruptBlockException when uncompression failed (CASSANDRA-12889)
@@ -233,6 +209,7 @@
  * Correct log message for statistics of offheap memtable flush (CASSANDRA-12776)
  * Explicitly set locale for string validation (CASSANDRA-12541,CASSANDRA-12542,CASSANDRA-12543,CASSANDRA-12545)
 Merged from 2.2:
+ * Temporarily fix bug that creates commit log when running offline tools (CASSANDRA-8616)
  * Reduce granuality of OpOrder.Group during index build (CASSANDRA-12796)
  * Test bind parameters and unset parameters in InsertUpdateIfConditionTest (CASSANDRA-12980)
  * Do not specify local address on outgoing connection when listen_on_broadcast_address is set (CASSANDRA-12673)
