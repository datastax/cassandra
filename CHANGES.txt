--- conflicted
+++ resolved
@@ -1,14 +1,10 @@
-<<<<<<< HEAD
 3.11.16
  * Wait for live endpoints in gossip waiting to settle (CASSANDRA-18543)
  * Fix error message handling when trying to use CLUSTERING ORDER with non-clustering column (CASSANDRA-17818
  * Add keyspace and table name to exception message during ColumnSubselection deserialization (CASSANDRA-18346)
  * Remove unnecessary String.format invocation in QueryProcessor when getting a prepared statement from cache (CASSANDRA-17202)
 Merged from 3.0:
-=======
-3.0.30
  * Pass taskId from CompactionTask to system.compaction_history (CASSANDRA-12183)
->>>>>>> a00d1de4
  * Suppress CVE-2023-34455, CVE-2023-34454, CVE-2023-34453 (CASSANDRA-18608)
  * Backport CASSANDRA-10508: Remove hard-coded SSL cipher suites (CASSANDRA-18575)
  * Suppress CVE-2023-2976 (CASSANDRA-18562)
