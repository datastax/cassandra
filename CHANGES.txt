4.0
 * Add additional unit tests for batch behavior, TTLs, Timestamps (CASSANDRA-13846)
 * Add keyspace and table name in schema validation exception (CASSANDRA-13845)
 * Emit metrics whenever we hit tombstone failures and warn thresholds (CASSANDRA-13771)
 * Allow changing log levels via nodetool for related classes (CASSANDRA-12696)
 * Add stress profile yaml with LWT (CASSANDRA-7960)
 * Reduce memory copies and object creations when acting on ByteBufs (CASSANDRA-13789)
 * simplify mx4j configuration (Cassandra-13578)
 * Fix trigger example on 4.0 (CASSANDRA-13796)
 * force minumum timeout value (CASSANDRA-9375)
 * Add bytes repaired/unrepaired to nodetool tablestats (CASSANDRA-13774)
 * Don't delete incremental repair sessions if they still have sstables (CASSANDRA-13758)
 * Fix pending repair manager index out of bounds check (CASSANDRA-13769)
 * Don't use RangeFetchMapCalculator when RF=1 (CASSANDRA-13576)
 * Don't optimise trivial ranges in RangeFetchMapCalculator (CASSANDRA-13664)
 * Use an ExecutorService for repair commands instead of new Thread(..).start() (CASSANDRA-13594)
 * Fix race / ref leak in anticompaction (CASSANDRA-13688)
 * Fix race / ref leak in PendingRepairManager (CASSANDRA-13751)
 * Enable ppc64le runtime as unsupported architecture (CASSANDRA-13615)
 * Improve sstablemetadata output (CASSANDRA-11483)
 * Support for migrating legacy users to roles has been dropped (CASSANDRA-13371)
 * Introduce error metrics for repair (CASSANDRA-13387)
 * Refactoring to primitive functional interfaces in AuthCache (CASSANDRA-13732)
 * Update metrics to 3.1.5 (CASSANDRA-13648)
 * batch_size_warn_threshold_in_kb can now be set at runtime (CASSANDRA-13699)
 * Avoid always rebuilding secondary indexes at startup (CASSANDRA-13725)
 * Upgrade JMH from 1.13 to 1.19 (CASSANDRA-13727)
 * Upgrade SLF4J from 1.7.7 to 1.7.25 (CASSANDRA-12996)
 * Default for start_native_transport now true if not set in config (CASSANDRA-13656)
 * Don't add localhost to the graph when calculating where to stream from (CASSANDRA-13583)
 * Allow skipping equality-restricted clustering columns in ORDER BY clause (CASSANDRA-10271)
 * Use common nowInSec for validation compactions (CASSANDRA-13671)
 * Improve handling of IR prepare failures (CASSANDRA-13672)
 * Send IR coordinator messages synchronously (CASSANDRA-13673)
 * Flush system.repair table before IR finalize promise (CASSANDRA-13660)
 * Fix column filter creation for wildcard queries (CASSANDRA-13650)
 * Add 'nodetool getbatchlogreplaythrottle' and 'nodetool setbatchlogreplaythrottle' (CASSANDRA-13614)
 * fix race condition in PendingRepairManager (CASSANDRA-13659)
 * Allow noop incremental repair state transitions (CASSANDRA-13658)
 * Run repair with down replicas (CASSANDRA-10446)
 * Added started & completed repair metrics (CASSANDRA-13598)
 * Added started & completed repair metrics (CASSANDRA-13598)
 * Improve secondary index (re)build failure and concurrency handling (CASSANDRA-10130)
 * Improve calculation of available disk space for compaction (CASSANDRA-13068)
 * Change the accessibility of RowCacheSerializer for third party row cache plugins (CASSANDRA-13579)
 * Allow sub-range repairs for a preview of repaired data (CASSANDRA-13570)
 * NPE in IR cleanup when columnfamily has no sstables (CASSANDRA-13585)
 * Fix Randomness of stress values (CASSANDRA-12744)
 * Allow selecting Map values and Set elements (CASSANDRA-7396)
 * Fast and garbage-free Streaming Histogram (CASSANDRA-13444)
 * Update repairTime for keyspaces on completion (CASSANDRA-13539)
 * Add configurable upper bound for validation executor threads (CASSANDRA-13521)
 * Bring back maxHintTTL propery (CASSANDRA-12982)
 * Add testing guidelines (CASSANDRA-13497)
 * Add more repair metrics (CASSANDRA-13531)
 * RangeStreamer should be smarter when picking endpoints for streaming (CASSANDRA-4650)
 * Avoid rewrapping an exception thrown for cache load functions (CASSANDRA-13367)
 * Log time elapsed for each incremental repair phase (CASSANDRA-13498)
 * Add multiple table operation support to cassandra-stress (CASSANDRA-8780)
 * Fix incorrect cqlsh results when selecting same columns multiple times (CASSANDRA-13262)
 * Fix WriteResponseHandlerTest is sensitive to test execution order (CASSANDRA-13421)
 * Improve incremental repair logging (CASSANDRA-13468)
 * Start compaction when incremental repair finishes (CASSANDRA-13454)
 * Add repair streaming preview (CASSANDRA-13257)
 * Cleanup isIncremental/repairedAt usage (CASSANDRA-13430)
 * Change protocol to allow sending key space independent of query string (CASSANDRA-10145)
 * Make gc_log and gc_warn settable at runtime (CASSANDRA-12661)
 * Take number of files in L0 in account when estimating remaining compaction tasks (CASSANDRA-13354)
 * Skip building views during base table streams on range movements (CASSANDRA-13065)
 * Improve error messages for +/- operations on maps and tuples (CASSANDRA-13197)
 * Remove deprecated repair JMX APIs (CASSANDRA-11530)
 * Fix version check to enable streaming keep-alive (CASSANDRA-12929)
 * Make it possible to monitor an ideal consistency level separate from actual consistency level (CASSANDRA-13289)
 * Outbound TCP connections ignore internode authenticator (CASSANDRA-13324)
 * Upgrade junit from 4.6 to 4.12 (CASSANDRA-13360)
 * Cleanup ParentRepairSession after repairs (CASSANDRA-13359)
 * Upgrade snappy-java to 1.1.2.6 (CASSANDRA-13336)
 * Incremental repair not streaming correct sstables (CASSANDRA-13328)
 * Upgrade the jna version to 4.3.0 (CASSANDRA-13300)
 * Add the currentTimestamp, currentDate, currentTime and currentTimeUUID functions (CASSANDRA-13132)
 * Remove config option index_interval (CASSANDRA-10671)
 * Reduce lock contention for collection types and serializers (CASSANDRA-13271)
 * Make it possible to override MessagingService.Verb ids (CASSANDRA-13283)
 * Avoid synchronized on prepareForRepair in ActiveRepairService (CASSANDRA-9292)
 * Adds the ability to use uncompressed chunks in compressed files (CASSANDRA-10520)
 * Don't flush sstables when streaming for incremental repair (CASSANDRA-13226)
 * Remove unused method (CASSANDRA-13227)
 * Fix minor bugs related to #9143 (CASSANDRA-13217)
 * Output warning if user increases RF (CASSANDRA-13079)
 * Remove pre-3.0 streaming compatibility code for 4.0 (CASSANDRA-13081)
 * Add support for + and - operations on dates (CASSANDRA-11936)
 * Fix consistency of incrementally repaired data (CASSANDRA-9143)
 * Increase commitlog version (CASSANDRA-13161)
 * Make TableMetadata immutable, optimize Schema (CASSANDRA-9425)
 * Refactor ColumnCondition (CASSANDRA-12981)
 * Parallelize streaming of different keyspaces (CASSANDRA-4663)
 * Improved compactions metrics (CASSANDRA-13015)
 * Speed-up start-up sequence by avoiding un-needed flushes (CASSANDRA-13031)
 * Use Caffeine (W-TinyLFU) for on-heap caches (CASSANDRA-10855)
 * Thrift removal (CASSANDRA-11115)
 * Remove pre-3.0 compatibility code for 4.0 (CASSANDRA-12716)
 * Add column definition kind to dropped columns in schema (CASSANDRA-12705)
 * Add (automate) Nodetool Documentation (CASSANDRA-12672)
 * Update bundled cqlsh python driver to 3.7.0 (CASSANDRA-12736)
 * Reject invalid replication settings when creating or altering a keyspace (CASSANDRA-12681)
 * Clean up the SSTableReader#getScanner API wrt removal of RateLimiter (CASSANDRA-12422)
 * Use new token allocation for non bootstrap case as well (CASSANDRA-13080)
 * Avoid byte-array copy when key cache is disabled (CASSANDRA-13084)
 * Require forceful decommission if number of nodes is less than replication factor (CASSANDRA-12510)
 * Allow IN restrictions on column families with collections (CASSANDRA-12654)
 * Log message size in trace message in OutboundTcpConnection (CASSANDRA-13028)
 * Add timeUnit Days for cassandra-stress (CASSANDRA-13029)
 * Add mutation size and batch metrics (CASSANDRA-12649)
 * Add method to get size of endpoints to TokenMetadata (CASSANDRA-12999)
 * Expose time spent waiting in thread pool queue (CASSANDRA-8398)
 * Conditionally update index built status to avoid unnecessary flushes (CASSANDRA-12969)
 * cqlsh auto completion: refactor definition of compaction strategy options (CASSANDRA-12946)
 * Add support for arithmetic operators (CASSANDRA-11935)
 * Add histogram for delay to deliver hints (CASSANDRA-13234)
 * Fix cqlsh automatic protocol downgrade regression (CASSANDRA-13307)
 * Changing `max_hint_window_in_ms` at runtime (CASSANDRA-11720)
 * Nodetool repair can hang forever if we lose the notification for the repair completing/failing (CASSANDRA-13480)
 * Anticompaction can cause noisy log messages (CASSANDRA-13684)
 * Switch to client init for sstabledump (CASSANDRA-13683)
 * CQLSH: Don't pause when capturing data (CASSANDRA-13743)

3.11.1
 * BTree.Builder memory leak (CASSANDRA-13754)
 * Revert CASSANDRA-10368 of supporting non-pk column filtering due to correctness (CASSANDRA-13798)
 * Add a skip read validation flag to cassandra-stress (CASSANDRA-13772)
 * Fix cassandra-stress hang issues when an error during cluster connection happens (CASSANDRA-12938)
 * Better bootstrap failure message when blocked by (potential) range movement (CASSANDRA-13744)
 * "ignore" option is ignored in sstableloader (CASSANDRA-13721)
 * Deadlock in AbstractCommitLogSegmentManager (CASSANDRA-13652)
 * Duplicate the buffer before passing it to analyser in SASI operation (CASSANDRA-13512)
 * Properly evict pstmts from prepared statements cache (CASSANDRA-13641)
Merged from 3.0:
 * Fix pending view mutations handling and cleanup batchlog when there are local and remote paired mutations (CASSANDRA-13069)
<<<<<<< HEAD
=======
 * Improve config validation and documentation on overflow and NPE (CASSANDRA-13622)
 * Range deletes in a CAS batch are ignored (CASSANDRA-13655)
>>>>>>> 37771f31
 * Avoid assertion error when IndexSummary > 2G (CASSANDRA-12014)
 * Range deletes in a CAS batch are ignored (CASSANDRA-13655)
 * Change repair midpoint logging for tiny ranges (CASSANDRA-13603)
 * Better handle corrupt final commitlog segment (CASSANDRA-11995)
 * StreamingHistogram is not thread safe (CASSANDRA-13756)
 * Better tolerate improperly formatted bcrypt hashes (CASSANDRA-13626)
 * Fix race condition in read command serialization (CASSANDRA-13363)
 * Don't skip corrupted sstables on startup (CASSANDRA-13620)
 * Fix the merging of cells with different user type versions (CASSANDRA-13776)
 * Copy session properties on cqlsh.py do_login (CASSANDRA-13640)
 * Potential AssertionError during ReadRepair of range tombstone and partition deletions (CASSANDRA-13719)
 * Don't let stress write warmup data if n=0 (CASSANDRA-13773)
 * Randomize batchlog endpoint selection with only 1 or 2 racks (CASSANDRA-12884)
 * Fix digest calculation for counter cells (CASSANDRA-13750)
 * Fix ColumnDefinition.cellValueType() for non-frozen collection and change SSTabledump to use type.toJSONString() (CASSANDRA-13573)
 * Skip materialized view addition if the base table doesn't exist (CASSANDRA-13737)
 * Drop table should remove corresponding entries in dropped_columns table (CASSANDRA-13730)
 * Log warn message until legacy auth tables have been migrated (CASSANDRA-13371)
 * Fix incorrect [2.1 <- 3.0] serialization of counter cells created in 2.0 (CASSANDRA-13691)
 * Fix invalid writetime for null cells (CASSANDRA-13711)
 * Fix ALTER TABLE statement to atomically propagate changes to the table and its MVs (CASSANDRA-12952)
 * Fixed ambiguous output of nodetool tablestats command (CASSANDRA-13722)
 * Fix Digest mismatch Exception if hints file has UnknownColumnFamily (CASSANDRA-13696)
 * Fixed ambiguous output of nodetool tablestats command (CASSANDRA-13722)
 * Purge tombstones created by expired cells (CASSANDRA-13643)
 * Make concat work with iterators that have different subsets of columns (CASSANDRA-13482)
 * Set test.runners based on cores and memory size (CASSANDRA-13078)
 * Allow different NUMACTL_ARGS to be passed in (CASSANDRA-13557)
 * Fix secondary index queries on COMPACT tables (CASSANDRA-13627)
 * Nodetool listsnapshots output is missing a newline, if there are no snapshots (CASSANDRA-13568)
 * sstabledump reports incorrect usage for argument order (CASSANDRA-13532)
Merged from 2.2:
 * Fix compaction and flush exception not captured (CASSANDRA-13833)
 * Uncaught exceptions in Netty pipeline (CASSANDRA-13649)
 * Prevent integer overflow on exabyte filesystems (CASSANDRA-13067)
 * Fix queries with LIMIT and filtering on clustering columns (CASSANDRA-11223)
 * Fix potential NPE when resume bootstrap fails (CASSANDRA-13272)
 * Fix toJSONString for the UDT, tuple and collection types (CASSANDRA-13592)
 * Fix nested Tuples/UDTs validation (CASSANDRA-13646)
Merged from 2.1:
 * Clone HeartBeatState when building gossip messages. Make its generation/version volatile (CASSANDRA-13700)


3.11.0
 * Allow native function calls in CQLSSTableWriter (CASSANDRA-12606)
 * Replace string comparison with regex/number checks in MessagingService test (CASSANDRA-13216)
 * Fix formatting of duration columns in CQLSH (CASSANDRA-13549)
 * Fix the problem with duplicated rows when using paging with SASI (CASSANDRA-13302)
 * Allow CONTAINS statements filtering on the partition key and it’s parts (CASSANDRA-13275)
 * Fall back to even ranges calculation in clusters with vnodes when tokens are distributed unevenly (CASSANDRA-13229)
 * Fix duration type validation to prevent overflow (CASSANDRA-13218)
 * Forbid unsupported creation of SASI indexes over partition key columns (CASSANDRA-13228)
 * Reject multiple values for a key in CQL grammar. (CASSANDRA-13369)
 * UDA fails without input rows (CASSANDRA-13399)
 * Fix compaction-stress by using daemonInitialization (CASSANDRA-13188)
 * V5 protocol flags decoding broken (CASSANDRA-13443)
 * Use write lock not read lock for removing sstables from compaction strategies. (CASSANDRA-13422)
 * Use corePoolSize equal to maxPoolSize in JMXEnabledThreadPoolExecutors (CASSANDRA-13329)
 * Avoid rebuilding SASI indexes containing no values (CASSANDRA-12962)
 * Add charset to Analyser input stream (CASSANDRA-13151)
 * Fix testLimitSSTables flake caused by concurrent flush (CASSANDRA-12820)
 * cdc column addition strikes again (CASSANDRA-13382)
 * Fix static column indexes (CASSANDRA-13277)
 * DataOutputBuffer.asNewBuffer broken (CASSANDRA-13298)
 * unittest CipherFactoryTest failed on MacOS (CASSANDRA-13370)
 * Forbid SELECT restrictions and CREATE INDEX over non-frozen UDT columns (CASSANDRA-13247)
 * Default logging we ship will incorrectly print "?:?" for "%F:%L" pattern (CASSANDRA-13317)
 * Possible AssertionError in UnfilteredRowIteratorWithLowerBound (CASSANDRA-13366)
 * Support unaligned memory access for AArch64 (CASSANDRA-13326)
 * Improve SASI range iterator efficiency on intersection with an empty range (CASSANDRA-12915).
 * Fix equality comparisons of columns using the duration type (CASSANDRA-13174)
 * Move to FastThreadLocalThread and FastThreadLocal (CASSANDRA-13034)
 * nodetool stopdaemon errors out (CASSANDRA-13030)
 * Tables in system_distributed should not use gcgs of 0 (CASSANDRA-12954)
 * Fix primary index calculation for SASI (CASSANDRA-12910)
 * More fixes to the TokenAllocator (CASSANDRA-12990)
 * NoReplicationTokenAllocator should work with zero replication factor (CASSANDRA-12983)
 * Address message coalescing regression (CASSANDRA-12676)
 * Delete illegal character from StandardTokenizerImpl.jflex (CASSANDRA-13417)
 * Fix cqlsh automatic protocol downgrade regression (CASSANDRA-13307)
 * Tracing payload not passed from QueryMessage to tracing session (CASSANDRA-12835)
Merged from 3.0:
 * Fix MV timestamp issues (CASSANDRA-11500)
 * Ensure int overflow doesn't occur when calculating large partition warning size (CASSANDRA-13172)
 * Ensure consistent view of partition columns between coordinator and replica in ColumnFilter (CASSANDRA-13004)
 * Failed unregistering mbean during drop keyspace (CASSANDRA-13346)
 * nodetool scrub/cleanup/upgradesstables exit code is wrong (CASSANDRA-13542)
 * Fix the reported number of sstable data files accessed per read (CASSANDRA-13120)
 * Fix schema digest mismatch during rolling upgrades from versions before 3.0.12 (CASSANDRA-13559)
 * Upgrade JNA version to 4.4.0 (CASSANDRA-13072)
 * Interned ColumnIdentifiers should use minimal ByteBuffers (CASSANDRA-13533)
 * Fix repair process violating start/end token limits for small ranges (CASSANDRA-13052)
 * Add storage port options to sstableloader (CASSANDRA-13518)
 * Properly handle quoted index names in cqlsh DESCRIBE output (CASSANDRA-12847)
 * Fix NPE in StorageService.excise() (CASSANDRA-13163)
 * Expire OutboundTcpConnection messages by a single Thread (CASSANDRA-13265)
 * Fail repair if insufficient responses received (CASSANDRA-13397)
 * Fix SSTableLoader fail when the loaded table contains dropped columns (CASSANDRA-13276)
 * Avoid name clashes in CassandraIndexTest (CASSANDRA-13427)
 * Handling partially written hint files (CASSANDRA-12728)
 * Interrupt replaying hints on decommission (CASSANDRA-13308)
 * Handling partially written hint files (CASSANDRA-12728)
 * Fix NPE issue in StorageService (CASSANDRA-13060)
 * Make reading of range tombstones more reliable (CASSANDRA-12811)
 * Fix startup problems due to schema tables not completely flushed (CASSANDRA-12213)
 * Fix view builder bug that can filter out data on restart (CASSANDRA-13405)
 * Fix 2i page size calculation when there are no regular columns (CASSANDRA-13400)
 * Fix the conversion of 2.X expired rows without regular column data (CASSANDRA-13395)
 * Fix hint delivery when using ext+internal IPs with prefer_local enabled (CASSANDRA-13020)
 * Legacy deserializer can create empty range tombstones (CASSANDRA-13341)
 * Legacy caching options can prevent 3.0 upgrade (CASSANDRA-13384)
 * Use the Kernel32 library to retrieve the PID on Windows and fix startup checks (CASSANDRA-13333)
 * Fix code to not exchange schema across major versions (CASSANDRA-13274)
 * Dropping column results in "corrupt" SSTable (CASSANDRA-13337)
 * Bugs handling range tombstones in the sstable iterators (CASSANDRA-13340)
 * Fix CONTAINS filtering for null collections (CASSANDRA-13246)
 * Applying: Use a unique metric reservoir per test run when using Cassandra-wide metrics residing in MBeans (CASSANDRA-13216)
 * Propagate row deletions in 2i tables on upgrade (CASSANDRA-13320)
 * Slice.isEmpty() returns false for some empty slices (CASSANDRA-13305)
 * Add formatted row output to assertEmpty in CQL Tester (CASSANDRA-13238)
 * Prevent data loss on upgrade 2.1 - 3.0 by adding component separator to LogRecord absolute path (CASSANDRA-13294)
 * Improve testing on macOS by eliminating sigar logging (CASSANDRA-13233)
 * Cqlsh copy-from should error out when csv contains invalid data for collections (CASSANDRA-13071)
 * Update c.yaml doc for offheap memtables (CASSANDRA-13179)
 * Faster StreamingHistogram (CASSANDRA-13038)
 * Legacy deserializer can create unexpected boundary range tombstones (CASSANDRA-13237)
 * Remove unnecessary assertion from AntiCompactionTest (CASSANDRA-13070)
 * Fix cqlsh COPY for dates before 1900 (CASSANDRA-13185)
 * Use keyspace replication settings on system.size_estimates table (CASSANDRA-9639)
 * Add vm.max_map_count StartupCheck (CASSANDRA-13008)
 * Obfuscate password in stress-graphs (CASSANDRA-12233)
 * Hint related logging should include the IP address of the destination in addition to
   host ID (CASSANDRA-13205)
 * Reloading logback.xml does not work (CASSANDRA-13173)
 * Lightweight transactions temporarily fail after upgrade from 2.1 to 3.0 (CASSANDRA-13109)
 * Duplicate rows after upgrading from 2.1.16 to 3.0.10/3.9 (CASSANDRA-13125)
 * Fix UPDATE queries with empty IN restrictions (CASSANDRA-13152)
 * Fix handling of partition with partition-level deletion plus
   live rows in sstabledump (CASSANDRA-13177)
 * Provide user workaround when system_schema.columns does not contain entries
   for a table that's in system_schema.tables (CASSANDRA-13180)
 * Nodetool upgradesstables/scrub/compact ignores system tables (CASSANDRA-13410)
 * Fix schema version calculation for rolling upgrades (CASSANDRA-13441)
Merged from 2.2:
 * Nodes started with join_ring=False should be able to serve requests when authentication is enabled (CASSANDRA-11381)
 * cqlsh COPY FROM: increment error count only for failures, not for attempts (CASSANDRA-13209)
 * Avoid starting gossiper in RemoveTest (CASSANDRA-13407)
 * Fix weightedSize() for row-cache reported by JMX and NodeTool (CASSANDRA-13393)
 * Fix JVM metric names (CASSANDRA-13103)
 * Honor truststore-password parameter in cassandra-stress (CASSANDRA-12773)
 * Discard in-flight shadow round responses (CASSANDRA-12653)
 * Don't anti-compact repaired data to avoid inconsistencies (CASSANDRA-13153)
 * Wrong logger name in AnticompactionTask (CASSANDRA-13343)
 * Commitlog replay may fail if last mutation is within 4 bytes of end of segment (CASSANDRA-13282)
 * Fix queries updating multiple time the same list (CASSANDRA-13130)
 * Fix GRANT/REVOKE when keyspace isn't specified (CASSANDRA-13053)
 * Avoid race on receiver by starting streaming sender thread after sending init message (CASSANDRA-12886)
 * Fix "multiple versions of ant detected..." when running ant test (CASSANDRA-13232)
 * Coalescing strategy sleeps too much (CASSANDRA-13090)
 * Fix flaky LongLeveledCompactionStrategyTest (CASSANDRA-12202)
 * Fix failing COPY TO STDOUT (CASSANDRA-12497)
 * Fix ColumnCounter::countAll behaviour for reverse queries (CASSANDRA-13222)
 * Exceptions encountered calling getSeeds() breaks OTC thread (CASSANDRA-13018)
 * Fix negative mean latency metric (CASSANDRA-12876)
 * Use only one file pointer when creating commitlog segments (CASSANDRA-12539)
Merged from 2.1:
 * Fix 2ndary index queries on partition keys for tables with static columns (CASSANDRA-13147)
 * Fix ParseError unhashable type list in cqlsh copy from (CASSANDRA-13364)
 * Remove unused repositories (CASSANDRA-13278)
 * Log stacktrace of uncaught exceptions (CASSANDRA-13108)
 * Use portable stderr for java error in startup (CASSANDRA-13211)
 * Fix Thread Leak in OutboundTcpConnection (CASSANDRA-13204)
 * Upgrade netty version to fix memory leak with client encryption (CASSANDRA-13114)
 * Coalescing strategy can enter infinite loop (CASSANDRA-13159)


3.10
 * Fix secondary index queries regression (CASSANDRA-13013)
 * Add duration type to the protocol V5 (CASSANDRA-12850)
 * Fix duration type validation (CASSANDRA-13143)
 * Fix flaky GcCompactionTest (CASSANDRA-12664)
 * Fix TestHintedHandoff.hintedhandoff_decom_test (CASSANDRA-13058)
 * Fixed query monitoring for range queries (CASSANDRA-13050)
 * Remove outboundBindAny configuration property (CASSANDRA-12673)
 * Use correct bounds for all-data range when filtering (CASSANDRA-12666)
 * Remove timing window in test case (CASSANDRA-12875)
 * Resolve unit testing without JCE security libraries installed (CASSANDRA-12945)
 * Fix inconsistencies in cassandra-stress load balancing policy (CASSANDRA-12919)
 * Fix validation of non-frozen UDT cells (CASSANDRA-12916)
 * Don't shut down socket input/output on StreamSession (CASSANDRA-12903)
 * Fix Murmur3PartitionerTest (CASSANDRA-12858)
 * Move cqlsh syntax rules into separate module and allow easier customization (CASSANDRA-12897)
 * Fix CommitLogSegmentManagerTest (CASSANDRA-12283)
 * Fix cassandra-stress truncate option (CASSANDRA-12695)
 * Fix crossNode value when receiving messages (CASSANDRA-12791)
 * Don't load MX4J beans twice (CASSANDRA-12869)
 * Extend native protocol request flags, add versions to SUPPORTED, and introduce ProtocolVersion enum (CASSANDRA-12838)
 * Set JOINING mode when running pre-join tasks (CASSANDRA-12836)
 * remove net.mintern.primitive library due to license issue (CASSANDRA-12845)
 * Properly format IPv6 addresses when logging JMX service URL (CASSANDRA-12454)
 * Optimize the vnode allocation for single replica per DC (CASSANDRA-12777)
 * Use non-token restrictions for bounds when token restrictions are overridden (CASSANDRA-12419)
 * Fix CQLSH auto completion for PER PARTITION LIMIT (CASSANDRA-12803)
 * Use different build directories for Eclipse and Ant (CASSANDRA-12466)
 * Avoid potential AttributeError in cqlsh due to no table metadata (CASSANDRA-12815)
 * Fix RandomReplicationAwareTokenAllocatorTest.testExistingCluster (CASSANDRA-12812)
 * Upgrade commons-codec to 1.9 (CASSANDRA-12790)
 * Add duration data type (CASSANDRA-11873)
 * Make the fanout size for LeveledCompactionStrategy to be configurable (CASSANDRA-11550)
 * Fix timeout in ReplicationAwareTokenAllocatorTest (CASSANDRA-12784)
 * Improve sum aggregate functions (CASSANDRA-12417)
 * Make cassandra.yaml docs for batch_size_*_threshold_in_kb reflect changes in CASSANDRA-10876 (CASSANDRA-12761)
 * cqlsh fails to format collections when using aliases (CASSANDRA-11534)
 * Check for hash conflicts in prepared statements (CASSANDRA-12733)
 * Exit query parsing upon first error (CASSANDRA-12598)
 * Fix cassandra-stress to use single seed in UUID generation (CASSANDRA-12729)
 * CQLSSTableWriter does not allow Update statement (CASSANDRA-12450)
 * Config class uses boxed types but DD exposes primitive types (CASSANDRA-12199)
 * Add pre- and post-shutdown hooks to Storage Service (CASSANDRA-12461)
 * Add hint delivery metrics (CASSANDRA-12693)
 * Remove IndexInfo cache from FileIndexInfoRetriever (CASSANDRA-12731)
 * ColumnIndex does not reuse buffer (CASSANDRA-12502)
 * cdc column addition still breaks schema migration tasks (CASSANDRA-12697)
 * Upgrade metrics-reporter dependencies (CASSANDRA-12089)
 * Tune compaction thread count via nodetool (CASSANDRA-12248)
 * Add +=/-= shortcut syntax for update queries (CASSANDRA-12232)
 * Include repair session IDs in repair start message (CASSANDRA-12532)
 * Add a blocking task to Index, run before joining the ring (CASSANDRA-12039)
 * Fix NPE when using CQLSSTableWriter (CASSANDRA-12667)
 * Support optional backpressure strategies at the coordinator (CASSANDRA-9318)
 * Make randompartitioner work with new vnode allocation (CASSANDRA-12647)
 * Fix cassandra-stress graphing (CASSANDRA-12237)
 * Allow filtering on partition key columns for queries without secondary indexes (CASSANDRA-11031)
 * Fix Cassandra Stress reporting thread model and precision (CASSANDRA-12585)
 * Add JMH benchmarks.jar (CASSANDRA-12586)
 * Cleanup uses of AlterTableStatementColumn (CASSANDRA-12567)
 * Add keep-alive to streaming (CASSANDRA-11841)
 * Tracing payload is passed through newSession(..) (CASSANDRA-11706)
 * avoid deleting non existing sstable files and improve related log messages (CASSANDRA-12261)
 * json/yaml output format for nodetool compactionhistory (CASSANDRA-12486)
 * Retry all internode messages once after a connection is
   closed and reopened (CASSANDRA-12192)
 * Add support to rebuild from targeted replica (CASSANDRA-9875)
 * Add sequence distribution type to cassandra stress (CASSANDRA-12490)
 * "SELECT * FROM foo LIMIT ;" does not error out (CASSANDRA-12154)
 * Define executeLocally() at the ReadQuery Level (CASSANDRA-12474)
 * Extend read/write failure messages with a map of replica addresses
   to error codes in the v5 native protocol (CASSANDRA-12311)
 * Fix rebuild of SASI indexes with existing index files (CASSANDRA-12374)
 * Let DatabaseDescriptor not implicitly startup services (CASSANDRA-9054, 12550)
 * Fix clustering indexes in presence of static columns in SASI (CASSANDRA-12378)
 * Fix queries on columns with reversed type on SASI indexes (CASSANDRA-12223)
 * Added slow query log (CASSANDRA-12403)
 * Count full coordinated request against timeout (CASSANDRA-12256)
 * Allow TTL with null value on insert and update (CASSANDRA-12216)
 * Make decommission operation resumable (CASSANDRA-12008)
 * Add support to one-way targeted repair (CASSANDRA-9876)
 * Remove clientutil jar (CASSANDRA-11635)
 * Fix compaction throughput throttle (CASSANDRA-12366, CASSANDRA-12717)
 * Delay releasing Memtable memory on flush until PostFlush has finished running (CASSANDRA-12358)
 * Cassandra stress should dump all setting on startup (CASSANDRA-11914)
 * Make it possible to compact a given token range (CASSANDRA-10643)
 * Allow updating DynamicEndpointSnitch properties via JMX (CASSANDRA-12179)
 * Collect metrics on queries by consistency level (CASSANDRA-7384)
 * Add support for GROUP BY to SELECT statement (CASSANDRA-10707)
 * Deprecate memtable_cleanup_threshold and update default for memtable_flush_writers (CASSANDRA-12228)
 * Upgrade to OHC 0.4.4 (CASSANDRA-12133)
 * Add version command to cassandra-stress (CASSANDRA-12258)
 * Create compaction-stress tool (CASSANDRA-11844)
 * Garbage-collecting compaction operation and schema option (CASSANDRA-7019)
 * Add beta protocol flag for v5 native protocol (CASSANDRA-12142)
 * Support filtering on non-PRIMARY KEY columns in the CREATE
   MATERIALIZED VIEW statement's WHERE clause (CASSANDRA-10368)
 * Unify STDOUT and SYSTEMLOG logback format (CASSANDRA-12004)
 * COPY FROM should raise error for non-existing input files (CASSANDRA-12174)
 * Faster write path (CASSANDRA-12269)
 * Option to leave omitted columns in INSERT JSON unset (CASSANDRA-11424)
 * Support json/yaml output in nodetool tpstats (CASSANDRA-12035)
 * Expose metrics for successful/failed authentication attempts (CASSANDRA-10635)
 * Prepend snapshot name with "truncated" or "dropped" when a snapshot
   is taken before truncating or dropping a table (CASSANDRA-12178)
 * Optimize RestrictionSet (CASSANDRA-12153)
 * cqlsh does not automatically downgrade CQL version (CASSANDRA-12150)
 * Omit (de)serialization of state variable in UDAs (CASSANDRA-9613)
 * Create a system table to expose prepared statements (CASSANDRA-8831)
 * Reuse DataOutputBuffer from ColumnIndex (CASSANDRA-11970)
 * Remove DatabaseDescriptor dependency from SegmentedFile (CASSANDRA-11580)
 * Add supplied username to authentication error messages (CASSANDRA-12076)
 * Remove pre-startup check for open JMX port (CASSANDRA-12074)
 * Remove compaction Severity from DynamicEndpointSnitch (CASSANDRA-11738)
 * Restore resumable hints delivery (CASSANDRA-11960)
 * Properly record CAS contention (CASSANDRA-12626)
Merged from 3.0:
 * Dump threads when unit tests time out (CASSANDRA-13117)
 * Better error when modifying function permissions without explicit keyspace (CASSANDRA-12925)
 * Indexer is not correctly invoked when building indexes over sstables (CASSANDRA-13075)
 * Stress daemon help is incorrect (CASSANDRA-12563)
 * Read repair is not blocking repair to finish in foreground repair (CASSANDRA-13115)
 * Replace empty strings with null values if they cannot be converted (CASSANDRA-12794)
 * Remove support for non-JavaScript UDFs (CASSANDRA-12883)
 * Fix deserialization of 2.x DeletedCells (CASSANDRA-12620)
 * Add parent repair session id to anticompaction log message (CASSANDRA-12186)
 * Improve contention handling on failure to acquire MV lock for streaming and hints (CASSANDRA-12905)
 * Fix DELETE and UPDATE queries with empty IN restrictions (CASSANDRA-12829)
 * Mark MVs as built after successful bootstrap (CASSANDRA-12984)
 * Estimated TS drop-time histogram updated with Cell.NO_DELETION_TIME (CASSANDRA-13040)
 * Nodetool compactionstats fails with NullPointerException (CASSANDRA-13021)
 * Thread local pools never cleaned up (CASSANDRA-13033)
 * Set RPC_READY to false when draining or if a node is marked as shutdown (CASSANDRA-12781)
 * CQL often queries static columns unnecessarily (CASSANDRA-12768)
 * Make sure sstables only get committed when it's safe to discard commit log records (CASSANDRA-12956)
 * Reject default_time_to_live option when creating or altering MVs (CASSANDRA-12868)
 * Nodetool should use a more sane max heap size (CASSANDRA-12739)
 * LocalToken ensures token values are cloned on heap (CASSANDRA-12651)
 * AnticompactionRequestSerializer serializedSize is incorrect (CASSANDRA-12934)
 * Prevent reloading of logback.xml from UDF sandbox (CASSANDRA-12535)
 * Reenable HeapPool (CASSANDRA-12900)
 * Disallow offheap_buffers memtable allocation (CASSANDRA-11039)
 * Fix CommitLogSegmentManagerTest (CASSANDRA-12283)
 * Pass root cause to CorruptBlockException when uncompression failed (CASSANDRA-12889)
 * Batch with multiple conditional updates for the same partition causes AssertionError (CASSANDRA-12867)
 * Make AbstractReplicationStrategy extendable from outside its package (CASSANDRA-12788)
 * Don't tell users to turn off consistent rangemovements during rebuild. (CASSANDRA-12296)
 * Fix CommitLogTest.testDeleteIfNotDirty (CASSANDRA-12854)
 * Avoid deadlock due to MV lock contention (CASSANDRA-12689)
 * Fix for KeyCacheCqlTest flakiness (CASSANDRA-12801)
 * Include SSTable filename in compacting large row message (CASSANDRA-12384)
 * Fix potential socket leak (CASSANDRA-12329, CASSANDRA-12330)
 * Fix ViewTest.testCompaction (CASSANDRA-12789)
 * Improve avg aggregate functions (CASSANDRA-12417)
 * Preserve quoted reserved keyword column names in MV creation (CASSANDRA-11803)
 * nodetool stopdaemon errors out (CASSANDRA-12646)
 * Split materialized view mutations on build to prevent OOM (CASSANDRA-12268)
 * mx4j does not work in 3.0.8 (CASSANDRA-12274)
 * Abort cqlsh copy-from in case of no answer after prolonged period of time (CASSANDRA-12740)
 * Avoid sstable corrupt exception due to dropped static column (CASSANDRA-12582)
 * Make stress use client mode to avoid checking commit log size on startup (CASSANDRA-12478)
 * Fix exceptions with new vnode allocation (CASSANDRA-12715)
 * Unify drain and shutdown processes (CASSANDRA-12509)
 * Fix NPE in ComponentOfSlice.isEQ() (CASSANDRA-12706)
 * Fix failure in LogTransactionTest (CASSANDRA-12632)
 * Fix potentially incomplete non-frozen UDT values when querying with the
   full primary key specified (CASSANDRA-12605)
 * Make sure repaired tombstones are dropped when only_purge_repaired_tombstones is enabled (CASSANDRA-12703)
 * Skip writing MV mutations to commitlog on mutation.applyUnsafe() (CASSANDRA-11670)
 * Establish consistent distinction between non-existing partition and NULL value for LWTs on static columns (CASSANDRA-12060)
 * Extend ColumnIdentifier.internedInstances key to include the type that generated the byte buffer (CASSANDRA-12516)
 * Handle composite prefixes with final EOC=0 as in 2.x and refactor LegacyLayout.decodeBound (CASSANDRA-12423)
 * select_distinct_with_deletions_test failing on non-vnode environments (CASSANDRA-11126)
 * Stack Overflow returned to queries while upgrading (CASSANDRA-12527)
 * Fix legacy regex for temporary files from 2.2 (CASSANDRA-12565)
 * Add option to state current gc_grace_seconds to tools/bin/sstablemetadata (CASSANDRA-12208)
 * Fix file system race condition that may cause LogAwareFileLister to fail to classify files (CASSANDRA-11889)
 * Fix file handle leaks due to simultaneous compaction/repair and
   listing snapshots, calculating snapshot sizes, or making schema
   changes (CASSANDRA-11594)
 * Fix nodetool repair exits with 0 for some errors (CASSANDRA-12508)
 * Do not shut down BatchlogManager twice during drain (CASSANDRA-12504)
 * Disk failure policy should not be invoked on out of space (CASSANDRA-12385)
 * Calculate last compacted key on startup (CASSANDRA-6216)
 * Add schema to snapshot manifest, add USING TIMESTAMP clause to ALTER TABLE statements (CASSANDRA-7190)
 * If CF has no clustering columns, any row cache is full partition cache (CASSANDRA-12499)
 * Correct log message for statistics of offheap memtable flush (CASSANDRA-12776)
 * Explicitly set locale for string validation (CASSANDRA-12541,CASSANDRA-12542,CASSANDRA-12543,CASSANDRA-12545)
Merged from 2.2:
 * Fix speculative retry bugs (CASSANDRA-13009)
 * Fix handling of nulls and unsets in IN conditions (CASSANDRA-12981)
 * Fix race causing infinite loop if Thrift server is stopped before it starts listening (CASSANDRA-12856)
 * CompactionTasks now correctly drops sstables out of compaction when not enough disk space is available (CASSANDRA-12979)
 * Fix DynamicEndpointSnitch noop in multi-datacenter situations (CASSANDRA-13074)
 * cqlsh copy-from: encode column names to avoid primary key parsing errors (CASSANDRA-12909)
 * Temporarily fix bug that creates commit log when running offline tools (CASSANDRA-8616)
 * Reduce granuality of OpOrder.Group during index build (CASSANDRA-12796)
 * Test bind parameters and unset parameters in InsertUpdateIfConditionTest (CASSANDRA-12980)
 * Use saved tokens when setting local tokens on StorageService.joinRing (CASSANDRA-12935)
 * cqlsh: fix DESC TYPES errors (CASSANDRA-12914)
 * Fix leak on skipped SSTables in sstableupgrade (CASSANDRA-12899)
 * Avoid blocking gossip during pending range calculation (CASSANDRA-12281)
 * Fix purgeability of tombstones with max timestamp (CASSANDRA-12792)
 * Fail repair if participant dies during sync or anticompaction (CASSANDRA-12901)
 * cqlsh COPY: unprotected pk values before converting them if not using prepared statements (CASSANDRA-12863)
 * Fix Util.spinAssertEquals (CASSANDRA-12283)
 * Fix potential NPE for compactionstats (CASSANDRA-12462)
 * Prepare legacy authenticate statement if credentials table initialised after node startup (CASSANDRA-12813)
 * Change cassandra.wait_for_tracing_events_timeout_secs default to 0 (CASSANDRA-12754)
 * Clean up permissions when a UDA is dropped (CASSANDRA-12720)
 * Limit colUpdateTimeDelta histogram updates to reasonable deltas (CASSANDRA-11117)
 * Fix leak errors and execution rejected exceptions when draining (CASSANDRA-12457)
 * Fix merkle tree depth calculation (CASSANDRA-12580)
 * Make Collections deserialization more robust (CASSANDRA-12618)
 * Fix exceptions when enabling gossip on nodes that haven't joined the ring (CASSANDRA-12253)
 * Fix authentication problem when invoking cqlsh copy from a SOURCE command (CASSANDRA-12642)
 * Decrement pending range calculator jobs counter in finally block
 * cqlshlib tests: increase default execute timeout (CASSANDRA-12481)
 * Forward writes to replacement node when replace_address != broadcast_address (CASSANDRA-8523)
 * Fail repair on non-existing table (CASSANDRA-12279)
 * Enable repair -pr and -local together (fix regression of CASSANDRA-7450) (CASSANDRA-12522)
 * Better handle invalid system roles table (CASSANDRA-12700)
 * Split consistent range movement flag correction (CASSANDRA-12786)
Merged from 2.1:
 * cqlsh copy-from: sort user type fields in csv (CASSANDRA-12959)
 * Don't skip sstables based on maxLocalDeletionTime (CASSANDRA-12765)


3.8, 3.9
 * Fix value skipping with counter columns (CASSANDRA-11726)
 * Fix nodetool tablestats miss SSTable count (CASSANDRA-12205)
 * Fixed flacky SSTablesIteratedTest (CASSANDRA-12282)
 * Fixed flacky SSTableRewriterTest: check file counts before calling validateCFS (CASSANDRA-12348)
 * cqlsh: Fix handling of $$-escaped strings (CASSANDRA-12189)
 * Fix SSL JMX requiring truststore containing server cert (CASSANDRA-12109)
 * RTE from new CDC column breaks in flight queries (CASSANDRA-12236)
 * Fix hdr logging for single operation workloads (CASSANDRA-12145)
 * Fix SASI PREFIX search in CONTAINS mode with partial terms (CASSANDRA-12073)
 * Increase size of flushExecutor thread pool (CASSANDRA-12071)
 * Partial revert of CASSANDRA-11971, cannot recycle buffer in SP.sendMessagesToNonlocalDC (CASSANDRA-11950)
 * Upgrade netty to 4.0.39 (CASSANDRA-12032, CASSANDRA-12034)
 * Improve details in compaction log message (CASSANDRA-12080)
 * Allow unset values in CQLSSTableWriter (CASSANDRA-11911)
 * Chunk cache to request compressor-compatible buffers if pool space is exhausted (CASSANDRA-11993)
 * Remove DatabaseDescriptor dependencies from SequentialWriter (CASSANDRA-11579)
 * Move skip_stop_words filter before stemming (CASSANDRA-12078)
 * Support seek() in EncryptedFileSegmentInputStream (CASSANDRA-11957)
 * SSTable tools mishandling LocalPartitioner (CASSANDRA-12002)
 * When SEPWorker assigned work, set thread name to match pool (CASSANDRA-11966)
 * Add cross-DC latency metrics (CASSANDRA-11596)
 * Allow terms in selection clause (CASSANDRA-10783)
 * Add bind variables to trace (CASSANDRA-11719)
 * Switch counter shards' clock to timestamps (CASSANDRA-9811)
 * Introduce HdrHistogram and response/service/wait separation to stress tool (CASSANDRA-11853)
 * entry-weighers in QueryProcessor should respect partitionKeyBindIndexes field (CASSANDRA-11718)
 * Support older ant versions (CASSANDRA-11807)
 * Estimate compressed on disk size when deciding if sstable size limit reached (CASSANDRA-11623)
 * cassandra-stress profiles should support case sensitive schemas (CASSANDRA-11546)
 * Remove DatabaseDescriptor dependency from FileUtils (CASSANDRA-11578)
 * Faster streaming (CASSANDRA-9766)
 * Add prepared query parameter to trace for "Execute CQL3 prepared query" session (CASSANDRA-11425)
 * Add repaired percentage metric (CASSANDRA-11503)
 * Add Change-Data-Capture (CASSANDRA-8844)
Merged from 3.0:
 * Fix paging for 2.x to 3.x upgrades (CASSANDRA-11195)
 * Fix clean interval not sent to commit log for empty memtable flush (CASSANDRA-12436)
 * Fix potential resource leak in RMIServerSocketFactoryImpl (CASSANDRA-12331)
 * Make sure compaction stats are updated when compaction is interrupted (CASSANDRA-12100)
 * Change commitlog and sstables to track dirty and clean intervals (CASSANDRA-11828)
 * NullPointerException during compaction on table with static columns (CASSANDRA-12336)
 * Fixed ConcurrentModificationException when reading metrics in GraphiteReporter (CASSANDRA-11823)
 * Fix upgrade of super columns on thrift (CASSANDRA-12335)
 * Fixed flacky BlacklistingCompactionsTest, switched to fixed size types and increased corruption size (CASSANDRA-12359)
 * Rerun ReplicationAwareTokenAllocatorTest on failure to avoid flakiness (CASSANDRA-12277)
 * Exception when computing read-repair for range tombstones (CASSANDRA-12263)
 * Lost counter writes in compact table and static columns (CASSANDRA-12219)
 * AssertionError with MVs on updating a row that isn't indexed due to a null value (CASSANDRA-12247)
 * Disable RR and speculative retry with EACH_QUORUM reads (CASSANDRA-11980)
 * Add option to override compaction space check (CASSANDRA-12180)
 * Faster startup by only scanning each directory for temporary files once (CASSANDRA-12114)
 * Respond with v1/v2 protocol header when responding to driver that attempts
   to connect with too low of a protocol version (CASSANDRA-11464)
 * NullPointerExpception when reading/compacting table (CASSANDRA-11988)
 * Fix problem with undeleteable rows on upgrade to new sstable format (CASSANDRA-12144)
 * Fix potential bad messaging service message for paged range reads
   within mixed-version 3.x clusters (CASSANDRA-12249)
 * Fix paging logic for deleted partitions with static columns (CASSANDRA-12107)
 * Wait until the message is being send to decide which serializer must be used (CASSANDRA-11393)
 * Fix migration of static thrift column names with non-text comparators (CASSANDRA-12147)
 * Fix upgrading sparse tables that are incorrectly marked as dense (CASSANDRA-11315)
 * Fix reverse queries ignoring range tombstones (CASSANDRA-11733)
 * Avoid potential race when rebuilding CFMetaData (CASSANDRA-12098)
 * Avoid missing sstables when getting the canonical sstables (CASSANDRA-11996)
 * Always select the live sstables when getting sstables in bounds (CASSANDRA-11944)
 * Fix column ordering of results with static columns for Thrift requests in
   a mixed 2.x/3.x cluster, also fix potential non-resolved duplication of
   those static columns in query results (CASSANDRA-12123)
 * Avoid digest mismatch with empty but static rows (CASSANDRA-12090)
 * Fix EOF exception when altering column type (CASSANDRA-11820)
 * Fix potential race in schema during new table creation (CASSANDRA-12083)
 * cqlsh: fix error handling in rare COPY FROM failure scenario (CASSANDRA-12070)
 * Disable autocompaction during drain (CASSANDRA-11878)
 * Add a metrics timer to MemtablePool and use it to track time spent blocked on memory in MemtableAllocator (CASSANDRA-11327)
 * Fix upgrading schema with super columns with non-text subcomparators (CASSANDRA-12023)
 * Add TimeWindowCompactionStrategy (CASSANDRA-9666)
 * Fix JsonTransformer output of partition with deletion info (CASSANDRA-12418)
 * Fix NPE in SSTableLoader when specifying partial directory path (CASSANDRA-12609)
Merged from 2.2:
 * Add local address entry in PropertyFileSnitch (CASSANDRA-11332)
 * cqlsh copy: fix missing counter values (CASSANDRA-12476)
 * Move migration tasks to non-periodic queue, assure flush executor shutdown after non-periodic executor (CASSANDRA-12251)
 * cqlsh copy: fixed possible race in initializing feeding thread (CASSANDRA-11701)
 * Only set broadcast_rpc_address on Ec2MultiRegionSnitch if it's not set (CASSANDRA-11357)
 * Update StorageProxy range metrics for timeouts, failures and unavailables (CASSANDRA-9507)
 * Add Sigar to classes included in clientutil.jar (CASSANDRA-11635)
 * Add decay to histograms and timers used for metrics (CASSANDRA-11752)
 * Fix hanging stream session (CASSANDRA-10992)
 * Fix INSERT JSON, fromJson() support of smallint, tinyint types (CASSANDRA-12371)
 * Restore JVM metric export for metric reporters (CASSANDRA-12312)
 * Release sstables of failed stream sessions only when outgoing transfers are finished (CASSANDRA-11345)
 * Wait for tracing events before returning response and query at same consistency level client side (CASSANDRA-11465)
 * cqlsh copyutil should get host metadata by connected address (CASSANDRA-11979)
 * Fixed cqlshlib.test.remove_test_db (CASSANDRA-12214)
 * Synchronize ThriftServer::stop() (CASSANDRA-12105)
 * Use dedicated thread for JMX notifications (CASSANDRA-12146)
 * Improve streaming synchronization and fault tolerance (CASSANDRA-11414)
 * MemoryUtil.getShort() should return an unsigned short also for architectures not supporting unaligned memory accesses (CASSANDRA-11973)
Merged from 2.1:
 * Fix queries with empty ByteBuffer values in clustering column restrictions (CASSANDRA-12127)
 * Disable passing control to post-flush after flush failure to prevent data loss (CASSANDRA-11828)
 * Allow STCS-in-L0 compactions to reduce scope with LCS (CASSANDRA-12040)
 * cannot use cql since upgrading python to 2.7.11+ (CASSANDRA-11850)
 * Fix filtering on clustering columns when 2i is used (CASSANDRA-11907)


3.0.8
 * Fix potential race in schema during new table creation (CASSANDRA-12083)
 * cqlsh: fix error handling in rare COPY FROM failure scenario (CASSANDRA-12070)
 * Disable autocompaction during drain (CASSANDRA-11878)
 * Add a metrics timer to MemtablePool and use it to track time spent blocked on memory in MemtableAllocator (CASSANDRA-11327)
 * Fix upgrading schema with super columns with non-text subcomparators (CASSANDRA-12023)
 * Add TimeWindowCompactionStrategy (CASSANDRA-9666)
Merged from 2.2:
 * Allow nodetool info to run with readonly JMX access (CASSANDRA-11755)
 * Validate bloom_filter_fp_chance against lowest supported
   value when the table is created (CASSANDRA-11920)
 * Don't send erroneous NEW_NODE notifications on restart (CASSANDRA-11038)
 * StorageService shutdown hook should use a volatile variable (CASSANDRA-11984)
Merged from 2.1:
 * Add system property to set the max number of native transport requests in queue (CASSANDRA-11363)
 * Fix queries with empty ByteBuffer values in clustering column restrictions (CASSANDRA-12127)
 * Disable passing control to post-flush after flush failure to prevent data loss (CASSANDRA-11828)
 * Allow STCS-in-L0 compactions to reduce scope with LCS (CASSANDRA-12040)
 * cannot use cql since upgrading python to 2.7.11+ (CASSANDRA-11850)
 * Fix filtering on clustering columns when 2i is used (CASSANDRA-11907)
 * Avoid stalling paxos when the paxos state expires (CASSANDRA-12043)
 * Remove finished incoming streaming connections from MessagingService (CASSANDRA-11854)
 * Don't try to get sstables for non-repairing column families (CASSANDRA-12077)
 * Avoid marking too many sstables as repaired (CASSANDRA-11696)
 * Prevent select statements with clustering key > 64k (CASSANDRA-11882)
 * Fix clock skew corrupting other nodes with paxos (CASSANDRA-11991)
 * Remove distinction between non-existing static columns and existing but null in LWTs (CASSANDRA-9842)
 * Cache local ranges when calculating repair neighbors (CASSANDRA-11934)
 * Allow LWT operation on static column with only partition keys (CASSANDRA-10532)
 * Create interval tree over canonical sstables to avoid missing sstables during streaming (CASSANDRA-11886)
 * cqlsh COPY FROM: shutdown parent cluster after forking, to avoid corrupting SSL connections (CASSANDRA-11749)


3.7
 * Support multiple folders for user defined compaction tasks (CASSANDRA-11765)
 * Fix race in CompactionStrategyManager's pause/resume (CASSANDRA-11922)
Merged from 3.0:
 * Fix legacy serialization of Thrift-generated non-compound range tombstones
   when communicating with 2.x nodes (CASSANDRA-11930)
 * Fix Directories instantiations where CFS.initialDirectories should be used (CASSANDRA-11849)
 * Avoid referencing DatabaseDescriptor in AbstractType (CASSANDRA-11912)
 * Don't use static dataDirectories field in Directories instances (CASSANDRA-11647)
 * Fix sstables not being protected from removal during index build (CASSANDRA-11905)
 * cqlsh: Suppress stack trace from Read/WriteFailures (CASSANDRA-11032)
 * Remove unneeded code to repair index summaries that have
   been improperly down-sampled (CASSANDRA-11127)
 * Avoid WriteTimeoutExceptions during commit log replay due to materialized
   view lock contention (CASSANDRA-11891)
 * Prevent OOM failures on SSTable corruption, improve tests for corruption detection (CASSANDRA-9530)
 * Use CFS.initialDirectories when clearing snapshots (CASSANDRA-11705)
 * Allow compaction strategies to disable early open (CASSANDRA-11754)
 * Refactor Materialized View code (CASSANDRA-11475)
 * Update Java Driver (CASSANDRA-11615)
Merged from 2.2:
 * Persist local metadata earlier in startup sequence (CASSANDRA-11742)
 * cqlsh: fix tab completion for case-sensitive identifiers (CASSANDRA-11664)
 * Avoid showing estimated key as -1 in tablestats (CASSANDRA-11587)
 * Fix possible race condition in CommitLog.recover (CASSANDRA-11743)
 * Enable client encryption in sstableloader with cli options (CASSANDRA-11708)
 * Possible memory leak in NIODataInputStream (CASSANDRA-11867)
 * Add seconds to cqlsh tracing session duration (CASSANDRA-11753)
 * Fix commit log replay after out-of-order flush completion (CASSANDRA-9669)
 * Prohibit Reversed Counter type as part of the PK (CASSANDRA-9395)
 * cqlsh: correctly handle non-ascii chars in error messages (CASSANDRA-11626)
Merged from 2.1:
 * Run CommitLog tests with different compression settings (CASSANDRA-9039)
 * cqlsh: apply current keyspace to source command (CASSANDRA-11152)
 * Clear out parent repair session if repair coordinator dies (CASSANDRA-11824)
 * Set default streaming_socket_timeout_in_ms to 24 hours (CASSANDRA-11840)
 * Do not consider local node a valid source during replace (CASSANDRA-11848)
 * Add message dropped tasks to nodetool netstats (CASSANDRA-11855)
 * Avoid holding SSTableReaders for duration of incremental repair (CASSANDRA-11739)


3.6
 * Correctly migrate schema for frozen UDTs during 2.x -> 3.x upgrades
   (does not affect any released versions) (CASSANDRA-11613)
 * Allow server startup if JMX is configured directly (CASSANDRA-11725)
 * Prevent direct memory OOM on buffer pool allocations (CASSANDRA-11710)
 * Enhanced Compaction Logging (CASSANDRA-10805)
 * Make prepared statement cache size configurable (CASSANDRA-11555)
 * Integrated JMX authentication and authorization (CASSANDRA-10091)
 * Add units to stress ouput (CASSANDRA-11352)
 * Fix PER PARTITION LIMIT for single and multi partitions queries (CASSANDRA-11603)
 * Add uncompressed chunk cache for RandomAccessReader (CASSANDRA-5863)
 * Clarify ClusteringPrefix hierarchy (CASSANDRA-11213)
 * Always perform collision check before joining ring (CASSANDRA-10134)
 * SSTableWriter output discrepancy (CASSANDRA-11646)
 * Fix potential timeout in NativeTransportService.testConcurrentDestroys (CASSANDRA-10756)
 * Support large partitions on the 3.0 sstable format (CASSANDRA-11206,11763)
 * Add support to rebuild from specific range (CASSANDRA-10406)
 * Optimize the overlapping lookup by calculating all the
   bounds in advance (CASSANDRA-11571)
 * Support json/yaml output in nodetool tablestats (CASSANDRA-5977)
 * (stress) Add datacenter option to -node options (CASSANDRA-11591)
 * Fix handling of empty slices (CASSANDRA-11513)
 * Make number of cores used by cqlsh COPY visible to testing code (CASSANDRA-11437)
 * Allow filtering on clustering columns for queries without secondary indexes (CASSANDRA-11310)
 * Refactor Restriction hierarchy (CASSANDRA-11354)
 * Eliminate allocations in R/W path (CASSANDRA-11421)
 * Update Netty to 4.0.36 (CASSANDRA-11567)
 * Fix PER PARTITION LIMIT for queries requiring post-query ordering (CASSANDRA-11556)
 * Allow instantiation of UDTs and tuples in UDFs (CASSANDRA-10818)
 * Support UDT in CQLSSTableWriter (CASSANDRA-10624)
 * Support for non-frozen user-defined types, updating
   individual fields of user-defined types (CASSANDRA-7423)
 * Make LZ4 compression level configurable (CASSANDRA-11051)
 * Allow per-partition LIMIT clause in CQL (CASSANDRA-7017)
 * Make custom filtering more extensible with UserExpression (CASSANDRA-11295)
 * Improve field-checking and error reporting in cassandra.yaml (CASSANDRA-10649)
 * Print CAS stats in nodetool proxyhistograms (CASSANDRA-11507)
 * More user friendly error when providing an invalid token to nodetool (CASSANDRA-9348)
 * Add static column support to SASI index (CASSANDRA-11183)
 * Support EQ/PREFIX queries in SASI CONTAINS mode without tokenization (CASSANDRA-11434)
 * Support LIKE operator in prepared statements (CASSANDRA-11456)
 * Add a command to see if a Materialized View has finished building (CASSANDRA-9967)
 * Log endpoint and port associated with streaming operation (CASSANDRA-8777)
 * Print sensible units for all log messages (CASSANDRA-9692)
 * Upgrade Netty to version 4.0.34 (CASSANDRA-11096)
 * Break the CQL grammar into separate Parser and Lexer (CASSANDRA-11372)
 * Compress only inter-dc traffic by default (CASSANDRA-8888)
 * Add metrics to track write amplification (CASSANDRA-11420)
 * cassandra-stress: cannot handle "value-less" tables (CASSANDRA-7739)
 * Add/drop multiple columns in one ALTER TABLE statement (CASSANDRA-10411)
 * Add require_endpoint_verification opt for internode encryption (CASSANDRA-9220)
 * Add auto import java.util for UDF code block (CASSANDRA-11392)
 * Add --hex-format option to nodetool getsstables (CASSANDRA-11337)
 * sstablemetadata should print sstable min/max token (CASSANDRA-7159)
 * Do not wrap CassandraException in TriggerExecutor (CASSANDRA-9421)
 * COPY TO should have higher double precision (CASSANDRA-11255)
 * Stress should exit with non-zero status after failure (CASSANDRA-10340)
 * Add client to cqlsh SHOW_SESSION (CASSANDRA-8958)
 * Fix nodetool tablestats keyspace level metrics (CASSANDRA-11226)
 * Store repair options in parent_repair_history (CASSANDRA-11244)
 * Print current leveling in sstableofflinerelevel (CASSANDRA-9588)
 * Change repair message for keyspaces with RF 1 (CASSANDRA-11203)
 * Remove hard-coded SSL cipher suites and protocols (CASSANDRA-10508)
 * Improve concurrency in CompactionStrategyManager (CASSANDRA-10099)
 * (cqlsh) interpret CQL type for formatting blobs (CASSANDRA-11274)
 * Refuse to start and print txn log information in case of disk
   corruption (CASSANDRA-10112)
 * Resolve some eclipse-warnings (CASSANDRA-11086)
 * (cqlsh) Show static columns in a different color (CASSANDRA-11059)
 * Allow to remove TTLs on table with default_time_to_live (CASSANDRA-11207)
Merged from 3.0:
 * Disallow creating view with a static column (CASSANDRA-11602)
 * Reduce the amount of object allocations caused by the getFunctions methods (CASSANDRA-11593)
 * Potential error replaying commitlog with smallint/tinyint/date/time types (CASSANDRA-11618)
 * Fix queries with filtering on counter columns (CASSANDRA-11629)
 * Improve tombstone printing in sstabledump (CASSANDRA-11655)
 * Fix paging for range queries where all clustering columns are specified (CASSANDRA-11669)
 * Don't require HEAP_NEW_SIZE to be set when using G1 (CASSANDRA-11600)
 * Fix sstabledump not showing cells after tombstone marker (CASSANDRA-11654)
 * Ignore all LocalStrategy keyspaces for streaming and other related
   operations (CASSANDRA-11627)
 * Ensure columnfilter covers indexed columns for thrift 2i queries (CASSANDRA-11523)
 * Only open one sstable scanner per sstable (CASSANDRA-11412)
 * Option to specify ProtocolVersion in cassandra-stress (CASSANDRA-11410)
 * ArithmeticException in avgFunctionForDecimal (CASSANDRA-11485)
 * LogAwareFileLister should only use OLD sstable files in current folder to determine disk consistency (CASSANDRA-11470)
 * Notify indexers of expired rows during compaction (CASSANDRA-11329)
 * Properly respond with ProtocolError when a v1/v2 native protocol
   header is received (CASSANDRA-11464)
 * Validate that num_tokens and initial_token are consistent with one another (CASSANDRA-10120)
Merged from 2.2:
 * Exit JVM if JMX server fails to startup (CASSANDRA-11540)
 * Produce a heap dump when exiting on OOM (CASSANDRA-9861)
 * Restore ability to filter on clustering columns when using a 2i (CASSANDRA-11510)
 * JSON datetime formatting needs timezone (CASSANDRA-11137)
 * Fix is_dense recalculation for Thrift-updated tables (CASSANDRA-11502)
 * Remove unnescessary file existence check during anticompaction (CASSANDRA-11660)
 * Add missing files to debian packages (CASSANDRA-11642)
 * Avoid calling Iterables::concat in loops during ModificationStatement::getFunctions (CASSANDRA-11621)
 * cqlsh: COPY FROM should use regular inserts for single statement batches and
   report errors correctly if workers processes crash on initialization (CASSANDRA-11474)
 * Always close cluster with connection in CqlRecordWriter (CASSANDRA-11553)
 * Allow only DISTINCT queries with partition keys restrictions (CASSANDRA-11339)
 * CqlConfigHelper no longer requires both a keystore and truststore to work (CASSANDRA-11532)
 * Make deprecated repair methods backward-compatible with previous notification service (CASSANDRA-11430)
 * IncomingStreamingConnection version check message wrong (CASSANDRA-11462)
Merged from 2.1:
 * Support mlockall on IBM POWER arch (CASSANDRA-11576)
 * Add option to disable use of severity in DynamicEndpointSnitch (CASSANDRA-11737)
 * cqlsh COPY FROM fails for null values with non-prepared statements (CASSANDRA-11631)
 * Make cython optional in pylib/setup.py (CASSANDRA-11630)
 * Change order of directory searching for cassandra.in.sh to favor local one (CASSANDRA-11628)
 * cqlsh COPY FROM fails with []{} chars in UDT/tuple fields/values (CASSANDRA-11633)
 * clqsh: COPY FROM throws TypeError with Cython extensions enabled (CASSANDRA-11574)
 * cqlsh: COPY FROM ignores NULL values in conversion (CASSANDRA-11549)
 * Validate levels when building LeveledScanner to avoid overlaps with orphaned sstables (CASSANDRA-9935)


3.5
 * StaticTokenTreeBuilder should respect posibility of duplicate tokens (CASSANDRA-11525)
 * Correctly fix potential assertion error during compaction (CASSANDRA-11353)
 * Avoid index segment stitching in RAM which lead to OOM on big SSTable files (CASSANDRA-11383)
 * Fix clustering and row filters for LIKE queries on clustering columns (CASSANDRA-11397)
Merged from 3.0:
 * Fix rare NPE on schema upgrade from 2.x to 3.x (CASSANDRA-10943)
 * Improve backoff policy for cqlsh COPY FROM (CASSANDRA-11320)
 * Improve IF NOT EXISTS check in CREATE INDEX (CASSANDRA-11131)
 * Upgrade ohc to 0.4.3
 * Enable SO_REUSEADDR for JMX RMI server sockets (CASSANDRA-11093)
 * Allocate merkletrees with the correct size (CASSANDRA-11390)
 * Support streaming pre-3.0 sstables (CASSANDRA-10990)
 * Add backpressure to compressed or encrypted commit log (CASSANDRA-10971)
 * SSTableExport supports secondary index tables (CASSANDRA-11330)
 * Fix sstabledump to include missing info in debug output (CASSANDRA-11321)
 * Establish and implement canonical bulk reading workload(s) (CASSANDRA-10331)
 * Fix paging for IN queries on tables without clustering columns (CASSANDRA-11208)
 * Remove recursive call from CompositesSearcher (CASSANDRA-11304)
 * Fix filtering on non-primary key columns for queries without index (CASSANDRA-6377)
 * Fix sstableloader fail when using materialized view (CASSANDRA-11275)
Merged from 2.2:
 * DatabaseDescriptor should log stacktrace in case of Eception during seed provider creation (CASSANDRA-11312)
 * Use canonical path for directory in SSTable descriptor (CASSANDRA-10587)
 * Add cassandra-stress keystore option (CASSANDRA-9325)
 * Dont mark sstables as repairing with sub range repairs (CASSANDRA-11451)
 * Notify when sstables change after cancelling compaction (CASSANDRA-11373)
 * cqlsh: COPY FROM should check that explicit column names are valid (CASSANDRA-11333)
 * Add -Dcassandra.start_gossip startup option (CASSANDRA-10809)
 * Fix UTF8Validator.validate() for modified UTF-8 (CASSANDRA-10748)
 * Clarify that now() function is calculated on the coordinator node in CQL documentation (CASSANDRA-10900)
 * Fix bloom filter sizing with LCS (CASSANDRA-11344)
 * (cqlsh) Fix error when result is 0 rows with EXPAND ON (CASSANDRA-11092)
 * Add missing newline at end of bin/cqlsh (CASSANDRA-11325)
 * Unresolved hostname leads to replace being ignored (CASSANDRA-11210)
 * Only log yaml config once, at startup (CASSANDRA-11217)
 * Reference leak with parallel repairs on the same table (CASSANDRA-11215)
Merged from 2.1:
 * Add a -j parameter to scrub/cleanup/upgradesstables to state how
   many threads to use (CASSANDRA-11179)
 * COPY FROM on large datasets: fix progress report and debug performance (CASSANDRA-11053)
 * InvalidateKeys should have a weak ref to key cache (CASSANDRA-11176)


3.4
 * (cqlsh) add cqlshrc option to always connect using ssl (CASSANDRA-10458)
 * Cleanup a few resource warnings (CASSANDRA-11085)
 * Allow custom tracing implementations (CASSANDRA-10392)
 * Extract LoaderOptions to be able to be used from outside (CASSANDRA-10637)
 * fix OnDiskIndexTest to properly treat empty ranges (CASSANDRA-11205)
 * fix TrackerTest to handle new notifications (CASSANDRA-11178)
 * add SASI validation for partitioner and complex columns (CASSANDRA-11169)
 * Add caching of encrypted credentials in PasswordAuthenticator (CASSANDRA-7715)
 * fix SASI memtable switching on flush (CASSANDRA-11159)
 * Remove duplicate offline compaction tracking (CASSANDRA-11148)
 * fix EQ semantics of analyzed SASI indexes (CASSANDRA-11130)
 * Support long name output for nodetool commands (CASSANDRA-7950)
 * Encrypted hints (CASSANDRA-11040)
 * SASI index options validation (CASSANDRA-11136)
 * Optimize disk seek using min/max column name meta data when the LIMIT clause is used
   (CASSANDRA-8180)
 * Add LIKE support to CQL3 (CASSANDRA-11067)
 * Generic Java UDF types (CASSANDRA-10819)
 * cqlsh: Include sub-second precision in timestamps by default (CASSANDRA-10428)
 * Set javac encoding to utf-8 (CASSANDRA-11077)
 * Integrate SASI index into Cassandra (CASSANDRA-10661)
 * Add --skip-flush option to nodetool snapshot
 * Skip values for non-queried columns (CASSANDRA-10657)
 * Add support for secondary indexes on static columns (CASSANDRA-8103)
 * CommitLogUpgradeTestMaker creates broken commit logs (CASSANDRA-11051)
 * Add metric for number of dropped mutations (CASSANDRA-10866)
 * Simplify row cache invalidation code (CASSANDRA-10396)
 * Support user-defined compaction through nodetool (CASSANDRA-10660)
 * Stripe view locks by key and table ID to reduce contention (CASSANDRA-10981)
 * Add nodetool gettimeout and settimeout commands (CASSANDRA-10953)
 * Add 3.0 metadata to sstablemetadata output (CASSANDRA-10838)
Merged from 3.0:
 * MV should only query complex columns included in the view (CASSANDRA-11069)
 * Failed aggregate creation breaks server permanently (CASSANDRA-11064)
 * Add sstabledump tool (CASSANDRA-7464)
 * Introduce backpressure for hints (CASSANDRA-10972)
 * Fix ClusteringPrefix not being able to read tombstone range boundaries (CASSANDRA-11158)
 * Prevent logging in sandboxed state (CASSANDRA-11033)
 * Disallow drop/alter operations of UDTs used by UDAs (CASSANDRA-10721)
 * Add query time validation method on Index (CASSANDRA-11043)
 * Avoid potential AssertionError in mixed version cluster (CASSANDRA-11128)
 * Properly handle hinted handoff after topology changes (CASSANDRA-5902)
 * AssertionError when listing sstable files on inconsistent disk state (CASSANDRA-11156)
 * Fix wrong rack counting and invalid conditions check for TokenAllocation
   (CASSANDRA-11139)
 * Avoid creating empty hint files (CASSANDRA-11090)
 * Fix leak detection strong reference loop using weak reference (CASSANDRA-11120)
 * Configurie BatchlogManager to stop delayed tasks on shutdown (CASSANDRA-11062)
 * Hadoop integration is incompatible with Cassandra Driver 3.0.0 (CASSANDRA-11001)
 * Add dropped_columns to the list of schema table so it gets handled
   properly (CASSANDRA-11050)
 * Fix NPE when using forceRepairRangeAsync without DC (CASSANDRA-11239)
Merged from 2.2:
 * Preserve order for preferred SSL cipher suites (CASSANDRA-11164)
 * Range.compareTo() violates the contract of Comparable (CASSANDRA-11216)
 * Avoid NPE when serializing ErrorMessage with null message (CASSANDRA-11167)
 * Replacing an aggregate with a new version doesn't reset INITCOND (CASSANDRA-10840)
 * (cqlsh) cqlsh cannot be called through symlink (CASSANDRA-11037)
 * fix ohc and java-driver pom dependencies in build.xml (CASSANDRA-10793)
 * Protect from keyspace dropped during repair (CASSANDRA-11065)
 * Handle adding fields to a UDT in SELECT JSON and toJson() (CASSANDRA-11146)
 * Better error message for cleanup (CASSANDRA-10991)
 * cqlsh pg-style-strings broken if line ends with ';' (CASSANDRA-11123)
 * Always persist upsampled index summaries (CASSANDRA-10512)
 * (cqlsh) Fix inconsistent auto-complete (CASSANDRA-10733)
 * Make SELECT JSON and toJson() threadsafe (CASSANDRA-11048)
 * Fix SELECT on tuple relations for mixed ASC/DESC clustering order (CASSANDRA-7281)
 * Use cloned TokenMetadata in size estimates to avoid race against membership check
   (CASSANDRA-10736)
 * (cqlsh) Support utf-8/cp65001 encoding on Windows (CASSANDRA-11030)
 * Fix paging on DISTINCT queries repeats result when first row in partition changes
   (CASSANDRA-10010)
 * (cqlsh) Support timezone conversion using pytz (CASSANDRA-10397)
 * cqlsh: change default encoding to UTF-8 (CASSANDRA-11124)
Merged from 2.1:
 * Checking if an unlogged batch is local is inefficient (CASSANDRA-11529)
 * Fix out-of-space error treatment in memtable flushing (CASSANDRA-11448).
 * Don't do defragmentation if reading from repaired sstables (CASSANDRA-10342)
 * Fix streaming_socket_timeout_in_ms not enforced (CASSANDRA-11286)
 * Avoid dropping message too quickly due to missing unit conversion (CASSANDRA-11302)
 * Don't remove FailureDetector history on removeEndpoint (CASSANDRA-10371)
 * Only notify if repair status changed (CASSANDRA-11172)
 * Use logback setting for 'cassandra -v' command (CASSANDRA-10767)
 * Fix sstableloader to unthrottle streaming by default (CASSANDRA-9714)
 * Fix incorrect warning in 'nodetool status' (CASSANDRA-10176)
 * Properly release sstable ref when doing offline scrub (CASSANDRA-10697)
 * Improve nodetool status performance for large cluster (CASSANDRA-7238)
 * Gossiper#isEnabled is not thread safe (CASSANDRA-11116)
 * Avoid major compaction mixing repaired and unrepaired sstables in DTCS (CASSANDRA-11113)
 * Make it clear what DTCS timestamp_resolution is used for (CASSANDRA-11041)
 * (cqlsh) Display milliseconds when datetime overflows (CASSANDRA-10625)


3.3
 * Avoid infinite loop if owned range is smaller than number of
   data dirs (CASSANDRA-11034)
 * Avoid bootstrap hanging when existing nodes have no data to stream (CASSANDRA-11010)
Merged from 3.0:
 * Remove double initialization of newly added tables (CASSANDRA-11027)
 * Filter keys searcher results by target range (CASSANDRA-11104)
 * Fix deserialization of legacy read commands (CASSANDRA-11087)
 * Fix incorrect computation of deletion time in sstable metadata (CASSANDRA-11102)
 * Avoid memory leak when collecting sstable metadata (CASSANDRA-11026)
 * Mutations do not block for completion under view lock contention (CASSANDRA-10779)
 * Invalidate legacy schema tables when unloading them (CASSANDRA-11071)
 * (cqlsh) handle INSERT and UPDATE statements with LWT conditions correctly
   (CASSANDRA-11003)
 * Fix DISTINCT queries in mixed version clusters (CASSANDRA-10762)
 * Migrate build status for indexes along with legacy schema (CASSANDRA-11046)
 * Ensure SSTables for legacy KEYS indexes can be read (CASSANDRA-11045)
 * Added support for IBM zSystems architecture (CASSANDRA-11054)
 * Update CQL documentation (CASSANDRA-10899)
 * Check the column name, not cell name, for dropped columns when reading
   legacy sstables (CASSANDRA-11018)
 * Don't attempt to index clustering values of static rows (CASSANDRA-11021)
 * Remove checksum files after replaying hints (CASSANDRA-10947)
 * Support passing base table metadata to custom 2i validation (CASSANDRA-10924)
 * Ensure stale index entries are purged during reads (CASSANDRA-11013)
 * (cqlsh) Also apply --connect-timeout to control connection
   timeout (CASSANDRA-10959)
 * Fix AssertionError when removing from list using UPDATE (CASSANDRA-10954)
 * Fix UnsupportedOperationException when reading old sstable with range
   tombstone (CASSANDRA-10743)
 * MV should use the maximum timestamp of the primary key (CASSANDRA-10910)
 * Fix potential assertion error during compaction (CASSANDRA-10944)
Merged from 2.2:
 * maxPurgeableTimestamp needs to check memtables too (CASSANDRA-9949)
 * Apply change to compaction throughput in real time (CASSANDRA-10025)
 * (cqlsh) encode input correctly when saving history
 * Fix potential NPE on ORDER BY queries with IN (CASSANDRA-10955)
 * Start L0 STCS-compactions even if there is a L0 -> L1 compaction
   going (CASSANDRA-10979)
 * Make UUID LSB unique per process (CASSANDRA-7925)
 * Avoid NPE when performing sstable tasks (scrub etc.) (CASSANDRA-10980)
 * Make sure client gets tombstone overwhelmed warning (CASSANDRA-9465)
 * Fix error streaming section more than 2GB (CASSANDRA-10961)
 * Histogram buckets exposed in jmx are sorted incorrectly (CASSANDRA-10975)
 * Enable GC logging by default (CASSANDRA-10140)
 * Optimize pending range computation (CASSANDRA-9258)
 * Skip commit log and saved cache directories in SSTable version startup check (CASSANDRA-10902)
 * drop/alter user should be case sensitive (CASSANDRA-10817)
Merged from 2.1:
 * test_bulk_round_trip_blogposts is failing occasionally (CASSANDRA-10938)
 * Fix isJoined return true only after becoming cluster member (CASANDRA-11007)
 * Fix bad gossip generation seen in long-running clusters (CASSANDRA-10969)
 * Avoid NPE when incremental repair fails (CASSANDRA-10909)
 * Unmark sstables compacting once they are done in cleanup/scrub/upgradesstables (CASSANDRA-10829)
 * Allow simultaneous bootstrapping with strict consistency when no vnodes are used (CASSANDRA-11005)
 * Log a message when major compaction does not result in a single file (CASSANDRA-10847)
 * (cqlsh) fix cqlsh_copy_tests when vnodes are disabled (CASSANDRA-10997)
 * (cqlsh) Add request timeout option to cqlsh (CASSANDRA-10686)
 * Avoid AssertionError while submitting hint with LWT (CASSANDRA-10477)
 * If CompactionMetadata is not in stats file, use index summary instead (CASSANDRA-10676)
 * Retry sending gossip syn multiple times during shadow round (CASSANDRA-8072)
 * Fix pending range calculation during moves (CASSANDRA-10887)
 * Sane default (200Mbps) for inter-DC streaming througput (CASSANDRA-8708)



3.2
 * Make sure tokens don't exist in several data directories (CASSANDRA-6696)
 * Add requireAuthorization method to IAuthorizer (CASSANDRA-10852)
 * Move static JVM options to conf/jvm.options file (CASSANDRA-10494)
 * Fix CassandraVersion to accept x.y version string (CASSANDRA-10931)
 * Add forceUserDefinedCleanup to allow more flexible cleanup (CASSANDRA-10708)
 * (cqlsh) allow setting TTL with COPY (CASSANDRA-9494)
 * Fix counting of received sstables in streaming (CASSANDRA-10949)
 * Implement hints compression (CASSANDRA-9428)
 * Fix potential assertion error when reading static columns (CASSANDRA-10903)
 * Fix EstimatedHistogram creation in nodetool tablehistograms (CASSANDRA-10859)
 * Establish bootstrap stream sessions sequentially (CASSANDRA-6992)
 * Sort compactionhistory output by timestamp (CASSANDRA-10464)
 * More efficient BTree removal (CASSANDRA-9991)
 * Make tablehistograms accept the same syntax as tablestats (CASSANDRA-10149)
 * Group pending compactions based on table (CASSANDRA-10718)
 * Add compressor name in sstablemetadata output (CASSANDRA-9879)
 * Fix type casting for counter columns (CASSANDRA-10824)
 * Prevent running Cassandra as root (CASSANDRA-8142)
 * bound maximum in-flight commit log replay mutation bytes to 64 megabytes (CASSANDRA-8639)
 * Normalize all scripts (CASSANDRA-10679)
 * Make compression ratio much more accurate (CASSANDRA-10225)
 * Optimize building of Clustering object when only one is created (CASSANDRA-10409)
 * Make index building pluggable (CASSANDRA-10681)
 * Add sstable flush observer (CASSANDRA-10678)
 * Improve NTS endpoints calculation (CASSANDRA-10200)
 * Improve performance of the folderSize function (CASSANDRA-10677)
 * Add support for type casting in selection clause (CASSANDRA-10310)
 * Added graphing option to cassandra-stress (CASSANDRA-7918)
 * Abort in-progress queries that time out (CASSANDRA-7392)
 * Add transparent data encryption core classes (CASSANDRA-9945)
Merged from 3.0:
 * Better handling of SSL connection errors inter-node (CASSANDRA-10816)
 * Avoid NoSuchElementException when executing empty batch (CASSANDRA-10711)
 * Avoid building PartitionUpdate in toString (CASSANDRA-10897)
 * Reduce heap spent when receiving many SSTables (CASSANDRA-10797)
 * Add back support for 3rd party auth providers to bulk loader (CASSANDRA-10873)
 * Eliminate the dependency on jgrapht for UDT resolution (CASSANDRA-10653)
 * (Hadoop) Close Clusters and Sessions in Hadoop Input/Output classes (CASSANDRA-10837)
 * Fix sstableloader not working with upper case keyspace name (CASSANDRA-10806)
Merged from 2.2:
 * jemalloc detection fails due to quoting issues in regexv (CASSANDRA-10946)
 * (cqlsh) show correct column names for empty result sets (CASSANDRA-9813)
 * Add new types to Stress (CASSANDRA-9556)
 * Add property to allow listening on broadcast interface (CASSANDRA-9748)
Merged from 2.1:
 * Match cassandra-loader options in COPY FROM (CASSANDRA-9303)
 * Fix binding to any address in CqlBulkRecordWriter (CASSANDRA-9309)
 * cqlsh fails to decode utf-8 characters for text typed columns (CASSANDRA-10875)
 * Log error when stream session fails (CASSANDRA-9294)
 * Fix bugs in commit log archiving startup behavior (CASSANDRA-10593)
 * (cqlsh) further optimise COPY FROM (CASSANDRA-9302)
 * Allow CREATE TABLE WITH ID (CASSANDRA-9179)
 * Make Stress compiles within eclipse (CASSANDRA-10807)
 * Cassandra Daemon should print JVM arguments (CASSANDRA-10764)
 * Allow cancellation of index summary redistribution (CASSANDRA-8805)


3.1.1
Merged from 3.0:
  * Fix upgrade data loss due to range tombstone deleting more data than then should
    (CASSANDRA-10822)


3.1
Merged from 3.0:
 * Avoid MV race during node decommission (CASSANDRA-10674)
 * Disable reloading of GossipingPropertyFileSnitch (CASSANDRA-9474)
 * Handle single-column deletions correction in materialized views
   when the column is part of the view primary key (CASSANDRA-10796)
 * Fix issue with datadir migration on upgrade (CASSANDRA-10788)
 * Fix bug with range tombstones on reverse queries and test coverage for
   AbstractBTreePartition (CASSANDRA-10059)
 * Remove 64k limit on collection elements (CASSANDRA-10374)
 * Remove unclear Indexer.indexes() method (CASSANDRA-10690)
 * Fix NPE on stream read error (CASSANDRA-10771)
 * Normalize cqlsh DESC output (CASSANDRA-10431)
 * Rejects partition range deletions when columns are specified (CASSANDRA-10739)
 * Fix error when saving cached key for old format sstable (CASSANDRA-10778)
 * Invalidate prepared statements on DROP INDEX (CASSANDRA-10758)
 * Fix SELECT statement with IN restrictions on partition key,
   ORDER BY and LIMIT (CASSANDRA-10729)
 * Improve stress performance over 1k threads (CASSANDRA-7217)
 * Wait for migration responses to complete before bootstrapping (CASSANDRA-10731)
 * Unable to create a function with argument of type Inet (CASSANDRA-10741)
 * Fix backward incompatibiliy in CqlInputFormat (CASSANDRA-10717)
 * Correctly preserve deletion info on updated rows when notifying indexers
   of single-row deletions (CASSANDRA-10694)
 * Notify indexers of partition delete during cleanup (CASSANDRA-10685)
 * Keep the file open in trySkipCache (CASSANDRA-10669)
 * Updated trigger example (CASSANDRA-10257)
Merged from 2.2:
 * Verify tables in pseudo-system keyspaces at startup (CASSANDRA-10761)
 * Fix IllegalArgumentException in DataOutputBuffer.reallocate for large buffers (CASSANDRA-10592)
 * Show CQL help in cqlsh in web browser (CASSANDRA-7225)
 * Serialize on disk the proper SSTable compression ratio (CASSANDRA-10775)
 * Reject index queries while the index is building (CASSANDRA-8505)
 * CQL.textile syntax incorrectly includes optional keyspace for aggregate SFUNC and FINALFUNC (CASSANDRA-10747)
 * Fix JSON update with prepared statements (CASSANDRA-10631)
 * Don't do anticompaction after subrange repair (CASSANDRA-10422)
 * Fix SimpleDateType type compatibility (CASSANDRA-10027)
 * (Hadoop) fix splits calculation (CASSANDRA-10640)
 * (Hadoop) ensure that Cluster instances are always closed (CASSANDRA-10058)
Merged from 2.1:
 * Fix Stress profile parsing on Windows (CASSANDRA-10808)
 * Fix incremental repair hang when replica is down (CASSANDRA-10288)
 * Optimize the way we check if a token is repaired in anticompaction (CASSANDRA-10768)
 * Add proper error handling to stream receiver (CASSANDRA-10774)
 * Warn or fail when changing cluster topology live (CASSANDRA-10243)
 * Status command in debian/ubuntu init script doesn't work (CASSANDRA-10213)
 * Some DROP ... IF EXISTS incorrectly result in exceptions on non-existing KS (CASSANDRA-10658)
 * DeletionTime.compareTo wrong in rare cases (CASSANDRA-10749)
 * Force encoding when computing statement ids (CASSANDRA-10755)
 * Properly reject counters as map keys (CASSANDRA-10760)
 * Fix the sstable-needs-cleanup check (CASSANDRA-10740)
 * (cqlsh) Print column names before COPY operation (CASSANDRA-8935)
 * Fix CompressedInputStream for proper cleanup (CASSANDRA-10012)
 * (cqlsh) Support counters in COPY commands (CASSANDRA-9043)
 * Try next replica if not possible to connect to primary replica on
   ColumnFamilyRecordReader (CASSANDRA-2388)
 * Limit window size in DTCS (CASSANDRA-10280)
 * sstableloader does not use MAX_HEAP_SIZE env parameter (CASSANDRA-10188)
 * (cqlsh) Improve COPY TO performance and error handling (CASSANDRA-9304)
 * Create compression chunk for sending file only (CASSANDRA-10680)
 * Forbid compact clustering column type changes in ALTER TABLE (CASSANDRA-8879)
 * Reject incremental repair with subrange repair (CASSANDRA-10422)
 * Add a nodetool command to refresh size_estimates (CASSANDRA-9579)
 * Invalidate cache after stream receive task is completed (CASSANDRA-10341)
 * Reject counter writes in CQLSSTableWriter (CASSANDRA-10258)
 * Remove superfluous COUNTER_MUTATION stage mapping (CASSANDRA-10605)


3.0
 * Fix AssertionError while flushing memtable due to materialized views
   incorrectly inserting empty rows (CASSANDRA-10614)
 * Store UDA initcond as CQL literal in the schema table, instead of a blob (CASSANDRA-10650)
 * Don't use -1 for the position of partition key in schema (CASSANDRA-10491)
 * Fix distinct queries in mixed version cluster (CASSANDRA-10573)
 * Skip sstable on clustering in names query (CASSANDRA-10571)
 * Remove value skipping as it breaks read-repair (CASSANDRA-10655)
 * Fix bootstrapping with MVs (CASSANDRA-10621)
 * Make sure EACH_QUORUM reads are using NTS (CASSANDRA-10584)
 * Fix MV replica filtering for non-NetworkTopologyStrategy (CASSANDRA-10634)
 * (Hadoop) fix CIF describeSplits() not handling 0 size estimates (CASSANDRA-10600)
 * Fix reading of legacy sstables (CASSANDRA-10590)
 * Use CQL type names in schema metadata tables (CASSANDRA-10365)
 * Guard batchlog replay against integer division by zero (CASSANDRA-9223)
 * Fix bug when adding a column to thrift with the same name than a primary key (CASSANDRA-10608)
 * Add client address argument to IAuthenticator::newSaslNegotiator (CASSANDRA-8068)
 * Fix implementation of LegacyLayout.LegacyBoundComparator (CASSANDRA-10602)
 * Don't use 'names query' read path for counters (CASSANDRA-10572)
 * Fix backward compatibility for counters (CASSANDRA-10470)
 * Remove memory_allocator paramter from cassandra.yaml (CASSANDRA-10581,10628)
 * Execute the metadata reload task of all registered indexes on CFS::reload (CASSANDRA-10604)
 * Fix thrift cas operations with defined columns (CASSANDRA-10576)
 * Fix PartitionUpdate.operationCount()for updates with static column operations (CASSANDRA-10606)
 * Fix thrift get() queries with defined columns (CASSANDRA-10586)
 * Fix marking of indexes as built and removed (CASSANDRA-10601)
 * Skip initialization of non-registered 2i instances, remove Index::getIndexName (CASSANDRA-10595)
 * Fix batches on multiple tables (CASSANDRA-10554)
 * Ensure compaction options are validated when updating KeyspaceMetadata (CASSANDRA-10569)
 * Flatten Iterator Transformation Hierarchy (CASSANDRA-9975)
 * Remove token generator (CASSANDRA-5261)
 * RolesCache should not be created for any authenticator that does not requireAuthentication (CASSANDRA-10562)
 * Fix LogTransaction checking only a single directory for files (CASSANDRA-10421)
 * Fix handling of range tombstones when reading old format sstables (CASSANDRA-10360)
 * Aggregate with Initial Condition fails with C* 3.0 (CASSANDRA-10367)
Merged from 2.2:
 * (cqlsh) show partial trace if incomplete after max_trace_wait (CASSANDRA-7645)
 * Use most up-to-date version of schema for system tables (CASSANDRA-10652)
 * Deprecate memory_allocator in cassandra.yaml (CASSANDRA-10581,10628)
 * Expose phi values from failure detector via JMX and tweak debug
   and trace logging (CASSANDRA-9526)
 * Fix IllegalArgumentException in DataOutputBuffer.reallocate for large buffers (CASSANDRA-10592)
Merged from 2.1:
 * Shutdown compaction in drain to prevent leak (CASSANDRA-10079)
 * (cqlsh) fix COPY using wrong variable name for time_format (CASSANDRA-10633)
 * Do not run SizeEstimatesRecorder if a node is not a member of the ring (CASSANDRA-9912)
 * Improve handling of dead nodes in gossip (CASSANDRA-10298)
 * Fix logback-tools.xml incorrectly configured for outputing to System.err
   (CASSANDRA-9937)
 * Fix streaming to catch exception so retry not fail (CASSANDRA-10557)
 * Add validation method to PerRowSecondaryIndex (CASSANDRA-10092)
 * Support encrypted and plain traffic on the same port (CASSANDRA-10559)
 * Do STCS in DTCS windows (CASSANDRA-10276)
 * Avoid repetition of JVM_OPTS in debian package (CASSANDRA-10251)
 * Fix potential NPE from handling result of SIM.highestSelectivityIndex (CASSANDRA-10550)
 * Fix paging issues with partitions containing only static columns data (CASSANDRA-10381)
 * Fix conditions on static columns (CASSANDRA-10264)
 * AssertionError: attempted to delete non-existing file CommitLog (CASSANDRA-10377)
 * Fix sorting for queries with an IN condition on partition key columns (CASSANDRA-10363)


3.0-rc2
 * Fix SELECT DISTINCT queries between 2.2.2 nodes and 3.0 nodes (CASSANDRA-10473)
 * Remove circular references in SegmentedFile (CASSANDRA-10543)
 * Ensure validation of indexed values only occurs once per-partition (CASSANDRA-10536)
 * Fix handling of static columns for range tombstones in thrift (CASSANDRA-10174)
 * Support empty ColumnFilter for backward compatility on empty IN (CASSANDRA-10471)
 * Remove Pig support (CASSANDRA-10542)
 * Fix LogFile throws Exception when assertion is disabled (CASSANDRA-10522)
 * Revert CASSANDRA-7486, make CMS default GC, move GC config to
   conf/jvm.options (CASSANDRA-10403)
 * Fix TeeingAppender causing some logs to be truncated/empty (CASSANDRA-10447)
 * Allow EACH_QUORUM for reads (CASSANDRA-9602)
 * Fix potential ClassCastException while upgrading (CASSANDRA-10468)
 * Fix NPE in MVs on update (CASSANDRA-10503)
 * Only include modified cell data in indexing deltas (CASSANDRA-10438)
 * Do not load keyspace when creating sstable writer (CASSANDRA-10443)
 * If node is not yet gossiping write all MV updates to batchlog only (CASSANDRA-10413)
 * Re-populate token metadata after commit log recovery (CASSANDRA-10293)
 * Provide additional metrics for materialized views (CASSANDRA-10323)
 * Flush system schema tables after local schema changes (CASSANDRA-10429)
Merged from 2.2:
 * Reduce contention getting instances of CompositeType (CASSANDRA-10433)
 * Fix the regression when using LIMIT with aggregates (CASSANDRA-10487)
 * Avoid NoClassDefFoundError during DataDescriptor initialization on windows (CASSANDRA-10412)
 * Preserve case of quoted Role & User names (CASSANDRA-10394)
 * cqlsh pg-style-strings broken (CASSANDRA-10484)
 * cqlsh prompt includes name of keyspace after failed `use` statement (CASSANDRA-10369)
Merged from 2.1:
 * (cqlsh) Distinguish negative and positive infinity in output (CASSANDRA-10523)
 * (cqlsh) allow custom time_format for COPY TO (CASSANDRA-8970)
 * Don't allow startup if the node's rack has changed (CASSANDRA-10242)
 * (cqlsh) show partial trace if incomplete after max_trace_wait (CASSANDRA-7645)
 * Allow LOCAL_JMX to be easily overridden (CASSANDRA-10275)
 * Mark nodes as dead even if they've already left (CASSANDRA-10205)


3.0.0-rc1
 * Fix mixed version read request compatibility for compact static tables
   (CASSANDRA-10373)
 * Fix paging of DISTINCT with static and IN (CASSANDRA-10354)
 * Allow MATERIALIZED VIEW's SELECT statement to restrict primary key
   columns (CASSANDRA-9664)
 * Move crc_check_chance out of compression options (CASSANDRA-9839)
 * Fix descending iteration past end of BTreeSearchIterator (CASSANDRA-10301)
 * Transfer hints to a different node on decommission (CASSANDRA-10198)
 * Check partition keys for CAS operations during stmt validation (CASSANDRA-10338)
 * Add custom query expressions to SELECT (CASSANDRA-10217)
 * Fix minor bugs in MV handling (CASSANDRA-10362)
 * Allow custom indexes with 0,1 or multiple target columns (CASSANDRA-10124)
 * Improve MV schema representation (CASSANDRA-9921)
 * Add flag to enable/disable coordinator batchlog for MV writes (CASSANDRA-10230)
 * Update cqlsh COPY for new internal driver serialization interface (CASSANDRA-10318)
 * Give index implementations more control over rebuild operations (CASSANDRA-10312)
 * Update index file format (CASSANDRA-10314)
 * Add "shadowable" row tombstones to deal with mv timestamp issues (CASSANDRA-10261)
 * CFS.loadNewSSTables() broken for pre-3.0 sstables
 * Cache selected index in read command to reduce lookups (CASSANDRA-10215)
 * Small optimizations of sstable index serialization (CASSANDRA-10232)
 * Support for both encrypted and unencrypted native transport connections (CASSANDRA-9590)
Merged from 2.2:
 * Configurable page size in cqlsh (CASSANDRA-9855)
 * Defer default role manager setup until all nodes are on 2.2+ (CASSANDRA-9761)
 * Handle missing RoleManager in config after upgrade to 2.2 (CASSANDRA-10209)
Merged from 2.1:
 * Bulk Loader API could not tolerate even node failure (CASSANDRA-10347)
 * Avoid misleading pushed notifications when multiple nodes
   share an rpc_address (CASSANDRA-10052)
 * Fix dropping undroppable when message queue is full (CASSANDRA-10113)
 * Fix potential ClassCastException during paging (CASSANDRA-10352)
 * Prevent ALTER TYPE from creating circular references (CASSANDRA-10339)
 * Fix cache handling of 2i and base tables (CASSANDRA-10155, 10359)
 * Fix NPE in nodetool compactionhistory (CASSANDRA-9758)
 * (Pig) support BulkOutputFormat as a URL parameter (CASSANDRA-7410)
 * BATCH statement is broken in cqlsh (CASSANDRA-10272)
 * (cqlsh) Make cqlsh PEP8 Compliant (CASSANDRA-10066)
 * (cqlsh) Fix error when starting cqlsh with --debug (CASSANDRA-10282)
 * Scrub, Cleanup and Upgrade do not unmark compacting until all operations
   have completed, regardless of the occurence of exceptions (CASSANDRA-10274)


3.0.0-beta2
 * Fix columns returned by AbstractBtreePartitions (CASSANDRA-10220)
 * Fix backward compatibility issue due to AbstractBounds serialization bug (CASSANDRA-9857)
 * Fix startup error when upgrading nodes (CASSANDRA-10136)
 * Base table PRIMARY KEY can be assumed to be NOT NULL in MV creation (CASSANDRA-10147)
 * Improve batchlog write patch (CASSANDRA-9673)
 * Re-apply MaterializedView updates on commitlog replay (CASSANDRA-10164)
 * Require AbstractType.isByteOrderComparable declaration in constructor (CASSANDRA-9901)
 * Avoid digest mismatch on upgrade to 3.0 (CASSANDRA-9554)
 * Fix Materialized View builder when adding multiple MVs (CASSANDRA-10156)
 * Choose better poolingOptions for protocol v4 in cassandra-stress (CASSANDRA-10182)
 * Fix LWW bug affecting Materialized Views (CASSANDRA-10197)
 * Ensures frozen sets and maps are always sorted (CASSANDRA-10162)
 * Don't deadlock when flushing CFS backed custom indexes (CASSANDRA-10181)
 * Fix double flushing of secondary index tables (CASSANDRA-10180)
 * Fix incorrect handling of range tombstones in thrift (CASSANDRA-10046)
 * Only use batchlog when paired materialized view replica is remote (CASSANDRA-10061)
 * Reuse TemporalRow when updating multiple MaterializedViews (CASSANDRA-10060)
 * Validate gc_grace_seconds for batchlog writes and MVs (CASSANDRA-9917)
 * Fix sstablerepairedset (CASSANDRA-10132)
Merged from 2.2:
 * Cancel transaction for sstables we wont redistribute index summary
   for (CASSANDRA-10270)
 * Retry snapshot deletion after compaction and gc on Windows (CASSANDRA-10222)
 * Fix failure to start with space in directory path on Windows (CASSANDRA-10239)
 * Fix repair hang when snapshot failed (CASSANDRA-10057)
 * Fall back to 1/4 commitlog volume for commitlog_total_space on small disks
   (CASSANDRA-10199)
Merged from 2.1:
 * Added configurable warning threshold for GC duration (CASSANDRA-8907)
 * Fix handling of streaming EOF (CASSANDRA-10206)
 * Only check KeyCache when it is enabled
 * Change streaming_socket_timeout_in_ms default to 1 hour (CASSANDRA-8611)
 * (cqlsh) update list of CQL keywords (CASSANDRA-9232)
 * Add nodetool gettraceprobability command (CASSANDRA-10234)
Merged from 2.0:
 * Fix rare race where older gossip states can be shadowed (CASSANDRA-10366)
 * Fix consolidating racks violating the RF contract (CASSANDRA-10238)
 * Disallow decommission when node is in drained state (CASSANDRA-8741)


2.2.1
 * Fix race during construction of commit log (CASSANDRA-10049)
 * Fix LeveledCompactionStrategyTest (CASSANDRA-9757)
 * Fix broken UnbufferedDataOutputStreamPlus.writeUTF (CASSANDRA-10203)
 * (cqlsh) default load-from-file encoding to utf-8 (CASSANDRA-9898)
 * Avoid returning Permission.NONE when failing to query users table (CASSANDRA-10168)
 * (cqlsh) add CLEAR command (CASSANDRA-10086)
 * Support string literals as Role names for compatibility (CASSANDRA-10135)
Merged from 2.1:
 * Only check KeyCache when it is enabled
 * Change streaming_socket_timeout_in_ms default to 1 hour (CASSANDRA-8611)
 * (cqlsh) update list of CQL keywords (CASSANDRA-9232)


3.0.0-beta1
 * Redesign secondary index API (CASSANDRA-9459, 7771, 9041)
 * Fix throwing ReadFailure instead of ReadTimeout on range queries (CASSANDRA-10125)
 * Rewrite hinted handoff (CASSANDRA-6230)
 * Fix query on static compact tables (CASSANDRA-10093)
 * Fix race during construction of commit log (CASSANDRA-10049)
 * Add option to only purge repaired tombstones (CASSANDRA-6434)
 * Change authorization handling for MVs (CASSANDRA-9927)
 * Add custom JMX enabled executor for UDF sandbox (CASSANDRA-10026)
 * Fix row deletion bug for Materialized Views (CASSANDRA-10014)
 * Support mixed-version clusters with Cassandra 2.1 and 2.2 (CASSANDRA-9704)
 * Fix multiple slices on RowSearchers (CASSANDRA-10002)
 * Fix bug in merging of collections (CASSANDRA-10001)
 * Optimize batchlog replay to avoid full scans (CASSANDRA-7237)
 * Repair improvements when using vnodes (CASSANDRA-5220)
 * Disable scripted UDFs by default (CASSANDRA-9889)
 * Bytecode inspection for Java-UDFs (CASSANDRA-9890)
 * Use byte to serialize MT hash length (CASSANDRA-9792)
 * Replace usage of Adler32 with CRC32 (CASSANDRA-8684)
 * Fix migration to new format from 2.1 SSTable (CASSANDRA-10006)
 * SequentialWriter should extend BufferedDataOutputStreamPlus (CASSANDRA-9500)
 * Use the same repairedAt timestamp within incremental repair session (CASSANDRA-9111)
Merged from 2.2:
 * Allow count(*) and count(1) to be use as normal aggregation (CASSANDRA-10114)
 * An NPE is thrown if the column name is unknown for an IN relation (CASSANDRA-10043)
 * Apply commit_failure_policy to more errors on startup (CASSANDRA-9749)
 * Fix histogram overflow exception (CASSANDRA-9973)
 * Route gossip messages over dedicated socket (CASSANDRA-9237)
 * Add checksum to saved cache files (CASSANDRA-9265)
 * Log warning when using an aggregate without partition key (CASSANDRA-9737)
Merged from 2.1:
 * (cqlsh) Allow encoding to be set through command line (CASSANDRA-10004)
 * Add new JMX methods to change local compaction strategy (CASSANDRA-9965)
 * Write hints for paxos commits (CASSANDRA-7342)
 * (cqlsh) Fix timestamps before 1970 on Windows, always
   use UTC for timestamp display (CASSANDRA-10000)
 * (cqlsh) Avoid overwriting new config file with old config
   when both exist (CASSANDRA-9777)
 * Release snapshot selfRef when doing snapshot repair (CASSANDRA-9998)
 * Cannot replace token does not exist - DN node removed as Fat Client (CASSANDRA-9871)
Merged from 2.0:
 * Don't cast expected bf size to an int (CASSANDRA-9959)
 * Make getFullyExpiredSSTables less expensive (CASSANDRA-9882)


3.0.0-alpha1
 * Implement proper sandboxing for UDFs (CASSANDRA-9402)
 * Simplify (and unify) cleanup of compaction leftovers (CASSANDRA-7066)
 * Allow extra schema definitions in cassandra-stress yaml (CASSANDRA-9850)
 * Metrics should use up to date nomenclature (CASSANDRA-9448)
 * Change CREATE/ALTER TABLE syntax for compression (CASSANDRA-8384)
 * Cleanup crc and adler code for java 8 (CASSANDRA-9650)
 * Storage engine refactor (CASSANDRA-8099, 9743, 9746, 9759, 9781, 9808, 9825,
   9848, 9705, 9859, 9867, 9874, 9828, 9801)
 * Update Guava to 18.0 (CASSANDRA-9653)
 * Bloom filter false positive ratio is not honoured (CASSANDRA-8413)
 * New option for cassandra-stress to leave a ratio of columns null (CASSANDRA-9522)
 * Change hinted_handoff_enabled yaml setting, JMX (CASSANDRA-9035)
 * Add algorithmic token allocation (CASSANDRA-7032)
 * Add nodetool command to replay batchlog (CASSANDRA-9547)
 * Make file buffer cache independent of paths being read (CASSANDRA-8897)
 * Remove deprecated legacy Hadoop code (CASSANDRA-9353)
 * Decommissioned nodes will not rejoin the cluster (CASSANDRA-8801)
 * Change gossip stabilization to use endpoit size (CASSANDRA-9401)
 * Change default garbage collector to G1 (CASSANDRA-7486)
 * Populate TokenMetadata early during startup (CASSANDRA-9317)
 * Undeprecate cache recentHitRate (CASSANDRA-6591)
 * Add support for selectively varint encoding fields (CASSANDRA-9499, 9865)
 * Materialized Views (CASSANDRA-6477)
Merged from 2.2:
 * Avoid grouping sstables for anticompaction with DTCS (CASSANDRA-9900)
 * UDF / UDA execution time in trace (CASSANDRA-9723)
 * Fix broken internode SSL (CASSANDRA-9884)
Merged from 2.1:
 * Add new JMX methods to change local compaction strategy (CASSANDRA-9965)
 * Fix handling of enable/disable autocompaction (CASSANDRA-9899)
 * Add consistency level to tracing ouput (CASSANDRA-9827)
 * Remove repair snapshot leftover on startup (CASSANDRA-7357)
 * Use random nodes for batch log when only 2 racks (CASSANDRA-8735)
 * Ensure atomicity inside thrift and stream session (CASSANDRA-7757)
 * Fix nodetool info error when the node is not joined (CASSANDRA-9031)
Merged from 2.0:
 * Log when messages are dropped due to cross_node_timeout (CASSANDRA-9793)
 * Don't track hotness when opening from snapshot for validation (CASSANDRA-9382)


2.2.0
 * Allow the selection of columns together with aggregates (CASSANDRA-9767)
 * Fix cqlsh copy methods and other windows specific issues (CASSANDRA-9795)
 * Don't wrap byte arrays in SequentialWriter (CASSANDRA-9797)
 * sum() and avg() functions missing for smallint and tinyint types (CASSANDRA-9671)
 * Revert CASSANDRA-9542 (allow native functions in UDA) (CASSANDRA-9771)
Merged from 2.1:
 * Fix MarshalException when upgrading superColumn family (CASSANDRA-9582)
 * Fix broken logging for "empty" flushes in Memtable (CASSANDRA-9837)
 * Handle corrupt files on startup (CASSANDRA-9686)
 * Fix clientutil jar and tests (CASSANDRA-9760)
 * (cqlsh) Allow the SSL protocol version to be specified through the
    config file or environment variables (CASSANDRA-9544)
Merged from 2.0:
 * Add tool to find why expired sstables are not getting dropped (CASSANDRA-10015)
 * Remove erroneous pending HH tasks from tpstats/jmx (CASSANDRA-9129)
 * Don't cast expected bf size to an int (CASSANDRA-9959)
 * checkForEndpointCollision fails for legitimate collisions (CASSANDRA-9765)
 * Complete CASSANDRA-8448 fix (CASSANDRA-9519)
 * Don't include auth credentials in debug log (CASSANDRA-9682)
 * Can't transition from write survey to normal mode (CASSANDRA-9740)
 * Scrub (recover) sstables even when -Index.db is missing (CASSANDRA-9591)
 * Fix growing pending background compaction (CASSANDRA-9662)


2.2.0-rc2
 * Re-enable memory-mapped I/O on Windows (CASSANDRA-9658)
 * Warn when an extra-large partition is compacted (CASSANDRA-9643)
 * (cqlsh) Allow setting the initial connection timeout (CASSANDRA-9601)
 * BulkLoader has --transport-factory option but does not use it (CASSANDRA-9675)
 * Allow JMX over SSL directly from nodetool (CASSANDRA-9090)
 * Update cqlsh for UDFs (CASSANDRA-7556)
 * Change Windows kernel default timer resolution (CASSANDRA-9634)
 * Deprected sstable2json and json2sstable (CASSANDRA-9618)
 * Allow native functions in user-defined aggregates (CASSANDRA-9542)
 * Don't repair system_distributed by default (CASSANDRA-9621)
 * Fix mixing min, max, and count aggregates for blob type (CASSANRA-9622)
 * Rename class for DATE type in Java driver (CASSANDRA-9563)
 * Duplicate compilation of UDFs on coordinator (CASSANDRA-9475)
 * Fix connection leak in CqlRecordWriter (CASSANDRA-9576)
 * Mlockall before opening system sstables & remove boot_without_jna option (CASSANDRA-9573)
 * Add functions to convert timeuuid to date or time, deprecate dateOf and unixTimestampOf (CASSANDRA-9229)
 * Make sure we cancel non-compacting sstables from LifecycleTransaction (CASSANDRA-9566)
 * Fix deprecated repair JMX API (CASSANDRA-9570)
 * Add logback metrics (CASSANDRA-9378)
 * Update and refactor ant test/test-compression to run the tests in parallel (CASSANDRA-9583)
 * Fix upgrading to new directory for secondary index (CASSANDRA-9687)
Merged from 2.1:
 * (cqlsh) Fix bad check for CQL compatibility when DESCRIBE'ing
   COMPACT STORAGE tables with no clustering columns
 * Eliminate strong self-reference chains in sstable ref tidiers (CASSANDRA-9656)
 * Ensure StreamSession uses canonical sstable reader instances (CASSANDRA-9700)
 * Ensure memtable book keeping is not corrupted in the event we shrink usage (CASSANDRA-9681)
 * Update internal python driver for cqlsh (CASSANDRA-9064)
 * Fix IndexOutOfBoundsException when inserting tuple with too many
   elements using the string literal notation (CASSANDRA-9559)
 * Enable describe on indices (CASSANDRA-7814)
 * Fix incorrect result for IN queries where column not found (CASSANDRA-9540)
 * ColumnFamilyStore.selectAndReference may block during compaction (CASSANDRA-9637)
 * Fix bug in cardinality check when compacting (CASSANDRA-9580)
 * Fix memory leak in Ref due to ConcurrentLinkedQueue.remove() behaviour (CASSANDRA-9549)
 * Make rebuild only run one at a time (CASSANDRA-9119)
Merged from 2.0:
 * Avoid NPE in AuthSuccess#decode (CASSANDRA-9727)
 * Add listen_address to system.local (CASSANDRA-9603)
 * Bug fixes to resultset metadata construction (CASSANDRA-9636)
 * Fix setting 'durable_writes' in ALTER KEYSPACE (CASSANDRA-9560)
 * Avoids ballot clash in Paxos (CASSANDRA-9649)
 * Improve trace messages for RR (CASSANDRA-9479)
 * Fix suboptimal secondary index selection when restricted
   clustering column is also indexed (CASSANDRA-9631)
 * (cqlsh) Add min_threshold to DTCS option autocomplete (CASSANDRA-9385)
 * Fix error message when attempting to create an index on a column
   in a COMPACT STORAGE table with clustering columns (CASSANDRA-9527)
 * 'WITH WITH' in alter keyspace statements causes NPE (CASSANDRA-9565)
 * Expose some internals of SelectStatement for inspection (CASSANDRA-9532)
 * ArrivalWindow should use primitives (CASSANDRA-9496)
 * Periodically submit background compaction tasks (CASSANDRA-9592)
 * Set HAS_MORE_PAGES flag to false when PagingState is null (CASSANDRA-9571)


2.2.0-rc1
 * Compressed commit log should measure compressed space used (CASSANDRA-9095)
 * Fix comparison bug in CassandraRoleManager#collectRoles (CASSANDRA-9551)
 * Add tinyint,smallint,time,date support for UDFs (CASSANDRA-9400)
 * Deprecates SSTableSimpleWriter and SSTableSimpleUnsortedWriter (CASSANDRA-9546)
 * Empty INITCOND treated as null in aggregate (CASSANDRA-9457)
 * Remove use of Cell in Thrift MapReduce classes (CASSANDRA-8609)
 * Integrate pre-release Java Driver 2.2-rc1, custom build (CASSANDRA-9493)
 * Clean up gossiper logic for old versions (CASSANDRA-9370)
 * Fix custom payload coding/decoding to match the spec (CASSANDRA-9515)
 * ant test-all results incomplete when parsed (CASSANDRA-9463)
 * Disallow frozen<> types in function arguments and return types for
   clarity (CASSANDRA-9411)
 * Static Analysis to warn on unsafe use of Autocloseable instances (CASSANDRA-9431)
 * Update commitlog archiving examples now that commitlog segments are
   not recycled (CASSANDRA-9350)
 * Extend Transactional API to sstable lifecycle management (CASSANDRA-8568)
 * (cqlsh) Add support for native protocol 4 (CASSANDRA-9399)
 * Ensure that UDF and UDAs are keyspace-isolated (CASSANDRA-9409)
 * Revert CASSANDRA-7807 (tracing completion client notifications) (CASSANDRA-9429)
 * Add ability to stop compaction by ID (CASSANDRA-7207)
 * Let CassandraVersion handle SNAPSHOT version (CASSANDRA-9438)
Merged from 2.1:
 * (cqlsh) Fix using COPY through SOURCE or -f (CASSANDRA-9083)
 * Fix occasional lack of `system` keyspace in schema tables (CASSANDRA-8487)
 * Use ProtocolError code instead of ServerError code for native protocol
   error responses to unsupported protocol versions (CASSANDRA-9451)
 * Default commitlog_sync_batch_window_in_ms changed to 2ms (CASSANDRA-9504)
 * Fix empty partition assertion in unsorted sstable writing tools (CASSANDRA-9071)
 * Ensure truncate without snapshot cannot produce corrupt responses (CASSANDRA-9388)
 * Consistent error message when a table mixes counter and non-counter
   columns (CASSANDRA-9492)
 * Avoid getting unreadable keys during anticompaction (CASSANDRA-9508)
 * (cqlsh) Better float precision by default (CASSANDRA-9224)
 * Improve estimated row count (CASSANDRA-9107)
 * Optimize range tombstone memory footprint (CASSANDRA-8603)
 * Use configured gcgs in anticompaction (CASSANDRA-9397)
Merged from 2.0:
 * Don't accumulate more range than necessary in RangeTombstone.Tracker (CASSANDRA-9486)
 * Add broadcast and rpc addresses to system.local (CASSANDRA-9436)
 * Always mark sstable suspect when corrupted (CASSANDRA-9478)
 * Add database users and permissions to CQL3 documentation (CASSANDRA-7558)
 * Allow JVM_OPTS to be passed to standalone tools (CASSANDRA-5969)
 * Fix bad condition in RangeTombstoneList (CASSANDRA-9485)
 * Fix potential StackOverflow when setting CrcCheckChance over JMX (CASSANDRA-9488)
 * Fix null static columns in pages after the first, paged reversed
   queries (CASSANDRA-8502)
 * Fix counting cache serialization in request metrics (CASSANDRA-9466)
 * Add option not to validate atoms during scrub (CASSANDRA-9406)


2.2.0-beta1
 * Introduce Transactional API for internal state changes (CASSANDRA-8984)
 * Add a flag in cassandra.yaml to enable UDFs (CASSANDRA-9404)
 * Better support of null for UDF (CASSANDRA-8374)
 * Use ecj instead of javassist for UDFs (CASSANDRA-8241)
 * faster async logback configuration for tests (CASSANDRA-9376)
 * Add `smallint` and `tinyint` data types (CASSANDRA-8951)
 * Avoid thrift schema creation when native driver is used in stress tool (CASSANDRA-9374)
 * Make Functions.declared thread-safe
 * Add client warnings to native protocol v4 (CASSANDRA-8930)
 * Allow roles cache to be invalidated (CASSANDRA-8967)
 * Upgrade Snappy (CASSANDRA-9063)
 * Don't start Thrift rpc by default (CASSANDRA-9319)
 * Only stream from unrepaired sstables with incremental repair (CASSANDRA-8267)
 * Aggregate UDFs allow SFUNC return type to differ from STYPE if FFUNC specified (CASSANDRA-9321)
 * Remove Thrift dependencies in bundled tools (CASSANDRA-8358)
 * Disable memory mapping of hsperfdata file for JVM statistics (CASSANDRA-9242)
 * Add pre-startup checks to detect potential incompatibilities (CASSANDRA-8049)
 * Distinguish between null and unset in protocol v4 (CASSANDRA-7304)
 * Add user/role permissions for user-defined functions (CASSANDRA-7557)
 * Allow cassandra config to be updated to restart daemon without unloading classes (CASSANDRA-9046)
 * Don't initialize compaction writer before checking if iter is empty (CASSANDRA-9117)
 * Don't execute any functions at prepare-time (CASSANDRA-9037)
 * Share file handles between all instances of a SegmentedFile (CASSANDRA-8893)
 * Make it possible to major compact LCS (CASSANDRA-7272)
 * Make FunctionExecutionException extend RequestExecutionException
   (CASSANDRA-9055)
 * Add support for SELECT JSON, INSERT JSON syntax and new toJson(), fromJson()
   functions (CASSANDRA-7970)
 * Optimise max purgeable timestamp calculation in compaction (CASSANDRA-8920)
 * Constrain internode message buffer sizes, and improve IO class hierarchy (CASSANDRA-8670)
 * New tool added to validate all sstables in a node (CASSANDRA-5791)
 * Push notification when tracing completes for an operation (CASSANDRA-7807)
 * Delay "node up" and "node added" notifications until native protocol server is started (CASSANDRA-8236)
 * Compressed Commit Log (CASSANDRA-6809)
 * Optimise IntervalTree (CASSANDRA-8988)
 * Add a key-value payload for third party usage (CASSANDRA-8553, 9212)
 * Bump metrics-reporter-config dependency for metrics 3.0 (CASSANDRA-8149)
 * Partition intra-cluster message streams by size, not type (CASSANDRA-8789)
 * Add WriteFailureException to native protocol, notify coordinator of
   write failures (CASSANDRA-8592)
 * Convert SequentialWriter to nio (CASSANDRA-8709)
 * Add role based access control (CASSANDRA-7653, 8650, 7216, 8760, 8849, 8761, 8850)
 * Record client ip address in tracing sessions (CASSANDRA-8162)
 * Indicate partition key columns in response metadata for prepared
   statements (CASSANDRA-7660)
 * Merge UUIDType and TimeUUIDType parse logic (CASSANDRA-8759)
 * Avoid memory allocation when searching index summary (CASSANDRA-8793)
 * Optimise (Time)?UUIDType Comparisons (CASSANDRA-8730)
 * Make CRC32Ex into a separate maven dependency (CASSANDRA-8836)
 * Use preloaded jemalloc w/ Unsafe (CASSANDRA-8714, 9197)
 * Avoid accessing partitioner through StorageProxy (CASSANDRA-8244, 8268)
 * Upgrade Metrics library and remove depricated metrics (CASSANDRA-5657)
 * Serializing Row cache alternative, fully off heap (CASSANDRA-7438)
 * Duplicate rows returned when in clause has repeated values (CASSANDRA-6706)
 * Make CassandraException unchecked, extend RuntimeException (CASSANDRA-8560)
 * Support direct buffer decompression for reads (CASSANDRA-8464)
 * DirectByteBuffer compatible LZ4 methods (CASSANDRA-7039)
 * Group sstables for anticompaction correctly (CASSANDRA-8578)
 * Add ReadFailureException to native protocol, respond
   immediately when replicas encounter errors while handling
   a read request (CASSANDRA-7886)
 * Switch CommitLogSegment from RandomAccessFile to nio (CASSANDRA-8308)
 * Allow mixing token and partition key restrictions (CASSANDRA-7016)
 * Support index key/value entries on map collections (CASSANDRA-8473)
 * Modernize schema tables (CASSANDRA-8261)
 * Support for user-defined aggregation functions (CASSANDRA-8053)
 * Fix NPE in SelectStatement with empty IN values (CASSANDRA-8419)
 * Refactor SelectStatement, return IN results in natural order instead
   of IN value list order and ignore duplicate values in partition key IN restrictions (CASSANDRA-7981)
 * Support UDTs, tuples, and collections in user-defined
   functions (CASSANDRA-7563)
 * Fix aggregate fn results on empty selection, result column name,
   and cqlsh parsing (CASSANDRA-8229)
 * Mark sstables as repaired after full repair (CASSANDRA-7586)
 * Extend Descriptor to include a format value and refactor reader/writer
   APIs (CASSANDRA-7443)
 * Integrate JMH for microbenchmarks (CASSANDRA-8151)
 * Keep sstable levels when bootstrapping (CASSANDRA-7460)
 * Add Sigar library and perform basic OS settings check on startup (CASSANDRA-7838)
 * Support for aggregation functions (CASSANDRA-4914)
 * Remove cassandra-cli (CASSANDRA-7920)
 * Accept dollar quoted strings in CQL (CASSANDRA-7769)
 * Make assassinate a first class command (CASSANDRA-7935)
 * Support IN clause on any partition key column (CASSANDRA-7855)
 * Support IN clause on any clustering column (CASSANDRA-4762)
 * Improve compaction logging (CASSANDRA-7818)
 * Remove YamlFileNetworkTopologySnitch (CASSANDRA-7917)
 * Do anticompaction in groups (CASSANDRA-6851)
 * Support user-defined functions (CASSANDRA-7395, 7526, 7562, 7740, 7781, 7929,
   7924, 7812, 8063, 7813, 7708)
 * Permit configurable timestamps with cassandra-stress (CASSANDRA-7416)
 * Move sstable RandomAccessReader to nio2, which allows using the
   FILE_SHARE_DELETE flag on Windows (CASSANDRA-4050)
 * Remove CQL2 (CASSANDRA-5918)
 * Optimize fetching multiple cells by name (CASSANDRA-6933)
 * Allow compilation in java 8 (CASSANDRA-7028)
 * Make incremental repair default (CASSANDRA-7250)
 * Enable code coverage thru JaCoCo (CASSANDRA-7226)
 * Switch external naming of 'column families' to 'tables' (CASSANDRA-4369)
 * Shorten SSTable path (CASSANDRA-6962)
 * Use unsafe mutations for most unit tests (CASSANDRA-6969)
 * Fix race condition during calculation of pending ranges (CASSANDRA-7390)
 * Fail on very large batch sizes (CASSANDRA-8011)
 * Improve concurrency of repair (CASSANDRA-6455, 8208, 9145)
 * Select optimal CRC32 implementation at runtime (CASSANDRA-8614)
 * Evaluate MurmurHash of Token once per query (CASSANDRA-7096)
 * Generalize progress reporting (CASSANDRA-8901)
 * Resumable bootstrap streaming (CASSANDRA-8838, CASSANDRA-8942)
 * Allow scrub for secondary index (CASSANDRA-5174)
 * Save repair data to system table (CASSANDRA-5839)
 * fix nodetool names that reference column families (CASSANDRA-8872)
 Merged from 2.1:
 * Warn on misuse of unlogged batches (CASSANDRA-9282)
 * Failure detector detects and ignores local pauses (CASSANDRA-9183)
 * Add utility class to support for rate limiting a given log statement (CASSANDRA-9029)
 * Add missing consistency levels to cassandra-stess (CASSANDRA-9361)
 * Fix commitlog getCompletedTasks to not increment (CASSANDRA-9339)
 * Fix for harmless exceptions logged as ERROR (CASSANDRA-8564)
 * Delete processed sstables in sstablesplit/sstableupgrade (CASSANDRA-8606)
 * Improve sstable exclusion from partition tombstones (CASSANDRA-9298)
 * Validate the indexed column rather than the cell's contents for 2i (CASSANDRA-9057)
 * Add support for top-k custom 2i queries (CASSANDRA-8717)
 * Fix error when dropping table during compaction (CASSANDRA-9251)
 * cassandra-stress supports validation operations over user profiles (CASSANDRA-8773)
 * Add support for rate limiting log messages (CASSANDRA-9029)
 * Log the partition key with tombstone warnings (CASSANDRA-8561)
 * Reduce runWithCompactionsDisabled poll interval to 1ms (CASSANDRA-9271)
 * Fix PITR commitlog replay (CASSANDRA-9195)
 * GCInspector logs very different times (CASSANDRA-9124)
 * Fix deleting from an empty list (CASSANDRA-9198)
 * Update tuple and collection types that use a user-defined type when that UDT
   is modified (CASSANDRA-9148, CASSANDRA-9192)
 * Use higher timeout for prepair and snapshot in repair (CASSANDRA-9261)
 * Fix anticompaction blocking ANTI_ENTROPY stage (CASSANDRA-9151)
 * Repair waits for anticompaction to finish (CASSANDRA-9097)
 * Fix streaming not holding ref when stream error (CASSANDRA-9295)
 * Fix canonical view returning early opened SSTables (CASSANDRA-9396)
Merged from 2.0:
 * (cqlsh) Add LOGIN command to switch users (CASSANDRA-7212)
 * Clone SliceQueryFilter in AbstractReadCommand implementations (CASSANDRA-8940)
 * Push correct protocol notification for DROP INDEX (CASSANDRA-9310)
 * token-generator - generated tokens too long (CASSANDRA-9300)
 * Fix counting of tombstones for TombstoneOverwhelmingException (CASSANDRA-9299)
 * Fix ReconnectableSnitch reconnecting to peers during upgrade (CASSANDRA-6702)
 * Include keyspace and table name in error log for collections over the size
   limit (CASSANDRA-9286)
 * Avoid potential overlap in LCS with single-partition sstables (CASSANDRA-9322)
 * Log warning message when a table is queried before the schema has fully
   propagated (CASSANDRA-9136)
 * Overload SecondaryIndex#indexes to accept the column definition (CASSANDRA-9314)
 * (cqlsh) Add SERIAL and LOCAL_SERIAL consistency levels (CASSANDRA-8051)
 * Fix index selection during rebuild with certain table layouts (CASSANDRA-9281)
 * Fix partition-level-delete-only workload accounting (CASSANDRA-9194)
 * Allow scrub to handle corrupted compressed chunks (CASSANDRA-9140)
 * Fix assertion error when resetlocalschema is run during repair (CASSANDRA-9249)
 * Disable single sstable tombstone compactions for DTCS by default (CASSANDRA-9234)
 * IncomingTcpConnection thread is not named (CASSANDRA-9262)
 * Close incoming connections when MessagingService is stopped (CASSANDRA-9238)
 * Fix streaming hang when retrying (CASSANDRA-9132)


2.1.5
 * Re-add deprecated cold_reads_to_omit param for backwards compat (CASSANDRA-9203)
 * Make anticompaction visible in compactionstats (CASSANDRA-9098)
 * Improve nodetool getendpoints documentation about the partition
   key parameter (CASSANDRA-6458)
 * Don't check other keyspaces for schema changes when an user-defined
   type is altered (CASSANDRA-9187)
 * Add generate-idea-files target to build.xml (CASSANDRA-9123)
 * Allow takeColumnFamilySnapshot to take a list of tables (CASSANDRA-8348)
 * Limit major sstable operations to their canonical representation (CASSANDRA-8669)
 * cqlsh: Add tests for INSERT and UPDATE tab completion (CASSANDRA-9125)
 * cqlsh: quote column names when needed in COPY FROM inserts (CASSANDRA-9080)
 * Do not load read meter for offline operations (CASSANDRA-9082)
 * cqlsh: Make CompositeType data readable (CASSANDRA-8919)
 * cqlsh: Fix display of triggers (CASSANDRA-9081)
 * Fix NullPointerException when deleting or setting an element by index on
   a null list collection (CASSANDRA-9077)
 * Buffer bloom filter serialization (CASSANDRA-9066)
 * Fix anti-compaction target bloom filter size (CASSANDRA-9060)
 * Make FROZEN and TUPLE unreserved keywords in CQL (CASSANDRA-9047)
 * Prevent AssertionError from SizeEstimatesRecorder (CASSANDRA-9034)
 * Avoid overwriting index summaries for sstables with an older format that
   does not support downsampling; rebuild summaries on startup when this
   is detected (CASSANDRA-8993)
 * Fix potential data loss in CompressedSequentialWriter (CASSANDRA-8949)
 * Make PasswordAuthenticator number of hashing rounds configurable (CASSANDRA-8085)
 * Fix AssertionError when binding nested collections in DELETE (CASSANDRA-8900)
 * Check for overlap with non-early sstables in LCS (CASSANDRA-8739)
 * Only calculate max purgable timestamp if we have to (CASSANDRA-8914)
 * (cqlsh) Greatly improve performance of COPY FROM (CASSANDRA-8225)
 * IndexSummary effectiveIndexInterval is now a guideline, not a rule (CASSANDRA-8993)
 * Use correct bounds for page cache eviction of compressed files (CASSANDRA-8746)
 * SSTableScanner enforces its bounds (CASSANDRA-8946)
 * Cleanup cell equality (CASSANDRA-8947)
 * Introduce intra-cluster message coalescing (CASSANDRA-8692)
 * DatabaseDescriptor throws NPE when rpc_interface is used (CASSANDRA-8839)
 * Don't check if an sstable is live for offline compactions (CASSANDRA-8841)
 * Don't set clientMode in SSTableLoader (CASSANDRA-8238)
 * Fix SSTableRewriter with disabled early open (CASSANDRA-8535)
 * Fix cassandra-stress so it respects the CL passed in user mode (CASSANDRA-8948)
 * Fix rare NPE in ColumnDefinition#hasIndexOption() (CASSANDRA-8786)
 * cassandra-stress reports per-operation statistics, plus misc (CASSANDRA-8769)
 * Add SimpleDate (cql date) and Time (cql time) types (CASSANDRA-7523)
 * Use long for key count in cfstats (CASSANDRA-8913)
 * Make SSTableRewriter.abort() more robust to failure (CASSANDRA-8832)
 * Remove cold_reads_to_omit from STCS (CASSANDRA-8860)
 * Make EstimatedHistogram#percentile() use ceil instead of floor (CASSANDRA-8883)
 * Fix top partitions reporting wrong cardinality (CASSANDRA-8834)
 * Fix rare NPE in KeyCacheSerializer (CASSANDRA-8067)
 * Pick sstables for validation as late as possible inc repairs (CASSANDRA-8366)
 * Fix commitlog getPendingTasks to not increment (CASSANDRA-8862)
 * Fix parallelism adjustment in range and secondary index queries
   when the first fetch does not satisfy the limit (CASSANDRA-8856)
 * Check if the filtered sstables is non-empty in STCS (CASSANDRA-8843)
 * Upgrade java-driver used for cassandra-stress (CASSANDRA-8842)
 * Fix CommitLog.forceRecycleAllSegments() memory access error (CASSANDRA-8812)
 * Improve assertions in Memory (CASSANDRA-8792)
 * Fix SSTableRewriter cleanup (CASSANDRA-8802)
 * Introduce SafeMemory for CompressionMetadata.Writer (CASSANDRA-8758)
 * 'nodetool info' prints exception against older node (CASSANDRA-8796)
 * Ensure SSTableReader.last corresponds exactly with the file end (CASSANDRA-8750)
 * Make SSTableWriter.openEarly more robust and obvious (CASSANDRA-8747)
 * Enforce SSTableReader.first/last (CASSANDRA-8744)
 * Cleanup SegmentedFile API (CASSANDRA-8749)
 * Avoid overlap with early compaction replacement (CASSANDRA-8683)
 * Safer Resource Management++ (CASSANDRA-8707)
 * Write partition size estimates into a system table (CASSANDRA-7688)
 * cqlsh: Fix keys() and full() collection indexes in DESCRIBE output
   (CASSANDRA-8154)
 * Show progress of streaming in nodetool netstats (CASSANDRA-8886)
 * IndexSummaryBuilder utilises offheap memory, and shares data between
   each IndexSummary opened from it (CASSANDRA-8757)
 * markCompacting only succeeds if the exact SSTableReader instances being
   marked are in the live set (CASSANDRA-8689)
 * cassandra-stress support for varint (CASSANDRA-8882)
 * Fix Adler32 digest for compressed sstables (CASSANDRA-8778)
 * Add nodetool statushandoff/statusbackup (CASSANDRA-8912)
 * Use stdout for progress and stats in sstableloader (CASSANDRA-8982)
 * Correctly identify 2i datadir from older versions (CASSANDRA-9116)
Merged from 2.0:
 * Ignore gossip SYNs after shutdown (CASSANDRA-9238)
 * Avoid overflow when calculating max sstable size in LCS (CASSANDRA-9235)
 * Make sstable blacklisting work with compression (CASSANDRA-9138)
 * Do not attempt to rebuild indexes if no index accepts any column (CASSANDRA-9196)
 * Don't initiate snitch reconnection for dead states (CASSANDRA-7292)
 * Fix ArrayIndexOutOfBoundsException in CQLSSTableWriter (CASSANDRA-8978)
 * Add shutdown gossip state to prevent timeouts during rolling restarts (CASSANDRA-8336)
 * Fix running with java.net.preferIPv6Addresses=true (CASSANDRA-9137)
 * Fix failed bootstrap/replace attempts being persisted in system.peers (CASSANDRA-9180)
 * Flush system.IndexInfo after marking index built (CASSANDRA-9128)
 * Fix updates to min/max_compaction_threshold through cassandra-cli
   (CASSANDRA-8102)
 * Don't include tmp files when doing offline relevel (CASSANDRA-9088)
 * Use the proper CAS WriteType when finishing a previous round during Paxos
   preparation (CASSANDRA-8672)
 * Avoid race in cancelling compactions (CASSANDRA-9070)
 * More aggressive check for expired sstables in DTCS (CASSANDRA-8359)
 * Fix ignored index_interval change in ALTER TABLE statements (CASSANDRA-7976)
 * Do more aggressive compaction in old time windows in DTCS (CASSANDRA-8360)
 * java.lang.AssertionError when reading saved cache (CASSANDRA-8740)
 * "disk full" when running cleanup (CASSANDRA-9036)
 * Lower logging level from ERROR to DEBUG when a scheduled schema pull
   cannot be completed due to a node being down (CASSANDRA-9032)
 * Fix MOVED_NODE client event (CASSANDRA-8516)
 * Allow overriding MAX_OUTSTANDING_REPLAY_COUNT (CASSANDRA-7533)
 * Fix malformed JMX ObjectName containing IPv6 addresses (CASSANDRA-9027)
 * (cqlsh) Allow increasing CSV field size limit through
   cqlshrc config option (CASSANDRA-8934)
 * Stop logging range tombstones when exceeding the threshold
   (CASSANDRA-8559)
 * Fix NullPointerException when nodetool getendpoints is run
   against invalid keyspaces or tables (CASSANDRA-8950)
 * Allow specifying the tmp dir (CASSANDRA-7712)
 * Improve compaction estimated tasks estimation (CASSANDRA-8904)
 * Fix duplicate up/down messages sent to native clients (CASSANDRA-7816)
 * Expose commit log archive status via JMX (CASSANDRA-8734)
 * Provide better exceptions for invalid replication strategy parameters
   (CASSANDRA-8909)
 * Fix regression in mixed single and multi-column relation support for
   SELECT statements (CASSANDRA-8613)
 * Add ability to limit number of native connections (CASSANDRA-8086)
 * Fix CQLSSTableWriter throwing exception and spawning threads
   (CASSANDRA-8808)
 * Fix MT mismatch between empty and GC-able data (CASSANDRA-8979)
 * Fix incorrect validation when snapshotting single table (CASSANDRA-8056)
 * Add offline tool to relevel sstables (CASSANDRA-8301)
 * Preserve stream ID for more protocol errors (CASSANDRA-8848)
 * Fix combining token() function with multi-column relations on
   clustering columns (CASSANDRA-8797)
 * Make CFS.markReferenced() resistant to bad refcounting (CASSANDRA-8829)
 * Fix StreamTransferTask abort/complete bad refcounting (CASSANDRA-8815)
 * Fix AssertionError when querying a DESC clustering ordered
   table with ASC ordering and paging (CASSANDRA-8767)
 * AssertionError: "Memory was freed" when running cleanup (CASSANDRA-8716)
 * Make it possible to set max_sstable_age to fractional days (CASSANDRA-8406)
 * Fix some multi-column relations with indexes on some clustering
   columns (CASSANDRA-8275)
 * Fix memory leak in SSTableSimple*Writer and SSTableReader.validate()
   (CASSANDRA-8748)
 * Throw OOM if allocating memory fails to return a valid pointer (CASSANDRA-8726)
 * Fix SSTableSimpleUnsortedWriter ConcurrentModificationException (CASSANDRA-8619)
 * 'nodetool info' prints exception against older node (CASSANDRA-8796)
 * Ensure SSTableSimpleUnsortedWriter.close() terminates if
   disk writer has crashed (CASSANDRA-8807)


2.1.4
 * Bind JMX to localhost unless explicitly configured otherwise (CASSANDRA-9085)


2.1.3
 * Fix HSHA/offheap_objects corruption (CASSANDRA-8719)
 * Upgrade libthrift to 0.9.2 (CASSANDRA-8685)
 * Don't use the shared ref in sstableloader (CASSANDRA-8704)
 * Purge internal prepared statements if related tables or
   keyspaces are dropped (CASSANDRA-8693)
 * (cqlsh) Handle unicode BOM at start of files (CASSANDRA-8638)
 * Stop compactions before exiting offline tools (CASSANDRA-8623)
 * Update tools/stress/README.txt to match current behaviour (CASSANDRA-7933)
 * Fix schema from Thrift conversion with empty metadata (CASSANDRA-8695)
 * Safer Resource Management (CASSANDRA-7705)
 * Make sure we compact highly overlapping cold sstables with
   STCS (CASSANDRA-8635)
 * rpc_interface and listen_interface generate NPE on startup when specified
   interface doesn't exist (CASSANDRA-8677)
 * Fix ArrayIndexOutOfBoundsException in nodetool cfhistograms (CASSANDRA-8514)
 * Switch from yammer metrics for nodetool cf/proxy histograms (CASSANDRA-8662)
 * Make sure we don't add tmplink files to the compaction
   strategy (CASSANDRA-8580)
 * (cqlsh) Handle maps with blob keys (CASSANDRA-8372)
 * (cqlsh) Handle DynamicCompositeType schemas correctly (CASSANDRA-8563)
 * Duplicate rows returned when in clause has repeated values (CASSANDRA-6706)
 * Add tooling to detect hot partitions (CASSANDRA-7974)
 * Fix cassandra-stress user-mode truncation of partition generation (CASSANDRA-8608)
 * Only stream from unrepaired sstables during inc repair (CASSANDRA-8267)
 * Don't allow starting multiple inc repairs on the same sstables (CASSANDRA-8316)
 * Invalidate prepared BATCH statements when related tables
   or keyspaces are dropped (CASSANDRA-8652)
 * Fix missing results in secondary index queries on collections
   with ALLOW FILTERING (CASSANDRA-8421)
 * Expose EstimatedHistogram metrics for range slices (CASSANDRA-8627)
 * (cqlsh) Escape clqshrc passwords properly (CASSANDRA-8618)
 * Fix NPE when passing wrong argument in ALTER TABLE statement (CASSANDRA-8355)
 * Pig: Refactor and deprecate CqlStorage (CASSANDRA-8599)
 * Don't reuse the same cleanup strategy for all sstables (CASSANDRA-8537)
 * Fix case-sensitivity of index name on CREATE and DROP INDEX
   statements (CASSANDRA-8365)
 * Better detection/logging for corruption in compressed sstables (CASSANDRA-8192)
 * Use the correct repairedAt value when closing writer (CASSANDRA-8570)
 * (cqlsh) Handle a schema mismatch being detected on startup (CASSANDRA-8512)
 * Properly calculate expected write size during compaction (CASSANDRA-8532)
 * Invalidate affected prepared statements when a table's columns
   are altered (CASSANDRA-7910)
 * Stress - user defined writes should populate sequentally (CASSANDRA-8524)
 * Fix regression in SSTableRewriter causing some rows to become unreadable
   during compaction (CASSANDRA-8429)
 * Run major compactions for repaired/unrepaired in parallel (CASSANDRA-8510)
 * (cqlsh) Fix compression options in DESCRIBE TABLE output when compression
   is disabled (CASSANDRA-8288)
 * (cqlsh) Fix DESCRIBE output after keyspaces are altered (CASSANDRA-7623)
 * Make sure we set lastCompactedKey correctly (CASSANDRA-8463)
 * (cqlsh) Fix output of CONSISTENCY command (CASSANDRA-8507)
 * (cqlsh) Fixed the handling of LIST statements (CASSANDRA-8370)
 * Make sstablescrub check leveled manifest again (CASSANDRA-8432)
 * Check first/last keys in sstable when giving out positions (CASSANDRA-8458)
 * Disable mmap on Windows (CASSANDRA-6993)
 * Add missing ConsistencyLevels to cassandra-stress (CASSANDRA-8253)
 * Add auth support to cassandra-stress (CASSANDRA-7985)
 * Fix ArrayIndexOutOfBoundsException when generating error message
   for some CQL syntax errors (CASSANDRA-8455)
 * Scale memtable slab allocation logarithmically (CASSANDRA-7882)
 * cassandra-stress simultaneous inserts over same seed (CASSANDRA-7964)
 * Reduce cassandra-stress sampling memory requirements (CASSANDRA-7926)
 * Ensure memtable flush cannot expire commit log entries from its future (CASSANDRA-8383)
 * Make read "defrag" async to reclaim memtables (CASSANDRA-8459)
 * Remove tmplink files for offline compactions (CASSANDRA-8321)
 * Reduce maxHintsInProgress (CASSANDRA-8415)
 * BTree updates may call provided update function twice (CASSANDRA-8018)
 * Release sstable references after anticompaction (CASSANDRA-8386)
 * Handle abort() in SSTableRewriter properly (CASSANDRA-8320)
 * Centralize shared executors (CASSANDRA-8055)
 * Fix filtering for CONTAINS (KEY) relations on frozen collection
   clustering columns when the query is restricted to a single
   partition (CASSANDRA-8203)
 * Do more aggressive entire-sstable TTL expiry checks (CASSANDRA-8243)
 * Add more log info if readMeter is null (CASSANDRA-8238)
 * add check of the system wall clock time at startup (CASSANDRA-8305)
 * Support for frozen collections (CASSANDRA-7859)
 * Fix overflow on histogram computation (CASSANDRA-8028)
 * Have paxos reuse the timestamp generation of normal queries (CASSANDRA-7801)
 * Fix incremental repair not remove parent session on remote (CASSANDRA-8291)
 * Improve JBOD disk utilization (CASSANDRA-7386)
 * Log failed host when preparing incremental repair (CASSANDRA-8228)
 * Force config client mode in CQLSSTableWriter (CASSANDRA-8281)
 * Fix sstableupgrade throws exception (CASSANDRA-8688)
 * Fix hang when repairing empty keyspace (CASSANDRA-8694)
Merged from 2.0:
 * Fix IllegalArgumentException in dynamic snitch (CASSANDRA-8448)
 * Add support for UPDATE ... IF EXISTS (CASSANDRA-8610)
 * Fix reversal of list prepends (CASSANDRA-8733)
 * Prevent non-zero default_time_to_live on tables with counters
   (CASSANDRA-8678)
 * Fix SSTableSimpleUnsortedWriter ConcurrentModificationException
   (CASSANDRA-8619)
 * Round up time deltas lower than 1ms in BulkLoader (CASSANDRA-8645)
 * Add batch remove iterator to ABSC (CASSANDRA-8414, 8666)
 * Round up time deltas lower than 1ms in BulkLoader (CASSANDRA-8645)
 * Fix isClientMode check in Keyspace (CASSANDRA-8687)
 * Use more efficient slice size for querying internal secondary
   index tables (CASSANDRA-8550)
 * Fix potentially returning deleted rows with range tombstone (CASSANDRA-8558)
 * Check for available disk space before starting a compaction (CASSANDRA-8562)
 * Fix DISTINCT queries with LIMITs or paging when some partitions
   contain only tombstones (CASSANDRA-8490)
 * Introduce background cache refreshing to permissions cache
   (CASSANDRA-8194)
 * Fix race condition in StreamTransferTask that could lead to
   infinite loops and premature sstable deletion (CASSANDRA-7704)
 * Add an extra version check to MigrationTask (CASSANDRA-8462)
 * Ensure SSTableWriter cleans up properly after failure (CASSANDRA-8499)
 * Increase bf true positive count on key cache hit (CASSANDRA-8525)
 * Move MeteredFlusher to its own thread (CASSANDRA-8485)
 * Fix non-distinct results in DISTNCT queries on static columns when
   paging is enabled (CASSANDRA-8087)
 * Move all hints related tasks to hints internal executor (CASSANDRA-8285)
 * Fix paging for multi-partition IN queries (CASSANDRA-8408)
 * Fix MOVED_NODE topology event never being emitted when a node
   moves its token (CASSANDRA-8373)
 * Fix validation of indexes in COMPACT tables (CASSANDRA-8156)
 * Avoid StackOverflowError when a large list of IN values
   is used for a clustering column (CASSANDRA-8410)
 * Fix NPE when writetime() or ttl() calls are wrapped by
   another function call (CASSANDRA-8451)
 * Fix NPE after dropping a keyspace (CASSANDRA-8332)
 * Fix error message on read repair timeouts (CASSANDRA-7947)
 * Default DTCS base_time_seconds changed to 60 (CASSANDRA-8417)
 * Refuse Paxos operation with more than one pending endpoint (CASSANDRA-8346, 8640)
 * Throw correct exception when trying to bind a keyspace or table
   name (CASSANDRA-6952)
 * Make HHOM.compact synchronized (CASSANDRA-8416)
 * cancel latency-sampling task when CF is dropped (CASSANDRA-8401)
 * don't block SocketThread for MessagingService (CASSANDRA-8188)
 * Increase quarantine delay on replacement (CASSANDRA-8260)
 * Expose off-heap memory usage stats (CASSANDRA-7897)
 * Ignore Paxos commits for truncated tables (CASSANDRA-7538)
 * Validate size of indexed column values (CASSANDRA-8280)
 * Make LCS split compaction results over all data directories (CASSANDRA-8329)
 * Fix some failing queries that use multi-column relations
   on COMPACT STORAGE tables (CASSANDRA-8264)
 * Fix InvalidRequestException with ORDER BY (CASSANDRA-8286)
 * Disable SSLv3 for POODLE (CASSANDRA-8265)
 * Fix millisecond timestamps in Tracing (CASSANDRA-8297)
 * Include keyspace name in error message when there are insufficient
   live nodes to stream from (CASSANDRA-8221)
 * Avoid overlap in L1 when L0 contains many nonoverlapping
   sstables (CASSANDRA-8211)
 * Improve PropertyFileSnitch logging (CASSANDRA-8183)
 * Add DC-aware sequential repair (CASSANDRA-8193)
 * Use live sstables in snapshot repair if possible (CASSANDRA-8312)
 * Fix hints serialized size calculation (CASSANDRA-8587)


2.1.2
 * (cqlsh) parse_for_table_meta errors out on queries with undefined
   grammars (CASSANDRA-8262)
 * (cqlsh) Fix SELECT ... TOKEN() function broken in C* 2.1.1 (CASSANDRA-8258)
 * Fix Cassandra crash when running on JDK8 update 40 (CASSANDRA-8209)
 * Optimize partitioner tokens (CASSANDRA-8230)
 * Improve compaction of repaired/unrepaired sstables (CASSANDRA-8004)
 * Make cache serializers pluggable (CASSANDRA-8096)
 * Fix issues with CONTAINS (KEY) queries on secondary indexes
   (CASSANDRA-8147)
 * Fix read-rate tracking of sstables for some queries (CASSANDRA-8239)
 * Fix default timestamp in QueryOptions (CASSANDRA-8246)
 * Set socket timeout when reading remote version (CASSANDRA-8188)
 * Refactor how we track live size (CASSANDRA-7852)
 * Make sure unfinished compaction files are removed (CASSANDRA-8124)
 * Fix shutdown when run as Windows service (CASSANDRA-8136)
 * Fix DESCRIBE TABLE with custom indexes (CASSANDRA-8031)
 * Fix race in RecoveryManagerTest (CASSANDRA-8176)
 * Avoid IllegalArgumentException while sorting sstables in
   IndexSummaryManager (CASSANDRA-8182)
 * Shutdown JVM on file descriptor exhaustion (CASSANDRA-7579)
 * Add 'die' policy for commit log and disk failure (CASSANDRA-7927)
 * Fix installing as service on Windows (CASSANDRA-8115)
 * Fix CREATE TABLE for CQL2 (CASSANDRA-8144)
 * Avoid boxing in ColumnStats min/max trackers (CASSANDRA-8109)
Merged from 2.0:
 * Correctly handle non-text column names in cql3 (CASSANDRA-8178)
 * Fix deletion for indexes on primary key columns (CASSANDRA-8206)
 * Add 'nodetool statusgossip' (CASSANDRA-8125)
 * Improve client notification that nodes are ready for requests (CASSANDRA-7510)
 * Handle negative timestamp in writetime method (CASSANDRA-8139)
 * Pig: Remove errant LIMIT clause in CqlNativeStorage (CASSANDRA-8166)
 * Throw ConfigurationException when hsha is used with the default
   rpc_max_threads setting of 'unlimited' (CASSANDRA-8116)
 * Allow concurrent writing of the same table in the same JVM using
   CQLSSTableWriter (CASSANDRA-7463)
 * Fix totalDiskSpaceUsed calculation (CASSANDRA-8205)


2.1.1
 * Fix spin loop in AtomicSortedColumns (CASSANDRA-7546)
 * Dont notify when replacing tmplink files (CASSANDRA-8157)
 * Fix validation with multiple CONTAINS clause (CASSANDRA-8131)
 * Fix validation of collections in TriggerExecutor (CASSANDRA-8146)
 * Fix IllegalArgumentException when a list of IN values containing tuples
   is passed as a single arg to a prepared statement with the v1 or v2
   protocol (CASSANDRA-8062)
 * Fix ClassCastException in DISTINCT query on static columns with
   query paging (CASSANDRA-8108)
 * Fix NPE on null nested UDT inside a set (CASSANDRA-8105)
 * Fix exception when querying secondary index on set items or map keys
   when some clustering columns are specified (CASSANDRA-8073)
 * Send proper error response when there is an error during native
   protocol message decode (CASSANDRA-8118)
 * Gossip should ignore generation numbers too far in the future (CASSANDRA-8113)
 * Fix NPE when creating a table with frozen sets, lists (CASSANDRA-8104)
 * Fix high memory use due to tracking reads on incrementally opened sstable
   readers (CASSANDRA-8066)
 * Fix EXECUTE request with skipMetadata=false returning no metadata
   (CASSANDRA-8054)
 * Allow concurrent use of CQLBulkOutputFormat (CASSANDRA-7776)
 * Shutdown JVM on OOM (CASSANDRA-7507)
 * Upgrade netty version and enable epoll event loop (CASSANDRA-7761)
 * Don't duplicate sstables smaller than split size when using
   the sstablesplitter tool (CASSANDRA-7616)
 * Avoid re-parsing already prepared statements (CASSANDRA-7923)
 * Fix some Thrift slice deletions and updates of COMPACT STORAGE
   tables with some clustering columns omitted (CASSANDRA-7990)
 * Fix filtering for CONTAINS on sets (CASSANDRA-8033)
 * Properly track added size (CASSANDRA-7239)
 * Allow compilation in java 8 (CASSANDRA-7208)
 * Fix Assertion error on RangeTombstoneList diff (CASSANDRA-8013)
 * Release references to overlapping sstables during compaction (CASSANDRA-7819)
 * Send notification when opening compaction results early (CASSANDRA-8034)
 * Make native server start block until properly bound (CASSANDRA-7885)
 * (cqlsh) Fix IPv6 support (CASSANDRA-7988)
 * Ignore fat clients when checking for endpoint collision (CASSANDRA-7939)
 * Make sstablerepairedset take a list of files (CASSANDRA-7995)
 * (cqlsh) Tab completeion for indexes on map keys (CASSANDRA-7972)
 * (cqlsh) Fix UDT field selection in select clause (CASSANDRA-7891)
 * Fix resource leak in event of corrupt sstable
 * (cqlsh) Add command line option for cqlshrc file path (CASSANDRA-7131)
 * Provide visibility into prepared statements churn (CASSANDRA-7921, CASSANDRA-7930)
 * Invalidate prepared statements when their keyspace or table is
   dropped (CASSANDRA-7566)
 * cassandra-stress: fix support for NetworkTopologyStrategy (CASSANDRA-7945)
 * Fix saving caches when a table is dropped (CASSANDRA-7784)
 * Add better error checking of new stress profile (CASSANDRA-7716)
 * Use ThreadLocalRandom and remove FBUtilities.threadLocalRandom (CASSANDRA-7934)
 * Prevent operator mistakes due to simultaneous bootstrap (CASSANDRA-7069)
 * cassandra-stress supports whitelist mode for node config (CASSANDRA-7658)
 * GCInspector more closely tracks GC; cassandra-stress and nodetool report it (CASSANDRA-7916)
 * nodetool won't output bogus ownership info without a keyspace (CASSANDRA-7173)
 * Add human readable option to nodetool commands (CASSANDRA-5433)
 * Don't try to set repairedAt on old sstables (CASSANDRA-7913)
 * Add metrics for tracking PreparedStatement use (CASSANDRA-7719)
 * (cqlsh) tab-completion for triggers (CASSANDRA-7824)
 * (cqlsh) Support for query paging (CASSANDRA-7514)
 * (cqlsh) Show progress of COPY operations (CASSANDRA-7789)
 * Add syntax to remove multiple elements from a map (CASSANDRA-6599)
 * Support non-equals conditions in lightweight transactions (CASSANDRA-6839)
 * Add IF [NOT] EXISTS to create/drop triggers (CASSANDRA-7606)
 * (cqlsh) Display the current logged-in user (CASSANDRA-7785)
 * (cqlsh) Don't ignore CTRL-C during COPY FROM execution (CASSANDRA-7815)
 * (cqlsh) Order UDTs according to cross-type dependencies in DESCRIBE
   output (CASSANDRA-7659)
 * (cqlsh) Fix handling of CAS statement results (CASSANDRA-7671)
 * (cqlsh) COPY TO/FROM improvements (CASSANDRA-7405)
 * Support list index operations with conditions (CASSANDRA-7499)
 * Add max live/tombstoned cells to nodetool cfstats output (CASSANDRA-7731)
 * Validate IPv6 wildcard addresses properly (CASSANDRA-7680)
 * (cqlsh) Error when tracing query (CASSANDRA-7613)
 * Avoid IOOBE when building SyntaxError message snippet (CASSANDRA-7569)
 * SSTableExport uses correct validator to create string representation of partition
   keys (CASSANDRA-7498)
 * Avoid NPEs when receiving type changes for an unknown keyspace (CASSANDRA-7689)
 * Add support for custom 2i validation (CASSANDRA-7575)
 * Pig support for hadoop CqlInputFormat (CASSANDRA-6454)
 * Add duration mode to cassandra-stress (CASSANDRA-7468)
 * Add listen_interface and rpc_interface options (CASSANDRA-7417)
 * Improve schema merge performance (CASSANDRA-7444)
 * Adjust MT depth based on # of partition validating (CASSANDRA-5263)
 * Optimise NativeCell comparisons (CASSANDRA-6755)
 * Configurable client timeout for cqlsh (CASSANDRA-7516)
 * Include snippet of CQL query near syntax error in messages (CASSANDRA-7111)
 * Make repair -pr work with -local (CASSANDRA-7450)
 * Fix error in sstableloader with -cph > 1 (CASSANDRA-8007)
 * Fix snapshot repair error on indexed tables (CASSANDRA-8020)
 * Do not exit nodetool repair when receiving JMX NOTIF_LOST (CASSANDRA-7909)
 * Stream to private IP when available (CASSANDRA-8084)
Merged from 2.0:
 * Reject conditions on DELETE unless full PK is given (CASSANDRA-6430)
 * Properly reject the token function DELETE (CASSANDRA-7747)
 * Force batchlog replay before decommissioning a node (CASSANDRA-7446)
 * Fix hint replay with many accumulated expired hints (CASSANDRA-6998)
 * Fix duplicate results in DISTINCT queries on static columns with query
   paging (CASSANDRA-8108)
 * Add DateTieredCompactionStrategy (CASSANDRA-6602)
 * Properly validate ascii and utf8 string literals in CQL queries (CASSANDRA-8101)
 * (cqlsh) Fix autocompletion for alter keyspace (CASSANDRA-8021)
 * Create backup directories for commitlog archiving during startup (CASSANDRA-8111)
 * Reduce totalBlockFor() for LOCAL_* consistency levels (CASSANDRA-8058)
 * Fix merging schemas with re-dropped keyspaces (CASSANDRA-7256)
 * Fix counters in supercolumns during live upgrades from 1.2 (CASSANDRA-7188)
 * Notify DT subscribers when a column family is truncated (CASSANDRA-8088)
 * Add sanity check of $JAVA on startup (CASSANDRA-7676)
 * Schedule fat client schema pull on join (CASSANDRA-7993)
 * Don't reset nodes' versions when closing IncomingTcpConnections
   (CASSANDRA-7734)
 * Record the real messaging version in all cases in OutboundTcpConnection
   (CASSANDRA-8057)
 * SSL does not work in cassandra-cli (CASSANDRA-7899)
 * Fix potential exception when using ReversedType in DynamicCompositeType
   (CASSANDRA-7898)
 * Better validation of collection values (CASSANDRA-7833)
 * Track min/max timestamps correctly (CASSANDRA-7969)
 * Fix possible overflow while sorting CL segments for replay (CASSANDRA-7992)
 * Increase nodetool Xmx (CASSANDRA-7956)
 * Archive any commitlog segments present at startup (CASSANDRA-6904)
 * CrcCheckChance should adjust based on live CFMetadata not
   sstable metadata (CASSANDRA-7978)
 * token() should only accept columns in the partitioning
   key order (CASSANDRA-6075)
 * Add method to invalidate permission cache via JMX (CASSANDRA-7977)
 * Allow propagating multiple gossip states atomically (CASSANDRA-6125)
 * Log exceptions related to unclean native protocol client disconnects
   at DEBUG or INFO (CASSANDRA-7849)
 * Allow permissions cache to be set via JMX (CASSANDRA-7698)
 * Include schema_triggers CF in readable system resources (CASSANDRA-7967)
 * Fix RowIndexEntry to report correct serializedSize (CASSANDRA-7948)
 * Make CQLSSTableWriter sync within partitions (CASSANDRA-7360)
 * Potentially use non-local replicas in CqlConfigHelper (CASSANDRA-7906)
 * Explicitly disallow mixing multi-column and single-column
   relations on clustering columns (CASSANDRA-7711)
 * Better error message when condition is set on PK column (CASSANDRA-7804)
 * Don't send schema change responses and events for no-op DDL
   statements (CASSANDRA-7600)
 * (Hadoop) fix cluster initialisation for a split fetching (CASSANDRA-7774)
 * Throw InvalidRequestException when queries contain relations on entire
   collection columns (CASSANDRA-7506)
 * (cqlsh) enable CTRL-R history search with libedit (CASSANDRA-7577)
 * (Hadoop) allow ACFRW to limit nodes to local DC (CASSANDRA-7252)
 * (cqlsh) cqlsh should automatically disable tracing when selecting
   from system_traces (CASSANDRA-7641)
 * (Hadoop) Add CqlOutputFormat (CASSANDRA-6927)
 * Don't depend on cassandra config for nodetool ring (CASSANDRA-7508)
 * (cqlsh) Fix failing cqlsh formatting tests (CASSANDRA-7703)
 * Fix IncompatibleClassChangeError from hadoop2 (CASSANDRA-7229)
 * Add 'nodetool sethintedhandoffthrottlekb' (CASSANDRA-7635)
 * (cqlsh) Add tab-completion for CREATE/DROP USER IF [NOT] EXISTS (CASSANDRA-7611)
 * Catch errors when the JVM pulls the rug out from GCInspector (CASSANDRA-5345)
 * cqlsh fails when version number parts are not int (CASSANDRA-7524)
 * Fix NPE when table dropped during streaming (CASSANDRA-7946)
 * Fix wrong progress when streaming uncompressed (CASSANDRA-7878)
 * Fix possible infinite loop in creating repair range (CASSANDRA-7983)
 * Fix unit in nodetool for streaming throughput (CASSANDRA-7375)
Merged from 1.2:
 * Don't index tombstones (CASSANDRA-7828)
 * Improve PasswordAuthenticator default super user setup (CASSANDRA-7788)


2.1.0
 * (cqlsh) Removed "ALTER TYPE <name> RENAME TO <name>" from tab-completion
   (CASSANDRA-7895)
 * Fixed IllegalStateException in anticompaction (CASSANDRA-7892)
 * cqlsh: DESCRIBE support for frozen UDTs, tuples (CASSANDRA-7863)
 * Avoid exposing internal classes over JMX (CASSANDRA-7879)
 * Add null check for keys when freezing collection (CASSANDRA-7869)
 * Improve stress workload realism (CASSANDRA-7519)
Merged from 2.0:
 * Configure system.paxos with LeveledCompactionStrategy (CASSANDRA-7753)
 * Fix ALTER clustering column type from DateType to TimestampType when
   using DESC clustering order (CASSANRDA-7797)
 * Throw EOFException if we run out of chunks in compressed datafile
   (CASSANDRA-7664)
 * Fix PRSI handling of CQL3 row markers for row cleanup (CASSANDRA-7787)
 * Fix dropping collection when it's the last regular column (CASSANDRA-7744)
 * Make StreamReceiveTask thread safe and gc friendly (CASSANDRA-7795)
 * Validate empty cell names from counter updates (CASSANDRA-7798)
Merged from 1.2:
 * Don't allow compacted sstables to be marked as compacting (CASSANDRA-7145)
 * Track expired tombstones (CASSANDRA-7810)


2.1.0-rc7
 * Add frozen keyword and require UDT to be frozen (CASSANDRA-7857)
 * Track added sstable size correctly (CASSANDRA-7239)
 * (cqlsh) Fix case insensitivity (CASSANDRA-7834)
 * Fix failure to stream ranges when moving (CASSANDRA-7836)
 * Correctly remove tmplink files (CASSANDRA-7803)
 * (cqlsh) Fix column name formatting for functions, CAS operations,
   and UDT field selections (CASSANDRA-7806)
 * (cqlsh) Fix COPY FROM handling of null/empty primary key
   values (CASSANDRA-7792)
 * Fix ordering of static cells (CASSANDRA-7763)
Merged from 2.0:
 * Forbid re-adding dropped counter columns (CASSANDRA-7831)
 * Fix CFMetaData#isThriftCompatible() for PK-only tables (CASSANDRA-7832)
 * Always reject inequality on the partition key without token()
   (CASSANDRA-7722)
 * Always send Paxos commit to all replicas (CASSANDRA-7479)
 * Make disruptor_thrift_server invocation pool configurable (CASSANDRA-7594)
 * Make repair no-op when RF=1 (CASSANDRA-7864)


2.1.0-rc6
 * Fix OOM issue from netty caching over time (CASSANDRA-7743)
 * json2sstable couldn't import JSON for CQL table (CASSANDRA-7477)
 * Invalidate all caches on table drop (CASSANDRA-7561)
 * Skip strict endpoint selection for ranges if RF == nodes (CASSANRA-7765)
 * Fix Thrift range filtering without 2ary index lookups (CASSANDRA-7741)
 * Add tracing entries about concurrent range requests (CASSANDRA-7599)
 * (cqlsh) Fix DESCRIBE for NTS keyspaces (CASSANDRA-7729)
 * Remove netty buffer ref-counting (CASSANDRA-7735)
 * Pass mutated cf to index updater for use by PRSI (CASSANDRA-7742)
 * Include stress yaml example in release and deb (CASSANDRA-7717)
 * workaround for netty issue causing corrupted data off the wire (CASSANDRA-7695)
 * cqlsh DESC CLUSTER fails retrieving ring information (CASSANDRA-7687)
 * Fix binding null values inside UDT (CASSANDRA-7685)
 * Fix UDT field selection with empty fields (CASSANDRA-7670)
 * Bogus deserialization of static cells from sstable (CASSANDRA-7684)
 * Fix NPE on compaction leftover cleanup for dropped table (CASSANDRA-7770)
Merged from 2.0:
 * Fix race condition in StreamTransferTask that could lead to
   infinite loops and premature sstable deletion (CASSANDRA-7704)
 * (cqlsh) Wait up to 10 sec for a tracing session (CASSANDRA-7222)
 * Fix NPE in FileCacheService.sizeInBytes (CASSANDRA-7756)
 * Remove duplicates from StorageService.getJoiningNodes (CASSANDRA-7478)
 * Clone token map outside of hot gossip loops (CASSANDRA-7758)
 * Fix MS expiring map timeout for Paxos messages (CASSANDRA-7752)
 * Do not flush on truncate if durable_writes is false (CASSANDRA-7750)
 * Give CRR a default input_cql Statement (CASSANDRA-7226)
 * Better error message when adding a collection with the same name
   than a previously dropped one (CASSANDRA-6276)
 * Fix validation when adding static columns (CASSANDRA-7730)
 * (Thrift) fix range deletion of supercolumns (CASSANDRA-7733)
 * Fix potential AssertionError in RangeTombstoneList (CASSANDRA-7700)
 * Validate arguments of blobAs* functions (CASSANDRA-7707)
 * Fix potential AssertionError with 2ndary indexes (CASSANDRA-6612)
 * Avoid logging CompactionInterrupted at ERROR (CASSANDRA-7694)
 * Minor leak in sstable2jon (CASSANDRA-7709)
 * Add cassandra.auto_bootstrap system property (CASSANDRA-7650)
 * Update java driver (for hadoop) (CASSANDRA-7618)
 * Remove CqlPagingRecordReader/CqlPagingInputFormat (CASSANDRA-7570)
 * Support connecting to ipv6 jmx with nodetool (CASSANDRA-7669)


2.1.0-rc5
 * Reject counters inside user types (CASSANDRA-7672)
 * Switch to notification-based GCInspector (CASSANDRA-7638)
 * (cqlsh) Handle nulls in UDTs and tuples correctly (CASSANDRA-7656)
 * Don't use strict consistency when replacing (CASSANDRA-7568)
 * Fix min/max cell name collection on 2.0 SSTables with range
   tombstones (CASSANDRA-7593)
 * Tolerate min/max cell names of different lengths (CASSANDRA-7651)
 * Filter cached results correctly (CASSANDRA-7636)
 * Fix tracing on the new SEPExecutor (CASSANDRA-7644)
 * Remove shuffle and taketoken (CASSANDRA-7601)
 * Clean up Windows batch scripts (CASSANDRA-7619)
 * Fix native protocol drop user type notification (CASSANDRA-7571)
 * Give read access to system.schema_usertypes to all authenticated users
   (CASSANDRA-7578)
 * (cqlsh) Fix cqlsh display when zero rows are returned (CASSANDRA-7580)
 * Get java version correctly when JAVA_TOOL_OPTIONS is set (CASSANDRA-7572)
 * Fix NPE when dropping index from non-existent keyspace, AssertionError when
   dropping non-existent index with IF EXISTS (CASSANDRA-7590)
 * Fix sstablelevelresetter hang (CASSANDRA-7614)
 * (cqlsh) Fix deserialization of blobs (CASSANDRA-7603)
 * Use "keyspace updated" schema change message for UDT changes in v1 and
   v2 protocols (CASSANDRA-7617)
 * Fix tracing of range slices and secondary index lookups that are local
   to the coordinator (CASSANDRA-7599)
 * Set -Dcassandra.storagedir for all tool shell scripts (CASSANDRA-7587)
 * Don't swap max/min col names when mutating sstable metadata (CASSANDRA-7596)
 * (cqlsh) Correctly handle paged result sets (CASSANDRA-7625)
 * (cqlsh) Improve waiting for a trace to complete (CASSANDRA-7626)
 * Fix tracing of concurrent range slices and 2ary index queries (CASSANDRA-7626)
 * Fix scrub against collection type (CASSANDRA-7665)
Merged from 2.0:
 * Set gc_grace_seconds to seven days for system schema tables (CASSANDRA-7668)
 * SimpleSeedProvider no longer caches seeds forever (CASSANDRA-7663)
 * Always flush on truncate (CASSANDRA-7511)
 * Fix ReversedType(DateType) mapping to native protocol (CASSANDRA-7576)
 * Always merge ranges owned by a single node (CASSANDRA-6930)
 * Track max/min timestamps for range tombstones (CASSANDRA-7647)
 * Fix NPE when listing saved caches dir (CASSANDRA-7632)


2.1.0-rc4
 * Fix word count hadoop example (CASSANDRA-7200)
 * Updated memtable_cleanup_threshold and memtable_flush_writers defaults
   (CASSANDRA-7551)
 * (Windows) fix startup when WMI memory query fails (CASSANDRA-7505)
 * Anti-compaction proceeds if any part of the repair failed (CASSANDRA-7521)
 * Add missing table name to DROP INDEX responses and notifications (CASSANDRA-7539)
 * Bump CQL version to 3.2.0 and update CQL documentation (CASSANDRA-7527)
 * Fix configuration error message when running nodetool ring (CASSANDRA-7508)
 * Support conditional updates, tuple type, and the v3 protocol in cqlsh (CASSANDRA-7509)
 * Handle queries on multiple secondary index types (CASSANDRA-7525)
 * Fix cqlsh authentication with v3 native protocol (CASSANDRA-7564)
 * Fix NPE when unknown prepared statement ID is used (CASSANDRA-7454)
Merged from 2.0:
 * (Windows) force range-based repair to non-sequential mode (CASSANDRA-7541)
 * Fix range merging when DES scores are zero (CASSANDRA-7535)
 * Warn when SSL certificates have expired (CASSANDRA-7528)
 * Fix error when doing reversed queries with static columns (CASSANDRA-7490)
Merged from 1.2:
 * Set correct stream ID on responses when non-Exception Throwables
   are thrown while handling native protocol messages (CASSANDRA-7470)


2.1.0-rc3
 * Consider expiry when reconciling otherwise equal cells (CASSANDRA-7403)
 * Introduce CQL support for stress tool (CASSANDRA-6146)
 * Fix ClassCastException processing expired messages (CASSANDRA-7496)
 * Fix prepared marker for collections inside UDT (CASSANDRA-7472)
 * Remove left-over populate_io_cache_on_flush and replicate_on_write
   uses (CASSANDRA-7493)
 * (Windows) handle spaces in path names (CASSANDRA-7451)
 * Ensure writes have completed after dropping a table, before recycling
   commit log segments (CASSANDRA-7437)
 * Remove left-over rows_per_partition_to_cache (CASSANDRA-7493)
 * Fix error when CONTAINS is used with a bind marker (CASSANDRA-7502)
 * Properly reject unknown UDT field (CASSANDRA-7484)
Merged from 2.0:
 * Fix CC#collectTimeOrderedData() tombstone optimisations (CASSANDRA-7394)
 * Support DISTINCT for static columns and fix behaviour when DISTINC is
   not use (CASSANDRA-7305).
 * Workaround JVM NPE on JMX bind failure (CASSANDRA-7254)
 * Fix race in FileCacheService RemovalListener (CASSANDRA-7278)
 * Fix inconsistent use of consistencyForCommit that allowed LOCAL_QUORUM
   operations to incorrect become full QUORUM (CASSANDRA-7345)
 * Properly handle unrecognized opcodes and flags (CASSANDRA-7440)
 * (Hadoop) close CqlRecordWriter clients when finished (CASSANDRA-7459)
 * Commit disk failure policy (CASSANDRA-7429)
 * Make sure high level sstables get compacted (CASSANDRA-7414)
 * Fix AssertionError when using empty clustering columns and static columns
   (CASSANDRA-7455)
 * Add option to disable STCS in L0 (CASSANDRA-6621)
 * Upgrade to snappy-java 1.0.5.2 (CASSANDRA-7476)


2.1.0-rc2
 * Fix heap size calculation for CompoundSparseCellName and
   CompoundSparseCellName.WithCollection (CASSANDRA-7421)
 * Allow counter mutations in UNLOGGED batches (CASSANDRA-7351)
 * Modify reconcile logic to always pick a tombstone over a counter cell
   (CASSANDRA-7346)
 * Avoid incremental compaction on Windows (CASSANDRA-7365)
 * Fix exception when querying a composite-keyed table with a collection index
   (CASSANDRA-7372)
 * Use node's host id in place of counter ids (CASSANDRA-7366)
 * Fix error when doing reversed queries with static columns (CASSANDRA-7490)
 * Backport CASSANDRA-6747 (CASSANDRA-7560)
 * Track max/min timestamps for range tombstones (CASSANDRA-7647)
 * Fix NPE when listing saved caches dir (CASSANDRA-7632)
 * Fix sstableloader unable to connect encrypted node (CASSANDRA-7585)
Merged from 1.2:
 * Clone token map outside of hot gossip loops (CASSANDRA-7758)
 * Add stop method to EmbeddedCassandraService (CASSANDRA-7595)
 * Support connecting to ipv6 jmx with nodetool (CASSANDRA-7669)
 * Set gc_grace_seconds to seven days for system schema tables (CASSANDRA-7668)
 * SimpleSeedProvider no longer caches seeds forever (CASSANDRA-7663)
 * Set correct stream ID on responses when non-Exception Throwables
   are thrown while handling native protocol messages (CASSANDRA-7470)
 * Fix row size miscalculation in LazilyCompactedRow (CASSANDRA-7543)
 * Fix race in background compaction check (CASSANDRA-7745)
 * Don't clear out range tombstones during compaction (CASSANDRA-7808)


2.1.0-rc1
 * Revert flush directory (CASSANDRA-6357)
 * More efficient executor service for fast operations (CASSANDRA-4718)
 * Move less common tools into a new cassandra-tools package (CASSANDRA-7160)
 * Support more concurrent requests in native protocol (CASSANDRA-7231)
 * Add tab-completion to debian nodetool packaging (CASSANDRA-6421)
 * Change concurrent_compactors defaults (CASSANDRA-7139)
 * Add PowerShell Windows launch scripts (CASSANDRA-7001)
 * Make commitlog archive+restore more robust (CASSANDRA-6974)
 * Fix marking commitlogsegments clean (CASSANDRA-6959)
 * Add snapshot "manifest" describing files included (CASSANDRA-6326)
 * Parallel streaming for sstableloader (CASSANDRA-3668)
 * Fix bugs in supercolumns handling (CASSANDRA-7138)
 * Fix ClassClassException on composite dense tables (CASSANDRA-7112)
 * Cleanup and optimize collation and slice iterators (CASSANDRA-7107)
 * Upgrade NBHM lib (CASSANDRA-7128)
 * Optimize netty server (CASSANDRA-6861)
 * Fix repair hang when given CF does not exist (CASSANDRA-7189)
 * Allow c* to be shutdown in an embedded mode (CASSANDRA-5635)
 * Add server side batching to native transport (CASSANDRA-5663)
 * Make batchlog replay asynchronous (CASSANDRA-6134)
 * remove unused classes (CASSANDRA-7197)
 * Limit user types to the keyspace they are defined in (CASSANDRA-6643)
 * Add validate method to CollectionType (CASSANDRA-7208)
 * New serialization format for UDT values (CASSANDRA-7209, CASSANDRA-7261)
 * Fix nodetool netstats (CASSANDRA-7270)
 * Fix potential ClassCastException in HintedHandoffManager (CASSANDRA-7284)
 * Use prepared statements internally (CASSANDRA-6975)
 * Fix broken paging state with prepared statement (CASSANDRA-7120)
 * Fix IllegalArgumentException in CqlStorage (CASSANDRA-7287)
 * Allow nulls/non-existant fields in UDT (CASSANDRA-7206)
 * Add Thrift MultiSliceRequest (CASSANDRA-6757, CASSANDRA-7027)
 * Handle overlapping MultiSlices (CASSANDRA-7279)
 * Fix DataOutputTest on Windows (CASSANDRA-7265)
 * Embedded sets in user defined data-types are not updating (CASSANDRA-7267)
 * Add tuple type to CQL/native protocol (CASSANDRA-7248)
 * Fix CqlPagingRecordReader on tables with few rows (CASSANDRA-7322)
Merged from 2.0:
 * Copy compaction options to make sure they are reloaded (CASSANDRA-7290)
 * Add option to do more aggressive tombstone compactions (CASSANDRA-6563)
 * Don't try to compact already-compacting files in HHOM (CASSANDRA-7288)
 * Always reallocate buffers in HSHA (CASSANDRA-6285)
 * (Hadoop) support authentication in CqlRecordReader (CASSANDRA-7221)
 * (Hadoop) Close java driver Cluster in CQLRR.close (CASSANDRA-7228)
 * Warn when 'USING TIMESTAMP' is used on a CAS BATCH (CASSANDRA-7067)
 * return all cpu values from BackgroundActivityMonitor.readAndCompute (CASSANDRA-7183)
 * Correctly delete scheduled range xfers (CASSANDRA-7143)
 * return all cpu values from BackgroundActivityMonitor.readAndCompute (CASSANDRA-7183)
 * reduce garbage creation in calculatePendingRanges (CASSANDRA-7191)
 * fix c* launch issues on Russian os's due to output of linux 'free' cmd (CASSANDRA-6162)
 * Fix disabling autocompaction (CASSANDRA-7187)
 * Fix potential NumberFormatException when deserializing IntegerType (CASSANDRA-7088)
 * cqlsh can't tab-complete disabling compaction (CASSANDRA-7185)
 * cqlsh: Accept and execute CQL statement(s) from command-line parameter (CASSANDRA-7172)
 * Fix IllegalStateException in CqlPagingRecordReader (CASSANDRA-7198)
 * Fix the InvertedIndex trigger example (CASSANDRA-7211)
 * Add --resolve-ip option to 'nodetool ring' (CASSANDRA-7210)
 * reduce garbage on codec flag deserialization (CASSANDRA-7244)
 * Fix duplicated error messages on directory creation error at startup (CASSANDRA-5818)
 * Proper null handle for IF with map element access (CASSANDRA-7155)
 * Improve compaction visibility (CASSANDRA-7242)
 * Correctly delete scheduled range xfers (CASSANDRA-7143)
 * Make batchlog replica selection rack-aware (CASSANDRA-6551)
 * Fix CFMetaData#getColumnDefinitionFromColumnName() (CASSANDRA-7074)
 * Fix writetime/ttl functions for static columns (CASSANDRA-7081)
 * Suggest CTRL-C or semicolon after three blank lines in cqlsh (CASSANDRA-7142)
 * Fix 2ndary index queries with DESC clustering order (CASSANDRA-6950)
 * Invalid key cache entries on DROP (CASSANDRA-6525)
 * Fix flapping RecoveryManagerTest (CASSANDRA-7084)
 * Add missing iso8601 patterns for date strings (CASSANDRA-6973)
 * Support selecting multiple rows in a partition using IN (CASSANDRA-6875)
 * Add authentication support to shuffle (CASSANDRA-6484)
 * Swap local and global default read repair chances (CASSANDRA-7320)
 * Add conditional CREATE/DROP USER support (CASSANDRA-7264)
 * Cqlsh counts non-empty lines for "Blank lines" warning (CASSANDRA-7325)
Merged from 1.2:
 * Add Cloudstack snitch (CASSANDRA-7147)
 * Update system.peers correctly when relocating tokens (CASSANDRA-7126)
 * Add Google Compute Engine snitch (CASSANDRA-7132)
 * remove duplicate query for local tokens (CASSANDRA-7182)
 * exit CQLSH with error status code if script fails (CASSANDRA-6344)
 * Fix bug with some IN queries missig results (CASSANDRA-7105)
 * Fix availability validation for LOCAL_ONE CL (CASSANDRA-7319)
 * Hint streaming can cause decommission to fail (CASSANDRA-7219)


2.1.0-beta2
 * Increase default CL space to 8GB (CASSANDRA-7031)
 * Add range tombstones to read repair digests (CASSANDRA-6863)
 * Fix BTree.clear for large updates (CASSANDRA-6943)
 * Fail write instead of logging a warning when unable to append to CL
   (CASSANDRA-6764)
 * Eliminate possibility of CL segment appearing twice in active list
   (CASSANDRA-6557)
 * Apply DONTNEED fadvise to commitlog segments (CASSANDRA-6759)
 * Switch CRC component to Adler and include it for compressed sstables
   (CASSANDRA-4165)
 * Allow cassandra-stress to set compaction strategy options (CASSANDRA-6451)
 * Add broadcast_rpc_address option to cassandra.yaml (CASSANDRA-5899)
 * Auto reload GossipingPropertyFileSnitch config (CASSANDRA-5897)
 * Fix overflow of memtable_total_space_in_mb (CASSANDRA-6573)
 * Fix ABTC NPE and apply update function correctly (CASSANDRA-6692)
 * Allow nodetool to use a file or prompt for password (CASSANDRA-6660)
 * Fix AIOOBE when concurrently accessing ABSC (CASSANDRA-6742)
 * Fix assertion error in ALTER TYPE RENAME (CASSANDRA-6705)
 * Scrub should not always clear out repaired status (CASSANDRA-5351)
 * Improve handling of range tombstone for wide partitions (CASSANDRA-6446)
 * Fix ClassCastException for compact table with composites (CASSANDRA-6738)
 * Fix potentially repairing with wrong nodes (CASSANDRA-6808)
 * Change caching option syntax (CASSANDRA-6745)
 * Fix stress to do proper counter reads (CASSANDRA-6835)
 * Fix help message for stress counter_write (CASSANDRA-6824)
 * Fix stress smart Thrift client to pick servers correctly (CASSANDRA-6848)
 * Add logging levels (minimal, normal or verbose) to stress tool (CASSANDRA-6849)
 * Fix race condition in Batch CLE (CASSANDRA-6860)
 * Improve cleanup/scrub/upgradesstables failure handling (CASSANDRA-6774)
 * ByteBuffer write() methods for serializing sstables (CASSANDRA-6781)
 * Proper compare function for CollectionType (CASSANDRA-6783)
 * Update native server to Netty 4 (CASSANDRA-6236)
 * Fix off-by-one error in stress (CASSANDRA-6883)
 * Make OpOrder AutoCloseable (CASSANDRA-6901)
 * Remove sync repair JMX interface (CASSANDRA-6900)
 * Add multiple memory allocation options for memtables (CASSANDRA-6689, 6694)
 * Remove adjusted op rate from stress output (CASSANDRA-6921)
 * Add optimized CF.hasColumns() implementations (CASSANDRA-6941)
 * Serialize batchlog mutations with the version of the target node
   (CASSANDRA-6931)
 * Optimize CounterColumn#reconcile() (CASSANDRA-6953)
 * Properly remove 1.2 sstable support in 2.1 (CASSANDRA-6869)
 * Lock counter cells, not partitions (CASSANDRA-6880)
 * Track presence of legacy counter shards in sstables (CASSANDRA-6888)
 * Ensure safe resource cleanup when replacing sstables (CASSANDRA-6912)
 * Add failure handler to async callback (CASSANDRA-6747)
 * Fix AE when closing SSTable without releasing reference (CASSANDRA-7000)
 * Clean up IndexInfo on keyspace/table drops (CASSANDRA-6924)
 * Only snapshot relative SSTables when sequential repair (CASSANDRA-7024)
 * Require nodetool rebuild_index to specify index names (CASSANDRA-7038)
 * fix cassandra stress errors on reads with native protocol (CASSANDRA-7033)
 * Use OpOrder to guard sstable references for reads (CASSANDRA-6919)
 * Preemptive opening of compaction result (CASSANDRA-6916)
 * Multi-threaded scrub/cleanup/upgradesstables (CASSANDRA-5547)
 * Optimize cellname comparison (CASSANDRA-6934)
 * Native protocol v3 (CASSANDRA-6855)
 * Optimize Cell liveness checks and clean up Cell (CASSANDRA-7119)
 * Support consistent range movements (CASSANDRA-2434)
 * Display min timestamp in sstablemetadata viewer (CASSANDRA-6767)
Merged from 2.0:
 * Avoid race-prone second "scrub" of system keyspace (CASSANDRA-6797)
 * Pool CqlRecordWriter clients by inetaddress rather than Range
   (CASSANDRA-6665)
 * Fix compaction_history timestamps (CASSANDRA-6784)
 * Compare scores of full replica ordering in DES (CASSANDRA-6683)
 * fix CME in SessionInfo updateProgress affecting netstats (CASSANDRA-6577)
 * Allow repairing between specific replicas (CASSANDRA-6440)
 * Allow per-dc enabling of hints (CASSANDRA-6157)
 * Add compatibility for Hadoop 0.2.x (CASSANDRA-5201)
 * Fix EstimatedHistogram races (CASSANDRA-6682)
 * Failure detector correctly converts initial value to nanos (CASSANDRA-6658)
 * Add nodetool taketoken to relocate vnodes (CASSANDRA-4445)
 * Expose bulk loading progress over JMX (CASSANDRA-4757)
 * Correctly handle null with IF conditions and TTL (CASSANDRA-6623)
 * Account for range/row tombstones in tombstone drop
   time histogram (CASSANDRA-6522)
 * Stop CommitLogSegment.close() from calling sync() (CASSANDRA-6652)
 * Make commitlog failure handling configurable (CASSANDRA-6364)
 * Avoid overlaps in LCS (CASSANDRA-6688)
 * Improve support for paginating over composites (CASSANDRA-4851)
 * Fix count(*) queries in a mixed cluster (CASSANDRA-6707)
 * Improve repair tasks(snapshot, differencing) concurrency (CASSANDRA-6566)
 * Fix replaying pre-2.0 commit logs (CASSANDRA-6714)
 * Add static columns to CQL3 (CASSANDRA-6561)
 * Optimize single partition batch statements (CASSANDRA-6737)
 * Disallow post-query re-ordering when paging (CASSANDRA-6722)
 * Fix potential paging bug with deleted columns (CASSANDRA-6748)
 * Fix NPE on BulkLoader caused by losing StreamEvent (CASSANDRA-6636)
 * Fix truncating compression metadata (CASSANDRA-6791)
 * Add CMSClassUnloadingEnabled JVM option (CASSANDRA-6541)
 * Catch memtable flush exceptions during shutdown (CASSANDRA-6735)
 * Fix upgradesstables NPE for non-CF-based indexes (CASSANDRA-6645)
 * Fix UPDATE updating PRIMARY KEY columns implicitly (CASSANDRA-6782)
 * Fix IllegalArgumentException when updating from 1.2 with SuperColumns
   (CASSANDRA-6733)
 * FBUtilities.singleton() should use the CF comparator (CASSANDRA-6778)
 * Fix CQLSStableWriter.addRow(Map<String, Object>) (CASSANDRA-6526)
 * Fix HSHA server introducing corrupt data (CASSANDRA-6285)
 * Fix CAS conditions for COMPACT STORAGE tables (CASSANDRA-6813)
 * Starting threads in OutboundTcpConnectionPool constructor causes race conditions (CASSANDRA-7177)
 * Allow overriding cassandra-rackdc.properties file (CASSANDRA-7072)
 * Set JMX RMI port to 7199 (CASSANDRA-7087)
 * Use LOCAL_QUORUM for data reads at LOCAL_SERIAL (CASSANDRA-6939)
 * Log a warning for large batches (CASSANDRA-6487)
 * Put nodes in hibernate when join_ring is false (CASSANDRA-6961)
 * Avoid early loading of non-system keyspaces before compaction-leftovers
   cleanup at startup (CASSANDRA-6913)
 * Restrict Windows to parallel repairs (CASSANDRA-6907)
 * (Hadoop) Allow manually specifying start/end tokens in CFIF (CASSANDRA-6436)
 * Fix NPE in MeteredFlusher (CASSANDRA-6820)
 * Fix race processing range scan responses (CASSANDRA-6820)
 * Allow deleting snapshots from dropped keyspaces (CASSANDRA-6821)
 * Add uuid() function (CASSANDRA-6473)
 * Omit tombstones from schema digests (CASSANDRA-6862)
 * Include correct consistencyLevel in LWT timeout (CASSANDRA-6884)
 * Lower chances for losing new SSTables during nodetool refresh and
   ColumnFamilyStore.loadNewSSTables (CASSANDRA-6514)
 * Add support for DELETE ... IF EXISTS to CQL3 (CASSANDRA-5708)
 * Update hadoop_cql3_word_count example (CASSANDRA-6793)
 * Fix handling of RejectedExecution in sync Thrift server (CASSANDRA-6788)
 * Log more information when exceeding tombstone_warn_threshold (CASSANDRA-6865)
 * Fix truncate to not abort due to unreachable fat clients (CASSANDRA-6864)
 * Fix schema concurrency exceptions (CASSANDRA-6841)
 * Fix leaking validator FH in StreamWriter (CASSANDRA-6832)
 * Fix saving triggers to schema (CASSANDRA-6789)
 * Fix trigger mutations when base mutation list is immutable (CASSANDRA-6790)
 * Fix accounting in FileCacheService to allow re-using RAR (CASSANDRA-6838)
 * Fix static counter columns (CASSANDRA-6827)
 * Restore expiring->deleted (cell) compaction optimization (CASSANDRA-6844)
 * Fix CompactionManager.needsCleanup (CASSANDRA-6845)
 * Correctly compare BooleanType values other than 0 and 1 (CASSANDRA-6779)
 * Read message id as string from earlier versions (CASSANDRA-6840)
 * Properly use the Paxos consistency for (non-protocol) batch (CASSANDRA-6837)
 * Add paranoid disk failure option (CASSANDRA-6646)
 * Improve PerRowSecondaryIndex performance (CASSANDRA-6876)
 * Extend triggers to support CAS updates (CASSANDRA-6882)
 * Static columns with IF NOT EXISTS don't always work as expected (CASSANDRA-6873)
 * Fix paging with SELECT DISTINCT (CASSANDRA-6857)
 * Fix UnsupportedOperationException on CAS timeout (CASSANDRA-6923)
 * Improve MeteredFlusher handling of MF-unaffected column families
   (CASSANDRA-6867)
 * Add CqlRecordReader using native pagination (CASSANDRA-6311)
 * Add QueryHandler interface (CASSANDRA-6659)
 * Track liveRatio per-memtable, not per-CF (CASSANDRA-6945)
 * Make sure upgradesstables keeps sstable level (CASSANDRA-6958)
 * Fix LIMIT with static columns (CASSANDRA-6956)
 * Fix clash with CQL column name in thrift validation (CASSANDRA-6892)
 * Fix error with super columns in mixed 1.2-2.0 clusters (CASSANDRA-6966)
 * Fix bad skip of sstables on slice query with composite start/finish (CASSANDRA-6825)
 * Fix unintended update with conditional statement (CASSANDRA-6893)
 * Fix map element access in IF (CASSANDRA-6914)
 * Avoid costly range calculations for range queries on system keyspaces
   (CASSANDRA-6906)
 * Fix SSTable not released if stream session fails (CASSANDRA-6818)
 * Avoid build failure due to ANTLR timeout (CASSANDRA-6991)
 * Queries on compact tables can return more rows that requested (CASSANDRA-7052)
 * USING TIMESTAMP for batches does not work (CASSANDRA-7053)
 * Fix performance regression from CASSANDRA-5614 (CASSANDRA-6949)
 * Ensure that batchlog and hint timeouts do not produce hints (CASSANDRA-7058)
 * Merge groupable mutations in TriggerExecutor#execute() (CASSANDRA-7047)
 * Plug holes in resource release when wiring up StreamSession (CASSANDRA-7073)
 * Re-add parameter columns to tracing session (CASSANDRA-6942)
 * Preserves CQL metadata when updating table from thrift (CASSANDRA-6831)
Merged from 1.2:
 * Fix nodetool display with vnodes (CASSANDRA-7082)
 * Add UNLOGGED, COUNTER options to BATCH documentation (CASSANDRA-6816)
 * add extra SSL cipher suites (CASSANDRA-6613)
 * fix nodetool getsstables for blob PK (CASSANDRA-6803)
 * Fix BatchlogManager#deleteBatch() use of millisecond timestamps
   (CASSANDRA-6822)
 * Continue assassinating even if the endpoint vanishes (CASSANDRA-6787)
 * Schedule schema pulls on change (CASSANDRA-6971)
 * Non-droppable verbs shouldn't be dropped from OTC (CASSANDRA-6980)
 * Shutdown batchlog executor in SS#drain() (CASSANDRA-7025)
 * Fix batchlog to account for CF truncation records (CASSANDRA-6999)
 * Fix CQLSH parsing of functions and BLOB literals (CASSANDRA-7018)
 * Properly load trustore in the native protocol (CASSANDRA-6847)
 * Always clean up references in SerializingCache (CASSANDRA-6994)
 * Don't shut MessagingService down when replacing a node (CASSANDRA-6476)
 * fix npe when doing -Dcassandra.fd_initial_value_ms (CASSANDRA-6751)


2.1.0-beta1
 * Add flush directory distinct from compaction directories (CASSANDRA-6357)
 * Require JNA by default (CASSANDRA-6575)
 * add listsnapshots command to nodetool (CASSANDRA-5742)
 * Introduce AtomicBTreeColumns (CASSANDRA-6271, 6692)
 * Multithreaded commitlog (CASSANDRA-3578)
 * allocate fixed index summary memory pool and resample cold index summaries
   to use less memory (CASSANDRA-5519)
 * Removed multithreaded compaction (CASSANDRA-6142)
 * Parallelize fetching rows for low-cardinality indexes (CASSANDRA-1337)
 * change logging from log4j to logback (CASSANDRA-5883)
 * switch to LZ4 compression for internode communication (CASSANDRA-5887)
 * Stop using Thrift-generated Index* classes internally (CASSANDRA-5971)
 * Remove 1.2 network compatibility code (CASSANDRA-5960)
 * Remove leveled json manifest migration code (CASSANDRA-5996)
 * Remove CFDefinition (CASSANDRA-6253)
 * Use AtomicIntegerFieldUpdater in RefCountedMemory (CASSANDRA-6278)
 * User-defined types for CQL3 (CASSANDRA-5590)
 * Use of o.a.c.metrics in nodetool (CASSANDRA-5871, 6406)
 * Batch read from OTC's queue and cleanup (CASSANDRA-1632)
 * Secondary index support for collections (CASSANDRA-4511, 6383)
 * SSTable metadata(Stats.db) format change (CASSANDRA-6356)
 * Push composites support in the storage engine
   (CASSANDRA-5417, CASSANDRA-6520)
 * Add snapshot space used to cfstats (CASSANDRA-6231)
 * Add cardinality estimator for key count estimation (CASSANDRA-5906)
 * CF id is changed to be non-deterministic. Data dir/key cache are created
   uniquely for CF id (CASSANDRA-5202)
 * New counters implementation (CASSANDRA-6504)
 * Replace UnsortedColumns, EmptyColumns, TreeMapBackedSortedColumns with new
   ArrayBackedSortedColumns (CASSANDRA-6630, CASSANDRA-6662, CASSANDRA-6690)
 * Add option to use row cache with a given amount of rows (CASSANDRA-5357)
 * Avoid repairing already repaired data (CASSANDRA-5351)
 * Reject counter updates with USING TTL/TIMESTAMP (CASSANDRA-6649)
 * Replace index_interval with min/max_index_interval (CASSANDRA-6379)
 * Lift limitation that order by columns must be selected for IN queries (CASSANDRA-4911)


2.0.5
 * Reduce garbage generated by bloom filter lookups (CASSANDRA-6609)
 * Add ks.cf names to tombstone logging (CASSANDRA-6597)
 * Use LOCAL_QUORUM for LWT operations at LOCAL_SERIAL (CASSANDRA-6495)
 * Wait for gossip to settle before accepting client connections (CASSANDRA-4288)
 * Delete unfinished compaction incrementally (CASSANDRA-6086)
 * Allow specifying custom secondary index options in CQL3 (CASSANDRA-6480)
 * Improve replica pinning for cache efficiency in DES (CASSANDRA-6485)
 * Fix LOCAL_SERIAL from thrift (CASSANDRA-6584)
 * Don't special case received counts in CAS timeout exceptions (CASSANDRA-6595)
 * Add support for 2.1 global counter shards (CASSANDRA-6505)
 * Fix NPE when streaming connection is not yet established (CASSANDRA-6210)
 * Avoid rare duplicate read repair triggering (CASSANDRA-6606)
 * Fix paging discardFirst (CASSANDRA-6555)
 * Fix ArrayIndexOutOfBoundsException in 2ndary index query (CASSANDRA-6470)
 * Release sstables upon rebuilding 2i (CASSANDRA-6635)
 * Add AbstractCompactionStrategy.startup() method (CASSANDRA-6637)
 * SSTableScanner may skip rows during cleanup (CASSANDRA-6638)
 * sstables from stalled repair sessions can resurrect deleted data (CASSANDRA-6503)
 * Switch stress to use ITransportFactory (CASSANDRA-6641)
 * Fix IllegalArgumentException during prepare (CASSANDRA-6592)
 * Fix possible loss of 2ndary index entries during compaction (CASSANDRA-6517)
 * Fix direct Memory on architectures that do not support unaligned long access
   (CASSANDRA-6628)
 * Let scrub optionally skip broken counter partitions (CASSANDRA-5930)
Merged from 1.2:
 * fsync compression metadata (CASSANDRA-6531)
 * Validate CF existence on execution for prepared statement (CASSANDRA-6535)
 * Add ability to throttle batchlog replay (CASSANDRA-6550)
 * Fix executing LOCAL_QUORUM with SimpleStrategy (CASSANDRA-6545)
 * Avoid StackOverflow when using large IN queries (CASSANDRA-6567)
 * Nodetool upgradesstables includes secondary indexes (CASSANDRA-6598)
 * Paginate batchlog replay (CASSANDRA-6569)
 * skip blocking on streaming during drain (CASSANDRA-6603)
 * Improve error message when schema doesn't match loaded sstable (CASSANDRA-6262)
 * Add properties to adjust FD initial value and max interval (CASSANDRA-4375)
 * Fix preparing with batch and delete from collection (CASSANDRA-6607)
 * Fix ABSC reverse iterator's remove() method (CASSANDRA-6629)
 * Handle host ID conflicts properly (CASSANDRA-6615)
 * Move handling of migration event source to solve bootstrap race. (CASSANDRA-6648)
 * Make sure compaction throughput value doesn't overflow with int math (CASSANDRA-6647)


2.0.4
 * Allow removing snapshots of no-longer-existing CFs (CASSANDRA-6418)
 * add StorageService.stopDaemon() (CASSANDRA-4268)
 * add IRE for invalid CF supplied to get_count (CASSANDRA-5701)
 * add client encryption support to sstableloader (CASSANDRA-6378)
 * Fix accept() loop for SSL sockets post-shutdown (CASSANDRA-6468)
 * Fix size-tiered compaction in LCS L0 (CASSANDRA-6496)
 * Fix assertion failure in filterColdSSTables (CASSANDRA-6483)
 * Fix row tombstones in larger-than-memory compactions (CASSANDRA-6008)
 * Fix cleanup ClassCastException (CASSANDRA-6462)
 * Reduce gossip memory use by interning VersionedValue strings (CASSANDRA-6410)
 * Allow specifying datacenters to participate in a repair (CASSANDRA-6218)
 * Fix divide-by-zero in PCI (CASSANDRA-6403)
 * Fix setting last compacted key in the wrong level for LCS (CASSANDRA-6284)
 * Add millisecond precision formats to the timestamp parser (CASSANDRA-6395)
 * Expose a total memtable size metric for a CF (CASSANDRA-6391)
 * cqlsh: handle symlinks properly (CASSANDRA-6425)
 * Fix potential infinite loop when paging query with IN (CASSANDRA-6464)
 * Fix assertion error in AbstractQueryPager.discardFirst (CASSANDRA-6447)
 * Fix streaming older SSTable yields unnecessary tombstones (CASSANDRA-6527)
Merged from 1.2:
 * Improved error message on bad properties in DDL queries (CASSANDRA-6453)
 * Randomize batchlog candidates selection (CASSANDRA-6481)
 * Fix thundering herd on endpoint cache invalidation (CASSANDRA-6345, 6485)
 * Improve batchlog write performance with vnodes (CASSANDRA-6488)
 * cqlsh: quote single quotes in strings inside collections (CASSANDRA-6172)
 * Improve gossip performance for typical messages (CASSANDRA-6409)
 * Throw IRE if a prepared statement has more markers than supported
   (CASSANDRA-5598)
 * Expose Thread metrics for the native protocol server (CASSANDRA-6234)
 * Change snapshot response message verb to INTERNAL to avoid dropping it
   (CASSANDRA-6415)
 * Warn when collection read has > 65K elements (CASSANDRA-5428)
 * Fix cache persistence when both row and key cache are enabled
   (CASSANDRA-6413)
 * (Hadoop) add describe_local_ring (CASSANDRA-6268)
 * Fix handling of concurrent directory creation failure (CASSANDRA-6459)
 * Allow executing CREATE statements multiple times (CASSANDRA-6471)
 * Don't send confusing info with timeouts (CASSANDRA-6491)
 * Don't resubmit counter mutation runnables internally (CASSANDRA-6427)
 * Don't drop local mutations without a hint (CASSANDRA-6510)
 * Don't allow null max_hint_window_in_ms (CASSANDRA-6419)
 * Validate SliceRange start and finish lengths (CASSANDRA-6521)


2.0.3
 * Fix FD leak on slice read path (CASSANDRA-6275)
 * Cancel read meter task when closing SSTR (CASSANDRA-6358)
 * free off-heap IndexSummary during bulk (CASSANDRA-6359)
 * Recover from IOException in accept() thread (CASSANDRA-6349)
 * Improve Gossip tolerance of abnormally slow tasks (CASSANDRA-6338)
 * Fix trying to hint timed out counter writes (CASSANDRA-6322)
 * Allow restoring specific columnfamilies from archived CL (CASSANDRA-4809)
 * Avoid flushing compaction_history after each operation (CASSANDRA-6287)
 * Fix repair assertion error when tombstones expire (CASSANDRA-6277)
 * Skip loading corrupt key cache (CASSANDRA-6260)
 * Fixes for compacting larger-than-memory rows (CASSANDRA-6274)
 * Compact hottest sstables first and optionally omit coldest from
   compaction entirely (CASSANDRA-6109)
 * Fix modifying column_metadata from thrift (CASSANDRA-6182)
 * cqlsh: fix LIST USERS output (CASSANDRA-6242)
 * Add IRequestSink interface (CASSANDRA-6248)
 * Update memtable size while flushing (CASSANDRA-6249)
 * Provide hooks around CQL2/CQL3 statement execution (CASSANDRA-6252)
 * Require Permission.SELECT for CAS updates (CASSANDRA-6247)
 * New CQL-aware SSTableWriter (CASSANDRA-5894)
 * Reject CAS operation when the protocol v1 is used (CASSANDRA-6270)
 * Correctly throw error when frame too large (CASSANDRA-5981)
 * Fix serialization bug in PagedRange with 2ndary indexes (CASSANDRA-6299)
 * Fix CQL3 table validation in Thrift (CASSANDRA-6140)
 * Fix bug missing results with IN clauses (CASSANDRA-6327)
 * Fix paging with reversed slices (CASSANDRA-6343)
 * Set minTimestamp correctly to be able to drop expired sstables (CASSANDRA-6337)
 * Support NaN and Infinity as float literals (CASSANDRA-6003)
 * Remove RF from nodetool ring output (CASSANDRA-6289)
 * Fix attempting to flush empty rows (CASSANDRA-6374)
 * Fix potential out of bounds exception when paging (CASSANDRA-6333)
Merged from 1.2:
 * Optimize FD phi calculation (CASSANDRA-6386)
 * Improve initial FD phi estimate when starting up (CASSANDRA-6385)
 * Don't list CQL3 table in CLI describe even if named explicitely
   (CASSANDRA-5750)
 * Invalidate row cache when dropping CF (CASSANDRA-6351)
 * add non-jamm path for cached statements (CASSANDRA-6293)
 * add windows bat files for shell commands (CASSANDRA-6145)
 * Require logging in for Thrift CQL2/3 statement preparation (CASSANDRA-6254)
 * restrict max_num_tokens to 1536 (CASSANDRA-6267)
 * Nodetool gets default JMX port from cassandra-env.sh (CASSANDRA-6273)
 * make calculatePendingRanges asynchronous (CASSANDRA-6244)
 * Remove blocking flushes in gossip thread (CASSANDRA-6297)
 * Fix potential socket leak in connectionpool creation (CASSANDRA-6308)
 * Allow LOCAL_ONE/LOCAL_QUORUM to work with SimpleStrategy (CASSANDRA-6238)
 * cqlsh: handle 'null' as session duration (CASSANDRA-6317)
 * Fix json2sstable handling of range tombstones (CASSANDRA-6316)
 * Fix missing one row in reverse query (CASSANDRA-6330)
 * Fix reading expired row value from row cache (CASSANDRA-6325)
 * Fix AssertionError when doing set element deletion (CASSANDRA-6341)
 * Make CL code for the native protocol match the one in C* 2.0
   (CASSANDRA-6347)
 * Disallow altering CQL3 table from thrift (CASSANDRA-6370)
 * Fix size computation of prepared statement (CASSANDRA-6369)


2.0.2
 * Update FailureDetector to use nanontime (CASSANDRA-4925)
 * Fix FileCacheService regressions (CASSANDRA-6149)
 * Never return WriteTimeout for CL.ANY (CASSANDRA-6132)
 * Fix race conditions in bulk loader (CASSANDRA-6129)
 * Add configurable metrics reporting (CASSANDRA-4430)
 * drop queries exceeding a configurable number of tombstones (CASSANDRA-6117)
 * Track and persist sstable read activity (CASSANDRA-5515)
 * Fixes for speculative retry (CASSANDRA-5932, CASSANDRA-6194)
 * Improve memory usage of metadata min/max column names (CASSANDRA-6077)
 * Fix thrift validation refusing row markers on CQL3 tables (CASSANDRA-6081)
 * Fix insertion of collections with CAS (CASSANDRA-6069)
 * Correctly send metadata on SELECT COUNT (CASSANDRA-6080)
 * Track clients' remote addresses in ClientState (CASSANDRA-6070)
 * Create snapshot dir if it does not exist when migrating
   leveled manifest (CASSANDRA-6093)
 * make sequential nodetool repair the default (CASSANDRA-5950)
 * Add more hooks for compaction strategy implementations (CASSANDRA-6111)
 * Fix potential NPE on composite 2ndary indexes (CASSANDRA-6098)
 * Delete can potentially be skipped in batch (CASSANDRA-6115)
 * Allow alter keyspace on system_traces (CASSANDRA-6016)
 * Disallow empty column names in cql (CASSANDRA-6136)
 * Use Java7 file-handling APIs and fix file moving on Windows (CASSANDRA-5383)
 * Save compaction history to system keyspace (CASSANDRA-5078)
 * Fix NPE if StorageService.getOperationMode() is executed before full startup (CASSANDRA-6166)
 * CQL3: support pre-epoch longs for TimestampType (CASSANDRA-6212)
 * Add reloadtriggers command to nodetool (CASSANDRA-4949)
 * cqlsh: ignore empty 'value alias' in DESCRIBE (CASSANDRA-6139)
 * Fix sstable loader (CASSANDRA-6205)
 * Reject bootstrapping if the node already exists in gossip (CASSANDRA-5571)
 * Fix NPE while loading paxos state (CASSANDRA-6211)
 * cqlsh: add SHOW SESSION <tracing-session> command (CASSANDRA-6228)
Merged from 1.2:
 * (Hadoop) Require CFRR batchSize to be at least 2 (CASSANDRA-6114)
 * Add a warning for small LCS sstable size (CASSANDRA-6191)
 * Add ability to list specific KS/CF combinations in nodetool cfstats (CASSANDRA-4191)
 * Mark CF clean if a mutation raced the drop and got it marked dirty (CASSANDRA-5946)
 * Add a LOCAL_ONE consistency level (CASSANDRA-6202)
 * Limit CQL prepared statement cache by size instead of count (CASSANDRA-6107)
 * Tracing should log write failure rather than raw exceptions (CASSANDRA-6133)
 * lock access to TM.endpointToHostIdMap (CASSANDRA-6103)
 * Allow estimated memtable size to exceed slab allocator size (CASSANDRA-6078)
 * Start MeteredFlusher earlier to prevent OOM during CL replay (CASSANDRA-6087)
 * Avoid sending Truncate command to fat clients (CASSANDRA-6088)
 * Allow where clause conditions to be in parenthesis (CASSANDRA-6037)
 * Do not open non-ssl storage port if encryption option is all (CASSANDRA-3916)
 * Move batchlog replay to its own executor (CASSANDRA-6079)
 * Add tombstone debug threshold and histogram (CASSANDRA-6042, 6057)
 * Enable tcp keepalive on incoming connections (CASSANDRA-4053)
 * Fix fat client schema pull NPE (CASSANDRA-6089)
 * Fix memtable flushing for indexed tables (CASSANDRA-6112)
 * Fix skipping columns with multiple slices (CASSANDRA-6119)
 * Expose connected thrift + native client counts (CASSANDRA-5084)
 * Optimize auth setup (CASSANDRA-6122)
 * Trace index selection (CASSANDRA-6001)
 * Update sstablesPerReadHistogram to use biased sampling (CASSANDRA-6164)
 * Log UnknownColumnfamilyException when closing socket (CASSANDRA-5725)
 * Properly error out on CREATE INDEX for counters table (CASSANDRA-6160)
 * Handle JMX notification failure for repair (CASSANDRA-6097)
 * (Hadoop) Fetch no more than 128 splits in parallel (CASSANDRA-6169)
 * stress: add username/password authentication support (CASSANDRA-6068)
 * Fix indexed queries with row cache enabled on parent table (CASSANDRA-5732)
 * Fix compaction race during columnfamily drop (CASSANDRA-5957)
 * Fix validation of empty column names for compact tables (CASSANDRA-6152)
 * Skip replaying mutations that pass CRC but fail to deserialize (CASSANDRA-6183)
 * Rework token replacement to use replace_address (CASSANDRA-5916)
 * Fix altering column types (CASSANDRA-6185)
 * cqlsh: fix CREATE/ALTER WITH completion (CASSANDRA-6196)
 * add windows bat files for shell commands (CASSANDRA-6145)
 * Fix potential stack overflow during range tombstones insertion (CASSANDRA-6181)
 * (Hadoop) Make LOCAL_ONE the default consistency level (CASSANDRA-6214)


2.0.1
 * Fix bug that could allow reading deleted data temporarily (CASSANDRA-6025)
 * Improve memory use defaults (CASSANDRA-6059)
 * Make ThriftServer more easlly extensible (CASSANDRA-6058)
 * Remove Hadoop dependency from ITransportFactory (CASSANDRA-6062)
 * add file_cache_size_in_mb setting (CASSANDRA-5661)
 * Improve error message when yaml contains invalid properties (CASSANDRA-5958)
 * Improve leveled compaction's ability to find non-overlapping L0 compactions
   to work on concurrently (CASSANDRA-5921)
 * Notify indexer of columns shadowed by range tombstones (CASSANDRA-5614)
 * Log Merkle tree stats (CASSANDRA-2698)
 * Switch from crc32 to adler32 for compressed sstable checksums (CASSANDRA-5862)
 * Improve offheap memcpy performance (CASSANDRA-5884)
 * Use a range aware scanner for cleanup (CASSANDRA-2524)
 * Cleanup doesn't need to inspect sstables that contain only local data
   (CASSANDRA-5722)
 * Add ability for CQL3 to list partition keys (CASSANDRA-4536)
 * Improve native protocol serialization (CASSANDRA-5664)
 * Upgrade Thrift to 0.9.1 (CASSANDRA-5923)
 * Require superuser status for adding triggers (CASSANDRA-5963)
 * Make standalone scrubber handle old and new style leveled manifest
   (CASSANDRA-6005)
 * Fix paxos bugs (CASSANDRA-6012, 6013, 6023)
 * Fix paged ranges with multiple replicas (CASSANDRA-6004)
 * Fix potential AssertionError during tracing (CASSANDRA-6041)
 * Fix NPE in sstablesplit (CASSANDRA-6027)
 * Migrate pre-2.0 key/value/column aliases to system.schema_columns
   (CASSANDRA-6009)
 * Paging filter empty rows too agressively (CASSANDRA-6040)
 * Support variadic parameters for IN clauses (CASSANDRA-4210)
 * cqlsh: return the result of CAS writes (CASSANDRA-5796)
 * Fix validation of IN clauses with 2ndary indexes (CASSANDRA-6050)
 * Support named bind variables in CQL (CASSANDRA-6033)
Merged from 1.2:
 * Allow cache-keys-to-save to be set at runtime (CASSANDRA-5980)
 * Avoid second-guessing out-of-space state (CASSANDRA-5605)
 * Tuning knobs for dealing with large blobs and many CFs (CASSANDRA-5982)
 * (Hadoop) Fix CQLRW for thrift tables (CASSANDRA-6002)
 * Fix possible divide-by-zero in HHOM (CASSANDRA-5990)
 * Allow local batchlog writes for CL.ANY (CASSANDRA-5967)
 * Upgrade metrics-core to version 2.2.0 (CASSANDRA-5947)
 * Fix CqlRecordWriter with composite keys (CASSANDRA-5949)
 * Add snitch, schema version, cluster, partitioner to JMX (CASSANDRA-5881)
 * Allow disabling SlabAllocator (CASSANDRA-5935)
 * Make user-defined compaction JMX blocking (CASSANDRA-4952)
 * Fix streaming does not transfer wrapped range (CASSANDRA-5948)
 * Fix loading index summary containing empty key (CASSANDRA-5965)
 * Correctly handle limits in CompositesSearcher (CASSANDRA-5975)
 * Pig: handle CQL collections (CASSANDRA-5867)
 * Pass the updated cf to the PRSI index() method (CASSANDRA-5999)
 * Allow empty CQL3 batches (as no-op) (CASSANDRA-5994)
 * Support null in CQL3 functions (CASSANDRA-5910)
 * Replace the deprecated MapMaker with CacheLoader (CASSANDRA-6007)
 * Add SSTableDeletingNotification to DataTracker (CASSANDRA-6010)
 * Fix snapshots in use get deleted during snapshot repair (CASSANDRA-6011)
 * Move hints and exception count to o.a.c.metrics (CASSANDRA-6017)
 * Fix memory leak in snapshot repair (CASSANDRA-6047)
 * Fix sstable2sjon for CQL3 tables (CASSANDRA-5852)


2.0.0
 * Fix thrift validation when inserting into CQL3 tables (CASSANDRA-5138)
 * Fix periodic memtable flushing behavior with clean memtables (CASSANDRA-5931)
 * Fix dateOf() function for pre-2.0 timestamp columns (CASSANDRA-5928)
 * Fix SSTable unintentionally loads BF when opened for batch (CASSANDRA-5938)
 * Add stream session progress to JMX (CASSANDRA-4757)
 * Fix NPE during CAS operation (CASSANDRA-5925)
Merged from 1.2:
 * Fix getBloomFilterDiskSpaceUsed for AlwaysPresentFilter (CASSANDRA-5900)
 * Don't announce schema version until we've loaded the changes locally
   (CASSANDRA-5904)
 * Fix to support off heap bloom filters size greater than 2 GB (CASSANDRA-5903)
 * Properly handle parsing huge map and set literals (CASSANDRA-5893)


2.0.0-rc2
 * enable vnodes by default (CASSANDRA-5869)
 * fix CAS contention timeout (CASSANDRA-5830)
 * fix HsHa to respect max frame size (CASSANDRA-4573)
 * Fix (some) 2i on composite components omissions (CASSANDRA-5851)
 * cqlsh: add DESCRIBE FULL SCHEMA variant (CASSANDRA-5880)
Merged from 1.2:
 * Correctly validate sparse composite cells in scrub (CASSANDRA-5855)
 * Add KeyCacheHitRate metric to CF metrics (CASSANDRA-5868)
 * cqlsh: add support for multiline comments (CASSANDRA-5798)
 * Handle CQL3 SELECT duplicate IN restrictions on clustering columns
   (CASSANDRA-5856)


2.0.0-rc1
 * improve DecimalSerializer performance (CASSANDRA-5837)
 * fix potential spurious wakeup in AsyncOneResponse (CASSANDRA-5690)
 * fix schema-related trigger issues (CASSANDRA-5774)
 * Better validation when accessing CQL3 table from thrift (CASSANDRA-5138)
 * Fix assertion error during repair (CASSANDRA-5801)
 * Fix range tombstone bug (CASSANDRA-5805)
 * DC-local CAS (CASSANDRA-5797)
 * Add a native_protocol_version column to the system.local table (CASSANRDA-5819)
 * Use index_interval from cassandra.yaml when upgraded (CASSANDRA-5822)
 * Fix buffer underflow on socket close (CASSANDRA-5792)
Merged from 1.2:
 * Fix reading DeletionTime from 1.1-format sstables (CASSANDRA-5814)
 * cqlsh: add collections support to COPY (CASSANDRA-5698)
 * retry important messages for any IOException (CASSANDRA-5804)
 * Allow empty IN relations in SELECT/UPDATE/DELETE statements (CASSANDRA-5626)
 * cqlsh: fix crashing on Windows due to libedit detection (CASSANDRA-5812)
 * fix bulk-loading compressed sstables (CASSANDRA-5820)
 * (Hadoop) fix quoting in CqlPagingRecordReader and CqlRecordWriter
   (CASSANDRA-5824)
 * update default LCS sstable size to 160MB (CASSANDRA-5727)
 * Allow compacting 2Is via nodetool (CASSANDRA-5670)
 * Hex-encode non-String keys in OPP (CASSANDRA-5793)
 * nodetool history logging (CASSANDRA-5823)
 * (Hadoop) fix support for Thrift tables in CqlPagingRecordReader
   (CASSANDRA-5752)
 * add "all time blocked" to StatusLogger output (CASSANDRA-5825)
 * Future-proof inter-major-version schema migrations (CASSANDRA-5845)
 * (Hadoop) add CqlPagingRecordReader support for ReversedType in Thrift table
   (CASSANDRA-5718)
 * Add -no-snapshot option to scrub (CASSANDRA-5891)
 * Fix to support off heap bloom filters size greater than 2 GB (CASSANDRA-5903)
 * Properly handle parsing huge map and set literals (CASSANDRA-5893)
 * Fix LCS L0 compaction may overlap in L1 (CASSANDRA-5907)
 * New sstablesplit tool to split large sstables offline (CASSANDRA-4766)
 * Fix potential deadlock in native protocol server (CASSANDRA-5926)
 * Disallow incompatible type change in CQL3 (CASSANDRA-5882)
Merged from 1.1:
 * Correctly validate sparse composite cells in scrub (CASSANDRA-5855)


2.0.0-beta2
 * Replace countPendingHints with Hints Created metric (CASSANDRA-5746)
 * Allow nodetool with no args, and with help to run without a server (CASSANDRA-5734)
 * Cleanup AbstractType/TypeSerializer classes (CASSANDRA-5744)
 * Remove unimplemented cli option schema-mwt (CASSANDRA-5754)
 * Support range tombstones in thrift (CASSANDRA-5435)
 * Normalize table-manipulating CQL3 statements' class names (CASSANDRA-5759)
 * cqlsh: add missing table options to DESCRIBE output (CASSANDRA-5749)
 * Fix assertion error during repair (CASSANDRA-5757)
 * Fix bulkloader (CASSANDRA-5542)
 * Add LZ4 compression to the native protocol (CASSANDRA-5765)
 * Fix bugs in the native protocol v2 (CASSANDRA-5770)
 * CAS on 'primary key only' table (CASSANDRA-5715)
 * Support streaming SSTables of old versions (CASSANDRA-5772)
 * Always respect protocol version in native protocol (CASSANDRA-5778)
 * Fix ConcurrentModificationException during streaming (CASSANDRA-5782)
 * Update deletion timestamp in Commit#updatesWithPaxosTime (CASSANDRA-5787)
 * Thrift cas() method crashes if input columns are not sorted (CASSANDRA-5786)
 * Order columns names correctly when querying for CAS (CASSANDRA-5788)
 * Fix streaming retry (CASSANDRA-5775)
Merged from 1.2:
 * if no seeds can be a reached a node won't start in a ring by itself (CASSANDRA-5768)
 * add cassandra.unsafesystem property (CASSANDRA-5704)
 * (Hadoop) quote identifiers in CqlPagingRecordReader (CASSANDRA-5763)
 * Add replace_node functionality for vnodes (CASSANDRA-5337)
 * Add timeout events to query traces (CASSANDRA-5520)
 * Fix serialization of the LEFT gossip value (CASSANDRA-5696)
 * Pig: support for cql3 tables (CASSANDRA-5234)
 * Fix skipping range tombstones with reverse queries (CASSANDRA-5712)
 * Expire entries out of ThriftSessionManager (CASSANDRA-5719)
 * Don't keep ancestor information in memory (CASSANDRA-5342)
 * Expose native protocol server status in nodetool info (CASSANDRA-5735)
 * Fix pathetic performance of range tombstones (CASSANDRA-5677)
 * Fix querying with an empty (impossible) range (CASSANDRA-5573)
 * cqlsh: handle CUSTOM 2i in DESCRIBE output (CASSANDRA-5760)
 * Fix minor bug in Range.intersects(Bound) (CASSANDRA-5771)
 * cqlsh: handle disabled compression in DESCRIBE output (CASSANDRA-5766)
 * Ensure all UP events are notified on the native protocol (CASSANDRA-5769)
 * Fix formatting of sstable2json with multiple -k arguments (CASSANDRA-5781)
 * Don't rely on row marker for queries in general to hide lost markers
   after TTL expires (CASSANDRA-5762)
 * Sort nodetool help output (CASSANDRA-5776)
 * Fix column expiring during 2 phases compaction (CASSANDRA-5799)
 * now() is being rejected in INSERTs when inside collections (CASSANDRA-5795)


2.0.0-beta1
 * Add support for indexing clustered columns (CASSANDRA-5125)
 * Removed on-heap row cache (CASSANDRA-5348)
 * use nanotime consistently for node-local timeouts (CASSANDRA-5581)
 * Avoid unnecessary second pass on name-based queries (CASSANDRA-5577)
 * Experimental triggers (CASSANDRA-1311)
 * JEMalloc support for off-heap allocation (CASSANDRA-3997)
 * Single-pass compaction (CASSANDRA-4180)
 * Removed token range bisection (CASSANDRA-5518)
 * Removed compatibility with pre-1.2.5 sstables and network messages
   (CASSANDRA-5511)
 * removed PBSPredictor (CASSANDRA-5455)
 * CAS support (CASSANDRA-5062, 5441, 5442, 5443, 5619, 5667)
 * Leveled compaction performs size-tiered compactions in L0
   (CASSANDRA-5371, 5439)
 * Add yaml network topology snitch for mixed ec2/other envs (CASSANDRA-5339)
 * Log when a node is down longer than the hint window (CASSANDRA-4554)
 * Optimize tombstone creation for ExpiringColumns (CASSANDRA-4917)
 * Improve LeveledScanner work estimation (CASSANDRA-5250, 5407)
 * Replace compaction lock with runWithCompactionsDisabled (CASSANDRA-3430)
 * Change Message IDs to ints (CASSANDRA-5307)
 * Move sstable level information into the Stats component, removing the
   need for a separate Manifest file (CASSANDRA-4872)
 * avoid serializing to byte[] on commitlog append (CASSANDRA-5199)
 * make index_interval configurable per columnfamily (CASSANDRA-3961, CASSANDRA-5650)
 * add default_time_to_live (CASSANDRA-3974)
 * add memtable_flush_period_in_ms (CASSANDRA-4237)
 * replace supercolumns internally by composites (CASSANDRA-3237, 5123)
 * upgrade thrift to 0.9.0 (CASSANDRA-3719)
 * drop unnecessary keyspace parameter from user-defined compaction API
   (CASSANDRA-5139)
 * more robust solution to incomplete compactions + counters (CASSANDRA-5151)
 * Change order of directory searching for c*.in.sh (CASSANDRA-3983)
 * Add tool to reset SSTable compaction level for LCS (CASSANDRA-5271)
 * Allow custom configuration loader (CASSANDRA-5045)
 * Remove memory emergency pressure valve logic (CASSANDRA-3534)
 * Reduce request latency with eager retry (CASSANDRA-4705)
 * cqlsh: Remove ASSUME command (CASSANDRA-5331)
 * Rebuild BF when loading sstables if bloom_filter_fp_chance
   has changed since compaction (CASSANDRA-5015)
 * remove row-level bloom filters (CASSANDRA-4885)
 * Change Kernel Page Cache skipping into row preheating (disabled by default)
   (CASSANDRA-4937)
 * Improve repair by deciding on a gcBefore before sending
   out TreeRequests (CASSANDRA-4932)
 * Add an official way to disable compactions (CASSANDRA-5074)
 * Reenable ALTER TABLE DROP with new semantics (CASSANDRA-3919)
 * Add binary protocol versioning (CASSANDRA-5436)
 * Swap THshaServer for TThreadedSelectorServer (CASSANDRA-5530)
 * Add alias support to SELECT statement (CASSANDRA-5075)
 * Don't create empty RowMutations in CommitLogReplayer (CASSANDRA-5541)
 * Use range tombstones when dropping cfs/columns from schema (CASSANDRA-5579)
 * cqlsh: drop CQL2/CQL3-beta support (CASSANDRA-5585)
 * Track max/min column names in sstables to be able to optimize slice
   queries (CASSANDRA-5514, CASSANDRA-5595, CASSANDRA-5600)
 * Binary protocol: allow batching already prepared statements (CASSANDRA-4693)
 * Allow preparing timestamp, ttl and limit in CQL3 queries (CASSANDRA-4450)
 * Support native link w/o JNA in Java7 (CASSANDRA-3734)
 * Use SASL authentication in binary protocol v2 (CASSANDRA-5545)
 * Replace Thrift HsHa with LMAX Disruptor based implementation (CASSANDRA-5582)
 * cqlsh: Add row count to SELECT output (CASSANDRA-5636)
 * Include a timestamp with all read commands to determine column expiration
   (CASSANDRA-5149)
 * Streaming 2.0 (CASSANDRA-5286, 5699)
 * Conditional create/drop ks/table/index statements in CQL3 (CASSANDRA-2737)
 * more pre-table creation property validation (CASSANDRA-5693)
 * Redesign repair messages (CASSANDRA-5426)
 * Fix ALTER RENAME post-5125 (CASSANDRA-5702)
 * Disallow renaming a 2ndary indexed column (CASSANDRA-5705)
 * Rename Table to Keyspace (CASSANDRA-5613)
 * Ensure changing column_index_size_in_kb on different nodes don't corrupt the
   sstable (CASSANDRA-5454)
 * Move resultset type information into prepare, not execute (CASSANDRA-5649)
 * Auto paging in binary protocol (CASSANDRA-4415, 5714)
 * Don't tie client side use of AbstractType to JDBC (CASSANDRA-4495)
 * Adds new TimestampType to replace DateType (CASSANDRA-5723, CASSANDRA-5729)
Merged from 1.2:
 * make starting native protocol server idempotent (CASSANDRA-5728)
 * Fix loading key cache when a saved entry is no longer valid (CASSANDRA-5706)
 * Fix serialization of the LEFT gossip value (CASSANDRA-5696)
 * cqlsh: Don't show 'null' in place of empty values (CASSANDRA-5675)
 * Race condition in detecting version on a mixed 1.1/1.2 cluster
   (CASSANDRA-5692)
 * Fix skipping range tombstones with reverse queries (CASSANDRA-5712)
 * Expire entries out of ThriftSessionManager (CASSANRDA-5719)
 * Don't keep ancestor information in memory (CASSANDRA-5342)
 * cqlsh: fix handling of semicolons inside BATCH queries (CASSANDRA-5697)


1.2.6
 * Fix tracing when operation completes before all responses arrive
   (CASSANDRA-5668)
 * Fix cross-DC mutation forwarding (CASSANDRA-5632)
 * Reduce SSTableLoader memory usage (CASSANDRA-5555)
 * Scale hinted_handoff_throttle_in_kb to cluster size (CASSANDRA-5272)
 * (Hadoop) Add CQL3 input/output formats (CASSANDRA-4421, 5622)
 * (Hadoop) Fix InputKeyRange in CFIF (CASSANDRA-5536)
 * Fix dealing with ridiculously large max sstable sizes in LCS (CASSANDRA-5589)
 * Ignore pre-truncate hints (CASSANDRA-4655)
 * Move System.exit on OOM into a separate thread (CASSANDRA-5273)
 * Write row markers when serializing schema (CASSANDRA-5572)
 * Check only SSTables for the requested range when streaming (CASSANDRA-5569)
 * Improve batchlog replay behavior and hint ttl handling (CASSANDRA-5314)
 * Exclude localTimestamp from validation for tombstones (CASSANDRA-5398)
 * cqlsh: add custom prompt support (CASSANDRA-5539)
 * Reuse prepared statements in hot auth queries (CASSANDRA-5594)
 * cqlsh: add vertical output option (see EXPAND) (CASSANDRA-5597)
 * Add a rate limit option to stress (CASSANDRA-5004)
 * have BulkLoader ignore snapshots directories (CASSANDRA-5587)
 * fix SnitchProperties logging context (CASSANDRA-5602)
 * Expose whether jna is enabled and memory is locked via JMX (CASSANDRA-5508)
 * cqlsh: fix COPY FROM with ReversedType (CASSANDRA-5610)
 * Allow creating CUSTOM indexes on collections (CASSANDRA-5615)
 * Evaluate now() function at execution time (CASSANDRA-5616)
 * Expose detailed read repair metrics (CASSANDRA-5618)
 * Correct blob literal + ReversedType parsing (CASSANDRA-5629)
 * Allow GPFS to prefer the internal IP like EC2MRS (CASSANDRA-5630)
 * fix help text for -tspw cassandra-cli (CASSANDRA-5643)
 * don't throw away initial causes exceptions for internode encryption issues
   (CASSANDRA-5644)
 * Fix message spelling errors for cql select statements (CASSANDRA-5647)
 * Suppress custom exceptions thru jmx (CASSANDRA-5652)
 * Update CREATE CUSTOM INDEX syntax (CASSANDRA-5639)
 * Fix PermissionDetails.equals() method (CASSANDRA-5655)
 * Never allow partition key ranges in CQL3 without token() (CASSANDRA-5666)
 * Gossiper incorrectly drops AppState for an upgrading node (CASSANDRA-5660)
 * Connection thrashing during multi-region ec2 during upgrade, due to
   messaging version (CASSANDRA-5669)
 * Avoid over reconnecting in EC2MRS (CASSANDRA-5678)
 * Fix ReadResponseSerializer.serializedSize() for digest reads (CASSANDRA-5476)
 * allow sstable2json on 2i CFs (CASSANDRA-5694)
Merged from 1.1:
 * Remove buggy thrift max message length option (CASSANDRA-5529)
 * Fix NPE in Pig's widerow mode (CASSANDRA-5488)
 * Add split size parameter to Pig and disable split combination (CASSANDRA-5544)


1.2.5
 * make BytesToken.toString only return hex bytes (CASSANDRA-5566)
 * Ensure that submitBackground enqueues at least one task (CASSANDRA-5554)
 * fix 2i updates with identical values and timestamps (CASSANDRA-5540)
 * fix compaction throttling bursty-ness (CASSANDRA-4316)
 * reduce memory consumption of IndexSummary (CASSANDRA-5506)
 * remove per-row column name bloom filters (CASSANDRA-5492)
 * Include fatal errors in trace events (CASSANDRA-5447)
 * Ensure that PerRowSecondaryIndex is notified of row-level deletes
   (CASSANDRA-5445)
 * Allow empty blob literals in CQL3 (CASSANDRA-5452)
 * Fix streaming RangeTombstones at column index boundary (CASSANDRA-5418)
 * Fix preparing statements when current keyspace is not set (CASSANDRA-5468)
 * Fix SemanticVersion.isSupportedBy minor/patch handling (CASSANDRA-5496)
 * Don't provide oldCfId for post-1.1 system cfs (CASSANDRA-5490)
 * Fix primary range ignores replication strategy (CASSANDRA-5424)
 * Fix shutdown of binary protocol server (CASSANDRA-5507)
 * Fix repair -snapshot not working (CASSANDRA-5512)
 * Set isRunning flag later in binary protocol server (CASSANDRA-5467)
 * Fix use of CQL3 functions with descending clustering order (CASSANDRA-5472)
 * Disallow renaming columns one at a time for thrift table in CQL3
   (CASSANDRA-5531)
 * cqlsh: add CLUSTERING ORDER BY support to DESCRIBE (CASSANDRA-5528)
 * Add custom secondary index support to CQL3 (CASSANDRA-5484)
 * Fix repair hanging silently on unexpected error (CASSANDRA-5229)
 * Fix Ec2Snitch regression introduced by CASSANDRA-5171 (CASSANDRA-5432)
 * Add nodetool enablebackup/disablebackup (CASSANDRA-5556)
 * cqlsh: fix DESCRIBE after case insensitive USE (CASSANDRA-5567)
Merged from 1.1
 * Add retry mechanism to OTC for non-droppable_verbs (CASSANDRA-5393)
 * Use allocator information to improve memtable memory usage estimate
   (CASSANDRA-5497)
 * Fix trying to load deleted row into row cache on startup (CASSANDRA-4463)
 * fsync leveled manifest to avoid corruption (CASSANDRA-5535)
 * Fix Bound intersection computation (CASSANDRA-5551)
 * sstablescrub now respects max memory size in cassandra.in.sh (CASSANDRA-5562)


1.2.4
 * Ensure that PerRowSecondaryIndex updates see the most recent values
   (CASSANDRA-5397)
 * avoid duplicate index entries ind PrecompactedRow and
   ParallelCompactionIterable (CASSANDRA-5395)
 * remove the index entry on oldColumn when new column is a tombstone
   (CASSANDRA-5395)
 * Change default stream throughput from 400 to 200 mbps (CASSANDRA-5036)
 * Gossiper logs DOWN for symmetry with UP (CASSANDRA-5187)
 * Fix mixing prepared statements between keyspaces (CASSANDRA-5352)
 * Fix consistency level during bootstrap - strike 3 (CASSANDRA-5354)
 * Fix transposed arguments in AlreadyExistsException (CASSANDRA-5362)
 * Improve asynchronous hint delivery (CASSANDRA-5179)
 * Fix Guava dependency version (12.0 -> 13.0.1) for Maven (CASSANDRA-5364)
 * Validate that provided CQL3 collection value are < 64K (CASSANDRA-5355)
 * Make upgradeSSTable skip current version sstables by default (CASSANDRA-5366)
 * Optimize min/max timestamp collection (CASSANDRA-5373)
 * Invalid streamId in cql binary protocol when using invalid CL
   (CASSANDRA-5164)
 * Fix validation for IN where clauses with collections (CASSANDRA-5376)
 * Copy resultSet on count query to avoid ConcurrentModificationException
   (CASSANDRA-5382)
 * Correctly typecheck in CQL3 even with ReversedType (CASSANDRA-5386)
 * Fix streaming compressed files when using encryption (CASSANDRA-5391)
 * cassandra-all 1.2.0 pom missing netty dependency (CASSANDRA-5392)
 * Fix writetime/ttl functions on null values (CASSANDRA-5341)
 * Fix NPE during cql3 select with token() (CASSANDRA-5404)
 * IndexHelper.skipBloomFilters won't skip non-SHA filters (CASSANDRA-5385)
 * cqlsh: Print maps ordered by key, sort sets (CASSANDRA-5413)
 * Add null syntax support in CQL3 for inserts (CASSANDRA-3783)
 * Allow unauthenticated set_keyspace() calls (CASSANDRA-5423)
 * Fix potential incremental backups race (CASSANDRA-5410)
 * Fix prepared BATCH statements with batch-level timestamps (CASSANDRA-5415)
 * Allow overriding superuser setup delay (CASSANDRA-5430)
 * cassandra-shuffle with JMX usernames and passwords (CASSANDRA-5431)
Merged from 1.1:
 * cli: Quote ks and cf names in schema output when needed (CASSANDRA-5052)
 * Fix bad default for min/max timestamp in SSTableMetadata (CASSANDRA-5372)
 * Fix cf name extraction from manifest in Directories.migrateFile()
   (CASSANDRA-5242)
 * Support pluggable internode authentication (CASSANDRA-5401)


1.2.3
 * add check for sstable overlap within a level on startup (CASSANDRA-5327)
 * replace ipv6 colons in jmx object names (CASSANDRA-5298, 5328)
 * Avoid allocating SSTableBoundedScanner during repair when the range does
   not intersect the sstable (CASSANDRA-5249)
 * Don't lowercase property map keys (this breaks NTS) (CASSANDRA-5292)
 * Fix composite comparator with super columns (CASSANDRA-5287)
 * Fix insufficient validation of UPDATE queries against counter cfs
   (CASSANDRA-5300)
 * Fix PropertyFileSnitch default DC/Rack behavior (CASSANDRA-5285)
 * Handle null values when executing prepared statement (CASSANDRA-5081)
 * Add netty to pom dependencies (CASSANDRA-5181)
 * Include type arguments in Thrift CQLPreparedResult (CASSANDRA-5311)
 * Fix compaction not removing columns when bf_fp_ratio is 1 (CASSANDRA-5182)
 * cli: Warn about missing CQL3 tables in schema descriptions (CASSANDRA-5309)
 * Re-enable unknown option in replication/compaction strategies option for
   backward compatibility (CASSANDRA-4795)
 * Add binary protocol support to stress (CASSANDRA-4993)
 * cqlsh: Fix COPY FROM value quoting and null handling (CASSANDRA-5305)
 * Fix repair -pr for vnodes (CASSANDRA-5329)
 * Relax CL for auth queries for non-default users (CASSANDRA-5310)
 * Fix AssertionError during repair (CASSANDRA-5245)
 * Don't announce migrations to pre-1.2 nodes (CASSANDRA-5334)
Merged from 1.1:
 * Update offline scrub for 1.0 -> 1.1 directory structure (CASSANDRA-5195)
 * add tmp flag to Descriptor hashcode (CASSANDRA-4021)
 * fix logging of "Found table data in data directories" when only system tables
   are present (CASSANDRA-5289)
 * cli: Add JMX authentication support (CASSANDRA-5080)
 * nodetool: ability to repair specific range (CASSANDRA-5280)
 * Fix possible assertion triggered in SliceFromReadCommand (CASSANDRA-5284)
 * cqlsh: Add inet type support on Windows (ipv4-only) (CASSANDRA-4801)
 * Fix race when initializing ColumnFamilyStore (CASSANDRA-5350)
 * Add UseTLAB JVM flag (CASSANDRA-5361)


1.2.2
 * fix potential for multiple concurrent compactions of the same sstables
   (CASSANDRA-5256)
 * avoid no-op caching of byte[] on commitlog append (CASSANDRA-5199)
 * fix symlinks under data dir not working (CASSANDRA-5185)
 * fix bug in compact storage metadata handling (CASSANDRA-5189)
 * Validate login for USE queries (CASSANDRA-5207)
 * cli: remove default username and password (CASSANDRA-5208)
 * configure populate_io_cache_on_flush per-CF (CASSANDRA-4694)
 * allow configuration of internode socket buffer (CASSANDRA-3378)
 * Make sstable directory picking blacklist-aware again (CASSANDRA-5193)
 * Correctly expire gossip states for edge cases (CASSANDRA-5216)
 * Improve handling of directory creation failures (CASSANDRA-5196)
 * Expose secondary indicies to the rest of nodetool (CASSANDRA-4464)
 * Binary protocol: avoid sending notification for 0.0.0.0 (CASSANDRA-5227)
 * add UseCondCardMark XX jvm settings on jdk 1.7 (CASSANDRA-4366)
 * CQL3 refactor to allow conversion function (CASSANDRA-5226)
 * Fix drop of sstables in some circumstance (CASSANDRA-5232)
 * Implement caching of authorization results (CASSANDRA-4295)
 * Add support for LZ4 compression (CASSANDRA-5038)
 * Fix missing columns in wide rows queries (CASSANDRA-5225)
 * Simplify auth setup and make system_auth ks alterable (CASSANDRA-5112)
 * Stop compactions from hanging during bootstrap (CASSANDRA-5244)
 * fix compressed streaming sending extra chunk (CASSANDRA-5105)
 * Add CQL3-based implementations of IAuthenticator and IAuthorizer
   (CASSANDRA-4898)
 * Fix timestamp-based tomstone removal logic (CASSANDRA-5248)
 * cli: Add JMX authentication support (CASSANDRA-5080)
 * Fix forceFlush behavior (CASSANDRA-5241)
 * cqlsh: Add username autocompletion (CASSANDRA-5231)
 * Fix CQL3 composite partition key error (CASSANDRA-5240)
 * Allow IN clause on last clustering key (CASSANDRA-5230)
Merged from 1.1:
 * fix start key/end token validation for wide row iteration (CASSANDRA-5168)
 * add ConfigHelper support for Thrift frame and max message sizes (CASSANDRA-5188)
 * fix nodetool repair not fail on node down (CASSANDRA-5203)
 * always collect tombstone hints (CASSANDRA-5068)
 * Fix error when sourcing file in cqlsh (CASSANDRA-5235)


1.2.1
 * stream undelivered hints on decommission (CASSANDRA-5128)
 * GossipingPropertyFileSnitch loads saved dc/rack info if needed (CASSANDRA-5133)
 * drain should flush system CFs too (CASSANDRA-4446)
 * add inter_dc_tcp_nodelay setting (CASSANDRA-5148)
 * re-allow wrapping ranges for start_token/end_token range pairitspwng (CASSANDRA-5106)
 * fix validation compaction of empty rows (CASSANDRA-5136)
 * nodetool methods to enable/disable hint storage/delivery (CASSANDRA-4750)
 * disallow bloom filter false positive chance of 0 (CASSANDRA-5013)
 * add threadpool size adjustment methods to JMXEnabledThreadPoolExecutor and
   CompactionManagerMBean (CASSANDRA-5044)
 * fix hinting for dropped local writes (CASSANDRA-4753)
 * off-heap cache doesn't need mutable column container (CASSANDRA-5057)
 * apply disk_failure_policy to bad disks on initial directory creation
   (CASSANDRA-4847)
 * Optimize name-based queries to use ArrayBackedSortedColumns (CASSANDRA-5043)
 * Fall back to old manifest if most recent is unparseable (CASSANDRA-5041)
 * pool [Compressed]RandomAccessReader objects on the partitioned read path
   (CASSANDRA-4942)
 * Add debug logging to list filenames processed by Directories.migrateFile
   method (CASSANDRA-4939)
 * Expose black-listed directories via JMX (CASSANDRA-4848)
 * Log compaction merge counts (CASSANDRA-4894)
 * Minimize byte array allocation by AbstractData{Input,Output} (CASSANDRA-5090)
 * Add SSL support for the binary protocol (CASSANDRA-5031)
 * Allow non-schema system ks modification for shuffle to work (CASSANDRA-5097)
 * cqlsh: Add default limit to SELECT statements (CASSANDRA-4972)
 * cqlsh: fix DESCRIBE for 1.1 cfs in CQL3 (CASSANDRA-5101)
 * Correctly gossip with nodes >= 1.1.7 (CASSANDRA-5102)
 * Ensure CL guarantees on digest mismatch (CASSANDRA-5113)
 * Validate correctly selects on composite partition key (CASSANDRA-5122)
 * Fix exception when adding collection (CASSANDRA-5117)
 * Handle states for non-vnode clusters correctly (CASSANDRA-5127)
 * Refuse unrecognized replication and compaction strategy options (CASSANDRA-4795)
 * Pick the correct value validator in sstable2json for cql3 tables (CASSANDRA-5134)
 * Validate login for describe_keyspace, describe_keyspaces and set_keyspace
   (CASSANDRA-5144)
 * Fix inserting empty maps (CASSANDRA-5141)
 * Don't remove tokens from System table for node we know (CASSANDRA-5121)
 * fix streaming progress report for compresed files (CASSANDRA-5130)
 * Coverage analysis for low-CL queries (CASSANDRA-4858)
 * Stop interpreting dates as valid timeUUID value (CASSANDRA-4936)
 * Adds E notation for floating point numbers (CASSANDRA-4927)
 * Detect (and warn) unintentional use of the cql2 thrift methods when cql3 was
   intended (CASSANDRA-5172)
 * cli: Quote ks and cf names in schema output when needed (CASSANDRA-5052)
 * Fix cf name extraction from manifest in Directories.migrateFile() (CASSANDRA-5242)
 * Replace mistaken usage of commons-logging with slf4j (CASSANDRA-5464)
 * Ensure Jackson dependency matches lib (CASSANDRA-5126)
 * Expose droppable tombstone ratio stats over JMX (CASSANDRA-5159)
Merged from 1.1:
 * Simplify CompressedRandomAccessReader to work around JDK FD bug (CASSANDRA-5088)
 * Improve handling a changing target throttle rate mid-compaction (CASSANDRA-5087)
 * Pig: correctly decode row keys in widerow mode (CASSANDRA-5098)
 * nodetool repair command now prints progress (CASSANDRA-4767)
 * fix user defined compaction to run against 1.1 data directory (CASSANDRA-5118)
 * Fix CQL3 BATCH authorization caching (CASSANDRA-5145)
 * fix get_count returns incorrect value with TTL (CASSANDRA-5099)
 * better handling for mid-compaction failure (CASSANDRA-5137)
 * convert default marshallers list to map for better readability (CASSANDRA-5109)
 * fix ConcurrentModificationException in getBootstrapSource (CASSANDRA-5170)
 * fix sstable maxtimestamp for row deletes and pre-1.1.1 sstables (CASSANDRA-5153)
 * Fix thread growth on node removal (CASSANDRA-5175)
 * Make Ec2Region's datacenter name configurable (CASSANDRA-5155)


1.2.0
 * Disallow counters in collections (CASSANDRA-5082)
 * cqlsh: add unit tests (CASSANDRA-3920)
 * fix default bloom_filter_fp_chance for LeveledCompactionStrategy (CASSANDRA-5093)
Merged from 1.1:
 * add validation for get_range_slices with start_key and end_token (CASSANDRA-5089)


1.2.0-rc2
 * fix nodetool ownership display with vnodes (CASSANDRA-5065)
 * cqlsh: add DESCRIBE KEYSPACES command (CASSANDRA-5060)
 * Fix potential infinite loop when reloading CFS (CASSANDRA-5064)
 * Fix SimpleAuthorizer example (CASSANDRA-5072)
 * cqlsh: force CL.ONE for tracing and system.schema* queries (CASSANDRA-5070)
 * Includes cassandra-shuffle in the debian package (CASSANDRA-5058)
Merged from 1.1:
 * fix multithreaded compaction deadlock (CASSANDRA-4492)
 * fix temporarily missing schema after upgrade from pre-1.1.5 (CASSANDRA-5061)
 * Fix ALTER TABLE overriding compression options with defaults
   (CASSANDRA-4996, 5066)
 * fix specifying and altering crc_check_chance (CASSANDRA-5053)
 * fix Murmur3Partitioner ownership% calculation (CASSANDRA-5076)
 * Don't expire columns sooner than they should in 2ndary indexes (CASSANDRA-5079)


1.2-rc1
 * rename rpc_timeout settings to request_timeout (CASSANDRA-5027)
 * add BF with 0.1 FP to LCS by default (CASSANDRA-5029)
 * Fix preparing insert queries (CASSANDRA-5016)
 * Fix preparing queries with counter increment (CASSANDRA-5022)
 * Fix preparing updates with collections (CASSANDRA-5017)
 * Don't generate UUID based on other node address (CASSANDRA-5002)
 * Fix message when trying to alter a clustering key type (CASSANDRA-5012)
 * Update IAuthenticator to match the new IAuthorizer (CASSANDRA-5003)
 * Fix inserting only a key in CQL3 (CASSANDRA-5040)
 * Fix CQL3 token() function when used with strings (CASSANDRA-5050)
Merged from 1.1:
 * reduce log spam from invalid counter shards (CASSANDRA-5026)
 * Improve schema propagation performance (CASSANDRA-5025)
 * Fix for IndexHelper.IndexFor throws OOB Exception (CASSANDRA-5030)
 * cqlsh: make it possible to describe thrift CFs (CASSANDRA-4827)
 * cqlsh: fix timestamp formatting on some platforms (CASSANDRA-5046)


1.2-beta3
 * make consistency level configurable in cqlsh (CASSANDRA-4829)
 * fix cqlsh rendering of blob fields (CASSANDRA-4970)
 * fix cqlsh DESCRIBE command (CASSANDRA-4913)
 * save truncation position in system table (CASSANDRA-4906)
 * Move CompressionMetadata off-heap (CASSANDRA-4937)
 * allow CLI to GET cql3 columnfamily data (CASSANDRA-4924)
 * Fix rare race condition in getExpireTimeForEndpoint (CASSANDRA-4402)
 * acquire references to overlapping sstables during compaction so bloom filter
   doesn't get free'd prematurely (CASSANDRA-4934)
 * Don't share slice query filter in CQL3 SelectStatement (CASSANDRA-4928)
 * Separate tracing from Log4J (CASSANDRA-4861)
 * Exclude gcable tombstones from merkle-tree computation (CASSANDRA-4905)
 * Better printing of AbstractBounds for tracing (CASSANDRA-4931)
 * Optimize mostRecentTombstone check in CC.collectAllData (CASSANDRA-4883)
 * Change stream session ID to UUID to avoid collision from same node (CASSANDRA-4813)
 * Use Stats.db when bulk loading if present (CASSANDRA-4957)
 * Skip repair on system_trace and keyspaces with RF=1 (CASSANDRA-4956)
 * (cql3) Remove arbitrary SELECT limit (CASSANDRA-4918)
 * Correctly handle prepared operation on collections (CASSANDRA-4945)
 * Fix CQL3 LIMIT (CASSANDRA-4877)
 * Fix Stress for CQL3 (CASSANDRA-4979)
 * Remove cassandra specific exceptions from JMX interface (CASSANDRA-4893)
 * (CQL3) Force using ALLOW FILTERING on potentially inefficient queries (CASSANDRA-4915)
 * (cql3) Fix adding column when the table has collections (CASSANDRA-4982)
 * (cql3) Fix allowing collections with compact storage (CASSANDRA-4990)
 * (cql3) Refuse ttl/writetime function on collections (CASSANDRA-4992)
 * Replace IAuthority with new IAuthorizer (CASSANDRA-4874)
 * clqsh: fix KEY pseudocolumn escaping when describing Thrift tables
   in CQL3 mode (CASSANDRA-4955)
 * add basic authentication support for Pig CassandraStorage (CASSANDRA-3042)
 * fix CQL2 ALTER TABLE compaction_strategy_class altering (CASSANDRA-4965)
Merged from 1.1:
 * Fall back to old describe_splits if d_s_ex is not available (CASSANDRA-4803)
 * Improve error reporting when streaming ranges fail (CASSANDRA-5009)
 * Fix cqlsh timestamp formatting of timezone info (CASSANDRA-4746)
 * Fix assertion failure with leveled compaction (CASSANDRA-4799)
 * Check for null end_token in get_range_slice (CASSANDRA-4804)
 * Remove all remnants of removed nodes (CASSANDRA-4840)
 * Add aut-reloading of the log4j file in debian package (CASSANDRA-4855)
 * Fix estimated row cache entry size (CASSANDRA-4860)
 * reset getRangeSlice filter after finishing a row for get_paged_slice
   (CASSANDRA-4919)
 * expunge row cache post-truncate (CASSANDRA-4940)
 * Allow static CF definition with compact storage (CASSANDRA-4910)
 * Fix endless loop/compaction of schema_* CFs due to broken timestamps (CASSANDRA-4880)
 * Fix 'wrong class type' assertion in CounterColumn (CASSANDRA-4976)


1.2-beta2
 * fp rate of 1.0 disables BF entirely; LCS defaults to 1.0 (CASSANDRA-4876)
 * off-heap bloom filters for row keys (CASSANDRA_4865)
 * add extension point for sstable components (CASSANDRA-4049)
 * improve tracing output (CASSANDRA-4852, 4862)
 * make TRACE verb droppable (CASSANDRA-4672)
 * fix BulkLoader recognition of CQL3 columnfamilies (CASSANDRA-4755)
 * Sort commitlog segments for replay by id instead of mtime (CASSANDRA-4793)
 * Make hint delivery asynchronous (CASSANDRA-4761)
 * Pluggable Thrift transport factories for CLI and cqlsh (CASSANDRA-4609, 4610)
 * cassandra-cli: allow Double value type to be inserted to a column (CASSANDRA-4661)
 * Add ability to use custom TServerFactory implementations (CASSANDRA-4608)
 * optimize batchlog flushing to skip successful batches (CASSANDRA-4667)
 * include metadata for system keyspace itself in schema tables (CASSANDRA-4416)
 * add check to PropertyFileSnitch to verify presence of location for
   local node (CASSANDRA-4728)
 * add PBSPredictor consistency modeler (CASSANDRA-4261)
 * remove vestiges of Thrift unframed mode (CASSANDRA-4729)
 * optimize single-row PK lookups (CASSANDRA-4710)
 * adjust blockFor calculation to account for pending ranges due to node
   movement (CASSANDRA-833)
 * Change CQL version to 3.0.0 and stop accepting 3.0.0-beta1 (CASSANDRA-4649)
 * (CQL3) Make prepared statement global instead of per connection
   (CASSANDRA-4449)
 * Fix scrubbing of CQL3 created tables (CASSANDRA-4685)
 * (CQL3) Fix validation when using counter and regular columns in the same
   table (CASSANDRA-4706)
 * Fix bug starting Cassandra with simple authentication (CASSANDRA-4648)
 * Add support for batchlog in CQL3 (CASSANDRA-4545, 4738)
 * Add support for multiple column family outputs in CFOF (CASSANDRA-4208)
 * Support repairing only the local DC nodes (CASSANDRA-4747)
 * Use rpc_address for binary protocol and change default port (CASSANDRA-4751)
 * Fix use of collections in prepared statements (CASSANDRA-4739)
 * Store more information into peers table (CASSANDRA-4351, 4814)
 * Configurable bucket size for size tiered compaction (CASSANDRA-4704)
 * Run leveled compaction in parallel (CASSANDRA-4310)
 * Fix potential NPE during CFS reload (CASSANDRA-4786)
 * Composite indexes may miss results (CASSANDRA-4796)
 * Move consistency level to the protocol level (CASSANDRA-4734, 4824)
 * Fix Subcolumn slice ends not respected (CASSANDRA-4826)
 * Fix Assertion error in cql3 select (CASSANDRA-4783)
 * Fix list prepend logic (CQL3) (CASSANDRA-4835)
 * Add booleans as literals in CQL3 (CASSANDRA-4776)
 * Allow renaming PK columns in CQL3 (CASSANDRA-4822)
 * Fix binary protocol NEW_NODE event (CASSANDRA-4679)
 * Fix potential infinite loop in tombstone compaction (CASSANDRA-4781)
 * Remove system tables accounting from schema (CASSANDRA-4850)
 * (cql3) Force provided columns in clustering key order in
   'CLUSTERING ORDER BY' (CASSANDRA-4881)
 * Fix composite index bug (CASSANDRA-4884)
 * Fix short read protection for CQL3 (CASSANDRA-4882)
 * Add tracing support to the binary protocol (CASSANDRA-4699)
 * (cql3) Don't allow prepared marker inside collections (CASSANDRA-4890)
 * Re-allow order by on non-selected columns (CASSANDRA-4645)
 * Bug when composite index is created in a table having collections (CASSANDRA-4909)
 * log index scan subject in CompositesSearcher (CASSANDRA-4904)
Merged from 1.1:
 * add get[Row|Key]CacheEntries to CacheServiceMBean (CASSANDRA-4859)
 * fix get_paged_slice to wrap to next row correctly (CASSANDRA-4816)
 * fix indexing empty column values (CASSANDRA-4832)
 * allow JdbcDate to compose null Date objects (CASSANDRA-4830)
 * fix possible stackoverflow when compacting 1000s of sstables
   (CASSANDRA-4765)
 * fix wrong leveled compaction progress calculation (CASSANDRA-4807)
 * add a close() method to CRAR to prevent leaking file descriptors (CASSANDRA-4820)
 * fix potential infinite loop in get_count (CASSANDRA-4833)
 * fix compositeType.{get/from}String methods (CASSANDRA-4842)
 * (CQL) fix CREATE COLUMNFAMILY permissions check (CASSANDRA-4864)
 * Fix DynamicCompositeType same type comparison (CASSANDRA-4711)
 * Fix duplicate SSTable reference when stream session failed (CASSANDRA-3306)
 * Allow static CF definition with compact storage (CASSANDRA-4910)
 * Fix endless loop/compaction of schema_* CFs due to broken timestamps (CASSANDRA-4880)
 * Fix 'wrong class type' assertion in CounterColumn (CASSANDRA-4976)


1.2-beta1
 * add atomic_batch_mutate (CASSANDRA-4542, -4635)
 * increase default max_hint_window_in_ms to 3h (CASSANDRA-4632)
 * include message initiation time to replicas so they can more
   accurately drop timed-out requests (CASSANDRA-2858)
 * fix clientutil.jar dependencies (CASSANDRA-4566)
 * optimize WriteResponse (CASSANDRA-4548)
 * new metrics (CASSANDRA-4009)
 * redesign KEYS indexes to avoid read-before-write (CASSANDRA-2897)
 * debug tracing (CASSANDRA-1123)
 * parallelize row cache loading (CASSANDRA-4282)
 * Make compaction, flush JBOD-aware (CASSANDRA-4292)
 * run local range scans on the read stage (CASSANDRA-3687)
 * clean up ioexceptions (CASSANDRA-2116)
 * add disk_failure_policy (CASSANDRA-2118)
 * Introduce new json format with row level deletion (CASSANDRA-4054)
 * remove redundant "name" column from schema_keyspaces (CASSANDRA-4433)
 * improve "nodetool ring" handling of multi-dc clusters (CASSANDRA-3047)
 * update NTS calculateNaturalEndpoints to be O(N log N) (CASSANDRA-3881)
 * split up rpc timeout by operation type (CASSANDRA-2819)
 * rewrite key cache save/load to use only sequential i/o (CASSANDRA-3762)
 * update MS protocol with a version handshake + broadcast address id
   (CASSANDRA-4311)
 * multithreaded hint replay (CASSANDRA-4189)
 * add inter-node message compression (CASSANDRA-3127)
 * remove COPP (CASSANDRA-2479)
 * Track tombstone expiration and compact when tombstone content is
   higher than a configurable threshold, default 20% (CASSANDRA-3442, 4234)
 * update MurmurHash to version 3 (CASSANDRA-2975)
 * (CLI) track elapsed time for `delete' operation (CASSANDRA-4060)
 * (CLI) jline version is bumped to 1.0 to properly  support
   'delete' key function (CASSANDRA-4132)
 * Save IndexSummary into new SSTable 'Summary' component (CASSANDRA-2392, 4289)
 * Add support for range tombstones (CASSANDRA-3708)
 * Improve MessagingService efficiency (CASSANDRA-3617)
 * Avoid ID conflicts from concurrent schema changes (CASSANDRA-3794)
 * Set thrift HSHA server thread limit to unlimited by default (CASSANDRA-4277)
 * Avoids double serialization of CF id in RowMutation messages
   (CASSANDRA-4293)
 * stream compressed sstables directly with java nio (CASSANDRA-4297)
 * Support multiple ranges in SliceQueryFilter (CASSANDRA-3885)
 * Add column metadata to system column families (CASSANDRA-4018)
 * (cql3) Always use composite types by default (CASSANDRA-4329)
 * (cql3) Add support for set, map and list (CASSANDRA-3647)
 * Validate date type correctly (CASSANDRA-4441)
 * (cql3) Allow definitions with only a PK (CASSANDRA-4361)
 * (cql3) Add support for row key composites (CASSANDRA-4179)
 * improve DynamicEndpointSnitch by using reservoir sampling (CASSANDRA-4038)
 * (cql3) Add support for 2ndary indexes (CASSANDRA-3680)
 * (cql3) fix defining more than one PK to be invalid (CASSANDRA-4477)
 * remove schema agreement checking from all external APIs (Thrift, CQL and CQL3) (CASSANDRA-4487)
 * add Murmur3Partitioner and make it default for new installations (CASSANDRA-3772, 4621)
 * (cql3) update pseudo-map syntax to use map syntax (CASSANDRA-4497)
 * Finer grained exceptions hierarchy and provides error code with exceptions (CASSANDRA-3979)
 * Adds events push to binary protocol (CASSANDRA-4480)
 * Rewrite nodetool help (CASSANDRA-2293)
 * Make CQL3 the default for CQL (CASSANDRA-4640)
 * update stress tool to be able to use CQL3 (CASSANDRA-4406)
 * Accept all thrift update on CQL3 cf but don't expose their metadata (CASSANDRA-4377)
 * Replace Throttle with Guava's RateLimiter for HintedHandOff (CASSANDRA-4541)
 * fix counter add/get using CQL2 and CQL3 in stress tool (CASSANDRA-4633)
 * Add sstable count per level to cfstats (CASSANDRA-4537)
 * (cql3) Add ALTER KEYSPACE statement (CASSANDRA-4611)
 * (cql3) Allow defining default consistency levels (CASSANDRA-4448)
 * (cql3) Fix queries using LIMIT missing results (CASSANDRA-4579)
 * fix cross-version gossip messaging (CASSANDRA-4576)
 * added inet data type (CASSANDRA-4627)


1.1.6
 * Wait for writes on synchronous read digest mismatch (CASSANDRA-4792)
 * fix commitlog replay for nanotime-infected sstables (CASSANDRA-4782)
 * preflight check ttl for maximum of 20 years (CASSANDRA-4771)
 * (Pig) fix widerow input with single column rows (CASSANDRA-4789)
 * Fix HH to compact with correct gcBefore, which avoids wiping out
   undelivered hints (CASSANDRA-4772)
 * LCS will merge up to 32 L0 sstables as intended (CASSANDRA-4778)
 * NTS will default unconfigured DC replicas to zero (CASSANDRA-4675)
 * use default consistency level in counter validation if none is
   explicitly provide (CASSANDRA-4700)
 * Improve IAuthority interface by introducing fine-grained
   access permissions and grant/revoke commands (CASSANDRA-4490, 4644)
 * fix assumption error in CLI when updating/describing keyspace
   (CASSANDRA-4322)
 * Adds offline sstablescrub to debian packaging (CASSANDRA-4642)
 * Automatic fixing of overlapping leveled sstables (CASSANDRA-4644)
 * fix error when using ORDER BY with extended selections (CASSANDRA-4689)
 * (CQL3) Fix validation for IN queries for non-PK cols (CASSANDRA-4709)
 * fix re-created keyspace disappering after 1.1.5 upgrade
   (CASSANDRA-4698, 4752)
 * (CLI) display elapsed time in 2 fraction digits (CASSANDRA-3460)
 * add authentication support to sstableloader (CASSANDRA-4712)
 * Fix CQL3 'is reversed' logic (CASSANDRA-4716, 4759)
 * (CQL3) Don't return ReversedType in result set metadata (CASSANDRA-4717)
 * Backport adding AlterKeyspace statement (CASSANDRA-4611)
 * (CQL3) Correcty accept upper-case data types (CASSANDRA-4770)
 * Add binary protocol events for schema changes (CASSANDRA-4684)
Merged from 1.0:
 * Switch from NBHM to CHM in MessagingService's callback map, which
   prevents OOM in long-running instances (CASSANDRA-4708)


1.1.5
 * add SecondaryIndex.reload API (CASSANDRA-4581)
 * use millis + atomicint for commitlog segment creation instead of
   nanotime, which has issues under some hypervisors (CASSANDRA-4601)
 * fix FD leak in slice queries (CASSANDRA-4571)
 * avoid recursion in leveled compaction (CASSANDRA-4587)
 * increase stack size under Java7 to 180K
 * Log(info) schema changes (CASSANDRA-4547)
 * Change nodetool setcachecapcity to manipulate global caches (CASSANDRA-4563)
 * (cql3) fix setting compaction strategy (CASSANDRA-4597)
 * fix broken system.schema_* timestamps on system startup (CASSANDRA-4561)
 * fix wrong skip of cache saving (CASSANDRA-4533)
 * Avoid NPE when lost+found is in data dir (CASSANDRA-4572)
 * Respect five-minute flush moratorium after initial CL replay (CASSANDRA-4474)
 * Adds ntp as recommended in debian packaging (CASSANDRA-4606)
 * Configurable transport in CF Record{Reader|Writer} (CASSANDRA-4558)
 * (cql3) fix potential NPE with both equal and unequal restriction (CASSANDRA-4532)
 * (cql3) improves ORDER BY validation (CASSANDRA-4624)
 * Fix potential deadlock during counter writes (CASSANDRA-4578)
 * Fix cql error with ORDER BY when using IN (CASSANDRA-4612)
Merged from 1.0:
 * increase Xss to 160k to accomodate latest 1.6 JVMs (CASSANDRA-4602)
 * fix toString of hint destination tokens (CASSANDRA-4568)
 * Fix multiple values for CurrentLocal NodeID (CASSANDRA-4626)


1.1.4
 * fix offline scrub to catch >= out of order rows (CASSANDRA-4411)
 * fix cassandra-env.sh on RHEL and other non-dash-based systems
   (CASSANDRA-4494)
Merged from 1.0:
 * (Hadoop) fix setting key length for old-style mapred api (CASSANDRA-4534)
 * (Hadoop) fix iterating through a resultset consisting entirely
   of tombstoned rows (CASSANDRA-4466)


1.1.3
 * (cqlsh) add COPY TO (CASSANDRA-4434)
 * munmap commitlog segments before rename (CASSANDRA-4337)
 * (JMX) rename getRangeKeySample to sampleKeyRange to avoid returning
   multi-MB results as an attribute (CASSANDRA-4452)
 * flush based on data size, not throughput; overwritten columns no
   longer artificially inflate liveRatio (CASSANDRA-4399)
 * update default commitlog segment size to 32MB and total commitlog
   size to 32/1024 MB for 32/64 bit JVMs, respectively (CASSANDRA-4422)
 * avoid using global partitioner to estimate ranges in index sstables
   (CASSANDRA-4403)
 * restore pre-CASSANDRA-3862 approach to removing expired tombstones
   from row cache during compaction (CASSANDRA-4364)
 * (stress) support for CQL prepared statements (CASSANDRA-3633)
 * Correctly catch exception when Snappy cannot be loaded (CASSANDRA-4400)
 * (cql3) Support ORDER BY when IN condition is given in WHERE clause (CASSANDRA-4327)
 * (cql3) delete "component_index" column on DROP TABLE call (CASSANDRA-4420)
 * change nanoTime() to currentTimeInMillis() in schema related code (CASSANDRA-4432)
 * add a token generation tool (CASSANDRA-3709)
 * Fix LCS bug with sstable containing only 1 row (CASSANDRA-4411)
 * fix "Can't Modify Index Name" problem on CF update (CASSANDRA-4439)
 * Fix assertion error in getOverlappingSSTables during repair (CASSANDRA-4456)
 * fix nodetool's setcompactionthreshold command (CASSANDRA-4455)
 * Ensure compacted files are never used, to avoid counter overcount (CASSANDRA-4436)
Merged from 1.0:
 * Push the validation of secondary index values to the SecondaryIndexManager (CASSANDRA-4240)
 * allow dropping columns shadowed by not-yet-expired supercolumn or row
   tombstones in PrecompactedRow (CASSANDRA-4396)


1.1.2
 * Fix cleanup not deleting index entries (CASSANDRA-4379)
 * Use correct partitioner when saving + loading caches (CASSANDRA-4331)
 * Check schema before trying to export sstable (CASSANDRA-2760)
 * Raise a meaningful exception instead of NPE when PFS encounters
   an unconfigured node + no default (CASSANDRA-4349)
 * fix bug in sstable blacklisting with LCS (CASSANDRA-4343)
 * LCS no longer promotes tiny sstables out of L0 (CASSANDRA-4341)
 * skip tombstones during hint replay (CASSANDRA-4320)
 * fix NPE in compactionstats (CASSANDRA-4318)
 * enforce 1m min keycache for auto (CASSANDRA-4306)
 * Have DeletedColumn.isMFD always return true (CASSANDRA-4307)
 * (cql3) exeption message for ORDER BY constraints said primary filter can be
    an IN clause, which is misleading (CASSANDRA-4319)
 * (cql3) Reject (not yet supported) creation of 2ndardy indexes on tables with
   composite primary keys (CASSANDRA-4328)
 * Set JVM stack size to 160k for java 7 (CASSANDRA-4275)
 * cqlsh: add COPY command to load data from CSV flat files (CASSANDRA-4012)
 * CFMetaData.fromThrift to throw ConfigurationException upon error (CASSANDRA-4353)
 * Use CF comparator to sort indexed columns in SecondaryIndexManager
   (CASSANDRA-4365)
 * add strategy_options to the KSMetaData.toString() output (CASSANDRA-4248)
 * (cql3) fix range queries containing unqueried results (CASSANDRA-4372)
 * (cql3) allow updating column_alias types (CASSANDRA-4041)
 * (cql3) Fix deletion bug (CASSANDRA-4193)
 * Fix computation of overlapping sstable for leveled compaction (CASSANDRA-4321)
 * Improve scrub and allow to run it offline (CASSANDRA-4321)
 * Fix assertionError in StorageService.bulkLoad (CASSANDRA-4368)
 * (cqlsh) add option to authenticate to a keyspace at startup (CASSANDRA-4108)
 * (cqlsh) fix ASSUME functionality (CASSANDRA-4352)
 * Fix ColumnFamilyRecordReader to not return progress > 100% (CASSANDRA-3942)
Merged from 1.0:
 * Set gc_grace on index CF to 0 (CASSANDRA-4314)


1.1.1
 * add populate_io_cache_on_flush option (CASSANDRA-2635)
 * allow larger cache capacities than 2GB (CASSANDRA-4150)
 * add getsstables command to nodetool (CASSANDRA-4199)
 * apply parent CF compaction settings to secondary index CFs (CASSANDRA-4280)
 * preserve commitlog size cap when recycling segments at startup
   (CASSANDRA-4201)
 * (Hadoop) fix split generation regression (CASSANDRA-4259)
 * ignore min/max compactions settings in LCS, while preserving
   behavior that min=max=0 disables autocompaction (CASSANDRA-4233)
 * log number of rows read from saved cache (CASSANDRA-4249)
 * calculate exact size required for cleanup operations (CASSANDRA-1404)
 * avoid blocking additional writes during flush when the commitlog
   gets behind temporarily (CASSANDRA-1991)
 * enable caching on index CFs based on data CF cache setting (CASSANDRA-4197)
 * warn on invalid replication strategy creation options (CASSANDRA-4046)
 * remove [Freeable]Memory finalizers (CASSANDRA-4222)
 * include tombstone size in ColumnFamily.size, which can prevent OOM
   during sudden mass delete operations by yielding a nonzero liveRatio
   (CASSANDRA-3741)
 * Open 1 sstableScanner per level for leveled compaction (CASSANDRA-4142)
 * Optimize reads when row deletion timestamps allow us to restrict
   the set of sstables we check (CASSANDRA-4116)
 * add support for commitlog archiving and point-in-time recovery
   (CASSANDRA-3690)
 * avoid generating redundant compaction tasks during streaming
   (CASSANDRA-4174)
 * add -cf option to nodetool snapshot, and takeColumnFamilySnapshot to
   StorageService mbean (CASSANDRA-556)
 * optimize cleanup to drop entire sstables where possible (CASSANDRA-4079)
 * optimize truncate when autosnapshot is disabled (CASSANDRA-4153)
 * update caches to use byte[] keys to reduce memory overhead (CASSANDRA-3966)
 * add column limit to cli (CASSANDRA-3012, 4098)
 * clean up and optimize DataOutputBuffer, used by CQL compression and
   CompositeType (CASSANDRA-4072)
 * optimize commitlog checksumming (CASSANDRA-3610)
 * identify and blacklist corrupted SSTables from future compactions
   (CASSANDRA-2261)
 * Move CfDef and KsDef validation out of thrift (CASSANDRA-4037)
 * Expose API to repair a user provided range (CASSANDRA-3912)
 * Add way to force the cassandra-cli to refresh its schema (CASSANDRA-4052)
 * Avoid having replicate on write tasks stacking up at CL.ONE (CASSANDRA-2889)
 * (cql3) Backwards compatibility for composite comparators in non-cql3-aware
   clients (CASSANDRA-4093)
 * (cql3) Fix order by for reversed queries (CASSANDRA-4160)
 * (cql3) Add ReversedType support (CASSANDRA-4004)
 * (cql3) Add timeuuid type (CASSANDRA-4194)
 * (cql3) Minor fixes (CASSANDRA-4185)
 * (cql3) Fix prepared statement in BATCH (CASSANDRA-4202)
 * (cql3) Reduce the list of reserved keywords (CASSANDRA-4186)
 * (cql3) Move max/min compaction thresholds to compaction strategy options
   (CASSANDRA-4187)
 * Fix exception during move when localhost is the only source (CASSANDRA-4200)
 * (cql3) Allow paging through non-ordered partitioner results (CASSANDRA-3771)
 * (cql3) Fix drop index (CASSANDRA-4192)
 * (cql3) Don't return range ghosts anymore (CASSANDRA-3982)
 * fix re-creating Keyspaces/ColumnFamilies with the same name as dropped
   ones (CASSANDRA-4219)
 * fix SecondaryIndex LeveledManifest save upon snapshot (CASSANDRA-4230)
 * fix missing arrayOffset in FBUtilities.hash (CASSANDRA-4250)
 * (cql3) Add name of parameters in CqlResultSet (CASSANDRA-4242)
 * (cql3) Correctly validate order by queries (CASSANDRA-4246)
 * rename stress to cassandra-stress for saner packaging (CASSANDRA-4256)
 * Fix exception on colum metadata with non-string comparator (CASSANDRA-4269)
 * Check for unknown/invalid compression options (CASSANDRA-4266)
 * (cql3) Adds simple access to column timestamp and ttl (CASSANDRA-4217)
 * (cql3) Fix range queries with secondary indexes (CASSANDRA-4257)
 * Better error messages from improper input in cli (CASSANDRA-3865)
 * Try to stop all compaction upon Keyspace or ColumnFamily drop (CASSANDRA-4221)
 * (cql3) Allow keyspace properties to contain hyphens (CASSANDRA-4278)
 * (cql3) Correctly validate keyspace access in create table (CASSANDRA-4296)
 * Avoid deadlock in migration stage (CASSANDRA-3882)
 * Take supercolumn names and deletion info into account in memtable throughput
   (CASSANDRA-4264)
 * Add back backward compatibility for old style replication factor (CASSANDRA-4294)
 * Preserve compatibility with pre-1.1 index queries (CASSANDRA-4262)
Merged from 1.0:
 * Fix super columns bug where cache is not updated (CASSANDRA-4190)
 * fix maxTimestamp to include row tombstones (CASSANDRA-4116)
 * (CLI) properly handle quotes in create/update keyspace commands (CASSANDRA-4129)
 * Avoids possible deadlock during bootstrap (CASSANDRA-4159)
 * fix stress tool that hangs forever on timeout or error (CASSANDRA-4128)
 * stress tool to return appropriate exit code on failure (CASSANDRA-4188)
 * fix compaction NPE when out of disk space and assertions disabled
   (CASSANDRA-3985)
 * synchronize LCS getEstimatedTasks to avoid CME (CASSANDRA-4255)
 * ensure unique streaming session id's (CASSANDRA-4223)
 * kick off background compaction when min/max thresholds change
   (CASSANDRA-4279)
 * improve ability of STCS.getBuckets to deal with 100s of 1000s of
   sstables, such as when convertinb back from LCS (CASSANDRA-4287)
 * Oversize integer in CQL throws NumberFormatException (CASSANDRA-4291)
 * fix 1.0.x node join to mixed version cluster, other nodes >= 1.1 (CASSANDRA-4195)
 * Fix LCS splitting sstable base on uncompressed size (CASSANDRA-4419)
 * Push the validation of secondary index values to the SecondaryIndexManager (CASSANDRA-4240)
 * Don't purge columns during upgradesstables (CASSANDRA-4462)
 * Make cqlsh work with piping (CASSANDRA-4113)
 * Validate arguments for nodetool decommission (CASSANDRA-4061)
 * Report thrift status in nodetool info (CASSANDRA-4010)


1.1.0-final
 * average a reduced liveRatio estimate with the previous one (CASSANDRA-4065)
 * Allow KS and CF names up to 48 characters (CASSANDRA-4157)
 * fix stress build (CASSANDRA-4140)
 * add time remaining estimate to nodetool compactionstats (CASSANDRA-4167)
 * (cql) fix NPE in cql3 ALTER TABLE (CASSANDRA-4163)
 * (cql) Add support for CL.TWO and CL.THREE in CQL (CASSANDRA-4156)
 * (cql) Fix type in CQL3 ALTER TABLE preventing update (CASSANDRA-4170)
 * (cql) Throw invalid exception from CQL3 on obsolete options (CASSANDRA-4171)
 * (cqlsh) fix recognizing uppercase SELECT keyword (CASSANDRA-4161)
 * Pig: wide row support (CASSANDRA-3909)
Merged from 1.0:
 * avoid streaming empty files with bulk loader if sstablewriter errors out
   (CASSANDRA-3946)


1.1-rc1
 * Include stress tool in binary builds (CASSANDRA-4103)
 * (Hadoop) fix wide row iteration when last row read was deleted
   (CASSANDRA-4154)
 * fix read_repair_chance to really default to 0.1 in the cli (CASSANDRA-4114)
 * Adds caching and bloomFilterFpChange to CQL options (CASSANDRA-4042)
 * Adds posibility to autoconfigure size of the KeyCache (CASSANDRA-4087)
 * fix KEYS index from skipping results (CASSANDRA-3996)
 * Remove sliced_buffer_size_in_kb dead option (CASSANDRA-4076)
 * make loadNewSStable preserve sstable version (CASSANDRA-4077)
 * Respect 1.0 cache settings as much as possible when upgrading
   (CASSANDRA-4088)
 * relax path length requirement for sstable files when upgrading on
   non-Windows platforms (CASSANDRA-4110)
 * fix terminination of the stress.java when errors were encountered
   (CASSANDRA-4128)
 * Move CfDef and KsDef validation out of thrift (CASSANDRA-4037)
 * Fix get_paged_slice (CASSANDRA-4136)
 * CQL3: Support slice with exclusive start and stop (CASSANDRA-3785)
Merged from 1.0:
 * support PropertyFileSnitch in bulk loader (CASSANDRA-4145)
 * add auto_snapshot option allowing disabling snapshot before drop/truncate
   (CASSANDRA-3710)
 * allow short snitch names (CASSANDRA-4130)


1.1-beta2
 * rename loaded sstables to avoid conflicts with local snapshots
   (CASSANDRA-3967)
 * start hint replay as soon as FD notifies that the target is back up
   (CASSANDRA-3958)
 * avoid unproductive deserializing of cached rows during compaction
   (CASSANDRA-3921)
 * fix concurrency issues with CQL keyspace creation (CASSANDRA-3903)
 * Show Effective Owership via Nodetool ring <keyspace> (CASSANDRA-3412)
 * Update ORDER BY syntax for CQL3 (CASSANDRA-3925)
 * Fix BulkRecordWriter to not throw NPE if reducer gets no map data from Hadoop (CASSANDRA-3944)
 * Fix bug with counters in super columns (CASSANDRA-3821)
 * Remove deprecated merge_shard_chance (CASSANDRA-3940)
 * add a convenient way to reset a node's schema (CASSANDRA-2963)
 * fix for intermittent SchemaDisagreementException (CASSANDRA-3884)
 * CLI `list <CF>` to limit number of columns and their order (CASSANDRA-3012)
 * ignore deprecated KsDef/CfDef/ColumnDef fields in native schema (CASSANDRA-3963)
 * CLI to report when unsupported column_metadata pair was given (CASSANDRA-3959)
 * reincarnate removed and deprecated KsDef/CfDef attributes (CASSANDRA-3953)
 * Fix race between writes and read for cache (CASSANDRA-3862)
 * perform static initialization of StorageProxy on start-up (CASSANDRA-3797)
 * support trickling fsync() on writes (CASSANDRA-3950)
 * expose counters for unavailable/timeout exceptions given to thrift clients (CASSANDRA-3671)
 * avoid quadratic startup time in LeveledManifest (CASSANDRA-3952)
 * Add type information to new schema_ columnfamilies and remove thrift
   serialization for schema (CASSANDRA-3792)
 * add missing column validator options to the CLI help (CASSANDRA-3926)
 * skip reading saved key cache if CF's caching strategy is NONE or ROWS_ONLY (CASSANDRA-3954)
 * Unify migration code (CASSANDRA-4017)
Merged from 1.0:
 * cqlsh: guess correct version of Python for Arch Linux (CASSANDRA-4090)
 * (CLI) properly handle quotes in create/update keyspace commands (CASSANDRA-4129)
 * Avoids possible deadlock during bootstrap (CASSANDRA-4159)
 * fix stress tool that hangs forever on timeout or error (CASSANDRA-4128)
 * Fix super columns bug where cache is not updated (CASSANDRA-4190)
 * stress tool to return appropriate exit code on failure (CASSANDRA-4188)


1.0.9
 * improve index sampling performance (CASSANDRA-4023)
 * always compact away deleted hints immediately after handoff (CASSANDRA-3955)
 * delete hints from dropped ColumnFamilies on handoff instead of
   erroring out (CASSANDRA-3975)
 * add CompositeType ref to the CLI doc for create/update column family (CASSANDRA-3980)
 * Pig: support Counter ColumnFamilies (CASSANDRA-3973)
 * Pig: Composite column support (CASSANDRA-3684)
 * Avoid NPE during repair when a keyspace has no CFs (CASSANDRA-3988)
 * Fix division-by-zero error on get_slice (CASSANDRA-4000)
 * don't change manifest level for cleanup, scrub, and upgradesstables
   operations under LeveledCompactionStrategy (CASSANDRA-3989, 4112)
 * fix race leading to super columns assertion failure (CASSANDRA-3957)
 * fix NPE on invalid CQL delete command (CASSANDRA-3755)
 * allow custom types in CLI's assume command (CASSANDRA-4081)
 * fix totalBytes count for parallel compactions (CASSANDRA-3758)
 * fix intermittent NPE in get_slice (CASSANDRA-4095)
 * remove unnecessary asserts in native code interfaces (CASSANDRA-4096)
 * Validate blank keys in CQL to avoid assertion errors (CASSANDRA-3612)
 * cqlsh: fix bad decoding of some column names (CASSANDRA-4003)
 * cqlsh: fix incorrect padding with unicode chars (CASSANDRA-4033)
 * Fix EC2 snitch incorrectly reporting region (CASSANDRA-4026)
 * Shut down thrift during decommission (CASSANDRA-4086)
 * Expose nodetool cfhistograms for 2ndary indexes (CASSANDRA-4063)
Merged from 0.8:
 * Fix ConcurrentModificationException in gossiper (CASSANDRA-4019)


1.1-beta1
 * (cqlsh)
   + add SOURCE and CAPTURE commands, and --file option (CASSANDRA-3479)
   + add ALTER COLUMNFAMILY WITH (CASSANDRA-3523)
   + bundle Python dependencies with Cassandra (CASSANDRA-3507)
   + added to Debian package (CASSANDRA-3458)
   + display byte data instead of erroring out on decode failure
     (CASSANDRA-3874)
 * add nodetool rebuild_index (CASSANDRA-3583)
 * add nodetool rangekeysample (CASSANDRA-2917)
 * Fix streaming too much data during move operations (CASSANDRA-3639)
 * Nodetool and CLI connect to localhost by default (CASSANDRA-3568)
 * Reduce memory used by primary index sample (CASSANDRA-3743)
 * (Hadoop) separate input/output configurations (CASSANDRA-3197, 3765)
 * avoid returning internal Cassandra classes over JMX (CASSANDRA-2805)
 * add row-level isolation via SnapTree (CASSANDRA-2893)
 * Optimize key count estimation when opening sstable on startup
   (CASSANDRA-2988)
 * multi-dc replication optimization supporting CL > ONE (CASSANDRA-3577)
 * add command to stop compactions (CASSANDRA-1740, 3566, 3582)
 * multithreaded streaming (CASSANDRA-3494)
 * removed in-tree redhat spec (CASSANDRA-3567)
 * "defragment" rows for name-based queries under STCS, again (CASSANDRA-2503)
 * Recycle commitlog segments for improved performance
   (CASSANDRA-3411, 3543, 3557, 3615)
 * update size-tiered compaction to prioritize small tiers (CASSANDRA-2407)
 * add message expiration logic to OutboundTcpConnection (CASSANDRA-3005)
 * off-heap cache to use sun.misc.Unsafe instead of JNA (CASSANDRA-3271)
 * EACH_QUORUM is only supported for writes (CASSANDRA-3272)
 * replace compactionlock use in schema migration by checking CFS.isValid
   (CASSANDRA-3116)
 * recognize that "SELECT first ... *" isn't really "SELECT *" (CASSANDRA-3445)
 * Use faster bytes comparison (CASSANDRA-3434)
 * Bulk loader is no longer a fat client, (HADOOP) bulk load output format
   (CASSANDRA-3045)
 * (Hadoop) add support for KeyRange.filter
 * remove assumption that keys and token are in bijection
   (CASSANDRA-1034, 3574, 3604)
 * always remove endpoints from delevery queue in HH (CASSANDRA-3546)
 * fix race between cf flush and its 2ndary indexes flush (CASSANDRA-3547)
 * fix potential race in AES when a repair fails (CASSANDRA-3548)
 * Remove columns shadowed by a deleted container even when we cannot purge
   (CASSANDRA-3538)
 * Improve memtable slice iteration performance (CASSANDRA-3545)
 * more efficient allocation of small bloom filters (CASSANDRA-3618)
 * Use separate writer thread in SSTableSimpleUnsortedWriter (CASSANDRA-3619)
 * fsync the directory after new sstable or commitlog segment are created (CASSANDRA-3250)
 * fix minor issues reported by FindBugs (CASSANDRA-3658)
 * global key/row caches (CASSANDRA-3143, 3849)
 * optimize memtable iteration during range scan (CASSANDRA-3638)
 * introduce 'crc_check_chance' in CompressionParameters to support
   a checksum percentage checking chance similarly to read-repair (CASSANDRA-3611)
 * a way to deactivate global key/row cache on per-CF basis (CASSANDRA-3667)
 * fix LeveledCompactionStrategy broken because of generation pre-allocation
   in LeveledManifest (CASSANDRA-3691)
 * finer-grained control over data directories (CASSANDRA-2749)
 * Fix ClassCastException during hinted handoff (CASSANDRA-3694)
 * Upgrade Thrift to 0.7 (CASSANDRA-3213)
 * Make stress.java insert operation to use microseconds (CASSANDRA-3725)
 * Allows (internally) doing a range query with a limit of columns instead of
   rows (CASSANDRA-3742)
 * Allow rangeSlice queries to be start/end inclusive/exclusive (CASSANDRA-3749)
 * Fix BulkLoader to support new SSTable layout and add stream
   throttling to prevent an NPE when there is no yaml config (CASSANDRA-3752)
 * Allow concurrent schema migrations (CASSANDRA-1391, 3832)
 * Add SnapshotCommand to trigger snapshot on remote node (CASSANDRA-3721)
 * Make CFMetaData conversions to/from thrift/native schema inverses
   (CASSANDRA_3559)
 * Add initial code for CQL 3.0-beta (CASSANDRA-2474, 3781, 3753)
 * Add wide row support for ColumnFamilyInputFormat (CASSANDRA-3264)
 * Allow extending CompositeType comparator (CASSANDRA-3657)
 * Avoids over-paging during get_count (CASSANDRA-3798)
 * Add new command to rebuild a node without (repair) merkle tree calculations
   (CASSANDRA-3483, 3922)
 * respect not only row cache capacity but caching mode when
   trying to read data (CASSANDRA-3812)
 * fix system tests (CASSANDRA-3827)
 * CQL support for altering row key type in ALTER TABLE (CASSANDRA-3781)
 * turn compression on by default (CASSANDRA-3871)
 * make hexToBytes refuse invalid input (CASSANDRA-2851)
 * Make secondary indexes CF inherit compression and compaction from their
   parent CF (CASSANDRA-3877)
 * Finish cleanup up tombstone purge code (CASSANDRA-3872)
 * Avoid NPE on aboarted stream-out sessions (CASSANDRA-3904)
 * BulkRecordWriter throws NPE for counter columns (CASSANDRA-3906)
 * Support compression using BulkWriter (CASSANDRA-3907)


1.0.8
 * fix race between cleanup and flush on secondary index CFSes (CASSANDRA-3712)
 * avoid including non-queried nodes in rangeslice read repair
   (CASSANDRA-3843)
 * Only snapshot CF being compacted for snapshot_before_compaction
   (CASSANDRA-3803)
 * Log active compactions in StatusLogger (CASSANDRA-3703)
 * Compute more accurate compaction score per level (CASSANDRA-3790)
 * Return InvalidRequest when using a keyspace that doesn't exist
   (CASSANDRA-3764)
 * disallow user modification of System keyspace (CASSANDRA-3738)
 * allow using sstable2json on secondary index data (CASSANDRA-3738)
 * (cqlsh) add DESCRIBE COLUMNFAMILIES (CASSANDRA-3586)
 * (cqlsh) format blobs correctly and use colors to improve output
   readability (CASSANDRA-3726)
 * synchronize BiMap of bootstrapping tokens (CASSANDRA-3417)
 * show index options in CLI (CASSANDRA-3809)
 * add optional socket timeout for streaming (CASSANDRA-3838)
 * fix truncate not to leave behind non-CFS backed secondary indexes
   (CASSANDRA-3844)
 * make CLI `show schema` to use output stream directly instead
   of StringBuilder (CASSANDRA-3842)
 * remove the wait on hint future during write (CASSANDRA-3870)
 * (cqlsh) ignore missing CfDef opts (CASSANDRA-3933)
 * (cqlsh) look for cqlshlib relative to realpath (CASSANDRA-3767)
 * Fix short read protection (CASSANDRA-3934)
 * Make sure infered and actual schema match (CASSANDRA-3371)
 * Fix NPE during HH delivery (CASSANDRA-3677)
 * Don't put boostrapping node in 'hibernate' status (CASSANDRA-3737)
 * Fix double quotes in windows bat files (CASSANDRA-3744)
 * Fix bad validator lookup (CASSANDRA-3789)
 * Fix soft reset in EC2MultiRegionSnitch (CASSANDRA-3835)
 * Don't leave zombie connections with THSHA thrift server (CASSANDRA-3867)
 * (cqlsh) fix deserialization of data (CASSANDRA-3874)
 * Fix removetoken force causing an inconsistent state (CASSANDRA-3876)
 * Fix ahndling of some types with Pig (CASSANDRA-3886)
 * Don't allow to drop the system keyspace (CASSANDRA-3759)
 * Make Pig deletes disabled by default and configurable (CASSANDRA-3628)
Merged from 0.8:
 * (Pig) fix CassandraStorage to use correct comparator in Super ColumnFamily
   case (CASSANDRA-3251)
 * fix thread safety issues in commitlog replay, primarily affecting
   systems with many (100s) of CF definitions (CASSANDRA-3751)
 * Fix relevant tombstone ignored with super columns (CASSANDRA-3875)


1.0.7
 * fix regression in HH page size calculation (CASSANDRA-3624)
 * retry failed stream on IOException (CASSANDRA-3686)
 * allow configuring bloom_filter_fp_chance (CASSANDRA-3497)
 * attempt hint delivery every ten minutes, or when failure detector
   notifies us that a node is back up, whichever comes first.  hint
   handoff throttle delay default changed to 1ms, from 50 (CASSANDRA-3554)
 * add nodetool setstreamthroughput (CASSANDRA-3571)
 * fix assertion when dropping a columnfamily with no sstables (CASSANDRA-3614)
 * more efficient allocation of small bloom filters (CASSANDRA-3618)
 * CLibrary.createHardLinkWithExec() to check for errors (CASSANDRA-3101)
 * Avoid creating empty and non cleaned writer during compaction (CASSANDRA-3616)
 * stop thrift service in shutdown hook so we can quiesce MessagingService
   (CASSANDRA-3335)
 * (CQL) compaction_strategy_options and compression_parameters for
   CREATE COLUMNFAMILY statement (CASSANDRA-3374)
 * Reset min/max compaction threshold when creating size tiered compaction
   strategy (CASSANDRA-3666)
 * Don't ignore IOException during compaction (CASSANDRA-3655)
 * Fix assertion error for CF with gc_grace=0 (CASSANDRA-3579)
 * Shutdown ParallelCompaction reducer executor after use (CASSANDRA-3711)
 * Avoid < 0 value for pending tasks in leveled compaction (CASSANDRA-3693)
 * (Hadoop) Support TimeUUID in Pig CassandraStorage (CASSANDRA-3327)
 * Check schema is ready before continuing boostrapping (CASSANDRA-3629)
 * Catch overflows during parsing of chunk_length_kb (CASSANDRA-3644)
 * Improve stream protocol mismatch errors (CASSANDRA-3652)
 * Avoid multiple thread doing HH to the same target (CASSANDRA-3681)
 * Add JMX property for rp_timeout_in_ms (CASSANDRA-2940)
 * Allow DynamicCompositeType to compare component of different types
   (CASSANDRA-3625)
 * Flush non-cfs backed secondary indexes (CASSANDRA-3659)
 * Secondary Indexes should report memory consumption (CASSANDRA-3155)
 * fix for SelectStatement start/end key are not set correctly
   when a key alias is involved (CASSANDRA-3700)
 * fix CLI `show schema` command insert of an extra comma in
   column_metadata (CASSANDRA-3714)
Merged from 0.8:
 * avoid logging (harmless) exception when GC takes < 1ms (CASSANDRA-3656)
 * prevent new nodes from thinking down nodes are up forever (CASSANDRA-3626)
 * use correct list of replicas for LOCAL_QUORUM reads when read repair
   is disabled (CASSANDRA-3696)
 * block on flush before compacting hints (may prevent OOM) (CASSANDRA-3733)


1.0.6
 * (CQL) fix cqlsh support for replicate_on_write (CASSANDRA-3596)
 * fix adding to leveled manifest after streaming (CASSANDRA-3536)
 * filter out unavailable cipher suites when using encryption (CASSANDRA-3178)
 * (HADOOP) add old-style api support for CFIF and CFRR (CASSANDRA-2799)
 * Support TimeUUIDType column names in Stress.java tool (CASSANDRA-3541)
 * (CQL) INSERT/UPDATE/DELETE/TRUNCATE commands should allow CF names to
   be qualified by keyspace (CASSANDRA-3419)
 * always remove endpoints from delevery queue in HH (CASSANDRA-3546)
 * fix race between cf flush and its 2ndary indexes flush (CASSANDRA-3547)
 * fix potential race in AES when a repair fails (CASSANDRA-3548)
 * fix default value validation usage in CLI SET command (CASSANDRA-3553)
 * Optimize componentsFor method for compaction and startup time
   (CASSANDRA-3532)
 * (CQL) Proper ColumnFamily metadata validation on CREATE COLUMNFAMILY
   (CASSANDRA-3565)
 * fix compression "chunk_length_kb" option to set correct kb value for
   thrift/avro (CASSANDRA-3558)
 * fix missing response during range slice repair (CASSANDRA-3551)
 * 'describe ring' moved from CLI to nodetool and available through JMX (CASSANDRA-3220)
 * add back partitioner to sstable metadata (CASSANDRA-3540)
 * fix NPE in get_count for counters (CASSANDRA-3601)
Merged from 0.8:
 * remove invalid assertion that table was opened before dropping it
   (CASSANDRA-3580)
 * range and index scans now only send requests to enough replicas to
   satisfy requested CL + RR (CASSANDRA-3598)
 * use cannonical host for local node in nodetool info (CASSANDRA-3556)
 * remove nonlocal DC write optimization since it only worked with
   CL.ONE or CL.LOCAL_QUORUM (CASSANDRA-3577, 3585)
 * detect misuses of CounterColumnType (CASSANDRA-3422)
 * turn off string interning in json2sstable, take 2 (CASSANDRA-2189)
 * validate compression parameters on add/update of the ColumnFamily
   (CASSANDRA-3573)
 * Check for 0.0.0.0 is incorrect in CFIF (CASSANDRA-3584)
 * Increase vm.max_map_count in debian packaging (CASSANDRA-3563)
 * gossiper will never add itself to saved endpoints (CASSANDRA-3485)


1.0.5
 * revert CASSANDRA-3407 (see CASSANDRA-3540)
 * fix assertion error while forwarding writes to local nodes (CASSANDRA-3539)


1.0.4
 * fix self-hinting of timed out read repair updates and make hinted handoff
   less prone to OOMing a coordinator (CASSANDRA-3440)
 * expose bloom filter sizes via JMX (CASSANDRA-3495)
 * enforce RP tokens 0..2**127 (CASSANDRA-3501)
 * canonicalize paths exposed through JMX (CASSANDRA-3504)
 * fix "liveSize" stat when sstables are removed (CASSANDRA-3496)
 * add bloom filter FP rates to nodetool cfstats (CASSANDRA-3347)
 * record partitioner in sstable metadata component (CASSANDRA-3407)
 * add new upgradesstables nodetool command (CASSANDRA-3406)
 * skip --debug requirement to see common exceptions in CLI (CASSANDRA-3508)
 * fix incorrect query results due to invalid max timestamp (CASSANDRA-3510)
 * make sstableloader recognize compressed sstables (CASSANDRA-3521)
 * avoids race in OutboundTcpConnection in multi-DC setups (CASSANDRA-3530)
 * use SETLOCAL in cassandra.bat (CASSANDRA-3506)
 * fix ConcurrentModificationException in Table.all() (CASSANDRA-3529)
Merged from 0.8:
 * fix concurrence issue in the FailureDetector (CASSANDRA-3519)
 * fix array out of bounds error in counter shard removal (CASSANDRA-3514)
 * avoid dropping tombstones when they might still be needed to shadow
   data in a different sstable (CASSANDRA-2786)


1.0.3
 * revert name-based query defragmentation aka CASSANDRA-2503 (CASSANDRA-3491)
 * fix invalidate-related test failures (CASSANDRA-3437)
 * add next-gen cqlsh to bin/ (CASSANDRA-3188, 3131, 3493)
 * (CQL) fix handling of rows with no columns (CASSANDRA-3424, 3473)
 * fix querying supercolumns by name returning only a subset of
   subcolumns or old subcolumn versions (CASSANDRA-3446)
 * automatically compute sha1 sum for uncompressed data files (CASSANDRA-3456)
 * fix reading metadata/statistics component for version < h (CASSANDRA-3474)
 * add sstable forward-compatibility (CASSANDRA-3478)
 * report compression ratio in CFSMBean (CASSANDRA-3393)
 * fix incorrect size exception during streaming of counters (CASSANDRA-3481)
 * (CQL) fix for counter decrement syntax (CASSANDRA-3418)
 * Fix race introduced by CASSANDRA-2503 (CASSANDRA-3482)
 * Fix incomplete deletion of delivered hints (CASSANDRA-3466)
 * Avoid rescheduling compactions when no compaction was executed
   (CASSANDRA-3484)
 * fix handling of the chunk_length_kb compression options (CASSANDRA-3492)
Merged from 0.8:
 * fix updating CF row_cache_provider (CASSANDRA-3414)
 * CFMetaData.convertToThrift method to set RowCacheProvider (CASSANDRA-3405)
 * acquire compactionlock during truncate (CASSANDRA-3399)
 * fix displaying cfdef entries for super columnfamilies (CASSANDRA-3415)
 * Make counter shard merging thread safe (CASSANDRA-3178)
 * Revert CASSANDRA-2855
 * Fix bug preventing the use of efficient cross-DC writes (CASSANDRA-3472)
 * `describe ring` command for CLI (CASSANDRA-3220)
 * (Hadoop) skip empty rows when entire row is requested, redux (CASSANDRA-2855)


1.0.2
 * "defragment" rows for name-based queries under STCS (CASSANDRA-2503)
 * Add timing information to cassandra-cli GET/SET/LIST queries (CASSANDRA-3326)
 * Only create one CompressionMetadata object per sstable (CASSANDRA-3427)
 * cleanup usage of StorageService.setMode() (CASSANDRA-3388)
 * Avoid large array allocation for compressed chunk offsets (CASSANDRA-3432)
 * fix DecimalType bytebuffer marshalling (CASSANDRA-3421)
 * fix bug that caused first column in per row indexes to be ignored
   (CASSANDRA-3441)
 * add JMX call to clean (failed) repair sessions (CASSANDRA-3316)
 * fix sstableloader reference acquisition bug (CASSANDRA-3438)
 * fix estimated row size regression (CASSANDRA-3451)
 * make sure we don't return more columns than asked (CASSANDRA-3303, 3395)
Merged from 0.8:
 * acquire compactionlock during truncate (CASSANDRA-3399)
 * fix displaying cfdef entries for super columnfamilies (CASSANDRA-3415)


1.0.1
 * acquire references during index build to prevent delete problems
   on Windows (CASSANDRA-3314)
 * describe_ring should include datacenter/topology information (CASSANDRA-2882)
 * Thrift sockets are not properly buffered (CASSANDRA-3261)
 * performance improvement for bytebufferutil compare function (CASSANDRA-3286)
 * add system.versions ColumnFamily (CASSANDRA-3140)
 * reduce network copies (CASSANDRA-3333, 3373)
 * limit nodetool to 32MB of heap (CASSANDRA-3124)
 * (CQL) update parser to accept "timestamp" instead of "date" (CASSANDRA-3149)
 * Fix CLI `show schema` to include "compression_options" (CASSANDRA-3368)
 * Snapshot to include manifest under LeveledCompactionStrategy (CASSANDRA-3359)
 * (CQL) SELECT query should allow CF name to be qualified by keyspace (CASSANDRA-3130)
 * (CQL) Fix internal application error specifying 'using consistency ...'
   in lower case (CASSANDRA-3366)
 * fix Deflate compression when compression actually makes the data bigger
   (CASSANDRA-3370)
 * optimize UUIDGen to avoid lock contention on InetAddress.getLocalHost
   (CASSANDRA-3387)
 * tolerate index being dropped mid-mutation (CASSANDRA-3334, 3313)
 * CompactionManager is now responsible for checking for new candidates
   post-task execution, enabling more consistent leveled compaction
   (CASSANDRA-3391)
 * Cache HSHA threads (CASSANDRA-3372)
 * use CF/KS names as snapshot prefix for drop + truncate operations
   (CASSANDRA-2997)
 * Break bloom filters up to avoid heap fragmentation (CASSANDRA-2466)
 * fix cassandra hanging on jsvc stop (CASSANDRA-3302)
 * Avoid leveled compaction getting blocked on errors (CASSANDRA-3408)
 * Make reloading the compaction strategy safe (CASSANDRA-3409)
 * ignore 0.8 hints even if compaction begins before we try to purge
   them (CASSANDRA-3385)
 * remove procrun (bin\daemon) from Cassandra source tree and
   artifacts (CASSANDRA-3331)
 * make cassandra compile under JDK7 (CASSANDRA-3275)
 * remove dependency of clientutil.jar to FBUtilities (CASSANDRA-3299)
 * avoid truncation errors by using long math on long values (CASSANDRA-3364)
 * avoid clock drift on some Windows machine (CASSANDRA-3375)
 * display cache provider in cli 'describe keyspace' command (CASSANDRA-3384)
 * fix incomplete topology information in describe_ring (CASSANDRA-3403)
 * expire dead gossip states based on time (CASSANDRA-2961)
 * improve CompactionTask extensibility (CASSANDRA-3330)
 * Allow one leveled compaction task to kick off another (CASSANDRA-3363)
 * allow encryption only between datacenters (CASSANDRA-2802)
Merged from 0.8:
 * fix truncate allowing data to be replayed post-restart (CASSANDRA-3297)
 * make iwriter final in IndexWriter to avoid NPE (CASSANDRA-2863)
 * (CQL) update grammar to require key clause in DELETE statement
   (CASSANDRA-3349)
 * (CQL) allow numeric keyspace names in USE statement (CASSANDRA-3350)
 * (Hadoop) skip empty rows when slicing the entire row (CASSANDRA-2855)
 * Fix handling of tombstone by SSTableExport/Import (CASSANDRA-3357)
 * fix ColumnIndexer to use long offsets (CASSANDRA-3358)
 * Improved CLI exceptions (CASSANDRA-3312)
 * Fix handling of tombstone by SSTableExport/Import (CASSANDRA-3357)
 * Only count compaction as active (for throttling) when they have
   successfully acquired the compaction lock (CASSANDRA-3344)
 * Display CLI version string on startup (CASSANDRA-3196)
 * (Hadoop) make CFIF try rpc_address or fallback to listen_address
   (CASSANDRA-3214)
 * (Hadoop) accept comma delimited lists of initial thrift connections
   (CASSANDRA-3185)
 * ColumnFamily min_compaction_threshold should be >= 2 (CASSANDRA-3342)
 * (Pig) add 0.8+ types and key validation type in schema (CASSANDRA-3280)
 * Fix completely removing column metadata using CLI (CASSANDRA-3126)
 * CLI `describe cluster;` output should be on separate lines for separate versions
   (CASSANDRA-3170)
 * fix changing durable_writes keyspace option during CF creation
   (CASSANDRA-3292)
 * avoid locking on update when no indexes are involved (CASSANDRA-3386)
 * fix assertionError during repair with ordered partitioners (CASSANDRA-3369)
 * correctly serialize key_validation_class for avro (CASSANDRA-3391)
 * don't expire counter tombstone after streaming (CASSANDRA-3394)
 * prevent nodes that failed to join from hanging around forever
   (CASSANDRA-3351)
 * remove incorrect optimization from slice read path (CASSANDRA-3390)
 * Fix race in AntiEntropyService (CASSANDRA-3400)


1.0.0-final
 * close scrubbed sstable fd before deleting it (CASSANDRA-3318)
 * fix bug preventing obsolete commitlog segments from being removed
   (CASSANDRA-3269)
 * tolerate whitespace in seed CDL (CASSANDRA-3263)
 * Change default heap thresholds to max(min(1/2 ram, 1G), min(1/4 ram, 8GB))
   (CASSANDRA-3295)
 * Fix broken CompressedRandomAccessReaderTest (CASSANDRA-3298)
 * (CQL) fix type information returned for wildcard queries (CASSANDRA-3311)
 * add estimated tasks to LeveledCompactionStrategy (CASSANDRA-3322)
 * avoid including compaction cache-warming in keycache stats (CASSANDRA-3325)
 * run compaction and hinted handoff threads at MIN_PRIORITY (CASSANDRA-3308)
 * default hsha thrift server to cpu core count in rpc pool (CASSANDRA-3329)
 * add bin\daemon to binary tarball for Windows service (CASSANDRA-3331)
 * Fix places where uncompressed size of sstables was use in place of the
   compressed one (CASSANDRA-3338)
 * Fix hsha thrift server (CASSANDRA-3346)
 * Make sure repair only stream needed sstables (CASSANDRA-3345)


1.0.0-rc2
 * Log a meaningful warning when a node receives a message for a repair session
   that doesn't exist anymore (CASSANDRA-3256)
 * test for NUMA policy support as well as numactl presence (CASSANDRA-3245)
 * Fix FD leak when internode encryption is enabled (CASSANDRA-3257)
 * Remove incorrect assertion in mergeIterator (CASSANDRA-3260)
 * FBUtilities.hexToBytes(String) to throw NumberFormatException when string
   contains non-hex characters (CASSANDRA-3231)
 * Keep SimpleSnitch proximity ordering unchanged from what the Strategy
   generates, as intended (CASSANDRA-3262)
 * remove Scrub from compactionstats when finished (CASSANDRA-3255)
 * fix counter entry in jdbc TypesMap (CASSANDRA-3268)
 * fix full queue scenario for ParallelCompactionIterator (CASSANDRA-3270)
 * fix bootstrap process (CASSANDRA-3285)
 * don't try delivering hints if when there isn't any (CASSANDRA-3176)
 * CLI documentation change for ColumnFamily `compression_options` (CASSANDRA-3282)
 * ignore any CF ids sent by client for adding CF/KS (CASSANDRA-3288)
 * remove obsolete hints on first startup (CASSANDRA-3291)
 * use correct ISortedColumns for time-optimized reads (CASSANDRA-3289)
 * Evict gossip state immediately when a token is taken over by a new IP
   (CASSANDRA-3259)


1.0.0-rc1
 * Update CQL to generate microsecond timestamps by default (CASSANDRA-3227)
 * Fix counting CFMetadata towards Memtable liveRatio (CASSANDRA-3023)
 * Kill server on wrapped OOME such as from FileChannel.map (CASSANDRA-3201)
 * remove unnecessary copy when adding to row cache (CASSANDRA-3223)
 * Log message when a full repair operation completes (CASSANDRA-3207)
 * Fix streamOutSession keeping sstables references forever if the remote end
   dies (CASSANDRA-3216)
 * Remove dynamic_snitch boolean from example configuration (defaulting to
   true) and set default badness threshold to 0.1 (CASSANDRA-3229)
 * Base choice of random or "balanced" token on bootstrap on whether
   schema definitions were found (CASSANDRA-3219)
 * Fixes for LeveledCompactionStrategy score computation, prioritization,
   scheduling, and performance (CASSANDRA-3224, 3234)
 * parallelize sstable open at server startup (CASSANDRA-2988)
 * fix handling of exceptions writing to OutboundTcpConnection (CASSANDRA-3235)
 * Allow using quotes in "USE <keyspace>;" CLI command (CASSANDRA-3208)
 * Don't allow any cache loading exceptions to halt startup (CASSANDRA-3218)
 * Fix sstableloader --ignores option (CASSANDRA-3247)
 * File descriptor limit increased in packaging (CASSANDRA-3206)
 * Fix deadlock in commit log during flush (CASSANDRA-3253)


1.0.0-beta1
 * removed binarymemtable (CASSANDRA-2692)
 * add commitlog_total_space_in_mb to prevent fragmented logs (CASSANDRA-2427)
 * removed commitlog_rotation_threshold_in_mb configuration (CASSANDRA-2771)
 * make AbstractBounds.normalize de-overlapp overlapping ranges (CASSANDRA-2641)
 * replace CollatingIterator, ReducingIterator with MergeIterator
   (CASSANDRA-2062)
 * Fixed the ability to set compaction strategy in cli using create column
   family command (CASSANDRA-2778)
 * clean up tmp files after failed compaction (CASSANDRA-2468)
 * restrict repair streaming to specific columnfamilies (CASSANDRA-2280)
 * don't bother persisting columns shadowed by a row tombstone (CASSANDRA-2589)
 * reset CF and SC deletion times after gc_grace (CASSANDRA-2317)
 * optimize away seek when compacting wide rows (CASSANDRA-2879)
 * single-pass streaming (CASSANDRA-2677, 2906, 2916, 3003)
 * use reference counting for deleting sstables instead of relying on GC
   (CASSANDRA-2521, 3179)
 * store hints as serialized mutations instead of pointers to data row
   (CASSANDRA-2045)
 * store hints in the coordinator node instead of in the closest replica
   (CASSANDRA-2914)
 * add row_cache_keys_to_save CF option (CASSANDRA-1966)
 * check column family validity in nodetool repair (CASSANDRA-2933)
 * use lazy initialization instead of class initialization in NodeId
   (CASSANDRA-2953)
 * add paging to get_count (CASSANDRA-2894)
 * fix "short reads" in [multi]get (CASSANDRA-2643, 3157, 3192)
 * add optional compression for sstables (CASSANDRA-47, 2994, 3001, 3128)
 * add scheduler JMX metrics (CASSANDRA-2962)
 * add block level checksum for compressed data (CASSANDRA-1717)
 * make column family backed column map pluggable and introduce unsynchronized
   ArrayList backed one to speedup reads (CASSANDRA-2843, 3165, 3205)
 * refactoring of the secondary index api (CASSANDRA-2982)
 * make CL > ONE reads wait for digest reconciliation before returning
   (CASSANDRA-2494)
 * fix missing logging for some exceptions (CASSANDRA-2061)
 * refactor and optimize ColumnFamilyStore.files(...) and Descriptor.fromFilename(String)
   and few other places responsible for work with SSTable files (CASSANDRA-3040)
 * Stop reading from sstables once we know we have the most recent columns,
   for query-by-name requests (CASSANDRA-2498)
 * Add query-by-column mode to stress.java (CASSANDRA-3064)
 * Add "install" command to cassandra.bat (CASSANDRA-292)
 * clean up KSMetadata, CFMetadata from unnecessary
   Thrift<->Avro conversion methods (CASSANDRA-3032)
 * Add timeouts to client request schedulers (CASSANDRA-3079, 3096)
 * Cli to use hashes rather than array of hashes for strategy options (CASSANDRA-3081)
 * LeveledCompactionStrategy (CASSANDRA-1608, 3085, 3110, 3087, 3145, 3154, 3182)
 * Improvements of the CLI `describe` command (CASSANDRA-2630)
 * reduce window where dropped CF sstables may not be deleted (CASSANDRA-2942)
 * Expose gossip/FD info to JMX (CASSANDRA-2806)
 * Fix streaming over SSL when compressed SSTable involved (CASSANDRA-3051)
 * Add support for pluggable secondary index implementations (CASSANDRA-3078)
 * remove compaction_thread_priority setting (CASSANDRA-3104)
 * generate hints for replicas that timeout, not just replicas that are known
   to be down before starting (CASSANDRA-2034)
 * Add throttling for internode streaming (CASSANDRA-3080)
 * make the repair of a range repair all replica (CASSANDRA-2610, 3194)
 * expose the ability to repair the first range (as returned by the
   partitioner) of a node (CASSANDRA-2606)
 * Streams Compression (CASSANDRA-3015)
 * add ability to use multiple threads during a single compaction
   (CASSANDRA-2901)
 * make AbstractBounds.normalize support overlapping ranges (CASSANDRA-2641)
 * fix of the CQL count() behavior (CASSANDRA-3068)
 * use TreeMap backed column families for the SSTable simple writers
   (CASSANDRA-3148)
 * fix inconsistency of the CLI syntax when {} should be used instead of [{}]
   (CASSANDRA-3119)
 * rename CQL type names to match expected SQL behavior (CASSANDRA-3149, 3031)
 * Arena-based allocation for memtables (CASSANDRA-2252, 3162, 3163, 3168)
 * Default RR chance to 0.1 (CASSANDRA-3169)
 * Add RowLevel support to secondary index API (CASSANDRA-3147)
 * Make SerializingCacheProvider the default if JNA is available (CASSANDRA-3183)
 * Fix backwards compatibilty for CQL memtable properties (CASSANDRA-3190)
 * Add five-minute delay before starting compactions on a restarted server
   (CASSANDRA-3181)
 * Reduce copies done for intra-host messages (CASSANDRA-1788, 3144)
 * support of compaction strategy option for stress.java (CASSANDRA-3204)
 * make memtable throughput and column count thresholds no-ops (CASSANDRA-2449)
 * Return schema information along with the resultSet in CQL (CASSANDRA-2734)
 * Add new DecimalType (CASSANDRA-2883)
 * Fix assertion error in RowRepairResolver (CASSANDRA-3156)
 * Reduce unnecessary high buffer sizes (CASSANDRA-3171)
 * Pluggable compaction strategy (CASSANDRA-1610)
 * Add new broadcast_address config option (CASSANDRA-2491)


0.8.7
 * Kill server on wrapped OOME such as from FileChannel.map (CASSANDRA-3201)
 * Allow using quotes in "USE <keyspace>;" CLI command (CASSANDRA-3208)
 * Log message when a full repair operation completes (CASSANDRA-3207)
 * Don't allow any cache loading exceptions to halt startup (CASSANDRA-3218)
 * Fix sstableloader --ignores option (CASSANDRA-3247)
 * File descriptor limit increased in packaging (CASSANDRA-3206)
 * Log a meaningfull warning when a node receive a message for a repair session
   that doesn't exist anymore (CASSANDRA-3256)
 * Fix FD leak when internode encryption is enabled (CASSANDRA-3257)
 * FBUtilities.hexToBytes(String) to throw NumberFormatException when string
   contains non-hex characters (CASSANDRA-3231)
 * Keep SimpleSnitch proximity ordering unchanged from what the Strategy
   generates, as intended (CASSANDRA-3262)
 * remove Scrub from compactionstats when finished (CASSANDRA-3255)
 * Fix tool .bat files when CASSANDRA_HOME contains spaces (CASSANDRA-3258)
 * Force flush of status table when removing/updating token (CASSANDRA-3243)
 * Evict gossip state immediately when a token is taken over by a new IP (CASSANDRA-3259)
 * Fix bug where the failure detector can take too long to mark a host
   down (CASSANDRA-3273)
 * (Hadoop) allow wrapping ranges in queries (CASSANDRA-3137)
 * (Hadoop) check all interfaces for a match with split location
   before falling back to random replica (CASSANDRA-3211)
 * (Hadoop) Make Pig storage handle implements LoadMetadata (CASSANDRA-2777)
 * (Hadoop) Fix exception during PIG 'dump' (CASSANDRA-2810)
 * Fix stress COUNTER_GET option (CASSANDRA-3301)
 * Fix missing fields in CLI `show schema` output (CASSANDRA-3304)
 * Nodetool no longer leaks threads and closes JMX connections (CASSANDRA-3309)
 * fix truncate allowing data to be replayed post-restart (CASSANDRA-3297)
 * Move SimpleAuthority and SimpleAuthenticator to examples (CASSANDRA-2922)
 * Fix handling of tombstone by SSTableExport/Import (CASSANDRA-3357)
 * Fix transposition in cfHistograms (CASSANDRA-3222)
 * Allow using number as DC name when creating keyspace in CQL (CASSANDRA-3239)
 * Force flush of system table after updating/removing a token (CASSANDRA-3243)


0.8.6
 * revert CASSANDRA-2388
 * change TokenRange.endpoints back to listen/broadcast address to match
   pre-1777 behavior, and add TokenRange.rpc_endpoints instead (CASSANDRA-3187)
 * avoid trying to watch cassandra-topology.properties when loaded from jar
   (CASSANDRA-3138)
 * prevent users from creating keyspaces with LocalStrategy replication
   (CASSANDRA-3139)
 * fix CLI `show schema;` to output correct keyspace definition statement
   (CASSANDRA-3129)
 * CustomTThreadPoolServer to log TTransportException at DEBUG level
   (CASSANDRA-3142)
 * allow topology sort to work with non-unique rack names between
   datacenters (CASSANDRA-3152)
 * Improve caching of same-version Messages on digest and repair paths
   (CASSANDRA-3158)
 * Randomize choice of first replica for counter increment (CASSANDRA-2890)
 * Fix using read_repair_chance instead of merge_shard_change (CASSANDRA-3202)
 * Avoid streaming data to nodes that already have it, on move as well as
   decommission (CASSANDRA-3041)
 * Fix divide by zero error in GCInspector (CASSANDRA-3164)
 * allow quoting of the ColumnFamily name in CLI `create column family`
   statement (CASSANDRA-3195)
 * Fix rolling upgrade from 0.7 to 0.8 problem (CASSANDRA-3166)
 * Accomodate missing encryption_options in IncomingTcpConnection.stream
   (CASSANDRA-3212)


0.8.5
 * fix NPE when encryption_options is unspecified (CASSANDRA-3007)
 * include column name in validation failure exceptions (CASSANDRA-2849)
 * make sure truncate clears out the commitlog so replay won't re-
   populate with truncated data (CASSANDRA-2950)
 * fix NPE when debug logging is enabled and dropped CF is present
   in a commitlog segment (CASSANDRA-3021)
 * fix cassandra.bat when CASSANDRA_HOME contains spaces (CASSANDRA-2952)
 * fix to SSTableSimpleUnsortedWriter bufferSize calculation (CASSANDRA-3027)
 * make cleanup and normal compaction able to skip empty rows
   (rows containing nothing but expired tombstones) (CASSANDRA-3039)
 * work around native memory leak in com.sun.management.GarbageCollectorMXBean
   (CASSANDRA-2868)
 * validate that column names in column_metadata are not equal to key_alias
   on create/update of the ColumnFamily and CQL 'ALTER' statement (CASSANDRA-3036)
 * return an InvalidRequestException if an indexed column is assigned
   a value larger than 64KB (CASSANDRA-3057)
 * fix of numeric-only and string column names handling in CLI "drop index"
   (CASSANDRA-3054)
 * prune index scan resultset back to original request for lazy
   resultset expansion case (CASSANDRA-2964)
 * (Hadoop) fail jobs when Cassandra node has failed but TaskTracker
   has not (CASSANDRA-2388)
 * fix dynamic snitch ignoring nodes when read_repair_chance is zero
   (CASSANDRA-2662)
 * avoid retaining references to dropped CFS objects in
   CompactionManager.estimatedCompactions (CASSANDRA-2708)
 * expose rpc timeouts per host in MessagingServiceMBean (CASSANDRA-2941)
 * avoid including cwd in classpath for deb and rpm packages (CASSANDRA-2881)
 * remove gossip state when a new IP takes over a token (CASSANDRA-3071)
 * allow sstable2json to work on index sstable files (CASSANDRA-3059)
 * always hint counters (CASSANDRA-3099)
 * fix log4j initialization in EmbeddedCassandraService (CASSANDRA-2857)
 * remove gossip state when a new IP takes over a token (CASSANDRA-3071)
 * work around native memory leak in com.sun.management.GarbageCollectorMXBean
    (CASSANDRA-2868)
 * fix UnavailableException with writes at CL.EACH_QUORM (CASSANDRA-3084)
 * fix parsing of the Keyspace and ColumnFamily names in numeric
   and string representations in CLI (CASSANDRA-3075)
 * fix corner cases in Range.differenceToFetch (CASSANDRA-3084)
 * fix ip address String representation in the ring cache (CASSANDRA-3044)
 * fix ring cache compatibility when mixing pre-0.8.4 nodes with post-
   in the same cluster (CASSANDRA-3023)
 * make repair report failure when a node participating dies (instead of
   hanging forever) (CASSANDRA-2433)
 * fix handling of the empty byte buffer by ReversedType (CASSANDRA-3111)
 * Add validation that Keyspace names are case-insensitively unique (CASSANDRA-3066)
 * catch invalid key_validation_class before instantiating UpdateColumnFamily (CASSANDRA-3102)
 * make Range and Bounds objects client-safe (CASSANDRA-3108)
 * optionally skip log4j configuration (CASSANDRA-3061)
 * bundle sstableloader with the debian package (CASSANDRA-3113)
 * don't try to build secondary indexes when there is none (CASSANDRA-3123)
 * improve SSTableSimpleUnsortedWriter speed for large rows (CASSANDRA-3122)
 * handle keyspace arguments correctly in nodetool snapshot (CASSANDRA-3038)
 * Fix SSTableImportTest on windows (CASSANDRA-3043)
 * expose compactionThroughputMbPerSec through JMX (CASSANDRA-3117)
 * log keyspace and CF of large rows being compacted


0.8.4
 * change TokenRing.endpoints to be a list of rpc addresses instead of
   listen/broadcast addresses (CASSANDRA-1777)
 * include files-to-be-streamed in StreamInSession.getSources (CASSANDRA-2972)
 * use JAVA env var in cassandra-env.sh (CASSANDRA-2785, 2992)
 * avoid doing read for no-op replicate-on-write at CL=1 (CASSANDRA-2892)
 * refuse counter write for CL.ANY (CASSANDRA-2990)
 * switch back to only logging recent dropped messages (CASSANDRA-3004)
 * always deserialize RowMutation for counters (CASSANDRA-3006)
 * ignore saved replication_factor strategy_option for NTS (CASSANDRA-3011)
 * make sure pre-truncate CL segments are discarded (CASSANDRA-2950)


0.8.3
 * add ability to drop local reads/writes that are going to timeout
   (CASSANDRA-2943)
 * revamp token removal process, keep gossip states for 3 days (CASSANDRA-2496)
 * don't accept extra args for 0-arg nodetool commands (CASSANDRA-2740)
 * log unavailableexception details at debug level (CASSANDRA-2856)
 * expose data_dir though jmx (CASSANDRA-2770)
 * don't include tmp files as sstable when create cfs (CASSANDRA-2929)
 * log Java classpath on startup (CASSANDRA-2895)
 * keep gossipped version in sync with actual on migration coordinator
   (CASSANDRA-2946)
 * use lazy initialization instead of class initialization in NodeId
   (CASSANDRA-2953)
 * check column family validity in nodetool repair (CASSANDRA-2933)
 * speedup bytes to hex conversions dramatically (CASSANDRA-2850)
 * Flush memtables on shutdown when durable writes are disabled
   (CASSANDRA-2958)
 * improved POSIX compatibility of start scripts (CASsANDRA-2965)
 * add counter support to Hadoop InputFormat (CASSANDRA-2981)
 * fix bug where dirty commitlog segments were removed (and avoid keeping
   segments with no post-flush activity permanently dirty) (CASSANDRA-2829)
 * fix throwing exception with batch mutation of counter super columns
   (CASSANDRA-2949)
 * ignore system tables during repair (CASSANDRA-2979)
 * throw exception when NTS is given replication_factor as an option
   (CASSANDRA-2960)
 * fix assertion error during compaction of counter CFs (CASSANDRA-2968)
 * avoid trying to create index names, when no index exists (CASSANDRA-2867)
 * don't sample the system table when choosing a bootstrap token
   (CASSANDRA-2825)
 * gossiper notifies of local state changes (CASSANDRA-2948)
 * add asynchronous and half-sync/half-async (hsha) thrift servers
   (CASSANDRA-1405)
 * fix potential use of free'd native memory in SerializingCache
   (CASSANDRA-2951)
 * prune index scan resultset back to original request for lazy
   resultset expansion case (CASSANDRA-2964)
 * (Hadoop) fail jobs when Cassandra node has failed but TaskTracker
    has not (CASSANDRA-2388)


0.8.2
 * CQL:
   - include only one row per unique key for IN queries (CASSANDRA-2717)
   - respect client timestamp on full row deletions (CASSANDRA-2912)
 * improve thread-safety in StreamOutSession (CASSANDRA-2792)
 * allow deleting a row and updating indexed columns in it in the
   same mutation (CASSANDRA-2773)
 * Expose number of threads blocked on submitting memtable to flush
   in JMX (CASSANDRA-2817)
 * add ability to return "endpoints" to nodetool (CASSANDRA-2776)
 * Add support for multiple (comma-delimited) coordinator addresses
   to ColumnFamilyInputFormat (CASSANDRA-2807)
 * fix potential NPE while scheduling read repair for range slice
   (CASSANDRA-2823)
 * Fix race in SystemTable.getCurrentLocalNodeId (CASSANDRA-2824)
 * Correctly set default for replicate_on_write (CASSANDRA-2835)
 * improve nodetool compactionstats formatting (CASSANDRA-2844)
 * fix index-building status display (CASSANDRA-2853)
 * fix CLI perpetuating obsolete KsDef.replication_factor (CASSANDRA-2846)
 * improve cli treatment of multiline comments (CASSANDRA-2852)
 * handle row tombstones correctly in EchoedRow (CASSANDRA-2786)
 * add MessagingService.get[Recently]DroppedMessages and
   StorageService.getExceptionCount (CASSANDRA-2804)
 * fix possibility of spurious UnavailableException for LOCAL_QUORUM
   reads with dynamic snitch + read repair disabled (CASSANDRA-2870)
 * add ant-optional as dependence for the debian package (CASSANDRA-2164)
 * add option to specify limit for get_slice in the CLI (CASSANDRA-2646)
 * decrease HH page size (CASSANDRA-2832)
 * reset cli keyspace after dropping the current one (CASSANDRA-2763)
 * add KeyRange option to Hadoop inputformat (CASSANDRA-1125)
 * fix protocol versioning (CASSANDRA-2818, 2860)
 * support spaces in path to log4j configuration (CASSANDRA-2383)
 * avoid including inferred types in CF update (CASSANDRA-2809)
 * fix JMX bulkload call (CASSANDRA-2908)
 * fix updating KS with durable_writes=false (CASSANDRA-2907)
 * add simplified facade to SSTableWriter for bulk loading use
   (CASSANDRA-2911)
 * fix re-using index CF sstable names after drop/recreate (CASSANDRA-2872)
 * prepend CF to default index names (CASSANDRA-2903)
 * fix hint replay (CASSANDRA-2928)
 * Properly synchronize repair's merkle tree computation (CASSANDRA-2816)


0.8.1
 * CQL:
   - support for insert, delete in BATCH (CASSANDRA-2537)
   - support for IN to SELECT, UPDATE (CASSANDRA-2553)
   - timestamp support for INSERT, UPDATE, and BATCH (CASSANDRA-2555)
   - TTL support (CASSANDRA-2476)
   - counter support (CASSANDRA-2473)
   - ALTER COLUMNFAMILY (CASSANDRA-1709)
   - DROP INDEX (CASSANDRA-2617)
   - add SCHEMA/TABLE as aliases for KS/CF (CASSANDRA-2743)
   - server handles wait-for-schema-agreement (CASSANDRA-2756)
   - key alias support (CASSANDRA-2480)
 * add support for comparator parameters and a generic ReverseType
   (CASSANDRA-2355)
 * add CompositeType and DynamicCompositeType (CASSANDRA-2231)
 * optimize batches containing multiple updates to the same row
   (CASSANDRA-2583)
 * adjust hinted handoff page size to avoid OOM with large columns
   (CASSANDRA-2652)
 * mark BRAF buffer invalid post-flush so we don't re-flush partial
   buffers again, especially on CL writes (CASSANDRA-2660)
 * add DROP INDEX support to CLI (CASSANDRA-2616)
 * don't perform HH to client-mode [storageproxy] nodes (CASSANDRA-2668)
 * Improve forceDeserialize/getCompactedRow encapsulation (CASSANDRA-2659)
 * Don't write CounterUpdateColumn to disk in tests (CASSANDRA-2650)
 * Add sstable bulk loading utility (CASSANDRA-1278)
 * avoid replaying hints to dropped columnfamilies (CASSANDRA-2685)
 * add placeholders for missing rows in range query pseudo-RR (CASSANDRA-2680)
 * remove no-op HHOM.renameHints (CASSANDRA-2693)
 * clone super columns to avoid modifying them during flush (CASSANDRA-2675)
 * allow writes to bypass the commitlog for certain keyspaces (CASSANDRA-2683)
 * avoid NPE when bypassing commitlog during memtable flush (CASSANDRA-2781)
 * Added support for making bootstrap retry if nodes flap (CASSANDRA-2644)
 * Added statusthrift to nodetool to report if thrift server is running (CASSANDRA-2722)
 * Fixed rows being cached if they do not exist (CASSANDRA-2723)
 * Support passing tableName and cfName to RowCacheProviders (CASSANDRA-2702)
 * close scrub file handles (CASSANDRA-2669)
 * throttle migration replay (CASSANDRA-2714)
 * optimize column serializer creation (CASSANDRA-2716)
 * Added support for making bootstrap retry if nodes flap (CASSANDRA-2644)
 * Added statusthrift to nodetool to report if thrift server is running
   (CASSANDRA-2722)
 * Fixed rows being cached if they do not exist (CASSANDRA-2723)
 * fix truncate/compaction race (CASSANDRA-2673)
 * workaround large resultsets causing large allocation retention
   by nio sockets (CASSANDRA-2654)
 * fix nodetool ring use with Ec2Snitch (CASSANDRA-2733)
 * fix removing columns and subcolumns that are supressed by a row or
   supercolumn tombstone during replica resolution (CASSANDRA-2590)
 * support sstable2json against snapshot sstables (CASSANDRA-2386)
 * remove active-pull schema requests (CASSANDRA-2715)
 * avoid marking entire list of sstables as actively being compacted
   in multithreaded compaction (CASSANDRA-2765)
 * seek back after deserializing a row to update cache with (CASSANDRA-2752)
 * avoid skipping rows in scrub for counter column family (CASSANDRA-2759)
 * fix ConcurrentModificationException in repair when dealing with 0.7 node
   (CASSANDRA-2767)
 * use threadsafe collections for StreamInSession (CASSANDRA-2766)
 * avoid infinite loop when creating merkle tree (CASSANDRA-2758)
 * avoids unmarking compacting sstable prematurely in cleanup (CASSANDRA-2769)
 * fix NPE when the commit log is bypassed (CASSANDRA-2718)
 * don't throw an exception in SS.isRPCServerRunning (CASSANDRA-2721)
 * make stress.jar executable (CASSANDRA-2744)
 * add daemon mode to java stress (CASSANDRA-2267)
 * expose the DC and rack of a node through JMX and nodetool ring (CASSANDRA-2531)
 * fix cache mbean getSize (CASSANDRA-2781)
 * Add Date, Float, Double, and Boolean types (CASSANDRA-2530)
 * Add startup flag to renew counter node id (CASSANDRA-2788)
 * add jamm agent to cassandra.bat (CASSANDRA-2787)
 * fix repair hanging if a neighbor has nothing to send (CASSANDRA-2797)
 * purge tombstone even if row is in only one sstable (CASSANDRA-2801)
 * Fix wrong purge of deleted cf during compaction (CASSANDRA-2786)
 * fix race that could result in Hadoop writer failing to throw an
   exception encountered after close() (CASSANDRA-2755)
 * fix scan wrongly throwing assertion error (CASSANDRA-2653)
 * Always use even distribution for merkle tree with RandomPartitionner
   (CASSANDRA-2841)
 * fix describeOwnership for OPP (CASSANDRA-2800)
 * ensure that string tokens do not contain commas (CASSANDRA-2762)


0.8.0-final
 * fix CQL grammar warning and cqlsh regression from CASSANDRA-2622
 * add ant generate-cql-html target (CASSANDRA-2526)
 * update CQL consistency levels (CASSANDRA-2566)
 * debian packaging fixes (CASSANDRA-2481, 2647)
 * fix UUIDType, IntegerType for direct buffers (CASSANDRA-2682, 2684)
 * switch to native Thrift for Hadoop map/reduce (CASSANDRA-2667)
 * fix StackOverflowError when building from eclipse (CASSANDRA-2687)
 * only provide replication_factor to strategy_options "help" for
   SimpleStrategy, OldNetworkTopologyStrategy (CASSANDRA-2678, 2713)
 * fix exception adding validators to non-string columns (CASSANDRA-2696)
 * avoid instantiating DatabaseDescriptor in JDBC (CASSANDRA-2694)
 * fix potential stack overflow during compaction (CASSANDRA-2626)
 * clone super columns to avoid modifying them during flush (CASSANDRA-2675)
 * reset underlying iterator in EchoedRow constructor (CASSANDRA-2653)


0.8.0-rc1
 * faster flushes and compaction from fixing excessively pessimistic
   rebuffering in BRAF (CASSANDRA-2581)
 * fix returning null column values in the python cql driver (CASSANDRA-2593)
 * fix merkle tree splitting exiting early (CASSANDRA-2605)
 * snapshot_before_compaction directory name fix (CASSANDRA-2598)
 * Disable compaction throttling during bootstrap (CASSANDRA-2612)
 * fix CQL treatment of > and < operators in range slices (CASSANDRA-2592)
 * fix potential double-application of counter updates on commitlog replay
   by moving replay position from header to sstable metadata (CASSANDRA-2419)
 * JDBC CQL driver exposes getColumn for access to timestamp
 * JDBC ResultSetMetadata properties added to AbstractType
 * r/m clustertool (CASSANDRA-2607)
 * add support for presenting row key as a column in CQL result sets
   (CASSANDRA-2622)
 * Don't allow {LOCAL|EACH}_QUORUM unless strategy is NTS (CASSANDRA-2627)
 * validate keyspace strategy_options during CQL create (CASSANDRA-2624)
 * fix empty Result with secondary index when limit=1 (CASSANDRA-2628)
 * Fix regression where bootstrapping a node with no schema fails
   (CASSANDRA-2625)
 * Allow removing LocationInfo sstables (CASSANDRA-2632)
 * avoid attempting to replay mutations from dropped keyspaces (CASSANDRA-2631)
 * avoid using cached position of a key when GT is requested (CASSANDRA-2633)
 * fix counting bloom filter true positives (CASSANDRA-2637)
 * initialize local ep state prior to gossip startup if needed (CASSANDRA-2638)
 * fix counter increment lost after restart (CASSANDRA-2642)
 * add quote-escaping via backslash to CLI (CASSANDRA-2623)
 * fix pig example script (CASSANDRA-2487)
 * fix dynamic snitch race in adding latencies (CASSANDRA-2618)
 * Start/stop cassandra after more important services such as mdadm in
   debian packaging (CASSANDRA-2481)


0.8.0-beta2
 * fix NPE compacting index CFs (CASSANDRA-2528)
 * Remove checking all column families on startup for compaction candidates
   (CASSANDRA-2444)
 * validate CQL create keyspace options (CASSANDRA-2525)
 * fix nodetool setcompactionthroughput (CASSANDRA-2550)
 * move	gossip heartbeat back to its own thread (CASSANDRA-2554)
 * validate cql TRUNCATE columnfamily before truncating (CASSANDRA-2570)
 * fix batch_mutate for mixed standard-counter mutations (CASSANDRA-2457)
 * disallow making schema changes to system keyspace (CASSANDRA-2563)
 * fix sending mutation messages multiple times (CASSANDRA-2557)
 * fix incorrect use of NBHM.size in ReadCallback that could cause
   reads to time out even when responses were received (CASSANDRA-2552)
 * trigger read repair correctly for LOCAL_QUORUM reads (CASSANDRA-2556)
 * Allow configuring the number of compaction thread (CASSANDRA-2558)
 * forceUserDefinedCompaction will attempt to compact what it is given
   even if the pessimistic estimate is that there is not enough disk space;
   automatic compactions will only compact 2 or more sstables (CASSANDRA-2575)
 * refuse to apply migrations with older timestamps than the current
   schema (CASSANDRA-2536)
 * remove unframed Thrift transport option
 * include indexes in snapshots (CASSANDRA-2596)
 * improve ignoring of obsolete mutations in index maintenance (CASSANDRA-2401)
 * recognize attempt to drop just the index while leaving the column
   definition alone (CASSANDRA-2619)


0.8.0-beta1
 * remove Avro RPC support (CASSANDRA-926)
 * support for columns that act as incr/decr counters
   (CASSANDRA-1072, 1937, 1944, 1936, 2101, 2093, 2288, 2105, 2384, 2236, 2342,
   2454)
 * CQL (CASSANDRA-1703, 1704, 1705, 1706, 1707, 1708, 1710, 1711, 1940,
   2124, 2302, 2277, 2493)
 * avoid double RowMutation serialization on write path (CASSANDRA-1800)
 * make NetworkTopologyStrategy the default (CASSANDRA-1960)
 * configurable internode encryption (CASSANDRA-1567, 2152)
 * human readable column names in sstable2json output (CASSANDRA-1933)
 * change default JMX port to 7199 (CASSANDRA-2027)
 * backwards compatible internal messaging (CASSANDRA-1015)
 * atomic switch of memtables and sstables (CASSANDRA-2284)
 * add pluggable SeedProvider (CASSANDRA-1669)
 * Fix clustertool to not throw exception when calling get_endpoints (CASSANDRA-2437)
 * upgrade to thrift 0.6 (CASSANDRA-2412)
 * repair works on a token range instead of full ring (CASSANDRA-2324)
 * purge tombstones from row cache (CASSANDRA-2305)
 * push replication_factor into strategy_options (CASSANDRA-1263)
 * give snapshots the same name on each node (CASSANDRA-1791)
 * remove "nodetool loadbalance" (CASSANDRA-2448)
 * multithreaded compaction (CASSANDRA-2191)
 * compaction throttling (CASSANDRA-2156)
 * add key type information and alias (CASSANDRA-2311, 2396)
 * cli no longer divides read_repair_chance by 100 (CASSANDRA-2458)
 * made CompactionInfo.getTaskType return an enum (CASSANDRA-2482)
 * add a server-wide cap on measured memtable memory usage and aggressively
   flush to keep under that threshold (CASSANDRA-2006)
 * add unified UUIDType (CASSANDRA-2233)
 * add off-heap row cache support (CASSANDRA-1969)


0.7.5
 * improvements/fixes to PIG driver (CASSANDRA-1618, CASSANDRA-2387,
   CASSANDRA-2465, CASSANDRA-2484)
 * validate index names (CASSANDRA-1761)
 * reduce contention on Table.flusherLock (CASSANDRA-1954)
 * try harder to detect failures during streaming, cleaning up temporary
   files more reliably (CASSANDRA-2088)
 * shut down server for OOM on a Thrift thread (CASSANDRA-2269)
 * fix tombstone handling in repair and sstable2json (CASSANDRA-2279)
 * preserve version when streaming data from old sstables (CASSANDRA-2283)
 * don't start repair if a neighboring node is marked as dead (CASSANDRA-2290)
 * purge tombstones from row cache (CASSANDRA-2305)
 * Avoid seeking when sstable2json exports the entire file (CASSANDRA-2318)
 * clear Built flag in system table when dropping an index (CASSANDRA-2320)
 * don't allow arbitrary argument for stress.java (CASSANDRA-2323)
 * validate values for index predicates in get_indexed_slice (CASSANDRA-2328)
 * queue secondary indexes for flush before the parent (CASSANDRA-2330)
 * allow job configuration to set the CL used in Hadoop jobs (CASSANDRA-2331)
 * add memtable_flush_queue_size defaulting to 4 (CASSANDRA-2333)
 * Allow overriding of initial_token, storage_port and rpc_port from system
   properties (CASSANDRA-2343)
 * fix comparator used for non-indexed secondary expressions in index scan
   (CASSANDRA-2347)
 * ensure size calculation and write phase of large-row compaction use
   the same threshold for TTL expiration (CASSANDRA-2349)
 * fix race when iterating CFs during add/drop (CASSANDRA-2350)
 * add ConsistencyLevel command to CLI (CASSANDRA-2354)
 * allow negative numbers in the cli (CASSANDRA-2358)
 * hard code serialVersionUID for tokens class (CASSANDRA-2361)
 * fix potential infinite loop in ByteBufferUtil.inputStream (CASSANDRA-2365)
 * fix encoding bugs in HintedHandoffManager, SystemTable when default
   charset is not UTF8 (CASSANDRA-2367)
 * avoids having removed node reappearing in Gossip (CASSANDRA-2371)
 * fix incorrect truncation of long to int when reading columns via block
   index (CASSANDRA-2376)
 * fix NPE during stream session (CASSANDRA-2377)
 * fix race condition that could leave orphaned data files when dropping CF or
   KS (CASSANDRA-2381)
 * fsync statistics component on write (CASSANDRA-2382)
 * fix duplicate results from CFS.scan (CASSANDRA-2406)
 * add IntegerType to CLI help (CASSANDRA-2414)
 * avoid caching token-only decoratedkeys (CASSANDRA-2416)
 * convert mmap assertion to if/throw so scrub can catch it (CASSANDRA-2417)
 * don't overwrite gc log (CASSANDR-2418)
 * invalidate row cache for streamed row to avoid inconsitencies
   (CASSANDRA-2420)
 * avoid copies in range/index scans (CASSANDRA-2425)
 * make sure we don't wipe data during cleanup if the node has not join
   the ring (CASSANDRA-2428)
 * Try harder to close files after compaction (CASSANDRA-2431)
 * re-set bootstrapped flag after move finishes (CASSANDRA-2435)
 * display validation_class in CLI 'describe keyspace' (CASSANDRA-2442)
 * make cleanup compactions cleanup the row cache (CASSANDRA-2451)
 * add column fields validation to scrub (CASSANDRA-2460)
 * use 64KB flush buffer instead of in_memory_compaction_limit (CASSANDRA-2463)
 * fix backslash substitutions in CLI (CASSANDRA-2492)
 * disable cache saving for system CFS (CASSANDRA-2502)
 * fixes for verifying destination availability under hinted conditions
   so UE can be thrown intead of timing out (CASSANDRA-2514)
 * fix update of validation class in column metadata (CASSANDRA-2512)
 * support LOCAL_QUORUM, EACH_QUORUM CLs outside of NTS (CASSANDRA-2516)
 * preserve version when streaming data from old sstables (CASSANDRA-2283)
 * fix backslash substitutions in CLI (CASSANDRA-2492)
 * count a row deletion as one operation towards memtable threshold
   (CASSANDRA-2519)
 * support LOCAL_QUORUM, EACH_QUORUM CLs outside of NTS (CASSANDRA-2516)


0.7.4
 * add nodetool join command (CASSANDRA-2160)
 * fix secondary indexes on pre-existing or streamed data (CASSANDRA-2244)
 * initialize endpoint in gossiper earlier (CASSANDRA-2228)
 * add ability to write to Cassandra from Pig (CASSANDRA-1828)
 * add rpc_[min|max]_threads (CASSANDRA-2176)
 * add CL.TWO, CL.THREE (CASSANDRA-2013)
 * avoid exporting an un-requested row in sstable2json, when exporting
   a key that does not exist (CASSANDRA-2168)
 * add incremental_backups option (CASSANDRA-1872)
 * add configurable row limit to Pig loadfunc (CASSANDRA-2276)
 * validate column values in batches as well as single-Column inserts
   (CASSANDRA-2259)
 * move sample schema from cassandra.yaml to schema-sample.txt,
   a cli scripts (CASSANDRA-2007)
 * avoid writing empty rows when scrubbing tombstoned rows (CASSANDRA-2296)
 * fix assertion error in range and index scans for CL < ALL
   (CASSANDRA-2282)
 * fix commitlog replay when flush position refers to data that didn't
   get synced before server died (CASSANDRA-2285)
 * fix fd leak in sstable2json with non-mmap'd i/o (CASSANDRA-2304)
 * reduce memory use during streaming of multiple sstables (CASSANDRA-2301)
 * purge tombstoned rows from cache after GCGraceSeconds (CASSANDRA-2305)
 * allow zero replicas in a NTS datacenter (CASSANDRA-1924)
 * make range queries respect snitch for local replicas (CASSANDRA-2286)
 * fix HH delivery when column index is larger than 2GB (CASSANDRA-2297)
 * make 2ary indexes use parent CF flush thresholds during initial build
   (CASSANDRA-2294)
 * update memtable_throughput to be a long (CASSANDRA-2158)


0.7.3
 * Keep endpoint state until aVeryLongTime (CASSANDRA-2115)
 * lower-latency read repair (CASSANDRA-2069)
 * add hinted_handoff_throttle_delay_in_ms option (CASSANDRA-2161)
 * fixes for cache save/load (CASSANDRA-2172, -2174)
 * Handle whole-row deletions in CFOutputFormat (CASSANDRA-2014)
 * Make memtable_flush_writers flush in parallel (CASSANDRA-2178)
 * Add compaction_preheat_key_cache option (CASSANDRA-2175)
 * refactor stress.py to have only one copy of the format string
   used for creating row keys (CASSANDRA-2108)
 * validate index names for \w+ (CASSANDRA-2196)
 * Fix Cassandra cli to respect timeout if schema does not settle
   (CASSANDRA-2187)
 * fix for compaction and cleanup writing old-format data into new-version
   sstable (CASSANDRA-2211, -2216)
 * add nodetool scrub (CASSANDRA-2217, -2240)
 * fix sstable2json large-row pagination (CASSANDRA-2188)
 * fix EOFing on requests for the last bytes in a file (CASSANDRA-2213)
 * fix BufferedRandomAccessFile bugs (CASSANDRA-2218, -2241)
 * check for memtable flush_after_mins exceeded every 10s (CASSANDRA-2183)
 * fix cache saving on Windows (CASSANDRA-2207)
 * add validateSchemaAgreement call + synchronization to schema
   modification operations (CASSANDRA-2222)
 * fix for reversed slice queries on large rows (CASSANDRA-2212)
 * fat clients were writing local data (CASSANDRA-2223)
 * set DEFAULT_MEMTABLE_LIFETIME_IN_MINS to 24h
 * improve detection and cleanup of partially-written sstables
   (CASSANDRA-2206)
 * fix supercolumn de/serialization when subcolumn comparator is different
   from supercolumn's (CASSANDRA-2104)
 * fix starting up on Windows when CASSANDRA_HOME contains whitespace
   (CASSANDRA-2237)
 * add [get|set][row|key]cacheSavePeriod to JMX (CASSANDRA-2100)
 * fix Hadoop ColumnFamilyOutputFormat dropping of mutations
   when batch fills up (CASSANDRA-2255)
 * move file deletions off of scheduledtasks executor (CASSANDRA-2253)


0.7.2
 * copy DecoratedKey.key when inserting into caches to avoid retaining
   a reference to the underlying buffer (CASSANDRA-2102)
 * format subcolumn names with subcomparator (CASSANDRA-2136)
 * fix column bloom filter deserialization (CASSANDRA-2165)


0.7.1
 * refactor MessageDigest creation code. (CASSANDRA-2107)
 * buffer network stack to avoid inefficient small TCP messages while avoiding
   the nagle/delayed ack problem (CASSANDRA-1896)
 * check log4j configuration for changes every 10s (CASSANDRA-1525, 1907)
 * more-efficient cross-DC replication (CASSANDRA-1530, -2051, -2138)
 * avoid polluting page cache with commitlog or sstable writes
   and seq scan operations (CASSANDRA-1470)
 * add RMI authentication options to nodetool (CASSANDRA-1921)
 * make snitches configurable at runtime (CASSANDRA-1374)
 * retry hadoop split requests on connection failure (CASSANDRA-1927)
 * implement describeOwnership for BOP, COPP (CASSANDRA-1928)
 * make read repair behave as expected for ConsistencyLevel > ONE
   (CASSANDRA-982, 2038)
 * distributed test harness (CASSANDRA-1859, 1964)
 * reduce flush lock contention (CASSANDRA-1930)
 * optimize supercolumn deserialization (CASSANDRA-1891)
 * fix CFMetaData.apply to only compare objects of the same class
   (CASSANDRA-1962)
 * allow specifying specific SSTables to compact from JMX (CASSANDRA-1963)
 * fix race condition in MessagingService.targets (CASSANDRA-1959, 2094, 2081)
 * refuse to open sstables from a future version (CASSANDRA-1935)
 * zero-copy reads (CASSANDRA-1714)
 * fix copy bounds for word Text in wordcount demo (CASSANDRA-1993)
 * fixes for contrib/javautils (CASSANDRA-1979)
 * check more frequently for memtable expiration (CASSANDRA-2000)
 * fix writing SSTable column count statistics (CASSANDRA-1976)
 * fix streaming of multiple CFs during bootstrap (CASSANDRA-1992)
 * explicitly set JVM GC new generation size with -Xmn (CASSANDRA-1968)
 * add short options for CLI flags (CASSANDRA-1565)
 * make keyspace argument to "describe keyspace" in CLI optional
   when authenticated to keyspace already (CASSANDRA-2029)
 * added option to specify -Dcassandra.join_ring=false on startup
   to allow "warm spare" nodes or performing JMX maintenance before
   joining the ring (CASSANDRA-526)
 * log migrations at INFO (CASSANDRA-2028)
 * add CLI verbose option in file mode (CASSANDRA-2030)
 * add single-line "--" comments to CLI (CASSANDRA-2032)
 * message serialization tests (CASSANDRA-1923)
 * switch from ivy to maven-ant-tasks (CASSANDRA-2017)
 * CLI attempts to block for new schema to propagate (CASSANDRA-2044)
 * fix potential overflow in nodetool cfstats (CASSANDRA-2057)
 * add JVM shutdownhook to sync commitlog (CASSANDRA-1919)
 * allow nodes to be up without being part of  normal traffic (CASSANDRA-1951)
 * fix CLI "show keyspaces" with null options on NTS (CASSANDRA-2049)
 * fix possible ByteBuffer race conditions (CASSANDRA-2066)
 * reduce garbage generated by MessagingService to prevent load spikes
   (CASSANDRA-2058)
 * fix math in RandomPartitioner.describeOwnership (CASSANDRA-2071)
 * fix deletion of sstable non-data components (CASSANDRA-2059)
 * avoid blocking gossip while deleting handoff hints (CASSANDRA-2073)
 * ignore messages from newer versions, keep track of nodes in gossip
   regardless of version (CASSANDRA-1970)
 * cache writing moved to CompactionManager to reduce i/o contention and
   updated to use non-cache-polluting writes (CASSANDRA-2053)
 * page through large rows when exporting to JSON (CASSANDRA-2041)
 * add flush_largest_memtables_at and reduce_cache_sizes_at options
   (CASSANDRA-2142)
 * add cli 'describe cluster' command (CASSANDRA-2127)
 * add cli support for setting username/password at 'connect' command
   (CASSANDRA-2111)
 * add -D option to Stress.java to allow reading hosts from a file
   (CASSANDRA-2149)
 * bound hints CF throughput between 32M and 256M (CASSANDRA-2148)
 * continue starting when invalid saved cache entries are encountered
   (CASSANDRA-2076)
 * add max_hint_window_in_ms option (CASSANDRA-1459)


0.7.0-final
 * fix offsets to ByteBuffer.get (CASSANDRA-1939)


0.7.0-rc4
 * fix cli crash after backgrounding (CASSANDRA-1875)
 * count timeouts in storageproxy latencies, and include latency
   histograms in StorageProxyMBean (CASSANDRA-1893)
 * fix CLI get recognition of supercolumns (CASSANDRA-1899)
 * enable keepalive on intra-cluster sockets (CASSANDRA-1766)
 * count timeouts towards dynamicsnitch latencies (CASSANDRA-1905)
 * Expose index-building status in JMX + cli schema description
   (CASSANDRA-1871)
 * allow [LOCAL|EACH]_QUORUM to be used with non-NetworkTopology
   replication Strategies
 * increased amount of index locks for faster commitlog replay
 * collect secondary index tombstones immediately (CASSANDRA-1914)
 * revert commitlog changes from #1780 (CASSANDRA-1917)
 * change RandomPartitioner min token to -1 to avoid collision w/
   tokens on actual nodes (CASSANDRA-1901)
 * examine the right nibble when validating TimeUUID (CASSANDRA-1910)
 * include secondary indexes in cleanup (CASSANDRA-1916)
 * CFS.scrubDataDirectories should also cleanup invalid secondary indexes
   (CASSANDRA-1904)
 * ability to disable/enable gossip on nodes to force them down
   (CASSANDRA-1108)


0.7.0-rc3
 * expose getNaturalEndpoints in StorageServiceMBean taking byte[]
   key; RMI cannot serialize ByteBuffer (CASSANDRA-1833)
 * infer org.apache.cassandra.locator for replication strategy classes
   when not otherwise specified
 * validation that generates less garbage (CASSANDRA-1814)
 * add TTL support to CLI (CASSANDRA-1838)
 * cli defaults to bytestype for subcomparator when creating
   column families (CASSANDRA-1835)
 * unregister index MBeans when index is dropped (CASSANDRA-1843)
 * make ByteBufferUtil.clone thread-safe (CASSANDRA-1847)
 * change exception for read requests during bootstrap from
   InvalidRequest to Unavailable (CASSANDRA-1862)
 * respect row-level tombstones post-flush in range scans
   (CASSANDRA-1837)
 * ReadResponseResolver check digests against each other (CASSANDRA-1830)
 * return InvalidRequest when remove of subcolumn without supercolumn
   is requested (CASSANDRA-1866)
 * flush before repair (CASSANDRA-1748)
 * SSTableExport validates key order (CASSANDRA-1884)
 * large row support for SSTableExport (CASSANDRA-1867)
 * Re-cache hot keys post-compaction without hitting disk (CASSANDRA-1878)
 * manage read repair in coordinator instead of data source, to
   provide latency information to dynamic snitch (CASSANDRA-1873)


0.7.0-rc2
 * fix live-column-count of slice ranges including tombstoned supercolumn
   with live subcolumn (CASSANDRA-1591)
 * rename o.a.c.internal.AntientropyStage -> AntiEntropyStage,
   o.a.c.request.Request_responseStage -> RequestResponseStage,
   o.a.c.internal.Internal_responseStage -> InternalResponseStage
 * add AbstractType.fromString (CASSANDRA-1767)
 * require index_type to be present when specifying index_name
   on ColumnDef (CASSANDRA-1759)
 * fix add/remove index bugs in CFMetadata (CASSANDRA-1768)
 * rebuild Strategy during system_update_keyspace (CASSANDRA-1762)
 * cli updates prompt to ... in continuation lines (CASSANDRA-1770)
 * support multiple Mutations per key in hadoop ColumnFamilyOutputFormat
   (CASSANDRA-1774)
 * improvements to Debian init script (CASSANDRA-1772)
 * use local classloader to check for version.properties (CASSANDRA-1778)
 * Validate that column names in column_metadata are valid for the
   defined comparator, and decode properly in cli (CASSANDRA-1773)
 * use cross-platform newlines in cli (CASSANDRA-1786)
 * add ExpiringColumn support to sstable import/export (CASSANDRA-1754)
 * add flush for each append to periodic commitlog mode; added
   periodic_without_flush option to disable this (CASSANDRA-1780)
 * close file handle used for post-flush truncate (CASSANDRA-1790)
 * various code cleanup (CASSANDRA-1793, -1794, -1795)
 * fix range queries against wrapped range (CASSANDRA-1781)
 * fix consistencylevel calculations for NetworkTopologyStrategy
   (CASSANDRA-1804)
 * cli support index type enum names (CASSANDRA-1810)
 * improved validation of column_metadata (CASSANDRA-1813)
 * reads at ConsistencyLevel > 1 throw UnavailableException
   immediately if insufficient live nodes exist (CASSANDRA-1803)
 * copy bytebuffers for local writes to avoid retaining the entire
   Thrift frame (CASSANDRA-1801)
 * fix NPE adding index to column w/o prior metadata (CASSANDRA-1764)
 * reduce fat client timeout (CASSANDRA-1730)
 * fix botched merge of CASSANDRA-1316


0.7.0-rc1
 * fix compaction and flush races with schema updates (CASSANDRA-1715)
 * add clustertool, config-converter, sstablekeys, and schematool
   Windows .bat files (CASSANDRA-1723)
 * reject range queries received during bootstrap (CASSANDRA-1739)
 * fix wrapping-range queries on non-minimum token (CASSANDRA-1700)
 * add nodetool cfhistogram (CASSANDRA-1698)
 * limit repaired ranges to what the nodes have in common (CASSANDRA-1674)
 * index scan treats missing columns as not matching secondary
   expressions (CASSANDRA-1745)
 * Fix misuse of DataOutputBuffer.getData in AntiEntropyService
   (CASSANDRA-1729)
 * detect and warn when obsolete version of JNA is present (CASSANDRA-1760)
 * reduce fat client timeout (CASSANDRA-1730)
 * cleanup smallest CFs first to increase free temp space for larger ones
   (CASSANDRA-1811)
 * Update windows .bat files to work outside of main Cassandra
   directory (CASSANDRA-1713)
 * fix read repair regression from 0.6.7 (CASSANDRA-1727)
 * more-efficient read repair (CASSANDRA-1719)
 * fix hinted handoff replay (CASSANDRA-1656)
 * log type of dropped messages (CASSANDRA-1677)
 * upgrade to SLF4J 1.6.1
 * fix ByteBuffer bug in ExpiringColumn.updateDigest (CASSANDRA-1679)
 * fix IntegerType.getString (CASSANDRA-1681)
 * make -Djava.net.preferIPv4Stack=true the default (CASSANDRA-628)
 * add INTERNAL_RESPONSE verb to differentiate from responses related
   to client requests (CASSANDRA-1685)
 * log tpstats when dropping messages (CASSANDRA-1660)
 * include unreachable nodes in describeSchemaVersions (CASSANDRA-1678)
 * Avoid dropping messages off the client request path (CASSANDRA-1676)
 * fix jna errno reporting (CASSANDRA-1694)
 * add friendlier error for UnknownHostException on startup (CASSANDRA-1697)
 * include jna dependency in RPM package (CASSANDRA-1690)
 * add --skip-keys option to stress.py (CASSANDRA-1696)
 * improve cli handling of non-string keys and column names
   (CASSANDRA-1701, -1693)
 * r/m extra subcomparator line in cli keyspaces output (CASSANDRA-1712)
 * add read repair chance to cli "show keyspaces"
 * upgrade to ConcurrentLinkedHashMap 1.1 (CASSANDRA-975)
 * fix index scan routing (CASSANDRA-1722)
 * fix tombstoning of supercolumns in range queries (CASSANDRA-1734)
 * clear endpoint cache after updating keyspace metadata (CASSANDRA-1741)
 * fix wrapping-range queries on non-minimum token (CASSANDRA-1700)
 * truncate includes secondary indexes (CASSANDRA-1747)
 * retain reference to PendingFile sstables (CASSANDRA-1749)
 * fix sstableimport regression (CASSANDRA-1753)
 * fix for bootstrap when no non-system tables are defined (CASSANDRA-1732)
 * handle replica unavailability in index scan (CASSANDRA-1755)
 * fix service initialization order deadlock (CASSANDRA-1756)
 * multi-line cli commands (CASSANDRA-1742)
 * fix race between snapshot and compaction (CASSANDRA-1736)
 * add listEndpointsPendingHints, deleteHintsForEndpoint JMX methods
   (CASSANDRA-1551)


0.7.0-beta3
 * add strategy options to describe_keyspace output (CASSANDRA-1560)
 * log warning when using randomly generated token (CASSANDRA-1552)
 * re-organize JMX into .db, .net, .internal, .request (CASSANDRA-1217)
 * allow nodes to change IPs between restarts (CASSANDRA-1518)
 * remember ring state between restarts by default (CASSANDRA-1518)
 * flush index built flag so we can read it before log replay (CASSANDRA-1541)
 * lock row cache updates to prevent race condition (CASSANDRA-1293)
 * remove assertion causing rare (and harmless) error messages in
   commitlog (CASSANDRA-1330)
 * fix moving nodes with no keyspaces defined (CASSANDRA-1574)
 * fix unbootstrap when no data is present in a transfer range (CASSANDRA-1573)
 * take advantage of AVRO-495 to simplify our avro IDL (CASSANDRA-1436)
 * extend authorization hierarchy to column family (CASSANDRA-1554)
 * deletion support in secondary indexes (CASSANDRA-1571)
 * meaningful error message for invalid replication strategy class
   (CASSANDRA-1566)
 * allow keyspace creation with RF > N (CASSANDRA-1428)
 * improve cli error handling (CASSANDRA-1580)
 * add cache save/load ability (CASSANDRA-1417, 1606, 1647)
 * add StorageService.getDrainProgress (CASSANDRA-1588)
 * Disallow bootstrap to an in-use token (CASSANDRA-1561)
 * Allow dynamic secondary index creation and destruction (CASSANDRA-1532)
 * log auto-guessed memtable thresholds (CASSANDRA-1595)
 * add ColumnDef support to cli (CASSANDRA-1583)
 * reduce index sample time by 75% (CASSANDRA-1572)
 * add cli support for column, strategy metadata (CASSANDRA-1578, 1612)
 * add cli support for schema modification (CASSANDRA-1584)
 * delete temp files on failed compactions (CASSANDRA-1596)
 * avoid blocking for dead nodes during removetoken (CASSANDRA-1605)
 * remove ConsistencyLevel.ZERO (CASSANDRA-1607)
 * expose in-progress compaction type in jmx (CASSANDRA-1586)
 * removed IClock & related classes from internals (CASSANDRA-1502)
 * fix removing tokens from SystemTable on decommission and removetoken
   (CASSANDRA-1609)
 * include CF metadata in cli 'show keyspaces' (CASSANDRA-1613)
 * switch from Properties to HashMap in PropertyFileSnitch to
   avoid synchronization bottleneck (CASSANDRA-1481)
 * PropertyFileSnitch configuration file renamed to
   cassandra-topology.properties
 * add cli support for get_range_slices (CASSANDRA-1088, CASSANDRA-1619)
 * Make memtable flush thresholds per-CF instead of global
   (CASSANDRA-1007, 1637)
 * add cli support for binary data without CfDef hints (CASSANDRA-1603)
 * fix building SSTable statistics post-stream (CASSANDRA-1620)
 * fix potential infinite loop in 2ary index queries (CASSANDRA-1623)
 * allow creating NTS keyspaces with no replicas configured (CASSANDRA-1626)
 * add jmx histogram of sstables accessed per read (CASSANDRA-1624)
 * remove system_rename_column_family and system_rename_keyspace from the
   client API until races can be fixed (CASSANDRA-1630, CASSANDRA-1585)
 * add cli sanity tests (CASSANDRA-1582)
 * update GC settings in cassandra.bat (CASSANDRA-1636)
 * cli support for index queries (CASSANDRA-1635)
 * cli support for updating schema memtable settings (CASSANDRA-1634)
 * cli --file option (CASSANDRA-1616)
 * reduce automatically chosen memtable sizes by 50% (CASSANDRA-1641)
 * move endpoint cache from snitch to strategy (CASSANDRA-1643)
 * fix commitlog recovery deleting the newly-created segment as well as
   the old ones (CASSANDRA-1644)
 * upgrade to Thrift 0.5 (CASSANDRA-1367)
 * renamed CL.DCQUORUM to LOCAL_QUORUM and DCQUORUMSYNC to EACH_QUORUM
 * cli truncate support (CASSANDRA-1653)
 * update GC settings in cassandra.bat (CASSANDRA-1636)
 * avoid logging when a node's ip/token is gossipped back to it (CASSANDRA-1666)


0.7-beta2
 * always use UTF-8 for hint keys (CASSANDRA-1439)
 * remove cassandra.yaml dependency from Hadoop and Pig (CASSADRA-1322)
 * expose CfDef metadata in describe_keyspaces (CASSANDRA-1363)
 * restore use of mmap_index_only option (CASSANDRA-1241)
 * dropping a keyspace with no column families generated an error
   (CASSANDRA-1378)
 * rename RackAwareStrategy to OldNetworkTopologyStrategy, RackUnawareStrategy
   to SimpleStrategy, DatacenterShardStrategy to NetworkTopologyStrategy,
   AbstractRackAwareSnitch to AbstractNetworkTopologySnitch (CASSANDRA-1392)
 * merge StorageProxy.mutate, mutateBlocking (CASSANDRA-1396)
 * faster UUIDType, LongType comparisons (CASSANDRA-1386, 1393)
 * fix setting read_repair_chance from CLI addColumnFamily (CASSANDRA-1399)
 * fix updates to indexed columns (CASSANDRA-1373)
 * fix race condition leaving to FileNotFoundException (CASSANDRA-1382)
 * fix sharded lock hash on index write path (CASSANDRA-1402)
 * add support for GT/E, LT/E in subordinate index clauses (CASSANDRA-1401)
 * cfId counter got out of sync when CFs were added (CASSANDRA-1403)
 * less chatty schema updates (CASSANDRA-1389)
 * rename column family mbeans. 'type' will now include either
   'IndexColumnFamilies' or 'ColumnFamilies' depending on the CFS type.
   (CASSANDRA-1385)
 * disallow invalid keyspace and column family names. This includes name that
   matches a '^\w+' regex. (CASSANDRA-1377)
 * use JNA, if present, to take snapshots (CASSANDRA-1371)
 * truncate hints if starting 0.7 for the first time (CASSANDRA-1414)
 * fix FD leak in single-row slicepredicate queries (CASSANDRA-1416)
 * allow index expressions against columns that are not part of the
   SlicePredicate (CASSANDRA-1410)
 * config-converter properly handles snitches and framed support
   (CASSANDRA-1420)
 * remove keyspace argument from multiget_count (CASSANDRA-1422)
 * allow specifying cassandra.yaml location as (local or remote) URL
   (CASSANDRA-1126)
 * fix using DynamicEndpointSnitch with NetworkTopologyStrategy
   (CASSANDRA-1429)
 * Add CfDef.default_validation_class (CASSANDRA-891)
 * fix EstimatedHistogram.max (CASSANDRA-1413)
 * quorum read optimization (CASSANDRA-1622)
 * handle zero-length (or missing) rows during HH paging (CASSANDRA-1432)
 * include secondary indexes during schema migrations (CASSANDRA-1406)
 * fix commitlog header race during schema change (CASSANDRA-1435)
 * fix ColumnFamilyStoreMBeanIterator to use new type name (CASSANDRA-1433)
 * correct filename generated by xml->yaml converter (CASSANDRA-1419)
 * add CMSInitiatingOccupancyFraction=75 and UseCMSInitiatingOccupancyOnly
   to default JVM options
 * decrease jvm heap for cassandra-cli (CASSANDRA-1446)
 * ability to modify keyspaces and column family definitions on a live cluster
   (CASSANDRA-1285)
 * support for Hadoop Streaming [non-jvm map/reduce via stdin/out]
   (CASSANDRA-1368)
 * Move persistent sstable stats from the system table to an sstable component
   (CASSANDRA-1430)
 * remove failed bootstrap attempt from pending ranges when gossip times
   it out after 1h (CASSANDRA-1463)
 * eager-create tcp connections to other cluster members (CASSANDRA-1465)
 * enumerate stages and derive stage from message type instead of
   transmitting separately (CASSANDRA-1465)
 * apply reversed flag during collation from different data sources
   (CASSANDRA-1450)
 * make failure to remove commitlog segment non-fatal (CASSANDRA-1348)
 * correct ordering of drain operations so CL.recover is no longer
   necessary (CASSANDRA-1408)
 * removed keyspace from describe_splits method (CASSANDRA-1425)
 * rename check_schema_agreement to describe_schema_versions
   (CASSANDRA-1478)
 * fix QUORUM calculation for RF > 3 (CASSANDRA-1487)
 * remove tombstones during non-major compactions when bloom filter
   verifies that row does not exist in other sstables (CASSANDRA-1074)
 * nodes that coordinated a loadbalance in the past could not be seen by
   newly added nodes (CASSANDRA-1467)
 * exposed endpoint states (gossip details) via jmx (CASSANDRA-1467)
 * ensure that compacted sstables are not included when new readers are
   instantiated (CASSANDRA-1477)
 * by default, calculate heap size and memtable thresholds at runtime (CASSANDRA-1469)
 * fix races dealing with adding/dropping keyspaces and column families in
   rapid succession (CASSANDRA-1477)
 * clean up of Streaming system (CASSANDRA-1503, 1504, 1506)
 * add options to configure Thrift socket keepalive and buffer sizes (CASSANDRA-1426)
 * make contrib CassandraServiceDataCleaner recursive (CASSANDRA-1509)
 * min, max compaction threshold are configurable and persistent
   per-ColumnFamily (CASSANDRA-1468)
 * fix replaying the last mutation in a commitlog unnecessarily
   (CASSANDRA-1512)
 * invoke getDefaultUncaughtExceptionHandler from DTPE with the original
   exception rather than the ExecutionException wrapper (CASSANDRA-1226)
 * remove Clock from the Thrift (and Avro) API (CASSANDRA-1501)
 * Close intra-node sockets when connection is broken (CASSANDRA-1528)
 * RPM packaging spec file (CASSANDRA-786)
 * weighted request scheduler (CASSANDRA-1485)
 * treat expired columns as deleted (CASSANDRA-1539)
 * make IndexInterval configurable (CASSANDRA-1488)
 * add describe_snitch to Thrift API (CASSANDRA-1490)
 * MD5 authenticator compares plain text submitted password with MD5'd
   saved property, instead of vice versa (CASSANDRA-1447)
 * JMX MessagingService pending and completed counts (CASSANDRA-1533)
 * fix race condition processing repair responses (CASSANDRA-1511)
 * make repair blocking (CASSANDRA-1511)
 * create EndpointSnitchInfo and MBean to expose rack and DC (CASSANDRA-1491)
 * added option to contrib/word_count to output results back to Cassandra
   (CASSANDRA-1342)
 * rewrite Hadoop ColumnFamilyRecordWriter to pool connections, retry to
   multiple Cassandra nodes, and smooth impact on the Cassandra cluster
   by using smaller batch sizes (CASSANDRA-1434)
 * fix setting gc_grace_seconds via CLI (CASSANDRA-1549)
 * support TTL'd index values (CASSANDRA-1536)
 * make removetoken work like decommission (CASSANDRA-1216)
 * make cli comparator-aware and improve quote rules (CASSANDRA-1523,-1524)
 * make nodetool compact and cleanup blocking (CASSANDRA-1449)
 * add memtable, cache information to GCInspector logs (CASSANDRA-1558)
 * enable/disable HintedHandoff via JMX (CASSANDRA-1550)
 * Ignore stray files in the commit log directory (CASSANDRA-1547)
 * Disallow bootstrap to an in-use token (CASSANDRA-1561)


0.7-beta1
 * sstable versioning (CASSANDRA-389)
 * switched to slf4j logging (CASSANDRA-625)
 * add (optional) expiration time for column (CASSANDRA-699)
 * access levels for authentication/authorization (CASSANDRA-900)
 * add ReadRepairChance to CF definition (CASSANDRA-930)
 * fix heisenbug in system tests, especially common on OS X (CASSANDRA-944)
 * convert to byte[] keys internally and all public APIs (CASSANDRA-767)
 * ability to alter schema definitions on a live cluster (CASSANDRA-44)
 * renamed configuration file to cassandra.xml, and log4j.properties to
   log4j-server.properties, which must now be loaded from
   the classpath (which is how our scripts in bin/ have always done it)
   (CASSANDRA-971)
 * change get_count to require a SlicePredicate. create multi_get_count
   (CASSANDRA-744)
 * re-organized endpointsnitch implementations and added SimpleSnitch
   (CASSANDRA-994)
 * Added preload_row_cache option (CASSANDRA-946)
 * add CRC to commitlog header (CASSANDRA-999)
 * removed deprecated batch_insert and get_range_slice methods (CASSANDRA-1065)
 * add truncate thrift method (CASSANDRA-531)
 * http mini-interface using mx4j (CASSANDRA-1068)
 * optimize away copy of sliced row on memtable read path (CASSANDRA-1046)
 * replace constant-size 2GB mmaped segments and special casing for index
   entries spanning segment boundaries, with SegmentedFile that computes
   segments that always contain entire entries/rows (CASSANDRA-1117)
 * avoid reading large rows into memory during compaction (CASSANDRA-16)
 * added hadoop OutputFormat (CASSANDRA-1101)
 * efficient Streaming (no more anticompaction) (CASSANDRA-579)
 * split commitlog header into separate file and add size checksum to
   mutations (CASSANDRA-1179)
 * avoid allocating a new byte[] for each mutation on replay (CASSANDRA-1219)
 * revise HH schema to be per-endpoint (CASSANDRA-1142)
 * add joining/leaving status to nodetool ring (CASSANDRA-1115)
 * allow multiple repair sessions per node (CASSANDRA-1190)
 * optimize away MessagingService for local range queries (CASSANDRA-1261)
 * make framed transport the default so malformed requests can't OOM the
   server (CASSANDRA-475)
 * significantly faster reads from row cache (CASSANDRA-1267)
 * take advantage of row cache during range queries (CASSANDRA-1302)
 * make GCGraceSeconds a per-ColumnFamily value (CASSANDRA-1276)
 * keep persistent row size and column count statistics (CASSANDRA-1155)
 * add IntegerType (CASSANDRA-1282)
 * page within a single row during hinted handoff (CASSANDRA-1327)
 * push DatacenterShardStrategy configuration into keyspace definition,
   eliminating datacenter.properties. (CASSANDRA-1066)
 * optimize forward slices starting with '' and single-index-block name
   queries by skipping the column index (CASSANDRA-1338)
 * streaming refactor (CASSANDRA-1189)
 * faster comparison for UUID types (CASSANDRA-1043)
 * secondary index support (CASSANDRA-749 and subtasks)
 * make compaction buckets deterministic (CASSANDRA-1265)


0.6.6
 * Allow using DynamicEndpointSnitch with RackAwareStrategy (CASSANDRA-1429)
 * remove the remaining vestiges of the unfinished DatacenterShardStrategy
   (replaced by NetworkTopologyStrategy in 0.7)


0.6.5
 * fix key ordering in range query results with RandomPartitioner
   and ConsistencyLevel > ONE (CASSANDRA-1145)
 * fix for range query starting with the wrong token range (CASSANDRA-1042)
 * page within a single row during hinted handoff (CASSANDRA-1327)
 * fix compilation on non-sun JDKs (CASSANDRA-1061)
 * remove String.trim() call on row keys in batch mutations (CASSANDRA-1235)
 * Log summary of dropped messages instead of spamming log (CASSANDRA-1284)
 * add dynamic endpoint snitch (CASSANDRA-981)
 * fix streaming for keyspaces with hyphens in their name (CASSANDRA-1377)
 * fix errors in hard-coded bloom filter optKPerBucket by computing it
   algorithmically (CASSANDRA-1220
 * remove message deserialization stage, and uncap read/write stages
   so slow reads/writes don't block gossip processing (CASSANDRA-1358)
 * add jmx port configuration to Debian package (CASSANDRA-1202)
 * use mlockall via JNA, if present, to prevent Linux from swapping
   out parts of the JVM (CASSANDRA-1214)


0.6.4
 * avoid queuing multiple hint deliveries for the same endpoint
   (CASSANDRA-1229)
 * better performance for and stricter checking of UTF8 column names
   (CASSANDRA-1232)
 * extend option to lower compaction priority to hinted handoff
   as well (CASSANDRA-1260)
 * log errors in gossip instead of re-throwing (CASSANDRA-1289)
 * avoid aborting commitlog replay prematurely if a flushed-but-
   not-removed commitlog segment is encountered (CASSANDRA-1297)
 * fix duplicate rows being read during mapreduce (CASSANDRA-1142)
 * failure detection wasn't closing command sockets (CASSANDRA-1221)
 * cassandra-cli.bat works on windows (CASSANDRA-1236)
 * pre-emptively drop requests that cannot be processed within RPCTimeout
   (CASSANDRA-685)
 * add ack to Binary write verb and update CassandraBulkLoader
   to wait for acks for each row (CASSANDRA-1093)
 * added describe_partitioner Thrift method (CASSANDRA-1047)
 * Hadoop jobs no longer require the Cassandra storage-conf.xml
   (CASSANDRA-1280, CASSANDRA-1047)
 * log thread pool stats when GC is excessive (CASSANDRA-1275)
 * remove gossip message size limit (CASSANDRA-1138)
 * parallelize local and remote reads during multiget, and respect snitch
   when determining whether to do local read for CL.ONE (CASSANDRA-1317)
 * fix read repair to use requested consistency level on digest mismatch,
   rather than assuming QUORUM (CASSANDRA-1316)
 * process digest mismatch re-reads in parallel (CASSANDRA-1323)
 * switch hints CF comparator to BytesType (CASSANDRA-1274)


0.6.3
 * retry to make streaming connections up to 8 times. (CASSANDRA-1019)
 * reject describe_ring() calls on invalid keyspaces (CASSANDRA-1111)
 * fix cache size calculation for size of 100% (CASSANDRA-1129)
 * fix cache capacity only being recalculated once (CASSANDRA-1129)
 * remove hourly scan of all hints on the off chance that the gossiper
   missed a status change; instead, expose deliverHintsToEndpoint to JMX
   so it can be done manually, if necessary (CASSANDRA-1141)
 * don't reject reads at CL.ALL (CASSANDRA-1152)
 * reject deletions to supercolumns in CFs containing only standard
   columns (CASSANDRA-1139)
 * avoid preserving login information after client disconnects
   (CASSANDRA-1057)
 * prefer sun jdk to openjdk in debian init script (CASSANDRA-1174)
 * detect partioner config changes between restarts and fail fast
   (CASSANDRA-1146)
 * use generation time to resolve node token reassignment disagreements
   (CASSANDRA-1118)
 * restructure the startup ordering of Gossiper and MessageService to avoid
   timing anomalies (CASSANDRA-1160)
 * detect incomplete commit log hearders (CASSANDRA-1119)
 * force anti-entropy service to stream files on the stream stage to avoid
   sending streams out of order (CASSANDRA-1169)
 * remove inactive stream managers after AES streams files (CASSANDRA-1169)
 * allow removing entire row through batch_mutate Deletion (CASSANDRA-1027)
 * add JMX metrics for row-level bloom filter false positives (CASSANDRA-1212)
 * added a redhat init script to contrib (CASSANDRA-1201)
 * use midpoint when bootstrapping a new machine into range with not
   much data yet instead of random token (CASSANDRA-1112)
 * kill server on OOM in executor stage as well as Thrift (CASSANDRA-1226)
 * remove opportunistic repairs, when two machines with overlapping replica
   responsibilities happen to finish major compactions of the same CF near
   the same time.  repairs are now fully manual (CASSANDRA-1190)
 * add ability to lower compaction priority (default is no change from 0.6.2)
   (CASSANDRA-1181)


0.6.2
 * fix contrib/word_count build. (CASSANDRA-992)
 * split CommitLogExecutorService into BatchCommitLogExecutorService and
   PeriodicCommitLogExecutorService (CASSANDRA-1014)
 * add latency histograms to CFSMBean (CASSANDRA-1024)
 * make resolving timestamp ties deterministic by using value bytes
   as a tiebreaker (CASSANDRA-1039)
 * Add option to turn off Hinted Handoff (CASSANDRA-894)
 * fix windows startup (CASSANDRA-948)
 * make concurrent_reads, concurrent_writes configurable at runtime via JMX
   (CASSANDRA-1060)
 * disable GCInspector on non-Sun JVMs (CASSANDRA-1061)
 * fix tombstone handling in sstable rows with no other data (CASSANDRA-1063)
 * fix size of row in spanned index entries (CASSANDRA-1056)
 * install json2sstable, sstable2json, and sstablekeys to Debian package
 * StreamingService.StreamDestinations wouldn't empty itself after streaming
   finished (CASSANDRA-1076)
 * added Collections.shuffle(splits) before returning the splits in
   ColumnFamilyInputFormat (CASSANDRA-1096)
 * do not recalculate cache capacity post-compaction if it's been manually
   modified (CASSANDRA-1079)
 * better defaults for flush sorter + writer executor queue sizes
   (CASSANDRA-1100)
 * windows scripts for SSTableImport/Export (CASSANDRA-1051)
 * windows script for nodetool (CASSANDRA-1113)
 * expose PhiConvictThreshold (CASSANDRA-1053)
 * make repair of RF==1 a no-op (CASSANDRA-1090)
 * improve default JVM GC options (CASSANDRA-1014)
 * fix SlicePredicate serialization inside Hadoop jobs (CASSANDRA-1049)
 * close Thrift sockets in Hadoop ColumnFamilyRecordReader (CASSANDRA-1081)


0.6.1
 * fix NPE in sstable2json when no excluded keys are given (CASSANDRA-934)
 * keep the replica set constant throughout the read repair process
   (CASSANDRA-937)
 * allow querying getAllRanges with empty token list (CASSANDRA-933)
 * fix command line arguments inversion in clustertool (CASSANDRA-942)
 * fix race condition that could trigger a false-positive assertion
   during post-flush discard of old commitlog segments (CASSANDRA-936)
 * fix neighbor calculation for anti-entropy repair (CASSANDRA-924)
 * perform repair even for small entropy differences (CASSANDRA-924)
 * Use hostnames in CFInputFormat to allow Hadoop's naive string-based
   locality comparisons to work (CASSANDRA-955)
 * cache read-only BufferedRandomAccessFile length to avoid
   3 system calls per invocation (CASSANDRA-950)
 * nodes with IPv6 (and no IPv4) addresses could not join cluster
   (CASSANDRA-969)
 * Retrieve the correct number of undeleted columns, if any, from
   a supercolumn in a row that had been deleted previously (CASSANDRA-920)
 * fix index scans that cross the 2GB mmap boundaries for both mmap
   and standard i/o modes (CASSANDRA-866)
 * expose drain via nodetool (CASSANDRA-978)


0.6.0-RC1
 * JMX drain to flush memtables and run through commit log (CASSANDRA-880)
 * Bootstrapping can skip ranges under the right conditions (CASSANDRA-902)
 * fix merging row versions in range_slice for CL > ONE (CASSANDRA-884)
 * default write ConsistencyLeven chaned from ZERO to ONE
 * fix for index entries spanning mmap buffer boundaries (CASSANDRA-857)
 * use lexical comparison if time part of TimeUUIDs are the same
   (CASSANDRA-907)
 * bound read, mutation, and response stages to fix possible OOM
   during log replay (CASSANDRA-885)
 * Use microseconds-since-epoch (UTC) in cli, instead of milliseconds
 * Treat batch_mutate Deletion with null supercolumn as "apply this predicate
   to top level supercolumns" (CASSANDRA-834)
 * Streaming destination nodes do not update their JMX status (CASSANDRA-916)
 * Fix internal RPC timeout calculation (CASSANDRA-911)
 * Added Pig loadfunc to contrib/pig (CASSANDRA-910)


0.6.0-beta3
 * fix compaction bucketing bug (CASSANDRA-814)
 * update windows batch file (CASSANDRA-824)
 * deprecate KeysCachedFraction configuration directive in favor
   of KeysCached; move to unified-per-CF key cache (CASSANDRA-801)
 * add invalidateRowCache to ColumnFamilyStoreMBean (CASSANDRA-761)
 * send Handoff hints to natural locations to reduce load on
   remaining nodes in a failure scenario (CASSANDRA-822)
 * Add RowWarningThresholdInMB configuration option to warn before very
   large rows get big enough to threaten node stability, and -x option to
   be able to remove them with sstable2json if the warning is unheeded
   until it's too late (CASSANDRA-843)
 * Add logging of GC activity (CASSANDRA-813)
 * fix ConcurrentModificationException in commitlog discard (CASSANDRA-853)
 * Fix hardcoded row count in Hadoop RecordReader (CASSANDRA-837)
 * Add a jmx status to the streaming service and change several DEBUG
   messages to INFO (CASSANDRA-845)
 * fix classpath in cassandra-cli.bat for Windows (CASSANDRA-858)
 * allow re-specifying host, port to cassandra-cli if invalid ones
   are first tried (CASSANDRA-867)
 * fix race condition handling rpc timeout in the coordinator
   (CASSANDRA-864)
 * Remove CalloutLocation and StagingFileDirectory from storage-conf files
   since those settings are no longer used (CASSANDRA-878)
 * Parse a long from RowWarningThresholdInMB instead of an int (CASSANDRA-882)
 * Remove obsolete ControlPort code from DatabaseDescriptor (CASSANDRA-886)
 * move skipBytes side effect out of assert (CASSANDRA-899)
 * add "double getLoad" to StorageServiceMBean (CASSANDRA-898)
 * track row stats per CF at compaction time (CASSANDRA-870)
 * disallow CommitLogDirectory matching a DataFileDirectory (CASSANDRA-888)
 * default key cache size is 200k entries, changed from 10% (CASSANDRA-863)
 * add -Dcassandra-foreground=yes to cassandra.bat
 * exit if cluster name is changed unexpectedly (CASSANDRA-769)


0.6.0-beta1/beta2
 * add batch_mutate thrift command, deprecating batch_insert (CASSANDRA-336)
 * remove get_key_range Thrift API, deprecated in 0.5 (CASSANDRA-710)
 * add optional login() Thrift call for authentication (CASSANDRA-547)
 * support fat clients using gossiper and StorageProxy to perform
   replication in-process [jvm-only] (CASSANDRA-535)
 * support mmapped I/O for reads, on by default on 64bit JVMs
   (CASSANDRA-408, CASSANDRA-669)
 * improve insert concurrency, particularly during Hinted Handoff
   (CASSANDRA-658)
 * faster network code (CASSANDRA-675)
 * stress.py moved to contrib (CASSANDRA-635)
 * row caching [must be explicitly enabled per-CF in config] (CASSANDRA-678)
 * present a useful measure of compaction progress in JMX (CASSANDRA-599)
 * add bin/sstablekeys (CASSNADRA-679)
 * add ConsistencyLevel.ANY (CASSANDRA-687)
 * make removetoken remove nodes from gossip entirely (CASSANDRA-644)
 * add ability to set cache sizes at runtime (CASSANDRA-708)
 * report latency and cache hit rate statistics with lifetime totals
   instead of average over the last minute (CASSANDRA-702)
 * support get_range_slice for RandomPartitioner (CASSANDRA-745)
 * per-keyspace replication factory and replication strategy (CASSANDRA-620)
 * track latency in microseconds (CASSANDRA-733)
 * add describe_ Thrift methods, deprecating get_string_property and
   get_string_list_property
 * jmx interface for tracking operation mode and streams in general.
   (CASSANDRA-709)
 * keep memtables in sorted order to improve range query performance
   (CASSANDRA-799)
 * use while loop instead of recursion when trimming sstables compaction list
   to avoid blowing stack in pathological cases (CASSANDRA-804)
 * basic Hadoop map/reduce support (CASSANDRA-342)


0.5.1
 * ensure all files for an sstable are streamed to the same directory.
   (CASSANDRA-716)
 * more accurate load estimate for bootstrapping (CASSANDRA-762)
 * tolerate dead or unavailable bootstrap target on write (CASSANDRA-731)
 * allow larger numbers of keys (> 140M) in a sstable bloom filter
   (CASSANDRA-790)
 * include jvm argument improvements from CASSANDRA-504 in debian package
 * change streaming chunk size to 32MB to accomodate Windows XP limitations
   (was 64MB) (CASSANDRA-795)
 * fix get_range_slice returning results in the wrong order (CASSANDRA-781)


0.5.0 final
 * avoid attempting to delete temporary bootstrap files twice (CASSANDRA-681)
 * fix bogus NaN in nodeprobe cfstats output (CASSANDRA-646)
 * provide a policy for dealing with single thread executors w/ a full queue
   (CASSANDRA-694)
 * optimize inner read in MessagingService, vastly improving multiple-node
   performance (CASSANDRA-675)
 * wait for table flush before streaming data back to a bootstrapping node.
   (CASSANDRA-696)
 * keep track of bootstrapping sources by table so that bootstrapping doesn't
   give the indication of finishing early (CASSANDRA-673)


0.5.0 RC3
 * commit the correct version of the patch for CASSANDRA-663


0.5.0 RC2 (unreleased)
 * fix bugs in converting get_range_slice results to Thrift
   (CASSANDRA-647, CASSANDRA-649)
 * expose java.util.concurrent.TimeoutException in StorageProxy methods
   (CASSANDRA-600)
 * TcpConnectionManager was holding on to disconnected connections,
   giving the false indication they were being used. (CASSANDRA-651)
 * Remove duplicated write. (CASSANDRA-662)
 * Abort bootstrap if IP is already in the token ring (CASSANDRA-663)
 * increase default commitlog sync period, and wait for last sync to
   finish before submitting another (CASSANDRA-668)


0.5.0 RC1
 * Fix potential NPE in get_range_slice (CASSANDRA-623)
 * add CRC32 to commitlog entries (CASSANDRA-605)
 * fix data streaming on windows (CASSANDRA-630)
 * GC compacted sstables after cleanup and compaction (CASSANDRA-621)
 * Speed up anti-entropy validation (CASSANDRA-629)
 * Fix anti-entropy assertion error (CASSANDRA-639)
 * Fix pending range conflicts when bootstapping or moving
   multiple nodes at once (CASSANDRA-603)
 * Handle obsolete gossip related to node movement in the case where
   one or more nodes is down when the movement occurs (CASSANDRA-572)
 * Include dead nodes in gossip to avoid a variety of problems
   and fix HH to removed nodes (CASSANDRA-634)
 * return an InvalidRequestException for mal-formed SlicePredicates
   (CASSANDRA-643)
 * fix bug determining closest neighbor for use in multiple datacenters
   (CASSANDRA-648)
 * Vast improvements in anticompaction speed (CASSANDRA-607)
 * Speed up log replay and writes by avoiding redundant serializations
   (CASSANDRA-652)


0.5.0 beta 2
 * Bootstrap improvements (several tickets)
 * add nodeprobe repair anti-entropy feature (CASSANDRA-193, CASSANDRA-520)
 * fix possibility of partition when many nodes restart at once
   in clusters with multiple seeds (CASSANDRA-150)
 * fix NPE in get_range_slice when no data is found (CASSANDRA-578)
 * fix potential NPE in hinted handoff (CASSANDRA-585)
 * fix cleanup of local "system" keyspace (CASSANDRA-576)
 * improve computation of cluster load balance (CASSANDRA-554)
 * added super column read/write, column count, and column/row delete to
   cassandra-cli (CASSANDRA-567, CASSANDRA-594)
 * fix returning live subcolumns of deleted supercolumns (CASSANDRA-583)
 * respect JAVA_HOME in bin/ scripts (several tickets)
 * add StorageService.initClient for fat clients on the JVM (CASSANDRA-535)
   (see contrib/client_only for an example of use)
 * make consistency_level functional in get_range_slice (CASSANDRA-568)
 * optimize key deserialization for RandomPartitioner (CASSANDRA-581)
 * avoid GCing tombstones except on major compaction (CASSANDRA-604)
 * increase failure conviction threshold, resulting in less nodes
   incorrectly (and temporarily) marked as down (CASSANDRA-610)
 * respect memtable thresholds during log replay (CASSANDRA-609)
 * support ConsistencyLevel.ALL on read (CASSANDRA-584)
 * add nodeprobe removetoken command (CASSANDRA-564)


0.5.0 beta
 * Allow multiple simultaneous flushes, improving flush throughput
   on multicore systems (CASSANDRA-401)
 * Split up locks to improve write and read throughput on multicore systems
   (CASSANDRA-444, CASSANDRA-414)
 * More efficient use of memory during compaction (CASSANDRA-436)
 * autobootstrap option: when enabled, all non-seed nodes will attempt
   to bootstrap when started, until bootstrap successfully
   completes. -b option is removed.  (CASSANDRA-438)
 * Unless a token is manually specified in the configuration xml,
   a bootstraping node will use a token that gives it half the
   keys from the most-heavily-loaded node in the cluster,
   instead of generating a random token.
   (CASSANDRA-385, CASSANDRA-517)
 * Miscellaneous bootstrap fixes (several tickets)
 * Ability to change a node's token even after it has data on it
   (CASSANDRA-541)
 * Ability to decommission a live node from the ring (CASSANDRA-435)
 * Semi-automatic loadbalancing via nodeprobe (CASSANDRA-192)
 * Add ability to set compaction thresholds at runtime via
   JMX / nodeprobe.  (CASSANDRA-465)
 * Add "comment" field to ColumnFamily definition. (CASSANDRA-481)
 * Additional JMX metrics (CASSANDRA-482)
 * JSON based export and import tools (several tickets)
 * Hinted Handoff fixes (several tickets)
 * Add key cache to improve read performance (CASSANDRA-423)
 * Simplified construction of custom ReplicationStrategy classes
   (CASSANDRA-497)
 * Graphical application (Swing) for ring integrity verification and
   visualization was added to contrib (CASSANDRA-252)
 * Add DCQUORUM, DCQUORUMSYNC consistency levels and corresponding
   ReplicationStrategy / EndpointSnitch classes.  Experimental.
   (CASSANDRA-492)
 * Web client interface added to contrib (CASSANDRA-457)
 * More-efficient flush for Random, CollatedOPP partitioners
   for normal writes (CASSANDRA-446) and bulk load (CASSANDRA-420)
 * Add MemtableFlushAfterMinutes, a global replacement for the old
   per-CF FlushPeriodInMinutes setting (CASSANDRA-463)
 * optimizations to slice reading (CASSANDRA-350) and supercolumn
   queries (CASSANDRA-510)
 * force binding to given listenaddress for nodes with multiple
   interfaces (CASSANDRA-546)
 * stress.py benchmarking tool improvements (several tickets)
 * optimized replica placement code (CASSANDRA-525)
 * faster log replay on restart (CASSANDRA-539, CASSANDRA-540)
 * optimized local-node writes (CASSANDRA-558)
 * added get_range_slice, deprecating get_key_range (CASSANDRA-344)
 * expose TimedOutException to thrift (CASSANDRA-563)


0.4.2
 * Add validation disallowing null keys (CASSANDRA-486)
 * Fix race conditions in TCPConnectionManager (CASSANDRA-487)
 * Fix using non-utf8-aware comparison as a sanity check.
   (CASSANDRA-493)
 * Improve default garbage collector options (CASSANDRA-504)
 * Add "nodeprobe flush" (CASSANDRA-505)
 * remove NotFoundException from get_slice throws list (CASSANDRA-518)
 * fix get (not get_slice) of entire supercolumn (CASSANDRA-508)
 * fix null token during bootstrap (CASSANDRA-501)


0.4.1
 * Fix FlushPeriod columnfamily configuration regression
   (CASSANDRA-455)
 * Fix long column name support (CASSANDRA-460)
 * Fix for serializing a row that only contains tombstones
   (CASSANDRA-458)
 * Fix for discarding unneeded commitlog segments (CASSANDRA-459)
 * Add SnapshotBeforeCompaction configuration option (CASSANDRA-426)
 * Fix compaction abort under insufficient disk space (CASSANDRA-473)
 * Fix reading subcolumn slice from tombstoned CF (CASSANDRA-484)
 * Fix race condition in RVH causing occasional NPE (CASSANDRA-478)


0.4.0
 * fix get_key_range problems when a node is down (CASSANDRA-440)
   and add UnavailableException to more Thrift methods
 * Add example EndPointSnitch contrib code (several tickets)


0.4.0 RC2
 * fix SSTable generation clash during compaction (CASSANDRA-418)
 * reject method calls with null parameters (CASSANDRA-308)
 * properly order ranges in nodeprobe output (CASSANDRA-421)
 * fix logging of certain errors on executor threads (CASSANDRA-425)


0.4.0 RC1
 * Bootstrap feature is live; use -b on startup (several tickets)
 * Added multiget api (CASSANDRA-70)
 * fix Deadlock with SelectorManager.doProcess and TcpConnection.write
   (CASSANDRA-392)
 * remove key cache b/c of concurrency bugs in third-party
   CLHM library (CASSANDRA-405)
 * update non-major compaction logic to use two threshold values
   (CASSANDRA-407)
 * add periodic / batch commitlog sync modes (several tickets)
 * inline BatchMutation into batch_insert params (CASSANDRA-403)
 * allow setting the logging level at runtime via mbean (CASSANDRA-402)
 * change default comparator to BytesType (CASSANDRA-400)
 * add forwards-compatible ConsistencyLevel parameter to get_key_range
   (CASSANDRA-322)
 * r/m special case of blocking for local destination when writing with
   ConsistencyLevel.ZERO (CASSANDRA-399)
 * Fixes to make BinaryMemtable [bulk load interface] useful (CASSANDRA-337);
   see contrib/bmt_example for an example of using it.
 * More JMX properties added (several tickets)
 * Thrift changes (several tickets)
    - Merged _super get methods with the normal ones; return values
      are now of ColumnOrSuperColumn.
    - Similarly, merged batch_insert_super into batch_insert.



0.4.0 beta
 * On-disk data format has changed to allow billions of keys/rows per
   node instead of only millions
 * Multi-keyspace support
 * Scan all sstables for all queries to avoid situations where
   different types of operation on the same ColumnFamily could
   disagree on what data was present
 * Snapshot support via JMX
 * Thrift API has changed a _lot_:
    - removed time-sorted CFs; instead, user-defined comparators
      may be defined on the column names, which are now byte arrays.
      Default comparators are provided for UTF8, Bytes, Ascii, Long (i64),
      and UUID types.
    - removed colon-delimited strings in thrift api in favor of explicit
      structs such as ColumnPath, ColumnParent, etc.  Also normalized
      thrift struct and argument naming.
    - Added columnFamily argument to get_key_range.
    - Change signature of get_slice to accept starting and ending
      columns as well as an offset.  (This allows use of indexes.)
      Added "ascending" flag to allow reasonably-efficient reverse
      scans as well.  Removed get_slice_by_range as redundant.
    - get_key_range operates on one CF at a time
    - changed `block` boolean on insert methods to ConsistencyLevel enum,
      with options of NONE, ONE, QUORUM, and ALL.
    - added similar consistency_level parameter to read methods
    - column-name-set slice with no names given now returns zero columns
      instead of all of them.  ("all" can run your server out of memory.
      use a range-based slice with a high max column count instead.)
 * Removed the web interface. Node information can now be obtained by
   using the newly introduced nodeprobe utility.
 * More JMX stats
 * Remove magic values from internals (e.g. special key to indicate
   when to flush memtables)
 * Rename configuration "table" to "keyspace"
 * Moved to crash-only design; no more shutdown (just kill the process)
 * Lots of bug fixes

Full list of issues resolved in 0.4 is at https://issues.apache.org/jira/secure/IssueNavigator.jspa?reset=true&&pid=12310865&fixfor=12313862&resolution=1&sorter/field=issuekey&sorter/order=DESC


0.3.0 RC3
 * Fix potential deadlock under load in TCPConnection.
   (CASSANDRA-220)


0.3.0 RC2
 * Fix possible data loss when server is stopped after replaying
   log but before new inserts force memtable flush.
   (CASSANDRA-204)
 * Added BUGS file


0.3.0 RC1
 * Range queries on keys, including user-defined key collation
 * Remove support
 * Workarounds for a weird bug in JDK select/register that seems
   particularly common on VM environments. Cassandra should deploy
   fine on EC2 now
 * Much improved infrastructure: the beginnings of a decent test suite
   ("ant test" for unit tests; "nosetests" for system tests), code
   coverage reporting, etc.
 * Expanded node status reporting via JMX
 * Improved error reporting/logging on both server and client
 * Reduced memory footprint in default configuration
 * Combined blocking and non-blocking versions of insert APIs
 * Added FlushPeriodInMinutes configuration parameter to force
   flushing of infrequently-updated ColumnFamilies<|MERGE_RESOLUTION|>--- conflicted
+++ resolved
@@ -136,13 +136,9 @@
  * Properly evict pstmts from prepared statements cache (CASSANDRA-13641)
 Merged from 3.0:
  * Fix pending view mutations handling and cleanup batchlog when there are local and remote paired mutations (CASSANDRA-13069)
-<<<<<<< HEAD
-=======
  * Improve config validation and documentation on overflow and NPE (CASSANDRA-13622)
  * Range deletes in a CAS batch are ignored (CASSANDRA-13655)
->>>>>>> 37771f31
  * Avoid assertion error when IndexSummary > 2G (CASSANDRA-12014)
- * Range deletes in a CAS batch are ignored (CASSANDRA-13655)
  * Change repair midpoint logging for tiny ranges (CASSANDRA-13603)
  * Better handle corrupt final commitlog segment (CASSANDRA-11995)
  * StreamingHistogram is not thread safe (CASSANDRA-13756)
