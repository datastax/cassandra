--- conflicted
+++ resolved
@@ -1,4 +1,3 @@
-<<<<<<< HEAD
 DSE 5.0.6
  * Filter out duplicate sstables when performing snapshots to avoid
    duplicate hardlink errors (APOLLO-290)
@@ -6,10 +5,7 @@
  * Always die on AssertionError and log flush failure errors. (APOLLO-227)
  * Perform repair sync sequentially to avoid overloading coordinator (APOLLO-216)
 Merged from 3.0.X
-=======
-3.0.11
  * Better error when modifying function permissions without explicit keyspace (CASSANDRA-12925)
->>>>>>> e1da99a1
  * Indexer is not correctly invoked when building indexes over sstables (CASSANDRA-13075)
  * Read repair is not blocking repair to finish in foreground repair (CASSANDRA-13115)
  * Stress daemon help is incorrect (CASSANDRA-12563)
