--- conflicted
+++ resolved
@@ -1,8 +1,4 @@
 4.0
-<<<<<<< HEAD
-=======
- * Change protocol to allow sending key space independent of query string (CASSANDRA-10145)
->>>>>>> 9b1295e4
  * Make gc_log and gc_warn settable at runtime (CASSANDRA-12661)
  * Take number of files in L0 in account when estimating remaining compaction tasks (CASSANDRA-13354)
  * Skip building views during base table streams on range movements (CASSANDRA-13065)
