--- conflicted
+++ resolved
@@ -1,4 +1,3 @@
-<<<<<<< HEAD
 DSE 5.1.0
  * Insert default superuser role with fixed timestamp (APOLLO-18)
  * Make Permissions extensible (APOLLO-26)
@@ -109,13 +108,6 @@
  * Restore resumable hints delivery (CASSANDRA-11960)
  * Properly report LWT contention (CASSANDRA-12626)
 Merged from 3.0:
-=======
-DSE 5.0.4
- * Wait for remaining tasks to finish on RepairJob after task failure (APOLLO-83)
-
-
-3.0.10
->>>>>>> 8dc772d6
  * Batch with multiple conditional updates for the same partition causes AssertionError (CASSANDRA-12867)
  * Make AbstractReplicationStrategy extendable from outside its package (CASSANDRA-12788)
  * Fix CommitLogTest.testDeleteIfNotDirty (CASSANDRA-12854)
@@ -179,8 +171,6 @@
  * Split consistent range movement flag correction (CASSANDRA-12786)
 Merged from 2.1:
  * Don't skip sstables based on maxLocalDeletionTime (CASSANDRA-12765)
-DSE backports
- * Allow the prepared statement cache size to be changed. (APOLLO-50)
 
 
 3.8, 3.9
