--- conflicted
+++ resolved
@@ -1,19 +1,14 @@
-<<<<<<< HEAD
 DSE backports/cherry-picks
  * Use SASL authentication in binary protocol v2 (CASSANDRA-5545)
- 
-   
-=======
+
 1.2.19
  * Set correct stream ID on responses when non-Exception Throwables
    are thrown while handling native protocol messages (CASSANDRA-7470)
  * Fix row size miscalculation in LazilyCompactedRow (CASSANDRA-7543)
 
->>>>>>> 192596ad
 1.2.18
  * Support Thrift tables clustering columns on CqlPagingInputFormat (CASSANDRA-7445)
  * Fix compilation with java 6 broke by CASSANDRA-7147
-
 
 1.2.17
  * cqlsh: Fix CompositeType columns in DESCRIBE TABLE output (CASSANDRA-7399)
