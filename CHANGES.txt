3.11.1
<<<<<<< HEAD
=======
 * AbstractTokenTreeBuilder#serializedSize returns wrong value when there is a single leaf and overflow collisions (CASSANDRA-13869)
 * Add a compaction option to TWCS to ignore sstables overlapping checks (CASSANDRA-13418)
>>>>>>> 25566768
 * BTree.Builder memory leak (CASSANDRA-13754)
 * Revert CASSANDRA-10368 of supporting non-pk column filtering due to correctness (CASSANDRA-13798)
 * Fix cassandra-stress hang issues when an error during cluster connection happens (CASSANDRA-12938)
 * Better bootstrap failure message when blocked by (potential) range movement (CASSANDRA-13744)
 * "ignore" option is ignored in sstableloader (CASSANDRA-13721)
 * Deadlock in AbstractCommitLogSegmentManager (CASSANDRA-13652)
 * Duplicate the buffer before passing it to analyser in SASI operation (CASSANDRA-13512)
 * Properly evict pstmts from prepared statements cache (CASSANDRA-13641)
Merged from 3.0:
 * Make isBuilt volatile in PartitionUpdate (CASSANDRA-13619)
 * Prevent integer overflow of timestamps in CellTest and RowsTest (CASSANDRA-13866)
 * Fix counter application order in short read protection (CASSANDRA-12872)
 * Don't block RepairJob execution on validation futures (CASSANDRA-13797)
 * Wait for all management tasks to complete before shutting down CLSM (CASSANDRA-13123)
 * INSERT statement fails when Tuple type is used as clustering column with default DESC order (CASSANDRA-13717)
 * Fix pending view mutations handling and cleanup batchlog when there are local and remote paired mutations (CASSANDRA-13069)
 * Improve config validation and documentation on overflow and NPE (CASSANDRA-13622)
 * Range deletes in a CAS batch are ignored (CASSANDRA-13655)
 * Avoid assertion error when IndexSummary > 2G (CASSANDRA-12014)
 * Change repair midpoint logging for tiny ranges (CASSANDRA-13603)
 * Better handle corrupt final commitlog segment (CASSANDRA-11995)
 * StreamingHistogram is not thread safe (CASSANDRA-13756)
 * Fix MV timestamp issues (CASSANDRA-11500)
 * Better tolerate improperly formatted bcrypt hashes (CASSANDRA-13626)
 * Fix race condition in read command serialization (CASSANDRA-13363)
 * Fix AssertionError in short read protection (CASSANDRA-13747)
 * Don't skip corrupted sstables on startup (CASSANDRA-13620)
 * Fix the merging of cells with different user type versions (CASSANDRA-13776)
 * Copy session properties on cqlsh.py do_login (CASSANDRA-13640)
 * Potential AssertionError during ReadRepair of range tombstone and partition deletions (CASSANDRA-13719)
 * Don't let stress write warmup data if n=0 (CASSANDRA-13773)
 * Gossip thread slows down when using batch commit log (CASSANDRA-12966)
 * Randomize batchlog endpoint selection with only 1 or 2 racks (CASSANDRA-12884)
 * Fix digest calculation for counter cells (CASSANDRA-13750)
 * Fix ColumnDefinition.cellValueType() for non-frozen collection and change SSTabledump to use type.toJSONString() (CASSANDRA-13573)
 * Skip materialized view addition if the base table doesn't exist (CASSANDRA-13737)
 * Drop table should remove corresponding entries in dropped_columns table (CASSANDRA-13730)
 * Log warn message until legacy auth tables have been migrated (CASSANDRA-13371)
 * Fix incorrect [2.1 <- 3.0] serialization of counter cells created in 2.0 (CASSANDRA-13691)
 * Fix invalid writetime for null cells (CASSANDRA-13711)
 * Fix ALTER TABLE statement to atomically propagate changes to the table and its MVs (CASSANDRA-12952)
 * Fix Digest mismatch Exception if hints file has UnknownColumnFamily (CASSANDRA-13696)
 * Fixed ambiguous output of nodetool tablestats command (CASSANDRA-13722)
 * Purge tombstones created by expired cells (CASSANDRA-13643)
 * Make concat work with iterators that have different subsets of columns (CASSANDRA-13482)
 * Set test.runners based on cores and memory size (CASSANDRA-13078)
 * Allow different NUMACTL_ARGS to be passed in (CASSANDRA-13557)
 * Fix secondary index queries on COMPACT tables (CASSANDRA-13627)
 * Nodetool listsnapshots output is missing a newline, if there are no snapshots (CASSANDRA-13568)
 * sstabledump reports incorrect usage for argument order (CASSANDRA-13532)
Merged from 2.2:
 * Safely handle empty buffers when outputting to JSON (CASSANDRA-13868)
 * Copy session properties on cqlsh.py do_login (CASSANDRA-13847)
 * Fix load over calculated issue in IndexSummaryRedistribution (CASSANDRA-13738)
 * Fix compaction and flush exception not captured (CASSANDRA-13833)
 * Uncaught exceptions in Netty pipeline (CASSANDRA-13649)
 * Prevent integer overflow on exabyte filesystems (CASSANDRA-13067)
 * Fix queries with LIMIT and filtering on clustering columns (CASSANDRA-11223)
 * Fix potential NPE when resume bootstrap fails (CASSANDRA-13272)
 * Fix toJSONString for the UDT, tuple and collection types (CASSANDRA-13592)
 * Fix nested Tuples/UDTs validation (CASSANDRA-13646)
Merged from 2.1:
 * Clone HeartBeatState when building gossip messages. Make its generation/version volatile (CASSANDRA-13700)


3.11.0
 * Allow native function calls in CQLSSTableWriter (CASSANDRA-12606)
 * Replace string comparison with regex/number checks in MessagingService test (CASSANDRA-13216)
 * Fix formatting of duration columns in CQLSH (CASSANDRA-13549)
 * Fix the problem with duplicated rows when using paging with SASI (CASSANDRA-13302)
 * Allow CONTAINS statements filtering on the partition key and it’s parts (CASSANDRA-13275)
 * Fall back to even ranges calculation in clusters with vnodes when tokens are distributed unevenly (CASSANDRA-13229)
 * Fix duration type validation to prevent overflow (CASSANDRA-13218)
 * Forbid unsupported creation of SASI indexes over partition key columns (CASSANDRA-13228)
 * Reject multiple values for a key in CQL grammar. (CASSANDRA-13369)
 * UDA fails without input rows (CASSANDRA-13399)
 * Fix compaction-stress by using daemonInitialization (CASSANDRA-13188)
 * V5 protocol flags decoding broken (CASSANDRA-13443)
 * Use write lock not read lock for removing sstables from compaction strategies. (CASSANDRA-13422)
 * Use corePoolSize equal to maxPoolSize in JMXEnabledThreadPoolExecutors (CASSANDRA-13329)
 * Avoid rebuilding SASI indexes containing no values (CASSANDRA-12962)
 * Add charset to Analyser input stream (CASSANDRA-13151)
 * Fix testLimitSSTables flake caused by concurrent flush (CASSANDRA-12820)
 * cdc column addition strikes again (CASSANDRA-13382)
 * Fix static column indexes (CASSANDRA-13277)
 * DataOutputBuffer.asNewBuffer broken (CASSANDRA-13298)
 * unittest CipherFactoryTest failed on MacOS (CASSANDRA-13370)
 * Forbid SELECT restrictions and CREATE INDEX over non-frozen UDT columns (CASSANDRA-13247)
 * Default logging we ship will incorrectly print "?:?" for "%F:%L" pattern (CASSANDRA-13317)
 * Possible AssertionError in UnfilteredRowIteratorWithLowerBound (CASSANDRA-13366)
 * Support unaligned memory access for AArch64 (CASSANDRA-13326)
 * Improve SASI range iterator efficiency on intersection with an empty range (CASSANDRA-12915).
 * Fix equality comparisons of columns using the duration type (CASSANDRA-13174)
 * Obfuscate password in stress-graphs (CASSANDRA-12233)
 * Move to FastThreadLocalThread and FastThreadLocal (CASSANDRA-13034)
 * nodetool stopdaemon errors out (CASSANDRA-13030)
 * Tables in system_distributed should not use gcgs of 0 (CASSANDRA-12954)
 * Fix primary index calculation for SASI (CASSANDRA-12910)
 * More fixes to the TokenAllocator (CASSANDRA-12990)
 * NoReplicationTokenAllocator should work with zero replication factor (CASSANDRA-12983)
 * Address message coalescing regression (CASSANDRA-12676)
 * Delete illegal character from StandardTokenizerImpl.jflex (CASSANDRA-13417)
 * Fix cqlsh automatic protocol downgrade regression (CASSANDRA-13307)
 * Tracing payload not passed from QueryMessage to tracing session (CASSANDRA-12835)
Merged from 3.0:
 * Ensure int overflow doesn't occur when calculating large partition warning size (CASSANDRA-13172)
 * Ensure consistent view of partition columns between coordinator and replica in ColumnFilter (CASSANDRA-13004)
 * Failed unregistering mbean during drop keyspace (CASSANDRA-13346)
 * nodetool scrub/cleanup/upgradesstables exit code is wrong (CASSANDRA-13542)
 * Fix the reported number of sstable data files accessed per read (CASSANDRA-13120)
 * Fix schema digest mismatch during rolling upgrades from versions before 3.0.12 (CASSANDRA-13559)
 * Upgrade JNA version to 4.4.0 (CASSANDRA-13072)
 * Interned ColumnIdentifiers should use minimal ByteBuffers (CASSANDRA-13533)
 * ReverseIndexedReader may drop rows during 2.1 to 3.0 upgrade (CASSANDRA-13525)
 * Fix repair process violating start/end token limits for small ranges (CASSANDRA-13052)
 * Add storage port options to sstableloader (CASSANDRA-13518)
 * Properly handle quoted index names in cqlsh DESCRIBE output (CASSANDRA-12847)
 * Avoid reading static row twice from old format sstables (CASSANDRA-13236)
 * Fix NPE in StorageService.excise() (CASSANDRA-13163)
 * Expire OutboundTcpConnection messages by a single Thread (CASSANDRA-13265)
 * Fail repair if insufficient responses received (CASSANDRA-13397)
 * Fix SSTableLoader fail when the loaded table contains dropped columns (CASSANDRA-13276)
 * Avoid name clashes in CassandraIndexTest (CASSANDRA-13427)
 * Handling partially written hint files (CASSANDRA-12728)
 * Interrupt replaying hints on decommission (CASSANDRA-13308)
 * Handling partially written hint files (CASSANDRA-12728)
 * Fix NPE issue in StorageService (CASSANDRA-13060)
 * Make reading of range tombstones more reliable (CASSANDRA-12811)
 * Fix startup problems due to schema tables not completely flushed (CASSANDRA-12213)
 * Fix view builder bug that can filter out data on restart (CASSANDRA-13405)
 * Fix 2i page size calculation when there are no regular columns (CASSANDRA-13400)
 * Fix the conversion of 2.X expired rows without regular column data (CASSANDRA-13395)
 * Fix hint delivery when using ext+internal IPs with prefer_local enabled (CASSANDRA-13020)
 * Fix possible NPE on upgrade to 3.0/3.X in case of IO errors (CASSANDRA-13389)
 * Legacy deserializer can create empty range tombstones (CASSANDRA-13341)
 * Legacy caching options can prevent 3.0 upgrade (CASSANDRA-13384)
 * Use the Kernel32 library to retrieve the PID on Windows and fix startup checks (CASSANDRA-13333)
 * Fix code to not exchange schema across major versions (CASSANDRA-13274)
 * Dropping column results in "corrupt" SSTable (CASSANDRA-13337)
 * Bugs handling range tombstones in the sstable iterators (CASSANDRA-13340)
 * Fix CONTAINS filtering for null collections (CASSANDRA-13246)
 * Applying: Use a unique metric reservoir per test run when using Cassandra-wide metrics residing in MBeans (CASSANDRA-13216)
 * Propagate row deletions in 2i tables on upgrade (CASSANDRA-13320)
 * Slice.isEmpty() returns false for some empty slices (CASSANDRA-13305)
 * Add formatted row output to assertEmpty in CQL Tester (CASSANDRA-13238)
 * Prevent data loss on upgrade 2.1 - 3.0 by adding component separator to LogRecord absolute path (CASSANDRA-13294)
 * Improve testing on macOS by eliminating sigar logging (CASSANDRA-13233)
 * Cqlsh copy-from should error out when csv contains invalid data for collections (CASSANDRA-13071)
 * Update c.yaml doc for offheap memtables (CASSANDRA-13179)
 * Faster StreamingHistogram (CASSANDRA-13038)
 * Legacy deserializer can create unexpected boundary range tombstones (CASSANDRA-13237)
 * Remove unnecessary assertion from AntiCompactionTest (CASSANDRA-13070)
 * Fix cqlsh COPY for dates before 1900 (CASSANDRA-13185)
 * Use keyspace replication settings on system.size_estimates table (CASSANDRA-9639)
 * Add vm.max_map_count StartupCheck (CASSANDRA-13008)
 * Hint related logging should include the IP address of the destination in addition to
   host ID (CASSANDRA-13205)
 * Reloading logback.xml does not work (CASSANDRA-13173)
 * Lightweight transactions temporarily fail after upgrade from 2.1 to 3.0 (CASSANDRA-13109)
 * Duplicate rows after upgrading from 2.1.16 to 3.0.10/3.9 (CASSANDRA-13125)
 * Fix UPDATE queries with empty IN restrictions (CASSANDRA-13152)
 * Fix handling of partition with partition-level deletion plus
   live rows in sstabledump (CASSANDRA-13177)
 * Provide user workaround when system_schema.columns does not contain entries
   for a table that's in system_schema.tables (CASSANDRA-13180)
 * Nodetool upgradesstables/scrub/compact ignores system tables (CASSANDRA-13410)
 * Fix schema version calculation for rolling upgrades (CASSANDRA-13441)
Merged from 2.2:
 * Nodes started with join_ring=False should be able to serve requests when authentication is enabled (CASSANDRA-11381)
 * cqlsh COPY FROM: increment error count only for failures, not for attempts (CASSANDRA-13209)
 * Avoid starting gossiper in RemoveTest (CASSANDRA-13407)
 * Fix weightedSize() for row-cache reported by JMX and NodeTool (CASSANDRA-13393)
 * Fix JVM metric names (CASSANDRA-13103)
 * Honor truststore-password parameter in cassandra-stress (CASSANDRA-12773)
 * Discard in-flight shadow round responses (CASSANDRA-12653)
 * Don't anti-compact repaired data to avoid inconsistencies (CASSANDRA-13153)
 * Wrong logger name in AnticompactionTask (CASSANDRA-13343)
 * Commitlog replay may fail if last mutation is within 4 bytes of end of segment (CASSANDRA-13282)
 * Fix queries updating multiple time the same list (CASSANDRA-13130)
 * Fix GRANT/REVOKE when keyspace isn't specified (CASSANDRA-13053)
 * Avoid race on receiver by starting streaming sender thread after sending init message (CASSANDRA-12886)
 * Fix "multiple versions of ant detected..." when running ant test (CASSANDRA-13232)
 * Coalescing strategy sleeps too much (CASSANDRA-13090)
 * Fix flaky LongLeveledCompactionStrategyTest (CASSANDRA-12202)
 * Fix failing COPY TO STDOUT (CASSANDRA-12497)
 * Fix ColumnCounter::countAll behaviour for reverse queries (CASSANDRA-13222)
 * Exceptions encountered calling getSeeds() breaks OTC thread (CASSANDRA-13018)
 * Fix negative mean latency metric (CASSANDRA-12876)
 * Use only one file pointer when creating commitlog segments (CASSANDRA-12539)
Merged from 2.1:
 * Fix 2ndary index queries on partition keys for tables with static columns (CASSANDRA-13147)
 * Fix ParseError unhashable type list in cqlsh copy from (CASSANDRA-13364)
 * Remove unused repositories (CASSANDRA-13278)
 * Log stacktrace of uncaught exceptions (CASSANDRA-13108)
 * Use portable stderr for java error in startup (CASSANDRA-13211)
 * Fix Thread Leak in OutboundTcpConnection (CASSANDRA-13204)
 * Coalescing strategy can enter infinite loop (CASSANDRA-13159)


3.10
 * Fix secondary index queries regression (CASSANDRA-13013)
 * Add duration type to the protocol V5 (CASSANDRA-12850)
 * Fix duration type validation (CASSANDRA-13143)
 * Fix flaky GcCompactionTest (CASSANDRA-12664)
 * Fix TestHintedHandoff.hintedhandoff_decom_test (CASSANDRA-13058)
 * Fixed query monitoring for range queries (CASSANDRA-13050)
 * Remove outboundBindAny configuration property (CASSANDRA-12673)
 * Use correct bounds for all-data range when filtering (CASSANDRA-12666)
 * Remove timing window in test case (CASSANDRA-12875)
 * Resolve unit testing without JCE security libraries installed (CASSANDRA-12945)
 * Fix inconsistencies in cassandra-stress load balancing policy (CASSANDRA-12919)
 * Fix validation of non-frozen UDT cells (CASSANDRA-12916)
 * Don't shut down socket input/output on StreamSession (CASSANDRA-12903)
 * Fix Murmur3PartitionerTest (CASSANDRA-12858)
 * Move cqlsh syntax rules into separate module and allow easier customization (CASSANDRA-12897)
 * Fix CommitLogSegmentManagerTest (CASSANDRA-12283)
 * Fix cassandra-stress truncate option (CASSANDRA-12695)
 * Fix crossNode value when receiving messages (CASSANDRA-12791)
 * Don't load MX4J beans twice (CASSANDRA-12869)
 * Extend native protocol request flags, add versions to SUPPORTED, and introduce ProtocolVersion enum (CASSANDRA-12838)
 * Set JOINING mode when running pre-join tasks (CASSANDRA-12836)
 * remove net.mintern.primitive library due to license issue (CASSANDRA-12845)
 * Properly format IPv6 addresses when logging JMX service URL (CASSANDRA-12454)
 * Optimize the vnode allocation for single replica per DC (CASSANDRA-12777)
 * Use non-token restrictions for bounds when token restrictions are overridden (CASSANDRA-12419)
 * Fix CQLSH auto completion for PER PARTITION LIMIT (CASSANDRA-12803)
 * Use different build directories for Eclipse and Ant (CASSANDRA-12466)
 * Avoid potential AttributeError in cqlsh due to no table metadata (CASSANDRA-12815)
 * Fix RandomReplicationAwareTokenAllocatorTest.testExistingCluster (CASSANDRA-12812)
 * Upgrade commons-codec to 1.9 (CASSANDRA-12790)
 * Make the fanout size for LeveledCompactionStrategy to be configurable (CASSANDRA-11550)
 * Add duration data type (CASSANDRA-11873)
 * Fix timeout in ReplicationAwareTokenAllocatorTest (CASSANDRA-12784)
 * Improve sum aggregate functions (CASSANDRA-12417)
 * Make cassandra.yaml docs for batch_size_*_threshold_in_kb reflect changes in CASSANDRA-10876 (CASSANDRA-12761)
 * cqlsh fails to format collections when using aliases (CASSANDRA-11534)
 * Check for hash conflicts in prepared statements (CASSANDRA-12733)
 * Exit query parsing upon first error (CASSANDRA-12598)
 * Fix cassandra-stress to use single seed in UUID generation (CASSANDRA-12729)
 * CQLSSTableWriter does not allow Update statement (CASSANDRA-12450)
 * Config class uses boxed types but DD exposes primitive types (CASSANDRA-12199)
 * Add pre- and post-shutdown hooks to Storage Service (CASSANDRA-12461)
 * Add hint delivery metrics (CASSANDRA-12693)
 * Remove IndexInfo cache from FileIndexInfoRetriever (CASSANDRA-12731)
 * ColumnIndex does not reuse buffer (CASSANDRA-12502)
 * cdc column addition still breaks schema migration tasks (CASSANDRA-12697)
 * Upgrade metrics-reporter dependencies (CASSANDRA-12089)
 * Tune compaction thread count via nodetool (CASSANDRA-12248)
 * Add +=/-= shortcut syntax for update queries (CASSANDRA-12232)
 * Include repair session IDs in repair start message (CASSANDRA-12532)
 * Add a blocking task to Index, run before joining the ring (CASSANDRA-12039)
 * Fix NPE when using CQLSSTableWriter (CASSANDRA-12667)
 * Support optional backpressure strategies at the coordinator (CASSANDRA-9318)
 * Make randompartitioner work with new vnode allocation (CASSANDRA-12647)
 * Fix cassandra-stress graphing (CASSANDRA-12237)
 * Allow filtering on partition key columns for queries without secondary indexes (CASSANDRA-11031)
 * Fix Cassandra Stress reporting thread model and precision (CASSANDRA-12585)
 * Add JMH benchmarks.jar (CASSANDRA-12586)
 * Cleanup uses of AlterTableStatementColumn (CASSANDRA-12567)
 * Add keep-alive to streaming (CASSANDRA-11841)
 * Tracing payload is passed through newSession(..) (CASSANDRA-11706)
 * avoid deleting non existing sstable files and improve related log messages (CASSANDRA-12261)
 * json/yaml output format for nodetool compactionhistory (CASSANDRA-12486)
 * Retry all internode messages once after a connection is
   closed and reopened (CASSANDRA-12192)
 * Add support to rebuild from targeted replica (CASSANDRA-9875)
 * Add sequence distribution type to cassandra stress (CASSANDRA-12490)
 * "SELECT * FROM foo LIMIT ;" does not error out (CASSANDRA-12154)
 * Define executeLocally() at the ReadQuery Level (CASSANDRA-12474)
 * Extend read/write failure messages with a map of replica addresses
   to error codes in the v5 native protocol (CASSANDRA-12311)
 * Fix rebuild of SASI indexes with existing index files (CASSANDRA-12374)
 * Let DatabaseDescriptor not implicitly startup services (CASSANDRA-9054, 12550)
 * Fix clustering indexes in presence of static columns in SASI (CASSANDRA-12378)
 * Fix queries on columns with reversed type on SASI indexes (CASSANDRA-12223)
 * Added slow query log (CASSANDRA-12403)
 * Count full coordinated request against timeout (CASSANDRA-12256)
 * Allow TTL with null value on insert and update (CASSANDRA-12216)
 * Make decommission operation resumable (CASSANDRA-12008)
 * Add support to one-way targeted repair (CASSANDRA-9876)
 * Remove clientutil jar (CASSANDRA-11635)
 * Fix compaction throughput throttle (CASSANDRA-12366, CASSANDRA-12717)
 * Delay releasing Memtable memory on flush until PostFlush has finished running (CASSANDRA-12358)
 * Cassandra stress should dump all setting on startup (CASSANDRA-11914)
 * Make it possible to compact a given token range (CASSANDRA-10643)
 * Allow updating DynamicEndpointSnitch properties via JMX (CASSANDRA-12179)
 * Collect metrics on queries by consistency level (CASSANDRA-7384)
 * Add support for GROUP BY to SELECT statement (CASSANDRA-10707)
 * Deprecate memtable_cleanup_threshold and update default for memtable_flush_writers (CASSANDRA-12228)
 * Upgrade to OHC 0.4.4 (CASSANDRA-12133)
 * Add version command to cassandra-stress (CASSANDRA-12258)
 * Create compaction-stress tool (CASSANDRA-11844)
 * Garbage-collecting compaction operation and schema option (CASSANDRA-7019)
 * Add beta protocol flag for v5 native protocol (CASSANDRA-12142)
 * Support filtering on non-PRIMARY KEY columns in the CREATE
   MATERIALIZED VIEW statement's WHERE clause (CASSANDRA-10368)
 * Unify STDOUT and SYSTEMLOG logback format (CASSANDRA-12004)
 * COPY FROM should raise error for non-existing input files (CASSANDRA-12174)
 * Faster write path (CASSANDRA-12269)
 * Option to leave omitted columns in INSERT JSON unset (CASSANDRA-11424)
 * Support json/yaml output in nodetool tpstats (CASSANDRA-12035)
 * Expose metrics for successful/failed authentication attempts (CASSANDRA-10635)
 * Prepend snapshot name with "truncated" or "dropped" when a snapshot
   is taken before truncating or dropping a table (CASSANDRA-12178)
 * Optimize RestrictionSet (CASSANDRA-12153)
 * cqlsh does not automatically downgrade CQL version (CASSANDRA-12150)
 * Omit (de)serialization of state variable in UDAs (CASSANDRA-9613)
 * Create a system table to expose prepared statements (CASSANDRA-8831)
 * Reuse DataOutputBuffer from ColumnIndex (CASSANDRA-11970)
 * Remove DatabaseDescriptor dependency from SegmentedFile (CASSANDRA-11580)
 * Add supplied username to authentication error messages (CASSANDRA-12076)
 * Remove pre-startup check for open JMX port (CASSANDRA-12074)
 * Remove compaction Severity from DynamicEndpointSnitch (CASSANDRA-11738)
 * Restore resumable hints delivery (CASSANDRA-11960)
 * Properly report LWT contention (CASSANDRA-12626)
Merged from 3.0:
 * Dump threads when unit tests time out (CASSANDRA-13117)
 * Better error when modifying function permissions without explicit keyspace (CASSANDRA-12925)
 * Indexer is not correctly invoked when building indexes over sstables (CASSANDRA-13075)
 * Read repair is not blocking repair to finish in foreground repair (CASSANDRA-13115)
 * Stress daemon help is incorrect(CASSANDRA-12563)
 * Remove ALTER TYPE support (CASSANDRA-12443)
 * Fix assertion for certain legacy range tombstone pattern (CASSANDRA-12203)
 * Replace empty strings with null values if they cannot be converted (CASSANDRA-12794)
 * Fix deserialization of 2.x DeletedCells (CASSANDRA-12620)
 * Add parent repair session id to anticompaction log message (CASSANDRA-12186)
 * Improve contention handling on failure to acquire MV lock for streaming and hints (CASSANDRA-12905)
 * Fix DELETE and UPDATE queries with empty IN restrictions (CASSANDRA-12829)
 * Mark MVs as built after successful bootstrap (CASSANDRA-12984)
 * Estimated TS drop-time histogram updated with Cell.NO_DELETION_TIME (CASSANDRA-13040)
 * Nodetool compactionstats fails with NullPointerException (CASSANDRA-13021)
 * Thread local pools never cleaned up (CASSANDRA-13033)
 * Set RPC_READY to false when draining or if a node is marked as shutdown (CASSANDRA-12781)
 * CQL often queries static columns unnecessarily (CASSANDRA-12768)
 * Make sure sstables only get committed when it's safe to discard commit log records (CASSANDRA-12956)
 * Reject default_time_to_live option when creating or altering MVs (CASSANDRA-12868)
 * Nodetool should use a more sane max heap size (CASSANDRA-12739)
 * LocalToken ensures token values are cloned on heap (CASSANDRA-12651)
 * AnticompactionRequestSerializer serializedSize is incorrect (CASSANDRA-12934)
 * Prevent reloading of logback.xml from UDF sandbox (CASSANDRA-12535)
 * Reenable HeapPool (CASSANDRA-12900)
 * Disallow offheap_buffers memtable allocation (CASSANDRA-11039)
 * Fix CommitLogSegmentManagerTest (CASSANDRA-12283)
 * Pass root cause to CorruptBlockException when uncompression failed (CASSANDRA-12889)
 * Batch with multiple conditional updates for the same partition causes AssertionError (CASSANDRA-12867)
 * Make AbstractReplicationStrategy extendable from outside its package (CASSANDRA-12788)
 * Don't tell users to turn off consistent rangemovements during rebuild. (CASSANDRA-12296)
 * Fix CommitLogTest.testDeleteIfNotDirty (CASSANDRA-12854)
 * Avoid deadlock due to MV lock contention (CASSANDRA-12689)
 * Fix for KeyCacheCqlTest flakiness (CASSANDRA-12801)
 * Include SSTable filename in compacting large row message (CASSANDRA-12384)
 * Fix potential socket leak (CASSANDRA-12329, CASSANDRA-12330)
 * Fix ViewTest.testCompaction (CASSANDRA-12789)
 * Improve avg aggregate functions (CASSANDRA-12417)
 * Preserve quoted reserved keyword column names in MV creation (CASSANDRA-11803)
 * nodetool stopdaemon errors out (CASSANDRA-12646)
 * Split materialized view mutations on build to prevent OOM (CASSANDRA-12268)
 * mx4j does not work in 3.0.8 (CASSANDRA-12274)
 * Abort cqlsh copy-from in case of no answer after prolonged period of time (CASSANDRA-12740)
 * Avoid sstable corrupt exception due to dropped static column (CASSANDRA-12582)
 * Make stress use client mode to avoid checking commit log size on startup (CASSANDRA-12478)
 * Fix exceptions with new vnode allocation (CASSANDRA-12715)
 * Unify drain and shutdown processes (CASSANDRA-12509)
 * Fix NPE in ComponentOfSlice.isEQ() (CASSANDRA-12706)
 * Fix failure in LogTransactionTest (CASSANDRA-12632)
 * Fix potentially incomplete non-frozen UDT values when querying with the
   full primary key specified (CASSANDRA-12605)
 * Make sure repaired tombstones are dropped when only_purge_repaired_tombstones is enabled (CASSANDRA-12703)
 * Skip writing MV mutations to commitlog on mutation.applyUnsafe() (CASSANDRA-11670)
 * Establish consistent distinction between non-existing partition and NULL value for LWTs on static columns (CASSANDRA-12060)
 * Extend ColumnIdentifier.internedInstances key to include the type that generated the byte buffer (CASSANDRA-12516)
 * Handle composite prefixes with final EOC=0 as in 2.x and refactor LegacyLayout.decodeBound (CASSANDRA-12423)
 * select_distinct_with_deletions_test failing on non-vnode environments (CASSANDRA-11126)
 * Stack Overflow returned to queries while upgrading (CASSANDRA-12527)
 * Fix legacy regex for temporary files from 2.2 (CASSANDRA-12565)
 * Add option to state current gc_grace_seconds to tools/bin/sstablemetadata (CASSANDRA-12208)
 * Fix file system race condition that may cause LogAwareFileLister to fail to classify files (CASSANDRA-11889)
 * Fix file handle leaks due to simultaneous compaction/repair and
   listing snapshots, calculating snapshot sizes, or making schema
   changes (CASSANDRA-11594)
 * Fix nodetool repair exits with 0 for some errors (CASSANDRA-12508)
 * Do not shut down BatchlogManager twice during drain (CASSANDRA-12504)
 * Disk failure policy should not be invoked on out of space (CASSANDRA-12385)
 * Calculate last compacted key on startup (CASSANDRA-6216)
 * Add schema to snapshot manifest, add USING TIMESTAMP clause to ALTER TABLE statements (CASSANDRA-7190)
 * If CF has no clustering columns, any row cache is full partition cache (CASSANDRA-12499)
 * Correct log message for statistics of offheap memtable flush (CASSANDRA-12776)
 * Explicitly set locale for string validation (CASSANDRA-12541,CASSANDRA-12542,CASSANDRA-12543,CASSANDRA-12545)
Merged from 2.2:
 * Fix speculative retry bugs (CASSANDRA-13009)
 * Fix handling of nulls and unsets in IN conditions (CASSANDRA-12981)
 * Fix race causing infinite loop if Thrift server is stopped before it starts listening (CASSANDRA-12856)
 * CompactionTasks now correctly drops sstables out of compaction when not enough disk space is available (CASSANDRA-12979)
 * Remove support for non-JavaScript UDFs (CASSANDRA-12883)
 * Fix DynamicEndpointSnitch noop in multi-datacenter situations (CASSANDRA-13074)
 * cqlsh copy-from: encode column names to avoid primary key parsing errors (CASSANDRA-12909)
 * Temporarily fix bug that creates commit log when running offline tools (CASSANDRA-8616)
 * Reduce granuality of OpOrder.Group during index build (CASSANDRA-12796)
 * Test bind parameters and unset parameters in InsertUpdateIfConditionTest (CASSANDRA-12980)
 * Use saved tokens when setting local tokens on StorageService.joinRing (CASSANDRA-12935)
 * cqlsh: fix DESC TYPES errors (CASSANDRA-12914)
 * Fix leak on skipped SSTables in sstableupgrade (CASSANDRA-12899)
 * Avoid blocking gossip during pending range calculation (CASSANDRA-12281)
 * Fix purgeability of tombstones with max timestamp (CASSANDRA-12792)
 * Fail repair if participant dies during sync or anticompaction (CASSANDRA-12901)
 * cqlsh COPY: unprotected pk values before converting them if not using prepared statements (CASSANDRA-12863)
 * Fix Util.spinAssertEquals (CASSANDRA-12283)
 * Fix potential NPE for compactionstats (CASSANDRA-12462)
 * Prepare legacy authenticate statement if credentials table initialised after node startup (CASSANDRA-12813)
 * Change cassandra.wait_for_tracing_events_timeout_secs default to 0 (CASSANDRA-12754)
 * Clean up permissions when a UDA is dropped (CASSANDRA-12720)
 * Limit colUpdateTimeDelta histogram updates to reasonable deltas (CASSANDRA-11117)
 * Fix leak errors and execution rejected exceptions when draining (CASSANDRA-12457)
 * Fix merkle tree depth calculation (CASSANDRA-12580)
 * Make Collections deserialization more robust (CASSANDRA-12618)
 * Better handle invalid system roles table (CASSANDRA-12700)
 * Fix exceptions when enabling gossip on nodes that haven't joined the ring (CASSANDRA-12253)
 * Fix authentication problem when invoking cqlsh copy from a SOURCE command (CASSANDRA-12642)
 * Decrement pending range calculator jobs counter in finally block
 * cqlshlib tests: increase default execute timeout (CASSANDRA-12481)
 * Forward writes to replacement node when replace_address != broadcast_address (CASSANDRA-8523)
 * Fail repair on non-existing table (CASSANDRA-12279)
 * Enable repair -pr and -local together (fix regression of CASSANDRA-7450) (CASSANDRA-12522)
 * Split consistent range movement flag correction (CASSANDRA-12786)
Merged from 2.1:
 * Upgrade netty version to fix memory leak with client encryption (CASSANDRA-13114)
 * cqlsh copy-from: sort user type fields in csv (CASSANDRA-12959)
 * Don't skip sstables based on maxLocalDeletionTime (CASSANDRA-12765)


3.8, 3.9
 * Fix value skipping with counter columns (CASSANDRA-11726)
 * Fix nodetool tablestats miss SSTable count (CASSANDRA-12205)
 * Fixed flacky SSTablesIteratedTest (CASSANDRA-12282)
 * Fixed flacky SSTableRewriterTest: check file counts before calling validateCFS (CASSANDRA-12348)
 * cqlsh: Fix handling of $$-escaped strings (CASSANDRA-12189)
 * Fix SSL JMX requiring truststore containing server cert (CASSANDRA-12109)
 * RTE from new CDC column breaks in flight queries (CASSANDRA-12236)
 * Fix hdr logging for single operation workloads (CASSANDRA-12145)
 * Fix SASI PREFIX search in CONTAINS mode with partial terms (CASSANDRA-12073)
 * Increase size of flushExecutor thread pool (CASSANDRA-12071)
 * Partial revert of CASSANDRA-11971, cannot recycle buffer in SP.sendMessagesToNonlocalDC (CASSANDRA-11950)
 * Upgrade netty to 4.0.39 (CASSANDRA-12032, CASSANDRA-12034)
 * Improve details in compaction log message (CASSANDRA-12080)
 * Allow unset values in CQLSSTableWriter (CASSANDRA-11911)
 * Chunk cache to request compressor-compatible buffers if pool space is exhausted (CASSANDRA-11993)
 * Remove DatabaseDescriptor dependencies from SequentialWriter (CASSANDRA-11579)
 * Move skip_stop_words filter before stemming (CASSANDRA-12078)
 * Support seek() in EncryptedFileSegmentInputStream (CASSANDRA-11957)
 * SSTable tools mishandling LocalPartitioner (CASSANDRA-12002)
 * When SEPWorker assigned work, set thread name to match pool (CASSANDRA-11966)
 * Add cross-DC latency metrics (CASSANDRA-11596)
 * Allow terms in selection clause (CASSANDRA-10783)
 * Add bind variables to trace (CASSANDRA-11719)
 * Switch counter shards' clock to timestamps (CASSANDRA-9811)
 * Introduce HdrHistogram and response/service/wait separation to stress tool (CASSANDRA-11853)
 * entry-weighers in QueryProcessor should respect partitionKeyBindIndexes field (CASSANDRA-11718)
 * Support older ant versions (CASSANDRA-11807)
 * Estimate compressed on disk size when deciding if sstable size limit reached (CASSANDRA-11623)
 * cassandra-stress profiles should support case sensitive schemas (CASSANDRA-11546)
 * Remove DatabaseDescriptor dependency from FileUtils (CASSANDRA-11578)
 * Faster streaming (CASSANDRA-9766)
 * Add prepared query parameter to trace for "Execute CQL3 prepared query" session (CASSANDRA-11425)
 * Add repaired percentage metric (CASSANDRA-11503)
 * Add Change-Data-Capture (CASSANDRA-8844)
Merged from 3.0:
 * Fix paging for 2.x to 3.x upgrades (CASSANDRA-11195)
 * Fix clean interval not sent to commit log for empty memtable flush (CASSANDRA-12436)
 * Fix potential resource leak in RMIServerSocketFactoryImpl (CASSANDRA-12331)
 * Make sure compaction stats are updated when compaction is interrupted (CASSANDRA-12100)
 * Change commitlog and sstables to track dirty and clean intervals (CASSANDRA-11828)
 * NullPointerException during compaction on table with static columns (CASSANDRA-12336)
 * Fixed ConcurrentModificationException when reading metrics in GraphiteReporter (CASSANDRA-11823)
 * Fix upgrade of super columns on thrift (CASSANDRA-12335)
 * Fixed flacky BlacklistingCompactionsTest, switched to fixed size types and increased corruption size (CASSANDRA-12359)
 * Rerun ReplicationAwareTokenAllocatorTest on failure to avoid flakiness (CASSANDRA-12277)
 * Exception when computing read-repair for range tombstones (CASSANDRA-12263)
 * Lost counter writes in compact table and static columns (CASSANDRA-12219)
 * AssertionError with MVs on updating a row that isn't indexed due to a null value (CASSANDRA-12247)
 * Disable RR and speculative retry with EACH_QUORUM reads (CASSANDRA-11980)
 * Add option to override compaction space check (CASSANDRA-12180)
 * Faster startup by only scanning each directory for temporary files once (CASSANDRA-12114)
 * Respond with v1/v2 protocol header when responding to driver that attempts
   to connect with too low of a protocol version (CASSANDRA-11464)
 * NullPointerExpception when reading/compacting table (CASSANDRA-11988)
 * Fix problem with undeleteable rows on upgrade to new sstable format (CASSANDRA-12144)
 * Fix potential bad messaging service message for paged range reads
   within mixed-version 3.x clusters (CASSANDRA-12249)
 * Fix paging logic for deleted partitions with static columns (CASSANDRA-12107)
 * Wait until the message is being send to decide which serializer must be used (CASSANDRA-11393)
 * Fix migration of static thrift column names with non-text comparators (CASSANDRA-12147)
 * Fix upgrading sparse tables that are incorrectly marked as dense (CASSANDRA-11315)
 * Fix reverse queries ignoring range tombstones (CASSANDRA-11733)
 * Avoid potential race when rebuilding CFMetaData (CASSANDRA-12098)
 * Avoid missing sstables when getting the canonical sstables (CASSANDRA-11996)
 * Always select the live sstables when getting sstables in bounds (CASSANDRA-11944)
 * Fix column ordering of results with static columns for Thrift requests in
   a mixed 2.x/3.x cluster, also fix potential non-resolved duplication of
   those static columns in query results (CASSANDRA-12123)
 * Avoid digest mismatch with empty but static rows (CASSANDRA-12090)
 * Fix EOF exception when altering column type (CASSANDRA-11820)
 * Fix potential race in schema during new table creation (CASSANDRA-12083)
 * cqlsh: fix error handling in rare COPY FROM failure scenario (CASSANDRA-12070)
 * Disable autocompaction during drain (CASSANDRA-11878)
 * Add a metrics timer to MemtablePool and use it to track time spent blocked on memory in MemtableAllocator (CASSANDRA-11327)
 * Fix upgrading schema with super columns with non-text subcomparators (CASSANDRA-12023)
 * Add TimeWindowCompactionStrategy (CASSANDRA-9666)
 * Fix JsonTransformer output of partition with deletion info (CASSANDRA-12418)
 * Fix NPE in SSTableLoader when specifying partial directory path (CASSANDRA-12609)
Merged from 2.2:
 * Add local address entry in PropertyFileSnitch (CASSANDRA-11332)
 * cqlsh copy: fix missing counter values (CASSANDRA-12476)
 * Move migration tasks to non-periodic queue, assure flush executor shutdown after non-periodic executor (CASSANDRA-12251)
 * cqlsh copy: fixed possible race in initializing feeding thread (CASSANDRA-11701)
 * Only set broadcast_rpc_address on Ec2MultiRegionSnitch if it's not set (CASSANDRA-11357)
 * Update StorageProxy range metrics for timeouts, failures and unavailables (CASSANDRA-9507)
 * Add Sigar to classes included in clientutil.jar (CASSANDRA-11635)
 * Add decay to histograms and timers used for metrics (CASSANDRA-11752)
 * Fix hanging stream session (CASSANDRA-10992)
 * Fix INSERT JSON, fromJson() support of smallint, tinyint types (CASSANDRA-12371)
 * Restore JVM metric export for metric reporters (CASSANDRA-12312)
 * Release sstables of failed stream sessions only when outgoing transfers are finished (CASSANDRA-11345)
 * Wait for tracing events before returning response and query at same consistency level client side (CASSANDRA-11465)
 * cqlsh copyutil should get host metadata by connected address (CASSANDRA-11979)
 * Fixed cqlshlib.test.remove_test_db (CASSANDRA-12214)
 * Synchronize ThriftServer::stop() (CASSANDRA-12105)
 * Use dedicated thread for JMX notifications (CASSANDRA-12146)
 * Improve streaming synchronization and fault tolerance (CASSANDRA-11414)
 * MemoryUtil.getShort() should return an unsigned short also for architectures not supporting unaligned memory accesses (CASSANDRA-11973)
Merged from 2.1:
 * Fix queries with empty ByteBuffer values in clustering column restrictions (CASSANDRA-12127)
 * Disable passing control to post-flush after flush failure to prevent data loss (CASSANDRA-11828)
 * Allow STCS-in-L0 compactions to reduce scope with LCS (CASSANDRA-12040)
 * cannot use cql since upgrading python to 2.7.11+ (CASSANDRA-11850)
 * Fix filtering on clustering columns when 2i is used (CASSANDRA-11907)


3.0.8
 * Fix potential race in schema during new table creation (CASSANDRA-12083)
 * cqlsh: fix error handling in rare COPY FROM failure scenario (CASSANDRA-12070)
 * Disable autocompaction during drain (CASSANDRA-11878)
 * Add a metrics timer to MemtablePool and use it to track time spent blocked on memory in MemtableAllocator (CASSANDRA-11327)
 * Fix upgrading schema with super columns with non-text subcomparators (CASSANDRA-12023)
 * Add TimeWindowCompactionStrategy (CASSANDRA-9666)
Merged from 2.2:
 * Allow nodetool info to run with readonly JMX access (CASSANDRA-11755)
 * Validate bloom_filter_fp_chance against lowest supported
   value when the table is created (CASSANDRA-11920)
 * Don't send erroneous NEW_NODE notifications on restart (CASSANDRA-11038)
 * StorageService shutdown hook should use a volatile variable (CASSANDRA-11984)
Merged from 2.1:
 * Add system property to set the max number of native transport requests in queue (CASSANDRA-11363)
 * Fix queries with empty ByteBuffer values in clustering column restrictions (CASSANDRA-12127)
 * Disable passing control to post-flush after flush failure to prevent data loss (CASSANDRA-11828)
 * Allow STCS-in-L0 compactions to reduce scope with LCS (CASSANDRA-12040)
 * cannot use cql since upgrading python to 2.7.11+ (CASSANDRA-11850)
 * Fix filtering on clustering columns when 2i is used (CASSANDRA-11907)
 * Avoid stalling paxos when the paxos state expires (CASSANDRA-12043)
 * Remove finished incoming streaming connections from MessagingService (CASSANDRA-11854)
 * Don't try to get sstables for non-repairing column families (CASSANDRA-12077)
 * Avoid marking too many sstables as repaired (CASSANDRA-11696)
 * Prevent select statements with clustering key > 64k (CASSANDRA-11882)
 * Fix clock skew corrupting other nodes with paxos (CASSANDRA-11991)
 * Remove distinction between non-existing static columns and existing but null in LWTs (CASSANDRA-9842)
 * Cache local ranges when calculating repair neighbors (CASSANDRA-11934)
 * Allow LWT operation on static column with only partition keys (CASSANDRA-10532)
 * Create interval tree over canonical sstables to avoid missing sstables during streaming (CASSANDRA-11886)
 * cqlsh COPY FROM: shutdown parent cluster after forking, to avoid corrupting SSL connections (CASSANDRA-11749)


3.7
 * Support multiple folders for user defined compaction tasks (CASSANDRA-11765)
 * Fix race in CompactionStrategyManager's pause/resume (CASSANDRA-11922)
Merged from 3.0:
 * Fix legacy serialization of Thrift-generated non-compound range tombstones
   when communicating with 2.x nodes (CASSANDRA-11930)
 * Fix Directories instantiations where CFS.initialDirectories should be used (CASSANDRA-11849)
 * Avoid referencing DatabaseDescriptor in AbstractType (CASSANDRA-11912)
 * Don't use static dataDirectories field in Directories instances (CASSANDRA-11647)
 * Fix sstables not being protected from removal during index build (CASSANDRA-11905)
 * cqlsh: Suppress stack trace from Read/WriteFailures (CASSANDRA-11032)
 * Remove unneeded code to repair index summaries that have
   been improperly down-sampled (CASSANDRA-11127)
 * Avoid WriteTimeoutExceptions during commit log replay due to materialized
   view lock contention (CASSANDRA-11891)
 * Prevent OOM failures on SSTable corruption, improve tests for corruption detection (CASSANDRA-9530)
 * Use CFS.initialDirectories when clearing snapshots (CASSANDRA-11705)
 * Allow compaction strategies to disable early open (CASSANDRA-11754)
 * Refactor Materialized View code (CASSANDRA-11475)
 * Update Java Driver (CASSANDRA-11615)
Merged from 2.2:
 * Persist local metadata earlier in startup sequence (CASSANDRA-11742)
 * cqlsh: fix tab completion for case-sensitive identifiers (CASSANDRA-11664)
 * Avoid showing estimated key as -1 in tablestats (CASSANDRA-11587)
 * Fix possible race condition in CommitLog.recover (CASSANDRA-11743)
 * Enable client encryption in sstableloader with cli options (CASSANDRA-11708)
 * Possible memory leak in NIODataInputStream (CASSANDRA-11867)
 * Add seconds to cqlsh tracing session duration (CASSANDRA-11753)
 * Fix commit log replay after out-of-order flush completion (CASSANDRA-9669)
 * Prohibit Reversed Counter type as part of the PK (CASSANDRA-9395)
 * cqlsh: correctly handle non-ascii chars in error messages (CASSANDRA-11626)
Merged from 2.1:
 * Run CommitLog tests with different compression settings (CASSANDRA-9039)
 * cqlsh: apply current keyspace to source command (CASSANDRA-11152)
 * Clear out parent repair session if repair coordinator dies (CASSANDRA-11824)
 * Set default streaming_socket_timeout_in_ms to 24 hours (CASSANDRA-11840)
 * Do not consider local node a valid source during replace (CASSANDRA-11848)
 * Add message dropped tasks to nodetool netstats (CASSANDRA-11855)
 * Avoid holding SSTableReaders for duration of incremental repair (CASSANDRA-11739)


3.6
 * Correctly migrate schema for frozen UDTs during 2.x -> 3.x upgrades
   (does not affect any released versions) (CASSANDRA-11613)
 * Allow server startup if JMX is configured directly (CASSANDRA-11725)
 * Prevent direct memory OOM on buffer pool allocations (CASSANDRA-11710)
 * Enhanced Compaction Logging (CASSANDRA-10805)
 * Make prepared statement cache size configurable (CASSANDRA-11555)
 * Integrated JMX authentication and authorization (CASSANDRA-10091)
 * Add units to stress ouput (CASSANDRA-11352)
 * Fix PER PARTITION LIMIT for single and multi partitions queries (CASSANDRA-11603)
 * Add uncompressed chunk cache for RandomAccessReader (CASSANDRA-5863)
 * Clarify ClusteringPrefix hierarchy (CASSANDRA-11213)
 * Always perform collision check before joining ring (CASSANDRA-10134)
 * SSTableWriter output discrepancy (CASSANDRA-11646)
 * Fix potential timeout in NativeTransportService.testConcurrentDestroys (CASSANDRA-10756)
 * Support large partitions on the 3.0 sstable format (CASSANDRA-11206,11763)
 * Add support to rebuild from specific range (CASSANDRA-10406)
 * Optimize the overlapping lookup by calculating all the
   bounds in advance (CASSANDRA-11571)
 * Support json/yaml output in nodetool tablestats (CASSANDRA-5977)
 * (stress) Add datacenter option to -node options (CASSANDRA-11591)
 * Fix handling of empty slices (CASSANDRA-11513)
 * Make number of cores used by cqlsh COPY visible to testing code (CASSANDRA-11437)
 * Allow filtering on clustering columns for queries without secondary indexes (CASSANDRA-11310)
 * Refactor Restriction hierarchy (CASSANDRA-11354)
 * Eliminate allocations in R/W path (CASSANDRA-11421)
 * Update Netty to 4.0.36 (CASSANDRA-11567)
 * Fix PER PARTITION LIMIT for queries requiring post-query ordering (CASSANDRA-11556)
 * Allow instantiation of UDTs and tuples in UDFs (CASSANDRA-10818)
 * Support UDT in CQLSSTableWriter (CASSANDRA-10624)
 * Support for non-frozen user-defined types, updating
   individual fields of user-defined types (CASSANDRA-7423)
 * Make LZ4 compression level configurable (CASSANDRA-11051)
 * Allow per-partition LIMIT clause in CQL (CASSANDRA-7017)
 * Make custom filtering more extensible with UserExpression (CASSANDRA-11295)
 * Improve field-checking and error reporting in cassandra.yaml (CASSANDRA-10649)
 * Print CAS stats in nodetool proxyhistograms (CASSANDRA-11507)
 * More user friendly error when providing an invalid token to nodetool (CASSANDRA-9348)
 * Add static column support to SASI index (CASSANDRA-11183)
 * Support EQ/PREFIX queries in SASI CONTAINS mode without tokenization (CASSANDRA-11434)
 * Support LIKE operator in prepared statements (CASSANDRA-11456)
 * Add a command to see if a Materialized View has finished building (CASSANDRA-9967)
 * Log endpoint and port associated with streaming operation (CASSANDRA-8777)
 * Print sensible units for all log messages (CASSANDRA-9692)
 * Upgrade Netty to version 4.0.34 (CASSANDRA-11096)
 * Break the CQL grammar into separate Parser and Lexer (CASSANDRA-11372)
 * Compress only inter-dc traffic by default (CASSANDRA-8888)
 * Add metrics to track write amplification (CASSANDRA-11420)
 * cassandra-stress: cannot handle "value-less" tables (CASSANDRA-7739)
 * Add/drop multiple columns in one ALTER TABLE statement (CASSANDRA-10411)
 * Add require_endpoint_verification opt for internode encryption (CASSANDRA-9220)
 * Add auto import java.util for UDF code block (CASSANDRA-11392)
 * Add --hex-format option to nodetool getsstables (CASSANDRA-11337)
 * sstablemetadata should print sstable min/max token (CASSANDRA-7159)
 * Do not wrap CassandraException in TriggerExecutor (CASSANDRA-9421)
 * COPY TO should have higher double precision (CASSANDRA-11255)
 * Stress should exit with non-zero status after failure (CASSANDRA-10340)
 * Add client to cqlsh SHOW_SESSION (CASSANDRA-8958)
 * Fix nodetool tablestats keyspace level metrics (CASSANDRA-11226)
 * Store repair options in parent_repair_history (CASSANDRA-11244)
 * Print current leveling in sstableofflinerelevel (CASSANDRA-9588)
 * Change repair message for keyspaces with RF 1 (CASSANDRA-11203)
 * Remove hard-coded SSL cipher suites and protocols (CASSANDRA-10508)
 * Improve concurrency in CompactionStrategyManager (CASSANDRA-10099)
 * (cqlsh) interpret CQL type for formatting blobs (CASSANDRA-11274)
 * Refuse to start and print txn log information in case of disk
   corruption (CASSANDRA-10112)
 * Resolve some eclipse-warnings (CASSANDRA-11086)
 * (cqlsh) Show static columns in a different color (CASSANDRA-11059)
 * Allow to remove TTLs on table with default_time_to_live (CASSANDRA-11207)
Merged from 3.0:
 * Disallow creating view with a static column (CASSANDRA-11602)
 * Reduce the amount of object allocations caused by the getFunctions methods (CASSANDRA-11593)
 * Potential error replaying commitlog with smallint/tinyint/date/time types (CASSANDRA-11618)
 * Fix queries with filtering on counter columns (CASSANDRA-11629)
 * Improve tombstone printing in sstabledump (CASSANDRA-11655)
 * Fix paging for range queries where all clustering columns are specified (CASSANDRA-11669)
 * Don't require HEAP_NEW_SIZE to be set when using G1 (CASSANDRA-11600)
 * Fix sstabledump not showing cells after tombstone marker (CASSANDRA-11654)
 * Ignore all LocalStrategy keyspaces for streaming and other related
   operations (CASSANDRA-11627)
 * Ensure columnfilter covers indexed columns for thrift 2i queries (CASSANDRA-11523)
 * Only open one sstable scanner per sstable (CASSANDRA-11412)
 * Option to specify ProtocolVersion in cassandra-stress (CASSANDRA-11410)
 * ArithmeticException in avgFunctionForDecimal (CASSANDRA-11485)
 * LogAwareFileLister should only use OLD sstable files in current folder to determine disk consistency (CASSANDRA-11470)
 * Notify indexers of expired rows during compaction (CASSANDRA-11329)
 * Properly respond with ProtocolError when a v1/v2 native protocol
   header is received (CASSANDRA-11464)
 * Validate that num_tokens and initial_token are consistent with one another (CASSANDRA-10120)
Merged from 2.2:
 * Exit JVM if JMX server fails to startup (CASSANDRA-11540)
 * Produce a heap dump when exiting on OOM (CASSANDRA-9861)
 * Restore ability to filter on clustering columns when using a 2i (CASSANDRA-11510)
 * JSON datetime formatting needs timezone (CASSANDRA-11137)
 * Fix is_dense recalculation for Thrift-updated tables (CASSANDRA-11502)
 * Remove unnescessary file existence check during anticompaction (CASSANDRA-11660)
 * Add missing files to debian packages (CASSANDRA-11642)
 * Avoid calling Iterables::concat in loops during ModificationStatement::getFunctions (CASSANDRA-11621)
 * cqlsh: COPY FROM should use regular inserts for single statement batches and
   report errors correctly if workers processes crash on initialization (CASSANDRA-11474)
 * Always close cluster with connection in CqlRecordWriter (CASSANDRA-11553)
 * Allow only DISTINCT queries with partition keys restrictions (CASSANDRA-11339)
 * CqlConfigHelper no longer requires both a keystore and truststore to work (CASSANDRA-11532)
 * Make deprecated repair methods backward-compatible with previous notification service (CASSANDRA-11430)
 * IncomingStreamingConnection version check message wrong (CASSANDRA-11462)
Merged from 2.1:
 * Support mlockall on IBM POWER arch (CASSANDRA-11576)
 * Add option to disable use of severity in DynamicEndpointSnitch (CASSANDRA-11737)
 * cqlsh COPY FROM fails for null values with non-prepared statements (CASSANDRA-11631)
 * Make cython optional in pylib/setup.py (CASSANDRA-11630)
 * Change order of directory searching for cassandra.in.sh to favor local one (CASSANDRA-11628)
 * cqlsh COPY FROM fails with []{} chars in UDT/tuple fields/values (CASSANDRA-11633)
 * clqsh: COPY FROM throws TypeError with Cython extensions enabled (CASSANDRA-11574)
 * cqlsh: COPY FROM ignores NULL values in conversion (CASSANDRA-11549)
 * Validate levels when building LeveledScanner to avoid overlaps with orphaned sstables (CASSANDRA-9935)


3.5
 * StaticTokenTreeBuilder should respect posibility of duplicate tokens (CASSANDRA-11525)
 * Correctly fix potential assertion error during compaction (CASSANDRA-11353)
 * Avoid index segment stitching in RAM which lead to OOM on big SSTable files (CASSANDRA-11383)
 * Fix clustering and row filters for LIKE queries on clustering columns (CASSANDRA-11397)
Merged from 3.0:
 * Fix rare NPE on schema upgrade from 2.x to 3.x (CASSANDRA-10943)
 * Improve backoff policy for cqlsh COPY FROM (CASSANDRA-11320)
 * Improve IF NOT EXISTS check in CREATE INDEX (CASSANDRA-11131)
 * Upgrade ohc to 0.4.3
 * Enable SO_REUSEADDR for JMX RMI server sockets (CASSANDRA-11093)
 * Allocate merkletrees with the correct size (CASSANDRA-11390)
 * Support streaming pre-3.0 sstables (CASSANDRA-10990)
 * Add backpressure to compressed or encrypted commit log (CASSANDRA-10971)
 * SSTableExport supports secondary index tables (CASSANDRA-11330)
 * Fix sstabledump to include missing info in debug output (CASSANDRA-11321)
 * Establish and implement canonical bulk reading workload(s) (CASSANDRA-10331)
 * Fix paging for IN queries on tables without clustering columns (CASSANDRA-11208)
 * Remove recursive call from CompositesSearcher (CASSANDRA-11304)
 * Fix filtering on non-primary key columns for queries without index (CASSANDRA-6377)
 * Fix sstableloader fail when using materialized view (CASSANDRA-11275)
Merged from 2.2:
 * DatabaseDescriptor should log stacktrace in case of Eception during seed provider creation (CASSANDRA-11312)
 * Use canonical path for directory in SSTable descriptor (CASSANDRA-10587)
 * Add cassandra-stress keystore option (CASSANDRA-9325)
 * Dont mark sstables as repairing with sub range repairs (CASSANDRA-11451)
 * Notify when sstables change after cancelling compaction (CASSANDRA-11373)
 * cqlsh: COPY FROM should check that explicit column names are valid (CASSANDRA-11333)
 * Add -Dcassandra.start_gossip startup option (CASSANDRA-10809)
 * Fix UTF8Validator.validate() for modified UTF-8 (CASSANDRA-10748)
 * Clarify that now() function is calculated on the coordinator node in CQL documentation (CASSANDRA-10900)
 * Fix bloom filter sizing with LCS (CASSANDRA-11344)
 * (cqlsh) Fix error when result is 0 rows with EXPAND ON (CASSANDRA-11092)
 * Add missing newline at end of bin/cqlsh (CASSANDRA-11325)
 * Unresolved hostname leads to replace being ignored (CASSANDRA-11210)
 * Only log yaml config once, at startup (CASSANDRA-11217)
 * Reference leak with parallel repairs on the same table (CASSANDRA-11215)
Merged from 2.1:
 * Add a -j parameter to scrub/cleanup/upgradesstables to state how
   many threads to use (CASSANDRA-11179)
 * COPY FROM on large datasets: fix progress report and debug performance (CASSANDRA-11053)
 * InvalidateKeys should have a weak ref to key cache (CASSANDRA-11176)


3.4
 * (cqlsh) add cqlshrc option to always connect using ssl (CASSANDRA-10458)
 * Cleanup a few resource warnings (CASSANDRA-11085)
 * Allow custom tracing implementations (CASSANDRA-10392)
 * Extract LoaderOptions to be able to be used from outside (CASSANDRA-10637)
 * fix OnDiskIndexTest to properly treat empty ranges (CASSANDRA-11205)
 * fix TrackerTest to handle new notifications (CASSANDRA-11178)
 * add SASI validation for partitioner and complex columns (CASSANDRA-11169)
 * Add caching of encrypted credentials in PasswordAuthenticator (CASSANDRA-7715)
 * fix SASI memtable switching on flush (CASSANDRA-11159)
 * Remove duplicate offline compaction tracking (CASSANDRA-11148)
 * fix EQ semantics of analyzed SASI indexes (CASSANDRA-11130)
 * Support long name output for nodetool commands (CASSANDRA-7950)
 * Encrypted hints (CASSANDRA-11040)
 * SASI index options validation (CASSANDRA-11136)
 * Optimize disk seek using min/max column name meta data when the LIMIT clause is used
   (CASSANDRA-8180)
 * Add LIKE support to CQL3 (CASSANDRA-11067)
 * Generic Java UDF types (CASSANDRA-10819)
 * cqlsh: Include sub-second precision in timestamps by default (CASSANDRA-10428)
 * Set javac encoding to utf-8 (CASSANDRA-11077)
 * Integrate SASI index into Cassandra (CASSANDRA-10661)
 * Add --skip-flush option to nodetool snapshot
 * Skip values for non-queried columns (CASSANDRA-10657)
 * Add support for secondary indexes on static columns (CASSANDRA-8103)
 * CommitLogUpgradeTestMaker creates broken commit logs (CASSANDRA-11051)
 * Add metric for number of dropped mutations (CASSANDRA-10866)
 * Simplify row cache invalidation code (CASSANDRA-10396)
 * Support user-defined compaction through nodetool (CASSANDRA-10660)
 * Stripe view locks by key and table ID to reduce contention (CASSANDRA-10981)
 * Add nodetool gettimeout and settimeout commands (CASSANDRA-10953)
 * Add 3.0 metadata to sstablemetadata output (CASSANDRA-10838)
Merged from 3.0:
 * MV should only query complex columns included in the view (CASSANDRA-11069)
 * Failed aggregate creation breaks server permanently (CASSANDRA-11064)
 * Add sstabledump tool (CASSANDRA-7464)
 * Introduce backpressure for hints (CASSANDRA-10972)
 * Fix ClusteringPrefix not being able to read tombstone range boundaries (CASSANDRA-11158)
 * Prevent logging in sandboxed state (CASSANDRA-11033)
 * Disallow drop/alter operations of UDTs used by UDAs (CASSANDRA-10721)
 * Add query time validation method on Index (CASSANDRA-11043)
 * Avoid potential AssertionError in mixed version cluster (CASSANDRA-11128)
 * Properly handle hinted handoff after topology changes (CASSANDRA-5902)
 * AssertionError when listing sstable files on inconsistent disk state (CASSANDRA-11156)
 * Fix wrong rack counting and invalid conditions check for TokenAllocation
   (CASSANDRA-11139)
 * Avoid creating empty hint files (CASSANDRA-11090)
 * Fix leak detection strong reference loop using weak reference (CASSANDRA-11120)
 * Configurie BatchlogManager to stop delayed tasks on shutdown (CASSANDRA-11062)
 * Hadoop integration is incompatible with Cassandra Driver 3.0.0 (CASSANDRA-11001)
 * Add dropped_columns to the list of schema table so it gets handled
   properly (CASSANDRA-11050)
 * Fix NPE when using forceRepairRangeAsync without DC (CASSANDRA-11239)
Merged from 2.2:
 * Preserve order for preferred SSL cipher suites (CASSANDRA-11164)
 * Range.compareTo() violates the contract of Comparable (CASSANDRA-11216)
 * Avoid NPE when serializing ErrorMessage with null message (CASSANDRA-11167)
 * Replacing an aggregate with a new version doesn't reset INITCOND (CASSANDRA-10840)
 * (cqlsh) cqlsh cannot be called through symlink (CASSANDRA-11037)
 * fix ohc and java-driver pom dependencies in build.xml (CASSANDRA-10793)
 * Protect from keyspace dropped during repair (CASSANDRA-11065)
 * Handle adding fields to a UDT in SELECT JSON and toJson() (CASSANDRA-11146)
 * Better error message for cleanup (CASSANDRA-10991)
 * cqlsh pg-style-strings broken if line ends with ';' (CASSANDRA-11123)
 * Always persist upsampled index summaries (CASSANDRA-10512)
 * (cqlsh) Fix inconsistent auto-complete (CASSANDRA-10733)
 * Make SELECT JSON and toJson() threadsafe (CASSANDRA-11048)
 * Fix SELECT on tuple relations for mixed ASC/DESC clustering order (CASSANDRA-7281)
 * Use cloned TokenMetadata in size estimates to avoid race against membership check
   (CASSANDRA-10736)
 * (cqlsh) Support utf-8/cp65001 encoding on Windows (CASSANDRA-11030)
 * Fix paging on DISTINCT queries repeats result when first row in partition changes
   (CASSANDRA-10010)
 * (cqlsh) Support timezone conversion using pytz (CASSANDRA-10397)
 * cqlsh: change default encoding to UTF-8 (CASSANDRA-11124)
Merged from 2.1:
 * Checking if an unlogged batch is local is inefficient (CASSANDRA-11529)
 * Fix out-of-space error treatment in memtable flushing (CASSANDRA-11448).
 * Don't do defragmentation if reading from repaired sstables (CASSANDRA-10342)
 * Fix streaming_socket_timeout_in_ms not enforced (CASSANDRA-11286)
 * Avoid dropping message too quickly due to missing unit conversion (CASSANDRA-11302)
 * Don't remove FailureDetector history on removeEndpoint (CASSANDRA-10371)
 * Only notify if repair status changed (CASSANDRA-11172)
 * Use logback setting for 'cassandra -v' command (CASSANDRA-10767)
 * Fix sstableloader to unthrottle streaming by default (CASSANDRA-9714)
 * Fix incorrect warning in 'nodetool status' (CASSANDRA-10176)
 * Properly release sstable ref when doing offline scrub (CASSANDRA-10697)
 * Improve nodetool status performance for large cluster (CASSANDRA-7238)
 * Gossiper#isEnabled is not thread safe (CASSANDRA-11116)
 * Avoid major compaction mixing repaired and unrepaired sstables in DTCS (CASSANDRA-11113)
 * Make it clear what DTCS timestamp_resolution is used for (CASSANDRA-11041)
 * (cqlsh) Display milliseconds when datetime overflows (CASSANDRA-10625)


3.3
 * Avoid infinite loop if owned range is smaller than number of
   data dirs (CASSANDRA-11034)
 * Avoid bootstrap hanging when existing nodes have no data to stream (CASSANDRA-11010)
Merged from 3.0:
 * Remove double initialization of newly added tables (CASSANDRA-11027)
 * Filter keys searcher results by target range (CASSANDRA-11104)
 * Fix deserialization of legacy read commands (CASSANDRA-11087)
 * Fix incorrect computation of deletion time in sstable metadata (CASSANDRA-11102)
 * Avoid memory leak when collecting sstable metadata (CASSANDRA-11026)
 * Mutations do not block for completion under view lock contention (CASSANDRA-10779)
 * Invalidate legacy schema tables when unloading them (CASSANDRA-11071)
 * (cqlsh) handle INSERT and UPDATE statements with LWT conditions correctly
   (CASSANDRA-11003)
 * Fix DISTINCT queries in mixed version clusters (CASSANDRA-10762)
 * Migrate build status for indexes along with legacy schema (CASSANDRA-11046)
 * Ensure SSTables for legacy KEYS indexes can be read (CASSANDRA-11045)
 * Added support for IBM zSystems architecture (CASSANDRA-11054)
 * Update CQL documentation (CASSANDRA-10899)
 * Check the column name, not cell name, for dropped columns when reading
   legacy sstables (CASSANDRA-11018)
 * Don't attempt to index clustering values of static rows (CASSANDRA-11021)
 * Remove checksum files after replaying hints (CASSANDRA-10947)
 * Support passing base table metadata to custom 2i validation (CASSANDRA-10924)
 * Ensure stale index entries are purged during reads (CASSANDRA-11013)
 * (cqlsh) Also apply --connect-timeout to control connection
   timeout (CASSANDRA-10959)
 * Fix AssertionError when removing from list using UPDATE (CASSANDRA-10954)
 * Fix UnsupportedOperationException when reading old sstable with range
   tombstone (CASSANDRA-10743)
 * MV should use the maximum timestamp of the primary key (CASSANDRA-10910)
 * Fix potential assertion error during compaction (CASSANDRA-10944)
Merged from 2.2:
 * maxPurgeableTimestamp needs to check memtables too (CASSANDRA-9949)
 * Apply change to compaction throughput in real time (CASSANDRA-10025)
 * (cqlsh) encode input correctly when saving history
 * Fix potential NPE on ORDER BY queries with IN (CASSANDRA-10955)
 * Start L0 STCS-compactions even if there is a L0 -> L1 compaction
   going (CASSANDRA-10979)
 * Make UUID LSB unique per process (CASSANDRA-7925)
 * Avoid NPE when performing sstable tasks (scrub etc.) (CASSANDRA-10980)
 * Make sure client gets tombstone overwhelmed warning (CASSANDRA-9465)
 * Fix error streaming section more than 2GB (CASSANDRA-10961)
 * Histogram buckets exposed in jmx are sorted incorrectly (CASSANDRA-10975)
 * Enable GC logging by default (CASSANDRA-10140)
 * Optimize pending range computation (CASSANDRA-9258)
 * Skip commit log and saved cache directories in SSTable version startup check (CASSANDRA-10902)
 * drop/alter user should be case sensitive (CASSANDRA-10817)
Merged from 2.1:
 * test_bulk_round_trip_blogposts is failing occasionally (CASSANDRA-10938)
 * Fix isJoined return true only after becoming cluster member (CASANDRA-11007)
 * Fix bad gossip generation seen in long-running clusters (CASSANDRA-10969)
 * Avoid NPE when incremental repair fails (CASSANDRA-10909)
 * Unmark sstables compacting once they are done in cleanup/scrub/upgradesstables (CASSANDRA-10829)
 * Allow simultaneous bootstrapping with strict consistency when no vnodes are used (CASSANDRA-11005)
 * Log a message when major compaction does not result in a single file (CASSANDRA-10847)
 * (cqlsh) fix cqlsh_copy_tests when vnodes are disabled (CASSANDRA-10997)
 * (cqlsh) Add request timeout option to cqlsh (CASSANDRA-10686)
 * Avoid AssertionError while submitting hint with LWT (CASSANDRA-10477)
 * If CompactionMetadata is not in stats file, use index summary instead (CASSANDRA-10676)
 * Retry sending gossip syn multiple times during shadow round (CASSANDRA-8072)
 * Fix pending range calculation during moves (CASSANDRA-10887)
 * Sane default (200Mbps) for inter-DC streaming througput (CASSANDRA-8708)



3.2
 * Make sure tokens don't exist in several data directories (CASSANDRA-6696)
 * Add requireAuthorization method to IAuthorizer (CASSANDRA-10852)
 * Move static JVM options to conf/jvm.options file (CASSANDRA-10494)
 * Fix CassandraVersion to accept x.y version string (CASSANDRA-10931)
 * Add forceUserDefinedCleanup to allow more flexible cleanup (CASSANDRA-10708)
 * (cqlsh) allow setting TTL with COPY (CASSANDRA-9494)
 * Fix counting of received sstables in streaming (CASSANDRA-10949)
 * Implement hints compression (CASSANDRA-9428)
 * Fix potential assertion error when reading static columns (CASSANDRA-10903)
 * Fix EstimatedHistogram creation in nodetool tablehistograms (CASSANDRA-10859)
 * Establish bootstrap stream sessions sequentially (CASSANDRA-6992)
 * Sort compactionhistory output by timestamp (CASSANDRA-10464)
 * More efficient BTree removal (CASSANDRA-9991)
 * Make tablehistograms accept the same syntax as tablestats (CASSANDRA-10149)
 * Group pending compactions based on table (CASSANDRA-10718)
 * Add compressor name in sstablemetadata output (CASSANDRA-9879)
 * Fix type casting for counter columns (CASSANDRA-10824)
 * Prevent running Cassandra as root (CASSANDRA-8142)
 * bound maximum in-flight commit log replay mutation bytes to 64 megabytes (CASSANDRA-8639)
 * Normalize all scripts (CASSANDRA-10679)
 * Make compression ratio much more accurate (CASSANDRA-10225)
 * Optimize building of Clustering object when only one is created (CASSANDRA-10409)
 * Make index building pluggable (CASSANDRA-10681)
 * Add sstable flush observer (CASSANDRA-10678)
 * Improve NTS endpoints calculation (CASSANDRA-10200)
 * Improve performance of the folderSize function (CASSANDRA-10677)
 * Add support for type casting in selection clause (CASSANDRA-10310)
 * Added graphing option to cassandra-stress (CASSANDRA-7918)
 * Abort in-progress queries that time out (CASSANDRA-7392)
 * Add transparent data encryption core classes (CASSANDRA-9945)
Merged from 3.0:
 * Better handling of SSL connection errors inter-node (CASSANDRA-10816)
 * Avoid NoSuchElementException when executing empty batch (CASSANDRA-10711)
 * Avoid building PartitionUpdate in toString (CASSANDRA-10897)
 * Reduce heap spent when receiving many SSTables (CASSANDRA-10797)
 * Add back support for 3rd party auth providers to bulk loader (CASSANDRA-10873)
 * Eliminate the dependency on jgrapht for UDT resolution (CASSANDRA-10653)
 * (Hadoop) Close Clusters and Sessions in Hadoop Input/Output classes (CASSANDRA-10837)
 * Fix sstableloader not working with upper case keyspace name (CASSANDRA-10806)
Merged from 2.2:
 * jemalloc detection fails due to quoting issues in regexv (CASSANDRA-10946)
 * (cqlsh) show correct column names for empty result sets (CASSANDRA-9813)
 * Add new types to Stress (CASSANDRA-9556)
 * Add property to allow listening on broadcast interface (CASSANDRA-9748)
Merged from 2.1:
 * Match cassandra-loader options in COPY FROM (CASSANDRA-9303)
 * Fix binding to any address in CqlBulkRecordWriter (CASSANDRA-9309)
 * cqlsh fails to decode utf-8 characters for text typed columns (CASSANDRA-10875)
 * Log error when stream session fails (CASSANDRA-9294)
 * Fix bugs in commit log archiving startup behavior (CASSANDRA-10593)
 * (cqlsh) further optimise COPY FROM (CASSANDRA-9302)
 * Allow CREATE TABLE WITH ID (CASSANDRA-9179)
 * Make Stress compiles within eclipse (CASSANDRA-10807)
 * Cassandra Daemon should print JVM arguments (CASSANDRA-10764)
 * Allow cancellation of index summary redistribution (CASSANDRA-8805)


3.1.1
Merged from 3.0:
  * Fix upgrade data loss due to range tombstone deleting more data than then should
    (CASSANDRA-10822)


3.1
Merged from 3.0:
 * Avoid MV race during node decommission (CASSANDRA-10674)
 * Disable reloading of GossipingPropertyFileSnitch (CASSANDRA-9474)
 * Handle single-column deletions correction in materialized views
   when the column is part of the view primary key (CASSANDRA-10796)
 * Fix issue with datadir migration on upgrade (CASSANDRA-10788)
 * Fix bug with range tombstones on reverse queries and test coverage for
   AbstractBTreePartition (CASSANDRA-10059)
 * Remove 64k limit on collection elements (CASSANDRA-10374)
 * Remove unclear Indexer.indexes() method (CASSANDRA-10690)
 * Fix NPE on stream read error (CASSANDRA-10771)
 * Normalize cqlsh DESC output (CASSANDRA-10431)
 * Rejects partition range deletions when columns are specified (CASSANDRA-10739)
 * Fix error when saving cached key for old format sstable (CASSANDRA-10778)
 * Invalidate prepared statements on DROP INDEX (CASSANDRA-10758)
 * Fix SELECT statement with IN restrictions on partition key,
   ORDER BY and LIMIT (CASSANDRA-10729)
 * Improve stress performance over 1k threads (CASSANDRA-7217)
 * Wait for migration responses to complete before bootstrapping (CASSANDRA-10731)
 * Unable to create a function with argument of type Inet (CASSANDRA-10741)
 * Fix backward incompatibiliy in CqlInputFormat (CASSANDRA-10717)
 * Correctly preserve deletion info on updated rows when notifying indexers
   of single-row deletions (CASSANDRA-10694)
 * Notify indexers of partition delete during cleanup (CASSANDRA-10685)
 * Keep the file open in trySkipCache (CASSANDRA-10669)
 * Updated trigger example (CASSANDRA-10257)
Merged from 2.2:
 * Verify tables in pseudo-system keyspaces at startup (CASSANDRA-10761)
 * Fix IllegalArgumentException in DataOutputBuffer.reallocate for large buffers (CASSANDRA-10592)
 * Show CQL help in cqlsh in web browser (CASSANDRA-7225)
 * Serialize on disk the proper SSTable compression ratio (CASSANDRA-10775)
 * Reject index queries while the index is building (CASSANDRA-8505)
 * CQL.textile syntax incorrectly includes optional keyspace for aggregate SFUNC and FINALFUNC (CASSANDRA-10747)
 * Fix JSON update with prepared statements (CASSANDRA-10631)
 * Don't do anticompaction after subrange repair (CASSANDRA-10422)
 * Fix SimpleDateType type compatibility (CASSANDRA-10027)
 * (Hadoop) fix splits calculation (CASSANDRA-10640)
 * (Hadoop) ensure that Cluster instances are always closed (CASSANDRA-10058)
Merged from 2.1:
 * Fix Stress profile parsing on Windows (CASSANDRA-10808)
 * Fix incremental repair hang when replica is down (CASSANDRA-10288)
 * Optimize the way we check if a token is repaired in anticompaction (CASSANDRA-10768)
 * Add proper error handling to stream receiver (CASSANDRA-10774)
 * Warn or fail when changing cluster topology live (CASSANDRA-10243)
 * Status command in debian/ubuntu init script doesn't work (CASSANDRA-10213)
 * Some DROP ... IF EXISTS incorrectly result in exceptions on non-existing KS (CASSANDRA-10658)
 * DeletionTime.compareTo wrong in rare cases (CASSANDRA-10749)
 * Force encoding when computing statement ids (CASSANDRA-10755)
 * Properly reject counters as map keys (CASSANDRA-10760)
 * Fix the sstable-needs-cleanup check (CASSANDRA-10740)
 * (cqlsh) Print column names before COPY operation (CASSANDRA-8935)
 * Fix CompressedInputStream for proper cleanup (CASSANDRA-10012)
 * (cqlsh) Support counters in COPY commands (CASSANDRA-9043)
 * Try next replica if not possible to connect to primary replica on
   ColumnFamilyRecordReader (CASSANDRA-2388)
 * Limit window size in DTCS (CASSANDRA-10280)
 * sstableloader does not use MAX_HEAP_SIZE env parameter (CASSANDRA-10188)
 * (cqlsh) Improve COPY TO performance and error handling (CASSANDRA-9304)
 * Create compression chunk for sending file only (CASSANDRA-10680)
 * Forbid compact clustering column type changes in ALTER TABLE (CASSANDRA-8879)
 * Reject incremental repair with subrange repair (CASSANDRA-10422)
 * Add a nodetool command to refresh size_estimates (CASSANDRA-9579)
 * Invalidate cache after stream receive task is completed (CASSANDRA-10341)
 * Reject counter writes in CQLSSTableWriter (CASSANDRA-10258)
 * Remove superfluous COUNTER_MUTATION stage mapping (CASSANDRA-10605)


3.0
 * Fix AssertionError while flushing memtable due to materialized views
   incorrectly inserting empty rows (CASSANDRA-10614)
 * Store UDA initcond as CQL literal in the schema table, instead of a blob (CASSANDRA-10650)
 * Don't use -1 for the position of partition key in schema (CASSANDRA-10491)
 * Fix distinct queries in mixed version cluster (CASSANDRA-10573)
 * Skip sstable on clustering in names query (CASSANDRA-10571)
 * Remove value skipping as it breaks read-repair (CASSANDRA-10655)
 * Fix bootstrapping with MVs (CASSANDRA-10621)
 * Make sure EACH_QUORUM reads are using NTS (CASSANDRA-10584)
 * Fix MV replica filtering for non-NetworkTopologyStrategy (CASSANDRA-10634)
 * (Hadoop) fix CIF describeSplits() not handling 0 size estimates (CASSANDRA-10600)
 * Fix reading of legacy sstables (CASSANDRA-10590)
 * Use CQL type names in schema metadata tables (CASSANDRA-10365)
 * Guard batchlog replay against integer division by zero (CASSANDRA-9223)
 * Fix bug when adding a column to thrift with the same name than a primary key (CASSANDRA-10608)
 * Add client address argument to IAuthenticator::newSaslNegotiator (CASSANDRA-8068)
 * Fix implementation of LegacyLayout.LegacyBoundComparator (CASSANDRA-10602)
 * Don't use 'names query' read path for counters (CASSANDRA-10572)
 * Fix backward compatibility for counters (CASSANDRA-10470)
 * Remove memory_allocator paramter from cassandra.yaml (CASSANDRA-10581,10628)
 * Execute the metadata reload task of all registered indexes on CFS::reload (CASSANDRA-10604)
 * Fix thrift cas operations with defined columns (CASSANDRA-10576)
 * Fix PartitionUpdate.operationCount()for updates with static column operations (CASSANDRA-10606)
 * Fix thrift get() queries with defined columns (CASSANDRA-10586)
 * Fix marking of indexes as built and removed (CASSANDRA-10601)
 * Skip initialization of non-registered 2i instances, remove Index::getIndexName (CASSANDRA-10595)
 * Fix batches on multiple tables (CASSANDRA-10554)
 * Ensure compaction options are validated when updating KeyspaceMetadata (CASSANDRA-10569)
 * Flatten Iterator Transformation Hierarchy (CASSANDRA-9975)
 * Remove token generator (CASSANDRA-5261)
 * RolesCache should not be created for any authenticator that does not requireAuthentication (CASSANDRA-10562)
 * Fix LogTransaction checking only a single directory for files (CASSANDRA-10421)
 * Fix handling of range tombstones when reading old format sstables (CASSANDRA-10360)
 * Aggregate with Initial Condition fails with C* 3.0 (CASSANDRA-10367)
Merged from 2.2:
 * (cqlsh) show partial trace if incomplete after max_trace_wait (CASSANDRA-7645)
 * Use most up-to-date version of schema for system tables (CASSANDRA-10652)
 * Deprecate memory_allocator in cassandra.yaml (CASSANDRA-10581,10628)
 * Expose phi values from failure detector via JMX and tweak debug
   and trace logging (CASSANDRA-9526)
 * Fix IllegalArgumentException in DataOutputBuffer.reallocate for large buffers (CASSANDRA-10592)
Merged from 2.1:
 * Shutdown compaction in drain to prevent leak (CASSANDRA-10079)
 * (cqlsh) fix COPY using wrong variable name for time_format (CASSANDRA-10633)
 * Do not run SizeEstimatesRecorder if a node is not a member of the ring (CASSANDRA-9912)
 * Improve handling of dead nodes in gossip (CASSANDRA-10298)
 * Fix logback-tools.xml incorrectly configured for outputing to System.err
   (CASSANDRA-9937)
 * Fix streaming to catch exception so retry not fail (CASSANDRA-10557)
 * Add validation method to PerRowSecondaryIndex (CASSANDRA-10092)
 * Support encrypted and plain traffic on the same port (CASSANDRA-10559)
 * Do STCS in DTCS windows (CASSANDRA-10276)
 * Avoid repetition of JVM_OPTS in debian package (CASSANDRA-10251)
 * Fix potential NPE from handling result of SIM.highestSelectivityIndex (CASSANDRA-10550)
 * Fix paging issues with partitions containing only static columns data (CASSANDRA-10381)
 * Fix conditions on static columns (CASSANDRA-10264)
 * AssertionError: attempted to delete non-existing file CommitLog (CASSANDRA-10377)
 * Fix sorting for queries with an IN condition on partition key columns (CASSANDRA-10363)


3.0-rc2
 * Fix SELECT DISTINCT queries between 2.2.2 nodes and 3.0 nodes (CASSANDRA-10473)
 * Remove circular references in SegmentedFile (CASSANDRA-10543)
 * Ensure validation of indexed values only occurs once per-partition (CASSANDRA-10536)
 * Fix handling of static columns for range tombstones in thrift (CASSANDRA-10174)
 * Support empty ColumnFilter for backward compatility on empty IN (CASSANDRA-10471)
 * Remove Pig support (CASSANDRA-10542)
 * Fix LogFile throws Exception when assertion is disabled (CASSANDRA-10522)
 * Revert CASSANDRA-7486, make CMS default GC, move GC config to
   conf/jvm.options (CASSANDRA-10403)
 * Fix TeeingAppender causing some logs to be truncated/empty (CASSANDRA-10447)
 * Allow EACH_QUORUM for reads (CASSANDRA-9602)
 * Fix potential ClassCastException while upgrading (CASSANDRA-10468)
 * Fix NPE in MVs on update (CASSANDRA-10503)
 * Only include modified cell data in indexing deltas (CASSANDRA-10438)
 * Do not load keyspace when creating sstable writer (CASSANDRA-10443)
 * If node is not yet gossiping write all MV updates to batchlog only (CASSANDRA-10413)
 * Re-populate token metadata after commit log recovery (CASSANDRA-10293)
 * Provide additional metrics for materialized views (CASSANDRA-10323)
 * Flush system schema tables after local schema changes (CASSANDRA-10429)
Merged from 2.2:
 * Reduce contention getting instances of CompositeType (CASSANDRA-10433)
 * Fix the regression when using LIMIT with aggregates (CASSANDRA-10487)
 * Avoid NoClassDefFoundError during DataDescriptor initialization on windows (CASSANDRA-10412)
 * Preserve case of quoted Role & User names (CASSANDRA-10394)
 * cqlsh pg-style-strings broken (CASSANDRA-10484)
 * cqlsh prompt includes name of keyspace after failed `use` statement (CASSANDRA-10369)
Merged from 2.1:
 * (cqlsh) Distinguish negative and positive infinity in output (CASSANDRA-10523)
 * (cqlsh) allow custom time_format for COPY TO (CASSANDRA-8970)
 * Don't allow startup if the node's rack has changed (CASSANDRA-10242)
 * (cqlsh) show partial trace if incomplete after max_trace_wait (CASSANDRA-7645)
 * Allow LOCAL_JMX to be easily overridden (CASSANDRA-10275)
 * Mark nodes as dead even if they've already left (CASSANDRA-10205)


3.0.0-rc1
 * Fix mixed version read request compatibility for compact static tables
   (CASSANDRA-10373)
 * Fix paging of DISTINCT with static and IN (CASSANDRA-10354)
 * Allow MATERIALIZED VIEW's SELECT statement to restrict primary key
   columns (CASSANDRA-9664)
 * Move crc_check_chance out of compression options (CASSANDRA-9839)
 * Fix descending iteration past end of BTreeSearchIterator (CASSANDRA-10301)
 * Transfer hints to a different node on decommission (CASSANDRA-10198)
 * Check partition keys for CAS operations during stmt validation (CASSANDRA-10338)
 * Add custom query expressions to SELECT (CASSANDRA-10217)
 * Fix minor bugs in MV handling (CASSANDRA-10362)
 * Allow custom indexes with 0,1 or multiple target columns (CASSANDRA-10124)
 * Improve MV schema representation (CASSANDRA-9921)
 * Add flag to enable/disable coordinator batchlog for MV writes (CASSANDRA-10230)
 * Update cqlsh COPY for new internal driver serialization interface (CASSANDRA-10318)
 * Give index implementations more control over rebuild operations (CASSANDRA-10312)
 * Update index file format (CASSANDRA-10314)
 * Add "shadowable" row tombstones to deal with mv timestamp issues (CASSANDRA-10261)
 * CFS.loadNewSSTables() broken for pre-3.0 sstables
 * Cache selected index in read command to reduce lookups (CASSANDRA-10215)
 * Small optimizations of sstable index serialization (CASSANDRA-10232)
 * Support for both encrypted and unencrypted native transport connections (CASSANDRA-9590)
Merged from 2.2:
 * Configurable page size in cqlsh (CASSANDRA-9855)
 * Defer default role manager setup until all nodes are on 2.2+ (CASSANDRA-9761)
 * Handle missing RoleManager in config after upgrade to 2.2 (CASSANDRA-10209)
Merged from 2.1:
 * Bulk Loader API could not tolerate even node failure (CASSANDRA-10347)
 * Avoid misleading pushed notifications when multiple nodes
   share an rpc_address (CASSANDRA-10052)
 * Fix dropping undroppable when message queue is full (CASSANDRA-10113)
 * Fix potential ClassCastException during paging (CASSANDRA-10352)
 * Prevent ALTER TYPE from creating circular references (CASSANDRA-10339)
 * Fix cache handling of 2i and base tables (CASSANDRA-10155, 10359)
 * Fix NPE in nodetool compactionhistory (CASSANDRA-9758)
 * (Pig) support BulkOutputFormat as a URL parameter (CASSANDRA-7410)
 * BATCH statement is broken in cqlsh (CASSANDRA-10272)
 * (cqlsh) Make cqlsh PEP8 Compliant (CASSANDRA-10066)
 * (cqlsh) Fix error when starting cqlsh with --debug (CASSANDRA-10282)
 * Scrub, Cleanup and Upgrade do not unmark compacting until all operations
   have completed, regardless of the occurence of exceptions (CASSANDRA-10274)


3.0.0-beta2
 * Fix columns returned by AbstractBtreePartitions (CASSANDRA-10220)
 * Fix backward compatibility issue due to AbstractBounds serialization bug (CASSANDRA-9857)
 * Fix startup error when upgrading nodes (CASSANDRA-10136)
 * Base table PRIMARY KEY can be assumed to be NOT NULL in MV creation (CASSANDRA-10147)
 * Improve batchlog write patch (CASSANDRA-9673)
 * Re-apply MaterializedView updates on commitlog replay (CASSANDRA-10164)
 * Require AbstractType.isByteOrderComparable declaration in constructor (CASSANDRA-9901)
 * Avoid digest mismatch on upgrade to 3.0 (CASSANDRA-9554)
 * Fix Materialized View builder when adding multiple MVs (CASSANDRA-10156)
 * Choose better poolingOptions for protocol v4 in cassandra-stress (CASSANDRA-10182)
 * Fix LWW bug affecting Materialized Views (CASSANDRA-10197)
 * Ensures frozen sets and maps are always sorted (CASSANDRA-10162)
 * Don't deadlock when flushing CFS backed custom indexes (CASSANDRA-10181)
 * Fix double flushing of secondary index tables (CASSANDRA-10180)
 * Fix incorrect handling of range tombstones in thrift (CASSANDRA-10046)
 * Only use batchlog when paired materialized view replica is remote (CASSANDRA-10061)
 * Reuse TemporalRow when updating multiple MaterializedViews (CASSANDRA-10060)
 * Validate gc_grace_seconds for batchlog writes and MVs (CASSANDRA-9917)
 * Fix sstablerepairedset (CASSANDRA-10132)
Merged from 2.2:
 * Cancel transaction for sstables we wont redistribute index summary
   for (CASSANDRA-10270)
 * Retry snapshot deletion after compaction and gc on Windows (CASSANDRA-10222)
 * Fix failure to start with space in directory path on Windows (CASSANDRA-10239)
 * Fix repair hang when snapshot failed (CASSANDRA-10057)
 * Fall back to 1/4 commitlog volume for commitlog_total_space on small disks
   (CASSANDRA-10199)
Merged from 2.1:
 * Added configurable warning threshold for GC duration (CASSANDRA-8907)
 * Fix handling of streaming EOF (CASSANDRA-10206)
 * Only check KeyCache when it is enabled
 * Change streaming_socket_timeout_in_ms default to 1 hour (CASSANDRA-8611)
 * (cqlsh) update list of CQL keywords (CASSANDRA-9232)
 * Add nodetool gettraceprobability command (CASSANDRA-10234)
Merged from 2.0:
 * Fix rare race where older gossip states can be shadowed (CASSANDRA-10366)
 * Fix consolidating racks violating the RF contract (CASSANDRA-10238)
 * Disallow decommission when node is in drained state (CASSANDRA-8741)


2.2.1
 * Fix race during construction of commit log (CASSANDRA-10049)
 * Fix LeveledCompactionStrategyTest (CASSANDRA-9757)
 * Fix broken UnbufferedDataOutputStreamPlus.writeUTF (CASSANDRA-10203)
 * (cqlsh) default load-from-file encoding to utf-8 (CASSANDRA-9898)
 * Avoid returning Permission.NONE when failing to query users table (CASSANDRA-10168)
 * (cqlsh) add CLEAR command (CASSANDRA-10086)
 * Support string literals as Role names for compatibility (CASSANDRA-10135)
Merged from 2.1:
 * Only check KeyCache when it is enabled
 * Change streaming_socket_timeout_in_ms default to 1 hour (CASSANDRA-8611)
 * (cqlsh) update list of CQL keywords (CASSANDRA-9232)


3.0.0-beta1
 * Redesign secondary index API (CASSANDRA-9459, 7771, 9041)
 * Fix throwing ReadFailure instead of ReadTimeout on range queries (CASSANDRA-10125)
 * Rewrite hinted handoff (CASSANDRA-6230)
 * Fix query on static compact tables (CASSANDRA-10093)
 * Fix race during construction of commit log (CASSANDRA-10049)
 * Add option to only purge repaired tombstones (CASSANDRA-6434)
 * Change authorization handling for MVs (CASSANDRA-9927)
 * Add custom JMX enabled executor for UDF sandbox (CASSANDRA-10026)
 * Fix row deletion bug for Materialized Views (CASSANDRA-10014)
 * Support mixed-version clusters with Cassandra 2.1 and 2.2 (CASSANDRA-9704)
 * Fix multiple slices on RowSearchers (CASSANDRA-10002)
 * Fix bug in merging of collections (CASSANDRA-10001)
 * Optimize batchlog replay to avoid full scans (CASSANDRA-7237)
 * Repair improvements when using vnodes (CASSANDRA-5220)
 * Disable scripted UDFs by default (CASSANDRA-9889)
 * Bytecode inspection for Java-UDFs (CASSANDRA-9890)
 * Use byte to serialize MT hash length (CASSANDRA-9792)
 * Replace usage of Adler32 with CRC32 (CASSANDRA-8684)
 * Fix migration to new format from 2.1 SSTable (CASSANDRA-10006)
 * SequentialWriter should extend BufferedDataOutputStreamPlus (CASSANDRA-9500)
 * Use the same repairedAt timestamp within incremental repair session (CASSANDRA-9111)
Merged from 2.2:
 * Allow count(*) and count(1) to be use as normal aggregation (CASSANDRA-10114)
 * An NPE is thrown if the column name is unknown for an IN relation (CASSANDRA-10043)
 * Apply commit_failure_policy to more errors on startup (CASSANDRA-9749)
 * Fix histogram overflow exception (CASSANDRA-9973)
 * Route gossip messages over dedicated socket (CASSANDRA-9237)
 * Add checksum to saved cache files (CASSANDRA-9265)
 * Log warning when using an aggregate without partition key (CASSANDRA-9737)
Merged from 2.1:
 * (cqlsh) Allow encoding to be set through command line (CASSANDRA-10004)
 * Add new JMX methods to change local compaction strategy (CASSANDRA-9965)
 * Write hints for paxos commits (CASSANDRA-7342)
 * (cqlsh) Fix timestamps before 1970 on Windows, always
   use UTC for timestamp display (CASSANDRA-10000)
 * (cqlsh) Avoid overwriting new config file with old config
   when both exist (CASSANDRA-9777)
 * Release snapshot selfRef when doing snapshot repair (CASSANDRA-9998)
 * Cannot replace token does not exist - DN node removed as Fat Client (CASSANDRA-9871)
Merged from 2.0:
 * Don't cast expected bf size to an int (CASSANDRA-9959)
 * Make getFullyExpiredSSTables less expensive (CASSANDRA-9882)


3.0.0-alpha1
 * Implement proper sandboxing for UDFs (CASSANDRA-9402)
 * Simplify (and unify) cleanup of compaction leftovers (CASSANDRA-7066)
 * Allow extra schema definitions in cassandra-stress yaml (CASSANDRA-9850)
 * Metrics should use up to date nomenclature (CASSANDRA-9448)
 * Change CREATE/ALTER TABLE syntax for compression (CASSANDRA-8384)
 * Cleanup crc and adler code for java 8 (CASSANDRA-9650)
 * Storage engine refactor (CASSANDRA-8099, 9743, 9746, 9759, 9781, 9808, 9825,
   9848, 9705, 9859, 9867, 9874, 9828, 9801)
 * Update Guava to 18.0 (CASSANDRA-9653)
 * Bloom filter false positive ratio is not honoured (CASSANDRA-8413)
 * New option for cassandra-stress to leave a ratio of columns null (CASSANDRA-9522)
 * Change hinted_handoff_enabled yaml setting, JMX (CASSANDRA-9035)
 * Add algorithmic token allocation (CASSANDRA-7032)
 * Add nodetool command to replay batchlog (CASSANDRA-9547)
 * Make file buffer cache independent of paths being read (CASSANDRA-8897)
 * Remove deprecated legacy Hadoop code (CASSANDRA-9353)
 * Decommissioned nodes will not rejoin the cluster (CASSANDRA-8801)
 * Change gossip stabilization to use endpoit size (CASSANDRA-9401)
 * Change default garbage collector to G1 (CASSANDRA-7486)
 * Populate TokenMetadata early during startup (CASSANDRA-9317)
 * Undeprecate cache recentHitRate (CASSANDRA-6591)
 * Add support for selectively varint encoding fields (CASSANDRA-9499, 9865)
 * Materialized Views (CASSANDRA-6477)
Merged from 2.2:
 * Avoid grouping sstables for anticompaction with DTCS (CASSANDRA-9900)
 * UDF / UDA execution time in trace (CASSANDRA-9723)
 * Fix broken internode SSL (CASSANDRA-9884)
Merged from 2.1:
 * Add new JMX methods to change local compaction strategy (CASSANDRA-9965)
 * Fix handling of enable/disable autocompaction (CASSANDRA-9899)
 * Add consistency level to tracing ouput (CASSANDRA-9827)
 * Remove repair snapshot leftover on startup (CASSANDRA-7357)
 * Use random nodes for batch log when only 2 racks (CASSANDRA-8735)
 * Ensure atomicity inside thrift and stream session (CASSANDRA-7757)
 * Fix nodetool info error when the node is not joined (CASSANDRA-9031)
Merged from 2.0:
 * Log when messages are dropped due to cross_node_timeout (CASSANDRA-9793)
 * Don't track hotness when opening from snapshot for validation (CASSANDRA-9382)


2.2.0
 * Allow the selection of columns together with aggregates (CASSANDRA-9767)
 * Fix cqlsh copy methods and other windows specific issues (CASSANDRA-9795)
 * Don't wrap byte arrays in SequentialWriter (CASSANDRA-9797)
 * sum() and avg() functions missing for smallint and tinyint types (CASSANDRA-9671)
 * Revert CASSANDRA-9542 (allow native functions in UDA) (CASSANDRA-9771)
Merged from 2.1:
 * Fix MarshalException when upgrading superColumn family (CASSANDRA-9582)
 * Fix broken logging for "empty" flushes in Memtable (CASSANDRA-9837)
 * Handle corrupt files on startup (CASSANDRA-9686)
 * Fix clientutil jar and tests (CASSANDRA-9760)
 * (cqlsh) Allow the SSL protocol version to be specified through the
    config file or environment variables (CASSANDRA-9544)
Merged from 2.0:
 * Add tool to find why expired sstables are not getting dropped (CASSANDRA-10015)
 * Remove erroneous pending HH tasks from tpstats/jmx (CASSANDRA-9129)
 * Don't cast expected bf size to an int (CASSANDRA-9959)
 * checkForEndpointCollision fails for legitimate collisions (CASSANDRA-9765)
 * Complete CASSANDRA-8448 fix (CASSANDRA-9519)
 * Don't include auth credentials in debug log (CASSANDRA-9682)
 * Can't transition from write survey to normal mode (CASSANDRA-9740)
 * Scrub (recover) sstables even when -Index.db is missing (CASSANDRA-9591)
 * Fix growing pending background compaction (CASSANDRA-9662)


2.2.0-rc2
 * Re-enable memory-mapped I/O on Windows (CASSANDRA-9658)
 * Warn when an extra-large partition is compacted (CASSANDRA-9643)
 * (cqlsh) Allow setting the initial connection timeout (CASSANDRA-9601)
 * BulkLoader has --transport-factory option but does not use it (CASSANDRA-9675)
 * Allow JMX over SSL directly from nodetool (CASSANDRA-9090)
 * Update cqlsh for UDFs (CASSANDRA-7556)
 * Change Windows kernel default timer resolution (CASSANDRA-9634)
 * Deprected sstable2json and json2sstable (CASSANDRA-9618)
 * Allow native functions in user-defined aggregates (CASSANDRA-9542)
 * Don't repair system_distributed by default (CASSANDRA-9621)
 * Fix mixing min, max, and count aggregates for blob type (CASSANRA-9622)
 * Rename class for DATE type in Java driver (CASSANDRA-9563)
 * Duplicate compilation of UDFs on coordinator (CASSANDRA-9475)
 * Fix connection leak in CqlRecordWriter (CASSANDRA-9576)
 * Mlockall before opening system sstables & remove boot_without_jna option (CASSANDRA-9573)
 * Add functions to convert timeuuid to date or time, deprecate dateOf and unixTimestampOf (CASSANDRA-9229)
 * Make sure we cancel non-compacting sstables from LifecycleTransaction (CASSANDRA-9566)
 * Fix deprecated repair JMX API (CASSANDRA-9570)
 * Add logback metrics (CASSANDRA-9378)
 * Update and refactor ant test/test-compression to run the tests in parallel (CASSANDRA-9583)
 * Fix upgrading to new directory for secondary index (CASSANDRA-9687)
Merged from 2.1:
 * (cqlsh) Fix bad check for CQL compatibility when DESCRIBE'ing
   COMPACT STORAGE tables with no clustering columns
 * Eliminate strong self-reference chains in sstable ref tidiers (CASSANDRA-9656)
 * Ensure StreamSession uses canonical sstable reader instances (CASSANDRA-9700)
 * Ensure memtable book keeping is not corrupted in the event we shrink usage (CASSANDRA-9681)
 * Update internal python driver for cqlsh (CASSANDRA-9064)
 * Fix IndexOutOfBoundsException when inserting tuple with too many
   elements using the string literal notation (CASSANDRA-9559)
 * Enable describe on indices (CASSANDRA-7814)
 * Fix incorrect result for IN queries where column not found (CASSANDRA-9540)
 * ColumnFamilyStore.selectAndReference may block during compaction (CASSANDRA-9637)
 * Fix bug in cardinality check when compacting (CASSANDRA-9580)
 * Fix memory leak in Ref due to ConcurrentLinkedQueue.remove() behaviour (CASSANDRA-9549)
 * Make rebuild only run one at a time (CASSANDRA-9119)
Merged from 2.0:
 * Avoid NPE in AuthSuccess#decode (CASSANDRA-9727)
 * Add listen_address to system.local (CASSANDRA-9603)
 * Bug fixes to resultset metadata construction (CASSANDRA-9636)
 * Fix setting 'durable_writes' in ALTER KEYSPACE (CASSANDRA-9560)
 * Avoids ballot clash in Paxos (CASSANDRA-9649)
 * Improve trace messages for RR (CASSANDRA-9479)
 * Fix suboptimal secondary index selection when restricted
   clustering column is also indexed (CASSANDRA-9631)
 * (cqlsh) Add min_threshold to DTCS option autocomplete (CASSANDRA-9385)
 * Fix error message when attempting to create an index on a column
   in a COMPACT STORAGE table with clustering columns (CASSANDRA-9527)
 * 'WITH WITH' in alter keyspace statements causes NPE (CASSANDRA-9565)
 * Expose some internals of SelectStatement for inspection (CASSANDRA-9532)
 * ArrivalWindow should use primitives (CASSANDRA-9496)
 * Periodically submit background compaction tasks (CASSANDRA-9592)
 * Set HAS_MORE_PAGES flag to false when PagingState is null (CASSANDRA-9571)


2.2.0-rc1
 * Compressed commit log should measure compressed space used (CASSANDRA-9095)
 * Fix comparison bug in CassandraRoleManager#collectRoles (CASSANDRA-9551)
 * Add tinyint,smallint,time,date support for UDFs (CASSANDRA-9400)
 * Deprecates SSTableSimpleWriter and SSTableSimpleUnsortedWriter (CASSANDRA-9546)
 * Empty INITCOND treated as null in aggregate (CASSANDRA-9457)
 * Remove use of Cell in Thrift MapReduce classes (CASSANDRA-8609)
 * Integrate pre-release Java Driver 2.2-rc1, custom build (CASSANDRA-9493)
 * Clean up gossiper logic for old versions (CASSANDRA-9370)
 * Fix custom payload coding/decoding to match the spec (CASSANDRA-9515)
 * ant test-all results incomplete when parsed (CASSANDRA-9463)
 * Disallow frozen<> types in function arguments and return types for
   clarity (CASSANDRA-9411)
 * Static Analysis to warn on unsafe use of Autocloseable instances (CASSANDRA-9431)
 * Update commitlog archiving examples now that commitlog segments are
   not recycled (CASSANDRA-9350)
 * Extend Transactional API to sstable lifecycle management (CASSANDRA-8568)
 * (cqlsh) Add support for native protocol 4 (CASSANDRA-9399)
 * Ensure that UDF and UDAs are keyspace-isolated (CASSANDRA-9409)
 * Revert CASSANDRA-7807 (tracing completion client notifications) (CASSANDRA-9429)
 * Add ability to stop compaction by ID (CASSANDRA-7207)
 * Let CassandraVersion handle SNAPSHOT version (CASSANDRA-9438)
Merged from 2.1:
 * (cqlsh) Fix using COPY through SOURCE or -f (CASSANDRA-9083)
 * Fix occasional lack of `system` keyspace in schema tables (CASSANDRA-8487)
 * Use ProtocolError code instead of ServerError code for native protocol
   error responses to unsupported protocol versions (CASSANDRA-9451)
 * Default commitlog_sync_batch_window_in_ms changed to 2ms (CASSANDRA-9504)
 * Fix empty partition assertion in unsorted sstable writing tools (CASSANDRA-9071)
 * Ensure truncate without snapshot cannot produce corrupt responses (CASSANDRA-9388)
 * Consistent error message when a table mixes counter and non-counter
   columns (CASSANDRA-9492)
 * Avoid getting unreadable keys during anticompaction (CASSANDRA-9508)
 * (cqlsh) Better float precision by default (CASSANDRA-9224)
 * Improve estimated row count (CASSANDRA-9107)
 * Optimize range tombstone memory footprint (CASSANDRA-8603)
 * Use configured gcgs in anticompaction (CASSANDRA-9397)
Merged from 2.0:
 * Don't accumulate more range than necessary in RangeTombstone.Tracker (CASSANDRA-9486)
 * Add broadcast and rpc addresses to system.local (CASSANDRA-9436)
 * Always mark sstable suspect when corrupted (CASSANDRA-9478)
 * Add database users and permissions to CQL3 documentation (CASSANDRA-7558)
 * Allow JVM_OPTS to be passed to standalone tools (CASSANDRA-5969)
 * Fix bad condition in RangeTombstoneList (CASSANDRA-9485)
 * Fix potential StackOverflow when setting CrcCheckChance over JMX (CASSANDRA-9488)
 * Fix null static columns in pages after the first, paged reversed
   queries (CASSANDRA-8502)
 * Fix counting cache serialization in request metrics (CASSANDRA-9466)
 * Add option not to validate atoms during scrub (CASSANDRA-9406)


2.2.0-beta1
 * Introduce Transactional API for internal state changes (CASSANDRA-8984)
 * Add a flag in cassandra.yaml to enable UDFs (CASSANDRA-9404)
 * Better support of null for UDF (CASSANDRA-8374)
 * Use ecj instead of javassist for UDFs (CASSANDRA-8241)
 * faster async logback configuration for tests (CASSANDRA-9376)
 * Add `smallint` and `tinyint` data types (CASSANDRA-8951)
 * Avoid thrift schema creation when native driver is used in stress tool (CASSANDRA-9374)
 * Make Functions.declared thread-safe
 * Add client warnings to native protocol v4 (CASSANDRA-8930)
 * Allow roles cache to be invalidated (CASSANDRA-8967)
 * Upgrade Snappy (CASSANDRA-9063)
 * Don't start Thrift rpc by default (CASSANDRA-9319)
 * Only stream from unrepaired sstables with incremental repair (CASSANDRA-8267)
 * Aggregate UDFs allow SFUNC return type to differ from STYPE if FFUNC specified (CASSANDRA-9321)
 * Remove Thrift dependencies in bundled tools (CASSANDRA-8358)
 * Disable memory mapping of hsperfdata file for JVM statistics (CASSANDRA-9242)
 * Add pre-startup checks to detect potential incompatibilities (CASSANDRA-8049)
 * Distinguish between null and unset in protocol v4 (CASSANDRA-7304)
 * Add user/role permissions for user-defined functions (CASSANDRA-7557)
 * Allow cassandra config to be updated to restart daemon without unloading classes (CASSANDRA-9046)
 * Don't initialize compaction writer before checking if iter is empty (CASSANDRA-9117)
 * Don't execute any functions at prepare-time (CASSANDRA-9037)
 * Share file handles between all instances of a SegmentedFile (CASSANDRA-8893)
 * Make it possible to major compact LCS (CASSANDRA-7272)
 * Make FunctionExecutionException extend RequestExecutionException
   (CASSANDRA-9055)
 * Add support for SELECT JSON, INSERT JSON syntax and new toJson(), fromJson()
   functions (CASSANDRA-7970)
 * Optimise max purgeable timestamp calculation in compaction (CASSANDRA-8920)
 * Constrain internode message buffer sizes, and improve IO class hierarchy (CASSANDRA-8670)
 * New tool added to validate all sstables in a node (CASSANDRA-5791)
 * Push notification when tracing completes for an operation (CASSANDRA-7807)
 * Delay "node up" and "node added" notifications until native protocol server is started (CASSANDRA-8236)
 * Compressed Commit Log (CASSANDRA-6809)
 * Optimise IntervalTree (CASSANDRA-8988)
 * Add a key-value payload for third party usage (CASSANDRA-8553, 9212)
 * Bump metrics-reporter-config dependency for metrics 3.0 (CASSANDRA-8149)
 * Partition intra-cluster message streams by size, not type (CASSANDRA-8789)
 * Add WriteFailureException to native protocol, notify coordinator of
   write failures (CASSANDRA-8592)
 * Convert SequentialWriter to nio (CASSANDRA-8709)
 * Add role based access control (CASSANDRA-7653, 8650, 7216, 8760, 8849, 8761, 8850)
 * Record client ip address in tracing sessions (CASSANDRA-8162)
 * Indicate partition key columns in response metadata for prepared
   statements (CASSANDRA-7660)
 * Merge UUIDType and TimeUUIDType parse logic (CASSANDRA-8759)
 * Avoid memory allocation when searching index summary (CASSANDRA-8793)
 * Optimise (Time)?UUIDType Comparisons (CASSANDRA-8730)
 * Make CRC32Ex into a separate maven dependency (CASSANDRA-8836)
 * Use preloaded jemalloc w/ Unsafe (CASSANDRA-8714, 9197)
 * Avoid accessing partitioner through StorageProxy (CASSANDRA-8244, 8268)
 * Upgrade Metrics library and remove depricated metrics (CASSANDRA-5657)
 * Serializing Row cache alternative, fully off heap (CASSANDRA-7438)
 * Duplicate rows returned when in clause has repeated values (CASSANDRA-6706)
 * Make CassandraException unchecked, extend RuntimeException (CASSANDRA-8560)
 * Support direct buffer decompression for reads (CASSANDRA-8464)
 * DirectByteBuffer compatible LZ4 methods (CASSANDRA-7039)
 * Group sstables for anticompaction correctly (CASSANDRA-8578)
 * Add ReadFailureException to native protocol, respond
   immediately when replicas encounter errors while handling
   a read request (CASSANDRA-7886)
 * Switch CommitLogSegment from RandomAccessFile to nio (CASSANDRA-8308)
 * Allow mixing token and partition key restrictions (CASSANDRA-7016)
 * Support index key/value entries on map collections (CASSANDRA-8473)
 * Modernize schema tables (CASSANDRA-8261)
 * Support for user-defined aggregation functions (CASSANDRA-8053)
 * Fix NPE in SelectStatement with empty IN values (CASSANDRA-8419)
 * Refactor SelectStatement, return IN results in natural order instead
   of IN value list order and ignore duplicate values in partition key IN restrictions (CASSANDRA-7981)
 * Support UDTs, tuples, and collections in user-defined
   functions (CASSANDRA-7563)
 * Fix aggregate fn results on empty selection, result column name,
   and cqlsh parsing (CASSANDRA-8229)
 * Mark sstables as repaired after full repair (CASSANDRA-7586)
 * Extend Descriptor to include a format value and refactor reader/writer
   APIs (CASSANDRA-7443)
 * Integrate JMH for microbenchmarks (CASSANDRA-8151)
 * Keep sstable levels when bootstrapping (CASSANDRA-7460)
 * Add Sigar library and perform basic OS settings check on startup (CASSANDRA-7838)
 * Support for aggregation functions (CASSANDRA-4914)
 * Remove cassandra-cli (CASSANDRA-7920)
 * Accept dollar quoted strings in CQL (CASSANDRA-7769)
 * Make assassinate a first class command (CASSANDRA-7935)
 * Support IN clause on any partition key column (CASSANDRA-7855)
 * Support IN clause on any clustering column (CASSANDRA-4762)
 * Improve compaction logging (CASSANDRA-7818)
 * Remove YamlFileNetworkTopologySnitch (CASSANDRA-7917)
 * Do anticompaction in groups (CASSANDRA-6851)
 * Support user-defined functions (CASSANDRA-7395, 7526, 7562, 7740, 7781, 7929,
   7924, 7812, 8063, 7813, 7708)
 * Permit configurable timestamps with cassandra-stress (CASSANDRA-7416)
 * Move sstable RandomAccessReader to nio2, which allows using the
   FILE_SHARE_DELETE flag on Windows (CASSANDRA-4050)
 * Remove CQL2 (CASSANDRA-5918)
 * Optimize fetching multiple cells by name (CASSANDRA-6933)
 * Allow compilation in java 8 (CASSANDRA-7028)
 * Make incremental repair default (CASSANDRA-7250)
 * Enable code coverage thru JaCoCo (CASSANDRA-7226)
 * Switch external naming of 'column families' to 'tables' (CASSANDRA-4369)
 * Shorten SSTable path (CASSANDRA-6962)
 * Use unsafe mutations for most unit tests (CASSANDRA-6969)
 * Fix race condition during calculation of pending ranges (CASSANDRA-7390)
 * Fail on very large batch sizes (CASSANDRA-8011)
 * Improve concurrency of repair (CASSANDRA-6455, 8208, 9145)
 * Select optimal CRC32 implementation at runtime (CASSANDRA-8614)
 * Evaluate MurmurHash of Token once per query (CASSANDRA-7096)
 * Generalize progress reporting (CASSANDRA-8901)
 * Resumable bootstrap streaming (CASSANDRA-8838, CASSANDRA-8942)
 * Allow scrub for secondary index (CASSANDRA-5174)
 * Save repair data to system table (CASSANDRA-5839)
 * fix nodetool names that reference column families (CASSANDRA-8872)
 Merged from 2.1:
 * Warn on misuse of unlogged batches (CASSANDRA-9282)
 * Failure detector detects and ignores local pauses (CASSANDRA-9183)
 * Add utility class to support for rate limiting a given log statement (CASSANDRA-9029)
 * Add missing consistency levels to cassandra-stess (CASSANDRA-9361)
 * Fix commitlog getCompletedTasks to not increment (CASSANDRA-9339)
 * Fix for harmless exceptions logged as ERROR (CASSANDRA-8564)
 * Delete processed sstables in sstablesplit/sstableupgrade (CASSANDRA-8606)
 * Improve sstable exclusion from partition tombstones (CASSANDRA-9298)
 * Validate the indexed column rather than the cell's contents for 2i (CASSANDRA-9057)
 * Add support for top-k custom 2i queries (CASSANDRA-8717)
 * Fix error when dropping table during compaction (CASSANDRA-9251)
 * cassandra-stress supports validation operations over user profiles (CASSANDRA-8773)
 * Add support for rate limiting log messages (CASSANDRA-9029)
 * Log the partition key with tombstone warnings (CASSANDRA-8561)
 * Reduce runWithCompactionsDisabled poll interval to 1ms (CASSANDRA-9271)
 * Fix PITR commitlog replay (CASSANDRA-9195)
 * GCInspector logs very different times (CASSANDRA-9124)
 * Fix deleting from an empty list (CASSANDRA-9198)
 * Update tuple and collection types that use a user-defined type when that UDT
   is modified (CASSANDRA-9148, CASSANDRA-9192)
 * Use higher timeout for prepair and snapshot in repair (CASSANDRA-9261)
 * Fix anticompaction blocking ANTI_ENTROPY stage (CASSANDRA-9151)
 * Repair waits for anticompaction to finish (CASSANDRA-9097)
 * Fix streaming not holding ref when stream error (CASSANDRA-9295)
 * Fix canonical view returning early opened SSTables (CASSANDRA-9396)
Merged from 2.0:
 * (cqlsh) Add LOGIN command to switch users (CASSANDRA-7212)
 * Clone SliceQueryFilter in AbstractReadCommand implementations (CASSANDRA-8940)
 * Push correct protocol notification for DROP INDEX (CASSANDRA-9310)
 * token-generator - generated tokens too long (CASSANDRA-9300)
 * Fix counting of tombstones for TombstoneOverwhelmingException (CASSANDRA-9299)
 * Fix ReconnectableSnitch reconnecting to peers during upgrade (CASSANDRA-6702)
 * Include keyspace and table name in error log for collections over the size
   limit (CASSANDRA-9286)
 * Avoid potential overlap in LCS with single-partition sstables (CASSANDRA-9322)
 * Log warning message when a table is queried before the schema has fully
   propagated (CASSANDRA-9136)
 * Overload SecondaryIndex#indexes to accept the column definition (CASSANDRA-9314)
 * (cqlsh) Add SERIAL and LOCAL_SERIAL consistency levels (CASSANDRA-8051)
 * Fix index selection during rebuild with certain table layouts (CASSANDRA-9281)
 * Fix partition-level-delete-only workload accounting (CASSANDRA-9194)
 * Allow scrub to handle corrupted compressed chunks (CASSANDRA-9140)
 * Fix assertion error when resetlocalschema is run during repair (CASSANDRA-9249)
 * Disable single sstable tombstone compactions for DTCS by default (CASSANDRA-9234)
 * IncomingTcpConnection thread is not named (CASSANDRA-9262)
 * Close incoming connections when MessagingService is stopped (CASSANDRA-9238)
 * Fix streaming hang when retrying (CASSANDRA-9132)


2.1.5
 * Re-add deprecated cold_reads_to_omit param for backwards compat (CASSANDRA-9203)
 * Make anticompaction visible in compactionstats (CASSANDRA-9098)
 * Improve nodetool getendpoints documentation about the partition
   key parameter (CASSANDRA-6458)
 * Don't check other keyspaces for schema changes when an user-defined
   type is altered (CASSANDRA-9187)
 * Add generate-idea-files target to build.xml (CASSANDRA-9123)
 * Allow takeColumnFamilySnapshot to take a list of tables (CASSANDRA-8348)
 * Limit major sstable operations to their canonical representation (CASSANDRA-8669)
 * cqlsh: Add tests for INSERT and UPDATE tab completion (CASSANDRA-9125)
 * cqlsh: quote column names when needed in COPY FROM inserts (CASSANDRA-9080)
 * Do not load read meter for offline operations (CASSANDRA-9082)
 * cqlsh: Make CompositeType data readable (CASSANDRA-8919)
 * cqlsh: Fix display of triggers (CASSANDRA-9081)
 * Fix NullPointerException when deleting or setting an element by index on
   a null list collection (CASSANDRA-9077)
 * Buffer bloom filter serialization (CASSANDRA-9066)
 * Fix anti-compaction target bloom filter size (CASSANDRA-9060)
 * Make FROZEN and TUPLE unreserved keywords in CQL (CASSANDRA-9047)
 * Prevent AssertionError from SizeEstimatesRecorder (CASSANDRA-9034)
 * Avoid overwriting index summaries for sstables with an older format that
   does not support downsampling; rebuild summaries on startup when this
   is detected (CASSANDRA-8993)
 * Fix potential data loss in CompressedSequentialWriter (CASSANDRA-8949)
 * Make PasswordAuthenticator number of hashing rounds configurable (CASSANDRA-8085)
 * Fix AssertionError when binding nested collections in DELETE (CASSANDRA-8900)
 * Check for overlap with non-early sstables in LCS (CASSANDRA-8739)
 * Only calculate max purgable timestamp if we have to (CASSANDRA-8914)
 * (cqlsh) Greatly improve performance of COPY FROM (CASSANDRA-8225)
 * IndexSummary effectiveIndexInterval is now a guideline, not a rule (CASSANDRA-8993)
 * Use correct bounds for page cache eviction of compressed files (CASSANDRA-8746)
 * SSTableScanner enforces its bounds (CASSANDRA-8946)
 * Cleanup cell equality (CASSANDRA-8947)
 * Introduce intra-cluster message coalescing (CASSANDRA-8692)
 * DatabaseDescriptor throws NPE when rpc_interface is used (CASSANDRA-8839)
 * Don't check if an sstable is live for offline compactions (CASSANDRA-8841)
 * Don't set clientMode in SSTableLoader (CASSANDRA-8238)
 * Fix SSTableRewriter with disabled early open (CASSANDRA-8535)
 * Fix cassandra-stress so it respects the CL passed in user mode (CASSANDRA-8948)
 * Fix rare NPE in ColumnDefinition#hasIndexOption() (CASSANDRA-8786)
 * cassandra-stress reports per-operation statistics, plus misc (CASSANDRA-8769)
 * Add SimpleDate (cql date) and Time (cql time) types (CASSANDRA-7523)
 * Use long for key count in cfstats (CASSANDRA-8913)
 * Make SSTableRewriter.abort() more robust to failure (CASSANDRA-8832)
 * Remove cold_reads_to_omit from STCS (CASSANDRA-8860)
 * Make EstimatedHistogram#percentile() use ceil instead of floor (CASSANDRA-8883)
 * Fix top partitions reporting wrong cardinality (CASSANDRA-8834)
 * Fix rare NPE in KeyCacheSerializer (CASSANDRA-8067)
 * Pick sstables for validation as late as possible inc repairs (CASSANDRA-8366)
 * Fix commitlog getPendingTasks to not increment (CASSANDRA-8862)
 * Fix parallelism adjustment in range and secondary index queries
   when the first fetch does not satisfy the limit (CASSANDRA-8856)
 * Check if the filtered sstables is non-empty in STCS (CASSANDRA-8843)
 * Upgrade java-driver used for cassandra-stress (CASSANDRA-8842)
 * Fix CommitLog.forceRecycleAllSegments() memory access error (CASSANDRA-8812)
 * Improve assertions in Memory (CASSANDRA-8792)
 * Fix SSTableRewriter cleanup (CASSANDRA-8802)
 * Introduce SafeMemory for CompressionMetadata.Writer (CASSANDRA-8758)
 * 'nodetool info' prints exception against older node (CASSANDRA-8796)
 * Ensure SSTableReader.last corresponds exactly with the file end (CASSANDRA-8750)
 * Make SSTableWriter.openEarly more robust and obvious (CASSANDRA-8747)
 * Enforce SSTableReader.first/last (CASSANDRA-8744)
 * Cleanup SegmentedFile API (CASSANDRA-8749)
 * Avoid overlap with early compaction replacement (CASSANDRA-8683)
 * Safer Resource Management++ (CASSANDRA-8707)
 * Write partition size estimates into a system table (CASSANDRA-7688)
 * cqlsh: Fix keys() and full() collection indexes in DESCRIBE output
   (CASSANDRA-8154)
 * Show progress of streaming in nodetool netstats (CASSANDRA-8886)
 * IndexSummaryBuilder utilises offheap memory, and shares data between
   each IndexSummary opened from it (CASSANDRA-8757)
 * markCompacting only succeeds if the exact SSTableReader instances being
   marked are in the live set (CASSANDRA-8689)
 * cassandra-stress support for varint (CASSANDRA-8882)
 * Fix Adler32 digest for compressed sstables (CASSANDRA-8778)
 * Add nodetool statushandoff/statusbackup (CASSANDRA-8912)
 * Use stdout for progress and stats in sstableloader (CASSANDRA-8982)
 * Correctly identify 2i datadir from older versions (CASSANDRA-9116)
Merged from 2.0:
 * Ignore gossip SYNs after shutdown (CASSANDRA-9238)
 * Avoid overflow when calculating max sstable size in LCS (CASSANDRA-9235)
 * Make sstable blacklisting work with compression (CASSANDRA-9138)
 * Do not attempt to rebuild indexes if no index accepts any column (CASSANDRA-9196)
 * Don't initiate snitch reconnection for dead states (CASSANDRA-7292)
 * Fix ArrayIndexOutOfBoundsException in CQLSSTableWriter (CASSANDRA-8978)
 * Add shutdown gossip state to prevent timeouts during rolling restarts (CASSANDRA-8336)
 * Fix running with java.net.preferIPv6Addresses=true (CASSANDRA-9137)
 * Fix failed bootstrap/replace attempts being persisted in system.peers (CASSANDRA-9180)
 * Flush system.IndexInfo after marking index built (CASSANDRA-9128)
 * Fix updates to min/max_compaction_threshold through cassandra-cli
   (CASSANDRA-8102)
 * Don't include tmp files when doing offline relevel (CASSANDRA-9088)
 * Use the proper CAS WriteType when finishing a previous round during Paxos
   preparation (CASSANDRA-8672)
 * Avoid race in cancelling compactions (CASSANDRA-9070)
 * More aggressive check for expired sstables in DTCS (CASSANDRA-8359)
 * Fix ignored index_interval change in ALTER TABLE statements (CASSANDRA-7976)
 * Do more aggressive compaction in old time windows in DTCS (CASSANDRA-8360)
 * java.lang.AssertionError when reading saved cache (CASSANDRA-8740)
 * "disk full" when running cleanup (CASSANDRA-9036)
 * Lower logging level from ERROR to DEBUG when a scheduled schema pull
   cannot be completed due to a node being down (CASSANDRA-9032)
 * Fix MOVED_NODE client event (CASSANDRA-8516)
 * Allow overriding MAX_OUTSTANDING_REPLAY_COUNT (CASSANDRA-7533)
 * Fix malformed JMX ObjectName containing IPv6 addresses (CASSANDRA-9027)
 * (cqlsh) Allow increasing CSV field size limit through
   cqlshrc config option (CASSANDRA-8934)
 * Stop logging range tombstones when exceeding the threshold
   (CASSANDRA-8559)
 * Fix NullPointerException when nodetool getendpoints is run
   against invalid keyspaces or tables (CASSANDRA-8950)
 * Allow specifying the tmp dir (CASSANDRA-7712)
 * Improve compaction estimated tasks estimation (CASSANDRA-8904)
 * Fix duplicate up/down messages sent to native clients (CASSANDRA-7816)
 * Expose commit log archive status via JMX (CASSANDRA-8734)
 * Provide better exceptions for invalid replication strategy parameters
   (CASSANDRA-8909)
 * Fix regression in mixed single and multi-column relation support for
   SELECT statements (CASSANDRA-8613)
 * Add ability to limit number of native connections (CASSANDRA-8086)
 * Fix CQLSSTableWriter throwing exception and spawning threads
   (CASSANDRA-8808)
 * Fix MT mismatch between empty and GC-able data (CASSANDRA-8979)
 * Fix incorrect validation when snapshotting single table (CASSANDRA-8056)
 * Add offline tool to relevel sstables (CASSANDRA-8301)
 * Preserve stream ID for more protocol errors (CASSANDRA-8848)
 * Fix combining token() function with multi-column relations on
   clustering columns (CASSANDRA-8797)
 * Make CFS.markReferenced() resistant to bad refcounting (CASSANDRA-8829)
 * Fix StreamTransferTask abort/complete bad refcounting (CASSANDRA-8815)
 * Fix AssertionError when querying a DESC clustering ordered
   table with ASC ordering and paging (CASSANDRA-8767)
 * AssertionError: "Memory was freed" when running cleanup (CASSANDRA-8716)
 * Make it possible to set max_sstable_age to fractional days (CASSANDRA-8406)
 * Fix some multi-column relations with indexes on some clustering
   columns (CASSANDRA-8275)
 * Fix memory leak in SSTableSimple*Writer and SSTableReader.validate()
   (CASSANDRA-8748)
 * Throw OOM if allocating memory fails to return a valid pointer (CASSANDRA-8726)
 * Fix SSTableSimpleUnsortedWriter ConcurrentModificationException (CASSANDRA-8619)
 * 'nodetool info' prints exception against older node (CASSANDRA-8796)
 * Ensure SSTableSimpleUnsortedWriter.close() terminates if
   disk writer has crashed (CASSANDRA-8807)


2.1.4
 * Bind JMX to localhost unless explicitly configured otherwise (CASSANDRA-9085)


2.1.3
 * Fix HSHA/offheap_objects corruption (CASSANDRA-8719)
 * Upgrade libthrift to 0.9.2 (CASSANDRA-8685)
 * Don't use the shared ref in sstableloader (CASSANDRA-8704)
 * Purge internal prepared statements if related tables or
   keyspaces are dropped (CASSANDRA-8693)
 * (cqlsh) Handle unicode BOM at start of files (CASSANDRA-8638)
 * Stop compactions before exiting offline tools (CASSANDRA-8623)
 * Update tools/stress/README.txt to match current behaviour (CASSANDRA-7933)
 * Fix schema from Thrift conversion with empty metadata (CASSANDRA-8695)
 * Safer Resource Management (CASSANDRA-7705)
 * Make sure we compact highly overlapping cold sstables with
   STCS (CASSANDRA-8635)
 * rpc_interface and listen_interface generate NPE on startup when specified
   interface doesn't exist (CASSANDRA-8677)
 * Fix ArrayIndexOutOfBoundsException in nodetool cfhistograms (CASSANDRA-8514)
 * Switch from yammer metrics for nodetool cf/proxy histograms (CASSANDRA-8662)
 * Make sure we don't add tmplink files to the compaction
   strategy (CASSANDRA-8580)
 * (cqlsh) Handle maps with blob keys (CASSANDRA-8372)
 * (cqlsh) Handle DynamicCompositeType schemas correctly (CASSANDRA-8563)
 * Duplicate rows returned when in clause has repeated values (CASSANDRA-6706)
 * Add tooling to detect hot partitions (CASSANDRA-7974)
 * Fix cassandra-stress user-mode truncation of partition generation (CASSANDRA-8608)
 * Only stream from unrepaired sstables during inc repair (CASSANDRA-8267)
 * Don't allow starting multiple inc repairs on the same sstables (CASSANDRA-8316)
 * Invalidate prepared BATCH statements when related tables
   or keyspaces are dropped (CASSANDRA-8652)
 * Fix missing results in secondary index queries on collections
   with ALLOW FILTERING (CASSANDRA-8421)
 * Expose EstimatedHistogram metrics for range slices (CASSANDRA-8627)
 * (cqlsh) Escape clqshrc passwords properly (CASSANDRA-8618)
 * Fix NPE when passing wrong argument in ALTER TABLE statement (CASSANDRA-8355)
 * Pig: Refactor and deprecate CqlStorage (CASSANDRA-8599)
 * Don't reuse the same cleanup strategy for all sstables (CASSANDRA-8537)
 * Fix case-sensitivity of index name on CREATE and DROP INDEX
   statements (CASSANDRA-8365)
 * Better detection/logging for corruption in compressed sstables (CASSANDRA-8192)
 * Use the correct repairedAt value when closing writer (CASSANDRA-8570)
 * (cqlsh) Handle a schema mismatch being detected on startup (CASSANDRA-8512)
 * Properly calculate expected write size during compaction (CASSANDRA-8532)
 * Invalidate affected prepared statements when a table's columns
   are altered (CASSANDRA-7910)
 * Stress - user defined writes should populate sequentally (CASSANDRA-8524)
 * Fix regression in SSTableRewriter causing some rows to become unreadable
   during compaction (CASSANDRA-8429)
 * Run major compactions for repaired/unrepaired in parallel (CASSANDRA-8510)
 * (cqlsh) Fix compression options in DESCRIBE TABLE output when compression
   is disabled (CASSANDRA-8288)
 * (cqlsh) Fix DESCRIBE output after keyspaces are altered (CASSANDRA-7623)
 * Make sure we set lastCompactedKey correctly (CASSANDRA-8463)
 * (cqlsh) Fix output of CONSISTENCY command (CASSANDRA-8507)
 * (cqlsh) Fixed the handling of LIST statements (CASSANDRA-8370)
 * Make sstablescrub check leveled manifest again (CASSANDRA-8432)
 * Check first/last keys in sstable when giving out positions (CASSANDRA-8458)
 * Disable mmap on Windows (CASSANDRA-6993)
 * Add missing ConsistencyLevels to cassandra-stress (CASSANDRA-8253)
 * Add auth support to cassandra-stress (CASSANDRA-7985)
 * Fix ArrayIndexOutOfBoundsException when generating error message
   for some CQL syntax errors (CASSANDRA-8455)
 * Scale memtable slab allocation logarithmically (CASSANDRA-7882)
 * cassandra-stress simultaneous inserts over same seed (CASSANDRA-7964)
 * Reduce cassandra-stress sampling memory requirements (CASSANDRA-7926)
 * Ensure memtable flush cannot expire commit log entries from its future (CASSANDRA-8383)
 * Make read "defrag" async to reclaim memtables (CASSANDRA-8459)
 * Remove tmplink files for offline compactions (CASSANDRA-8321)
 * Reduce maxHintsInProgress (CASSANDRA-8415)
 * BTree updates may call provided update function twice (CASSANDRA-8018)
 * Release sstable references after anticompaction (CASSANDRA-8386)
 * Handle abort() in SSTableRewriter properly (CASSANDRA-8320)
 * Centralize shared executors (CASSANDRA-8055)
 * Fix filtering for CONTAINS (KEY) relations on frozen collection
   clustering columns when the query is restricted to a single
   partition (CASSANDRA-8203)
 * Do more aggressive entire-sstable TTL expiry checks (CASSANDRA-8243)
 * Add more log info if readMeter is null (CASSANDRA-8238)
 * add check of the system wall clock time at startup (CASSANDRA-8305)
 * Support for frozen collections (CASSANDRA-7859)
 * Fix overflow on histogram computation (CASSANDRA-8028)
 * Have paxos reuse the timestamp generation of normal queries (CASSANDRA-7801)
 * Fix incremental repair not remove parent session on remote (CASSANDRA-8291)
 * Improve JBOD disk utilization (CASSANDRA-7386)
 * Log failed host when preparing incremental repair (CASSANDRA-8228)
 * Force config client mode in CQLSSTableWriter (CASSANDRA-8281)
 * Fix sstableupgrade throws exception (CASSANDRA-8688)
 * Fix hang when repairing empty keyspace (CASSANDRA-8694)
Merged from 2.0:
 * Fix IllegalArgumentException in dynamic snitch (CASSANDRA-8448)
 * Add support for UPDATE ... IF EXISTS (CASSANDRA-8610)
 * Fix reversal of list prepends (CASSANDRA-8733)
 * Prevent non-zero default_time_to_live on tables with counters
   (CASSANDRA-8678)
 * Fix SSTableSimpleUnsortedWriter ConcurrentModificationException
   (CASSANDRA-8619)
 * Round up time deltas lower than 1ms in BulkLoader (CASSANDRA-8645)
 * Add batch remove iterator to ABSC (CASSANDRA-8414, 8666)
 * Round up time deltas lower than 1ms in BulkLoader (CASSANDRA-8645)
 * Fix isClientMode check in Keyspace (CASSANDRA-8687)
 * Use more efficient slice size for querying internal secondary
   index tables (CASSANDRA-8550)
 * Fix potentially returning deleted rows with range tombstone (CASSANDRA-8558)
 * Check for available disk space before starting a compaction (CASSANDRA-8562)
 * Fix DISTINCT queries with LIMITs or paging when some partitions
   contain only tombstones (CASSANDRA-8490)
 * Introduce background cache refreshing to permissions cache
   (CASSANDRA-8194)
 * Fix race condition in StreamTransferTask that could lead to
   infinite loops and premature sstable deletion (CASSANDRA-7704)
 * Add an extra version check to MigrationTask (CASSANDRA-8462)
 * Ensure SSTableWriter cleans up properly after failure (CASSANDRA-8499)
 * Increase bf true positive count on key cache hit (CASSANDRA-8525)
 * Move MeteredFlusher to its own thread (CASSANDRA-8485)
 * Fix non-distinct results in DISTNCT queries on static columns when
   paging is enabled (CASSANDRA-8087)
 * Move all hints related tasks to hints internal executor (CASSANDRA-8285)
 * Fix paging for multi-partition IN queries (CASSANDRA-8408)
 * Fix MOVED_NODE topology event never being emitted when a node
   moves its token (CASSANDRA-8373)
 * Fix validation of indexes in COMPACT tables (CASSANDRA-8156)
 * Avoid StackOverflowError when a large list of IN values
   is used for a clustering column (CASSANDRA-8410)
 * Fix NPE when writetime() or ttl() calls are wrapped by
   another function call (CASSANDRA-8451)
 * Fix NPE after dropping a keyspace (CASSANDRA-8332)
 * Fix error message on read repair timeouts (CASSANDRA-7947)
 * Default DTCS base_time_seconds changed to 60 (CASSANDRA-8417)
 * Refuse Paxos operation with more than one pending endpoint (CASSANDRA-8346, 8640)
 * Throw correct exception when trying to bind a keyspace or table
   name (CASSANDRA-6952)
 * Make HHOM.compact synchronized (CASSANDRA-8416)
 * cancel latency-sampling task when CF is dropped (CASSANDRA-8401)
 * don't block SocketThread for MessagingService (CASSANDRA-8188)
 * Increase quarantine delay on replacement (CASSANDRA-8260)
 * Expose off-heap memory usage stats (CASSANDRA-7897)
 * Ignore Paxos commits for truncated tables (CASSANDRA-7538)
 * Validate size of indexed column values (CASSANDRA-8280)
 * Make LCS split compaction results over all data directories (CASSANDRA-8329)
 * Fix some failing queries that use multi-column relations
   on COMPACT STORAGE tables (CASSANDRA-8264)
 * Fix InvalidRequestException with ORDER BY (CASSANDRA-8286)
 * Disable SSLv3 for POODLE (CASSANDRA-8265)
 * Fix millisecond timestamps in Tracing (CASSANDRA-8297)
 * Include keyspace name in error message when there are insufficient
   live nodes to stream from (CASSANDRA-8221)
 * Avoid overlap in L1 when L0 contains many nonoverlapping
   sstables (CASSANDRA-8211)
 * Improve PropertyFileSnitch logging (CASSANDRA-8183)
 * Add DC-aware sequential repair (CASSANDRA-8193)
 * Use live sstables in snapshot repair if possible (CASSANDRA-8312)
 * Fix hints serialized size calculation (CASSANDRA-8587)


2.1.2
 * (cqlsh) parse_for_table_meta errors out on queries with undefined
   grammars (CASSANDRA-8262)
 * (cqlsh) Fix SELECT ... TOKEN() function broken in C* 2.1.1 (CASSANDRA-8258)
 * Fix Cassandra crash when running on JDK8 update 40 (CASSANDRA-8209)
 * Optimize partitioner tokens (CASSANDRA-8230)
 * Improve compaction of repaired/unrepaired sstables (CASSANDRA-8004)
 * Make cache serializers pluggable (CASSANDRA-8096)
 * Fix issues with CONTAINS (KEY) queries on secondary indexes
   (CASSANDRA-8147)
 * Fix read-rate tracking of sstables for some queries (CASSANDRA-8239)
 * Fix default timestamp in QueryOptions (CASSANDRA-8246)
 * Set socket timeout when reading remote version (CASSANDRA-8188)
 * Refactor how we track live size (CASSANDRA-7852)
 * Make sure unfinished compaction files are removed (CASSANDRA-8124)
 * Fix shutdown when run as Windows service (CASSANDRA-8136)
 * Fix DESCRIBE TABLE with custom indexes (CASSANDRA-8031)
 * Fix race in RecoveryManagerTest (CASSANDRA-8176)
 * Avoid IllegalArgumentException while sorting sstables in
   IndexSummaryManager (CASSANDRA-8182)
 * Shutdown JVM on file descriptor exhaustion (CASSANDRA-7579)
 * Add 'die' policy for commit log and disk failure (CASSANDRA-7927)
 * Fix installing as service on Windows (CASSANDRA-8115)
 * Fix CREATE TABLE for CQL2 (CASSANDRA-8144)
 * Avoid boxing in ColumnStats min/max trackers (CASSANDRA-8109)
Merged from 2.0:
 * Correctly handle non-text column names in cql3 (CASSANDRA-8178)
 * Fix deletion for indexes on primary key columns (CASSANDRA-8206)
 * Add 'nodetool statusgossip' (CASSANDRA-8125)
 * Improve client notification that nodes are ready for requests (CASSANDRA-7510)
 * Handle negative timestamp in writetime method (CASSANDRA-8139)
 * Pig: Remove errant LIMIT clause in CqlNativeStorage (CASSANDRA-8166)
 * Throw ConfigurationException when hsha is used with the default
   rpc_max_threads setting of 'unlimited' (CASSANDRA-8116)
 * Allow concurrent writing of the same table in the same JVM using
   CQLSSTableWriter (CASSANDRA-7463)
 * Fix totalDiskSpaceUsed calculation (CASSANDRA-8205)


2.1.1
 * Fix spin loop in AtomicSortedColumns (CASSANDRA-7546)
 * Dont notify when replacing tmplink files (CASSANDRA-8157)
 * Fix validation with multiple CONTAINS clause (CASSANDRA-8131)
 * Fix validation of collections in TriggerExecutor (CASSANDRA-8146)
 * Fix IllegalArgumentException when a list of IN values containing tuples
   is passed as a single arg to a prepared statement with the v1 or v2
   protocol (CASSANDRA-8062)
 * Fix ClassCastException in DISTINCT query on static columns with
   query paging (CASSANDRA-8108)
 * Fix NPE on null nested UDT inside a set (CASSANDRA-8105)
 * Fix exception when querying secondary index on set items or map keys
   when some clustering columns are specified (CASSANDRA-8073)
 * Send proper error response when there is an error during native
   protocol message decode (CASSANDRA-8118)
 * Gossip should ignore generation numbers too far in the future (CASSANDRA-8113)
 * Fix NPE when creating a table with frozen sets, lists (CASSANDRA-8104)
 * Fix high memory use due to tracking reads on incrementally opened sstable
   readers (CASSANDRA-8066)
 * Fix EXECUTE request with skipMetadata=false returning no metadata
   (CASSANDRA-8054)
 * Allow concurrent use of CQLBulkOutputFormat (CASSANDRA-7776)
 * Shutdown JVM on OOM (CASSANDRA-7507)
 * Upgrade netty version and enable epoll event loop (CASSANDRA-7761)
 * Don't duplicate sstables smaller than split size when using
   the sstablesplitter tool (CASSANDRA-7616)
 * Avoid re-parsing already prepared statements (CASSANDRA-7923)
 * Fix some Thrift slice deletions and updates of COMPACT STORAGE
   tables with some clustering columns omitted (CASSANDRA-7990)
 * Fix filtering for CONTAINS on sets (CASSANDRA-8033)
 * Properly track added size (CASSANDRA-7239)
 * Allow compilation in java 8 (CASSANDRA-7208)
 * Fix Assertion error on RangeTombstoneList diff (CASSANDRA-8013)
 * Release references to overlapping sstables during compaction (CASSANDRA-7819)
 * Send notification when opening compaction results early (CASSANDRA-8034)
 * Make native server start block until properly bound (CASSANDRA-7885)
 * (cqlsh) Fix IPv6 support (CASSANDRA-7988)
 * Ignore fat clients when checking for endpoint collision (CASSANDRA-7939)
 * Make sstablerepairedset take a list of files (CASSANDRA-7995)
 * (cqlsh) Tab completeion for indexes on map keys (CASSANDRA-7972)
 * (cqlsh) Fix UDT field selection in select clause (CASSANDRA-7891)
 * Fix resource leak in event of corrupt sstable
 * (cqlsh) Add command line option for cqlshrc file path (CASSANDRA-7131)
 * Provide visibility into prepared statements churn (CASSANDRA-7921, CASSANDRA-7930)
 * Invalidate prepared statements when their keyspace or table is
   dropped (CASSANDRA-7566)
 * cassandra-stress: fix support for NetworkTopologyStrategy (CASSANDRA-7945)
 * Fix saving caches when a table is dropped (CASSANDRA-7784)
 * Add better error checking of new stress profile (CASSANDRA-7716)
 * Use ThreadLocalRandom and remove FBUtilities.threadLocalRandom (CASSANDRA-7934)
 * Prevent operator mistakes due to simultaneous bootstrap (CASSANDRA-7069)
 * cassandra-stress supports whitelist mode for node config (CASSANDRA-7658)
 * GCInspector more closely tracks GC; cassandra-stress and nodetool report it (CASSANDRA-7916)
 * nodetool won't output bogus ownership info without a keyspace (CASSANDRA-7173)
 * Add human readable option to nodetool commands (CASSANDRA-5433)
 * Don't try to set repairedAt on old sstables (CASSANDRA-7913)
 * Add metrics for tracking PreparedStatement use (CASSANDRA-7719)
 * (cqlsh) tab-completion for triggers (CASSANDRA-7824)
 * (cqlsh) Support for query paging (CASSANDRA-7514)
 * (cqlsh) Show progress of COPY operations (CASSANDRA-7789)
 * Add syntax to remove multiple elements from a map (CASSANDRA-6599)
 * Support non-equals conditions in lightweight transactions (CASSANDRA-6839)
 * Add IF [NOT] EXISTS to create/drop triggers (CASSANDRA-7606)
 * (cqlsh) Display the current logged-in user (CASSANDRA-7785)
 * (cqlsh) Don't ignore CTRL-C during COPY FROM execution (CASSANDRA-7815)
 * (cqlsh) Order UDTs according to cross-type dependencies in DESCRIBE
   output (CASSANDRA-7659)
 * (cqlsh) Fix handling of CAS statement results (CASSANDRA-7671)
 * (cqlsh) COPY TO/FROM improvements (CASSANDRA-7405)
 * Support list index operations with conditions (CASSANDRA-7499)
 * Add max live/tombstoned cells to nodetool cfstats output (CASSANDRA-7731)
 * Validate IPv6 wildcard addresses properly (CASSANDRA-7680)
 * (cqlsh) Error when tracing query (CASSANDRA-7613)
 * Avoid IOOBE when building SyntaxError message snippet (CASSANDRA-7569)
 * SSTableExport uses correct validator to create string representation of partition
   keys (CASSANDRA-7498)
 * Avoid NPEs when receiving type changes for an unknown keyspace (CASSANDRA-7689)
 * Add support for custom 2i validation (CASSANDRA-7575)
 * Pig support for hadoop CqlInputFormat (CASSANDRA-6454)
 * Add duration mode to cassandra-stress (CASSANDRA-7468)
 * Add listen_interface and rpc_interface options (CASSANDRA-7417)
 * Improve schema merge performance (CASSANDRA-7444)
 * Adjust MT depth based on # of partition validating (CASSANDRA-5263)
 * Optimise NativeCell comparisons (CASSANDRA-6755)
 * Configurable client timeout for cqlsh (CASSANDRA-7516)
 * Include snippet of CQL query near syntax error in messages (CASSANDRA-7111)
 * Make repair -pr work with -local (CASSANDRA-7450)
 * Fix error in sstableloader with -cph > 1 (CASSANDRA-8007)
 * Fix snapshot repair error on indexed tables (CASSANDRA-8020)
 * Do not exit nodetool repair when receiving JMX NOTIF_LOST (CASSANDRA-7909)
 * Stream to private IP when available (CASSANDRA-8084)
Merged from 2.0:
 * Reject conditions on DELETE unless full PK is given (CASSANDRA-6430)
 * Properly reject the token function DELETE (CASSANDRA-7747)
 * Force batchlog replay before decommissioning a node (CASSANDRA-7446)
 * Fix hint replay with many accumulated expired hints (CASSANDRA-6998)
 * Fix duplicate results in DISTINCT queries on static columns with query
   paging (CASSANDRA-8108)
 * Add DateTieredCompactionStrategy (CASSANDRA-6602)
 * Properly validate ascii and utf8 string literals in CQL queries (CASSANDRA-8101)
 * (cqlsh) Fix autocompletion for alter keyspace (CASSANDRA-8021)
 * Create backup directories for commitlog archiving during startup (CASSANDRA-8111)
 * Reduce totalBlockFor() for LOCAL_* consistency levels (CASSANDRA-8058)
 * Fix merging schemas with re-dropped keyspaces (CASSANDRA-7256)
 * Fix counters in supercolumns during live upgrades from 1.2 (CASSANDRA-7188)
 * Notify DT subscribers when a column family is truncated (CASSANDRA-8088)
 * Add sanity check of $JAVA on startup (CASSANDRA-7676)
 * Schedule fat client schema pull on join (CASSANDRA-7993)
 * Don't reset nodes' versions when closing IncomingTcpConnections
   (CASSANDRA-7734)
 * Record the real messaging version in all cases in OutboundTcpConnection
   (CASSANDRA-8057)
 * SSL does not work in cassandra-cli (CASSANDRA-7899)
 * Fix potential exception when using ReversedType in DynamicCompositeType
   (CASSANDRA-7898)
 * Better validation of collection values (CASSANDRA-7833)
 * Track min/max timestamps correctly (CASSANDRA-7969)
 * Fix possible overflow while sorting CL segments for replay (CASSANDRA-7992)
 * Increase nodetool Xmx (CASSANDRA-7956)
 * Archive any commitlog segments present at startup (CASSANDRA-6904)
 * CrcCheckChance should adjust based on live CFMetadata not
   sstable metadata (CASSANDRA-7978)
 * token() should only accept columns in the partitioning
   key order (CASSANDRA-6075)
 * Add method to invalidate permission cache via JMX (CASSANDRA-7977)
 * Allow propagating multiple gossip states atomically (CASSANDRA-6125)
 * Log exceptions related to unclean native protocol client disconnects
   at DEBUG or INFO (CASSANDRA-7849)
 * Allow permissions cache to be set via JMX (CASSANDRA-7698)
 * Include schema_triggers CF in readable system resources (CASSANDRA-7967)
 * Fix RowIndexEntry to report correct serializedSize (CASSANDRA-7948)
 * Make CQLSSTableWriter sync within partitions (CASSANDRA-7360)
 * Potentially use non-local replicas in CqlConfigHelper (CASSANDRA-7906)
 * Explicitly disallow mixing multi-column and single-column
   relations on clustering columns (CASSANDRA-7711)
 * Better error message when condition is set on PK column (CASSANDRA-7804)
 * Don't send schema change responses and events for no-op DDL
   statements (CASSANDRA-7600)
 * (Hadoop) fix cluster initialisation for a split fetching (CASSANDRA-7774)
 * Throw InvalidRequestException when queries contain relations on entire
   collection columns (CASSANDRA-7506)
 * (cqlsh) enable CTRL-R history search with libedit (CASSANDRA-7577)
 * (Hadoop) allow ACFRW to limit nodes to local DC (CASSANDRA-7252)
 * (cqlsh) cqlsh should automatically disable tracing when selecting
   from system_traces (CASSANDRA-7641)
 * (Hadoop) Add CqlOutputFormat (CASSANDRA-6927)
 * Don't depend on cassandra config for nodetool ring (CASSANDRA-7508)
 * (cqlsh) Fix failing cqlsh formatting tests (CASSANDRA-7703)
 * Fix IncompatibleClassChangeError from hadoop2 (CASSANDRA-7229)
 * Add 'nodetool sethintedhandoffthrottlekb' (CASSANDRA-7635)
 * (cqlsh) Add tab-completion for CREATE/DROP USER IF [NOT] EXISTS (CASSANDRA-7611)
 * Catch errors when the JVM pulls the rug out from GCInspector (CASSANDRA-5345)
 * cqlsh fails when version number parts are not int (CASSANDRA-7524)
 * Fix NPE when table dropped during streaming (CASSANDRA-7946)
 * Fix wrong progress when streaming uncompressed (CASSANDRA-7878)
 * Fix possible infinite loop in creating repair range (CASSANDRA-7983)
 * Fix unit in nodetool for streaming throughput (CASSANDRA-7375)
Merged from 1.2:
 * Don't index tombstones (CASSANDRA-7828)
 * Improve PasswordAuthenticator default super user setup (CASSANDRA-7788)


2.1.0
 * (cqlsh) Removed "ALTER TYPE <name> RENAME TO <name>" from tab-completion
   (CASSANDRA-7895)
 * Fixed IllegalStateException in anticompaction (CASSANDRA-7892)
 * cqlsh: DESCRIBE support for frozen UDTs, tuples (CASSANDRA-7863)
 * Avoid exposing internal classes over JMX (CASSANDRA-7879)
 * Add null check for keys when freezing collection (CASSANDRA-7869)
 * Improve stress workload realism (CASSANDRA-7519)
Merged from 2.0:
 * Configure system.paxos with LeveledCompactionStrategy (CASSANDRA-7753)
 * Fix ALTER clustering column type from DateType to TimestampType when
   using DESC clustering order (CASSANRDA-7797)
 * Throw EOFException if we run out of chunks in compressed datafile
   (CASSANDRA-7664)
 * Fix PRSI handling of CQL3 row markers for row cleanup (CASSANDRA-7787)
 * Fix dropping collection when it's the last regular column (CASSANDRA-7744)
 * Make StreamReceiveTask thread safe and gc friendly (CASSANDRA-7795)
 * Validate empty cell names from counter updates (CASSANDRA-7798)
Merged from 1.2:
 * Don't allow compacted sstables to be marked as compacting (CASSANDRA-7145)
 * Track expired tombstones (CASSANDRA-7810)


2.1.0-rc7
 * Add frozen keyword and require UDT to be frozen (CASSANDRA-7857)
 * Track added sstable size correctly (CASSANDRA-7239)
 * (cqlsh) Fix case insensitivity (CASSANDRA-7834)
 * Fix failure to stream ranges when moving (CASSANDRA-7836)
 * Correctly remove tmplink files (CASSANDRA-7803)
 * (cqlsh) Fix column name formatting for functions, CAS operations,
   and UDT field selections (CASSANDRA-7806)
 * (cqlsh) Fix COPY FROM handling of null/empty primary key
   values (CASSANDRA-7792)
 * Fix ordering of static cells (CASSANDRA-7763)
Merged from 2.0:
 * Forbid re-adding dropped counter columns (CASSANDRA-7831)
 * Fix CFMetaData#isThriftCompatible() for PK-only tables (CASSANDRA-7832)
 * Always reject inequality on the partition key without token()
   (CASSANDRA-7722)
 * Always send Paxos commit to all replicas (CASSANDRA-7479)
 * Make disruptor_thrift_server invocation pool configurable (CASSANDRA-7594)
 * Make repair no-op when RF=1 (CASSANDRA-7864)


2.1.0-rc6
 * Fix OOM issue from netty caching over time (CASSANDRA-7743)
 * json2sstable couldn't import JSON for CQL table (CASSANDRA-7477)
 * Invalidate all caches on table drop (CASSANDRA-7561)
 * Skip strict endpoint selection for ranges if RF == nodes (CASSANRA-7765)
 * Fix Thrift range filtering without 2ary index lookups (CASSANDRA-7741)
 * Add tracing entries about concurrent range requests (CASSANDRA-7599)
 * (cqlsh) Fix DESCRIBE for NTS keyspaces (CASSANDRA-7729)
 * Remove netty buffer ref-counting (CASSANDRA-7735)
 * Pass mutated cf to index updater for use by PRSI (CASSANDRA-7742)
 * Include stress yaml example in release and deb (CASSANDRA-7717)
 * workaround for netty issue causing corrupted data off the wire (CASSANDRA-7695)
 * cqlsh DESC CLUSTER fails retrieving ring information (CASSANDRA-7687)
 * Fix binding null values inside UDT (CASSANDRA-7685)
 * Fix UDT field selection with empty fields (CASSANDRA-7670)
 * Bogus deserialization of static cells from sstable (CASSANDRA-7684)
 * Fix NPE on compaction leftover cleanup for dropped table (CASSANDRA-7770)
Merged from 2.0:
 * Fix race condition in StreamTransferTask that could lead to
   infinite loops and premature sstable deletion (CASSANDRA-7704)
 * (cqlsh) Wait up to 10 sec for a tracing session (CASSANDRA-7222)
 * Fix NPE in FileCacheService.sizeInBytes (CASSANDRA-7756)
 * Remove duplicates from StorageService.getJoiningNodes (CASSANDRA-7478)
 * Clone token map outside of hot gossip loops (CASSANDRA-7758)
 * Fix MS expiring map timeout for Paxos messages (CASSANDRA-7752)
 * Do not flush on truncate if durable_writes is false (CASSANDRA-7750)
 * Give CRR a default input_cql Statement (CASSANDRA-7226)
 * Better error message when adding a collection with the same name
   than a previously dropped one (CASSANDRA-6276)
 * Fix validation when adding static columns (CASSANDRA-7730)
 * (Thrift) fix range deletion of supercolumns (CASSANDRA-7733)
 * Fix potential AssertionError in RangeTombstoneList (CASSANDRA-7700)
 * Validate arguments of blobAs* functions (CASSANDRA-7707)
 * Fix potential AssertionError with 2ndary indexes (CASSANDRA-6612)
 * Avoid logging CompactionInterrupted at ERROR (CASSANDRA-7694)
 * Minor leak in sstable2jon (CASSANDRA-7709)
 * Add cassandra.auto_bootstrap system property (CASSANDRA-7650)
 * Update java driver (for hadoop) (CASSANDRA-7618)
 * Remove CqlPagingRecordReader/CqlPagingInputFormat (CASSANDRA-7570)
 * Support connecting to ipv6 jmx with nodetool (CASSANDRA-7669)


2.1.0-rc5
 * Reject counters inside user types (CASSANDRA-7672)
 * Switch to notification-based GCInspector (CASSANDRA-7638)
 * (cqlsh) Handle nulls in UDTs and tuples correctly (CASSANDRA-7656)
 * Don't use strict consistency when replacing (CASSANDRA-7568)
 * Fix min/max cell name collection on 2.0 SSTables with range
   tombstones (CASSANDRA-7593)
 * Tolerate min/max cell names of different lengths (CASSANDRA-7651)
 * Filter cached results correctly (CASSANDRA-7636)
 * Fix tracing on the new SEPExecutor (CASSANDRA-7644)
 * Remove shuffle and taketoken (CASSANDRA-7601)
 * Clean up Windows batch scripts (CASSANDRA-7619)
 * Fix native protocol drop user type notification (CASSANDRA-7571)
 * Give read access to system.schema_usertypes to all authenticated users
   (CASSANDRA-7578)
 * (cqlsh) Fix cqlsh display when zero rows are returned (CASSANDRA-7580)
 * Get java version correctly when JAVA_TOOL_OPTIONS is set (CASSANDRA-7572)
 * Fix NPE when dropping index from non-existent keyspace, AssertionError when
   dropping non-existent index with IF EXISTS (CASSANDRA-7590)
 * Fix sstablelevelresetter hang (CASSANDRA-7614)
 * (cqlsh) Fix deserialization of blobs (CASSANDRA-7603)
 * Use "keyspace updated" schema change message for UDT changes in v1 and
   v2 protocols (CASSANDRA-7617)
 * Fix tracing of range slices and secondary index lookups that are local
   to the coordinator (CASSANDRA-7599)
 * Set -Dcassandra.storagedir for all tool shell scripts (CASSANDRA-7587)
 * Don't swap max/min col names when mutating sstable metadata (CASSANDRA-7596)
 * (cqlsh) Correctly handle paged result sets (CASSANDRA-7625)
 * (cqlsh) Improve waiting for a trace to complete (CASSANDRA-7626)
 * Fix tracing of concurrent range slices and 2ary index queries (CASSANDRA-7626)
 * Fix scrub against collection type (CASSANDRA-7665)
Merged from 2.0:
 * Set gc_grace_seconds to seven days for system schema tables (CASSANDRA-7668)
 * SimpleSeedProvider no longer caches seeds forever (CASSANDRA-7663)
 * Always flush on truncate (CASSANDRA-7511)
 * Fix ReversedType(DateType) mapping to native protocol (CASSANDRA-7576)
 * Always merge ranges owned by a single node (CASSANDRA-6930)
 * Track max/min timestamps for range tombstones (CASSANDRA-7647)
 * Fix NPE when listing saved caches dir (CASSANDRA-7632)


2.1.0-rc4
 * Fix word count hadoop example (CASSANDRA-7200)
 * Updated memtable_cleanup_threshold and memtable_flush_writers defaults
   (CASSANDRA-7551)
 * (Windows) fix startup when WMI memory query fails (CASSANDRA-7505)
 * Anti-compaction proceeds if any part of the repair failed (CASSANDRA-7521)
 * Add missing table name to DROP INDEX responses and notifications (CASSANDRA-7539)
 * Bump CQL version to 3.2.0 and update CQL documentation (CASSANDRA-7527)
 * Fix configuration error message when running nodetool ring (CASSANDRA-7508)
 * Support conditional updates, tuple type, and the v3 protocol in cqlsh (CASSANDRA-7509)
 * Handle queries on multiple secondary index types (CASSANDRA-7525)
 * Fix cqlsh authentication with v3 native protocol (CASSANDRA-7564)
 * Fix NPE when unknown prepared statement ID is used (CASSANDRA-7454)
Merged from 2.0:
 * (Windows) force range-based repair to non-sequential mode (CASSANDRA-7541)
 * Fix range merging when DES scores are zero (CASSANDRA-7535)
 * Warn when SSL certificates have expired (CASSANDRA-7528)
 * Fix error when doing reversed queries with static columns (CASSANDRA-7490)
Merged from 1.2:
 * Set correct stream ID on responses when non-Exception Throwables
   are thrown while handling native protocol messages (CASSANDRA-7470)


2.1.0-rc3
 * Consider expiry when reconciling otherwise equal cells (CASSANDRA-7403)
 * Introduce CQL support for stress tool (CASSANDRA-6146)
 * Fix ClassCastException processing expired messages (CASSANDRA-7496)
 * Fix prepared marker for collections inside UDT (CASSANDRA-7472)
 * Remove left-over populate_io_cache_on_flush and replicate_on_write
   uses (CASSANDRA-7493)
 * (Windows) handle spaces in path names (CASSANDRA-7451)
 * Ensure writes have completed after dropping a table, before recycling
   commit log segments (CASSANDRA-7437)
 * Remove left-over rows_per_partition_to_cache (CASSANDRA-7493)
 * Fix error when CONTAINS is used with a bind marker (CASSANDRA-7502)
 * Properly reject unknown UDT field (CASSANDRA-7484)
Merged from 2.0:
 * Fix CC#collectTimeOrderedData() tombstone optimisations (CASSANDRA-7394)
 * Support DISTINCT for static columns and fix behaviour when DISTINC is
   not use (CASSANDRA-7305).
 * Workaround JVM NPE on JMX bind failure (CASSANDRA-7254)
 * Fix race in FileCacheService RemovalListener (CASSANDRA-7278)
 * Fix inconsistent use of consistencyForCommit that allowed LOCAL_QUORUM
   operations to incorrect become full QUORUM (CASSANDRA-7345)
 * Properly handle unrecognized opcodes and flags (CASSANDRA-7440)
 * (Hadoop) close CqlRecordWriter clients when finished (CASSANDRA-7459)
 * Commit disk failure policy (CASSANDRA-7429)
 * Make sure high level sstables get compacted (CASSANDRA-7414)
 * Fix AssertionError when using empty clustering columns and static columns
   (CASSANDRA-7455)
 * Add option to disable STCS in L0 (CASSANDRA-6621)
 * Upgrade to snappy-java 1.0.5.2 (CASSANDRA-7476)


2.1.0-rc2
 * Fix heap size calculation for CompoundSparseCellName and
   CompoundSparseCellName.WithCollection (CASSANDRA-7421)
 * Allow counter mutations in UNLOGGED batches (CASSANDRA-7351)
 * Modify reconcile logic to always pick a tombstone over a counter cell
   (CASSANDRA-7346)
 * Avoid incremental compaction on Windows (CASSANDRA-7365)
 * Fix exception when querying a composite-keyed table with a collection index
   (CASSANDRA-7372)
 * Use node's host id in place of counter ids (CASSANDRA-7366)
 * Fix error when doing reversed queries with static columns (CASSANDRA-7490)
 * Backport CASSANDRA-6747 (CASSANDRA-7560)
 * Track max/min timestamps for range tombstones (CASSANDRA-7647)
 * Fix NPE when listing saved caches dir (CASSANDRA-7632)
 * Fix sstableloader unable to connect encrypted node (CASSANDRA-7585)
Merged from 1.2:
 * Clone token map outside of hot gossip loops (CASSANDRA-7758)
 * Add stop method to EmbeddedCassandraService (CASSANDRA-7595)
 * Support connecting to ipv6 jmx with nodetool (CASSANDRA-7669)
 * Set gc_grace_seconds to seven days for system schema tables (CASSANDRA-7668)
 * SimpleSeedProvider no longer caches seeds forever (CASSANDRA-7663)
 * Set correct stream ID on responses when non-Exception Throwables
   are thrown while handling native protocol messages (CASSANDRA-7470)
 * Fix row size miscalculation in LazilyCompactedRow (CASSANDRA-7543)
 * Fix race in background compaction check (CASSANDRA-7745)
 * Don't clear out range tombstones during compaction (CASSANDRA-7808)


2.1.0-rc1
 * Revert flush directory (CASSANDRA-6357)
 * More efficient executor service for fast operations (CASSANDRA-4718)
 * Move less common tools into a new cassandra-tools package (CASSANDRA-7160)
 * Support more concurrent requests in native protocol (CASSANDRA-7231)
 * Add tab-completion to debian nodetool packaging (CASSANDRA-6421)
 * Change concurrent_compactors defaults (CASSANDRA-7139)
 * Add PowerShell Windows launch scripts (CASSANDRA-7001)
 * Make commitlog archive+restore more robust (CASSANDRA-6974)
 * Fix marking commitlogsegments clean (CASSANDRA-6959)
 * Add snapshot "manifest" describing files included (CASSANDRA-6326)
 * Parallel streaming for sstableloader (CASSANDRA-3668)
 * Fix bugs in supercolumns handling (CASSANDRA-7138)
 * Fix ClassClassException on composite dense tables (CASSANDRA-7112)
 * Cleanup and optimize collation and slice iterators (CASSANDRA-7107)
 * Upgrade NBHM lib (CASSANDRA-7128)
 * Optimize netty server (CASSANDRA-6861)
 * Fix repair hang when given CF does not exist (CASSANDRA-7189)
 * Allow c* to be shutdown in an embedded mode (CASSANDRA-5635)
 * Add server side batching to native transport (CASSANDRA-5663)
 * Make batchlog replay asynchronous (CASSANDRA-6134)
 * remove unused classes (CASSANDRA-7197)
 * Limit user types to the keyspace they are defined in (CASSANDRA-6643)
 * Add validate method to CollectionType (CASSANDRA-7208)
 * New serialization format for UDT values (CASSANDRA-7209, CASSANDRA-7261)
 * Fix nodetool netstats (CASSANDRA-7270)
 * Fix potential ClassCastException in HintedHandoffManager (CASSANDRA-7284)
 * Use prepared statements internally (CASSANDRA-6975)
 * Fix broken paging state with prepared statement (CASSANDRA-7120)
 * Fix IllegalArgumentException in CqlStorage (CASSANDRA-7287)
 * Allow nulls/non-existant fields in UDT (CASSANDRA-7206)
 * Add Thrift MultiSliceRequest (CASSANDRA-6757, CASSANDRA-7027)
 * Handle overlapping MultiSlices (CASSANDRA-7279)
 * Fix DataOutputTest on Windows (CASSANDRA-7265)
 * Embedded sets in user defined data-types are not updating (CASSANDRA-7267)
 * Add tuple type to CQL/native protocol (CASSANDRA-7248)
 * Fix CqlPagingRecordReader on tables with few rows (CASSANDRA-7322)
Merged from 2.0:
 * Copy compaction options to make sure they are reloaded (CASSANDRA-7290)
 * Add option to do more aggressive tombstone compactions (CASSANDRA-6563)
 * Don't try to compact already-compacting files in HHOM (CASSANDRA-7288)
 * Always reallocate buffers in HSHA (CASSANDRA-6285)
 * (Hadoop) support authentication in CqlRecordReader (CASSANDRA-7221)
 * (Hadoop) Close java driver Cluster in CQLRR.close (CASSANDRA-7228)
 * Warn when 'USING TIMESTAMP' is used on a CAS BATCH (CASSANDRA-7067)
 * return all cpu values from BackgroundActivityMonitor.readAndCompute (CASSANDRA-7183)
 * Correctly delete scheduled range xfers (CASSANDRA-7143)
 * return all cpu values from BackgroundActivityMonitor.readAndCompute (CASSANDRA-7183)
 * reduce garbage creation in calculatePendingRanges (CASSANDRA-7191)
 * fix c* launch issues on Russian os's due to output of linux 'free' cmd (CASSANDRA-6162)
 * Fix disabling autocompaction (CASSANDRA-7187)
 * Fix potential NumberFormatException when deserializing IntegerType (CASSANDRA-7088)
 * cqlsh can't tab-complete disabling compaction (CASSANDRA-7185)
 * cqlsh: Accept and execute CQL statement(s) from command-line parameter (CASSANDRA-7172)
 * Fix IllegalStateException in CqlPagingRecordReader (CASSANDRA-7198)
 * Fix the InvertedIndex trigger example (CASSANDRA-7211)
 * Add --resolve-ip option to 'nodetool ring' (CASSANDRA-7210)
 * reduce garbage on codec flag deserialization (CASSANDRA-7244)
 * Fix duplicated error messages on directory creation error at startup (CASSANDRA-5818)
 * Proper null handle for IF with map element access (CASSANDRA-7155)
 * Improve compaction visibility (CASSANDRA-7242)
 * Correctly delete scheduled range xfers (CASSANDRA-7143)
 * Make batchlog replica selection rack-aware (CASSANDRA-6551)
 * Fix CFMetaData#getColumnDefinitionFromColumnName() (CASSANDRA-7074)
 * Fix writetime/ttl functions for static columns (CASSANDRA-7081)
 * Suggest CTRL-C or semicolon after three blank lines in cqlsh (CASSANDRA-7142)
 * Fix 2ndary index queries with DESC clustering order (CASSANDRA-6950)
 * Invalid key cache entries on DROP (CASSANDRA-6525)
 * Fix flapping RecoveryManagerTest (CASSANDRA-7084)
 * Add missing iso8601 patterns for date strings (CASSANDRA-6973)
 * Support selecting multiple rows in a partition using IN (CASSANDRA-6875)
 * Add authentication support to shuffle (CASSANDRA-6484)
 * Swap local and global default read repair chances (CASSANDRA-7320)
 * Add conditional CREATE/DROP USER support (CASSANDRA-7264)
 * Cqlsh counts non-empty lines for "Blank lines" warning (CASSANDRA-7325)
Merged from 1.2:
 * Add Cloudstack snitch (CASSANDRA-7147)
 * Update system.peers correctly when relocating tokens (CASSANDRA-7126)
 * Add Google Compute Engine snitch (CASSANDRA-7132)
 * remove duplicate query for local tokens (CASSANDRA-7182)
 * exit CQLSH with error status code if script fails (CASSANDRA-6344)
 * Fix bug with some IN queries missig results (CASSANDRA-7105)
 * Fix availability validation for LOCAL_ONE CL (CASSANDRA-7319)
 * Hint streaming can cause decommission to fail (CASSANDRA-7219)


2.1.0-beta2
 * Increase default CL space to 8GB (CASSANDRA-7031)
 * Add range tombstones to read repair digests (CASSANDRA-6863)
 * Fix BTree.clear for large updates (CASSANDRA-6943)
 * Fail write instead of logging a warning when unable to append to CL
   (CASSANDRA-6764)
 * Eliminate possibility of CL segment appearing twice in active list
   (CASSANDRA-6557)
 * Apply DONTNEED fadvise to commitlog segments (CASSANDRA-6759)
 * Switch CRC component to Adler and include it for compressed sstables
   (CASSANDRA-4165)
 * Allow cassandra-stress to set compaction strategy options (CASSANDRA-6451)
 * Add broadcast_rpc_address option to cassandra.yaml (CASSANDRA-5899)
 * Auto reload GossipingPropertyFileSnitch config (CASSANDRA-5897)
 * Fix overflow of memtable_total_space_in_mb (CASSANDRA-6573)
 * Fix ABTC NPE and apply update function correctly (CASSANDRA-6692)
 * Allow nodetool to use a file or prompt for password (CASSANDRA-6660)
 * Fix AIOOBE when concurrently accessing ABSC (CASSANDRA-6742)
 * Fix assertion error in ALTER TYPE RENAME (CASSANDRA-6705)
 * Scrub should not always clear out repaired status (CASSANDRA-5351)
 * Improve handling of range tombstone for wide partitions (CASSANDRA-6446)
 * Fix ClassCastException for compact table with composites (CASSANDRA-6738)
 * Fix potentially repairing with wrong nodes (CASSANDRA-6808)
 * Change caching option syntax (CASSANDRA-6745)
 * Fix stress to do proper counter reads (CASSANDRA-6835)
 * Fix help message for stress counter_write (CASSANDRA-6824)
 * Fix stress smart Thrift client to pick servers correctly (CASSANDRA-6848)
 * Add logging levels (minimal, normal or verbose) to stress tool (CASSANDRA-6849)
 * Fix race condition in Batch CLE (CASSANDRA-6860)
 * Improve cleanup/scrub/upgradesstables failure handling (CASSANDRA-6774)
 * ByteBuffer write() methods for serializing sstables (CASSANDRA-6781)
 * Proper compare function for CollectionType (CASSANDRA-6783)
 * Update native server to Netty 4 (CASSANDRA-6236)
 * Fix off-by-one error in stress (CASSANDRA-6883)
 * Make OpOrder AutoCloseable (CASSANDRA-6901)
 * Remove sync repair JMX interface (CASSANDRA-6900)
 * Add multiple memory allocation options for memtables (CASSANDRA-6689, 6694)
 * Remove adjusted op rate from stress output (CASSANDRA-6921)
 * Add optimized CF.hasColumns() implementations (CASSANDRA-6941)
 * Serialize batchlog mutations with the version of the target node
   (CASSANDRA-6931)
 * Optimize CounterColumn#reconcile() (CASSANDRA-6953)
 * Properly remove 1.2 sstable support in 2.1 (CASSANDRA-6869)
 * Lock counter cells, not partitions (CASSANDRA-6880)
 * Track presence of legacy counter shards in sstables (CASSANDRA-6888)
 * Ensure safe resource cleanup when replacing sstables (CASSANDRA-6912)
 * Add failure handler to async callback (CASSANDRA-6747)
 * Fix AE when closing SSTable without releasing reference (CASSANDRA-7000)
 * Clean up IndexInfo on keyspace/table drops (CASSANDRA-6924)
 * Only snapshot relative SSTables when sequential repair (CASSANDRA-7024)
 * Require nodetool rebuild_index to specify index names (CASSANDRA-7038)
 * fix cassandra stress errors on reads with native protocol (CASSANDRA-7033)
 * Use OpOrder to guard sstable references for reads (CASSANDRA-6919)
 * Preemptive opening of compaction result (CASSANDRA-6916)
 * Multi-threaded scrub/cleanup/upgradesstables (CASSANDRA-5547)
 * Optimize cellname comparison (CASSANDRA-6934)
 * Native protocol v3 (CASSANDRA-6855)
 * Optimize Cell liveness checks and clean up Cell (CASSANDRA-7119)
 * Support consistent range movements (CASSANDRA-2434)
 * Display min timestamp in sstablemetadata viewer (CASSANDRA-6767)
Merged from 2.0:
 * Avoid race-prone second "scrub" of system keyspace (CASSANDRA-6797)
 * Pool CqlRecordWriter clients by inetaddress rather than Range
   (CASSANDRA-6665)
 * Fix compaction_history timestamps (CASSANDRA-6784)
 * Compare scores of full replica ordering in DES (CASSANDRA-6683)
 * fix CME in SessionInfo updateProgress affecting netstats (CASSANDRA-6577)
 * Allow repairing between specific replicas (CASSANDRA-6440)
 * Allow per-dc enabling of hints (CASSANDRA-6157)
 * Add compatibility for Hadoop 0.2.x (CASSANDRA-5201)
 * Fix EstimatedHistogram races (CASSANDRA-6682)
 * Failure detector correctly converts initial value to nanos (CASSANDRA-6658)
 * Add nodetool taketoken to relocate vnodes (CASSANDRA-4445)
 * Expose bulk loading progress over JMX (CASSANDRA-4757)
 * Correctly handle null with IF conditions and TTL (CASSANDRA-6623)
 * Account for range/row tombstones in tombstone drop
   time histogram (CASSANDRA-6522)
 * Stop CommitLogSegment.close() from calling sync() (CASSANDRA-6652)
 * Make commitlog failure handling configurable (CASSANDRA-6364)
 * Avoid overlaps in LCS (CASSANDRA-6688)
 * Improve support for paginating over composites (CASSANDRA-4851)
 * Fix count(*) queries in a mixed cluster (CASSANDRA-6707)
 * Improve repair tasks(snapshot, differencing) concurrency (CASSANDRA-6566)
 * Fix replaying pre-2.0 commit logs (CASSANDRA-6714)
 * Add static columns to CQL3 (CASSANDRA-6561)
 * Optimize single partition batch statements (CASSANDRA-6737)
 * Disallow post-query re-ordering when paging (CASSANDRA-6722)
 * Fix potential paging bug with deleted columns (CASSANDRA-6748)
 * Fix NPE on BulkLoader caused by losing StreamEvent (CASSANDRA-6636)
 * Fix truncating compression metadata (CASSANDRA-6791)
 * Add CMSClassUnloadingEnabled JVM option (CASSANDRA-6541)
 * Catch memtable flush exceptions during shutdown (CASSANDRA-6735)
 * Fix upgradesstables NPE for non-CF-based indexes (CASSANDRA-6645)
 * Fix UPDATE updating PRIMARY KEY columns implicitly (CASSANDRA-6782)
 * Fix IllegalArgumentException when updating from 1.2 with SuperColumns
   (CASSANDRA-6733)
 * FBUtilities.singleton() should use the CF comparator (CASSANDRA-6778)
 * Fix CQLSStableWriter.addRow(Map<String, Object>) (CASSANDRA-6526)
 * Fix HSHA server introducing corrupt data (CASSANDRA-6285)
 * Fix CAS conditions for COMPACT STORAGE tables (CASSANDRA-6813)
 * Starting threads in OutboundTcpConnectionPool constructor causes race conditions (CASSANDRA-7177)
 * Allow overriding cassandra-rackdc.properties file (CASSANDRA-7072)
 * Set JMX RMI port to 7199 (CASSANDRA-7087)
 * Use LOCAL_QUORUM for data reads at LOCAL_SERIAL (CASSANDRA-6939)
 * Log a warning for large batches (CASSANDRA-6487)
 * Put nodes in hibernate when join_ring is false (CASSANDRA-6961)
 * Avoid early loading of non-system keyspaces before compaction-leftovers
   cleanup at startup (CASSANDRA-6913)
 * Restrict Windows to parallel repairs (CASSANDRA-6907)
 * (Hadoop) Allow manually specifying start/end tokens in CFIF (CASSANDRA-6436)
 * Fix NPE in MeteredFlusher (CASSANDRA-6820)
 * Fix race processing range scan responses (CASSANDRA-6820)
 * Allow deleting snapshots from dropped keyspaces (CASSANDRA-6821)
 * Add uuid() function (CASSANDRA-6473)
 * Omit tombstones from schema digests (CASSANDRA-6862)
 * Include correct consistencyLevel in LWT timeout (CASSANDRA-6884)
 * Lower chances for losing new SSTables during nodetool refresh and
   ColumnFamilyStore.loadNewSSTables (CASSANDRA-6514)
 * Add support for DELETE ... IF EXISTS to CQL3 (CASSANDRA-5708)
 * Update hadoop_cql3_word_count example (CASSANDRA-6793)
 * Fix handling of RejectedExecution in sync Thrift server (CASSANDRA-6788)
 * Log more information when exceeding tombstone_warn_threshold (CASSANDRA-6865)
 * Fix truncate to not abort due to unreachable fat clients (CASSANDRA-6864)
 * Fix schema concurrency exceptions (CASSANDRA-6841)
 * Fix leaking validator FH in StreamWriter (CASSANDRA-6832)
 * Fix saving triggers to schema (CASSANDRA-6789)
 * Fix trigger mutations when base mutation list is immutable (CASSANDRA-6790)
 * Fix accounting in FileCacheService to allow re-using RAR (CASSANDRA-6838)
 * Fix static counter columns (CASSANDRA-6827)
 * Restore expiring->deleted (cell) compaction optimization (CASSANDRA-6844)
 * Fix CompactionManager.needsCleanup (CASSANDRA-6845)
 * Correctly compare BooleanType values other than 0 and 1 (CASSANDRA-6779)
 * Read message id as string from earlier versions (CASSANDRA-6840)
 * Properly use the Paxos consistency for (non-protocol) batch (CASSANDRA-6837)
 * Add paranoid disk failure option (CASSANDRA-6646)
 * Improve PerRowSecondaryIndex performance (CASSANDRA-6876)
 * Extend triggers to support CAS updates (CASSANDRA-6882)
 * Static columns with IF NOT EXISTS don't always work as expected (CASSANDRA-6873)
 * Fix paging with SELECT DISTINCT (CASSANDRA-6857)
 * Fix UnsupportedOperationException on CAS timeout (CASSANDRA-6923)
 * Improve MeteredFlusher handling of MF-unaffected column families
   (CASSANDRA-6867)
 * Add CqlRecordReader using native pagination (CASSANDRA-6311)
 * Add QueryHandler interface (CASSANDRA-6659)
 * Track liveRatio per-memtable, not per-CF (CASSANDRA-6945)
 * Make sure upgradesstables keeps sstable level (CASSANDRA-6958)
 * Fix LIMIT with static columns (CASSANDRA-6956)
 * Fix clash with CQL column name in thrift validation (CASSANDRA-6892)
 * Fix error with super columns in mixed 1.2-2.0 clusters (CASSANDRA-6966)
 * Fix bad skip of sstables on slice query with composite start/finish (CASSANDRA-6825)
 * Fix unintended update with conditional statement (CASSANDRA-6893)
 * Fix map element access in IF (CASSANDRA-6914)
 * Avoid costly range calculations for range queries on system keyspaces
   (CASSANDRA-6906)
 * Fix SSTable not released if stream session fails (CASSANDRA-6818)
 * Avoid build failure due to ANTLR timeout (CASSANDRA-6991)
 * Queries on compact tables can return more rows that requested (CASSANDRA-7052)
 * USING TIMESTAMP for batches does not work (CASSANDRA-7053)
 * Fix performance regression from CASSANDRA-5614 (CASSANDRA-6949)
 * Ensure that batchlog and hint timeouts do not produce hints (CASSANDRA-7058)
 * Merge groupable mutations in TriggerExecutor#execute() (CASSANDRA-7047)
 * Plug holes in resource release when wiring up StreamSession (CASSANDRA-7073)
 * Re-add parameter columns to tracing session (CASSANDRA-6942)
 * Preserves CQL metadata when updating table from thrift (CASSANDRA-6831)
Merged from 1.2:
 * Fix nodetool display with vnodes (CASSANDRA-7082)
 * Add UNLOGGED, COUNTER options to BATCH documentation (CASSANDRA-6816)
 * add extra SSL cipher suites (CASSANDRA-6613)
 * fix nodetool getsstables for blob PK (CASSANDRA-6803)
 * Fix BatchlogManager#deleteBatch() use of millisecond timestamps
   (CASSANDRA-6822)
 * Continue assassinating even if the endpoint vanishes (CASSANDRA-6787)
 * Schedule schema pulls on change (CASSANDRA-6971)
 * Non-droppable verbs shouldn't be dropped from OTC (CASSANDRA-6980)
 * Shutdown batchlog executor in SS#drain() (CASSANDRA-7025)
 * Fix batchlog to account for CF truncation records (CASSANDRA-6999)
 * Fix CQLSH parsing of functions and BLOB literals (CASSANDRA-7018)
 * Properly load trustore in the native protocol (CASSANDRA-6847)
 * Always clean up references in SerializingCache (CASSANDRA-6994)
 * Don't shut MessagingService down when replacing a node (CASSANDRA-6476)
 * fix npe when doing -Dcassandra.fd_initial_value_ms (CASSANDRA-6751)


2.1.0-beta1
 * Add flush directory distinct from compaction directories (CASSANDRA-6357)
 * Require JNA by default (CASSANDRA-6575)
 * add listsnapshots command to nodetool (CASSANDRA-5742)
 * Introduce AtomicBTreeColumns (CASSANDRA-6271, 6692)
 * Multithreaded commitlog (CASSANDRA-3578)
 * allocate fixed index summary memory pool and resample cold index summaries
   to use less memory (CASSANDRA-5519)
 * Removed multithreaded compaction (CASSANDRA-6142)
 * Parallelize fetching rows for low-cardinality indexes (CASSANDRA-1337)
 * change logging from log4j to logback (CASSANDRA-5883)
 * switch to LZ4 compression for internode communication (CASSANDRA-5887)
 * Stop using Thrift-generated Index* classes internally (CASSANDRA-5971)
 * Remove 1.2 network compatibility code (CASSANDRA-5960)
 * Remove leveled json manifest migration code (CASSANDRA-5996)
 * Remove CFDefinition (CASSANDRA-6253)
 * Use AtomicIntegerFieldUpdater in RefCountedMemory (CASSANDRA-6278)
 * User-defined types for CQL3 (CASSANDRA-5590)
 * Use of o.a.c.metrics in nodetool (CASSANDRA-5871, 6406)
 * Batch read from OTC's queue and cleanup (CASSANDRA-1632)
 * Secondary index support for collections (CASSANDRA-4511, 6383)
 * SSTable metadata(Stats.db) format change (CASSANDRA-6356)
 * Push composites support in the storage engine
   (CASSANDRA-5417, CASSANDRA-6520)
 * Add snapshot space used to cfstats (CASSANDRA-6231)
 * Add cardinality estimator for key count estimation (CASSANDRA-5906)
 * CF id is changed to be non-deterministic. Data dir/key cache are created
   uniquely for CF id (CASSANDRA-5202)
 * New counters implementation (CASSANDRA-6504)
 * Replace UnsortedColumns, EmptyColumns, TreeMapBackedSortedColumns with new
   ArrayBackedSortedColumns (CASSANDRA-6630, CASSANDRA-6662, CASSANDRA-6690)
 * Add option to use row cache with a given amount of rows (CASSANDRA-5357)
 * Avoid repairing already repaired data (CASSANDRA-5351)
 * Reject counter updates with USING TTL/TIMESTAMP (CASSANDRA-6649)
 * Replace index_interval with min/max_index_interval (CASSANDRA-6379)
 * Lift limitation that order by columns must be selected for IN queries (CASSANDRA-4911)


2.0.5
 * Reduce garbage generated by bloom filter lookups (CASSANDRA-6609)
 * Add ks.cf names to tombstone logging (CASSANDRA-6597)
 * Use LOCAL_QUORUM for LWT operations at LOCAL_SERIAL (CASSANDRA-6495)
 * Wait for gossip to settle before accepting client connections (CASSANDRA-4288)
 * Delete unfinished compaction incrementally (CASSANDRA-6086)
 * Allow specifying custom secondary index options in CQL3 (CASSANDRA-6480)
 * Improve replica pinning for cache efficiency in DES (CASSANDRA-6485)
 * Fix LOCAL_SERIAL from thrift (CASSANDRA-6584)
 * Don't special case received counts in CAS timeout exceptions (CASSANDRA-6595)
 * Add support for 2.1 global counter shards (CASSANDRA-6505)
 * Fix NPE when streaming connection is not yet established (CASSANDRA-6210)
 * Avoid rare duplicate read repair triggering (CASSANDRA-6606)
 * Fix paging discardFirst (CASSANDRA-6555)
 * Fix ArrayIndexOutOfBoundsException in 2ndary index query (CASSANDRA-6470)
 * Release sstables upon rebuilding 2i (CASSANDRA-6635)
 * Add AbstractCompactionStrategy.startup() method (CASSANDRA-6637)
 * SSTableScanner may skip rows during cleanup (CASSANDRA-6638)
 * sstables from stalled repair sessions can resurrect deleted data (CASSANDRA-6503)
 * Switch stress to use ITransportFactory (CASSANDRA-6641)
 * Fix IllegalArgumentException during prepare (CASSANDRA-6592)
 * Fix possible loss of 2ndary index entries during compaction (CASSANDRA-6517)
 * Fix direct Memory on architectures that do not support unaligned long access
   (CASSANDRA-6628)
 * Let scrub optionally skip broken counter partitions (CASSANDRA-5930)
Merged from 1.2:
 * fsync compression metadata (CASSANDRA-6531)
 * Validate CF existence on execution for prepared statement (CASSANDRA-6535)
 * Add ability to throttle batchlog replay (CASSANDRA-6550)
 * Fix executing LOCAL_QUORUM with SimpleStrategy (CASSANDRA-6545)
 * Avoid StackOverflow when using large IN queries (CASSANDRA-6567)
 * Nodetool upgradesstables includes secondary indexes (CASSANDRA-6598)
 * Paginate batchlog replay (CASSANDRA-6569)
 * skip blocking on streaming during drain (CASSANDRA-6603)
 * Improve error message when schema doesn't match loaded sstable (CASSANDRA-6262)
 * Add properties to adjust FD initial value and max interval (CASSANDRA-4375)
 * Fix preparing with batch and delete from collection (CASSANDRA-6607)
 * Fix ABSC reverse iterator's remove() method (CASSANDRA-6629)
 * Handle host ID conflicts properly (CASSANDRA-6615)
 * Move handling of migration event source to solve bootstrap race. (CASSANDRA-6648)
 * Make sure compaction throughput value doesn't overflow with int math (CASSANDRA-6647)


2.0.4
 * Allow removing snapshots of no-longer-existing CFs (CASSANDRA-6418)
 * add StorageService.stopDaemon() (CASSANDRA-4268)
 * add IRE for invalid CF supplied to get_count (CASSANDRA-5701)
 * add client encryption support to sstableloader (CASSANDRA-6378)
 * Fix accept() loop for SSL sockets post-shutdown (CASSANDRA-6468)
 * Fix size-tiered compaction in LCS L0 (CASSANDRA-6496)
 * Fix assertion failure in filterColdSSTables (CASSANDRA-6483)
 * Fix row tombstones in larger-than-memory compactions (CASSANDRA-6008)
 * Fix cleanup ClassCastException (CASSANDRA-6462)
 * Reduce gossip memory use by interning VersionedValue strings (CASSANDRA-6410)
 * Allow specifying datacenters to participate in a repair (CASSANDRA-6218)
 * Fix divide-by-zero in PCI (CASSANDRA-6403)
 * Fix setting last compacted key in the wrong level for LCS (CASSANDRA-6284)
 * Add millisecond precision formats to the timestamp parser (CASSANDRA-6395)
 * Expose a total memtable size metric for a CF (CASSANDRA-6391)
 * cqlsh: handle symlinks properly (CASSANDRA-6425)
 * Fix potential infinite loop when paging query with IN (CASSANDRA-6464)
 * Fix assertion error in AbstractQueryPager.discardFirst (CASSANDRA-6447)
 * Fix streaming older SSTable yields unnecessary tombstones (CASSANDRA-6527)
Merged from 1.2:
 * Improved error message on bad properties in DDL queries (CASSANDRA-6453)
 * Randomize batchlog candidates selection (CASSANDRA-6481)
 * Fix thundering herd on endpoint cache invalidation (CASSANDRA-6345, 6485)
 * Improve batchlog write performance with vnodes (CASSANDRA-6488)
 * cqlsh: quote single quotes in strings inside collections (CASSANDRA-6172)
 * Improve gossip performance for typical messages (CASSANDRA-6409)
 * Throw IRE if a prepared statement has more markers than supported
   (CASSANDRA-5598)
 * Expose Thread metrics for the native protocol server (CASSANDRA-6234)
 * Change snapshot response message verb to INTERNAL to avoid dropping it
   (CASSANDRA-6415)
 * Warn when collection read has > 65K elements (CASSANDRA-5428)
 * Fix cache persistence when both row and key cache are enabled
   (CASSANDRA-6413)
 * (Hadoop) add describe_local_ring (CASSANDRA-6268)
 * Fix handling of concurrent directory creation failure (CASSANDRA-6459)
 * Allow executing CREATE statements multiple times (CASSANDRA-6471)
 * Don't send confusing info with timeouts (CASSANDRA-6491)
 * Don't resubmit counter mutation runnables internally (CASSANDRA-6427)
 * Don't drop local mutations without a hint (CASSANDRA-6510)
 * Don't allow null max_hint_window_in_ms (CASSANDRA-6419)
 * Validate SliceRange start and finish lengths (CASSANDRA-6521)


2.0.3
 * Fix FD leak on slice read path (CASSANDRA-6275)
 * Cancel read meter task when closing SSTR (CASSANDRA-6358)
 * free off-heap IndexSummary during bulk (CASSANDRA-6359)
 * Recover from IOException in accept() thread (CASSANDRA-6349)
 * Improve Gossip tolerance of abnormally slow tasks (CASSANDRA-6338)
 * Fix trying to hint timed out counter writes (CASSANDRA-6322)
 * Allow restoring specific columnfamilies from archived CL (CASSANDRA-4809)
 * Avoid flushing compaction_history after each operation (CASSANDRA-6287)
 * Fix repair assertion error when tombstones expire (CASSANDRA-6277)
 * Skip loading corrupt key cache (CASSANDRA-6260)
 * Fixes for compacting larger-than-memory rows (CASSANDRA-6274)
 * Compact hottest sstables first and optionally omit coldest from
   compaction entirely (CASSANDRA-6109)
 * Fix modifying column_metadata from thrift (CASSANDRA-6182)
 * cqlsh: fix LIST USERS output (CASSANDRA-6242)
 * Add IRequestSink interface (CASSANDRA-6248)
 * Update memtable size while flushing (CASSANDRA-6249)
 * Provide hooks around CQL2/CQL3 statement execution (CASSANDRA-6252)
 * Require Permission.SELECT for CAS updates (CASSANDRA-6247)
 * New CQL-aware SSTableWriter (CASSANDRA-5894)
 * Reject CAS operation when the protocol v1 is used (CASSANDRA-6270)
 * Correctly throw error when frame too large (CASSANDRA-5981)
 * Fix serialization bug in PagedRange with 2ndary indexes (CASSANDRA-6299)
 * Fix CQL3 table validation in Thrift (CASSANDRA-6140)
 * Fix bug missing results with IN clauses (CASSANDRA-6327)
 * Fix paging with reversed slices (CASSANDRA-6343)
 * Set minTimestamp correctly to be able to drop expired sstables (CASSANDRA-6337)
 * Support NaN and Infinity as float literals (CASSANDRA-6003)
 * Remove RF from nodetool ring output (CASSANDRA-6289)
 * Fix attempting to flush empty rows (CASSANDRA-6374)
 * Fix potential out of bounds exception when paging (CASSANDRA-6333)
Merged from 1.2:
 * Optimize FD phi calculation (CASSANDRA-6386)
 * Improve initial FD phi estimate when starting up (CASSANDRA-6385)
 * Don't list CQL3 table in CLI describe even if named explicitely
   (CASSANDRA-5750)
 * Invalidate row cache when dropping CF (CASSANDRA-6351)
 * add non-jamm path for cached statements (CASSANDRA-6293)
 * add windows bat files for shell commands (CASSANDRA-6145)
 * Require logging in for Thrift CQL2/3 statement preparation (CASSANDRA-6254)
 * restrict max_num_tokens to 1536 (CASSANDRA-6267)
 * Nodetool gets default JMX port from cassandra-env.sh (CASSANDRA-6273)
 * make calculatePendingRanges asynchronous (CASSANDRA-6244)
 * Remove blocking flushes in gossip thread (CASSANDRA-6297)
 * Fix potential socket leak in connectionpool creation (CASSANDRA-6308)
 * Allow LOCAL_ONE/LOCAL_QUORUM to work with SimpleStrategy (CASSANDRA-6238)
 * cqlsh: handle 'null' as session duration (CASSANDRA-6317)
 * Fix json2sstable handling of range tombstones (CASSANDRA-6316)
 * Fix missing one row in reverse query (CASSANDRA-6330)
 * Fix reading expired row value from row cache (CASSANDRA-6325)
 * Fix AssertionError when doing set element deletion (CASSANDRA-6341)
 * Make CL code for the native protocol match the one in C* 2.0
   (CASSANDRA-6347)
 * Disallow altering CQL3 table from thrift (CASSANDRA-6370)
 * Fix size computation of prepared statement (CASSANDRA-6369)


2.0.2
 * Update FailureDetector to use nanontime (CASSANDRA-4925)
 * Fix FileCacheService regressions (CASSANDRA-6149)
 * Never return WriteTimeout for CL.ANY (CASSANDRA-6132)
 * Fix race conditions in bulk loader (CASSANDRA-6129)
 * Add configurable metrics reporting (CASSANDRA-4430)
 * drop queries exceeding a configurable number of tombstones (CASSANDRA-6117)
 * Track and persist sstable read activity (CASSANDRA-5515)
 * Fixes for speculative retry (CASSANDRA-5932, CASSANDRA-6194)
 * Improve memory usage of metadata min/max column names (CASSANDRA-6077)
 * Fix thrift validation refusing row markers on CQL3 tables (CASSANDRA-6081)
 * Fix insertion of collections with CAS (CASSANDRA-6069)
 * Correctly send metadata on SELECT COUNT (CASSANDRA-6080)
 * Track clients' remote addresses in ClientState (CASSANDRA-6070)
 * Create snapshot dir if it does not exist when migrating
   leveled manifest (CASSANDRA-6093)
 * make sequential nodetool repair the default (CASSANDRA-5950)
 * Add more hooks for compaction strategy implementations (CASSANDRA-6111)
 * Fix potential NPE on composite 2ndary indexes (CASSANDRA-6098)
 * Delete can potentially be skipped in batch (CASSANDRA-6115)
 * Allow alter keyspace on system_traces (CASSANDRA-6016)
 * Disallow empty column names in cql (CASSANDRA-6136)
 * Use Java7 file-handling APIs and fix file moving on Windows (CASSANDRA-5383)
 * Save compaction history to system keyspace (CASSANDRA-5078)
 * Fix NPE if StorageService.getOperationMode() is executed before full startup (CASSANDRA-6166)
 * CQL3: support pre-epoch longs for TimestampType (CASSANDRA-6212)
 * Add reloadtriggers command to nodetool (CASSANDRA-4949)
 * cqlsh: ignore empty 'value alias' in DESCRIBE (CASSANDRA-6139)
 * Fix sstable loader (CASSANDRA-6205)
 * Reject bootstrapping if the node already exists in gossip (CASSANDRA-5571)
 * Fix NPE while loading paxos state (CASSANDRA-6211)
 * cqlsh: add SHOW SESSION <tracing-session> command (CASSANDRA-6228)
Merged from 1.2:
 * (Hadoop) Require CFRR batchSize to be at least 2 (CASSANDRA-6114)
 * Add a warning for small LCS sstable size (CASSANDRA-6191)
 * Add ability to list specific KS/CF combinations in nodetool cfstats (CASSANDRA-4191)
 * Mark CF clean if a mutation raced the drop and got it marked dirty (CASSANDRA-5946)
 * Add a LOCAL_ONE consistency level (CASSANDRA-6202)
 * Limit CQL prepared statement cache by size instead of count (CASSANDRA-6107)
 * Tracing should log write failure rather than raw exceptions (CASSANDRA-6133)
 * lock access to TM.endpointToHostIdMap (CASSANDRA-6103)
 * Allow estimated memtable size to exceed slab allocator size (CASSANDRA-6078)
 * Start MeteredFlusher earlier to prevent OOM during CL replay (CASSANDRA-6087)
 * Avoid sending Truncate command to fat clients (CASSANDRA-6088)
 * Allow where clause conditions to be in parenthesis (CASSANDRA-6037)
 * Do not open non-ssl storage port if encryption option is all (CASSANDRA-3916)
 * Move batchlog replay to its own executor (CASSANDRA-6079)
 * Add tombstone debug threshold and histogram (CASSANDRA-6042, 6057)
 * Enable tcp keepalive on incoming connections (CASSANDRA-4053)
 * Fix fat client schema pull NPE (CASSANDRA-6089)
 * Fix memtable flushing for indexed tables (CASSANDRA-6112)
 * Fix skipping columns with multiple slices (CASSANDRA-6119)
 * Expose connected thrift + native client counts (CASSANDRA-5084)
 * Optimize auth setup (CASSANDRA-6122)
 * Trace index selection (CASSANDRA-6001)
 * Update sstablesPerReadHistogram to use biased sampling (CASSANDRA-6164)
 * Log UnknownColumnfamilyException when closing socket (CASSANDRA-5725)
 * Properly error out on CREATE INDEX for counters table (CASSANDRA-6160)
 * Handle JMX notification failure for repair (CASSANDRA-6097)
 * (Hadoop) Fetch no more than 128 splits in parallel (CASSANDRA-6169)
 * stress: add username/password authentication support (CASSANDRA-6068)
 * Fix indexed queries with row cache enabled on parent table (CASSANDRA-5732)
 * Fix compaction race during columnfamily drop (CASSANDRA-5957)
 * Fix validation of empty column names for compact tables (CASSANDRA-6152)
 * Skip replaying mutations that pass CRC but fail to deserialize (CASSANDRA-6183)
 * Rework token replacement to use replace_address (CASSANDRA-5916)
 * Fix altering column types (CASSANDRA-6185)
 * cqlsh: fix CREATE/ALTER WITH completion (CASSANDRA-6196)
 * add windows bat files for shell commands (CASSANDRA-6145)
 * Fix potential stack overflow during range tombstones insertion (CASSANDRA-6181)
 * (Hadoop) Make LOCAL_ONE the default consistency level (CASSANDRA-6214)


2.0.1
 * Fix bug that could allow reading deleted data temporarily (CASSANDRA-6025)
 * Improve memory use defaults (CASSANDRA-6059)
 * Make ThriftServer more easlly extensible (CASSANDRA-6058)
 * Remove Hadoop dependency from ITransportFactory (CASSANDRA-6062)
 * add file_cache_size_in_mb setting (CASSANDRA-5661)
 * Improve error message when yaml contains invalid properties (CASSANDRA-5958)
 * Improve leveled compaction's ability to find non-overlapping L0 compactions
   to work on concurrently (CASSANDRA-5921)
 * Notify indexer of columns shadowed by range tombstones (CASSANDRA-5614)
 * Log Merkle tree stats (CASSANDRA-2698)
 * Switch from crc32 to adler32 for compressed sstable checksums (CASSANDRA-5862)
 * Improve offheap memcpy performance (CASSANDRA-5884)
 * Use a range aware scanner for cleanup (CASSANDRA-2524)
 * Cleanup doesn't need to inspect sstables that contain only local data
   (CASSANDRA-5722)
 * Add ability for CQL3 to list partition keys (CASSANDRA-4536)
 * Improve native protocol serialization (CASSANDRA-5664)
 * Upgrade Thrift to 0.9.1 (CASSANDRA-5923)
 * Require superuser status for adding triggers (CASSANDRA-5963)
 * Make standalone scrubber handle old and new style leveled manifest
   (CASSANDRA-6005)
 * Fix paxos bugs (CASSANDRA-6012, 6013, 6023)
 * Fix paged ranges with multiple replicas (CASSANDRA-6004)
 * Fix potential AssertionError during tracing (CASSANDRA-6041)
 * Fix NPE in sstablesplit (CASSANDRA-6027)
 * Migrate pre-2.0 key/value/column aliases to system.schema_columns
   (CASSANDRA-6009)
 * Paging filter empty rows too agressively (CASSANDRA-6040)
 * Support variadic parameters for IN clauses (CASSANDRA-4210)
 * cqlsh: return the result of CAS writes (CASSANDRA-5796)
 * Fix validation of IN clauses with 2ndary indexes (CASSANDRA-6050)
 * Support named bind variables in CQL (CASSANDRA-6033)
Merged from 1.2:
 * Allow cache-keys-to-save to be set at runtime (CASSANDRA-5980)
 * Avoid second-guessing out-of-space state (CASSANDRA-5605)
 * Tuning knobs for dealing with large blobs and many CFs (CASSANDRA-5982)
 * (Hadoop) Fix CQLRW for thrift tables (CASSANDRA-6002)
 * Fix possible divide-by-zero in HHOM (CASSANDRA-5990)
 * Allow local batchlog writes for CL.ANY (CASSANDRA-5967)
 * Upgrade metrics-core to version 2.2.0 (CASSANDRA-5947)
 * Fix CqlRecordWriter with composite keys (CASSANDRA-5949)
 * Add snitch, schema version, cluster, partitioner to JMX (CASSANDRA-5881)
 * Allow disabling SlabAllocator (CASSANDRA-5935)
 * Make user-defined compaction JMX blocking (CASSANDRA-4952)
 * Fix streaming does not transfer wrapped range (CASSANDRA-5948)
 * Fix loading index summary containing empty key (CASSANDRA-5965)
 * Correctly handle limits in CompositesSearcher (CASSANDRA-5975)
 * Pig: handle CQL collections (CASSANDRA-5867)
 * Pass the updated cf to the PRSI index() method (CASSANDRA-5999)
 * Allow empty CQL3 batches (as no-op) (CASSANDRA-5994)
 * Support null in CQL3 functions (CASSANDRA-5910)
 * Replace the deprecated MapMaker with CacheLoader (CASSANDRA-6007)
 * Add SSTableDeletingNotification to DataTracker (CASSANDRA-6010)
 * Fix snapshots in use get deleted during snapshot repair (CASSANDRA-6011)
 * Move hints and exception count to o.a.c.metrics (CASSANDRA-6017)
 * Fix memory leak in snapshot repair (CASSANDRA-6047)
 * Fix sstable2sjon for CQL3 tables (CASSANDRA-5852)


2.0.0
 * Fix thrift validation when inserting into CQL3 tables (CASSANDRA-5138)
 * Fix periodic memtable flushing behavior with clean memtables (CASSANDRA-5931)
 * Fix dateOf() function for pre-2.0 timestamp columns (CASSANDRA-5928)
 * Fix SSTable unintentionally loads BF when opened for batch (CASSANDRA-5938)
 * Add stream session progress to JMX (CASSANDRA-4757)
 * Fix NPE during CAS operation (CASSANDRA-5925)
Merged from 1.2:
 * Fix getBloomFilterDiskSpaceUsed for AlwaysPresentFilter (CASSANDRA-5900)
 * Don't announce schema version until we've loaded the changes locally
   (CASSANDRA-5904)
 * Fix to support off heap bloom filters size greater than 2 GB (CASSANDRA-5903)
 * Properly handle parsing huge map and set literals (CASSANDRA-5893)


2.0.0-rc2
 * enable vnodes by default (CASSANDRA-5869)
 * fix CAS contention timeout (CASSANDRA-5830)
 * fix HsHa to respect max frame size (CASSANDRA-4573)
 * Fix (some) 2i on composite components omissions (CASSANDRA-5851)
 * cqlsh: add DESCRIBE FULL SCHEMA variant (CASSANDRA-5880)
Merged from 1.2:
 * Correctly validate sparse composite cells in scrub (CASSANDRA-5855)
 * Add KeyCacheHitRate metric to CF metrics (CASSANDRA-5868)
 * cqlsh: add support for multiline comments (CASSANDRA-5798)
 * Handle CQL3 SELECT duplicate IN restrictions on clustering columns
   (CASSANDRA-5856)


2.0.0-rc1
 * improve DecimalSerializer performance (CASSANDRA-5837)
 * fix potential spurious wakeup in AsyncOneResponse (CASSANDRA-5690)
 * fix schema-related trigger issues (CASSANDRA-5774)
 * Better validation when accessing CQL3 table from thrift (CASSANDRA-5138)
 * Fix assertion error during repair (CASSANDRA-5801)
 * Fix range tombstone bug (CASSANDRA-5805)
 * DC-local CAS (CASSANDRA-5797)
 * Add a native_protocol_version column to the system.local table (CASSANRDA-5819)
 * Use index_interval from cassandra.yaml when upgraded (CASSANDRA-5822)
 * Fix buffer underflow on socket close (CASSANDRA-5792)
Merged from 1.2:
 * Fix reading DeletionTime from 1.1-format sstables (CASSANDRA-5814)
 * cqlsh: add collections support to COPY (CASSANDRA-5698)
 * retry important messages for any IOException (CASSANDRA-5804)
 * Allow empty IN relations in SELECT/UPDATE/DELETE statements (CASSANDRA-5626)
 * cqlsh: fix crashing on Windows due to libedit detection (CASSANDRA-5812)
 * fix bulk-loading compressed sstables (CASSANDRA-5820)
 * (Hadoop) fix quoting in CqlPagingRecordReader and CqlRecordWriter
   (CASSANDRA-5824)
 * update default LCS sstable size to 160MB (CASSANDRA-5727)
 * Allow compacting 2Is via nodetool (CASSANDRA-5670)
 * Hex-encode non-String keys in OPP (CASSANDRA-5793)
 * nodetool history logging (CASSANDRA-5823)
 * (Hadoop) fix support for Thrift tables in CqlPagingRecordReader
   (CASSANDRA-5752)
 * add "all time blocked" to StatusLogger output (CASSANDRA-5825)
 * Future-proof inter-major-version schema migrations (CASSANDRA-5845)
 * (Hadoop) add CqlPagingRecordReader support for ReversedType in Thrift table
   (CASSANDRA-5718)
 * Add -no-snapshot option to scrub (CASSANDRA-5891)
 * Fix to support off heap bloom filters size greater than 2 GB (CASSANDRA-5903)
 * Properly handle parsing huge map and set literals (CASSANDRA-5893)
 * Fix LCS L0 compaction may overlap in L1 (CASSANDRA-5907)
 * New sstablesplit tool to split large sstables offline (CASSANDRA-4766)
 * Fix potential deadlock in native protocol server (CASSANDRA-5926)
 * Disallow incompatible type change in CQL3 (CASSANDRA-5882)
Merged from 1.1:
 * Correctly validate sparse composite cells in scrub (CASSANDRA-5855)


2.0.0-beta2
 * Replace countPendingHints with Hints Created metric (CASSANDRA-5746)
 * Allow nodetool with no args, and with help to run without a server (CASSANDRA-5734)
 * Cleanup AbstractType/TypeSerializer classes (CASSANDRA-5744)
 * Remove unimplemented cli option schema-mwt (CASSANDRA-5754)
 * Support range tombstones in thrift (CASSANDRA-5435)
 * Normalize table-manipulating CQL3 statements' class names (CASSANDRA-5759)
 * cqlsh: add missing table options to DESCRIBE output (CASSANDRA-5749)
 * Fix assertion error during repair (CASSANDRA-5757)
 * Fix bulkloader (CASSANDRA-5542)
 * Add LZ4 compression to the native protocol (CASSANDRA-5765)
 * Fix bugs in the native protocol v2 (CASSANDRA-5770)
 * CAS on 'primary key only' table (CASSANDRA-5715)
 * Support streaming SSTables of old versions (CASSANDRA-5772)
 * Always respect protocol version in native protocol (CASSANDRA-5778)
 * Fix ConcurrentModificationException during streaming (CASSANDRA-5782)
 * Update deletion timestamp in Commit#updatesWithPaxosTime (CASSANDRA-5787)
 * Thrift cas() method crashes if input columns are not sorted (CASSANDRA-5786)
 * Order columns names correctly when querying for CAS (CASSANDRA-5788)
 * Fix streaming retry (CASSANDRA-5775)
Merged from 1.2:
 * if no seeds can be a reached a node won't start in a ring by itself (CASSANDRA-5768)
 * add cassandra.unsafesystem property (CASSANDRA-5704)
 * (Hadoop) quote identifiers in CqlPagingRecordReader (CASSANDRA-5763)
 * Add replace_node functionality for vnodes (CASSANDRA-5337)
 * Add timeout events to query traces (CASSANDRA-5520)
 * Fix serialization of the LEFT gossip value (CASSANDRA-5696)
 * Pig: support for cql3 tables (CASSANDRA-5234)
 * Fix skipping range tombstones with reverse queries (CASSANDRA-5712)
 * Expire entries out of ThriftSessionManager (CASSANDRA-5719)
 * Don't keep ancestor information in memory (CASSANDRA-5342)
 * Expose native protocol server status in nodetool info (CASSANDRA-5735)
 * Fix pathetic performance of range tombstones (CASSANDRA-5677)
 * Fix querying with an empty (impossible) range (CASSANDRA-5573)
 * cqlsh: handle CUSTOM 2i in DESCRIBE output (CASSANDRA-5760)
 * Fix minor bug in Range.intersects(Bound) (CASSANDRA-5771)
 * cqlsh: handle disabled compression in DESCRIBE output (CASSANDRA-5766)
 * Ensure all UP events are notified on the native protocol (CASSANDRA-5769)
 * Fix formatting of sstable2json with multiple -k arguments (CASSANDRA-5781)
 * Don't rely on row marker for queries in general to hide lost markers
   after TTL expires (CASSANDRA-5762)
 * Sort nodetool help output (CASSANDRA-5776)
 * Fix column expiring during 2 phases compaction (CASSANDRA-5799)
 * now() is being rejected in INSERTs when inside collections (CASSANDRA-5795)


2.0.0-beta1
 * Add support for indexing clustered columns (CASSANDRA-5125)
 * Removed on-heap row cache (CASSANDRA-5348)
 * use nanotime consistently for node-local timeouts (CASSANDRA-5581)
 * Avoid unnecessary second pass on name-based queries (CASSANDRA-5577)
 * Experimental triggers (CASSANDRA-1311)
 * JEMalloc support for off-heap allocation (CASSANDRA-3997)
 * Single-pass compaction (CASSANDRA-4180)
 * Removed token range bisection (CASSANDRA-5518)
 * Removed compatibility with pre-1.2.5 sstables and network messages
   (CASSANDRA-5511)
 * removed PBSPredictor (CASSANDRA-5455)
 * CAS support (CASSANDRA-5062, 5441, 5442, 5443, 5619, 5667)
 * Leveled compaction performs size-tiered compactions in L0
   (CASSANDRA-5371, 5439)
 * Add yaml network topology snitch for mixed ec2/other envs (CASSANDRA-5339)
 * Log when a node is down longer than the hint window (CASSANDRA-4554)
 * Optimize tombstone creation for ExpiringColumns (CASSANDRA-4917)
 * Improve LeveledScanner work estimation (CASSANDRA-5250, 5407)
 * Replace compaction lock with runWithCompactionsDisabled (CASSANDRA-3430)
 * Change Message IDs to ints (CASSANDRA-5307)
 * Move sstable level information into the Stats component, removing the
   need for a separate Manifest file (CASSANDRA-4872)
 * avoid serializing to byte[] on commitlog append (CASSANDRA-5199)
 * make index_interval configurable per columnfamily (CASSANDRA-3961, CASSANDRA-5650)
 * add default_time_to_live (CASSANDRA-3974)
 * add memtable_flush_period_in_ms (CASSANDRA-4237)
 * replace supercolumns internally by composites (CASSANDRA-3237, 5123)
 * upgrade thrift to 0.9.0 (CASSANDRA-3719)
 * drop unnecessary keyspace parameter from user-defined compaction API
   (CASSANDRA-5139)
 * more robust solution to incomplete compactions + counters (CASSANDRA-5151)
 * Change order of directory searching for c*.in.sh (CASSANDRA-3983)
 * Add tool to reset SSTable compaction level for LCS (CASSANDRA-5271)
 * Allow custom configuration loader (CASSANDRA-5045)
 * Remove memory emergency pressure valve logic (CASSANDRA-3534)
 * Reduce request latency with eager retry (CASSANDRA-4705)
 * cqlsh: Remove ASSUME command (CASSANDRA-5331)
 * Rebuild BF when loading sstables if bloom_filter_fp_chance
   has changed since compaction (CASSANDRA-5015)
 * remove row-level bloom filters (CASSANDRA-4885)
 * Change Kernel Page Cache skipping into row preheating (disabled by default)
   (CASSANDRA-4937)
 * Improve repair by deciding on a gcBefore before sending
   out TreeRequests (CASSANDRA-4932)
 * Add an official way to disable compactions (CASSANDRA-5074)
 * Reenable ALTER TABLE DROP with new semantics (CASSANDRA-3919)
 * Add binary protocol versioning (CASSANDRA-5436)
 * Swap THshaServer for TThreadedSelectorServer (CASSANDRA-5530)
 * Add alias support to SELECT statement (CASSANDRA-5075)
 * Don't create empty RowMutations in CommitLogReplayer (CASSANDRA-5541)
 * Use range tombstones when dropping cfs/columns from schema (CASSANDRA-5579)
 * cqlsh: drop CQL2/CQL3-beta support (CASSANDRA-5585)
 * Track max/min column names in sstables to be able to optimize slice
   queries (CASSANDRA-5514, CASSANDRA-5595, CASSANDRA-5600)
 * Binary protocol: allow batching already prepared statements (CASSANDRA-4693)
 * Allow preparing timestamp, ttl and limit in CQL3 queries (CASSANDRA-4450)
 * Support native link w/o JNA in Java7 (CASSANDRA-3734)
 * Use SASL authentication in binary protocol v2 (CASSANDRA-5545)
 * Replace Thrift HsHa with LMAX Disruptor based implementation (CASSANDRA-5582)
 * cqlsh: Add row count to SELECT output (CASSANDRA-5636)
 * Include a timestamp with all read commands to determine column expiration
   (CASSANDRA-5149)
 * Streaming 2.0 (CASSANDRA-5286, 5699)
 * Conditional create/drop ks/table/index statements in CQL3 (CASSANDRA-2737)
 * more pre-table creation property validation (CASSANDRA-5693)
 * Redesign repair messages (CASSANDRA-5426)
 * Fix ALTER RENAME post-5125 (CASSANDRA-5702)
 * Disallow renaming a 2ndary indexed column (CASSANDRA-5705)
 * Rename Table to Keyspace (CASSANDRA-5613)
 * Ensure changing column_index_size_in_kb on different nodes don't corrupt the
   sstable (CASSANDRA-5454)
 * Move resultset type information into prepare, not execute (CASSANDRA-5649)
 * Auto paging in binary protocol (CASSANDRA-4415, 5714)
 * Don't tie client side use of AbstractType to JDBC (CASSANDRA-4495)
 * Adds new TimestampType to replace DateType (CASSANDRA-5723, CASSANDRA-5729)
Merged from 1.2:
 * make starting native protocol server idempotent (CASSANDRA-5728)
 * Fix loading key cache when a saved entry is no longer valid (CASSANDRA-5706)
 * Fix serialization of the LEFT gossip value (CASSANDRA-5696)
 * cqlsh: Don't show 'null' in place of empty values (CASSANDRA-5675)
 * Race condition in detecting version on a mixed 1.1/1.2 cluster
   (CASSANDRA-5692)
 * Fix skipping range tombstones with reverse queries (CASSANDRA-5712)
 * Expire entries out of ThriftSessionManager (CASSANRDA-5719)
 * Don't keep ancestor information in memory (CASSANDRA-5342)
 * cqlsh: fix handling of semicolons inside BATCH queries (CASSANDRA-5697)


1.2.6
 * Fix tracing when operation completes before all responses arrive
   (CASSANDRA-5668)
 * Fix cross-DC mutation forwarding (CASSANDRA-5632)
 * Reduce SSTableLoader memory usage (CASSANDRA-5555)
 * Scale hinted_handoff_throttle_in_kb to cluster size (CASSANDRA-5272)
 * (Hadoop) Add CQL3 input/output formats (CASSANDRA-4421, 5622)
 * (Hadoop) Fix InputKeyRange in CFIF (CASSANDRA-5536)
 * Fix dealing with ridiculously large max sstable sizes in LCS (CASSANDRA-5589)
 * Ignore pre-truncate hints (CASSANDRA-4655)
 * Move System.exit on OOM into a separate thread (CASSANDRA-5273)
 * Write row markers when serializing schema (CASSANDRA-5572)
 * Check only SSTables for the requested range when streaming (CASSANDRA-5569)
 * Improve batchlog replay behavior and hint ttl handling (CASSANDRA-5314)
 * Exclude localTimestamp from validation for tombstones (CASSANDRA-5398)
 * cqlsh: add custom prompt support (CASSANDRA-5539)
 * Reuse prepared statements in hot auth queries (CASSANDRA-5594)
 * cqlsh: add vertical output option (see EXPAND) (CASSANDRA-5597)
 * Add a rate limit option to stress (CASSANDRA-5004)
 * have BulkLoader ignore snapshots directories (CASSANDRA-5587)
 * fix SnitchProperties logging context (CASSANDRA-5602)
 * Expose whether jna is enabled and memory is locked via JMX (CASSANDRA-5508)
 * cqlsh: fix COPY FROM with ReversedType (CASSANDRA-5610)
 * Allow creating CUSTOM indexes on collections (CASSANDRA-5615)
 * Evaluate now() function at execution time (CASSANDRA-5616)
 * Expose detailed read repair metrics (CASSANDRA-5618)
 * Correct blob literal + ReversedType parsing (CASSANDRA-5629)
 * Allow GPFS to prefer the internal IP like EC2MRS (CASSANDRA-5630)
 * fix help text for -tspw cassandra-cli (CASSANDRA-5643)
 * don't throw away initial causes exceptions for internode encryption issues
   (CASSANDRA-5644)
 * Fix message spelling errors for cql select statements (CASSANDRA-5647)
 * Suppress custom exceptions thru jmx (CASSANDRA-5652)
 * Update CREATE CUSTOM INDEX syntax (CASSANDRA-5639)
 * Fix PermissionDetails.equals() method (CASSANDRA-5655)
 * Never allow partition key ranges in CQL3 without token() (CASSANDRA-5666)
 * Gossiper incorrectly drops AppState for an upgrading node (CASSANDRA-5660)
 * Connection thrashing during multi-region ec2 during upgrade, due to
   messaging version (CASSANDRA-5669)
 * Avoid over reconnecting in EC2MRS (CASSANDRA-5678)
 * Fix ReadResponseSerializer.serializedSize() for digest reads (CASSANDRA-5476)
 * allow sstable2json on 2i CFs (CASSANDRA-5694)
Merged from 1.1:
 * Remove buggy thrift max message length option (CASSANDRA-5529)
 * Fix NPE in Pig's widerow mode (CASSANDRA-5488)
 * Add split size parameter to Pig and disable split combination (CASSANDRA-5544)


1.2.5
 * make BytesToken.toString only return hex bytes (CASSANDRA-5566)
 * Ensure that submitBackground enqueues at least one task (CASSANDRA-5554)
 * fix 2i updates with identical values and timestamps (CASSANDRA-5540)
 * fix compaction throttling bursty-ness (CASSANDRA-4316)
 * reduce memory consumption of IndexSummary (CASSANDRA-5506)
 * remove per-row column name bloom filters (CASSANDRA-5492)
 * Include fatal errors in trace events (CASSANDRA-5447)
 * Ensure that PerRowSecondaryIndex is notified of row-level deletes
   (CASSANDRA-5445)
 * Allow empty blob literals in CQL3 (CASSANDRA-5452)
 * Fix streaming RangeTombstones at column index boundary (CASSANDRA-5418)
 * Fix preparing statements when current keyspace is not set (CASSANDRA-5468)
 * Fix SemanticVersion.isSupportedBy minor/patch handling (CASSANDRA-5496)
 * Don't provide oldCfId for post-1.1 system cfs (CASSANDRA-5490)
 * Fix primary range ignores replication strategy (CASSANDRA-5424)
 * Fix shutdown of binary protocol server (CASSANDRA-5507)
 * Fix repair -snapshot not working (CASSANDRA-5512)
 * Set isRunning flag later in binary protocol server (CASSANDRA-5467)
 * Fix use of CQL3 functions with descending clustering order (CASSANDRA-5472)
 * Disallow renaming columns one at a time for thrift table in CQL3
   (CASSANDRA-5531)
 * cqlsh: add CLUSTERING ORDER BY support to DESCRIBE (CASSANDRA-5528)
 * Add custom secondary index support to CQL3 (CASSANDRA-5484)
 * Fix repair hanging silently on unexpected error (CASSANDRA-5229)
 * Fix Ec2Snitch regression introduced by CASSANDRA-5171 (CASSANDRA-5432)
 * Add nodetool enablebackup/disablebackup (CASSANDRA-5556)
 * cqlsh: fix DESCRIBE after case insensitive USE (CASSANDRA-5567)
Merged from 1.1
 * Add retry mechanism to OTC for non-droppable_verbs (CASSANDRA-5393)
 * Use allocator information to improve memtable memory usage estimate
   (CASSANDRA-5497)
 * Fix trying to load deleted row into row cache on startup (CASSANDRA-4463)
 * fsync leveled manifest to avoid corruption (CASSANDRA-5535)
 * Fix Bound intersection computation (CASSANDRA-5551)
 * sstablescrub now respects max memory size in cassandra.in.sh (CASSANDRA-5562)


1.2.4
 * Ensure that PerRowSecondaryIndex updates see the most recent values
   (CASSANDRA-5397)
 * avoid duplicate index entries ind PrecompactedRow and
   ParallelCompactionIterable (CASSANDRA-5395)
 * remove the index entry on oldColumn when new column is a tombstone
   (CASSANDRA-5395)
 * Change default stream throughput from 400 to 200 mbps (CASSANDRA-5036)
 * Gossiper logs DOWN for symmetry with UP (CASSANDRA-5187)
 * Fix mixing prepared statements between keyspaces (CASSANDRA-5352)
 * Fix consistency level during bootstrap - strike 3 (CASSANDRA-5354)
 * Fix transposed arguments in AlreadyExistsException (CASSANDRA-5362)
 * Improve asynchronous hint delivery (CASSANDRA-5179)
 * Fix Guava dependency version (12.0 -> 13.0.1) for Maven (CASSANDRA-5364)
 * Validate that provided CQL3 collection value are < 64K (CASSANDRA-5355)
 * Make upgradeSSTable skip current version sstables by default (CASSANDRA-5366)
 * Optimize min/max timestamp collection (CASSANDRA-5373)
 * Invalid streamId in cql binary protocol when using invalid CL
   (CASSANDRA-5164)
 * Fix validation for IN where clauses with collections (CASSANDRA-5376)
 * Copy resultSet on count query to avoid ConcurrentModificationException
   (CASSANDRA-5382)
 * Correctly typecheck in CQL3 even with ReversedType (CASSANDRA-5386)
 * Fix streaming compressed files when using encryption (CASSANDRA-5391)
 * cassandra-all 1.2.0 pom missing netty dependency (CASSANDRA-5392)
 * Fix writetime/ttl functions on null values (CASSANDRA-5341)
 * Fix NPE during cql3 select with token() (CASSANDRA-5404)
 * IndexHelper.skipBloomFilters won't skip non-SHA filters (CASSANDRA-5385)
 * cqlsh: Print maps ordered by key, sort sets (CASSANDRA-5413)
 * Add null syntax support in CQL3 for inserts (CASSANDRA-3783)
 * Allow unauthenticated set_keyspace() calls (CASSANDRA-5423)
 * Fix potential incremental backups race (CASSANDRA-5410)
 * Fix prepared BATCH statements with batch-level timestamps (CASSANDRA-5415)
 * Allow overriding superuser setup delay (CASSANDRA-5430)
 * cassandra-shuffle with JMX usernames and passwords (CASSANDRA-5431)
Merged from 1.1:
 * cli: Quote ks and cf names in schema output when needed (CASSANDRA-5052)
 * Fix bad default for min/max timestamp in SSTableMetadata (CASSANDRA-5372)
 * Fix cf name extraction from manifest in Directories.migrateFile()
   (CASSANDRA-5242)
 * Support pluggable internode authentication (CASSANDRA-5401)


1.2.3
 * add check for sstable overlap within a level on startup (CASSANDRA-5327)
 * replace ipv6 colons in jmx object names (CASSANDRA-5298, 5328)
 * Avoid allocating SSTableBoundedScanner during repair when the range does
   not intersect the sstable (CASSANDRA-5249)
 * Don't lowercase property map keys (this breaks NTS) (CASSANDRA-5292)
 * Fix composite comparator with super columns (CASSANDRA-5287)
 * Fix insufficient validation of UPDATE queries against counter cfs
   (CASSANDRA-5300)
 * Fix PropertyFileSnitch default DC/Rack behavior (CASSANDRA-5285)
 * Handle null values when executing prepared statement (CASSANDRA-5081)
 * Add netty to pom dependencies (CASSANDRA-5181)
 * Include type arguments in Thrift CQLPreparedResult (CASSANDRA-5311)
 * Fix compaction not removing columns when bf_fp_ratio is 1 (CASSANDRA-5182)
 * cli: Warn about missing CQL3 tables in schema descriptions (CASSANDRA-5309)
 * Re-enable unknown option in replication/compaction strategies option for
   backward compatibility (CASSANDRA-4795)
 * Add binary protocol support to stress (CASSANDRA-4993)
 * cqlsh: Fix COPY FROM value quoting and null handling (CASSANDRA-5305)
 * Fix repair -pr for vnodes (CASSANDRA-5329)
 * Relax CL for auth queries for non-default users (CASSANDRA-5310)
 * Fix AssertionError during repair (CASSANDRA-5245)
 * Don't announce migrations to pre-1.2 nodes (CASSANDRA-5334)
Merged from 1.1:
 * Update offline scrub for 1.0 -> 1.1 directory structure (CASSANDRA-5195)
 * add tmp flag to Descriptor hashcode (CASSANDRA-4021)
 * fix logging of "Found table data in data directories" when only system tables
   are present (CASSANDRA-5289)
 * cli: Add JMX authentication support (CASSANDRA-5080)
 * nodetool: ability to repair specific range (CASSANDRA-5280)
 * Fix possible assertion triggered in SliceFromReadCommand (CASSANDRA-5284)
 * cqlsh: Add inet type support on Windows (ipv4-only) (CASSANDRA-4801)
 * Fix race when initializing ColumnFamilyStore (CASSANDRA-5350)
 * Add UseTLAB JVM flag (CASSANDRA-5361)


1.2.2
 * fix potential for multiple concurrent compactions of the same sstables
   (CASSANDRA-5256)
 * avoid no-op caching of byte[] on commitlog append (CASSANDRA-5199)
 * fix symlinks under data dir not working (CASSANDRA-5185)
 * fix bug in compact storage metadata handling (CASSANDRA-5189)
 * Validate login for USE queries (CASSANDRA-5207)
 * cli: remove default username and password (CASSANDRA-5208)
 * configure populate_io_cache_on_flush per-CF (CASSANDRA-4694)
 * allow configuration of internode socket buffer (CASSANDRA-3378)
 * Make sstable directory picking blacklist-aware again (CASSANDRA-5193)
 * Correctly expire gossip states for edge cases (CASSANDRA-5216)
 * Improve handling of directory creation failures (CASSANDRA-5196)
 * Expose secondary indicies to the rest of nodetool (CASSANDRA-4464)
 * Binary protocol: avoid sending notification for 0.0.0.0 (CASSANDRA-5227)
 * add UseCondCardMark XX jvm settings on jdk 1.7 (CASSANDRA-4366)
 * CQL3 refactor to allow conversion function (CASSANDRA-5226)
 * Fix drop of sstables in some circumstance (CASSANDRA-5232)
 * Implement caching of authorization results (CASSANDRA-4295)
 * Add support for LZ4 compression (CASSANDRA-5038)
 * Fix missing columns in wide rows queries (CASSANDRA-5225)
 * Simplify auth setup and make system_auth ks alterable (CASSANDRA-5112)
 * Stop compactions from hanging during bootstrap (CASSANDRA-5244)
 * fix compressed streaming sending extra chunk (CASSANDRA-5105)
 * Add CQL3-based implementations of IAuthenticator and IAuthorizer
   (CASSANDRA-4898)
 * Fix timestamp-based tomstone removal logic (CASSANDRA-5248)
 * cli: Add JMX authentication support (CASSANDRA-5080)
 * Fix forceFlush behavior (CASSANDRA-5241)
 * cqlsh: Add username autocompletion (CASSANDRA-5231)
 * Fix CQL3 composite partition key error (CASSANDRA-5240)
 * Allow IN clause on last clustering key (CASSANDRA-5230)
Merged from 1.1:
 * fix start key/end token validation for wide row iteration (CASSANDRA-5168)
 * add ConfigHelper support for Thrift frame and max message sizes (CASSANDRA-5188)
 * fix nodetool repair not fail on node down (CASSANDRA-5203)
 * always collect tombstone hints (CASSANDRA-5068)
 * Fix error when sourcing file in cqlsh (CASSANDRA-5235)


1.2.1
 * stream undelivered hints on decommission (CASSANDRA-5128)
 * GossipingPropertyFileSnitch loads saved dc/rack info if needed (CASSANDRA-5133)
 * drain should flush system CFs too (CASSANDRA-4446)
 * add inter_dc_tcp_nodelay setting (CASSANDRA-5148)
 * re-allow wrapping ranges for start_token/end_token range pairitspwng (CASSANDRA-5106)
 * fix validation compaction of empty rows (CASSANDRA-5136)
 * nodetool methods to enable/disable hint storage/delivery (CASSANDRA-4750)
 * disallow bloom filter false positive chance of 0 (CASSANDRA-5013)
 * add threadpool size adjustment methods to JMXEnabledThreadPoolExecutor and
   CompactionManagerMBean (CASSANDRA-5044)
 * fix hinting for dropped local writes (CASSANDRA-4753)
 * off-heap cache doesn't need mutable column container (CASSANDRA-5057)
 * apply disk_failure_policy to bad disks on initial directory creation
   (CASSANDRA-4847)
 * Optimize name-based queries to use ArrayBackedSortedColumns (CASSANDRA-5043)
 * Fall back to old manifest if most recent is unparseable (CASSANDRA-5041)
 * pool [Compressed]RandomAccessReader objects on the partitioned read path
   (CASSANDRA-4942)
 * Add debug logging to list filenames processed by Directories.migrateFile
   method (CASSANDRA-4939)
 * Expose black-listed directories via JMX (CASSANDRA-4848)
 * Log compaction merge counts (CASSANDRA-4894)
 * Minimize byte array allocation by AbstractData{Input,Output} (CASSANDRA-5090)
 * Add SSL support for the binary protocol (CASSANDRA-5031)
 * Allow non-schema system ks modification for shuffle to work (CASSANDRA-5097)
 * cqlsh: Add default limit to SELECT statements (CASSANDRA-4972)
 * cqlsh: fix DESCRIBE for 1.1 cfs in CQL3 (CASSANDRA-5101)
 * Correctly gossip with nodes >= 1.1.7 (CASSANDRA-5102)
 * Ensure CL guarantees on digest mismatch (CASSANDRA-5113)
 * Validate correctly selects on composite partition key (CASSANDRA-5122)
 * Fix exception when adding collection (CASSANDRA-5117)
 * Handle states for non-vnode clusters correctly (CASSANDRA-5127)
 * Refuse unrecognized replication and compaction strategy options (CASSANDRA-4795)
 * Pick the correct value validator in sstable2json for cql3 tables (CASSANDRA-5134)
 * Validate login for describe_keyspace, describe_keyspaces and set_keyspace
   (CASSANDRA-5144)
 * Fix inserting empty maps (CASSANDRA-5141)
 * Don't remove tokens from System table for node we know (CASSANDRA-5121)
 * fix streaming progress report for compresed files (CASSANDRA-5130)
 * Coverage analysis for low-CL queries (CASSANDRA-4858)
 * Stop interpreting dates as valid timeUUID value (CASSANDRA-4936)
 * Adds E notation for floating point numbers (CASSANDRA-4927)
 * Detect (and warn) unintentional use of the cql2 thrift methods when cql3 was
   intended (CASSANDRA-5172)
 * cli: Quote ks and cf names in schema output when needed (CASSANDRA-5052)
 * Fix cf name extraction from manifest in Directories.migrateFile() (CASSANDRA-5242)
 * Replace mistaken usage of commons-logging with slf4j (CASSANDRA-5464)
 * Ensure Jackson dependency matches lib (CASSANDRA-5126)
 * Expose droppable tombstone ratio stats over JMX (CASSANDRA-5159)
Merged from 1.1:
 * Simplify CompressedRandomAccessReader to work around JDK FD bug (CASSANDRA-5088)
 * Improve handling a changing target throttle rate mid-compaction (CASSANDRA-5087)
 * Pig: correctly decode row keys in widerow mode (CASSANDRA-5098)
 * nodetool repair command now prints progress (CASSANDRA-4767)
 * fix user defined compaction to run against 1.1 data directory (CASSANDRA-5118)
 * Fix CQL3 BATCH authorization caching (CASSANDRA-5145)
 * fix get_count returns incorrect value with TTL (CASSANDRA-5099)
 * better handling for mid-compaction failure (CASSANDRA-5137)
 * convert default marshallers list to map for better readability (CASSANDRA-5109)
 * fix ConcurrentModificationException in getBootstrapSource (CASSANDRA-5170)
 * fix sstable maxtimestamp for row deletes and pre-1.1.1 sstables (CASSANDRA-5153)
 * Fix thread growth on node removal (CASSANDRA-5175)
 * Make Ec2Region's datacenter name configurable (CASSANDRA-5155)


1.2.0
 * Disallow counters in collections (CASSANDRA-5082)
 * cqlsh: add unit tests (CASSANDRA-3920)
 * fix default bloom_filter_fp_chance for LeveledCompactionStrategy (CASSANDRA-5093)
Merged from 1.1:
 * add validation for get_range_slices with start_key and end_token (CASSANDRA-5089)


1.2.0-rc2
 * fix nodetool ownership display with vnodes (CASSANDRA-5065)
 * cqlsh: add DESCRIBE KEYSPACES command (CASSANDRA-5060)
 * Fix potential infinite loop when reloading CFS (CASSANDRA-5064)
 * Fix SimpleAuthorizer example (CASSANDRA-5072)
 * cqlsh: force CL.ONE for tracing and system.schema* queries (CASSANDRA-5070)
 * Includes cassandra-shuffle in the debian package (CASSANDRA-5058)
Merged from 1.1:
 * fix multithreaded compaction deadlock (CASSANDRA-4492)
 * fix temporarily missing schema after upgrade from pre-1.1.5 (CASSANDRA-5061)
 * Fix ALTER TABLE overriding compression options with defaults
   (CASSANDRA-4996, 5066)
 * fix specifying and altering crc_check_chance (CASSANDRA-5053)
 * fix Murmur3Partitioner ownership% calculation (CASSANDRA-5076)
 * Don't expire columns sooner than they should in 2ndary indexes (CASSANDRA-5079)


1.2-rc1
 * rename rpc_timeout settings to request_timeout (CASSANDRA-5027)
 * add BF with 0.1 FP to LCS by default (CASSANDRA-5029)
 * Fix preparing insert queries (CASSANDRA-5016)
 * Fix preparing queries with counter increment (CASSANDRA-5022)
 * Fix preparing updates with collections (CASSANDRA-5017)
 * Don't generate UUID based on other node address (CASSANDRA-5002)
 * Fix message when trying to alter a clustering key type (CASSANDRA-5012)
 * Update IAuthenticator to match the new IAuthorizer (CASSANDRA-5003)
 * Fix inserting only a key in CQL3 (CASSANDRA-5040)
 * Fix CQL3 token() function when used with strings (CASSANDRA-5050)
Merged from 1.1:
 * reduce log spam from invalid counter shards (CASSANDRA-5026)
 * Improve schema propagation performance (CASSANDRA-5025)
 * Fix for IndexHelper.IndexFor throws OOB Exception (CASSANDRA-5030)
 * cqlsh: make it possible to describe thrift CFs (CASSANDRA-4827)
 * cqlsh: fix timestamp formatting on some platforms (CASSANDRA-5046)


1.2-beta3
 * make consistency level configurable in cqlsh (CASSANDRA-4829)
 * fix cqlsh rendering of blob fields (CASSANDRA-4970)
 * fix cqlsh DESCRIBE command (CASSANDRA-4913)
 * save truncation position in system table (CASSANDRA-4906)
 * Move CompressionMetadata off-heap (CASSANDRA-4937)
 * allow CLI to GET cql3 columnfamily data (CASSANDRA-4924)
 * Fix rare race condition in getExpireTimeForEndpoint (CASSANDRA-4402)
 * acquire references to overlapping sstables during compaction so bloom filter
   doesn't get free'd prematurely (CASSANDRA-4934)
 * Don't share slice query filter in CQL3 SelectStatement (CASSANDRA-4928)
 * Separate tracing from Log4J (CASSANDRA-4861)
 * Exclude gcable tombstones from merkle-tree computation (CASSANDRA-4905)
 * Better printing of AbstractBounds for tracing (CASSANDRA-4931)
 * Optimize mostRecentTombstone check in CC.collectAllData (CASSANDRA-4883)
 * Change stream session ID to UUID to avoid collision from same node (CASSANDRA-4813)
 * Use Stats.db when bulk loading if present (CASSANDRA-4957)
 * Skip repair on system_trace and keyspaces with RF=1 (CASSANDRA-4956)
 * (cql3) Remove arbitrary SELECT limit (CASSANDRA-4918)
 * Correctly handle prepared operation on collections (CASSANDRA-4945)
 * Fix CQL3 LIMIT (CASSANDRA-4877)
 * Fix Stress for CQL3 (CASSANDRA-4979)
 * Remove cassandra specific exceptions from JMX interface (CASSANDRA-4893)
 * (CQL3) Force using ALLOW FILTERING on potentially inefficient queries (CASSANDRA-4915)
 * (cql3) Fix adding column when the table has collections (CASSANDRA-4982)
 * (cql3) Fix allowing collections with compact storage (CASSANDRA-4990)
 * (cql3) Refuse ttl/writetime function on collections (CASSANDRA-4992)
 * Replace IAuthority with new IAuthorizer (CASSANDRA-4874)
 * clqsh: fix KEY pseudocolumn escaping when describing Thrift tables
   in CQL3 mode (CASSANDRA-4955)
 * add basic authentication support for Pig CassandraStorage (CASSANDRA-3042)
 * fix CQL2 ALTER TABLE compaction_strategy_class altering (CASSANDRA-4965)
Merged from 1.1:
 * Fall back to old describe_splits if d_s_ex is not available (CASSANDRA-4803)
 * Improve error reporting when streaming ranges fail (CASSANDRA-5009)
 * Fix cqlsh timestamp formatting of timezone info (CASSANDRA-4746)
 * Fix assertion failure with leveled compaction (CASSANDRA-4799)
 * Check for null end_token in get_range_slice (CASSANDRA-4804)
 * Remove all remnants of removed nodes (CASSANDRA-4840)
 * Add aut-reloading of the log4j file in debian package (CASSANDRA-4855)
 * Fix estimated row cache entry size (CASSANDRA-4860)
 * reset getRangeSlice filter after finishing a row for get_paged_slice
   (CASSANDRA-4919)
 * expunge row cache post-truncate (CASSANDRA-4940)
 * Allow static CF definition with compact storage (CASSANDRA-4910)
 * Fix endless loop/compaction of schema_* CFs due to broken timestamps (CASSANDRA-4880)
 * Fix 'wrong class type' assertion in CounterColumn (CASSANDRA-4976)


1.2-beta2
 * fp rate of 1.0 disables BF entirely; LCS defaults to 1.0 (CASSANDRA-4876)
 * off-heap bloom filters for row keys (CASSANDRA_4865)
 * add extension point for sstable components (CASSANDRA-4049)
 * improve tracing output (CASSANDRA-4852, 4862)
 * make TRACE verb droppable (CASSANDRA-4672)
 * fix BulkLoader recognition of CQL3 columnfamilies (CASSANDRA-4755)
 * Sort commitlog segments for replay by id instead of mtime (CASSANDRA-4793)
 * Make hint delivery asynchronous (CASSANDRA-4761)
 * Pluggable Thrift transport factories for CLI and cqlsh (CASSANDRA-4609, 4610)
 * cassandra-cli: allow Double value type to be inserted to a column (CASSANDRA-4661)
 * Add ability to use custom TServerFactory implementations (CASSANDRA-4608)
 * optimize batchlog flushing to skip successful batches (CASSANDRA-4667)
 * include metadata for system keyspace itself in schema tables (CASSANDRA-4416)
 * add check to PropertyFileSnitch to verify presence of location for
   local node (CASSANDRA-4728)
 * add PBSPredictor consistency modeler (CASSANDRA-4261)
 * remove vestiges of Thrift unframed mode (CASSANDRA-4729)
 * optimize single-row PK lookups (CASSANDRA-4710)
 * adjust blockFor calculation to account for pending ranges due to node
   movement (CASSANDRA-833)
 * Change CQL version to 3.0.0 and stop accepting 3.0.0-beta1 (CASSANDRA-4649)
 * (CQL3) Make prepared statement global instead of per connection
   (CASSANDRA-4449)
 * Fix scrubbing of CQL3 created tables (CASSANDRA-4685)
 * (CQL3) Fix validation when using counter and regular columns in the same
   table (CASSANDRA-4706)
 * Fix bug starting Cassandra with simple authentication (CASSANDRA-4648)
 * Add support for batchlog in CQL3 (CASSANDRA-4545, 4738)
 * Add support for multiple column family outputs in CFOF (CASSANDRA-4208)
 * Support repairing only the local DC nodes (CASSANDRA-4747)
 * Use rpc_address for binary protocol and change default port (CASSANDRA-4751)
 * Fix use of collections in prepared statements (CASSANDRA-4739)
 * Store more information into peers table (CASSANDRA-4351, 4814)
 * Configurable bucket size for size tiered compaction (CASSANDRA-4704)
 * Run leveled compaction in parallel (CASSANDRA-4310)
 * Fix potential NPE during CFS reload (CASSANDRA-4786)
 * Composite indexes may miss results (CASSANDRA-4796)
 * Move consistency level to the protocol level (CASSANDRA-4734, 4824)
 * Fix Subcolumn slice ends not respected (CASSANDRA-4826)
 * Fix Assertion error in cql3 select (CASSANDRA-4783)
 * Fix list prepend logic (CQL3) (CASSANDRA-4835)
 * Add booleans as literals in CQL3 (CASSANDRA-4776)
 * Allow renaming PK columns in CQL3 (CASSANDRA-4822)
 * Fix binary protocol NEW_NODE event (CASSANDRA-4679)
 * Fix potential infinite loop in tombstone compaction (CASSANDRA-4781)
 * Remove system tables accounting from schema (CASSANDRA-4850)
 * (cql3) Force provided columns in clustering key order in
   'CLUSTERING ORDER BY' (CASSANDRA-4881)
 * Fix composite index bug (CASSANDRA-4884)
 * Fix short read protection for CQL3 (CASSANDRA-4882)
 * Add tracing support to the binary protocol (CASSANDRA-4699)
 * (cql3) Don't allow prepared marker inside collections (CASSANDRA-4890)
 * Re-allow order by on non-selected columns (CASSANDRA-4645)
 * Bug when composite index is created in a table having collections (CASSANDRA-4909)
 * log index scan subject in CompositesSearcher (CASSANDRA-4904)
Merged from 1.1:
 * add get[Row|Key]CacheEntries to CacheServiceMBean (CASSANDRA-4859)
 * fix get_paged_slice to wrap to next row correctly (CASSANDRA-4816)
 * fix indexing empty column values (CASSANDRA-4832)
 * allow JdbcDate to compose null Date objects (CASSANDRA-4830)
 * fix possible stackoverflow when compacting 1000s of sstables
   (CASSANDRA-4765)
 * fix wrong leveled compaction progress calculation (CASSANDRA-4807)
 * add a close() method to CRAR to prevent leaking file descriptors (CASSANDRA-4820)
 * fix potential infinite loop in get_count (CASSANDRA-4833)
 * fix compositeType.{get/from}String methods (CASSANDRA-4842)
 * (CQL) fix CREATE COLUMNFAMILY permissions check (CASSANDRA-4864)
 * Fix DynamicCompositeType same type comparison (CASSANDRA-4711)
 * Fix duplicate SSTable reference when stream session failed (CASSANDRA-3306)
 * Allow static CF definition with compact storage (CASSANDRA-4910)
 * Fix endless loop/compaction of schema_* CFs due to broken timestamps (CASSANDRA-4880)
 * Fix 'wrong class type' assertion in CounterColumn (CASSANDRA-4976)


1.2-beta1
 * add atomic_batch_mutate (CASSANDRA-4542, -4635)
 * increase default max_hint_window_in_ms to 3h (CASSANDRA-4632)
 * include message initiation time to replicas so they can more
   accurately drop timed-out requests (CASSANDRA-2858)
 * fix clientutil.jar dependencies (CASSANDRA-4566)
 * optimize WriteResponse (CASSANDRA-4548)
 * new metrics (CASSANDRA-4009)
 * redesign KEYS indexes to avoid read-before-write (CASSANDRA-2897)
 * debug tracing (CASSANDRA-1123)
 * parallelize row cache loading (CASSANDRA-4282)
 * Make compaction, flush JBOD-aware (CASSANDRA-4292)
 * run local range scans on the read stage (CASSANDRA-3687)
 * clean up ioexceptions (CASSANDRA-2116)
 * add disk_failure_policy (CASSANDRA-2118)
 * Introduce new json format with row level deletion (CASSANDRA-4054)
 * remove redundant "name" column from schema_keyspaces (CASSANDRA-4433)
 * improve "nodetool ring" handling of multi-dc clusters (CASSANDRA-3047)
 * update NTS calculateNaturalEndpoints to be O(N log N) (CASSANDRA-3881)
 * split up rpc timeout by operation type (CASSANDRA-2819)
 * rewrite key cache save/load to use only sequential i/o (CASSANDRA-3762)
 * update MS protocol with a version handshake + broadcast address id
   (CASSANDRA-4311)
 * multithreaded hint replay (CASSANDRA-4189)
 * add inter-node message compression (CASSANDRA-3127)
 * remove COPP (CASSANDRA-2479)
 * Track tombstone expiration and compact when tombstone content is
   higher than a configurable threshold, default 20% (CASSANDRA-3442, 4234)
 * update MurmurHash to version 3 (CASSANDRA-2975)
 * (CLI) track elapsed time for `delete' operation (CASSANDRA-4060)
 * (CLI) jline version is bumped to 1.0 to properly  support
   'delete' key function (CASSANDRA-4132)
 * Save IndexSummary into new SSTable 'Summary' component (CASSANDRA-2392, 4289)
 * Add support for range tombstones (CASSANDRA-3708)
 * Improve MessagingService efficiency (CASSANDRA-3617)
 * Avoid ID conflicts from concurrent schema changes (CASSANDRA-3794)
 * Set thrift HSHA server thread limit to unlimited by default (CASSANDRA-4277)
 * Avoids double serialization of CF id in RowMutation messages
   (CASSANDRA-4293)
 * stream compressed sstables directly with java nio (CASSANDRA-4297)
 * Support multiple ranges in SliceQueryFilter (CASSANDRA-3885)
 * Add column metadata to system column families (CASSANDRA-4018)
 * (cql3) Always use composite types by default (CASSANDRA-4329)
 * (cql3) Add support for set, map and list (CASSANDRA-3647)
 * Validate date type correctly (CASSANDRA-4441)
 * (cql3) Allow definitions with only a PK (CASSANDRA-4361)
 * (cql3) Add support for row key composites (CASSANDRA-4179)
 * improve DynamicEndpointSnitch by using reservoir sampling (CASSANDRA-4038)
 * (cql3) Add support for 2ndary indexes (CASSANDRA-3680)
 * (cql3) fix defining more than one PK to be invalid (CASSANDRA-4477)
 * remove schema agreement checking from all external APIs (Thrift, CQL and CQL3) (CASSANDRA-4487)
 * add Murmur3Partitioner and make it default for new installations (CASSANDRA-3772, 4621)
 * (cql3) update pseudo-map syntax to use map syntax (CASSANDRA-4497)
 * Finer grained exceptions hierarchy and provides error code with exceptions (CASSANDRA-3979)
 * Adds events push to binary protocol (CASSANDRA-4480)
 * Rewrite nodetool help (CASSANDRA-2293)
 * Make CQL3 the default for CQL (CASSANDRA-4640)
 * update stress tool to be able to use CQL3 (CASSANDRA-4406)
 * Accept all thrift update on CQL3 cf but don't expose their metadata (CASSANDRA-4377)
 * Replace Throttle with Guava's RateLimiter for HintedHandOff (CASSANDRA-4541)
 * fix counter add/get using CQL2 and CQL3 in stress tool (CASSANDRA-4633)
 * Add sstable count per level to cfstats (CASSANDRA-4537)
 * (cql3) Add ALTER KEYSPACE statement (CASSANDRA-4611)
 * (cql3) Allow defining default consistency levels (CASSANDRA-4448)
 * (cql3) Fix queries using LIMIT missing results (CASSANDRA-4579)
 * fix cross-version gossip messaging (CASSANDRA-4576)
 * added inet data type (CASSANDRA-4627)


1.1.6
 * Wait for writes on synchronous read digest mismatch (CASSANDRA-4792)
 * fix commitlog replay for nanotime-infected sstables (CASSANDRA-4782)
 * preflight check ttl for maximum of 20 years (CASSANDRA-4771)
 * (Pig) fix widerow input with single column rows (CASSANDRA-4789)
 * Fix HH to compact with correct gcBefore, which avoids wiping out
   undelivered hints (CASSANDRA-4772)
 * LCS will merge up to 32 L0 sstables as intended (CASSANDRA-4778)
 * NTS will default unconfigured DC replicas to zero (CASSANDRA-4675)
 * use default consistency level in counter validation if none is
   explicitly provide (CASSANDRA-4700)
 * Improve IAuthority interface by introducing fine-grained
   access permissions and grant/revoke commands (CASSANDRA-4490, 4644)
 * fix assumption error in CLI when updating/describing keyspace
   (CASSANDRA-4322)
 * Adds offline sstablescrub to debian packaging (CASSANDRA-4642)
 * Automatic fixing of overlapping leveled sstables (CASSANDRA-4644)
 * fix error when using ORDER BY with extended selections (CASSANDRA-4689)
 * (CQL3) Fix validation for IN queries for non-PK cols (CASSANDRA-4709)
 * fix re-created keyspace disappering after 1.1.5 upgrade
   (CASSANDRA-4698, 4752)
 * (CLI) display elapsed time in 2 fraction digits (CASSANDRA-3460)
 * add authentication support to sstableloader (CASSANDRA-4712)
 * Fix CQL3 'is reversed' logic (CASSANDRA-4716, 4759)
 * (CQL3) Don't return ReversedType in result set metadata (CASSANDRA-4717)
 * Backport adding AlterKeyspace statement (CASSANDRA-4611)
 * (CQL3) Correcty accept upper-case data types (CASSANDRA-4770)
 * Add binary protocol events for schema changes (CASSANDRA-4684)
Merged from 1.0:
 * Switch from NBHM to CHM in MessagingService's callback map, which
   prevents OOM in long-running instances (CASSANDRA-4708)


1.1.5
 * add SecondaryIndex.reload API (CASSANDRA-4581)
 * use millis + atomicint for commitlog segment creation instead of
   nanotime, which has issues under some hypervisors (CASSANDRA-4601)
 * fix FD leak in slice queries (CASSANDRA-4571)
 * avoid recursion in leveled compaction (CASSANDRA-4587)
 * increase stack size under Java7 to 180K
 * Log(info) schema changes (CASSANDRA-4547)
 * Change nodetool setcachecapcity to manipulate global caches (CASSANDRA-4563)
 * (cql3) fix setting compaction strategy (CASSANDRA-4597)
 * fix broken system.schema_* timestamps on system startup (CASSANDRA-4561)
 * fix wrong skip of cache saving (CASSANDRA-4533)
 * Avoid NPE when lost+found is in data dir (CASSANDRA-4572)
 * Respect five-minute flush moratorium after initial CL replay (CASSANDRA-4474)
 * Adds ntp as recommended in debian packaging (CASSANDRA-4606)
 * Configurable transport in CF Record{Reader|Writer} (CASSANDRA-4558)
 * (cql3) fix potential NPE with both equal and unequal restriction (CASSANDRA-4532)
 * (cql3) improves ORDER BY validation (CASSANDRA-4624)
 * Fix potential deadlock during counter writes (CASSANDRA-4578)
 * Fix cql error with ORDER BY when using IN (CASSANDRA-4612)
Merged from 1.0:
 * increase Xss to 160k to accomodate latest 1.6 JVMs (CASSANDRA-4602)
 * fix toString of hint destination tokens (CASSANDRA-4568)
 * Fix multiple values for CurrentLocal NodeID (CASSANDRA-4626)


1.1.4
 * fix offline scrub to catch >= out of order rows (CASSANDRA-4411)
 * fix cassandra-env.sh on RHEL and other non-dash-based systems
   (CASSANDRA-4494)
Merged from 1.0:
 * (Hadoop) fix setting key length for old-style mapred api (CASSANDRA-4534)
 * (Hadoop) fix iterating through a resultset consisting entirely
   of tombstoned rows (CASSANDRA-4466)


1.1.3
 * (cqlsh) add COPY TO (CASSANDRA-4434)
 * munmap commitlog segments before rename (CASSANDRA-4337)
 * (JMX) rename getRangeKeySample to sampleKeyRange to avoid returning
   multi-MB results as an attribute (CASSANDRA-4452)
 * flush based on data size, not throughput; overwritten columns no
   longer artificially inflate liveRatio (CASSANDRA-4399)
 * update default commitlog segment size to 32MB and total commitlog
   size to 32/1024 MB for 32/64 bit JVMs, respectively (CASSANDRA-4422)
 * avoid using global partitioner to estimate ranges in index sstables
   (CASSANDRA-4403)
 * restore pre-CASSANDRA-3862 approach to removing expired tombstones
   from row cache during compaction (CASSANDRA-4364)
 * (stress) support for CQL prepared statements (CASSANDRA-3633)
 * Correctly catch exception when Snappy cannot be loaded (CASSANDRA-4400)
 * (cql3) Support ORDER BY when IN condition is given in WHERE clause (CASSANDRA-4327)
 * (cql3) delete "component_index" column on DROP TABLE call (CASSANDRA-4420)
 * change nanoTime() to currentTimeInMillis() in schema related code (CASSANDRA-4432)
 * add a token generation tool (CASSANDRA-3709)
 * Fix LCS bug with sstable containing only 1 row (CASSANDRA-4411)
 * fix "Can't Modify Index Name" problem on CF update (CASSANDRA-4439)
 * Fix assertion error in getOverlappingSSTables during repair (CASSANDRA-4456)
 * fix nodetool's setcompactionthreshold command (CASSANDRA-4455)
 * Ensure compacted files are never used, to avoid counter overcount (CASSANDRA-4436)
Merged from 1.0:
 * Push the validation of secondary index values to the SecondaryIndexManager (CASSANDRA-4240)
 * allow dropping columns shadowed by not-yet-expired supercolumn or row
   tombstones in PrecompactedRow (CASSANDRA-4396)


1.1.2
 * Fix cleanup not deleting index entries (CASSANDRA-4379)
 * Use correct partitioner when saving + loading caches (CASSANDRA-4331)
 * Check schema before trying to export sstable (CASSANDRA-2760)
 * Raise a meaningful exception instead of NPE when PFS encounters
   an unconfigured node + no default (CASSANDRA-4349)
 * fix bug in sstable blacklisting with LCS (CASSANDRA-4343)
 * LCS no longer promotes tiny sstables out of L0 (CASSANDRA-4341)
 * skip tombstones during hint replay (CASSANDRA-4320)
 * fix NPE in compactionstats (CASSANDRA-4318)
 * enforce 1m min keycache for auto (CASSANDRA-4306)
 * Have DeletedColumn.isMFD always return true (CASSANDRA-4307)
 * (cql3) exeption message for ORDER BY constraints said primary filter can be
    an IN clause, which is misleading (CASSANDRA-4319)
 * (cql3) Reject (not yet supported) creation of 2ndardy indexes on tables with
   composite primary keys (CASSANDRA-4328)
 * Set JVM stack size to 160k for java 7 (CASSANDRA-4275)
 * cqlsh: add COPY command to load data from CSV flat files (CASSANDRA-4012)
 * CFMetaData.fromThrift to throw ConfigurationException upon error (CASSANDRA-4353)
 * Use CF comparator to sort indexed columns in SecondaryIndexManager
   (CASSANDRA-4365)
 * add strategy_options to the KSMetaData.toString() output (CASSANDRA-4248)
 * (cql3) fix range queries containing unqueried results (CASSANDRA-4372)
 * (cql3) allow updating column_alias types (CASSANDRA-4041)
 * (cql3) Fix deletion bug (CASSANDRA-4193)
 * Fix computation of overlapping sstable for leveled compaction (CASSANDRA-4321)
 * Improve scrub and allow to run it offline (CASSANDRA-4321)
 * Fix assertionError in StorageService.bulkLoad (CASSANDRA-4368)
 * (cqlsh) add option to authenticate to a keyspace at startup (CASSANDRA-4108)
 * (cqlsh) fix ASSUME functionality (CASSANDRA-4352)
 * Fix ColumnFamilyRecordReader to not return progress > 100% (CASSANDRA-3942)
Merged from 1.0:
 * Set gc_grace on index CF to 0 (CASSANDRA-4314)


1.1.1
 * add populate_io_cache_on_flush option (CASSANDRA-2635)
 * allow larger cache capacities than 2GB (CASSANDRA-4150)
 * add getsstables command to nodetool (CASSANDRA-4199)
 * apply parent CF compaction settings to secondary index CFs (CASSANDRA-4280)
 * preserve commitlog size cap when recycling segments at startup
   (CASSANDRA-4201)
 * (Hadoop) fix split generation regression (CASSANDRA-4259)
 * ignore min/max compactions settings in LCS, while preserving
   behavior that min=max=0 disables autocompaction (CASSANDRA-4233)
 * log number of rows read from saved cache (CASSANDRA-4249)
 * calculate exact size required for cleanup operations (CASSANDRA-1404)
 * avoid blocking additional writes during flush when the commitlog
   gets behind temporarily (CASSANDRA-1991)
 * enable caching on index CFs based on data CF cache setting (CASSANDRA-4197)
 * warn on invalid replication strategy creation options (CASSANDRA-4046)
 * remove [Freeable]Memory finalizers (CASSANDRA-4222)
 * include tombstone size in ColumnFamily.size, which can prevent OOM
   during sudden mass delete operations by yielding a nonzero liveRatio
   (CASSANDRA-3741)
 * Open 1 sstableScanner per level for leveled compaction (CASSANDRA-4142)
 * Optimize reads when row deletion timestamps allow us to restrict
   the set of sstables we check (CASSANDRA-4116)
 * add support for commitlog archiving and point-in-time recovery
   (CASSANDRA-3690)
 * avoid generating redundant compaction tasks during streaming
   (CASSANDRA-4174)
 * add -cf option to nodetool snapshot, and takeColumnFamilySnapshot to
   StorageService mbean (CASSANDRA-556)
 * optimize cleanup to drop entire sstables where possible (CASSANDRA-4079)
 * optimize truncate when autosnapshot is disabled (CASSANDRA-4153)
 * update caches to use byte[] keys to reduce memory overhead (CASSANDRA-3966)
 * add column limit to cli (CASSANDRA-3012, 4098)
 * clean up and optimize DataOutputBuffer, used by CQL compression and
   CompositeType (CASSANDRA-4072)
 * optimize commitlog checksumming (CASSANDRA-3610)
 * identify and blacklist corrupted SSTables from future compactions
   (CASSANDRA-2261)
 * Move CfDef and KsDef validation out of thrift (CASSANDRA-4037)
 * Expose API to repair a user provided range (CASSANDRA-3912)
 * Add way to force the cassandra-cli to refresh its schema (CASSANDRA-4052)
 * Avoid having replicate on write tasks stacking up at CL.ONE (CASSANDRA-2889)
 * (cql3) Backwards compatibility for composite comparators in non-cql3-aware
   clients (CASSANDRA-4093)
 * (cql3) Fix order by for reversed queries (CASSANDRA-4160)
 * (cql3) Add ReversedType support (CASSANDRA-4004)
 * (cql3) Add timeuuid type (CASSANDRA-4194)
 * (cql3) Minor fixes (CASSANDRA-4185)
 * (cql3) Fix prepared statement in BATCH (CASSANDRA-4202)
 * (cql3) Reduce the list of reserved keywords (CASSANDRA-4186)
 * (cql3) Move max/min compaction thresholds to compaction strategy options
   (CASSANDRA-4187)
 * Fix exception during move when localhost is the only source (CASSANDRA-4200)
 * (cql3) Allow paging through non-ordered partitioner results (CASSANDRA-3771)
 * (cql3) Fix drop index (CASSANDRA-4192)
 * (cql3) Don't return range ghosts anymore (CASSANDRA-3982)
 * fix re-creating Keyspaces/ColumnFamilies with the same name as dropped
   ones (CASSANDRA-4219)
 * fix SecondaryIndex LeveledManifest save upon snapshot (CASSANDRA-4230)
 * fix missing arrayOffset in FBUtilities.hash (CASSANDRA-4250)
 * (cql3) Add name of parameters in CqlResultSet (CASSANDRA-4242)
 * (cql3) Correctly validate order by queries (CASSANDRA-4246)
 * rename stress to cassandra-stress for saner packaging (CASSANDRA-4256)
 * Fix exception on colum metadata with non-string comparator (CASSANDRA-4269)
 * Check for unknown/invalid compression options (CASSANDRA-4266)
 * (cql3) Adds simple access to column timestamp and ttl (CASSANDRA-4217)
 * (cql3) Fix range queries with secondary indexes (CASSANDRA-4257)
 * Better error messages from improper input in cli (CASSANDRA-3865)
 * Try to stop all compaction upon Keyspace or ColumnFamily drop (CASSANDRA-4221)
 * (cql3) Allow keyspace properties to contain hyphens (CASSANDRA-4278)
 * (cql3) Correctly validate keyspace access in create table (CASSANDRA-4296)
 * Avoid deadlock in migration stage (CASSANDRA-3882)
 * Take supercolumn names and deletion info into account in memtable throughput
   (CASSANDRA-4264)
 * Add back backward compatibility for old style replication factor (CASSANDRA-4294)
 * Preserve compatibility with pre-1.1 index queries (CASSANDRA-4262)
Merged from 1.0:
 * Fix super columns bug where cache is not updated (CASSANDRA-4190)
 * fix maxTimestamp to include row tombstones (CASSANDRA-4116)
 * (CLI) properly handle quotes in create/update keyspace commands (CASSANDRA-4129)
 * Avoids possible deadlock during bootstrap (CASSANDRA-4159)
 * fix stress tool that hangs forever on timeout or error (CASSANDRA-4128)
 * stress tool to return appropriate exit code on failure (CASSANDRA-4188)
 * fix compaction NPE when out of disk space and assertions disabled
   (CASSANDRA-3985)
 * synchronize LCS getEstimatedTasks to avoid CME (CASSANDRA-4255)
 * ensure unique streaming session id's (CASSANDRA-4223)
 * kick off background compaction when min/max thresholds change
   (CASSANDRA-4279)
 * improve ability of STCS.getBuckets to deal with 100s of 1000s of
   sstables, such as when convertinb back from LCS (CASSANDRA-4287)
 * Oversize integer in CQL throws NumberFormatException (CASSANDRA-4291)
 * fix 1.0.x node join to mixed version cluster, other nodes >= 1.1 (CASSANDRA-4195)
 * Fix LCS splitting sstable base on uncompressed size (CASSANDRA-4419)
 * Push the validation of secondary index values to the SecondaryIndexManager (CASSANDRA-4240)
 * Don't purge columns during upgradesstables (CASSANDRA-4462)
 * Make cqlsh work with piping (CASSANDRA-4113)
 * Validate arguments for nodetool decommission (CASSANDRA-4061)
 * Report thrift status in nodetool info (CASSANDRA-4010)


1.1.0-final
 * average a reduced liveRatio estimate with the previous one (CASSANDRA-4065)
 * Allow KS and CF names up to 48 characters (CASSANDRA-4157)
 * fix stress build (CASSANDRA-4140)
 * add time remaining estimate to nodetool compactionstats (CASSANDRA-4167)
 * (cql) fix NPE in cql3 ALTER TABLE (CASSANDRA-4163)
 * (cql) Add support for CL.TWO and CL.THREE in CQL (CASSANDRA-4156)
 * (cql) Fix type in CQL3 ALTER TABLE preventing update (CASSANDRA-4170)
 * (cql) Throw invalid exception from CQL3 on obsolete options (CASSANDRA-4171)
 * (cqlsh) fix recognizing uppercase SELECT keyword (CASSANDRA-4161)
 * Pig: wide row support (CASSANDRA-3909)
Merged from 1.0:
 * avoid streaming empty files with bulk loader if sstablewriter errors out
   (CASSANDRA-3946)


1.1-rc1
 * Include stress tool in binary builds (CASSANDRA-4103)
 * (Hadoop) fix wide row iteration when last row read was deleted
   (CASSANDRA-4154)
 * fix read_repair_chance to really default to 0.1 in the cli (CASSANDRA-4114)
 * Adds caching and bloomFilterFpChange to CQL options (CASSANDRA-4042)
 * Adds posibility to autoconfigure size of the KeyCache (CASSANDRA-4087)
 * fix KEYS index from skipping results (CASSANDRA-3996)
 * Remove sliced_buffer_size_in_kb dead option (CASSANDRA-4076)
 * make loadNewSStable preserve sstable version (CASSANDRA-4077)
 * Respect 1.0 cache settings as much as possible when upgrading
   (CASSANDRA-4088)
 * relax path length requirement for sstable files when upgrading on
   non-Windows platforms (CASSANDRA-4110)
 * fix terminination of the stress.java when errors were encountered
   (CASSANDRA-4128)
 * Move CfDef and KsDef validation out of thrift (CASSANDRA-4037)
 * Fix get_paged_slice (CASSANDRA-4136)
 * CQL3: Support slice with exclusive start and stop (CASSANDRA-3785)
Merged from 1.0:
 * support PropertyFileSnitch in bulk loader (CASSANDRA-4145)
 * add auto_snapshot option allowing disabling snapshot before drop/truncate
   (CASSANDRA-3710)
 * allow short snitch names (CASSANDRA-4130)


1.1-beta2
 * rename loaded sstables to avoid conflicts with local snapshots
   (CASSANDRA-3967)
 * start hint replay as soon as FD notifies that the target is back up
   (CASSANDRA-3958)
 * avoid unproductive deserializing of cached rows during compaction
   (CASSANDRA-3921)
 * fix concurrency issues with CQL keyspace creation (CASSANDRA-3903)
 * Show Effective Owership via Nodetool ring <keyspace> (CASSANDRA-3412)
 * Update ORDER BY syntax for CQL3 (CASSANDRA-3925)
 * Fix BulkRecordWriter to not throw NPE if reducer gets no map data from Hadoop (CASSANDRA-3944)
 * Fix bug with counters in super columns (CASSANDRA-3821)
 * Remove deprecated merge_shard_chance (CASSANDRA-3940)
 * add a convenient way to reset a node's schema (CASSANDRA-2963)
 * fix for intermittent SchemaDisagreementException (CASSANDRA-3884)
 * CLI `list <CF>` to limit number of columns and their order (CASSANDRA-3012)
 * ignore deprecated KsDef/CfDef/ColumnDef fields in native schema (CASSANDRA-3963)
 * CLI to report when unsupported column_metadata pair was given (CASSANDRA-3959)
 * reincarnate removed and deprecated KsDef/CfDef attributes (CASSANDRA-3953)
 * Fix race between writes and read for cache (CASSANDRA-3862)
 * perform static initialization of StorageProxy on start-up (CASSANDRA-3797)
 * support trickling fsync() on writes (CASSANDRA-3950)
 * expose counters for unavailable/timeout exceptions given to thrift clients (CASSANDRA-3671)
 * avoid quadratic startup time in LeveledManifest (CASSANDRA-3952)
 * Add type information to new schema_ columnfamilies and remove thrift
   serialization for schema (CASSANDRA-3792)
 * add missing column validator options to the CLI help (CASSANDRA-3926)
 * skip reading saved key cache if CF's caching strategy is NONE or ROWS_ONLY (CASSANDRA-3954)
 * Unify migration code (CASSANDRA-4017)
Merged from 1.0:
 * cqlsh: guess correct version of Python for Arch Linux (CASSANDRA-4090)
 * (CLI) properly handle quotes in create/update keyspace commands (CASSANDRA-4129)
 * Avoids possible deadlock during bootstrap (CASSANDRA-4159)
 * fix stress tool that hangs forever on timeout or error (CASSANDRA-4128)
 * Fix super columns bug where cache is not updated (CASSANDRA-4190)
 * stress tool to return appropriate exit code on failure (CASSANDRA-4188)


1.0.9
 * improve index sampling performance (CASSANDRA-4023)
 * always compact away deleted hints immediately after handoff (CASSANDRA-3955)
 * delete hints from dropped ColumnFamilies on handoff instead of
   erroring out (CASSANDRA-3975)
 * add CompositeType ref to the CLI doc for create/update column family (CASSANDRA-3980)
 * Pig: support Counter ColumnFamilies (CASSANDRA-3973)
 * Pig: Composite column support (CASSANDRA-3684)
 * Avoid NPE during repair when a keyspace has no CFs (CASSANDRA-3988)
 * Fix division-by-zero error on get_slice (CASSANDRA-4000)
 * don't change manifest level for cleanup, scrub, and upgradesstables
   operations under LeveledCompactionStrategy (CASSANDRA-3989, 4112)
 * fix race leading to super columns assertion failure (CASSANDRA-3957)
 * fix NPE on invalid CQL delete command (CASSANDRA-3755)
 * allow custom types in CLI's assume command (CASSANDRA-4081)
 * fix totalBytes count for parallel compactions (CASSANDRA-3758)
 * fix intermittent NPE in get_slice (CASSANDRA-4095)
 * remove unnecessary asserts in native code interfaces (CASSANDRA-4096)
 * Validate blank keys in CQL to avoid assertion errors (CASSANDRA-3612)
 * cqlsh: fix bad decoding of some column names (CASSANDRA-4003)
 * cqlsh: fix incorrect padding with unicode chars (CASSANDRA-4033)
 * Fix EC2 snitch incorrectly reporting region (CASSANDRA-4026)
 * Shut down thrift during decommission (CASSANDRA-4086)
 * Expose nodetool cfhistograms for 2ndary indexes (CASSANDRA-4063)
Merged from 0.8:
 * Fix ConcurrentModificationException in gossiper (CASSANDRA-4019)


1.1-beta1
 * (cqlsh)
   + add SOURCE and CAPTURE commands, and --file option (CASSANDRA-3479)
   + add ALTER COLUMNFAMILY WITH (CASSANDRA-3523)
   + bundle Python dependencies with Cassandra (CASSANDRA-3507)
   + added to Debian package (CASSANDRA-3458)
   + display byte data instead of erroring out on decode failure
     (CASSANDRA-3874)
 * add nodetool rebuild_index (CASSANDRA-3583)
 * add nodetool rangekeysample (CASSANDRA-2917)
 * Fix streaming too much data during move operations (CASSANDRA-3639)
 * Nodetool and CLI connect to localhost by default (CASSANDRA-3568)
 * Reduce memory used by primary index sample (CASSANDRA-3743)
 * (Hadoop) separate input/output configurations (CASSANDRA-3197, 3765)
 * avoid returning internal Cassandra classes over JMX (CASSANDRA-2805)
 * add row-level isolation via SnapTree (CASSANDRA-2893)
 * Optimize key count estimation when opening sstable on startup
   (CASSANDRA-2988)
 * multi-dc replication optimization supporting CL > ONE (CASSANDRA-3577)
 * add command to stop compactions (CASSANDRA-1740, 3566, 3582)
 * multithreaded streaming (CASSANDRA-3494)
 * removed in-tree redhat spec (CASSANDRA-3567)
 * "defragment" rows for name-based queries under STCS, again (CASSANDRA-2503)
 * Recycle commitlog segments for improved performance
   (CASSANDRA-3411, 3543, 3557, 3615)
 * update size-tiered compaction to prioritize small tiers (CASSANDRA-2407)
 * add message expiration logic to OutboundTcpConnection (CASSANDRA-3005)
 * off-heap cache to use sun.misc.Unsafe instead of JNA (CASSANDRA-3271)
 * EACH_QUORUM is only supported for writes (CASSANDRA-3272)
 * replace compactionlock use in schema migration by checking CFS.isValid
   (CASSANDRA-3116)
 * recognize that "SELECT first ... *" isn't really "SELECT *" (CASSANDRA-3445)
 * Use faster bytes comparison (CASSANDRA-3434)
 * Bulk loader is no longer a fat client, (HADOOP) bulk load output format
   (CASSANDRA-3045)
 * (Hadoop) add support for KeyRange.filter
 * remove assumption that keys and token are in bijection
   (CASSANDRA-1034, 3574, 3604)
 * always remove endpoints from delevery queue in HH (CASSANDRA-3546)
 * fix race between cf flush and its 2ndary indexes flush (CASSANDRA-3547)
 * fix potential race in AES when a repair fails (CASSANDRA-3548)
 * Remove columns shadowed by a deleted container even when we cannot purge
   (CASSANDRA-3538)
 * Improve memtable slice iteration performance (CASSANDRA-3545)
 * more efficient allocation of small bloom filters (CASSANDRA-3618)
 * Use separate writer thread in SSTableSimpleUnsortedWriter (CASSANDRA-3619)
 * fsync the directory after new sstable or commitlog segment are created (CASSANDRA-3250)
 * fix minor issues reported by FindBugs (CASSANDRA-3658)
 * global key/row caches (CASSANDRA-3143, 3849)
 * optimize memtable iteration during range scan (CASSANDRA-3638)
 * introduce 'crc_check_chance' in CompressionParameters to support
   a checksum percentage checking chance similarly to read-repair (CASSANDRA-3611)
 * a way to deactivate global key/row cache on per-CF basis (CASSANDRA-3667)
 * fix LeveledCompactionStrategy broken because of generation pre-allocation
   in LeveledManifest (CASSANDRA-3691)
 * finer-grained control over data directories (CASSANDRA-2749)
 * Fix ClassCastException during hinted handoff (CASSANDRA-3694)
 * Upgrade Thrift to 0.7 (CASSANDRA-3213)
 * Make stress.java insert operation to use microseconds (CASSANDRA-3725)
 * Allows (internally) doing a range query with a limit of columns instead of
   rows (CASSANDRA-3742)
 * Allow rangeSlice queries to be start/end inclusive/exclusive (CASSANDRA-3749)
 * Fix BulkLoader to support new SSTable layout and add stream
   throttling to prevent an NPE when there is no yaml config (CASSANDRA-3752)
 * Allow concurrent schema migrations (CASSANDRA-1391, 3832)
 * Add SnapshotCommand to trigger snapshot on remote node (CASSANDRA-3721)
 * Make CFMetaData conversions to/from thrift/native schema inverses
   (CASSANDRA_3559)
 * Add initial code for CQL 3.0-beta (CASSANDRA-2474, 3781, 3753)
 * Add wide row support for ColumnFamilyInputFormat (CASSANDRA-3264)
 * Allow extending CompositeType comparator (CASSANDRA-3657)
 * Avoids over-paging during get_count (CASSANDRA-3798)
 * Add new command to rebuild a node without (repair) merkle tree calculations
   (CASSANDRA-3483, 3922)
 * respect not only row cache capacity but caching mode when
   trying to read data (CASSANDRA-3812)
 * fix system tests (CASSANDRA-3827)
 * CQL support for altering row key type in ALTER TABLE (CASSANDRA-3781)
 * turn compression on by default (CASSANDRA-3871)
 * make hexToBytes refuse invalid input (CASSANDRA-2851)
 * Make secondary indexes CF inherit compression and compaction from their
   parent CF (CASSANDRA-3877)
 * Finish cleanup up tombstone purge code (CASSANDRA-3872)
 * Avoid NPE on aboarted stream-out sessions (CASSANDRA-3904)
 * BulkRecordWriter throws NPE for counter columns (CASSANDRA-3906)
 * Support compression using BulkWriter (CASSANDRA-3907)


1.0.8
 * fix race between cleanup and flush on secondary index CFSes (CASSANDRA-3712)
 * avoid including non-queried nodes in rangeslice read repair
   (CASSANDRA-3843)
 * Only snapshot CF being compacted for snapshot_before_compaction
   (CASSANDRA-3803)
 * Log active compactions in StatusLogger (CASSANDRA-3703)
 * Compute more accurate compaction score per level (CASSANDRA-3790)
 * Return InvalidRequest when using a keyspace that doesn't exist
   (CASSANDRA-3764)
 * disallow user modification of System keyspace (CASSANDRA-3738)
 * allow using sstable2json on secondary index data (CASSANDRA-3738)
 * (cqlsh) add DESCRIBE COLUMNFAMILIES (CASSANDRA-3586)
 * (cqlsh) format blobs correctly and use colors to improve output
   readability (CASSANDRA-3726)
 * synchronize BiMap of bootstrapping tokens (CASSANDRA-3417)
 * show index options in CLI (CASSANDRA-3809)
 * add optional socket timeout for streaming (CASSANDRA-3838)
 * fix truncate not to leave behind non-CFS backed secondary indexes
   (CASSANDRA-3844)
 * make CLI `show schema` to use output stream directly instead
   of StringBuilder (CASSANDRA-3842)
 * remove the wait on hint future during write (CASSANDRA-3870)
 * (cqlsh) ignore missing CfDef opts (CASSANDRA-3933)
 * (cqlsh) look for cqlshlib relative to realpath (CASSANDRA-3767)
 * Fix short read protection (CASSANDRA-3934)
 * Make sure infered and actual schema match (CASSANDRA-3371)
 * Fix NPE during HH delivery (CASSANDRA-3677)
 * Don't put boostrapping node in 'hibernate' status (CASSANDRA-3737)
 * Fix double quotes in windows bat files (CASSANDRA-3744)
 * Fix bad validator lookup (CASSANDRA-3789)
 * Fix soft reset in EC2MultiRegionSnitch (CASSANDRA-3835)
 * Don't leave zombie connections with THSHA thrift server (CASSANDRA-3867)
 * (cqlsh) fix deserialization of data (CASSANDRA-3874)
 * Fix removetoken force causing an inconsistent state (CASSANDRA-3876)
 * Fix ahndling of some types with Pig (CASSANDRA-3886)
 * Don't allow to drop the system keyspace (CASSANDRA-3759)
 * Make Pig deletes disabled by default and configurable (CASSANDRA-3628)
Merged from 0.8:
 * (Pig) fix CassandraStorage to use correct comparator in Super ColumnFamily
   case (CASSANDRA-3251)
 * fix thread safety issues in commitlog replay, primarily affecting
   systems with many (100s) of CF definitions (CASSANDRA-3751)
 * Fix relevant tombstone ignored with super columns (CASSANDRA-3875)


1.0.7
 * fix regression in HH page size calculation (CASSANDRA-3624)
 * retry failed stream on IOException (CASSANDRA-3686)
 * allow configuring bloom_filter_fp_chance (CASSANDRA-3497)
 * attempt hint delivery every ten minutes, or when failure detector
   notifies us that a node is back up, whichever comes first.  hint
   handoff throttle delay default changed to 1ms, from 50 (CASSANDRA-3554)
 * add nodetool setstreamthroughput (CASSANDRA-3571)
 * fix assertion when dropping a columnfamily with no sstables (CASSANDRA-3614)
 * more efficient allocation of small bloom filters (CASSANDRA-3618)
 * CLibrary.createHardLinkWithExec() to check for errors (CASSANDRA-3101)
 * Avoid creating empty and non cleaned writer during compaction (CASSANDRA-3616)
 * stop thrift service in shutdown hook so we can quiesce MessagingService
   (CASSANDRA-3335)
 * (CQL) compaction_strategy_options and compression_parameters for
   CREATE COLUMNFAMILY statement (CASSANDRA-3374)
 * Reset min/max compaction threshold when creating size tiered compaction
   strategy (CASSANDRA-3666)
 * Don't ignore IOException during compaction (CASSANDRA-3655)
 * Fix assertion error for CF with gc_grace=0 (CASSANDRA-3579)
 * Shutdown ParallelCompaction reducer executor after use (CASSANDRA-3711)
 * Avoid < 0 value for pending tasks in leveled compaction (CASSANDRA-3693)
 * (Hadoop) Support TimeUUID in Pig CassandraStorage (CASSANDRA-3327)
 * Check schema is ready before continuing boostrapping (CASSANDRA-3629)
 * Catch overflows during parsing of chunk_length_kb (CASSANDRA-3644)
 * Improve stream protocol mismatch errors (CASSANDRA-3652)
 * Avoid multiple thread doing HH to the same target (CASSANDRA-3681)
 * Add JMX property for rp_timeout_in_ms (CASSANDRA-2940)
 * Allow DynamicCompositeType to compare component of different types
   (CASSANDRA-3625)
 * Flush non-cfs backed secondary indexes (CASSANDRA-3659)
 * Secondary Indexes should report memory consumption (CASSANDRA-3155)
 * fix for SelectStatement start/end key are not set correctly
   when a key alias is involved (CASSANDRA-3700)
 * fix CLI `show schema` command insert of an extra comma in
   column_metadata (CASSANDRA-3714)
Merged from 0.8:
 * avoid logging (harmless) exception when GC takes < 1ms (CASSANDRA-3656)
 * prevent new nodes from thinking down nodes are up forever (CASSANDRA-3626)
 * use correct list of replicas for LOCAL_QUORUM reads when read repair
   is disabled (CASSANDRA-3696)
 * block on flush before compacting hints (may prevent OOM) (CASSANDRA-3733)


1.0.6
 * (CQL) fix cqlsh support for replicate_on_write (CASSANDRA-3596)
 * fix adding to leveled manifest after streaming (CASSANDRA-3536)
 * filter out unavailable cipher suites when using encryption (CASSANDRA-3178)
 * (HADOOP) add old-style api support for CFIF and CFRR (CASSANDRA-2799)
 * Support TimeUUIDType column names in Stress.java tool (CASSANDRA-3541)
 * (CQL) INSERT/UPDATE/DELETE/TRUNCATE commands should allow CF names to
   be qualified by keyspace (CASSANDRA-3419)
 * always remove endpoints from delevery queue in HH (CASSANDRA-3546)
 * fix race between cf flush and its 2ndary indexes flush (CASSANDRA-3547)
 * fix potential race in AES when a repair fails (CASSANDRA-3548)
 * fix default value validation usage in CLI SET command (CASSANDRA-3553)
 * Optimize componentsFor method for compaction and startup time
   (CASSANDRA-3532)
 * (CQL) Proper ColumnFamily metadata validation on CREATE COLUMNFAMILY
   (CASSANDRA-3565)
 * fix compression "chunk_length_kb" option to set correct kb value for
   thrift/avro (CASSANDRA-3558)
 * fix missing response during range slice repair (CASSANDRA-3551)
 * 'describe ring' moved from CLI to nodetool and available through JMX (CASSANDRA-3220)
 * add back partitioner to sstable metadata (CASSANDRA-3540)
 * fix NPE in get_count for counters (CASSANDRA-3601)
Merged from 0.8:
 * remove invalid assertion that table was opened before dropping it
   (CASSANDRA-3580)
 * range and index scans now only send requests to enough replicas to
   satisfy requested CL + RR (CASSANDRA-3598)
 * use cannonical host for local node in nodetool info (CASSANDRA-3556)
 * remove nonlocal DC write optimization since it only worked with
   CL.ONE or CL.LOCAL_QUORUM (CASSANDRA-3577, 3585)
 * detect misuses of CounterColumnType (CASSANDRA-3422)
 * turn off string interning in json2sstable, take 2 (CASSANDRA-2189)
 * validate compression parameters on add/update of the ColumnFamily
   (CASSANDRA-3573)
 * Check for 0.0.0.0 is incorrect in CFIF (CASSANDRA-3584)
 * Increase vm.max_map_count in debian packaging (CASSANDRA-3563)
 * gossiper will never add itself to saved endpoints (CASSANDRA-3485)


1.0.5
 * revert CASSANDRA-3407 (see CASSANDRA-3540)
 * fix assertion error while forwarding writes to local nodes (CASSANDRA-3539)


1.0.4
 * fix self-hinting of timed out read repair updates and make hinted handoff
   less prone to OOMing a coordinator (CASSANDRA-3440)
 * expose bloom filter sizes via JMX (CASSANDRA-3495)
 * enforce RP tokens 0..2**127 (CASSANDRA-3501)
 * canonicalize paths exposed through JMX (CASSANDRA-3504)
 * fix "liveSize" stat when sstables are removed (CASSANDRA-3496)
 * add bloom filter FP rates to nodetool cfstats (CASSANDRA-3347)
 * record partitioner in sstable metadata component (CASSANDRA-3407)
 * add new upgradesstables nodetool command (CASSANDRA-3406)
 * skip --debug requirement to see common exceptions in CLI (CASSANDRA-3508)
 * fix incorrect query results due to invalid max timestamp (CASSANDRA-3510)
 * make sstableloader recognize compressed sstables (CASSANDRA-3521)
 * avoids race in OutboundTcpConnection in multi-DC setups (CASSANDRA-3530)
 * use SETLOCAL in cassandra.bat (CASSANDRA-3506)
 * fix ConcurrentModificationException in Table.all() (CASSANDRA-3529)
Merged from 0.8:
 * fix concurrence issue in the FailureDetector (CASSANDRA-3519)
 * fix array out of bounds error in counter shard removal (CASSANDRA-3514)
 * avoid dropping tombstones when they might still be needed to shadow
   data in a different sstable (CASSANDRA-2786)


1.0.3
 * revert name-based query defragmentation aka CASSANDRA-2503 (CASSANDRA-3491)
 * fix invalidate-related test failures (CASSANDRA-3437)
 * add next-gen cqlsh to bin/ (CASSANDRA-3188, 3131, 3493)
 * (CQL) fix handling of rows with no columns (CASSANDRA-3424, 3473)
 * fix querying supercolumns by name returning only a subset of
   subcolumns or old subcolumn versions (CASSANDRA-3446)
 * automatically compute sha1 sum for uncompressed data files (CASSANDRA-3456)
 * fix reading metadata/statistics component for version < h (CASSANDRA-3474)
 * add sstable forward-compatibility (CASSANDRA-3478)
 * report compression ratio in CFSMBean (CASSANDRA-3393)
 * fix incorrect size exception during streaming of counters (CASSANDRA-3481)
 * (CQL) fix for counter decrement syntax (CASSANDRA-3418)
 * Fix race introduced by CASSANDRA-2503 (CASSANDRA-3482)
 * Fix incomplete deletion of delivered hints (CASSANDRA-3466)
 * Avoid rescheduling compactions when no compaction was executed
   (CASSANDRA-3484)
 * fix handling of the chunk_length_kb compression options (CASSANDRA-3492)
Merged from 0.8:
 * fix updating CF row_cache_provider (CASSANDRA-3414)
 * CFMetaData.convertToThrift method to set RowCacheProvider (CASSANDRA-3405)
 * acquire compactionlock during truncate (CASSANDRA-3399)
 * fix displaying cfdef entries for super columnfamilies (CASSANDRA-3415)
 * Make counter shard merging thread safe (CASSANDRA-3178)
 * Revert CASSANDRA-2855
 * Fix bug preventing the use of efficient cross-DC writes (CASSANDRA-3472)
 * `describe ring` command for CLI (CASSANDRA-3220)
 * (Hadoop) skip empty rows when entire row is requested, redux (CASSANDRA-2855)


1.0.2
 * "defragment" rows for name-based queries under STCS (CASSANDRA-2503)
 * Add timing information to cassandra-cli GET/SET/LIST queries (CASSANDRA-3326)
 * Only create one CompressionMetadata object per sstable (CASSANDRA-3427)
 * cleanup usage of StorageService.setMode() (CASSANDRA-3388)
 * Avoid large array allocation for compressed chunk offsets (CASSANDRA-3432)
 * fix DecimalType bytebuffer marshalling (CASSANDRA-3421)
 * fix bug that caused first column in per row indexes to be ignored
   (CASSANDRA-3441)
 * add JMX call to clean (failed) repair sessions (CASSANDRA-3316)
 * fix sstableloader reference acquisition bug (CASSANDRA-3438)
 * fix estimated row size regression (CASSANDRA-3451)
 * make sure we don't return more columns than asked (CASSANDRA-3303, 3395)
Merged from 0.8:
 * acquire compactionlock during truncate (CASSANDRA-3399)
 * fix displaying cfdef entries for super columnfamilies (CASSANDRA-3415)


1.0.1
 * acquire references during index build to prevent delete problems
   on Windows (CASSANDRA-3314)
 * describe_ring should include datacenter/topology information (CASSANDRA-2882)
 * Thrift sockets are not properly buffered (CASSANDRA-3261)
 * performance improvement for bytebufferutil compare function (CASSANDRA-3286)
 * add system.versions ColumnFamily (CASSANDRA-3140)
 * reduce network copies (CASSANDRA-3333, 3373)
 * limit nodetool to 32MB of heap (CASSANDRA-3124)
 * (CQL) update parser to accept "timestamp" instead of "date" (CASSANDRA-3149)
 * Fix CLI `show schema` to include "compression_options" (CASSANDRA-3368)
 * Snapshot to include manifest under LeveledCompactionStrategy (CASSANDRA-3359)
 * (CQL) SELECT query should allow CF name to be qualified by keyspace (CASSANDRA-3130)
 * (CQL) Fix internal application error specifying 'using consistency ...'
   in lower case (CASSANDRA-3366)
 * fix Deflate compression when compression actually makes the data bigger
   (CASSANDRA-3370)
 * optimize UUIDGen to avoid lock contention on InetAddress.getLocalHost
   (CASSANDRA-3387)
 * tolerate index being dropped mid-mutation (CASSANDRA-3334, 3313)
 * CompactionManager is now responsible for checking for new candidates
   post-task execution, enabling more consistent leveled compaction
   (CASSANDRA-3391)
 * Cache HSHA threads (CASSANDRA-3372)
 * use CF/KS names as snapshot prefix for drop + truncate operations
   (CASSANDRA-2997)
 * Break bloom filters up to avoid heap fragmentation (CASSANDRA-2466)
 * fix cassandra hanging on jsvc stop (CASSANDRA-3302)
 * Avoid leveled compaction getting blocked on errors (CASSANDRA-3408)
 * Make reloading the compaction strategy safe (CASSANDRA-3409)
 * ignore 0.8 hints even if compaction begins before we try to purge
   them (CASSANDRA-3385)
 * remove procrun (bin\daemon) from Cassandra source tree and
   artifacts (CASSANDRA-3331)
 * make cassandra compile under JDK7 (CASSANDRA-3275)
 * remove dependency of clientutil.jar to FBUtilities (CASSANDRA-3299)
 * avoid truncation errors by using long math on long values (CASSANDRA-3364)
 * avoid clock drift on some Windows machine (CASSANDRA-3375)
 * display cache provider in cli 'describe keyspace' command (CASSANDRA-3384)
 * fix incomplete topology information in describe_ring (CASSANDRA-3403)
 * expire dead gossip states based on time (CASSANDRA-2961)
 * improve CompactionTask extensibility (CASSANDRA-3330)
 * Allow one leveled compaction task to kick off another (CASSANDRA-3363)
 * allow encryption only between datacenters (CASSANDRA-2802)
Merged from 0.8:
 * fix truncate allowing data to be replayed post-restart (CASSANDRA-3297)
 * make iwriter final in IndexWriter to avoid NPE (CASSANDRA-2863)
 * (CQL) update grammar to require key clause in DELETE statement
   (CASSANDRA-3349)
 * (CQL) allow numeric keyspace names in USE statement (CASSANDRA-3350)
 * (Hadoop) skip empty rows when slicing the entire row (CASSANDRA-2855)
 * Fix handling of tombstone by SSTableExport/Import (CASSANDRA-3357)
 * fix ColumnIndexer to use long offsets (CASSANDRA-3358)
 * Improved CLI exceptions (CASSANDRA-3312)
 * Fix handling of tombstone by SSTableExport/Import (CASSANDRA-3357)
 * Only count compaction as active (for throttling) when they have
   successfully acquired the compaction lock (CASSANDRA-3344)
 * Display CLI version string on startup (CASSANDRA-3196)
 * (Hadoop) make CFIF try rpc_address or fallback to listen_address
   (CASSANDRA-3214)
 * (Hadoop) accept comma delimited lists of initial thrift connections
   (CASSANDRA-3185)
 * ColumnFamily min_compaction_threshold should be >= 2 (CASSANDRA-3342)
 * (Pig) add 0.8+ types and key validation type in schema (CASSANDRA-3280)
 * Fix completely removing column metadata using CLI (CASSANDRA-3126)
 * CLI `describe cluster;` output should be on separate lines for separate versions
   (CASSANDRA-3170)
 * fix changing durable_writes keyspace option during CF creation
   (CASSANDRA-3292)
 * avoid locking on update when no indexes are involved (CASSANDRA-3386)
 * fix assertionError during repair with ordered partitioners (CASSANDRA-3369)
 * correctly serialize key_validation_class for avro (CASSANDRA-3391)
 * don't expire counter tombstone after streaming (CASSANDRA-3394)
 * prevent nodes that failed to join from hanging around forever
   (CASSANDRA-3351)
 * remove incorrect optimization from slice read path (CASSANDRA-3390)
 * Fix race in AntiEntropyService (CASSANDRA-3400)


1.0.0-final
 * close scrubbed sstable fd before deleting it (CASSANDRA-3318)
 * fix bug preventing obsolete commitlog segments from being removed
   (CASSANDRA-3269)
 * tolerate whitespace in seed CDL (CASSANDRA-3263)
 * Change default heap thresholds to max(min(1/2 ram, 1G), min(1/4 ram, 8GB))
   (CASSANDRA-3295)
 * Fix broken CompressedRandomAccessReaderTest (CASSANDRA-3298)
 * (CQL) fix type information returned for wildcard queries (CASSANDRA-3311)
 * add estimated tasks to LeveledCompactionStrategy (CASSANDRA-3322)
 * avoid including compaction cache-warming in keycache stats (CASSANDRA-3325)
 * run compaction and hinted handoff threads at MIN_PRIORITY (CASSANDRA-3308)
 * default hsha thrift server to cpu core count in rpc pool (CASSANDRA-3329)
 * add bin\daemon to binary tarball for Windows service (CASSANDRA-3331)
 * Fix places where uncompressed size of sstables was use in place of the
   compressed one (CASSANDRA-3338)
 * Fix hsha thrift server (CASSANDRA-3346)
 * Make sure repair only stream needed sstables (CASSANDRA-3345)


1.0.0-rc2
 * Log a meaningful warning when a node receives a message for a repair session
   that doesn't exist anymore (CASSANDRA-3256)
 * test for NUMA policy support as well as numactl presence (CASSANDRA-3245)
 * Fix FD leak when internode encryption is enabled (CASSANDRA-3257)
 * Remove incorrect assertion in mergeIterator (CASSANDRA-3260)
 * FBUtilities.hexToBytes(String) to throw NumberFormatException when string
   contains non-hex characters (CASSANDRA-3231)
 * Keep SimpleSnitch proximity ordering unchanged from what the Strategy
   generates, as intended (CASSANDRA-3262)
 * remove Scrub from compactionstats when finished (CASSANDRA-3255)
 * fix counter entry in jdbc TypesMap (CASSANDRA-3268)
 * fix full queue scenario for ParallelCompactionIterator (CASSANDRA-3270)
 * fix bootstrap process (CASSANDRA-3285)
 * don't try delivering hints if when there isn't any (CASSANDRA-3176)
 * CLI documentation change for ColumnFamily `compression_options` (CASSANDRA-3282)
 * ignore any CF ids sent by client for adding CF/KS (CASSANDRA-3288)
 * remove obsolete hints on first startup (CASSANDRA-3291)
 * use correct ISortedColumns for time-optimized reads (CASSANDRA-3289)
 * Evict gossip state immediately when a token is taken over by a new IP
   (CASSANDRA-3259)


1.0.0-rc1
 * Update CQL to generate microsecond timestamps by default (CASSANDRA-3227)
 * Fix counting CFMetadata towards Memtable liveRatio (CASSANDRA-3023)
 * Kill server on wrapped OOME such as from FileChannel.map (CASSANDRA-3201)
 * remove unnecessary copy when adding to row cache (CASSANDRA-3223)
 * Log message when a full repair operation completes (CASSANDRA-3207)
 * Fix streamOutSession keeping sstables references forever if the remote end
   dies (CASSANDRA-3216)
 * Remove dynamic_snitch boolean from example configuration (defaulting to
   true) and set default badness threshold to 0.1 (CASSANDRA-3229)
 * Base choice of random or "balanced" token on bootstrap on whether
   schema definitions were found (CASSANDRA-3219)
 * Fixes for LeveledCompactionStrategy score computation, prioritization,
   scheduling, and performance (CASSANDRA-3224, 3234)
 * parallelize sstable open at server startup (CASSANDRA-2988)
 * fix handling of exceptions writing to OutboundTcpConnection (CASSANDRA-3235)
 * Allow using quotes in "USE <keyspace>;" CLI command (CASSANDRA-3208)
 * Don't allow any cache loading exceptions to halt startup (CASSANDRA-3218)
 * Fix sstableloader --ignores option (CASSANDRA-3247)
 * File descriptor limit increased in packaging (CASSANDRA-3206)
 * Fix deadlock in commit log during flush (CASSANDRA-3253)


1.0.0-beta1
 * removed binarymemtable (CASSANDRA-2692)
 * add commitlog_total_space_in_mb to prevent fragmented logs (CASSANDRA-2427)
 * removed commitlog_rotation_threshold_in_mb configuration (CASSANDRA-2771)
 * make AbstractBounds.normalize de-overlapp overlapping ranges (CASSANDRA-2641)
 * replace CollatingIterator, ReducingIterator with MergeIterator
   (CASSANDRA-2062)
 * Fixed the ability to set compaction strategy in cli using create column
   family command (CASSANDRA-2778)
 * clean up tmp files after failed compaction (CASSANDRA-2468)
 * restrict repair streaming to specific columnfamilies (CASSANDRA-2280)
 * don't bother persisting columns shadowed by a row tombstone (CASSANDRA-2589)
 * reset CF and SC deletion times after gc_grace (CASSANDRA-2317)
 * optimize away seek when compacting wide rows (CASSANDRA-2879)
 * single-pass streaming (CASSANDRA-2677, 2906, 2916, 3003)
 * use reference counting for deleting sstables instead of relying on GC
   (CASSANDRA-2521, 3179)
 * store hints as serialized mutations instead of pointers to data row
   (CASSANDRA-2045)
 * store hints in the coordinator node instead of in the closest replica
   (CASSANDRA-2914)
 * add row_cache_keys_to_save CF option (CASSANDRA-1966)
 * check column family validity in nodetool repair (CASSANDRA-2933)
 * use lazy initialization instead of class initialization in NodeId
   (CASSANDRA-2953)
 * add paging to get_count (CASSANDRA-2894)
 * fix "short reads" in [multi]get (CASSANDRA-2643, 3157, 3192)
 * add optional compression for sstables (CASSANDRA-47, 2994, 3001, 3128)
 * add scheduler JMX metrics (CASSANDRA-2962)
 * add block level checksum for compressed data (CASSANDRA-1717)
 * make column family backed column map pluggable and introduce unsynchronized
   ArrayList backed one to speedup reads (CASSANDRA-2843, 3165, 3205)
 * refactoring of the secondary index api (CASSANDRA-2982)
 * make CL > ONE reads wait for digest reconciliation before returning
   (CASSANDRA-2494)
 * fix missing logging for some exceptions (CASSANDRA-2061)
 * refactor and optimize ColumnFamilyStore.files(...) and Descriptor.fromFilename(String)
   and few other places responsible for work with SSTable files (CASSANDRA-3040)
 * Stop reading from sstables once we know we have the most recent columns,
   for query-by-name requests (CASSANDRA-2498)
 * Add query-by-column mode to stress.java (CASSANDRA-3064)
 * Add "install" command to cassandra.bat (CASSANDRA-292)
 * clean up KSMetadata, CFMetadata from unnecessary
   Thrift<->Avro conversion methods (CASSANDRA-3032)
 * Add timeouts to client request schedulers (CASSANDRA-3079, 3096)
 * Cli to use hashes rather than array of hashes for strategy options (CASSANDRA-3081)
 * LeveledCompactionStrategy (CASSANDRA-1608, 3085, 3110, 3087, 3145, 3154, 3182)
 * Improvements of the CLI `describe` command (CASSANDRA-2630)
 * reduce window where dropped CF sstables may not be deleted (CASSANDRA-2942)
 * Expose gossip/FD info to JMX (CASSANDRA-2806)
 * Fix streaming over SSL when compressed SSTable involved (CASSANDRA-3051)
 * Add support for pluggable secondary index implementations (CASSANDRA-3078)
 * remove compaction_thread_priority setting (CASSANDRA-3104)
 * generate hints for replicas that timeout, not just replicas that are known
   to be down before starting (CASSANDRA-2034)
 * Add throttling for internode streaming (CASSANDRA-3080)
 * make the repair of a range repair all replica (CASSANDRA-2610, 3194)
 * expose the ability to repair the first range (as returned by the
   partitioner) of a node (CASSANDRA-2606)
 * Streams Compression (CASSANDRA-3015)
 * add ability to use multiple threads during a single compaction
   (CASSANDRA-2901)
 * make AbstractBounds.normalize support overlapping ranges (CASSANDRA-2641)
 * fix of the CQL count() behavior (CASSANDRA-3068)
 * use TreeMap backed column families for the SSTable simple writers
   (CASSANDRA-3148)
 * fix inconsistency of the CLI syntax when {} should be used instead of [{}]
   (CASSANDRA-3119)
 * rename CQL type names to match expected SQL behavior (CASSANDRA-3149, 3031)
 * Arena-based allocation for memtables (CASSANDRA-2252, 3162, 3163, 3168)
 * Default RR chance to 0.1 (CASSANDRA-3169)
 * Add RowLevel support to secondary index API (CASSANDRA-3147)
 * Make SerializingCacheProvider the default if JNA is available (CASSANDRA-3183)
 * Fix backwards compatibilty for CQL memtable properties (CASSANDRA-3190)
 * Add five-minute delay before starting compactions on a restarted server
   (CASSANDRA-3181)
 * Reduce copies done for intra-host messages (CASSANDRA-1788, 3144)
 * support of compaction strategy option for stress.java (CASSANDRA-3204)
 * make memtable throughput and column count thresholds no-ops (CASSANDRA-2449)
 * Return schema information along with the resultSet in CQL (CASSANDRA-2734)
 * Add new DecimalType (CASSANDRA-2883)
 * Fix assertion error in RowRepairResolver (CASSANDRA-3156)
 * Reduce unnecessary high buffer sizes (CASSANDRA-3171)
 * Pluggable compaction strategy (CASSANDRA-1610)
 * Add new broadcast_address config option (CASSANDRA-2491)


0.8.7
 * Kill server on wrapped OOME such as from FileChannel.map (CASSANDRA-3201)
 * Allow using quotes in "USE <keyspace>;" CLI command (CASSANDRA-3208)
 * Log message when a full repair operation completes (CASSANDRA-3207)
 * Don't allow any cache loading exceptions to halt startup (CASSANDRA-3218)
 * Fix sstableloader --ignores option (CASSANDRA-3247)
 * File descriptor limit increased in packaging (CASSANDRA-3206)
 * Log a meaningfull warning when a node receive a message for a repair session
   that doesn't exist anymore (CASSANDRA-3256)
 * Fix FD leak when internode encryption is enabled (CASSANDRA-3257)
 * FBUtilities.hexToBytes(String) to throw NumberFormatException when string
   contains non-hex characters (CASSANDRA-3231)
 * Keep SimpleSnitch proximity ordering unchanged from what the Strategy
   generates, as intended (CASSANDRA-3262)
 * remove Scrub from compactionstats when finished (CASSANDRA-3255)
 * Fix tool .bat files when CASSANDRA_HOME contains spaces (CASSANDRA-3258)
 * Force flush of status table when removing/updating token (CASSANDRA-3243)
 * Evict gossip state immediately when a token is taken over by a new IP (CASSANDRA-3259)
 * Fix bug where the failure detector can take too long to mark a host
   down (CASSANDRA-3273)
 * (Hadoop) allow wrapping ranges in queries (CASSANDRA-3137)
 * (Hadoop) check all interfaces for a match with split location
   before falling back to random replica (CASSANDRA-3211)
 * (Hadoop) Make Pig storage handle implements LoadMetadata (CASSANDRA-2777)
 * (Hadoop) Fix exception during PIG 'dump' (CASSANDRA-2810)
 * Fix stress COUNTER_GET option (CASSANDRA-3301)
 * Fix missing fields in CLI `show schema` output (CASSANDRA-3304)
 * Nodetool no longer leaks threads and closes JMX connections (CASSANDRA-3309)
 * fix truncate allowing data to be replayed post-restart (CASSANDRA-3297)
 * Move SimpleAuthority and SimpleAuthenticator to examples (CASSANDRA-2922)
 * Fix handling of tombstone by SSTableExport/Import (CASSANDRA-3357)
 * Fix transposition in cfHistograms (CASSANDRA-3222)
 * Allow using number as DC name when creating keyspace in CQL (CASSANDRA-3239)
 * Force flush of system table after updating/removing a token (CASSANDRA-3243)


0.8.6
 * revert CASSANDRA-2388
 * change TokenRange.endpoints back to listen/broadcast address to match
   pre-1777 behavior, and add TokenRange.rpc_endpoints instead (CASSANDRA-3187)
 * avoid trying to watch cassandra-topology.properties when loaded from jar
   (CASSANDRA-3138)
 * prevent users from creating keyspaces with LocalStrategy replication
   (CASSANDRA-3139)
 * fix CLI `show schema;` to output correct keyspace definition statement
   (CASSANDRA-3129)
 * CustomTThreadPoolServer to log TTransportException at DEBUG level
   (CASSANDRA-3142)
 * allow topology sort to work with non-unique rack names between
   datacenters (CASSANDRA-3152)
 * Improve caching of same-version Messages on digest and repair paths
   (CASSANDRA-3158)
 * Randomize choice of first replica for counter increment (CASSANDRA-2890)
 * Fix using read_repair_chance instead of merge_shard_change (CASSANDRA-3202)
 * Avoid streaming data to nodes that already have it, on move as well as
   decommission (CASSANDRA-3041)
 * Fix divide by zero error in GCInspector (CASSANDRA-3164)
 * allow quoting of the ColumnFamily name in CLI `create column family`
   statement (CASSANDRA-3195)
 * Fix rolling upgrade from 0.7 to 0.8 problem (CASSANDRA-3166)
 * Accomodate missing encryption_options in IncomingTcpConnection.stream
   (CASSANDRA-3212)


0.8.5
 * fix NPE when encryption_options is unspecified (CASSANDRA-3007)
 * include column name in validation failure exceptions (CASSANDRA-2849)
 * make sure truncate clears out the commitlog so replay won't re-
   populate with truncated data (CASSANDRA-2950)
 * fix NPE when debug logging is enabled and dropped CF is present
   in a commitlog segment (CASSANDRA-3021)
 * fix cassandra.bat when CASSANDRA_HOME contains spaces (CASSANDRA-2952)
 * fix to SSTableSimpleUnsortedWriter bufferSize calculation (CASSANDRA-3027)
 * make cleanup and normal compaction able to skip empty rows
   (rows containing nothing but expired tombstones) (CASSANDRA-3039)
 * work around native memory leak in com.sun.management.GarbageCollectorMXBean
   (CASSANDRA-2868)
 * validate that column names in column_metadata are not equal to key_alias
   on create/update of the ColumnFamily and CQL 'ALTER' statement (CASSANDRA-3036)
 * return an InvalidRequestException if an indexed column is assigned
   a value larger than 64KB (CASSANDRA-3057)
 * fix of numeric-only and string column names handling in CLI "drop index"
   (CASSANDRA-3054)
 * prune index scan resultset back to original request for lazy
   resultset expansion case (CASSANDRA-2964)
 * (Hadoop) fail jobs when Cassandra node has failed but TaskTracker
   has not (CASSANDRA-2388)
 * fix dynamic snitch ignoring nodes when read_repair_chance is zero
   (CASSANDRA-2662)
 * avoid retaining references to dropped CFS objects in
   CompactionManager.estimatedCompactions (CASSANDRA-2708)
 * expose rpc timeouts per host in MessagingServiceMBean (CASSANDRA-2941)
 * avoid including cwd in classpath for deb and rpm packages (CASSANDRA-2881)
 * remove gossip state when a new IP takes over a token (CASSANDRA-3071)
 * allow sstable2json to work on index sstable files (CASSANDRA-3059)
 * always hint counters (CASSANDRA-3099)
 * fix log4j initialization in EmbeddedCassandraService (CASSANDRA-2857)
 * remove gossip state when a new IP takes over a token (CASSANDRA-3071)
 * work around native memory leak in com.sun.management.GarbageCollectorMXBean
    (CASSANDRA-2868)
 * fix UnavailableException with writes at CL.EACH_QUORM (CASSANDRA-3084)
 * fix parsing of the Keyspace and ColumnFamily names in numeric
   and string representations in CLI (CASSANDRA-3075)
 * fix corner cases in Range.differenceToFetch (CASSANDRA-3084)
 * fix ip address String representation in the ring cache (CASSANDRA-3044)
 * fix ring cache compatibility when mixing pre-0.8.4 nodes with post-
   in the same cluster (CASSANDRA-3023)
 * make repair report failure when a node participating dies (instead of
   hanging forever) (CASSANDRA-2433)
 * fix handling of the empty byte buffer by ReversedType (CASSANDRA-3111)
 * Add validation that Keyspace names are case-insensitively unique (CASSANDRA-3066)
 * catch invalid key_validation_class before instantiating UpdateColumnFamily (CASSANDRA-3102)
 * make Range and Bounds objects client-safe (CASSANDRA-3108)
 * optionally skip log4j configuration (CASSANDRA-3061)
 * bundle sstableloader with the debian package (CASSANDRA-3113)
 * don't try to build secondary indexes when there is none (CASSANDRA-3123)
 * improve SSTableSimpleUnsortedWriter speed for large rows (CASSANDRA-3122)
 * handle keyspace arguments correctly in nodetool snapshot (CASSANDRA-3038)
 * Fix SSTableImportTest on windows (CASSANDRA-3043)
 * expose compactionThroughputMbPerSec through JMX (CASSANDRA-3117)
 * log keyspace and CF of large rows being compacted


0.8.4
 * change TokenRing.endpoints to be a list of rpc addresses instead of
   listen/broadcast addresses (CASSANDRA-1777)
 * include files-to-be-streamed in StreamInSession.getSources (CASSANDRA-2972)
 * use JAVA env var in cassandra-env.sh (CASSANDRA-2785, 2992)
 * avoid doing read for no-op replicate-on-write at CL=1 (CASSANDRA-2892)
 * refuse counter write for CL.ANY (CASSANDRA-2990)
 * switch back to only logging recent dropped messages (CASSANDRA-3004)
 * always deserialize RowMutation for counters (CASSANDRA-3006)
 * ignore saved replication_factor strategy_option for NTS (CASSANDRA-3011)
 * make sure pre-truncate CL segments are discarded (CASSANDRA-2950)


0.8.3
 * add ability to drop local reads/writes that are going to timeout
   (CASSANDRA-2943)
 * revamp token removal process, keep gossip states for 3 days (CASSANDRA-2496)
 * don't accept extra args for 0-arg nodetool commands (CASSANDRA-2740)
 * log unavailableexception details at debug level (CASSANDRA-2856)
 * expose data_dir though jmx (CASSANDRA-2770)
 * don't include tmp files as sstable when create cfs (CASSANDRA-2929)
 * log Java classpath on startup (CASSANDRA-2895)
 * keep gossipped version in sync with actual on migration coordinator
   (CASSANDRA-2946)
 * use lazy initialization instead of class initialization in NodeId
   (CASSANDRA-2953)
 * check column family validity in nodetool repair (CASSANDRA-2933)
 * speedup bytes to hex conversions dramatically (CASSANDRA-2850)
 * Flush memtables on shutdown when durable writes are disabled
   (CASSANDRA-2958)
 * improved POSIX compatibility of start scripts (CASsANDRA-2965)
 * add counter support to Hadoop InputFormat (CASSANDRA-2981)
 * fix bug where dirty commitlog segments were removed (and avoid keeping
   segments with no post-flush activity permanently dirty) (CASSANDRA-2829)
 * fix throwing exception with batch mutation of counter super columns
   (CASSANDRA-2949)
 * ignore system tables during repair (CASSANDRA-2979)
 * throw exception when NTS is given replication_factor as an option
   (CASSANDRA-2960)
 * fix assertion error during compaction of counter CFs (CASSANDRA-2968)
 * avoid trying to create index names, when no index exists (CASSANDRA-2867)
 * don't sample the system table when choosing a bootstrap token
   (CASSANDRA-2825)
 * gossiper notifies of local state changes (CASSANDRA-2948)
 * add asynchronous and half-sync/half-async (hsha) thrift servers
   (CASSANDRA-1405)
 * fix potential use of free'd native memory in SerializingCache
   (CASSANDRA-2951)
 * prune index scan resultset back to original request for lazy
   resultset expansion case (CASSANDRA-2964)
 * (Hadoop) fail jobs when Cassandra node has failed but TaskTracker
    has not (CASSANDRA-2388)


0.8.2
 * CQL:
   - include only one row per unique key for IN queries (CASSANDRA-2717)
   - respect client timestamp on full row deletions (CASSANDRA-2912)
 * improve thread-safety in StreamOutSession (CASSANDRA-2792)
 * allow deleting a row and updating indexed columns in it in the
   same mutation (CASSANDRA-2773)
 * Expose number of threads blocked on submitting memtable to flush
   in JMX (CASSANDRA-2817)
 * add ability to return "endpoints" to nodetool (CASSANDRA-2776)
 * Add support for multiple (comma-delimited) coordinator addresses
   to ColumnFamilyInputFormat (CASSANDRA-2807)
 * fix potential NPE while scheduling read repair for range slice
   (CASSANDRA-2823)
 * Fix race in SystemTable.getCurrentLocalNodeId (CASSANDRA-2824)
 * Correctly set default for replicate_on_write (CASSANDRA-2835)
 * improve nodetool compactionstats formatting (CASSANDRA-2844)
 * fix index-building status display (CASSANDRA-2853)
 * fix CLI perpetuating obsolete KsDef.replication_factor (CASSANDRA-2846)
 * improve cli treatment of multiline comments (CASSANDRA-2852)
 * handle row tombstones correctly in EchoedRow (CASSANDRA-2786)
 * add MessagingService.get[Recently]DroppedMessages and
   StorageService.getExceptionCount (CASSANDRA-2804)
 * fix possibility of spurious UnavailableException for LOCAL_QUORUM
   reads with dynamic snitch + read repair disabled (CASSANDRA-2870)
 * add ant-optional as dependence for the debian package (CASSANDRA-2164)
 * add option to specify limit for get_slice in the CLI (CASSANDRA-2646)
 * decrease HH page size (CASSANDRA-2832)
 * reset cli keyspace after dropping the current one (CASSANDRA-2763)
 * add KeyRange option to Hadoop inputformat (CASSANDRA-1125)
 * fix protocol versioning (CASSANDRA-2818, 2860)
 * support spaces in path to log4j configuration (CASSANDRA-2383)
 * avoid including inferred types in CF update (CASSANDRA-2809)
 * fix JMX bulkload call (CASSANDRA-2908)
 * fix updating KS with durable_writes=false (CASSANDRA-2907)
 * add simplified facade to SSTableWriter for bulk loading use
   (CASSANDRA-2911)
 * fix re-using index CF sstable names after drop/recreate (CASSANDRA-2872)
 * prepend CF to default index names (CASSANDRA-2903)
 * fix hint replay (CASSANDRA-2928)
 * Properly synchronize repair's merkle tree computation (CASSANDRA-2816)


0.8.1
 * CQL:
   - support for insert, delete in BATCH (CASSANDRA-2537)
   - support for IN to SELECT, UPDATE (CASSANDRA-2553)
   - timestamp support for INSERT, UPDATE, and BATCH (CASSANDRA-2555)
   - TTL support (CASSANDRA-2476)
   - counter support (CASSANDRA-2473)
   - ALTER COLUMNFAMILY (CASSANDRA-1709)
   - DROP INDEX (CASSANDRA-2617)
   - add SCHEMA/TABLE as aliases for KS/CF (CASSANDRA-2743)
   - server handles wait-for-schema-agreement (CASSANDRA-2756)
   - key alias support (CASSANDRA-2480)
 * add support for comparator parameters and a generic ReverseType
   (CASSANDRA-2355)
 * add CompositeType and DynamicCompositeType (CASSANDRA-2231)
 * optimize batches containing multiple updates to the same row
   (CASSANDRA-2583)
 * adjust hinted handoff page size to avoid OOM with large columns
   (CASSANDRA-2652)
 * mark BRAF buffer invalid post-flush so we don't re-flush partial
   buffers again, especially on CL writes (CASSANDRA-2660)
 * add DROP INDEX support to CLI (CASSANDRA-2616)
 * don't perform HH to client-mode [storageproxy] nodes (CASSANDRA-2668)
 * Improve forceDeserialize/getCompactedRow encapsulation (CASSANDRA-2659)
 * Don't write CounterUpdateColumn to disk in tests (CASSANDRA-2650)
 * Add sstable bulk loading utility (CASSANDRA-1278)
 * avoid replaying hints to dropped columnfamilies (CASSANDRA-2685)
 * add placeholders for missing rows in range query pseudo-RR (CASSANDRA-2680)
 * remove no-op HHOM.renameHints (CASSANDRA-2693)
 * clone super columns to avoid modifying them during flush (CASSANDRA-2675)
 * allow writes to bypass the commitlog for certain keyspaces (CASSANDRA-2683)
 * avoid NPE when bypassing commitlog during memtable flush (CASSANDRA-2781)
 * Added support for making bootstrap retry if nodes flap (CASSANDRA-2644)
 * Added statusthrift to nodetool to report if thrift server is running (CASSANDRA-2722)
 * Fixed rows being cached if they do not exist (CASSANDRA-2723)
 * Support passing tableName and cfName to RowCacheProviders (CASSANDRA-2702)
 * close scrub file handles (CASSANDRA-2669)
 * throttle migration replay (CASSANDRA-2714)
 * optimize column serializer creation (CASSANDRA-2716)
 * Added support for making bootstrap retry if nodes flap (CASSANDRA-2644)
 * Added statusthrift to nodetool to report if thrift server is running
   (CASSANDRA-2722)
 * Fixed rows being cached if they do not exist (CASSANDRA-2723)
 * fix truncate/compaction race (CASSANDRA-2673)
 * workaround large resultsets causing large allocation retention
   by nio sockets (CASSANDRA-2654)
 * fix nodetool ring use with Ec2Snitch (CASSANDRA-2733)
 * fix removing columns and subcolumns that are supressed by a row or
   supercolumn tombstone during replica resolution (CASSANDRA-2590)
 * support sstable2json against snapshot sstables (CASSANDRA-2386)
 * remove active-pull schema requests (CASSANDRA-2715)
 * avoid marking entire list of sstables as actively being compacted
   in multithreaded compaction (CASSANDRA-2765)
 * seek back after deserializing a row to update cache with (CASSANDRA-2752)
 * avoid skipping rows in scrub for counter column family (CASSANDRA-2759)
 * fix ConcurrentModificationException in repair when dealing with 0.7 node
   (CASSANDRA-2767)
 * use threadsafe collections for StreamInSession (CASSANDRA-2766)
 * avoid infinite loop when creating merkle tree (CASSANDRA-2758)
 * avoids unmarking compacting sstable prematurely in cleanup (CASSANDRA-2769)
 * fix NPE when the commit log is bypassed (CASSANDRA-2718)
 * don't throw an exception in SS.isRPCServerRunning (CASSANDRA-2721)
 * make stress.jar executable (CASSANDRA-2744)
 * add daemon mode to java stress (CASSANDRA-2267)
 * expose the DC and rack of a node through JMX and nodetool ring (CASSANDRA-2531)
 * fix cache mbean getSize (CASSANDRA-2781)
 * Add Date, Float, Double, and Boolean types (CASSANDRA-2530)
 * Add startup flag to renew counter node id (CASSANDRA-2788)
 * add jamm agent to cassandra.bat (CASSANDRA-2787)
 * fix repair hanging if a neighbor has nothing to send (CASSANDRA-2797)
 * purge tombstone even if row is in only one sstable (CASSANDRA-2801)
 * Fix wrong purge of deleted cf during compaction (CASSANDRA-2786)
 * fix race that could result in Hadoop writer failing to throw an
   exception encountered after close() (CASSANDRA-2755)
 * fix scan wrongly throwing assertion error (CASSANDRA-2653)
 * Always use even distribution for merkle tree with RandomPartitionner
   (CASSANDRA-2841)
 * fix describeOwnership for OPP (CASSANDRA-2800)
 * ensure that string tokens do not contain commas (CASSANDRA-2762)


0.8.0-final
 * fix CQL grammar warning and cqlsh regression from CASSANDRA-2622
 * add ant generate-cql-html target (CASSANDRA-2526)
 * update CQL consistency levels (CASSANDRA-2566)
 * debian packaging fixes (CASSANDRA-2481, 2647)
 * fix UUIDType, IntegerType for direct buffers (CASSANDRA-2682, 2684)
 * switch to native Thrift for Hadoop map/reduce (CASSANDRA-2667)
 * fix StackOverflowError when building from eclipse (CASSANDRA-2687)
 * only provide replication_factor to strategy_options "help" for
   SimpleStrategy, OldNetworkTopologyStrategy (CASSANDRA-2678, 2713)
 * fix exception adding validators to non-string columns (CASSANDRA-2696)
 * avoid instantiating DatabaseDescriptor in JDBC (CASSANDRA-2694)
 * fix potential stack overflow during compaction (CASSANDRA-2626)
 * clone super columns to avoid modifying them during flush (CASSANDRA-2675)
 * reset underlying iterator in EchoedRow constructor (CASSANDRA-2653)


0.8.0-rc1
 * faster flushes and compaction from fixing excessively pessimistic
   rebuffering in BRAF (CASSANDRA-2581)
 * fix returning null column values in the python cql driver (CASSANDRA-2593)
 * fix merkle tree splitting exiting early (CASSANDRA-2605)
 * snapshot_before_compaction directory name fix (CASSANDRA-2598)
 * Disable compaction throttling during bootstrap (CASSANDRA-2612)
 * fix CQL treatment of > and < operators in range slices (CASSANDRA-2592)
 * fix potential double-application of counter updates on commitlog replay
   by moving replay position from header to sstable metadata (CASSANDRA-2419)
 * JDBC CQL driver exposes getColumn for access to timestamp
 * JDBC ResultSetMetadata properties added to AbstractType
 * r/m clustertool (CASSANDRA-2607)
 * add support for presenting row key as a column in CQL result sets
   (CASSANDRA-2622)
 * Don't allow {LOCAL|EACH}_QUORUM unless strategy is NTS (CASSANDRA-2627)
 * validate keyspace strategy_options during CQL create (CASSANDRA-2624)
 * fix empty Result with secondary index when limit=1 (CASSANDRA-2628)
 * Fix regression where bootstrapping a node with no schema fails
   (CASSANDRA-2625)
 * Allow removing LocationInfo sstables (CASSANDRA-2632)
 * avoid attempting to replay mutations from dropped keyspaces (CASSANDRA-2631)
 * avoid using cached position of a key when GT is requested (CASSANDRA-2633)
 * fix counting bloom filter true positives (CASSANDRA-2637)
 * initialize local ep state prior to gossip startup if needed (CASSANDRA-2638)
 * fix counter increment lost after restart (CASSANDRA-2642)
 * add quote-escaping via backslash to CLI (CASSANDRA-2623)
 * fix pig example script (CASSANDRA-2487)
 * fix dynamic snitch race in adding latencies (CASSANDRA-2618)
 * Start/stop cassandra after more important services such as mdadm in
   debian packaging (CASSANDRA-2481)


0.8.0-beta2
 * fix NPE compacting index CFs (CASSANDRA-2528)
 * Remove checking all column families on startup for compaction candidates
   (CASSANDRA-2444)
 * validate CQL create keyspace options (CASSANDRA-2525)
 * fix nodetool setcompactionthroughput (CASSANDRA-2550)
 * move	gossip heartbeat back to its own thread (CASSANDRA-2554)
 * validate cql TRUNCATE columnfamily before truncating (CASSANDRA-2570)
 * fix batch_mutate for mixed standard-counter mutations (CASSANDRA-2457)
 * disallow making schema changes to system keyspace (CASSANDRA-2563)
 * fix sending mutation messages multiple times (CASSANDRA-2557)
 * fix incorrect use of NBHM.size in ReadCallback that could cause
   reads to time out even when responses were received (CASSANDRA-2552)
 * trigger read repair correctly for LOCAL_QUORUM reads (CASSANDRA-2556)
 * Allow configuring the number of compaction thread (CASSANDRA-2558)
 * forceUserDefinedCompaction will attempt to compact what it is given
   even if the pessimistic estimate is that there is not enough disk space;
   automatic compactions will only compact 2 or more sstables (CASSANDRA-2575)
 * refuse to apply migrations with older timestamps than the current
   schema (CASSANDRA-2536)
 * remove unframed Thrift transport option
 * include indexes in snapshots (CASSANDRA-2596)
 * improve ignoring of obsolete mutations in index maintenance (CASSANDRA-2401)
 * recognize attempt to drop just the index while leaving the column
   definition alone (CASSANDRA-2619)


0.8.0-beta1
 * remove Avro RPC support (CASSANDRA-926)
 * support for columns that act as incr/decr counters
   (CASSANDRA-1072, 1937, 1944, 1936, 2101, 2093, 2288, 2105, 2384, 2236, 2342,
   2454)
 * CQL (CASSANDRA-1703, 1704, 1705, 1706, 1707, 1708, 1710, 1711, 1940,
   2124, 2302, 2277, 2493)
 * avoid double RowMutation serialization on write path (CASSANDRA-1800)
 * make NetworkTopologyStrategy the default (CASSANDRA-1960)
 * configurable internode encryption (CASSANDRA-1567, 2152)
 * human readable column names in sstable2json output (CASSANDRA-1933)
 * change default JMX port to 7199 (CASSANDRA-2027)
 * backwards compatible internal messaging (CASSANDRA-1015)
 * atomic switch of memtables and sstables (CASSANDRA-2284)
 * add pluggable SeedProvider (CASSANDRA-1669)
 * Fix clustertool to not throw exception when calling get_endpoints (CASSANDRA-2437)
 * upgrade to thrift 0.6 (CASSANDRA-2412)
 * repair works on a token range instead of full ring (CASSANDRA-2324)
 * purge tombstones from row cache (CASSANDRA-2305)
 * push replication_factor into strategy_options (CASSANDRA-1263)
 * give snapshots the same name on each node (CASSANDRA-1791)
 * remove "nodetool loadbalance" (CASSANDRA-2448)
 * multithreaded compaction (CASSANDRA-2191)
 * compaction throttling (CASSANDRA-2156)
 * add key type information and alias (CASSANDRA-2311, 2396)
 * cli no longer divides read_repair_chance by 100 (CASSANDRA-2458)
 * made CompactionInfo.getTaskType return an enum (CASSANDRA-2482)
 * add a server-wide cap on measured memtable memory usage and aggressively
   flush to keep under that threshold (CASSANDRA-2006)
 * add unified UUIDType (CASSANDRA-2233)
 * add off-heap row cache support (CASSANDRA-1969)


0.7.5
 * improvements/fixes to PIG driver (CASSANDRA-1618, CASSANDRA-2387,
   CASSANDRA-2465, CASSANDRA-2484)
 * validate index names (CASSANDRA-1761)
 * reduce contention on Table.flusherLock (CASSANDRA-1954)
 * try harder to detect failures during streaming, cleaning up temporary
   files more reliably (CASSANDRA-2088)
 * shut down server for OOM on a Thrift thread (CASSANDRA-2269)
 * fix tombstone handling in repair and sstable2json (CASSANDRA-2279)
 * preserve version when streaming data from old sstables (CASSANDRA-2283)
 * don't start repair if a neighboring node is marked as dead (CASSANDRA-2290)
 * purge tombstones from row cache (CASSANDRA-2305)
 * Avoid seeking when sstable2json exports the entire file (CASSANDRA-2318)
 * clear Built flag in system table when dropping an index (CASSANDRA-2320)
 * don't allow arbitrary argument for stress.java (CASSANDRA-2323)
 * validate values for index predicates in get_indexed_slice (CASSANDRA-2328)
 * queue secondary indexes for flush before the parent (CASSANDRA-2330)
 * allow job configuration to set the CL used in Hadoop jobs (CASSANDRA-2331)
 * add memtable_flush_queue_size defaulting to 4 (CASSANDRA-2333)
 * Allow overriding of initial_token, storage_port and rpc_port from system
   properties (CASSANDRA-2343)
 * fix comparator used for non-indexed secondary expressions in index scan
   (CASSANDRA-2347)
 * ensure size calculation and write phase of large-row compaction use
   the same threshold for TTL expiration (CASSANDRA-2349)
 * fix race when iterating CFs during add/drop (CASSANDRA-2350)
 * add ConsistencyLevel command to CLI (CASSANDRA-2354)
 * allow negative numbers in the cli (CASSANDRA-2358)
 * hard code serialVersionUID for tokens class (CASSANDRA-2361)
 * fix potential infinite loop in ByteBufferUtil.inputStream (CASSANDRA-2365)
 * fix encoding bugs in HintedHandoffManager, SystemTable when default
   charset is not UTF8 (CASSANDRA-2367)
 * avoids having removed node reappearing in Gossip (CASSANDRA-2371)
 * fix incorrect truncation of long to int when reading columns via block
   index (CASSANDRA-2376)
 * fix NPE during stream session (CASSANDRA-2377)
 * fix race condition that could leave orphaned data files when dropping CF or
   KS (CASSANDRA-2381)
 * fsync statistics component on write (CASSANDRA-2382)
 * fix duplicate results from CFS.scan (CASSANDRA-2406)
 * add IntegerType to CLI help (CASSANDRA-2414)
 * avoid caching token-only decoratedkeys (CASSANDRA-2416)
 * convert mmap assertion to if/throw so scrub can catch it (CASSANDRA-2417)
 * don't overwrite gc log (CASSANDR-2418)
 * invalidate row cache for streamed row to avoid inconsitencies
   (CASSANDRA-2420)
 * avoid copies in range/index scans (CASSANDRA-2425)
 * make sure we don't wipe data during cleanup if the node has not join
   the ring (CASSANDRA-2428)
 * Try harder to close files after compaction (CASSANDRA-2431)
 * re-set bootstrapped flag after move finishes (CASSANDRA-2435)
 * display validation_class in CLI 'describe keyspace' (CASSANDRA-2442)
 * make cleanup compactions cleanup the row cache (CASSANDRA-2451)
 * add column fields validation to scrub (CASSANDRA-2460)
 * use 64KB flush buffer instead of in_memory_compaction_limit (CASSANDRA-2463)
 * fix backslash substitutions in CLI (CASSANDRA-2492)
 * disable cache saving for system CFS (CASSANDRA-2502)
 * fixes for verifying destination availability under hinted conditions
   so UE can be thrown intead of timing out (CASSANDRA-2514)
 * fix update of validation class in column metadata (CASSANDRA-2512)
 * support LOCAL_QUORUM, EACH_QUORUM CLs outside of NTS (CASSANDRA-2516)
 * preserve version when streaming data from old sstables (CASSANDRA-2283)
 * fix backslash substitutions in CLI (CASSANDRA-2492)
 * count a row deletion as one operation towards memtable threshold
   (CASSANDRA-2519)
 * support LOCAL_QUORUM, EACH_QUORUM CLs outside of NTS (CASSANDRA-2516)


0.7.4
 * add nodetool join command (CASSANDRA-2160)
 * fix secondary indexes on pre-existing or streamed data (CASSANDRA-2244)
 * initialize endpoint in gossiper earlier (CASSANDRA-2228)
 * add ability to write to Cassandra from Pig (CASSANDRA-1828)
 * add rpc_[min|max]_threads (CASSANDRA-2176)
 * add CL.TWO, CL.THREE (CASSANDRA-2013)
 * avoid exporting an un-requested row in sstable2json, when exporting
   a key that does not exist (CASSANDRA-2168)
 * add incremental_backups option (CASSANDRA-1872)
 * add configurable row limit to Pig loadfunc (CASSANDRA-2276)
 * validate column values in batches as well as single-Column inserts
   (CASSANDRA-2259)
 * move sample schema from cassandra.yaml to schema-sample.txt,
   a cli scripts (CASSANDRA-2007)
 * avoid writing empty rows when scrubbing tombstoned rows (CASSANDRA-2296)
 * fix assertion error in range and index scans for CL < ALL
   (CASSANDRA-2282)
 * fix commitlog replay when flush position refers to data that didn't
   get synced before server died (CASSANDRA-2285)
 * fix fd leak in sstable2json with non-mmap'd i/o (CASSANDRA-2304)
 * reduce memory use during streaming of multiple sstables (CASSANDRA-2301)
 * purge tombstoned rows from cache after GCGraceSeconds (CASSANDRA-2305)
 * allow zero replicas in a NTS datacenter (CASSANDRA-1924)
 * make range queries respect snitch for local replicas (CASSANDRA-2286)
 * fix HH delivery when column index is larger than 2GB (CASSANDRA-2297)
 * make 2ary indexes use parent CF flush thresholds during initial build
   (CASSANDRA-2294)
 * update memtable_throughput to be a long (CASSANDRA-2158)


0.7.3
 * Keep endpoint state until aVeryLongTime (CASSANDRA-2115)
 * lower-latency read repair (CASSANDRA-2069)
 * add hinted_handoff_throttle_delay_in_ms option (CASSANDRA-2161)
 * fixes for cache save/load (CASSANDRA-2172, -2174)
 * Handle whole-row deletions in CFOutputFormat (CASSANDRA-2014)
 * Make memtable_flush_writers flush in parallel (CASSANDRA-2178)
 * Add compaction_preheat_key_cache option (CASSANDRA-2175)
 * refactor stress.py to have only one copy of the format string
   used for creating row keys (CASSANDRA-2108)
 * validate index names for \w+ (CASSANDRA-2196)
 * Fix Cassandra cli to respect timeout if schema does not settle
   (CASSANDRA-2187)
 * fix for compaction and cleanup writing old-format data into new-version
   sstable (CASSANDRA-2211, -2216)
 * add nodetool scrub (CASSANDRA-2217, -2240)
 * fix sstable2json large-row pagination (CASSANDRA-2188)
 * fix EOFing on requests for the last bytes in a file (CASSANDRA-2213)
 * fix BufferedRandomAccessFile bugs (CASSANDRA-2218, -2241)
 * check for memtable flush_after_mins exceeded every 10s (CASSANDRA-2183)
 * fix cache saving on Windows (CASSANDRA-2207)
 * add validateSchemaAgreement call + synchronization to schema
   modification operations (CASSANDRA-2222)
 * fix for reversed slice queries on large rows (CASSANDRA-2212)
 * fat clients were writing local data (CASSANDRA-2223)
 * set DEFAULT_MEMTABLE_LIFETIME_IN_MINS to 24h
 * improve detection and cleanup of partially-written sstables
   (CASSANDRA-2206)
 * fix supercolumn de/serialization when subcolumn comparator is different
   from supercolumn's (CASSANDRA-2104)
 * fix starting up on Windows when CASSANDRA_HOME contains whitespace
   (CASSANDRA-2237)
 * add [get|set][row|key]cacheSavePeriod to JMX (CASSANDRA-2100)
 * fix Hadoop ColumnFamilyOutputFormat dropping of mutations
   when batch fills up (CASSANDRA-2255)
 * move file deletions off of scheduledtasks executor (CASSANDRA-2253)


0.7.2
 * copy DecoratedKey.key when inserting into caches to avoid retaining
   a reference to the underlying buffer (CASSANDRA-2102)
 * format subcolumn names with subcomparator (CASSANDRA-2136)
 * fix column bloom filter deserialization (CASSANDRA-2165)


0.7.1
 * refactor MessageDigest creation code. (CASSANDRA-2107)
 * buffer network stack to avoid inefficient small TCP messages while avoiding
   the nagle/delayed ack problem (CASSANDRA-1896)
 * check log4j configuration for changes every 10s (CASSANDRA-1525, 1907)
 * more-efficient cross-DC replication (CASSANDRA-1530, -2051, -2138)
 * avoid polluting page cache with commitlog or sstable writes
   and seq scan operations (CASSANDRA-1470)
 * add RMI authentication options to nodetool (CASSANDRA-1921)
 * make snitches configurable at runtime (CASSANDRA-1374)
 * retry hadoop split requests on connection failure (CASSANDRA-1927)
 * implement describeOwnership for BOP, COPP (CASSANDRA-1928)
 * make read repair behave as expected for ConsistencyLevel > ONE
   (CASSANDRA-982, 2038)
 * distributed test harness (CASSANDRA-1859, 1964)
 * reduce flush lock contention (CASSANDRA-1930)
 * optimize supercolumn deserialization (CASSANDRA-1891)
 * fix CFMetaData.apply to only compare objects of the same class
   (CASSANDRA-1962)
 * allow specifying specific SSTables to compact from JMX (CASSANDRA-1963)
 * fix race condition in MessagingService.targets (CASSANDRA-1959, 2094, 2081)
 * refuse to open sstables from a future version (CASSANDRA-1935)
 * zero-copy reads (CASSANDRA-1714)
 * fix copy bounds for word Text in wordcount demo (CASSANDRA-1993)
 * fixes for contrib/javautils (CASSANDRA-1979)
 * check more frequently for memtable expiration (CASSANDRA-2000)
 * fix writing SSTable column count statistics (CASSANDRA-1976)
 * fix streaming of multiple CFs during bootstrap (CASSANDRA-1992)
 * explicitly set JVM GC new generation size with -Xmn (CASSANDRA-1968)
 * add short options for CLI flags (CASSANDRA-1565)
 * make keyspace argument to "describe keyspace" in CLI optional
   when authenticated to keyspace already (CASSANDRA-2029)
 * added option to specify -Dcassandra.join_ring=false on startup
   to allow "warm spare" nodes or performing JMX maintenance before
   joining the ring (CASSANDRA-526)
 * log migrations at INFO (CASSANDRA-2028)
 * add CLI verbose option in file mode (CASSANDRA-2030)
 * add single-line "--" comments to CLI (CASSANDRA-2032)
 * message serialization tests (CASSANDRA-1923)
 * switch from ivy to maven-ant-tasks (CASSANDRA-2017)
 * CLI attempts to block for new schema to propagate (CASSANDRA-2044)
 * fix potential overflow in nodetool cfstats (CASSANDRA-2057)
 * add JVM shutdownhook to sync commitlog (CASSANDRA-1919)
 * allow nodes to be up without being part of  normal traffic (CASSANDRA-1951)
 * fix CLI "show keyspaces" with null options on NTS (CASSANDRA-2049)
 * fix possible ByteBuffer race conditions (CASSANDRA-2066)
 * reduce garbage generated by MessagingService to prevent load spikes
   (CASSANDRA-2058)
 * fix math in RandomPartitioner.describeOwnership (CASSANDRA-2071)
 * fix deletion of sstable non-data components (CASSANDRA-2059)
 * avoid blocking gossip while deleting handoff hints (CASSANDRA-2073)
 * ignore messages from newer versions, keep track of nodes in gossip
   regardless of version (CASSANDRA-1970)
 * cache writing moved to CompactionManager to reduce i/o contention and
   updated to use non-cache-polluting writes (CASSANDRA-2053)
 * page through large rows when exporting to JSON (CASSANDRA-2041)
 * add flush_largest_memtables_at and reduce_cache_sizes_at options
   (CASSANDRA-2142)
 * add cli 'describe cluster' command (CASSANDRA-2127)
 * add cli support for setting username/password at 'connect' command
   (CASSANDRA-2111)
 * add -D option to Stress.java to allow reading hosts from a file
   (CASSANDRA-2149)
 * bound hints CF throughput between 32M and 256M (CASSANDRA-2148)
 * continue starting when invalid saved cache entries are encountered
   (CASSANDRA-2076)
 * add max_hint_window_in_ms option (CASSANDRA-1459)


0.7.0-final
 * fix offsets to ByteBuffer.get (CASSANDRA-1939)


0.7.0-rc4
 * fix cli crash after backgrounding (CASSANDRA-1875)
 * count timeouts in storageproxy latencies, and include latency
   histograms in StorageProxyMBean (CASSANDRA-1893)
 * fix CLI get recognition of supercolumns (CASSANDRA-1899)
 * enable keepalive on intra-cluster sockets (CASSANDRA-1766)
 * count timeouts towards dynamicsnitch latencies (CASSANDRA-1905)
 * Expose index-building status in JMX + cli schema description
   (CASSANDRA-1871)
 * allow [LOCAL|EACH]_QUORUM to be used with non-NetworkTopology
   replication Strategies
 * increased amount of index locks for faster commitlog replay
 * collect secondary index tombstones immediately (CASSANDRA-1914)
 * revert commitlog changes from #1780 (CASSANDRA-1917)
 * change RandomPartitioner min token to -1 to avoid collision w/
   tokens on actual nodes (CASSANDRA-1901)
 * examine the right nibble when validating TimeUUID (CASSANDRA-1910)
 * include secondary indexes in cleanup (CASSANDRA-1916)
 * CFS.scrubDataDirectories should also cleanup invalid secondary indexes
   (CASSANDRA-1904)
 * ability to disable/enable gossip on nodes to force them down
   (CASSANDRA-1108)


0.7.0-rc3
 * expose getNaturalEndpoints in StorageServiceMBean taking byte[]
   key; RMI cannot serialize ByteBuffer (CASSANDRA-1833)
 * infer org.apache.cassandra.locator for replication strategy classes
   when not otherwise specified
 * validation that generates less garbage (CASSANDRA-1814)
 * add TTL support to CLI (CASSANDRA-1838)
 * cli defaults to bytestype for subcomparator when creating
   column families (CASSANDRA-1835)
 * unregister index MBeans when index is dropped (CASSANDRA-1843)
 * make ByteBufferUtil.clone thread-safe (CASSANDRA-1847)
 * change exception for read requests during bootstrap from
   InvalidRequest to Unavailable (CASSANDRA-1862)
 * respect row-level tombstones post-flush in range scans
   (CASSANDRA-1837)
 * ReadResponseResolver check digests against each other (CASSANDRA-1830)
 * return InvalidRequest when remove of subcolumn without supercolumn
   is requested (CASSANDRA-1866)
 * flush before repair (CASSANDRA-1748)
 * SSTableExport validates key order (CASSANDRA-1884)
 * large row support for SSTableExport (CASSANDRA-1867)
 * Re-cache hot keys post-compaction without hitting disk (CASSANDRA-1878)
 * manage read repair in coordinator instead of data source, to
   provide latency information to dynamic snitch (CASSANDRA-1873)


0.7.0-rc2
 * fix live-column-count of slice ranges including tombstoned supercolumn
   with live subcolumn (CASSANDRA-1591)
 * rename o.a.c.internal.AntientropyStage -> AntiEntropyStage,
   o.a.c.request.Request_responseStage -> RequestResponseStage,
   o.a.c.internal.Internal_responseStage -> InternalResponseStage
 * add AbstractType.fromString (CASSANDRA-1767)
 * require index_type to be present when specifying index_name
   on ColumnDef (CASSANDRA-1759)
 * fix add/remove index bugs in CFMetadata (CASSANDRA-1768)
 * rebuild Strategy during system_update_keyspace (CASSANDRA-1762)
 * cli updates prompt to ... in continuation lines (CASSANDRA-1770)
 * support multiple Mutations per key in hadoop ColumnFamilyOutputFormat
   (CASSANDRA-1774)
 * improvements to Debian init script (CASSANDRA-1772)
 * use local classloader to check for version.properties (CASSANDRA-1778)
 * Validate that column names in column_metadata are valid for the
   defined comparator, and decode properly in cli (CASSANDRA-1773)
 * use cross-platform newlines in cli (CASSANDRA-1786)
 * add ExpiringColumn support to sstable import/export (CASSANDRA-1754)
 * add flush for each append to periodic commitlog mode; added
   periodic_without_flush option to disable this (CASSANDRA-1780)
 * close file handle used for post-flush truncate (CASSANDRA-1790)
 * various code cleanup (CASSANDRA-1793, -1794, -1795)
 * fix range queries against wrapped range (CASSANDRA-1781)
 * fix consistencylevel calculations for NetworkTopologyStrategy
   (CASSANDRA-1804)
 * cli support index type enum names (CASSANDRA-1810)
 * improved validation of column_metadata (CASSANDRA-1813)
 * reads at ConsistencyLevel > 1 throw UnavailableException
   immediately if insufficient live nodes exist (CASSANDRA-1803)
 * copy bytebuffers for local writes to avoid retaining the entire
   Thrift frame (CASSANDRA-1801)
 * fix NPE adding index to column w/o prior metadata (CASSANDRA-1764)
 * reduce fat client timeout (CASSANDRA-1730)
 * fix botched merge of CASSANDRA-1316


0.7.0-rc1
 * fix compaction and flush races with schema updates (CASSANDRA-1715)
 * add clustertool, config-converter, sstablekeys, and schematool
   Windows .bat files (CASSANDRA-1723)
 * reject range queries received during bootstrap (CASSANDRA-1739)
 * fix wrapping-range queries on non-minimum token (CASSANDRA-1700)
 * add nodetool cfhistogram (CASSANDRA-1698)
 * limit repaired ranges to what the nodes have in common (CASSANDRA-1674)
 * index scan treats missing columns as not matching secondary
   expressions (CASSANDRA-1745)
 * Fix misuse of DataOutputBuffer.getData in AntiEntropyService
   (CASSANDRA-1729)
 * detect and warn when obsolete version of JNA is present (CASSANDRA-1760)
 * reduce fat client timeout (CASSANDRA-1730)
 * cleanup smallest CFs first to increase free temp space for larger ones
   (CASSANDRA-1811)
 * Update windows .bat files to work outside of main Cassandra
   directory (CASSANDRA-1713)
 * fix read repair regression from 0.6.7 (CASSANDRA-1727)
 * more-efficient read repair (CASSANDRA-1719)
 * fix hinted handoff replay (CASSANDRA-1656)
 * log type of dropped messages (CASSANDRA-1677)
 * upgrade to SLF4J 1.6.1
 * fix ByteBuffer bug in ExpiringColumn.updateDigest (CASSANDRA-1679)
 * fix IntegerType.getString (CASSANDRA-1681)
 * make -Djava.net.preferIPv4Stack=true the default (CASSANDRA-628)
 * add INTERNAL_RESPONSE verb to differentiate from responses related
   to client requests (CASSANDRA-1685)
 * log tpstats when dropping messages (CASSANDRA-1660)
 * include unreachable nodes in describeSchemaVersions (CASSANDRA-1678)
 * Avoid dropping messages off the client request path (CASSANDRA-1676)
 * fix jna errno reporting (CASSANDRA-1694)
 * add friendlier error for UnknownHostException on startup (CASSANDRA-1697)
 * include jna dependency in RPM package (CASSANDRA-1690)
 * add --skip-keys option to stress.py (CASSANDRA-1696)
 * improve cli handling of non-string keys and column names
   (CASSANDRA-1701, -1693)
 * r/m extra subcomparator line in cli keyspaces output (CASSANDRA-1712)
 * add read repair chance to cli "show keyspaces"
 * upgrade to ConcurrentLinkedHashMap 1.1 (CASSANDRA-975)
 * fix index scan routing (CASSANDRA-1722)
 * fix tombstoning of supercolumns in range queries (CASSANDRA-1734)
 * clear endpoint cache after updating keyspace metadata (CASSANDRA-1741)
 * fix wrapping-range queries on non-minimum token (CASSANDRA-1700)
 * truncate includes secondary indexes (CASSANDRA-1747)
 * retain reference to PendingFile sstables (CASSANDRA-1749)
 * fix sstableimport regression (CASSANDRA-1753)
 * fix for bootstrap when no non-system tables are defined (CASSANDRA-1732)
 * handle replica unavailability in index scan (CASSANDRA-1755)
 * fix service initialization order deadlock (CASSANDRA-1756)
 * multi-line cli commands (CASSANDRA-1742)
 * fix race between snapshot and compaction (CASSANDRA-1736)
 * add listEndpointsPendingHints, deleteHintsForEndpoint JMX methods
   (CASSANDRA-1551)


0.7.0-beta3
 * add strategy options to describe_keyspace output (CASSANDRA-1560)
 * log warning when using randomly generated token (CASSANDRA-1552)
 * re-organize JMX into .db, .net, .internal, .request (CASSANDRA-1217)
 * allow nodes to change IPs between restarts (CASSANDRA-1518)
 * remember ring state between restarts by default (CASSANDRA-1518)
 * flush index built flag so we can read it before log replay (CASSANDRA-1541)
 * lock row cache updates to prevent race condition (CASSANDRA-1293)
 * remove assertion causing rare (and harmless) error messages in
   commitlog (CASSANDRA-1330)
 * fix moving nodes with no keyspaces defined (CASSANDRA-1574)
 * fix unbootstrap when no data is present in a transfer range (CASSANDRA-1573)
 * take advantage of AVRO-495 to simplify our avro IDL (CASSANDRA-1436)
 * extend authorization hierarchy to column family (CASSANDRA-1554)
 * deletion support in secondary indexes (CASSANDRA-1571)
 * meaningful error message for invalid replication strategy class
   (CASSANDRA-1566)
 * allow keyspace creation with RF > N (CASSANDRA-1428)
 * improve cli error handling (CASSANDRA-1580)
 * add cache save/load ability (CASSANDRA-1417, 1606, 1647)
 * add StorageService.getDrainProgress (CASSANDRA-1588)
 * Disallow bootstrap to an in-use token (CASSANDRA-1561)
 * Allow dynamic secondary index creation and destruction (CASSANDRA-1532)
 * log auto-guessed memtable thresholds (CASSANDRA-1595)
 * add ColumnDef support to cli (CASSANDRA-1583)
 * reduce index sample time by 75% (CASSANDRA-1572)
 * add cli support for column, strategy metadata (CASSANDRA-1578, 1612)
 * add cli support for schema modification (CASSANDRA-1584)
 * delete temp files on failed compactions (CASSANDRA-1596)
 * avoid blocking for dead nodes during removetoken (CASSANDRA-1605)
 * remove ConsistencyLevel.ZERO (CASSANDRA-1607)
 * expose in-progress compaction type in jmx (CASSANDRA-1586)
 * removed IClock & related classes from internals (CASSANDRA-1502)
 * fix removing tokens from SystemTable on decommission and removetoken
   (CASSANDRA-1609)
 * include CF metadata in cli 'show keyspaces' (CASSANDRA-1613)
 * switch from Properties to HashMap in PropertyFileSnitch to
   avoid synchronization bottleneck (CASSANDRA-1481)
 * PropertyFileSnitch configuration file renamed to
   cassandra-topology.properties
 * add cli support for get_range_slices (CASSANDRA-1088, CASSANDRA-1619)
 * Make memtable flush thresholds per-CF instead of global
   (CASSANDRA-1007, 1637)
 * add cli support for binary data without CfDef hints (CASSANDRA-1603)
 * fix building SSTable statistics post-stream (CASSANDRA-1620)
 * fix potential infinite loop in 2ary index queries (CASSANDRA-1623)
 * allow creating NTS keyspaces with no replicas configured (CASSANDRA-1626)
 * add jmx histogram of sstables accessed per read (CASSANDRA-1624)
 * remove system_rename_column_family and system_rename_keyspace from the
   client API until races can be fixed (CASSANDRA-1630, CASSANDRA-1585)
 * add cli sanity tests (CASSANDRA-1582)
 * update GC settings in cassandra.bat (CASSANDRA-1636)
 * cli support for index queries (CASSANDRA-1635)
 * cli support for updating schema memtable settings (CASSANDRA-1634)
 * cli --file option (CASSANDRA-1616)
 * reduce automatically chosen memtable sizes by 50% (CASSANDRA-1641)
 * move endpoint cache from snitch to strategy (CASSANDRA-1643)
 * fix commitlog recovery deleting the newly-created segment as well as
   the old ones (CASSANDRA-1644)
 * upgrade to Thrift 0.5 (CASSANDRA-1367)
 * renamed CL.DCQUORUM to LOCAL_QUORUM and DCQUORUMSYNC to EACH_QUORUM
 * cli truncate support (CASSANDRA-1653)
 * update GC settings in cassandra.bat (CASSANDRA-1636)
 * avoid logging when a node's ip/token is gossipped back to it (CASSANDRA-1666)


0.7-beta2
 * always use UTF-8 for hint keys (CASSANDRA-1439)
 * remove cassandra.yaml dependency from Hadoop and Pig (CASSADRA-1322)
 * expose CfDef metadata in describe_keyspaces (CASSANDRA-1363)
 * restore use of mmap_index_only option (CASSANDRA-1241)
 * dropping a keyspace with no column families generated an error
   (CASSANDRA-1378)
 * rename RackAwareStrategy to OldNetworkTopologyStrategy, RackUnawareStrategy
   to SimpleStrategy, DatacenterShardStrategy to NetworkTopologyStrategy,
   AbstractRackAwareSnitch to AbstractNetworkTopologySnitch (CASSANDRA-1392)
 * merge StorageProxy.mutate, mutateBlocking (CASSANDRA-1396)
 * faster UUIDType, LongType comparisons (CASSANDRA-1386, 1393)
 * fix setting read_repair_chance from CLI addColumnFamily (CASSANDRA-1399)
 * fix updates to indexed columns (CASSANDRA-1373)
 * fix race condition leaving to FileNotFoundException (CASSANDRA-1382)
 * fix sharded lock hash on index write path (CASSANDRA-1402)
 * add support for GT/E, LT/E in subordinate index clauses (CASSANDRA-1401)
 * cfId counter got out of sync when CFs were added (CASSANDRA-1403)
 * less chatty schema updates (CASSANDRA-1389)
 * rename column family mbeans. 'type' will now include either
   'IndexColumnFamilies' or 'ColumnFamilies' depending on the CFS type.
   (CASSANDRA-1385)
 * disallow invalid keyspace and column family names. This includes name that
   matches a '^\w+' regex. (CASSANDRA-1377)
 * use JNA, if present, to take snapshots (CASSANDRA-1371)
 * truncate hints if starting 0.7 for the first time (CASSANDRA-1414)
 * fix FD leak in single-row slicepredicate queries (CASSANDRA-1416)
 * allow index expressions against columns that are not part of the
   SlicePredicate (CASSANDRA-1410)
 * config-converter properly handles snitches and framed support
   (CASSANDRA-1420)
 * remove keyspace argument from multiget_count (CASSANDRA-1422)
 * allow specifying cassandra.yaml location as (local or remote) URL
   (CASSANDRA-1126)
 * fix using DynamicEndpointSnitch with NetworkTopologyStrategy
   (CASSANDRA-1429)
 * Add CfDef.default_validation_class (CASSANDRA-891)
 * fix EstimatedHistogram.max (CASSANDRA-1413)
 * quorum read optimization (CASSANDRA-1622)
 * handle zero-length (or missing) rows during HH paging (CASSANDRA-1432)
 * include secondary indexes during schema migrations (CASSANDRA-1406)
 * fix commitlog header race during schema change (CASSANDRA-1435)
 * fix ColumnFamilyStoreMBeanIterator to use new type name (CASSANDRA-1433)
 * correct filename generated by xml->yaml converter (CASSANDRA-1419)
 * add CMSInitiatingOccupancyFraction=75 and UseCMSInitiatingOccupancyOnly
   to default JVM options
 * decrease jvm heap for cassandra-cli (CASSANDRA-1446)
 * ability to modify keyspaces and column family definitions on a live cluster
   (CASSANDRA-1285)
 * support for Hadoop Streaming [non-jvm map/reduce via stdin/out]
   (CASSANDRA-1368)
 * Move persistent sstable stats from the system table to an sstable component
   (CASSANDRA-1430)
 * remove failed bootstrap attempt from pending ranges when gossip times
   it out after 1h (CASSANDRA-1463)
 * eager-create tcp connections to other cluster members (CASSANDRA-1465)
 * enumerate stages and derive stage from message type instead of
   transmitting separately (CASSANDRA-1465)
 * apply reversed flag during collation from different data sources
   (CASSANDRA-1450)
 * make failure to remove commitlog segment non-fatal (CASSANDRA-1348)
 * correct ordering of drain operations so CL.recover is no longer
   necessary (CASSANDRA-1408)
 * removed keyspace from describe_splits method (CASSANDRA-1425)
 * rename check_schema_agreement to describe_schema_versions
   (CASSANDRA-1478)
 * fix QUORUM calculation for RF > 3 (CASSANDRA-1487)
 * remove tombstones during non-major compactions when bloom filter
   verifies that row does not exist in other sstables (CASSANDRA-1074)
 * nodes that coordinated a loadbalance in the past could not be seen by
   newly added nodes (CASSANDRA-1467)
 * exposed endpoint states (gossip details) via jmx (CASSANDRA-1467)
 * ensure that compacted sstables are not included when new readers are
   instantiated (CASSANDRA-1477)
 * by default, calculate heap size and memtable thresholds at runtime (CASSANDRA-1469)
 * fix races dealing with adding/dropping keyspaces and column families in
   rapid succession (CASSANDRA-1477)
 * clean up of Streaming system (CASSANDRA-1503, 1504, 1506)
 * add options to configure Thrift socket keepalive and buffer sizes (CASSANDRA-1426)
 * make contrib CassandraServiceDataCleaner recursive (CASSANDRA-1509)
 * min, max compaction threshold are configurable and persistent
   per-ColumnFamily (CASSANDRA-1468)
 * fix replaying the last mutation in a commitlog unnecessarily
   (CASSANDRA-1512)
 * invoke getDefaultUncaughtExceptionHandler from DTPE with the original
   exception rather than the ExecutionException wrapper (CASSANDRA-1226)
 * remove Clock from the Thrift (and Avro) API (CASSANDRA-1501)
 * Close intra-node sockets when connection is broken (CASSANDRA-1528)
 * RPM packaging spec file (CASSANDRA-786)
 * weighted request scheduler (CASSANDRA-1485)
 * treat expired columns as deleted (CASSANDRA-1539)
 * make IndexInterval configurable (CASSANDRA-1488)
 * add describe_snitch to Thrift API (CASSANDRA-1490)
 * MD5 authenticator compares plain text submitted password with MD5'd
   saved property, instead of vice versa (CASSANDRA-1447)
 * JMX MessagingService pending and completed counts (CASSANDRA-1533)
 * fix race condition processing repair responses (CASSANDRA-1511)
 * make repair blocking (CASSANDRA-1511)
 * create EndpointSnitchInfo and MBean to expose rack and DC (CASSANDRA-1491)
 * added option to contrib/word_count to output results back to Cassandra
   (CASSANDRA-1342)
 * rewrite Hadoop ColumnFamilyRecordWriter to pool connections, retry to
   multiple Cassandra nodes, and smooth impact on the Cassandra cluster
   by using smaller batch sizes (CASSANDRA-1434)
 * fix setting gc_grace_seconds via CLI (CASSANDRA-1549)
 * support TTL'd index values (CASSANDRA-1536)
 * make removetoken work like decommission (CASSANDRA-1216)
 * make cli comparator-aware and improve quote rules (CASSANDRA-1523,-1524)
 * make nodetool compact and cleanup blocking (CASSANDRA-1449)
 * add memtable, cache information to GCInspector logs (CASSANDRA-1558)
 * enable/disable HintedHandoff via JMX (CASSANDRA-1550)
 * Ignore stray files in the commit log directory (CASSANDRA-1547)
 * Disallow bootstrap to an in-use token (CASSANDRA-1561)


0.7-beta1
 * sstable versioning (CASSANDRA-389)
 * switched to slf4j logging (CASSANDRA-625)
 * add (optional) expiration time for column (CASSANDRA-699)
 * access levels for authentication/authorization (CASSANDRA-900)
 * add ReadRepairChance to CF definition (CASSANDRA-930)
 * fix heisenbug in system tests, especially common on OS X (CASSANDRA-944)
 * convert to byte[] keys internally and all public APIs (CASSANDRA-767)
 * ability to alter schema definitions on a live cluster (CASSANDRA-44)
 * renamed configuration file to cassandra.xml, and log4j.properties to
   log4j-server.properties, which must now be loaded from
   the classpath (which is how our scripts in bin/ have always done it)
   (CASSANDRA-971)
 * change get_count to require a SlicePredicate. create multi_get_count
   (CASSANDRA-744)
 * re-organized endpointsnitch implementations and added SimpleSnitch
   (CASSANDRA-994)
 * Added preload_row_cache option (CASSANDRA-946)
 * add CRC to commitlog header (CASSANDRA-999)
 * removed deprecated batch_insert and get_range_slice methods (CASSANDRA-1065)
 * add truncate thrift method (CASSANDRA-531)
 * http mini-interface using mx4j (CASSANDRA-1068)
 * optimize away copy of sliced row on memtable read path (CASSANDRA-1046)
 * replace constant-size 2GB mmaped segments and special casing for index
   entries spanning segment boundaries, with SegmentedFile that computes
   segments that always contain entire entries/rows (CASSANDRA-1117)
 * avoid reading large rows into memory during compaction (CASSANDRA-16)
 * added hadoop OutputFormat (CASSANDRA-1101)
 * efficient Streaming (no more anticompaction) (CASSANDRA-579)
 * split commitlog header into separate file and add size checksum to
   mutations (CASSANDRA-1179)
 * avoid allocating a new byte[] for each mutation on replay (CASSANDRA-1219)
 * revise HH schema to be per-endpoint (CASSANDRA-1142)
 * add joining/leaving status to nodetool ring (CASSANDRA-1115)
 * allow multiple repair sessions per node (CASSANDRA-1190)
 * optimize away MessagingService for local range queries (CASSANDRA-1261)
 * make framed transport the default so malformed requests can't OOM the
   server (CASSANDRA-475)
 * significantly faster reads from row cache (CASSANDRA-1267)
 * take advantage of row cache during range queries (CASSANDRA-1302)
 * make GCGraceSeconds a per-ColumnFamily value (CASSANDRA-1276)
 * keep persistent row size and column count statistics (CASSANDRA-1155)
 * add IntegerType (CASSANDRA-1282)
 * page within a single row during hinted handoff (CASSANDRA-1327)
 * push DatacenterShardStrategy configuration into keyspace definition,
   eliminating datacenter.properties. (CASSANDRA-1066)
 * optimize forward slices starting with '' and single-index-block name
   queries by skipping the column index (CASSANDRA-1338)
 * streaming refactor (CASSANDRA-1189)
 * faster comparison for UUID types (CASSANDRA-1043)
 * secondary index support (CASSANDRA-749 and subtasks)
 * make compaction buckets deterministic (CASSANDRA-1265)


0.6.6
 * Allow using DynamicEndpointSnitch with RackAwareStrategy (CASSANDRA-1429)
 * remove the remaining vestiges of the unfinished DatacenterShardStrategy
   (replaced by NetworkTopologyStrategy in 0.7)


0.6.5
 * fix key ordering in range query results with RandomPartitioner
   and ConsistencyLevel > ONE (CASSANDRA-1145)
 * fix for range query starting with the wrong token range (CASSANDRA-1042)
 * page within a single row during hinted handoff (CASSANDRA-1327)
 * fix compilation on non-sun JDKs (CASSANDRA-1061)
 * remove String.trim() call on row keys in batch mutations (CASSANDRA-1235)
 * Log summary of dropped messages instead of spamming log (CASSANDRA-1284)
 * add dynamic endpoint snitch (CASSANDRA-981)
 * fix streaming for keyspaces with hyphens in their name (CASSANDRA-1377)
 * fix errors in hard-coded bloom filter optKPerBucket by computing it
   algorithmically (CASSANDRA-1220
 * remove message deserialization stage, and uncap read/write stages
   so slow reads/writes don't block gossip processing (CASSANDRA-1358)
 * add jmx port configuration to Debian package (CASSANDRA-1202)
 * use mlockall via JNA, if present, to prevent Linux from swapping
   out parts of the JVM (CASSANDRA-1214)


0.6.4
 * avoid queuing multiple hint deliveries for the same endpoint
   (CASSANDRA-1229)
 * better performance for and stricter checking of UTF8 column names
   (CASSANDRA-1232)
 * extend option to lower compaction priority to hinted handoff
   as well (CASSANDRA-1260)
 * log errors in gossip instead of re-throwing (CASSANDRA-1289)
 * avoid aborting commitlog replay prematurely if a flushed-but-
   not-removed commitlog segment is encountered (CASSANDRA-1297)
 * fix duplicate rows being read during mapreduce (CASSANDRA-1142)
 * failure detection wasn't closing command sockets (CASSANDRA-1221)
 * cassandra-cli.bat works on windows (CASSANDRA-1236)
 * pre-emptively drop requests that cannot be processed within RPCTimeout
   (CASSANDRA-685)
 * add ack to Binary write verb and update CassandraBulkLoader
   to wait for acks for each row (CASSANDRA-1093)
 * added describe_partitioner Thrift method (CASSANDRA-1047)
 * Hadoop jobs no longer require the Cassandra storage-conf.xml
   (CASSANDRA-1280, CASSANDRA-1047)
 * log thread pool stats when GC is excessive (CASSANDRA-1275)
 * remove gossip message size limit (CASSANDRA-1138)
 * parallelize local and remote reads during multiget, and respect snitch
   when determining whether to do local read for CL.ONE (CASSANDRA-1317)
 * fix read repair to use requested consistency level on digest mismatch,
   rather than assuming QUORUM (CASSANDRA-1316)
 * process digest mismatch re-reads in parallel (CASSANDRA-1323)
 * switch hints CF comparator to BytesType (CASSANDRA-1274)


0.6.3
 * retry to make streaming connections up to 8 times. (CASSANDRA-1019)
 * reject describe_ring() calls on invalid keyspaces (CASSANDRA-1111)
 * fix cache size calculation for size of 100% (CASSANDRA-1129)
 * fix cache capacity only being recalculated once (CASSANDRA-1129)
 * remove hourly scan of all hints on the off chance that the gossiper
   missed a status change; instead, expose deliverHintsToEndpoint to JMX
   so it can be done manually, if necessary (CASSANDRA-1141)
 * don't reject reads at CL.ALL (CASSANDRA-1152)
 * reject deletions to supercolumns in CFs containing only standard
   columns (CASSANDRA-1139)
 * avoid preserving login information after client disconnects
   (CASSANDRA-1057)
 * prefer sun jdk to openjdk in debian init script (CASSANDRA-1174)
 * detect partioner config changes between restarts and fail fast
   (CASSANDRA-1146)
 * use generation time to resolve node token reassignment disagreements
   (CASSANDRA-1118)
 * restructure the startup ordering of Gossiper and MessageService to avoid
   timing anomalies (CASSANDRA-1160)
 * detect incomplete commit log hearders (CASSANDRA-1119)
 * force anti-entropy service to stream files on the stream stage to avoid
   sending streams out of order (CASSANDRA-1169)
 * remove inactive stream managers after AES streams files (CASSANDRA-1169)
 * allow removing entire row through batch_mutate Deletion (CASSANDRA-1027)
 * add JMX metrics for row-level bloom filter false positives (CASSANDRA-1212)
 * added a redhat init script to contrib (CASSANDRA-1201)
 * use midpoint when bootstrapping a new machine into range with not
   much data yet instead of random token (CASSANDRA-1112)
 * kill server on OOM in executor stage as well as Thrift (CASSANDRA-1226)
 * remove opportunistic repairs, when two machines with overlapping replica
   responsibilities happen to finish major compactions of the same CF near
   the same time.  repairs are now fully manual (CASSANDRA-1190)
 * add ability to lower compaction priority (default is no change from 0.6.2)
   (CASSANDRA-1181)


0.6.2
 * fix contrib/word_count build. (CASSANDRA-992)
 * split CommitLogExecutorService into BatchCommitLogExecutorService and
   PeriodicCommitLogExecutorService (CASSANDRA-1014)
 * add latency histograms to CFSMBean (CASSANDRA-1024)
 * make resolving timestamp ties deterministic by using value bytes
   as a tiebreaker (CASSANDRA-1039)
 * Add option to turn off Hinted Handoff (CASSANDRA-894)
 * fix windows startup (CASSANDRA-948)
 * make concurrent_reads, concurrent_writes configurable at runtime via JMX
   (CASSANDRA-1060)
 * disable GCInspector on non-Sun JVMs (CASSANDRA-1061)
 * fix tombstone handling in sstable rows with no other data (CASSANDRA-1063)
 * fix size of row in spanned index entries (CASSANDRA-1056)
 * install json2sstable, sstable2json, and sstablekeys to Debian package
 * StreamingService.StreamDestinations wouldn't empty itself after streaming
   finished (CASSANDRA-1076)
 * added Collections.shuffle(splits) before returning the splits in
   ColumnFamilyInputFormat (CASSANDRA-1096)
 * do not recalculate cache capacity post-compaction if it's been manually
   modified (CASSANDRA-1079)
 * better defaults for flush sorter + writer executor queue sizes
   (CASSANDRA-1100)
 * windows scripts for SSTableImport/Export (CASSANDRA-1051)
 * windows script for nodetool (CASSANDRA-1113)
 * expose PhiConvictThreshold (CASSANDRA-1053)
 * make repair of RF==1 a no-op (CASSANDRA-1090)
 * improve default JVM GC options (CASSANDRA-1014)
 * fix SlicePredicate serialization inside Hadoop jobs (CASSANDRA-1049)
 * close Thrift sockets in Hadoop ColumnFamilyRecordReader (CASSANDRA-1081)


0.6.1
 * fix NPE in sstable2json when no excluded keys are given (CASSANDRA-934)
 * keep the replica set constant throughout the read repair process
   (CASSANDRA-937)
 * allow querying getAllRanges with empty token list (CASSANDRA-933)
 * fix command line arguments inversion in clustertool (CASSANDRA-942)
 * fix race condition that could trigger a false-positive assertion
   during post-flush discard of old commitlog segments (CASSANDRA-936)
 * fix neighbor calculation for anti-entropy repair (CASSANDRA-924)
 * perform repair even for small entropy differences (CASSANDRA-924)
 * Use hostnames in CFInputFormat to allow Hadoop's naive string-based
   locality comparisons to work (CASSANDRA-955)
 * cache read-only BufferedRandomAccessFile length to avoid
   3 system calls per invocation (CASSANDRA-950)
 * nodes with IPv6 (and no IPv4) addresses could not join cluster
   (CASSANDRA-969)
 * Retrieve the correct number of undeleted columns, if any, from
   a supercolumn in a row that had been deleted previously (CASSANDRA-920)
 * fix index scans that cross the 2GB mmap boundaries for both mmap
   and standard i/o modes (CASSANDRA-866)
 * expose drain via nodetool (CASSANDRA-978)


0.6.0-RC1
 * JMX drain to flush memtables and run through commit log (CASSANDRA-880)
 * Bootstrapping can skip ranges under the right conditions (CASSANDRA-902)
 * fix merging row versions in range_slice for CL > ONE (CASSANDRA-884)
 * default write ConsistencyLeven chaned from ZERO to ONE
 * fix for index entries spanning mmap buffer boundaries (CASSANDRA-857)
 * use lexical comparison if time part of TimeUUIDs are the same
   (CASSANDRA-907)
 * bound read, mutation, and response stages to fix possible OOM
   during log replay (CASSANDRA-885)
 * Use microseconds-since-epoch (UTC) in cli, instead of milliseconds
 * Treat batch_mutate Deletion with null supercolumn as "apply this predicate
   to top level supercolumns" (CASSANDRA-834)
 * Streaming destination nodes do not update their JMX status (CASSANDRA-916)
 * Fix internal RPC timeout calculation (CASSANDRA-911)
 * Added Pig loadfunc to contrib/pig (CASSANDRA-910)


0.6.0-beta3
 * fix compaction bucketing bug (CASSANDRA-814)
 * update windows batch file (CASSANDRA-824)
 * deprecate KeysCachedFraction configuration directive in favor
   of KeysCached; move to unified-per-CF key cache (CASSANDRA-801)
 * add invalidateRowCache to ColumnFamilyStoreMBean (CASSANDRA-761)
 * send Handoff hints to natural locations to reduce load on
   remaining nodes in a failure scenario (CASSANDRA-822)
 * Add RowWarningThresholdInMB configuration option to warn before very
   large rows get big enough to threaten node stability, and -x option to
   be able to remove them with sstable2json if the warning is unheeded
   until it's too late (CASSANDRA-843)
 * Add logging of GC activity (CASSANDRA-813)
 * fix ConcurrentModificationException in commitlog discard (CASSANDRA-853)
 * Fix hardcoded row count in Hadoop RecordReader (CASSANDRA-837)
 * Add a jmx status to the streaming service and change several DEBUG
   messages to INFO (CASSANDRA-845)
 * fix classpath in cassandra-cli.bat for Windows (CASSANDRA-858)
 * allow re-specifying host, port to cassandra-cli if invalid ones
   are first tried (CASSANDRA-867)
 * fix race condition handling rpc timeout in the coordinator
   (CASSANDRA-864)
 * Remove CalloutLocation and StagingFileDirectory from storage-conf files
   since those settings are no longer used (CASSANDRA-878)
 * Parse a long from RowWarningThresholdInMB instead of an int (CASSANDRA-882)
 * Remove obsolete ControlPort code from DatabaseDescriptor (CASSANDRA-886)
 * move skipBytes side effect out of assert (CASSANDRA-899)
 * add "double getLoad" to StorageServiceMBean (CASSANDRA-898)
 * track row stats per CF at compaction time (CASSANDRA-870)
 * disallow CommitLogDirectory matching a DataFileDirectory (CASSANDRA-888)
 * default key cache size is 200k entries, changed from 10% (CASSANDRA-863)
 * add -Dcassandra-foreground=yes to cassandra.bat
 * exit if cluster name is changed unexpectedly (CASSANDRA-769)


0.6.0-beta1/beta2
 * add batch_mutate thrift command, deprecating batch_insert (CASSANDRA-336)
 * remove get_key_range Thrift API, deprecated in 0.5 (CASSANDRA-710)
 * add optional login() Thrift call for authentication (CASSANDRA-547)
 * support fat clients using gossiper and StorageProxy to perform
   replication in-process [jvm-only] (CASSANDRA-535)
 * support mmapped I/O for reads, on by default on 64bit JVMs
   (CASSANDRA-408, CASSANDRA-669)
 * improve insert concurrency, particularly during Hinted Handoff
   (CASSANDRA-658)
 * faster network code (CASSANDRA-675)
 * stress.py moved to contrib (CASSANDRA-635)
 * row caching [must be explicitly enabled per-CF in config] (CASSANDRA-678)
 * present a useful measure of compaction progress in JMX (CASSANDRA-599)
 * add bin/sstablekeys (CASSNADRA-679)
 * add ConsistencyLevel.ANY (CASSANDRA-687)
 * make removetoken remove nodes from gossip entirely (CASSANDRA-644)
 * add ability to set cache sizes at runtime (CASSANDRA-708)
 * report latency and cache hit rate statistics with lifetime totals
   instead of average over the last minute (CASSANDRA-702)
 * support get_range_slice for RandomPartitioner (CASSANDRA-745)
 * per-keyspace replication factory and replication strategy (CASSANDRA-620)
 * track latency in microseconds (CASSANDRA-733)
 * add describe_ Thrift methods, deprecating get_string_property and
   get_string_list_property
 * jmx interface for tracking operation mode and streams in general.
   (CASSANDRA-709)
 * keep memtables in sorted order to improve range query performance
   (CASSANDRA-799)
 * use while loop instead of recursion when trimming sstables compaction list
   to avoid blowing stack in pathological cases (CASSANDRA-804)
 * basic Hadoop map/reduce support (CASSANDRA-342)


0.5.1
 * ensure all files for an sstable are streamed to the same directory.
   (CASSANDRA-716)
 * more accurate load estimate for bootstrapping (CASSANDRA-762)
 * tolerate dead or unavailable bootstrap target on write (CASSANDRA-731)
 * allow larger numbers of keys (> 140M) in a sstable bloom filter
   (CASSANDRA-790)
 * include jvm argument improvements from CASSANDRA-504 in debian package
 * change streaming chunk size to 32MB to accomodate Windows XP limitations
   (was 64MB) (CASSANDRA-795)
 * fix get_range_slice returning results in the wrong order (CASSANDRA-781)


0.5.0 final
 * avoid attempting to delete temporary bootstrap files twice (CASSANDRA-681)
 * fix bogus NaN in nodeprobe cfstats output (CASSANDRA-646)
 * provide a policy for dealing with single thread executors w/ a full queue
   (CASSANDRA-694)
 * optimize inner read in MessagingService, vastly improving multiple-node
   performance (CASSANDRA-675)
 * wait for table flush before streaming data back to a bootstrapping node.
   (CASSANDRA-696)
 * keep track of bootstrapping sources by table so that bootstrapping doesn't
   give the indication of finishing early (CASSANDRA-673)


0.5.0 RC3
 * commit the correct version of the patch for CASSANDRA-663


0.5.0 RC2 (unreleased)
 * fix bugs in converting get_range_slice results to Thrift
   (CASSANDRA-647, CASSANDRA-649)
 * expose java.util.concurrent.TimeoutException in StorageProxy methods
   (CASSANDRA-600)
 * TcpConnectionManager was holding on to disconnected connections,
   giving the false indication they were being used. (CASSANDRA-651)
 * Remove duplicated write. (CASSANDRA-662)
 * Abort bootstrap if IP is already in the token ring (CASSANDRA-663)
 * increase default commitlog sync period, and wait for last sync to
   finish before submitting another (CASSANDRA-668)


0.5.0 RC1
 * Fix potential NPE in get_range_slice (CASSANDRA-623)
 * add CRC32 to commitlog entries (CASSANDRA-605)
 * fix data streaming on windows (CASSANDRA-630)
 * GC compacted sstables after cleanup and compaction (CASSANDRA-621)
 * Speed up anti-entropy validation (CASSANDRA-629)
 * Fix anti-entropy assertion error (CASSANDRA-639)
 * Fix pending range conflicts when bootstapping or moving
   multiple nodes at once (CASSANDRA-603)
 * Handle obsolete gossip related to node movement in the case where
   one or more nodes is down when the movement occurs (CASSANDRA-572)
 * Include dead nodes in gossip to avoid a variety of problems
   and fix HH to removed nodes (CASSANDRA-634)
 * return an InvalidRequestException for mal-formed SlicePredicates
   (CASSANDRA-643)
 * fix bug determining closest neighbor for use in multiple datacenters
   (CASSANDRA-648)
 * Vast improvements in anticompaction speed (CASSANDRA-607)
 * Speed up log replay and writes by avoiding redundant serializations
   (CASSANDRA-652)


0.5.0 beta 2
 * Bootstrap improvements (several tickets)
 * add nodeprobe repair anti-entropy feature (CASSANDRA-193, CASSANDRA-520)
 * fix possibility of partition when many nodes restart at once
   in clusters with multiple seeds (CASSANDRA-150)
 * fix NPE in get_range_slice when no data is found (CASSANDRA-578)
 * fix potential NPE in hinted handoff (CASSANDRA-585)
 * fix cleanup of local "system" keyspace (CASSANDRA-576)
 * improve computation of cluster load balance (CASSANDRA-554)
 * added super column read/write, column count, and column/row delete to
   cassandra-cli (CASSANDRA-567, CASSANDRA-594)
 * fix returning live subcolumns of deleted supercolumns (CASSANDRA-583)
 * respect JAVA_HOME in bin/ scripts (several tickets)
 * add StorageService.initClient for fat clients on the JVM (CASSANDRA-535)
   (see contrib/client_only for an example of use)
 * make consistency_level functional in get_range_slice (CASSANDRA-568)
 * optimize key deserialization for RandomPartitioner (CASSANDRA-581)
 * avoid GCing tombstones except on major compaction (CASSANDRA-604)
 * increase failure conviction threshold, resulting in less nodes
   incorrectly (and temporarily) marked as down (CASSANDRA-610)
 * respect memtable thresholds during log replay (CASSANDRA-609)
 * support ConsistencyLevel.ALL on read (CASSANDRA-584)
 * add nodeprobe removetoken command (CASSANDRA-564)


0.5.0 beta
 * Allow multiple simultaneous flushes, improving flush throughput
   on multicore systems (CASSANDRA-401)
 * Split up locks to improve write and read throughput on multicore systems
   (CASSANDRA-444, CASSANDRA-414)
 * More efficient use of memory during compaction (CASSANDRA-436)
 * autobootstrap option: when enabled, all non-seed nodes will attempt
   to bootstrap when started, until bootstrap successfully
   completes. -b option is removed.  (CASSANDRA-438)
 * Unless a token is manually specified in the configuration xml,
   a bootstraping node will use a token that gives it half the
   keys from the most-heavily-loaded node in the cluster,
   instead of generating a random token.
   (CASSANDRA-385, CASSANDRA-517)
 * Miscellaneous bootstrap fixes (several tickets)
 * Ability to change a node's token even after it has data on it
   (CASSANDRA-541)
 * Ability to decommission a live node from the ring (CASSANDRA-435)
 * Semi-automatic loadbalancing via nodeprobe (CASSANDRA-192)
 * Add ability to set compaction thresholds at runtime via
   JMX / nodeprobe.  (CASSANDRA-465)
 * Add "comment" field to ColumnFamily definition. (CASSANDRA-481)
 * Additional JMX metrics (CASSANDRA-482)
 * JSON based export and import tools (several tickets)
 * Hinted Handoff fixes (several tickets)
 * Add key cache to improve read performance (CASSANDRA-423)
 * Simplified construction of custom ReplicationStrategy classes
   (CASSANDRA-497)
 * Graphical application (Swing) for ring integrity verification and
   visualization was added to contrib (CASSANDRA-252)
 * Add DCQUORUM, DCQUORUMSYNC consistency levels and corresponding
   ReplicationStrategy / EndpointSnitch classes.  Experimental.
   (CASSANDRA-492)
 * Web client interface added to contrib (CASSANDRA-457)
 * More-efficient flush for Random, CollatedOPP partitioners
   for normal writes (CASSANDRA-446) and bulk load (CASSANDRA-420)
 * Add MemtableFlushAfterMinutes, a global replacement for the old
   per-CF FlushPeriodInMinutes setting (CASSANDRA-463)
 * optimizations to slice reading (CASSANDRA-350) and supercolumn
   queries (CASSANDRA-510)
 * force binding to given listenaddress for nodes with multiple
   interfaces (CASSANDRA-546)
 * stress.py benchmarking tool improvements (several tickets)
 * optimized replica placement code (CASSANDRA-525)
 * faster log replay on restart (CASSANDRA-539, CASSANDRA-540)
 * optimized local-node writes (CASSANDRA-558)
 * added get_range_slice, deprecating get_key_range (CASSANDRA-344)
 * expose TimedOutException to thrift (CASSANDRA-563)


0.4.2
 * Add validation disallowing null keys (CASSANDRA-486)
 * Fix race conditions in TCPConnectionManager (CASSANDRA-487)
 * Fix using non-utf8-aware comparison as a sanity check.
   (CASSANDRA-493)
 * Improve default garbage collector options (CASSANDRA-504)
 * Add "nodeprobe flush" (CASSANDRA-505)
 * remove NotFoundException from get_slice throws list (CASSANDRA-518)
 * fix get (not get_slice) of entire supercolumn (CASSANDRA-508)
 * fix null token during bootstrap (CASSANDRA-501)


0.4.1
 * Fix FlushPeriod columnfamily configuration regression
   (CASSANDRA-455)
 * Fix long column name support (CASSANDRA-460)
 * Fix for serializing a row that only contains tombstones
   (CASSANDRA-458)
 * Fix for discarding unneeded commitlog segments (CASSANDRA-459)
 * Add SnapshotBeforeCompaction configuration option (CASSANDRA-426)
 * Fix compaction abort under insufficient disk space (CASSANDRA-473)
 * Fix reading subcolumn slice from tombstoned CF (CASSANDRA-484)
 * Fix race condition in RVH causing occasional NPE (CASSANDRA-478)


0.4.0
 * fix get_key_range problems when a node is down (CASSANDRA-440)
   and add UnavailableException to more Thrift methods
 * Add example EndPointSnitch contrib code (several tickets)


0.4.0 RC2
 * fix SSTable generation clash during compaction (CASSANDRA-418)
 * reject method calls with null parameters (CASSANDRA-308)
 * properly order ranges in nodeprobe output (CASSANDRA-421)
 * fix logging of certain errors on executor threads (CASSANDRA-425)


0.4.0 RC1
 * Bootstrap feature is live; use -b on startup (several tickets)
 * Added multiget api (CASSANDRA-70)
 * fix Deadlock with SelectorManager.doProcess and TcpConnection.write
   (CASSANDRA-392)
 * remove key cache b/c of concurrency bugs in third-party
   CLHM library (CASSANDRA-405)
 * update non-major compaction logic to use two threshold values
   (CASSANDRA-407)
 * add periodic / batch commitlog sync modes (several tickets)
 * inline BatchMutation into batch_insert params (CASSANDRA-403)
 * allow setting the logging level at runtime via mbean (CASSANDRA-402)
 * change default comparator to BytesType (CASSANDRA-400)
 * add forwards-compatible ConsistencyLevel parameter to get_key_range
   (CASSANDRA-322)
 * r/m special case of blocking for local destination when writing with
   ConsistencyLevel.ZERO (CASSANDRA-399)
 * Fixes to make BinaryMemtable [bulk load interface] useful (CASSANDRA-337);
   see contrib/bmt_example for an example of using it.
 * More JMX properties added (several tickets)
 * Thrift changes (several tickets)
    - Merged _super get methods with the normal ones; return values
      are now of ColumnOrSuperColumn.
    - Similarly, merged batch_insert_super into batch_insert.



0.4.0 beta
 * On-disk data format has changed to allow billions of keys/rows per
   node instead of only millions
 * Multi-keyspace support
 * Scan all sstables for all queries to avoid situations where
   different types of operation on the same ColumnFamily could
   disagree on what data was present
 * Snapshot support via JMX
 * Thrift API has changed a _lot_:
    - removed time-sorted CFs; instead, user-defined comparators
      may be defined on the column names, which are now byte arrays.
      Default comparators are provided for UTF8, Bytes, Ascii, Long (i64),
      and UUID types.
    - removed colon-delimited strings in thrift api in favor of explicit
      structs such as ColumnPath, ColumnParent, etc.  Also normalized
      thrift struct and argument naming.
    - Added columnFamily argument to get_key_range.
    - Change signature of get_slice to accept starting and ending
      columns as well as an offset.  (This allows use of indexes.)
      Added "ascending" flag to allow reasonably-efficient reverse
      scans as well.  Removed get_slice_by_range as redundant.
    - get_key_range operates on one CF at a time
    - changed `block` boolean on insert methods to ConsistencyLevel enum,
      with options of NONE, ONE, QUORUM, and ALL.
    - added similar consistency_level parameter to read methods
    - column-name-set slice with no names given now returns zero columns
      instead of all of them.  ("all" can run your server out of memory.
      use a range-based slice with a high max column count instead.)
 * Removed the web interface. Node information can now be obtained by
   using the newly introduced nodeprobe utility.
 * More JMX stats
 * Remove magic values from internals (e.g. special key to indicate
   when to flush memtables)
 * Rename configuration "table" to "keyspace"
 * Moved to crash-only design; no more shutdown (just kill the process)
 * Lots of bug fixes

Full list of issues resolved in 0.4 is at https://issues.apache.org/jira/secure/IssueNavigator.jspa?reset=true&&pid=12310865&fixfor=12313862&resolution=1&sorter/field=issuekey&sorter/order=DESC


0.3.0 RC3
 * Fix potential deadlock under load in TCPConnection.
   (CASSANDRA-220)


0.3.0 RC2
 * Fix possible data loss when server is stopped after replaying
   log but before new inserts force memtable flush.
   (CASSANDRA-204)
 * Added BUGS file


0.3.0 RC1
 * Range queries on keys, including user-defined key collation
 * Remove support
 * Workarounds for a weird bug in JDK select/register that seems
   particularly common on VM environments. Cassandra should deploy
   fine on EC2 now
 * Much improved infrastructure: the beginnings of a decent test suite
   ("ant test" for unit tests; "nosetests" for system tests), code
   coverage reporting, etc.
 * Expanded node status reporting via JMX
 * Improved error reporting/logging on both server and client
 * Reduced memory footprint in default configuration
 * Combined blocking and non-blocking versions of insert APIs
 * Added FlushPeriodInMinutes configuration parameter to force
   flushing of infrequently-updated ColumnFamilies<|MERGE_RESOLUTION|>--- conflicted
+++ resolved
@@ -1,9 +1,5 @@
 3.11.1
-<<<<<<< HEAD
-=======
  * AbstractTokenTreeBuilder#serializedSize returns wrong value when there is a single leaf and overflow collisions (CASSANDRA-13869)
- * Add a compaction option to TWCS to ignore sstables overlapping checks (CASSANDRA-13418)
->>>>>>> 25566768
  * BTree.Builder memory leak (CASSANDRA-13754)
  * Revert CASSANDRA-10368 of supporting non-pk column filtering due to correctness (CASSANDRA-13798)
  * Fix cassandra-stress hang issues when an error during cluster connection happens (CASSANDRA-12938)
