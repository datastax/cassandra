--- conflicted
+++ resolved
@@ -1,9 +1,5 @@
 3.0.16
-<<<<<<< HEAD
-=======
  * Tracing interferes with digest requests when using RandomPartitioner (CASSANDRA-13964)
- * Add flag to disable materialized views, and warnings on creation (CASSANDRA-13959)
->>>>>>> 58daf137
  * Don't let user drop or generally break tables in system_distributed (CASSANDRA-13813)
  * Provide a JMX call to sync schema with local storage (CASSANDRA-13954)
  * Mishandling of cells for removed/dropped columns when reading legacy files (CASSANDRA-13939)
