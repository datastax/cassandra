--- conflicted
+++ resolved
@@ -1,11 +1,7 @@
-<<<<<<< HEAD
 DSE backports/cherry-picks
  * Use SASL authentication in binary protocol v2 (CASSANDRA-5545)
- * Fix ReadResponseSerializer.serializedSize() for digest reads (CASSANDRA-5476)
- * Fix serialization of the LEFT gossip value (CASSANDRA-5696)
- * Correctly validate sparse composite cells in scrub (CASSANDRA-5855)
-
-=======
+
+
 1.2.9
  * Fix getBloomFilterDiskSpaceUsed for AlwaysPresentFilter (CASSANDRA-5900)
  * migrate 1.1 schema_columnfamilies.key_alias column to key_aliases
@@ -81,7 +77,6 @@
  * now() is being rejected in INSERTs when inside collections (CASSANDRA-5795)
 
 
->>>>>>> 6164d011
 1.2.6
  * Fix tracing when operation completes before all responses arrive 
    (CASSANDRA-5668)
