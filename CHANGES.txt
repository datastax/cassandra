--- conflicted
+++ resolved
@@ -90,8 +90,6 @@
  * More fixes to the TokenAllocator (CASSANDRA-12990)
  * NoReplicationTokenAllocator should work with zero replication factor (CASSANDRA-12983)
 Merged from 3.0:
-<<<<<<< HEAD
-=======
  * Add vm.max_map_count StartupCheck (CASSANDRA-13008)
  * Obfuscate password in stress-graphs (CASSANDRA-12233)
  * Hint related logging should include the IP address of the destination in addition to
@@ -100,7 +98,6 @@
  * Lightweight transactions temporarily fail after upgrade from 2.1 to 3.0 (CASSANDRA-13109)
  * Duplicate rows after upgrading from 2.1.16 to 3.0.10/3.9 (CASSANDRA-13125)
  * Fix UPDATE queries with empty IN restrictions (CASSANDRA-13152)
->>>>>>> ffc82b1e
  * Fix handling of partition with partition-level deletion plus
    live rows in sstabledump (CASSANDRA-13177)
  * Provide user workaround when system_schema.columns does not contain entries
