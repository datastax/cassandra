<<<<<<< HEAD
3.10
 * Remove outboundBindAny configuration property (CASSANDRA-12673)
 * Use correct bounds for all-data range when filtering (CASSANDRA-12666)
 * Remove timing window in test case (CASSANDRA-12875)
 * Resolve unit testing without JCE security libraries installed (CASSANDRA-12945)
 * Fix inconsistencies in cassandra-stress load balancing policy (CASSANDRA-12919)
 * Fix validation of non-frozen UDT cells (CASSANDRA-12916)
 * Don't shut down socket input/output on StreamSession (CASSANDRA-12903)
 * Fix Murmur3PartitionerTest (CASSANDRA-12858)
 * Move cqlsh syntax rules into separate module and allow easier customization (CASSANDRA-12897)
 * Fix CommitLogSegmentManagerTest (CASSANDRA-12283)
 * Fix cassandra-stress truncate option (CASSANDRA-12695)
 * Fix crossNode value when receiving messages (CASSANDRA-12791)
 * Don't load MX4J beans twice (CASSANDRA-12869)
 * Extend native protocol request flags, add versions to SUPPORTED, and introduce ProtocolVersion enum (CASSANDRA-12838)
 * Set JOINING mode when running pre-join tasks (CASSANDRA-12836)
 * remove net.mintern.primitive library due to license issue (CASSANDRA-12845)
 * Properly format IPv6 addresses when logging JMX service URL (CASSANDRA-12454)
 * Optimize the vnode allocation for single replica per DC (CASSANDRA-12777)
 * Use non-token restrictions for bounds when token restrictions are overridden (CASSANDRA-12419)
 * Fix CQLSH auto completion for PER PARTITION LIMIT (CASSANDRA-12803)
 * Use different build directories for Eclipse and Ant (CASSANDRA-12466)
 * Avoid potential AttributeError in cqlsh due to no table metadata (CASSANDRA-12815)
 * Fix RandomReplicationAwareTokenAllocatorTest.testExistingCluster (CASSANDRA-12812)
 * Upgrade commons-codec to 1.9 (CASSANDRA-12790)
 * Make the fanout size for LeveledCompactionStrategy to be configurable (CASSANDRA-11550)
 * Add duration data type (CASSANDRA-11873)
 * Fix timeout in ReplicationAwareTokenAllocatorTest (CASSANDRA-12784)
 * Improve sum aggregate functions (CASSANDRA-12417)
 * Make cassandra.yaml docs for batch_size_*_threshold_in_kb reflect changes in CASSANDRA-10876 (CASSANDRA-12761)
 * cqlsh fails to format collections when using aliases (CASSANDRA-11534)
 * Check for hash conflicts in prepared statements (CASSANDRA-12733)
 * Exit query parsing upon first error (CASSANDRA-12598)
 * Fix cassandra-stress to use single seed in UUID generation (CASSANDRA-12729)
 * CQLSSTableWriter does not allow Update statement (CASSANDRA-12450)
 * Config class uses boxed types but DD exposes primitive types (CASSANDRA-12199)
 * Add pre- and post-shutdown hooks to Storage Service (CASSANDRA-12461)
 * Add hint delivery metrics (CASSANDRA-12693)
 * Remove IndexInfo cache from FileIndexInfoRetriever (CASSANDRA-12731)
 * ColumnIndex does not reuse buffer (CASSANDRA-12502)
 * cdc column addition still breaks schema migration tasks (CASSANDRA-12697)
 * Upgrade metrics-reporter dependencies (CASSANDRA-12089)
 * Tune compaction thread count via nodetool (CASSANDRA-12248)
 * Add +=/-= shortcut syntax for update queries (CASSANDRA-12232)
 * Include repair session IDs in repair start message (CASSANDRA-12532)
 * Add a blocking task to Index, run before joining the ring (CASSANDRA-12039)
 * Fix NPE when using CQLSSTableWriter (CASSANDRA-12667)
 * Support optional backpressure strategies at the coordinator (CASSANDRA-9318)
 * Make randompartitioner work with new vnode allocation (CASSANDRA-12647)
 * Fix cassandra-stress graphing (CASSANDRA-12237)
 * Allow filtering on partition key columns for queries without secondary indexes (CASSANDRA-11031)
 * Fix Cassandra Stress reporting thread model and precision (CASSANDRA-12585)
 * Add JMH benchmarks.jar (CASSANDRA-12586)
 * Cleanup uses of AlterTableStatementColumn (CASSANDRA-12567)
 * Add keep-alive to streaming (CASSANDRA-11841)
 * Tracing payload is passed through newSession(..) (CASSANDRA-11706)
 * avoid deleting non existing sstable files and improve related log messages (CASSANDRA-12261)
 * json/yaml output format for nodetool compactionhistory (CASSANDRA-12486)
 * Retry all internode messages once after a connection is
   closed and reopened (CASSANDRA-12192)
 * Add support to rebuild from targeted replica (CASSANDRA-9875)
 * Add sequence distribution type to cassandra stress (CASSANDRA-12490)
 * "SELECT * FROM foo LIMIT ;" does not error out (CASSANDRA-12154)
 * Define executeLocally() at the ReadQuery Level (CASSANDRA-12474)
 * Extend read/write failure messages with a map of replica addresses
   to error codes in the v5 native protocol (CASSANDRA-12311)
 * Fix rebuild of SASI indexes with existing index files (CASSANDRA-12374)
 * Let DatabaseDescriptor not implicitly startup services (CASSANDRA-9054, 12550)
 * Fix clustering indexes in presence of static columns in SASI (CASSANDRA-12378)
 * Fix queries on columns with reversed type on SASI indexes (CASSANDRA-12223)
 * Added slow query log (CASSANDRA-12403)
 * Count full coordinated request against timeout (CASSANDRA-12256)
 * Allow TTL with null value on insert and update (CASSANDRA-12216)
 * Make decommission operation resumable (CASSANDRA-12008)
 * Add support to one-way targeted repair (CASSANDRA-9876)
 * Remove clientutil jar (CASSANDRA-11635)
 * Fix compaction throughput throttle (CASSANDRA-12366, CASSANDRA-12717)
 * Delay releasing Memtable memory on flush until PostFlush has finished running (CASSANDRA-12358)
 * Cassandra stress should dump all setting on startup (CASSANDRA-11914)
 * Make it possible to compact a given token range (CASSANDRA-10643)
 * Allow updating DynamicEndpointSnitch properties via JMX (CASSANDRA-12179)
 * Collect metrics on queries by consistency level (CASSANDRA-7384)
 * Add support for GROUP BY to SELECT statement (CASSANDRA-10707)
 * Deprecate memtable_cleanup_threshold and update default for memtable_flush_writers (CASSANDRA-12228)
 * Upgrade to OHC 0.4.4 (CASSANDRA-12133)
 * Add version command to cassandra-stress (CASSANDRA-12258)
 * Create compaction-stress tool (CASSANDRA-11844)
 * Garbage-collecting compaction operation and schema option (CASSANDRA-7019)
 * Add beta protocol flag for v5 native protocol (CASSANDRA-12142)
 * Support filtering on non-PRIMARY KEY columns in the CREATE
   MATERIALIZED VIEW statement's WHERE clause (CASSANDRA-10368)
 * Unify STDOUT and SYSTEMLOG logback format (CASSANDRA-12004)
 * COPY FROM should raise error for non-existing input files (CASSANDRA-12174)
 * Faster write path (CASSANDRA-12269)
 * Option to leave omitted columns in INSERT JSON unset (CASSANDRA-11424)
 * Support json/yaml output in nodetool tpstats (CASSANDRA-12035)
 * Expose metrics for successful/failed authentication attempts (CASSANDRA-10635)
 * Prepend snapshot name with "truncated" or "dropped" when a snapshot
   is taken before truncating or dropping a table (CASSANDRA-12178)
 * Optimize RestrictionSet (CASSANDRA-12153)
 * cqlsh does not automatically downgrade CQL version (CASSANDRA-12150)
 * Omit (de)serialization of state variable in UDAs (CASSANDRA-9613)
 * Create a system table to expose prepared statements (CASSANDRA-8831)
 * Reuse DataOutputBuffer from ColumnIndex (CASSANDRA-11970)
 * Remove DatabaseDescriptor dependency from SegmentedFile (CASSANDRA-11580)
 * Add supplied username to authentication error messages (CASSANDRA-12076)
 * Remove pre-startup check for open JMX port (CASSANDRA-12074)
 * Remove compaction Severity from DynamicEndpointSnitch (CASSANDRA-11738)
 * Restore resumable hints delivery (CASSANDRA-11960)
 * Properly report LWT contention (CASSANDRA-12626)
Merged from 3.0:
=======
3.0.11
 * Fix deserialization of 2.x DeletedCells (CASSANDRA-12620)
>>>>>>> c612cd8d
 * Add parent repair session id to anticompaction log message (CASSANDRA-12186)
 * Improve contention handling on failure to acquire MV lock for streaming and hints (CASSANDRA-12905)
 * Fix DELETE and UPDATE queries with empty IN restrictions (CASSANDRA-12829)
 * Mark MVs as built after successful bootstrap (CASSANDRA-12984)
 * Estimated TS drop-time histogram updated with Cell.NO_DELETION_TIME (CASSANDRA-13040)
 * Nodetool compactionstats fails with NullPointerException (CASSANDRA-13021)
 * Thread local pools never cleaned up (CASSANDRA-13033)
 * Set RPC_READY to false when draining or if a node is marked as shutdown (CASSANDRA-12781)
 * CQL often queries static columns unnecessarily (CASSANDRA-12768)
 * Make sure sstables only get committed when it's safe to discard commit log records (CASSANDRA-12956)
 * Reject default_time_to_live option when creating or altering MVs (CASSANDRA-12868)
 * Nodetool should use a more sane max heap size (CASSANDRA-12739)
 * LocalToken ensures token values are cloned on heap (CASSANDRA-12651)
 * AnticompactionRequestSerializer serializedSize is incorrect (CASSANDRA-12934)
 * Prevent reloading of logback.xml from UDF sandbox (CASSANDRA-12535)
 * Reenable HeapPool (CASSANDRA-12900)
 * Pass root cause to CorruptBlockException when uncompression failed (CASSANDRA-12889)
 * Batch with multiple conditional updates for the same partition causes AssertionError (CASSANDRA-12867)
 * Make AbstractReplicationStrategy extendable from outside its package (CASSANDRA-12788)
 * Don't tell users to turn off consistent rangemovements during rebuild. (CASSANDRA-12296)
 * Fix CommitLogTest.testDeleteIfNotDirty (CASSANDRA-12854)
 * Avoid deadlock due to MV lock contention (CASSANDRA-12689)
 * Fix for KeyCacheCqlTest flakiness (CASSANDRA-12801)
 * Include SSTable filename in compacting large row message (CASSANDRA-12384)
 * Fix potential socket leak (CASSANDRA-12329, CASSANDRA-12330)
 * Fix ViewTest.testCompaction (CASSANDRA-12789)
 * Improve avg aggregate functions (CASSANDRA-12417)
 * Preserve quoted reserved keyword column names in MV creation (CASSANDRA-11803)
 * nodetool stopdaemon errors out (CASSANDRA-12646)
 * Split materialized view mutations on build to prevent OOM (CASSANDRA-12268)
 * mx4j does not work in 3.0.8 (CASSANDRA-12274)
 * Abort cqlsh copy-from in case of no answer after prolonged period of time (CASSANDRA-12740)
 * Avoid sstable corrupt exception due to dropped static column (CASSANDRA-12582)
 * Make stress use client mode to avoid checking commit log size on startup (CASSANDRA-12478)
 * Fix exceptions with new vnode allocation (CASSANDRA-12715)
 * Unify drain and shutdown processes (CASSANDRA-12509)
 * Fix NPE in ComponentOfSlice.isEQ() (CASSANDRA-12706)
 * Fix failure in LogTransactionTest (CASSANDRA-12632)
 * Fix potentially incomplete non-frozen UDT values when querying with the
   full primary key specified (CASSANDRA-12605)
 * Make sure repaired tombstones are dropped when only_purge_repaired_tombstones is enabled (CASSANDRA-12703)
 * Skip writing MV mutations to commitlog on mutation.applyUnsafe() (CASSANDRA-11670)
 * Establish consistent distinction between non-existing partition and NULL value for LWTs on static columns (CASSANDRA-12060)
 * Extend ColumnIdentifier.internedInstances key to include the type that generated the byte buffer (CASSANDRA-12516)
 * Handle composite prefixes with final EOC=0 as in 2.x and refactor LegacyLayout.decodeBound (CASSANDRA-12423)
 * select_distinct_with_deletions_test failing on non-vnode environments (CASSANDRA-11126)
 * Stack Overflow returned to queries while upgrading (CASSANDRA-12527)
 * Fix legacy regex for temporary files from 2.2 (CASSANDRA-12565)
 * Add option to state current gc_grace_seconds to tools/bin/sstablemetadata (CASSANDRA-12208)
 * Fix file system race condition that may cause LogAwareFileLister to fail to classify files (CASSANDRA-11889)
 * Fix file handle leaks due to simultaneous compaction/repair and
   listing snapshots, calculating snapshot sizes, or making schema
   changes (CASSANDRA-11594)
 * Fix nodetool repair exits with 0 for some errors (CASSANDRA-12508)
 * Do not shut down BatchlogManager twice during drain (CASSANDRA-12504)
 * Disk failure policy should not be invoked on out of space (CASSANDRA-12385)
 * Calculate last compacted key on startup (CASSANDRA-6216)
 * Add schema to snapshot manifest, add USING TIMESTAMP clause to ALTER TABLE statements (CASSANDRA-7190)
 * If CF has no clustering columns, any row cache is full partition cache (CASSANDRA-12499)
 * Correct log message for statistics of offheap memtable flush (CASSANDRA-12776)
 * Explicitly set locale for string validation (CASSANDRA-12541,CASSANDRA-12542,CASSANDRA-12543,CASSANDRA-12545)
Merged from 2.2:
 * Temporarily fix bug that creates commit log when running offline tools (CASSANDRA-8616)
 * Reduce granuality of OpOrder.Group during index build (CASSANDRA-12796)
 * Test bind parameters and unset parameters in InsertUpdateIfConditionTest (CASSANDRA-12980)
 * Use saved tokens when setting local tokens on StorageService.joinRing (CASSANDRA-12935)
 * cqlsh: fix DESC TYPES errors (CASSANDRA-12914)
 * Fix leak on skipped SSTables in sstableupgrade (CASSANDRA-12899)
 * Avoid blocking gossip during pending range calculation (CASSANDRA-12281)
 * Fix purgeability of tombstones with max timestamp (CASSANDRA-12792)
 * Fail repair if participant dies during sync or anticompaction (CASSANDRA-12901)
 * cqlsh COPY: unprotected pk values before converting them if not using prepared statements (CASSANDRA-12863)
 * Fix Util.spinAssertEquals (CASSANDRA-12283)
 * Fix potential NPE for compactionstats (CASSANDRA-12462)
 * Prepare legacy authenticate statement if credentials table initialised after node startup (CASSANDRA-12813)
 * Change cassandra.wait_for_tracing_events_timeout_secs default to 0 (CASSANDRA-12754)
 * Clean up permissions when a UDA is dropped (CASSANDRA-12720)
 * Limit colUpdateTimeDelta histogram updates to reasonable deltas (CASSANDRA-11117)
 * Fix leak errors and execution rejected exceptions when draining (CASSANDRA-12457)
 * Fix merkle tree depth calculation (CASSANDRA-12580)
 * Make Collections deserialization more robust (CASSANDRA-12618)
 * Better handle invalid system roles table (CASSANDRA-12700)
 * Fix exceptions when enabling gossip on nodes that haven't joined the ring (CASSANDRA-12253)
 * Fix authentication problem when invoking cqlsh copy from a SOURCE command (CASSANDRA-12642)
 * Decrement pending range calculator jobs counter in finally block
 * cqlshlib tests: increase default execute timeout (CASSANDRA-12481)
 * Forward writes to replacement node when replace_address != broadcast_address (CASSANDRA-8523)
 * Fail repair on non-existing table (CASSANDRA-12279)
 * Enable repair -pr and -local together (fix regression of CASSANDRA-7450) (CASSANDRA-12522)
 * Split consistent range movement flag correction (CASSANDRA-12786)
Merged from 2.1:
 * Don't skip sstables based on maxLocalDeletionTime (CASSANDRA-12765)


3.8, 3.9
 * Fix value skipping with counter columns (CASSANDRA-11726)
 * Fix nodetool tablestats miss SSTable count (CASSANDRA-12205)
 * Fixed flacky SSTablesIteratedTest (CASSANDRA-12282)
 * Fixed flacky SSTableRewriterTest: check file counts before calling validateCFS (CASSANDRA-12348)
 * cqlsh: Fix handling of $$-escaped strings (CASSANDRA-12189)
 * Fix SSL JMX requiring truststore containing server cert (CASSANDRA-12109)
 * RTE from new CDC column breaks in flight queries (CASSANDRA-12236)
 * Fix hdr logging for single operation workloads (CASSANDRA-12145)
 * Fix SASI PREFIX search in CONTAINS mode with partial terms (CASSANDRA-12073)
 * Increase size of flushExecutor thread pool (CASSANDRA-12071)
 * Partial revert of CASSANDRA-11971, cannot recycle buffer in SP.sendMessagesToNonlocalDC (CASSANDRA-11950)
 * Upgrade netty to 4.0.39 (CASSANDRA-12032, CASSANDRA-12034)
 * Improve details in compaction log message (CASSANDRA-12080)
 * Allow unset values in CQLSSTableWriter (CASSANDRA-11911)
 * Chunk cache to request compressor-compatible buffers if pool space is exhausted (CASSANDRA-11993)
 * Remove DatabaseDescriptor dependencies from SequentialWriter (CASSANDRA-11579)
 * Move skip_stop_words filter before stemming (CASSANDRA-12078)
 * Support seek() in EncryptedFileSegmentInputStream (CASSANDRA-11957)
 * SSTable tools mishandling LocalPartitioner (CASSANDRA-12002)
 * When SEPWorker assigned work, set thread name to match pool (CASSANDRA-11966)
 * Add cross-DC latency metrics (CASSANDRA-11596)
 * Allow terms in selection clause (CASSANDRA-10783)
 * Add bind variables to trace (CASSANDRA-11719)
 * Switch counter shards' clock to timestamps (CASSANDRA-9811)
 * Introduce HdrHistogram and response/service/wait separation to stress tool (CASSANDRA-11853)
 * entry-weighers in QueryProcessor should respect partitionKeyBindIndexes field (CASSANDRA-11718)
 * Support older ant versions (CASSANDRA-11807)
 * Estimate compressed on disk size when deciding if sstable size limit reached (CASSANDRA-11623)
 * cassandra-stress profiles should support case sensitive schemas (CASSANDRA-11546)
 * Remove DatabaseDescriptor dependency from FileUtils (CASSANDRA-11578)
 * Faster streaming (CASSANDRA-9766)
 * Add prepared query parameter to trace for "Execute CQL3 prepared query" session (CASSANDRA-11425)
 * Add repaired percentage metric (CASSANDRA-11503)
 * Add Change-Data-Capture (CASSANDRA-8844)
Merged from 3.0:
 * Fix paging for 2.x to 3.x upgrades (CASSANDRA-11195)
 * Fix clean interval not sent to commit log for empty memtable flush (CASSANDRA-12436)
 * Fix potential resource leak in RMIServerSocketFactoryImpl (CASSANDRA-12331)
 * Make sure compaction stats are updated when compaction is interrupted (CASSANDRA-12100)
 * Change commitlog and sstables to track dirty and clean intervals (CASSANDRA-11828)
 * NullPointerException during compaction on table with static columns (CASSANDRA-12336)
 * Fixed ConcurrentModificationException when reading metrics in GraphiteReporter (CASSANDRA-11823)
 * Fix upgrade of super columns on thrift (CASSANDRA-12335)
 * Fixed flacky BlacklistingCompactionsTest, switched to fixed size types and increased corruption size (CASSANDRA-12359)
 * Rerun ReplicationAwareTokenAllocatorTest on failure to avoid flakiness (CASSANDRA-12277)
 * Exception when computing read-repair for range tombstones (CASSANDRA-12263)
 * Lost counter writes in compact table and static columns (CASSANDRA-12219)
 * AssertionError with MVs on updating a row that isn't indexed due to a null value (CASSANDRA-12247)
 * Disable RR and speculative retry with EACH_QUORUM reads (CASSANDRA-11980)
 * Add option to override compaction space check (CASSANDRA-12180)
 * Faster startup by only scanning each directory for temporary files once (CASSANDRA-12114)
 * Respond with v1/v2 protocol header when responding to driver that attempts
   to connect with too low of a protocol version (CASSANDRA-11464)
 * NullPointerExpception when reading/compacting table (CASSANDRA-11988)
 * Fix problem with undeleteable rows on upgrade to new sstable format (CASSANDRA-12144)
 * Fix potential bad messaging service message for paged range reads
   within mixed-version 3.x clusters (CASSANDRA-12249)
 * Fix paging logic for deleted partitions with static columns (CASSANDRA-12107)
 * Wait until the message is being send to decide which serializer must be used (CASSANDRA-11393)
 * Fix migration of static thrift column names with non-text comparators (CASSANDRA-12147)
 * Fix upgrading sparse tables that are incorrectly marked as dense (CASSANDRA-11315)
 * Fix reverse queries ignoring range tombstones (CASSANDRA-11733)
 * Avoid potential race when rebuilding CFMetaData (CASSANDRA-12098)
 * Avoid missing sstables when getting the canonical sstables (CASSANDRA-11996)
 * Always select the live sstables when getting sstables in bounds (CASSANDRA-11944)
 * Fix column ordering of results with static columns for Thrift requests in
   a mixed 2.x/3.x cluster, also fix potential non-resolved duplication of
   those static columns in query results (CASSANDRA-12123)
 * Avoid digest mismatch with empty but static rows (CASSANDRA-12090)
 * Fix EOF exception when altering column type (CASSANDRA-11820)
 * Fix potential race in schema during new table creation (CASSANDRA-12083)
 * cqlsh: fix error handling in rare COPY FROM failure scenario (CASSANDRA-12070)
 * Disable autocompaction during drain (CASSANDRA-11878)
 * Add a metrics timer to MemtablePool and use it to track time spent blocked on memory in MemtableAllocator (CASSANDRA-11327)
 * Fix upgrading schema with super columns with non-text subcomparators (CASSANDRA-12023)
 * Add TimeWindowCompactionStrategy (CASSANDRA-9666)
 * Fix JsonTransformer output of partition with deletion info (CASSANDRA-12418)
 * Fix NPE in SSTableLoader when specifying partial directory path (CASSANDRA-12609)
Merged from 2.2:
 * Add local address entry in PropertyFileSnitch (CASSANDRA-11332)
 * cqlsh copy: fix missing counter values (CASSANDRA-12476)
 * Move migration tasks to non-periodic queue, assure flush executor shutdown after non-periodic executor (CASSANDRA-12251)
 * cqlsh copy: fixed possible race in initializing feeding thread (CASSANDRA-11701)
 * Only set broadcast_rpc_address on Ec2MultiRegionSnitch if it's not set (CASSANDRA-11357)
 * Update StorageProxy range metrics for timeouts, failures and unavailables (CASSANDRA-9507)
 * Add Sigar to classes included in clientutil.jar (CASSANDRA-11635)
 * Add decay to histograms and timers used for metrics (CASSANDRA-11752)
 * Fix hanging stream session (CASSANDRA-10992)
 * Fix INSERT JSON, fromJson() support of smallint, tinyint types (CASSANDRA-12371)
 * Restore JVM metric export for metric reporters (CASSANDRA-12312)
 * Release sstables of failed stream sessions only when outgoing transfers are finished (CASSANDRA-11345)
 * Wait for tracing events before returning response and query at same consistency level client side (CASSANDRA-11465)
 * cqlsh copyutil should get host metadata by connected address (CASSANDRA-11979)
 * Fixed cqlshlib.test.remove_test_db (CASSANDRA-12214)
 * Synchronize ThriftServer::stop() (CASSANDRA-12105)
 * Use dedicated thread for JMX notifications (CASSANDRA-12146)
 * Improve streaming synchronization and fault tolerance (CASSANDRA-11414)
 * MemoryUtil.getShort() should return an unsigned short also for architectures not supporting unaligned memory accesses (CASSANDRA-11973)
 * Allow nodetool info to run with readonly JMX access (CASSANDRA-11755)
 * Validate bloom_filter_fp_chance against lowest supported
   value when the table is created (CASSANDRA-11920)
 * Don't send erroneous NEW_NODE notifications on restart (CASSANDRA-11038)
 * StorageService shutdown hook should use a volatile variable (CASSANDRA-11984)
Merged from 2.1:
 * Add system property to set the max number of native transport requests in queue (CASSANDRA-11363)
 * Fix queries with empty ByteBuffer values in clustering column restrictions (CASSANDRA-12127) 
 * Disable passing control to post-flush after flush failure to prevent data loss (CASSANDRA-11828)
 * Allow STCS-in-L0 compactions to reduce scope with LCS (CASSANDRA-12040)
 * cannot use cql since upgrading python to 2.7.11+ (CASSANDRA-11850)
 * Fix filtering on clustering columns when 2i is used (CASSANDRA-11907)
 * Avoid stalling paxos when the paxos state expires (CASSANDRA-12043)
 * Remove finished incoming streaming connections from MessagingService (CASSANDRA-11854)
 * Don't try to get sstables for non-repairing column families (CASSANDRA-12077)
 * Avoid marking too many sstables as repaired (CASSANDRA-11696)
 * Prevent select statements with clustering key > 64k (CASSANDRA-11882)
 * Fix clock skew corrupting other nodes with paxos (CASSANDRA-11991)
 * Remove distinction between non-existing static columns and existing but null in LWTs (CASSANDRA-9842)
 * Cache local ranges when calculating repair neighbors (CASSANDRA-11934)
 * Allow LWT operation on static column with only partition keys (CASSANDRA-10532)
 * Create interval tree over canonical sstables to avoid missing sstables during streaming (CASSANDRA-11886)
 * cqlsh COPY FROM: shutdown parent cluster after forking, to avoid corrupting SSL connections (CASSANDRA-11749)


3.7
 * Support multiple folders for user defined compaction tasks (CASSANDRA-11765)
 * Fix race in CompactionStrategyManager's pause/resume (CASSANDRA-11922)
Merged from 3.0:
 * Fix legacy serialization of Thrift-generated non-compound range tombstones
   when communicating with 2.x nodes (CASSANDRA-11930)
 * Fix Directories instantiations where CFS.initialDirectories should be used (CASSANDRA-11849)
 * Avoid referencing DatabaseDescriptor in AbstractType (CASSANDRA-11912)
 * Don't use static dataDirectories field in Directories instances (CASSANDRA-11647)
 * Fix sstables not being protected from removal during index build (CASSANDRA-11905)
 * cqlsh: Suppress stack trace from Read/WriteFailures (CASSANDRA-11032)
 * Remove unneeded code to repair index summaries that have
   been improperly down-sampled (CASSANDRA-11127)
 * Avoid WriteTimeoutExceptions during commit log replay due to materialized
   view lock contention (CASSANDRA-11891)
 * Prevent OOM failures on SSTable corruption, improve tests for corruption detection (CASSANDRA-9530)
 * Use CFS.initialDirectories when clearing snapshots (CASSANDRA-11705)
 * Allow compaction strategies to disable early open (CASSANDRA-11754)
 * Refactor Materialized View code (CASSANDRA-11475)
 * Update Java Driver (CASSANDRA-11615)
Merged from 2.2:
 * Persist local metadata earlier in startup sequence (CASSANDRA-11742)
 * cqlsh: fix tab completion for case-sensitive identifiers (CASSANDRA-11664)
 * Avoid showing estimated key as -1 in tablestats (CASSANDRA-11587)
 * Fix possible race condition in CommitLog.recover (CASSANDRA-11743)
 * Enable client encryption in sstableloader with cli options (CASSANDRA-11708)
 * Possible memory leak in NIODataInputStream (CASSANDRA-11867)
 * Add seconds to cqlsh tracing session duration (CASSANDRA-11753)
 * Fix commit log replay after out-of-order flush completion (CASSANDRA-9669)
 * Prohibit Reversed Counter type as part of the PK (CASSANDRA-9395)
 * cqlsh: correctly handle non-ascii chars in error messages (CASSANDRA-11626)
Merged from 2.1:
 * Run CommitLog tests with different compression settings (CASSANDRA-9039)
 * cqlsh: apply current keyspace to source command (CASSANDRA-11152)
 * Clear out parent repair session if repair coordinator dies (CASSANDRA-11824)
 * Set default streaming_socket_timeout_in_ms to 24 hours (CASSANDRA-11840)
 * Do not consider local node a valid source during replace (CASSANDRA-11848)
 * Add message dropped tasks to nodetool netstats (CASSANDRA-11855)
 * Avoid holding SSTableReaders for duration of incremental repair (CASSANDRA-11739)


3.6
 * Correctly migrate schema for frozen UDTs during 2.x -> 3.x upgrades
   (does not affect any released versions) (CASSANDRA-11613)
 * Allow server startup if JMX is configured directly (CASSANDRA-11725)
 * Prevent direct memory OOM on buffer pool allocations (CASSANDRA-11710)
 * Enhanced Compaction Logging (CASSANDRA-10805)
 * Make prepared statement cache size configurable (CASSANDRA-11555)
 * Integrated JMX authentication and authorization (CASSANDRA-10091)
 * Add units to stress ouput (CASSANDRA-11352)
 * Fix PER PARTITION LIMIT for single and multi partitions queries (CASSANDRA-11603)
 * Add uncompressed chunk cache for RandomAccessReader (CASSANDRA-5863)
 * Clarify ClusteringPrefix hierarchy (CASSANDRA-11213)
 * Always perform collision check before joining ring (CASSANDRA-10134)
 * SSTableWriter output discrepancy (CASSANDRA-11646)
 * Fix potential timeout in NativeTransportService.testConcurrentDestroys (CASSANDRA-10756)
 * Support large partitions on the 3.0 sstable format (CASSANDRA-11206,11763)
 * Add support to rebuild from specific range (CASSANDRA-10406)
 * Optimize the overlapping lookup by calculating all the
   bounds in advance (CASSANDRA-11571)
 * Support json/yaml output in nodetool tablestats (CASSANDRA-5977)
 * (stress) Add datacenter option to -node options (CASSANDRA-11591)
 * Fix handling of empty slices (CASSANDRA-11513)
 * Make number of cores used by cqlsh COPY visible to testing code (CASSANDRA-11437)
 * Allow filtering on clustering columns for queries without secondary indexes (CASSANDRA-11310)
 * Refactor Restriction hierarchy (CASSANDRA-11354)
 * Eliminate allocations in R/W path (CASSANDRA-11421)
 * Update Netty to 4.0.36 (CASSANDRA-11567)
 * Fix PER PARTITION LIMIT for queries requiring post-query ordering (CASSANDRA-11556)
 * Allow instantiation of UDTs and tuples in UDFs (CASSANDRA-10818)
 * Support UDT in CQLSSTableWriter (CASSANDRA-10624)
 * Support for non-frozen user-defined types, updating
   individual fields of user-defined types (CASSANDRA-7423)
 * Make LZ4 compression level configurable (CASSANDRA-11051)
 * Allow per-partition LIMIT clause in CQL (CASSANDRA-7017)
 * Make custom filtering more extensible with UserExpression (CASSANDRA-11295)
 * Improve field-checking and error reporting in cassandra.yaml (CASSANDRA-10649)
 * Print CAS stats in nodetool proxyhistograms (CASSANDRA-11507)
 * More user friendly error when providing an invalid token to nodetool (CASSANDRA-9348)
 * Add static column support to SASI index (CASSANDRA-11183)
 * Support EQ/PREFIX queries in SASI CONTAINS mode without tokenization (CASSANDRA-11434)
 * Support LIKE operator in prepared statements (CASSANDRA-11456)
 * Add a command to see if a Materialized View has finished building (CASSANDRA-9967)
 * Log endpoint and port associated with streaming operation (CASSANDRA-8777)
 * Print sensible units for all log messages (CASSANDRA-9692)
 * Upgrade Netty to version 4.0.34 (CASSANDRA-11096)
 * Break the CQL grammar into separate Parser and Lexer (CASSANDRA-11372)
 * Compress only inter-dc traffic by default (CASSANDRA-8888)
 * Add metrics to track write amplification (CASSANDRA-11420)
 * cassandra-stress: cannot handle "value-less" tables (CASSANDRA-7739)
 * Add/drop multiple columns in one ALTER TABLE statement (CASSANDRA-10411)
 * Add require_endpoint_verification opt for internode encryption (CASSANDRA-9220)
 * Add auto import java.util for UDF code block (CASSANDRA-11392)
 * Add --hex-format option to nodetool getsstables (CASSANDRA-11337)
 * sstablemetadata should print sstable min/max token (CASSANDRA-7159)
 * Do not wrap CassandraException in TriggerExecutor (CASSANDRA-9421)
 * COPY TO should have higher double precision (CASSANDRA-11255)
 * Stress should exit with non-zero status after failure (CASSANDRA-10340)
 * Add client to cqlsh SHOW_SESSION (CASSANDRA-8958)
 * Fix nodetool tablestats keyspace level metrics (CASSANDRA-11226)
 * Store repair options in parent_repair_history (CASSANDRA-11244)
 * Print current leveling in sstableofflinerelevel (CASSANDRA-9588)
 * Change repair message for keyspaces with RF 1 (CASSANDRA-11203)
 * Remove hard-coded SSL cipher suites and protocols (CASSANDRA-10508)
 * Improve concurrency in CompactionStrategyManager (CASSANDRA-10099)
 * (cqlsh) interpret CQL type for formatting blobs (CASSANDRA-11274)
 * Refuse to start and print txn log information in case of disk
   corruption (CASSANDRA-10112)
 * Resolve some eclipse-warnings (CASSANDRA-11086)
 * (cqlsh) Show static columns in a different color (CASSANDRA-11059)
 * Allow to remove TTLs on table with default_time_to_live (CASSANDRA-11207)
Merged from 3.0:
 * Disallow creating view with a static column (CASSANDRA-11602)
 * Reduce the amount of object allocations caused by the getFunctions methods (CASSANDRA-11593)
 * Potential error replaying commitlog with smallint/tinyint/date/time types (CASSANDRA-11618)
 * Fix queries with filtering on counter columns (CASSANDRA-11629)
 * Improve tombstone printing in sstabledump (CASSANDRA-11655)
 * Fix paging for range queries where all clustering columns are specified (CASSANDRA-11669)
 * Don't require HEAP_NEW_SIZE to be set when using G1 (CASSANDRA-11600)
 * Fix sstabledump not showing cells after tombstone marker (CASSANDRA-11654)
 * Ignore all LocalStrategy keyspaces for streaming and other related
   operations (CASSANDRA-11627)
 * Ensure columnfilter covers indexed columns for thrift 2i queries (CASSANDRA-11523)
 * Only open one sstable scanner per sstable (CASSANDRA-11412)
 * Option to specify ProtocolVersion in cassandra-stress (CASSANDRA-11410)
 * ArithmeticException in avgFunctionForDecimal (CASSANDRA-11485)
 * LogAwareFileLister should only use OLD sstable files in current folder to determine disk consistency (CASSANDRA-11470)
 * Notify indexers of expired rows during compaction (CASSANDRA-11329)
 * Properly respond with ProtocolError when a v1/v2 native protocol
   header is received (CASSANDRA-11464)
 * Validate that num_tokens and initial_token are consistent with one another (CASSANDRA-10120)
Merged from 2.2:
 * Exit JVM if JMX server fails to startup (CASSANDRA-11540)
 * Produce a heap dump when exiting on OOM (CASSANDRA-9861)
 * Restore ability to filter on clustering columns when using a 2i (CASSANDRA-11510)
 * JSON datetime formatting needs timezone (CASSANDRA-11137)
 * Fix is_dense recalculation for Thrift-updated tables (CASSANDRA-11502)
 * Remove unnescessary file existence check during anticompaction (CASSANDRA-11660)
 * Add missing files to debian packages (CASSANDRA-11642)
 * Avoid calling Iterables::concat in loops during ModificationStatement::getFunctions (CASSANDRA-11621)
 * cqlsh: COPY FROM should use regular inserts for single statement batches and
   report errors correctly if workers processes crash on initialization (CASSANDRA-11474)
 * Always close cluster with connection in CqlRecordWriter (CASSANDRA-11553)
 * Allow only DISTINCT queries with partition keys restrictions (CASSANDRA-11339)
 * CqlConfigHelper no longer requires both a keystore and truststore to work (CASSANDRA-11532)
 * Make deprecated repair methods backward-compatible with previous notification service (CASSANDRA-11430)
 * IncomingStreamingConnection version check message wrong (CASSANDRA-11462)
Merged from 2.1:
 * Support mlockall on IBM POWER arch (CASSANDRA-11576)
 * Add option to disable use of severity in DynamicEndpointSnitch (CASSANDRA-11737)
 * cqlsh COPY FROM fails for null values with non-prepared statements (CASSANDRA-11631)
 * Make cython optional in pylib/setup.py (CASSANDRA-11630)
 * Change order of directory searching for cassandra.in.sh to favor local one (CASSANDRA-11628)
 * cqlsh COPY FROM fails with []{} chars in UDT/tuple fields/values (CASSANDRA-11633)
 * clqsh: COPY FROM throws TypeError with Cython extensions enabled (CASSANDRA-11574)
 * cqlsh: COPY FROM ignores NULL values in conversion (CASSANDRA-11549)
 * Validate levels when building LeveledScanner to avoid overlaps with orphaned sstables (CASSANDRA-9935)


3.5
 * StaticTokenTreeBuilder should respect posibility of duplicate tokens (CASSANDRA-11525)
 * Correctly fix potential assertion error during compaction (CASSANDRA-11353)
 * Avoid index segment stitching in RAM which lead to OOM on big SSTable files (CASSANDRA-11383)
 * Fix clustering and row filters for LIKE queries on clustering columns (CASSANDRA-11397)
Merged from 3.0:
 * Fix rare NPE on schema upgrade from 2.x to 3.x (CASSANDRA-10943)
 * Improve backoff policy for cqlsh COPY FROM (CASSANDRA-11320)
 * Improve IF NOT EXISTS check in CREATE INDEX (CASSANDRA-11131)
 * Upgrade ohc to 0.4.3
 * Enable SO_REUSEADDR for JMX RMI server sockets (CASSANDRA-11093)
 * Allocate merkletrees with the correct size (CASSANDRA-11390)
 * Support streaming pre-3.0 sstables (CASSANDRA-10990)
 * Add backpressure to compressed or encrypted commit log (CASSANDRA-10971)
 * SSTableExport supports secondary index tables (CASSANDRA-11330)
 * Fix sstabledump to include missing info in debug output (CASSANDRA-11321)
 * Establish and implement canonical bulk reading workload(s) (CASSANDRA-10331)
 * Fix paging for IN queries on tables without clustering columns (CASSANDRA-11208)
 * Remove recursive call from CompositesSearcher (CASSANDRA-11304)
 * Fix filtering on non-primary key columns for queries without index (CASSANDRA-6377)
 * Fix sstableloader fail when using materialized view (CASSANDRA-11275)
Merged from 2.2:
 * DatabaseDescriptor should log stacktrace in case of Eception during seed provider creation (CASSANDRA-11312)
 * Use canonical path for directory in SSTable descriptor (CASSANDRA-10587)
 * Add cassandra-stress keystore option (CASSANDRA-9325)
 * Dont mark sstables as repairing with sub range repairs (CASSANDRA-11451)
 * Notify when sstables change after cancelling compaction (CASSANDRA-11373)
 * cqlsh: COPY FROM should check that explicit column names are valid (CASSANDRA-11333)
 * Add -Dcassandra.start_gossip startup option (CASSANDRA-10809)
 * Fix UTF8Validator.validate() for modified UTF-8 (CASSANDRA-10748)
 * Clarify that now() function is calculated on the coordinator node in CQL documentation (CASSANDRA-10900)
 * Fix bloom filter sizing with LCS (CASSANDRA-11344)
 * (cqlsh) Fix error when result is 0 rows with EXPAND ON (CASSANDRA-11092)
 * Add missing newline at end of bin/cqlsh (CASSANDRA-11325)
 * Unresolved hostname leads to replace being ignored (CASSANDRA-11210)
 * Only log yaml config once, at startup (CASSANDRA-11217)
 * Reference leak with parallel repairs on the same table (CASSANDRA-11215)
Merged from 2.1:
 * Add a -j parameter to scrub/cleanup/upgradesstables to state how
   many threads to use (CASSANDRA-11179)
 * COPY FROM on large datasets: fix progress report and debug performance (CASSANDRA-11053)
 * InvalidateKeys should have a weak ref to key cache (CASSANDRA-11176)


3.4
 * (cqlsh) add cqlshrc option to always connect using ssl (CASSANDRA-10458)
 * Cleanup a few resource warnings (CASSANDRA-11085)
 * Allow custom tracing implementations (CASSANDRA-10392)
 * Extract LoaderOptions to be able to be used from outside (CASSANDRA-10637)
 * fix OnDiskIndexTest to properly treat empty ranges (CASSANDRA-11205)
 * fix TrackerTest to handle new notifications (CASSANDRA-11178)
 * add SASI validation for partitioner and complex columns (CASSANDRA-11169)
 * Add caching of encrypted credentials in PasswordAuthenticator (CASSANDRA-7715)
 * fix SASI memtable switching on flush (CASSANDRA-11159)
 * Remove duplicate offline compaction tracking (CASSANDRA-11148)
 * fix EQ semantics of analyzed SASI indexes (CASSANDRA-11130)
 * Support long name output for nodetool commands (CASSANDRA-7950)
 * Encrypted hints (CASSANDRA-11040)
 * SASI index options validation (CASSANDRA-11136)
 * Optimize disk seek using min/max column name meta data when the LIMIT clause is used
   (CASSANDRA-8180)
 * Add LIKE support to CQL3 (CASSANDRA-11067)
 * Generic Java UDF types (CASSANDRA-10819)
 * cqlsh: Include sub-second precision in timestamps by default (CASSANDRA-10428)
 * Set javac encoding to utf-8 (CASSANDRA-11077)
 * Integrate SASI index into Cassandra (CASSANDRA-10661)
 * Add --skip-flush option to nodetool snapshot
 * Skip values for non-queried columns (CASSANDRA-10657)
 * Add support for secondary indexes on static columns (CASSANDRA-8103)
 * CommitLogUpgradeTestMaker creates broken commit logs (CASSANDRA-11051)
 * Add metric for number of dropped mutations (CASSANDRA-10866)
 * Simplify row cache invalidation code (CASSANDRA-10396)
 * Support user-defined compaction through nodetool (CASSANDRA-10660)
 * Stripe view locks by key and table ID to reduce contention (CASSANDRA-10981)
 * Add nodetool gettimeout and settimeout commands (CASSANDRA-10953)
 * Add 3.0 metadata to sstablemetadata output (CASSANDRA-10838)
Merged from 3.0:
 * MV should only query complex columns included in the view (CASSANDRA-11069)
 * Failed aggregate creation breaks server permanently (CASSANDRA-11064)
 * Add sstabledump tool (CASSANDRA-7464)
 * Introduce backpressure for hints (CASSANDRA-10972)
 * Fix ClusteringPrefix not being able to read tombstone range boundaries (CASSANDRA-11158)
 * Prevent logging in sandboxed state (CASSANDRA-11033)
 * Disallow drop/alter operations of UDTs used by UDAs (CASSANDRA-10721)
 * Add query time validation method on Index (CASSANDRA-11043)
 * Avoid potential AssertionError in mixed version cluster (CASSANDRA-11128)
 * Properly handle hinted handoff after topology changes (CASSANDRA-5902)
 * AssertionError when listing sstable files on inconsistent disk state (CASSANDRA-11156)
 * Fix wrong rack counting and invalid conditions check for TokenAllocation
   (CASSANDRA-11139)
 * Avoid creating empty hint files (CASSANDRA-11090)
 * Fix leak detection strong reference loop using weak reference (CASSANDRA-11120)
 * Configurie BatchlogManager to stop delayed tasks on shutdown (CASSANDRA-11062)
 * Hadoop integration is incompatible with Cassandra Driver 3.0.0 (CASSANDRA-11001)
 * Add dropped_columns to the list of schema table so it gets handled
   properly (CASSANDRA-11050)
 * Fix NPE when using forceRepairRangeAsync without DC (CASSANDRA-11239)
Merged from 2.2:
 * Preserve order for preferred SSL cipher suites (CASSANDRA-11164)
 * Range.compareTo() violates the contract of Comparable (CASSANDRA-11216)
 * Avoid NPE when serializing ErrorMessage with null message (CASSANDRA-11167)
 * Replacing an aggregate with a new version doesn't reset INITCOND (CASSANDRA-10840)
 * (cqlsh) cqlsh cannot be called through symlink (CASSANDRA-11037)
 * fix ohc and java-driver pom dependencies in build.xml (CASSANDRA-10793)
 * Protect from keyspace dropped during repair (CASSANDRA-11065)
 * Handle adding fields to a UDT in SELECT JSON and toJson() (CASSANDRA-11146)
 * Better error message for cleanup (CASSANDRA-10991)
 * cqlsh pg-style-strings broken if line ends with ';' (CASSANDRA-11123)
 * Always persist upsampled index summaries (CASSANDRA-10512)
 * (cqlsh) Fix inconsistent auto-complete (CASSANDRA-10733)
 * Make SELECT JSON and toJson() threadsafe (CASSANDRA-11048)
 * Fix SELECT on tuple relations for mixed ASC/DESC clustering order (CASSANDRA-7281)
 * Use cloned TokenMetadata in size estimates to avoid race against membership check
   (CASSANDRA-10736)
 * (cqlsh) Support utf-8/cp65001 encoding on Windows (CASSANDRA-11030)
 * Fix paging on DISTINCT queries repeats result when first row in partition changes
   (CASSANDRA-10010)
 * (cqlsh) Support timezone conversion using pytz (CASSANDRA-10397)
 * cqlsh: change default encoding to UTF-8 (CASSANDRA-11124)
Merged from 2.1:
 * Checking if an unlogged batch is local is inefficient (CASSANDRA-11529)
 * Fix out-of-space error treatment in memtable flushing (CASSANDRA-11448).
 * Don't do defragmentation if reading from repaired sstables (CASSANDRA-10342)
 * Fix streaming_socket_timeout_in_ms not enforced (CASSANDRA-11286)
 * Avoid dropping message too quickly due to missing unit conversion (CASSANDRA-11302)
 * Don't remove FailureDetector history on removeEndpoint (CASSANDRA-10371)
 * Only notify if repair status changed (CASSANDRA-11172)
 * Use logback setting for 'cassandra -v' command (CASSANDRA-10767)
 * Fix sstableloader to unthrottle streaming by default (CASSANDRA-9714)
 * Fix incorrect warning in 'nodetool status' (CASSANDRA-10176)
 * Properly release sstable ref when doing offline scrub (CASSANDRA-10697)
 * Improve nodetool status performance for large cluster (CASSANDRA-7238)
 * Gossiper#isEnabled is not thread safe (CASSANDRA-11116)
 * Avoid major compaction mixing repaired and unrepaired sstables in DTCS (CASSANDRA-11113)
 * Make it clear what DTCS timestamp_resolution is used for (CASSANDRA-11041)
 * (cqlsh) Display milliseconds when datetime overflows (CASSANDRA-10625)


3.3
 * Avoid infinite loop if owned range is smaller than number of
   data dirs (CASSANDRA-11034)
 * Avoid bootstrap hanging when existing nodes have no data to stream (CASSANDRA-11010)
Merged from 3.0:
 * Remove double initialization of newly added tables (CASSANDRA-11027)
 * Filter keys searcher results by target range (CASSANDRA-11104)
 * Fix deserialization of legacy read commands (CASSANDRA-11087)
 * Fix incorrect computation of deletion time in sstable metadata (CASSANDRA-11102)
 * Avoid memory leak when collecting sstable metadata (CASSANDRA-11026)
 * Mutations do not block for completion under view lock contention (CASSANDRA-10779)
 * Invalidate legacy schema tables when unloading them (CASSANDRA-11071)
 * (cqlsh) handle INSERT and UPDATE statements with LWT conditions correctly
   (CASSANDRA-11003)
 * Fix DISTINCT queries in mixed version clusters (CASSANDRA-10762)
 * Migrate build status for indexes along with legacy schema (CASSANDRA-11046)
 * Ensure SSTables for legacy KEYS indexes can be read (CASSANDRA-11045)
 * Added support for IBM zSystems architecture (CASSANDRA-11054)
 * Update CQL documentation (CASSANDRA-10899)
 * Check the column name, not cell name, for dropped columns when reading
   legacy sstables (CASSANDRA-11018)
 * Don't attempt to index clustering values of static rows (CASSANDRA-11021)
 * Remove checksum files after replaying hints (CASSANDRA-10947)
 * Support passing base table metadata to custom 2i validation (CASSANDRA-10924)
 * Ensure stale index entries are purged during reads (CASSANDRA-11013)
 * (cqlsh) Also apply --connect-timeout to control connection
   timeout (CASSANDRA-10959)
 * Fix AssertionError when removing from list using UPDATE (CASSANDRA-10954)
 * Fix UnsupportedOperationException when reading old sstable with range
   tombstone (CASSANDRA-10743)
 * MV should use the maximum timestamp of the primary key (CASSANDRA-10910)
 * Fix potential assertion error during compaction (CASSANDRA-10944)
Merged from 2.2:
 * maxPurgeableTimestamp needs to check memtables too (CASSANDRA-9949)
 * Apply change to compaction throughput in real time (CASSANDRA-10025)
 * (cqlsh) encode input correctly when saving history
 * Fix potential NPE on ORDER BY queries with IN (CASSANDRA-10955)
 * Start L0 STCS-compactions even if there is a L0 -> L1 compaction
   going (CASSANDRA-10979)
 * Make UUID LSB unique per process (CASSANDRA-7925)
 * Avoid NPE when performing sstable tasks (scrub etc.) (CASSANDRA-10980)
 * Make sure client gets tombstone overwhelmed warning (CASSANDRA-9465)
 * Fix error streaming section more than 2GB (CASSANDRA-10961)
 * Histogram buckets exposed in jmx are sorted incorrectly (CASSANDRA-10975)
 * Enable GC logging by default (CASSANDRA-10140)
 * Optimize pending range computation (CASSANDRA-9258)
 * Skip commit log and saved cache directories in SSTable version startup check (CASSANDRA-10902)
 * drop/alter user should be case sensitive (CASSANDRA-10817)
Merged from 2.1:
 * test_bulk_round_trip_blogposts is failing occasionally (CASSANDRA-10938)
 * Fix isJoined return true only after becoming cluster member (CASANDRA-11007)
 * Fix bad gossip generation seen in long-running clusters (CASSANDRA-10969)
 * Avoid NPE when incremental repair fails (CASSANDRA-10909)
 * Unmark sstables compacting once they are done in cleanup/scrub/upgradesstables (CASSANDRA-10829)
 * Allow simultaneous bootstrapping with strict consistency when no vnodes are used (CASSANDRA-11005)
 * Log a message when major compaction does not result in a single file (CASSANDRA-10847)
 * (cqlsh) fix cqlsh_copy_tests when vnodes are disabled (CASSANDRA-10997)
 * (cqlsh) Add request timeout option to cqlsh (CASSANDRA-10686)
 * Avoid AssertionError while submitting hint with LWT (CASSANDRA-10477)
 * If CompactionMetadata is not in stats file, use index summary instead (CASSANDRA-10676)
 * Retry sending gossip syn multiple times during shadow round (CASSANDRA-8072)
 * Fix pending range calculation during moves (CASSANDRA-10887)
 * Sane default (200Mbps) for inter-DC streaming througput (CASSANDRA-8708)



3.2
 * Make sure tokens don't exist in several data directories (CASSANDRA-6696)
 * Add requireAuthorization method to IAuthorizer (CASSANDRA-10852)
 * Move static JVM options to conf/jvm.options file (CASSANDRA-10494)
 * Fix CassandraVersion to accept x.y version string (CASSANDRA-10931)
 * Add forceUserDefinedCleanup to allow more flexible cleanup (CASSANDRA-10708)
 * (cqlsh) allow setting TTL with COPY (CASSANDRA-9494)
 * Fix counting of received sstables in streaming (CASSANDRA-10949)
 * Implement hints compression (CASSANDRA-9428)
 * Fix potential assertion error when reading static columns (CASSANDRA-10903)
 * Fix EstimatedHistogram creation in nodetool tablehistograms (CASSANDRA-10859)
 * Establish bootstrap stream sessions sequentially (CASSANDRA-6992)
 * Sort compactionhistory output by timestamp (CASSANDRA-10464)
 * More efficient BTree removal (CASSANDRA-9991)
 * Make tablehistograms accept the same syntax as tablestats (CASSANDRA-10149)
 * Group pending compactions based on table (CASSANDRA-10718)
 * Add compressor name in sstablemetadata output (CASSANDRA-9879)
 * Fix type casting for counter columns (CASSANDRA-10824)
 * Prevent running Cassandra as root (CASSANDRA-8142)
 * bound maximum in-flight commit log replay mutation bytes to 64 megabytes (CASSANDRA-8639)
 * Normalize all scripts (CASSANDRA-10679)
 * Make compression ratio much more accurate (CASSANDRA-10225)
 * Optimize building of Clustering object when only one is created (CASSANDRA-10409)
 * Make index building pluggable (CASSANDRA-10681)
 * Add sstable flush observer (CASSANDRA-10678)
 * Improve NTS endpoints calculation (CASSANDRA-10200)
 * Improve performance of the folderSize function (CASSANDRA-10677)
 * Add support for type casting in selection clause (CASSANDRA-10310)
 * Added graphing option to cassandra-stress (CASSANDRA-7918)
 * Abort in-progress queries that time out (CASSANDRA-7392)
 * Add transparent data encryption core classes (CASSANDRA-9945)
Merged from 3.0:
 * Better handling of SSL connection errors inter-node (CASSANDRA-10816)
 * Avoid NoSuchElementException when executing empty batch (CASSANDRA-10711)
 * Avoid building PartitionUpdate in toString (CASSANDRA-10897)
 * Reduce heap spent when receiving many SSTables (CASSANDRA-10797)
 * Add back support for 3rd party auth providers to bulk loader (CASSANDRA-10873)
 * Eliminate the dependency on jgrapht for UDT resolution (CASSANDRA-10653)
 * (Hadoop) Close Clusters and Sessions in Hadoop Input/Output classes (CASSANDRA-10837)
 * Fix sstableloader not working with upper case keyspace name (CASSANDRA-10806)
Merged from 2.2:
 * jemalloc detection fails due to quoting issues in regexv (CASSANDRA-10946)
 * (cqlsh) show correct column names for empty result sets (CASSANDRA-9813)
 * Add new types to Stress (CASSANDRA-9556)
 * Add property to allow listening on broadcast interface (CASSANDRA-9748)
Merged from 2.1:
 * Match cassandra-loader options in COPY FROM (CASSANDRA-9303)
 * Fix binding to any address in CqlBulkRecordWriter (CASSANDRA-9309)
 * cqlsh fails to decode utf-8 characters for text typed columns (CASSANDRA-10875)
 * Log error when stream session fails (CASSANDRA-9294)
 * Fix bugs in commit log archiving startup behavior (CASSANDRA-10593)
 * (cqlsh) further optimise COPY FROM (CASSANDRA-9302)
 * Allow CREATE TABLE WITH ID (CASSANDRA-9179)
 * Make Stress compiles within eclipse (CASSANDRA-10807)
 * Cassandra Daemon should print JVM arguments (CASSANDRA-10764)
 * Allow cancellation of index summary redistribution (CASSANDRA-8805)


3.1.1
Merged from 3.0:
  * Fix upgrade data loss due to range tombstone deleting more data than then should
    (CASSANDRA-10822)


3.1
Merged from 3.0:
 * Avoid MV race during node decommission (CASSANDRA-10674)
 * Disable reloading of GossipingPropertyFileSnitch (CASSANDRA-9474)
 * Handle single-column deletions correction in materialized views
   when the column is part of the view primary key (CASSANDRA-10796)
 * Fix issue with datadir migration on upgrade (CASSANDRA-10788)
 * Fix bug with range tombstones on reverse queries and test coverage for
   AbstractBTreePartition (CASSANDRA-10059)
 * Remove 64k limit on collection elements (CASSANDRA-10374)
 * Remove unclear Indexer.indexes() method (CASSANDRA-10690)
 * Fix NPE on stream read error (CASSANDRA-10771)
 * Normalize cqlsh DESC output (CASSANDRA-10431)
 * Rejects partition range deletions when columns are specified (CASSANDRA-10739)
 * Fix error when saving cached key for old format sstable (CASSANDRA-10778)
 * Invalidate prepared statements on DROP INDEX (CASSANDRA-10758)
 * Fix SELECT statement with IN restrictions on partition key,
   ORDER BY and LIMIT (CASSANDRA-10729)
 * Improve stress performance over 1k threads (CASSANDRA-7217)
 * Wait for migration responses to complete before bootstrapping (CASSANDRA-10731)
 * Unable to create a function with argument of type Inet (CASSANDRA-10741)
 * Fix backward incompatibiliy in CqlInputFormat (CASSANDRA-10717)
 * Correctly preserve deletion info on updated rows when notifying indexers
   of single-row deletions (CASSANDRA-10694)
 * Notify indexers of partition delete during cleanup (CASSANDRA-10685)
 * Keep the file open in trySkipCache (CASSANDRA-10669)
 * Updated trigger example (CASSANDRA-10257)
Merged from 2.2:
 * Verify tables in pseudo-system keyspaces at startup (CASSANDRA-10761)
 * Fix IllegalArgumentException in DataOutputBuffer.reallocate for large buffers (CASSANDRA-10592)
 * Show CQL help in cqlsh in web browser (CASSANDRA-7225)
 * Serialize on disk the proper SSTable compression ratio (CASSANDRA-10775)
 * Reject index queries while the index is building (CASSANDRA-8505)
 * CQL.textile syntax incorrectly includes optional keyspace for aggregate SFUNC and FINALFUNC (CASSANDRA-10747)
 * Fix JSON update with prepared statements (CASSANDRA-10631)
 * Don't do anticompaction after subrange repair (CASSANDRA-10422)
 * Fix SimpleDateType type compatibility (CASSANDRA-10027)
 * (Hadoop) fix splits calculation (CASSANDRA-10640)
 * (Hadoop) ensure that Cluster instances are always closed (CASSANDRA-10058)
Merged from 2.1:
 * Fix Stress profile parsing on Windows (CASSANDRA-10808)
 * Fix incremental repair hang when replica is down (CASSANDRA-10288)
 * Optimize the way we check if a token is repaired in anticompaction (CASSANDRA-10768)
 * Add proper error handling to stream receiver (CASSANDRA-10774)
 * Warn or fail when changing cluster topology live (CASSANDRA-10243)
 * Status command in debian/ubuntu init script doesn't work (CASSANDRA-10213)
 * Some DROP ... IF EXISTS incorrectly result in exceptions on non-existing KS (CASSANDRA-10658)
 * DeletionTime.compareTo wrong in rare cases (CASSANDRA-10749)
 * Force encoding when computing statement ids (CASSANDRA-10755)
 * Properly reject counters as map keys (CASSANDRA-10760)
 * Fix the sstable-needs-cleanup check (CASSANDRA-10740)
 * (cqlsh) Print column names before COPY operation (CASSANDRA-8935)
 * Fix CompressedInputStream for proper cleanup (CASSANDRA-10012)
 * (cqlsh) Support counters in COPY commands (CASSANDRA-9043)
 * Try next replica if not possible to connect to primary replica on
   ColumnFamilyRecordReader (CASSANDRA-2388)
 * Limit window size in DTCS (CASSANDRA-10280)
 * sstableloader does not use MAX_HEAP_SIZE env parameter (CASSANDRA-10188)
 * (cqlsh) Improve COPY TO performance and error handling (CASSANDRA-9304)
 * Create compression chunk for sending file only (CASSANDRA-10680)
 * Forbid compact clustering column type changes in ALTER TABLE (CASSANDRA-8879)
 * Reject incremental repair with subrange repair (CASSANDRA-10422)
 * Add a nodetool command to refresh size_estimates (CASSANDRA-9579)
 * Invalidate cache after stream receive task is completed (CASSANDRA-10341)
 * Reject counter writes in CQLSSTableWriter (CASSANDRA-10258)
 * Remove superfluous COUNTER_MUTATION stage mapping (CASSANDRA-10605)


3.0
 * Fix AssertionError while flushing memtable due to materialized views
   incorrectly inserting empty rows (CASSANDRA-10614)
 * Store UDA initcond as CQL literal in the schema table, instead of a blob (CASSANDRA-10650)
 * Don't use -1 for the position of partition key in schema (CASSANDRA-10491)
 * Fix distinct queries in mixed version cluster (CASSANDRA-10573)
 * Skip sstable on clustering in names query (CASSANDRA-10571)
 * Remove value skipping as it breaks read-repair (CASSANDRA-10655)
 * Fix bootstrapping with MVs (CASSANDRA-10621)
 * Make sure EACH_QUORUM reads are using NTS (CASSANDRA-10584)
 * Fix MV replica filtering for non-NetworkTopologyStrategy (CASSANDRA-10634)
 * (Hadoop) fix CIF describeSplits() not handling 0 size estimates (CASSANDRA-10600)
 * Fix reading of legacy sstables (CASSANDRA-10590)
 * Use CQL type names in schema metadata tables (CASSANDRA-10365)
 * Guard batchlog replay against integer division by zero (CASSANDRA-9223)
 * Fix bug when adding a column to thrift with the same name than a primary key (CASSANDRA-10608)
 * Add client address argument to IAuthenticator::newSaslNegotiator (CASSANDRA-8068)
 * Fix implementation of LegacyLayout.LegacyBoundComparator (CASSANDRA-10602)
 * Don't use 'names query' read path for counters (CASSANDRA-10572)
 * Fix backward compatibility for counters (CASSANDRA-10470)
 * Remove memory_allocator paramter from cassandra.yaml (CASSANDRA-10581,10628)
 * Execute the metadata reload task of all registered indexes on CFS::reload (CASSANDRA-10604)
 * Fix thrift cas operations with defined columns (CASSANDRA-10576)
 * Fix PartitionUpdate.operationCount()for updates with static column operations (CASSANDRA-10606)
 * Fix thrift get() queries with defined columns (CASSANDRA-10586)
 * Fix marking of indexes as built and removed (CASSANDRA-10601)
 * Skip initialization of non-registered 2i instances, remove Index::getIndexName (CASSANDRA-10595)
 * Fix batches on multiple tables (CASSANDRA-10554)
 * Ensure compaction options are validated when updating KeyspaceMetadata (CASSANDRA-10569)
 * Flatten Iterator Transformation Hierarchy (CASSANDRA-9975)
 * Remove token generator (CASSANDRA-5261)
 * RolesCache should not be created for any authenticator that does not requireAuthentication (CASSANDRA-10562)
 * Fix LogTransaction checking only a single directory for files (CASSANDRA-10421)
 * Fix handling of range tombstones when reading old format sstables (CASSANDRA-10360)
 * Aggregate with Initial Condition fails with C* 3.0 (CASSANDRA-10367)
Merged from 2.2:
 * (cqlsh) show partial trace if incomplete after max_trace_wait (CASSANDRA-7645)
 * Use most up-to-date version of schema for system tables (CASSANDRA-10652)
 * Deprecate memory_allocator in cassandra.yaml (CASSANDRA-10581,10628)
 * Expose phi values from failure detector via JMX and tweak debug
   and trace logging (CASSANDRA-9526)
 * Fix IllegalArgumentException in DataOutputBuffer.reallocate for large buffers (CASSANDRA-10592)
Merged from 2.1:
 * Shutdown compaction in drain to prevent leak (CASSANDRA-10079)
 * (cqlsh) fix COPY using wrong variable name for time_format (CASSANDRA-10633)
 * Do not run SizeEstimatesRecorder if a node is not a member of the ring (CASSANDRA-9912)
 * Improve handling of dead nodes in gossip (CASSANDRA-10298)
 * Fix logback-tools.xml incorrectly configured for outputing to System.err
   (CASSANDRA-9937)
 * Fix streaming to catch exception so retry not fail (CASSANDRA-10557)
 * Add validation method to PerRowSecondaryIndex (CASSANDRA-10092)
 * Support encrypted and plain traffic on the same port (CASSANDRA-10559)
 * Do STCS in DTCS windows (CASSANDRA-10276)
 * Avoid repetition of JVM_OPTS in debian package (CASSANDRA-10251)
 * Fix potential NPE from handling result of SIM.highestSelectivityIndex (CASSANDRA-10550)
 * Fix paging issues with partitions containing only static columns data (CASSANDRA-10381)
 * Fix conditions on static columns (CASSANDRA-10264)
 * AssertionError: attempted to delete non-existing file CommitLog (CASSANDRA-10377)
 * Fix sorting for queries with an IN condition on partition key columns (CASSANDRA-10363)


3.0-rc2
 * Fix SELECT DISTINCT queries between 2.2.2 nodes and 3.0 nodes (CASSANDRA-10473)
 * Remove circular references in SegmentedFile (CASSANDRA-10543)
 * Ensure validation of indexed values only occurs once per-partition (CASSANDRA-10536)
 * Fix handling of static columns for range tombstones in thrift (CASSANDRA-10174)
 * Support empty ColumnFilter for backward compatility on empty IN (CASSANDRA-10471)
 * Remove Pig support (CASSANDRA-10542)
 * Fix LogFile throws Exception when assertion is disabled (CASSANDRA-10522)
 * Revert CASSANDRA-7486, make CMS default GC, move GC config to
   conf/jvm.options (CASSANDRA-10403)
 * Fix TeeingAppender causing some logs to be truncated/empty (CASSANDRA-10447)
 * Allow EACH_QUORUM for reads (CASSANDRA-9602)
 * Fix potential ClassCastException while upgrading (CASSANDRA-10468)
 * Fix NPE in MVs on update (CASSANDRA-10503)
 * Only include modified cell data in indexing deltas (CASSANDRA-10438)
 * Do not load keyspace when creating sstable writer (CASSANDRA-10443)
 * If node is not yet gossiping write all MV updates to batchlog only (CASSANDRA-10413)
 * Re-populate token metadata after commit log recovery (CASSANDRA-10293)
 * Provide additional metrics for materialized views (CASSANDRA-10323)
 * Flush system schema tables after local schema changes (CASSANDRA-10429)
Merged from 2.2:
 * Reduce contention getting instances of CompositeType (CASSANDRA-10433)
 * Fix the regression when using LIMIT with aggregates (CASSANDRA-10487)
 * Avoid NoClassDefFoundError during DataDescriptor initialization on windows (CASSANDRA-10412)
 * Preserve case of quoted Role & User names (CASSANDRA-10394)
 * cqlsh pg-style-strings broken (CASSANDRA-10484)
 * cqlsh prompt includes name of keyspace after failed `use` statement (CASSANDRA-10369)
Merged from 2.1:
 * (cqlsh) Distinguish negative and positive infinity in output (CASSANDRA-10523)
 * (cqlsh) allow custom time_format for COPY TO (CASSANDRA-8970)
 * Don't allow startup if the node's rack has changed (CASSANDRA-10242)
 * (cqlsh) show partial trace if incomplete after max_trace_wait (CASSANDRA-7645)
 * Allow LOCAL_JMX to be easily overridden (CASSANDRA-10275)
 * Mark nodes as dead even if they've already left (CASSANDRA-10205)


3.0.0-rc1
 * Fix mixed version read request compatibility for compact static tables
   (CASSANDRA-10373)
 * Fix paging of DISTINCT with static and IN (CASSANDRA-10354)
 * Allow MATERIALIZED VIEW's SELECT statement to restrict primary key
   columns (CASSANDRA-9664)
 * Move crc_check_chance out of compression options (CASSANDRA-9839)
 * Fix descending iteration past end of BTreeSearchIterator (CASSANDRA-10301)
 * Transfer hints to a different node on decommission (CASSANDRA-10198)
 * Check partition keys for CAS operations during stmt validation (CASSANDRA-10338)
 * Add custom query expressions to SELECT (CASSANDRA-10217)
 * Fix minor bugs in MV handling (CASSANDRA-10362)
 * Allow custom indexes with 0,1 or multiple target columns (CASSANDRA-10124)
 * Improve MV schema representation (CASSANDRA-9921)
 * Add flag to enable/disable coordinator batchlog for MV writes (CASSANDRA-10230)
 * Update cqlsh COPY for new internal driver serialization interface (CASSANDRA-10318)
 * Give index implementations more control over rebuild operations (CASSANDRA-10312)
 * Update index file format (CASSANDRA-10314)
 * Add "shadowable" row tombstones to deal with mv timestamp issues (CASSANDRA-10261)
 * CFS.loadNewSSTables() broken for pre-3.0 sstables
 * Cache selected index in read command to reduce lookups (CASSANDRA-10215)
 * Small optimizations of sstable index serialization (CASSANDRA-10232)
 * Support for both encrypted and unencrypted native transport connections (CASSANDRA-9590)
Merged from 2.2:
 * Configurable page size in cqlsh (CASSANDRA-9855)
 * Defer default role manager setup until all nodes are on 2.2+ (CASSANDRA-9761)
 * Handle missing RoleManager in config after upgrade to 2.2 (CASSANDRA-10209)
Merged from 2.1:
 * Bulk Loader API could not tolerate even node failure (CASSANDRA-10347)
 * Avoid misleading pushed notifications when multiple nodes
   share an rpc_address (CASSANDRA-10052)
 * Fix dropping undroppable when message queue is full (CASSANDRA-10113)
 * Fix potential ClassCastException during paging (CASSANDRA-10352)
 * Prevent ALTER TYPE from creating circular references (CASSANDRA-10339)
 * Fix cache handling of 2i and base tables (CASSANDRA-10155, 10359)
 * Fix NPE in nodetool compactionhistory (CASSANDRA-9758)
 * (Pig) support BulkOutputFormat as a URL parameter (CASSANDRA-7410)
 * BATCH statement is broken in cqlsh (CASSANDRA-10272)
 * (cqlsh) Make cqlsh PEP8 Compliant (CASSANDRA-10066)
 * (cqlsh) Fix error when starting cqlsh with --debug (CASSANDRA-10282)
 * Scrub, Cleanup and Upgrade do not unmark compacting until all operations
   have completed, regardless of the occurence of exceptions (CASSANDRA-10274)


3.0.0-beta2
 * Fix columns returned by AbstractBtreePartitions (CASSANDRA-10220)
 * Fix backward compatibility issue due to AbstractBounds serialization bug (CASSANDRA-9857)
 * Fix startup error when upgrading nodes (CASSANDRA-10136)
 * Base table PRIMARY KEY can be assumed to be NOT NULL in MV creation (CASSANDRA-10147)
 * Improve batchlog write patch (CASSANDRA-9673)
 * Re-apply MaterializedView updates on commitlog replay (CASSANDRA-10164)
 * Require AbstractType.isByteOrderComparable declaration in constructor (CASSANDRA-9901)
 * Avoid digest mismatch on upgrade to 3.0 (CASSANDRA-9554)
 * Fix Materialized View builder when adding multiple MVs (CASSANDRA-10156)
 * Choose better poolingOptions for protocol v4 in cassandra-stress (CASSANDRA-10182)
 * Fix LWW bug affecting Materialized Views (CASSANDRA-10197)
 * Ensures frozen sets and maps are always sorted (CASSANDRA-10162)
 * Don't deadlock when flushing CFS backed custom indexes (CASSANDRA-10181)
 * Fix double flushing of secondary index tables (CASSANDRA-10180)
 * Fix incorrect handling of range tombstones in thrift (CASSANDRA-10046)
 * Only use batchlog when paired materialized view replica is remote (CASSANDRA-10061)
 * Reuse TemporalRow when updating multiple MaterializedViews (CASSANDRA-10060)
 * Validate gc_grace_seconds for batchlog writes and MVs (CASSANDRA-9917)
 * Fix sstablerepairedset (CASSANDRA-10132)
Merged from 2.2:
 * Cancel transaction for sstables we wont redistribute index summary
   for (CASSANDRA-10270)
 * Retry snapshot deletion after compaction and gc on Windows (CASSANDRA-10222)
 * Fix failure to start with space in directory path on Windows (CASSANDRA-10239)
 * Fix repair hang when snapshot failed (CASSANDRA-10057)
 * Fall back to 1/4 commitlog volume for commitlog_total_space on small disks
   (CASSANDRA-10199)
Merged from 2.1:
 * Added configurable warning threshold for GC duration (CASSANDRA-8907)
 * Fix handling of streaming EOF (CASSANDRA-10206)
 * Only check KeyCache when it is enabled
 * Change streaming_socket_timeout_in_ms default to 1 hour (CASSANDRA-8611)
 * (cqlsh) update list of CQL keywords (CASSANDRA-9232)
 * Add nodetool gettraceprobability command (CASSANDRA-10234)
Merged from 2.0:
 * Fix rare race where older gossip states can be shadowed (CASSANDRA-10366)
 * Fix consolidating racks violating the RF contract (CASSANDRA-10238)
 * Disallow decommission when node is in drained state (CASSANDRA-8741)


2.2.1
 * Fix race during construction of commit log (CASSANDRA-10049)
 * Fix LeveledCompactionStrategyTest (CASSANDRA-9757)
 * Fix broken UnbufferedDataOutputStreamPlus.writeUTF (CASSANDRA-10203)
 * (cqlsh) default load-from-file encoding to utf-8 (CASSANDRA-9898)
 * Avoid returning Permission.NONE when failing to query users table (CASSANDRA-10168)
 * (cqlsh) add CLEAR command (CASSANDRA-10086)
 * Support string literals as Role names for compatibility (CASSANDRA-10135)
Merged from 2.1:
 * Only check KeyCache when it is enabled
 * Change streaming_socket_timeout_in_ms default to 1 hour (CASSANDRA-8611)
 * (cqlsh) update list of CQL keywords (CASSANDRA-9232)


3.0.0-beta1
 * Redesign secondary index API (CASSANDRA-9459, 7771, 9041)
 * Fix throwing ReadFailure instead of ReadTimeout on range queries (CASSANDRA-10125)
 * Rewrite hinted handoff (CASSANDRA-6230)
 * Fix query on static compact tables (CASSANDRA-10093)
 * Fix race during construction of commit log (CASSANDRA-10049)
 * Add option to only purge repaired tombstones (CASSANDRA-6434)
 * Change authorization handling for MVs (CASSANDRA-9927)
 * Add custom JMX enabled executor for UDF sandbox (CASSANDRA-10026)
 * Fix row deletion bug for Materialized Views (CASSANDRA-10014)
 * Support mixed-version clusters with Cassandra 2.1 and 2.2 (CASSANDRA-9704)
 * Fix multiple slices on RowSearchers (CASSANDRA-10002)
 * Fix bug in merging of collections (CASSANDRA-10001)
 * Optimize batchlog replay to avoid full scans (CASSANDRA-7237)
 * Repair improvements when using vnodes (CASSANDRA-5220)
 * Disable scripted UDFs by default (CASSANDRA-9889)
 * Bytecode inspection for Java-UDFs (CASSANDRA-9890)
 * Use byte to serialize MT hash length (CASSANDRA-9792)
 * Replace usage of Adler32 with CRC32 (CASSANDRA-8684)
 * Fix migration to new format from 2.1 SSTable (CASSANDRA-10006)
 * SequentialWriter should extend BufferedDataOutputStreamPlus (CASSANDRA-9500)
 * Use the same repairedAt timestamp within incremental repair session (CASSANDRA-9111)
Merged from 2.2:
 * Allow count(*) and count(1) to be use as normal aggregation (CASSANDRA-10114)
 * An NPE is thrown if the column name is unknown for an IN relation (CASSANDRA-10043)
 * Apply commit_failure_policy to more errors on startup (CASSANDRA-9749)
 * Fix histogram overflow exception (CASSANDRA-9973)
 * Route gossip messages over dedicated socket (CASSANDRA-9237)
 * Add checksum to saved cache files (CASSANDRA-9265)
 * Log warning when using an aggregate without partition key (CASSANDRA-9737)
Merged from 2.1:
 * (cqlsh) Allow encoding to be set through command line (CASSANDRA-10004)
 * Add new JMX methods to change local compaction strategy (CASSANDRA-9965)
 * Write hints for paxos commits (CASSANDRA-7342)
 * (cqlsh) Fix timestamps before 1970 on Windows, always
   use UTC for timestamp display (CASSANDRA-10000)
 * (cqlsh) Avoid overwriting new config file with old config
   when both exist (CASSANDRA-9777)
 * Release snapshot selfRef when doing snapshot repair (CASSANDRA-9998)
 * Cannot replace token does not exist - DN node removed as Fat Client (CASSANDRA-9871)
Merged from 2.0:
 * Don't cast expected bf size to an int (CASSANDRA-9959)
 * Make getFullyExpiredSSTables less expensive (CASSANDRA-9882)


3.0.0-alpha1
 * Implement proper sandboxing for UDFs (CASSANDRA-9402)
 * Simplify (and unify) cleanup of compaction leftovers (CASSANDRA-7066)
 * Allow extra schema definitions in cassandra-stress yaml (CASSANDRA-9850)
 * Metrics should use up to date nomenclature (CASSANDRA-9448)
 * Change CREATE/ALTER TABLE syntax for compression (CASSANDRA-8384)
 * Cleanup crc and adler code for java 8 (CASSANDRA-9650)
 * Storage engine refactor (CASSANDRA-8099, 9743, 9746, 9759, 9781, 9808, 9825,
   9848, 9705, 9859, 9867, 9874, 9828, 9801)
 * Update Guava to 18.0 (CASSANDRA-9653)
 * Bloom filter false positive ratio is not honoured (CASSANDRA-8413)
 * New option for cassandra-stress to leave a ratio of columns null (CASSANDRA-9522)
 * Change hinted_handoff_enabled yaml setting, JMX (CASSANDRA-9035)
 * Add algorithmic token allocation (CASSANDRA-7032)
 * Add nodetool command to replay batchlog (CASSANDRA-9547)
 * Make file buffer cache independent of paths being read (CASSANDRA-8897)
 * Remove deprecated legacy Hadoop code (CASSANDRA-9353)
 * Decommissioned nodes will not rejoin the cluster (CASSANDRA-8801)
 * Change gossip stabilization to use endpoit size (CASSANDRA-9401)
 * Change default garbage collector to G1 (CASSANDRA-7486)
 * Populate TokenMetadata early during startup (CASSANDRA-9317)
 * Undeprecate cache recentHitRate (CASSANDRA-6591)
 * Add support for selectively varint encoding fields (CASSANDRA-9499, 9865)
 * Materialized Views (CASSANDRA-6477)
Merged from 2.2:
 * Avoid grouping sstables for anticompaction with DTCS (CASSANDRA-9900)
 * UDF / UDA execution time in trace (CASSANDRA-9723)
 * Fix broken internode SSL (CASSANDRA-9884)
Merged from 2.1:
 * Add new JMX methods to change local compaction strategy (CASSANDRA-9965)
 * Fix handling of enable/disable autocompaction (CASSANDRA-9899)
 * Add consistency level to tracing ouput (CASSANDRA-9827)
 * Remove repair snapshot leftover on startup (CASSANDRA-7357)
 * Use random nodes for batch log when only 2 racks (CASSANDRA-8735)
 * Ensure atomicity inside thrift and stream session (CASSANDRA-7757)
 * Fix nodetool info error when the node is not joined (CASSANDRA-9031)
Merged from 2.0:
 * Log when messages are dropped due to cross_node_timeout (CASSANDRA-9793)
 * Don't track hotness when opening from snapshot for validation (CASSANDRA-9382)


2.2.0
 * Allow the selection of columns together with aggregates (CASSANDRA-9767)
 * Fix cqlsh copy methods and other windows specific issues (CASSANDRA-9795)
 * Don't wrap byte arrays in SequentialWriter (CASSANDRA-9797)
 * sum() and avg() functions missing for smallint and tinyint types (CASSANDRA-9671)
 * Revert CASSANDRA-9542 (allow native functions in UDA) (CASSANDRA-9771)
Merged from 2.1:
 * Fix MarshalException when upgrading superColumn family (CASSANDRA-9582)
 * Fix broken logging for "empty" flushes in Memtable (CASSANDRA-9837)
 * Handle corrupt files on startup (CASSANDRA-9686)
 * Fix clientutil jar and tests (CASSANDRA-9760)
 * (cqlsh) Allow the SSL protocol version to be specified through the
    config file or environment variables (CASSANDRA-9544)
Merged from 2.0:
 * Add tool to find why expired sstables are not getting dropped (CASSANDRA-10015)
 * Remove erroneous pending HH tasks from tpstats/jmx (CASSANDRA-9129)
 * Don't cast expected bf size to an int (CASSANDRA-9959)
 * checkForEndpointCollision fails for legitimate collisions (CASSANDRA-9765)
 * Complete CASSANDRA-8448 fix (CASSANDRA-9519)
 * Don't include auth credentials in debug log (CASSANDRA-9682)
 * Can't transition from write survey to normal mode (CASSANDRA-9740)
 * Scrub (recover) sstables even when -Index.db is missing (CASSANDRA-9591)
 * Fix growing pending background compaction (CASSANDRA-9662)


2.2.0-rc2
 * Re-enable memory-mapped I/O on Windows (CASSANDRA-9658)
 * Warn when an extra-large partition is compacted (CASSANDRA-9643)
 * (cqlsh) Allow setting the initial connection timeout (CASSANDRA-9601)
 * BulkLoader has --transport-factory option but does not use it (CASSANDRA-9675)
 * Allow JMX over SSL directly from nodetool (CASSANDRA-9090)
 * Update cqlsh for UDFs (CASSANDRA-7556)
 * Change Windows kernel default timer resolution (CASSANDRA-9634)
 * Deprected sstable2json and json2sstable (CASSANDRA-9618)
 * Allow native functions in user-defined aggregates (CASSANDRA-9542)
 * Don't repair system_distributed by default (CASSANDRA-9621)
 * Fix mixing min, max, and count aggregates for blob type (CASSANRA-9622)
 * Rename class for DATE type in Java driver (CASSANDRA-9563)
 * Duplicate compilation of UDFs on coordinator (CASSANDRA-9475)
 * Fix connection leak in CqlRecordWriter (CASSANDRA-9576)
 * Mlockall before opening system sstables & remove boot_without_jna option (CASSANDRA-9573)
 * Add functions to convert timeuuid to date or time, deprecate dateOf and unixTimestampOf (CASSANDRA-9229)
 * Make sure we cancel non-compacting sstables from LifecycleTransaction (CASSANDRA-9566)
 * Fix deprecated repair JMX API (CASSANDRA-9570)
 * Add logback metrics (CASSANDRA-9378)
 * Update and refactor ant test/test-compression to run the tests in parallel (CASSANDRA-9583)
 * Fix upgrading to new directory for secondary index (CASSANDRA-9687)
Merged from 2.1:
 * (cqlsh) Fix bad check for CQL compatibility when DESCRIBE'ing
   COMPACT STORAGE tables with no clustering columns
 * Eliminate strong self-reference chains in sstable ref tidiers (CASSANDRA-9656)
 * Ensure StreamSession uses canonical sstable reader instances (CASSANDRA-9700)
 * Ensure memtable book keeping is not corrupted in the event we shrink usage (CASSANDRA-9681)
 * Update internal python driver for cqlsh (CASSANDRA-9064)
 * Fix IndexOutOfBoundsException when inserting tuple with too many
   elements using the string literal notation (CASSANDRA-9559)
 * Enable describe on indices (CASSANDRA-7814)
 * Fix incorrect result for IN queries where column not found (CASSANDRA-9540)
 * ColumnFamilyStore.selectAndReference may block during compaction (CASSANDRA-9637)
 * Fix bug in cardinality check when compacting (CASSANDRA-9580)
 * Fix memory leak in Ref due to ConcurrentLinkedQueue.remove() behaviour (CASSANDRA-9549)
 * Make rebuild only run one at a time (CASSANDRA-9119)
Merged from 2.0:
 * Avoid NPE in AuthSuccess#decode (CASSANDRA-9727)
 * Add listen_address to system.local (CASSANDRA-9603)
 * Bug fixes to resultset metadata construction (CASSANDRA-9636)
 * Fix setting 'durable_writes' in ALTER KEYSPACE (CASSANDRA-9560)
 * Avoids ballot clash in Paxos (CASSANDRA-9649)
 * Improve trace messages for RR (CASSANDRA-9479)
 * Fix suboptimal secondary index selection when restricted
   clustering column is also indexed (CASSANDRA-9631)
 * (cqlsh) Add min_threshold to DTCS option autocomplete (CASSANDRA-9385)
 * Fix error message when attempting to create an index on a column
   in a COMPACT STORAGE table with clustering columns (CASSANDRA-9527)
 * 'WITH WITH' in alter keyspace statements causes NPE (CASSANDRA-9565)
 * Expose some internals of SelectStatement for inspection (CASSANDRA-9532)
 * ArrivalWindow should use primitives (CASSANDRA-9496)
 * Periodically submit background compaction tasks (CASSANDRA-9592)
 * Set HAS_MORE_PAGES flag to false when PagingState is null (CASSANDRA-9571)


2.2.0-rc1
 * Compressed commit log should measure compressed space used (CASSANDRA-9095)
 * Fix comparison bug in CassandraRoleManager#collectRoles (CASSANDRA-9551)
 * Add tinyint,smallint,time,date support for UDFs (CASSANDRA-9400)
 * Deprecates SSTableSimpleWriter and SSTableSimpleUnsortedWriter (CASSANDRA-9546)
 * Empty INITCOND treated as null in aggregate (CASSANDRA-9457)
 * Remove use of Cell in Thrift MapReduce classes (CASSANDRA-8609)
 * Integrate pre-release Java Driver 2.2-rc1, custom build (CASSANDRA-9493)
 * Clean up gossiper logic for old versions (CASSANDRA-9370)
 * Fix custom payload coding/decoding to match the spec (CASSANDRA-9515)
 * ant test-all results incomplete when parsed (CASSANDRA-9463)
 * Disallow frozen<> types in function arguments and return types for
   clarity (CASSANDRA-9411)
 * Static Analysis to warn on unsafe use of Autocloseable instances (CASSANDRA-9431)
 * Update commitlog archiving examples now that commitlog segments are
   not recycled (CASSANDRA-9350)
 * Extend Transactional API to sstable lifecycle management (CASSANDRA-8568)
 * (cqlsh) Add support for native protocol 4 (CASSANDRA-9399)
 * Ensure that UDF and UDAs are keyspace-isolated (CASSANDRA-9409)
 * Revert CASSANDRA-7807 (tracing completion client notifications) (CASSANDRA-9429)
 * Add ability to stop compaction by ID (CASSANDRA-7207)
 * Let CassandraVersion handle SNAPSHOT version (CASSANDRA-9438)
Merged from 2.1:
 * (cqlsh) Fix using COPY through SOURCE or -f (CASSANDRA-9083)
 * Fix occasional lack of `system` keyspace in schema tables (CASSANDRA-8487)
 * Use ProtocolError code instead of ServerError code for native protocol
   error responses to unsupported protocol versions (CASSANDRA-9451)
 * Default commitlog_sync_batch_window_in_ms changed to 2ms (CASSANDRA-9504)
 * Fix empty partition assertion in unsorted sstable writing tools (CASSANDRA-9071)
 * Ensure truncate without snapshot cannot produce corrupt responses (CASSANDRA-9388)
 * Consistent error message when a table mixes counter and non-counter
   columns (CASSANDRA-9492)
 * Avoid getting unreadable keys during anticompaction (CASSANDRA-9508)
 * (cqlsh) Better float precision by default (CASSANDRA-9224)
 * Improve estimated row count (CASSANDRA-9107)
 * Optimize range tombstone memory footprint (CASSANDRA-8603)
 * Use configured gcgs in anticompaction (CASSANDRA-9397)
Merged from 2.0:
 * Don't accumulate more range than necessary in RangeTombstone.Tracker (CASSANDRA-9486)
 * Add broadcast and rpc addresses to system.local (CASSANDRA-9436)
 * Always mark sstable suspect when corrupted (CASSANDRA-9478)
 * Add database users and permissions to CQL3 documentation (CASSANDRA-7558)
 * Allow JVM_OPTS to be passed to standalone tools (CASSANDRA-5969)
 * Fix bad condition in RangeTombstoneList (CASSANDRA-9485)
 * Fix potential StackOverflow when setting CrcCheckChance over JMX (CASSANDRA-9488)
 * Fix null static columns in pages after the first, paged reversed
   queries (CASSANDRA-8502)
 * Fix counting cache serialization in request metrics (CASSANDRA-9466)
 * Add option not to validate atoms during scrub (CASSANDRA-9406)


2.2.0-beta1
 * Introduce Transactional API for internal state changes (CASSANDRA-8984)
 * Add a flag in cassandra.yaml to enable UDFs (CASSANDRA-9404)
 * Better support of null for UDF (CASSANDRA-8374)
 * Use ecj instead of javassist for UDFs (CASSANDRA-8241)
 * faster async logback configuration for tests (CASSANDRA-9376)
 * Add `smallint` and `tinyint` data types (CASSANDRA-8951)
 * Avoid thrift schema creation when native driver is used in stress tool (CASSANDRA-9374)
 * Make Functions.declared thread-safe
 * Add client warnings to native protocol v4 (CASSANDRA-8930)
 * Allow roles cache to be invalidated (CASSANDRA-8967)
 * Upgrade Snappy (CASSANDRA-9063)
 * Don't start Thrift rpc by default (CASSANDRA-9319)
 * Only stream from unrepaired sstables with incremental repair (CASSANDRA-8267)
 * Aggregate UDFs allow SFUNC return type to differ from STYPE if FFUNC specified (CASSANDRA-9321)
 * Remove Thrift dependencies in bundled tools (CASSANDRA-8358)
 * Disable memory mapping of hsperfdata file for JVM statistics (CASSANDRA-9242)
 * Add pre-startup checks to detect potential incompatibilities (CASSANDRA-8049)
 * Distinguish between null and unset in protocol v4 (CASSANDRA-7304)
 * Add user/role permissions for user-defined functions (CASSANDRA-7557)
 * Allow cassandra config to be updated to restart daemon without unloading classes (CASSANDRA-9046)
 * Don't initialize compaction writer before checking if iter is empty (CASSANDRA-9117)
 * Don't execute any functions at prepare-time (CASSANDRA-9037)
 * Share file handles between all instances of a SegmentedFile (CASSANDRA-8893)
 * Make it possible to major compact LCS (CASSANDRA-7272)
 * Make FunctionExecutionException extend RequestExecutionException
   (CASSANDRA-9055)
 * Add support for SELECT JSON, INSERT JSON syntax and new toJson(), fromJson()
   functions (CASSANDRA-7970)
 * Optimise max purgeable timestamp calculation in compaction (CASSANDRA-8920)
 * Constrain internode message buffer sizes, and improve IO class hierarchy (CASSANDRA-8670)
 * New tool added to validate all sstables in a node (CASSANDRA-5791)
 * Push notification when tracing completes for an operation (CASSANDRA-7807)
 * Delay "node up" and "node added" notifications until native protocol server is started (CASSANDRA-8236)
 * Compressed Commit Log (CASSANDRA-6809)
 * Optimise IntervalTree (CASSANDRA-8988)
 * Add a key-value payload for third party usage (CASSANDRA-8553, 9212)
 * Bump metrics-reporter-config dependency for metrics 3.0 (CASSANDRA-8149)
 * Partition intra-cluster message streams by size, not type (CASSANDRA-8789)
 * Add WriteFailureException to native protocol, notify coordinator of
   write failures (CASSANDRA-8592)
 * Convert SequentialWriter to nio (CASSANDRA-8709)
 * Add role based access control (CASSANDRA-7653, 8650, 7216, 8760, 8849, 8761, 8850)
 * Record client ip address in tracing sessions (CASSANDRA-8162)
 * Indicate partition key columns in response metadata for prepared
   statements (CASSANDRA-7660)
 * Merge UUIDType and TimeUUIDType parse logic (CASSANDRA-8759)
 * Avoid memory allocation when searching index summary (CASSANDRA-8793)
 * Optimise (Time)?UUIDType Comparisons (CASSANDRA-8730)
 * Make CRC32Ex into a separate maven dependency (CASSANDRA-8836)
 * Use preloaded jemalloc w/ Unsafe (CASSANDRA-8714, 9197)
 * Avoid accessing partitioner through StorageProxy (CASSANDRA-8244, 8268)
 * Upgrade Metrics library and remove depricated metrics (CASSANDRA-5657)
 * Serializing Row cache alternative, fully off heap (CASSANDRA-7438)
 * Duplicate rows returned when in clause has repeated values (CASSANDRA-6706)
 * Make CassandraException unchecked, extend RuntimeException (CASSANDRA-8560)
 * Support direct buffer decompression for reads (CASSANDRA-8464)
 * DirectByteBuffer compatible LZ4 methods (CASSANDRA-7039)
 * Group sstables for anticompaction correctly (CASSANDRA-8578)
 * Add ReadFailureException to native protocol, respond
   immediately when replicas encounter errors while handling
   a read request (CASSANDRA-7886)
 * Switch CommitLogSegment from RandomAccessFile to nio (CASSANDRA-8308)
 * Allow mixing token and partition key restrictions (CASSANDRA-7016)
 * Support index key/value entries on map collections (CASSANDRA-8473)
 * Modernize schema tables (CASSANDRA-8261)
 * Support for user-defined aggregation functions (CASSANDRA-8053)
 * Fix NPE in SelectStatement with empty IN values (CASSANDRA-8419)
 * Refactor SelectStatement, return IN results in natural order instead
   of IN value list order and ignore duplicate values in partition key IN restrictions (CASSANDRA-7981)
 * Support UDTs, tuples, and collections in user-defined
   functions (CASSANDRA-7563)
 * Fix aggregate fn results on empty selection, result column name,
   and cqlsh parsing (CASSANDRA-8229)
 * Mark sstables as repaired after full repair (CASSANDRA-7586)
 * Extend Descriptor to include a format value and refactor reader/writer
   APIs (CASSANDRA-7443)
 * Integrate JMH for microbenchmarks (CASSANDRA-8151)
 * Keep sstable levels when bootstrapping (CASSANDRA-7460)
 * Add Sigar library and perform basic OS settings check on startup (CASSANDRA-7838)
 * Support for aggregation functions (CASSANDRA-4914)
 * Remove cassandra-cli (CASSANDRA-7920)
 * Accept dollar quoted strings in CQL (CASSANDRA-7769)
 * Make assassinate a first class command (CASSANDRA-7935)
 * Support IN clause on any partition key column (CASSANDRA-7855)
 * Support IN clause on any clustering column (CASSANDRA-4762)
 * Improve compaction logging (CASSANDRA-7818)
 * Remove YamlFileNetworkTopologySnitch (CASSANDRA-7917)
 * Do anticompaction in groups (CASSANDRA-6851)
 * Support user-defined functions (CASSANDRA-7395, 7526, 7562, 7740, 7781, 7929,
   7924, 7812, 8063, 7813, 7708)
 * Permit configurable timestamps with cassandra-stress (CASSANDRA-7416)
 * Move sstable RandomAccessReader to nio2, which allows using the
   FILE_SHARE_DELETE flag on Windows (CASSANDRA-4050)
 * Remove CQL2 (CASSANDRA-5918)
 * Optimize fetching multiple cells by name (CASSANDRA-6933)
 * Allow compilation in java 8 (CASSANDRA-7028)
 * Make incremental repair default (CASSANDRA-7250)
 * Enable code coverage thru JaCoCo (CASSANDRA-7226)
 * Switch external naming of 'column families' to 'tables' (CASSANDRA-4369)
 * Shorten SSTable path (CASSANDRA-6962)
 * Use unsafe mutations for most unit tests (CASSANDRA-6969)
 * Fix race condition during calculation of pending ranges (CASSANDRA-7390)
 * Fail on very large batch sizes (CASSANDRA-8011)
 * Improve concurrency of repair (CASSANDRA-6455, 8208, 9145)
 * Select optimal CRC32 implementation at runtime (CASSANDRA-8614)
 * Evaluate MurmurHash of Token once per query (CASSANDRA-7096)
 * Generalize progress reporting (CASSANDRA-8901)
 * Resumable bootstrap streaming (CASSANDRA-8838, CASSANDRA-8942)
 * Allow scrub for secondary index (CASSANDRA-5174)
 * Save repair data to system table (CASSANDRA-5839)
 * fix nodetool names that reference column families (CASSANDRA-8872)
 Merged from 2.1:
 * Warn on misuse of unlogged batches (CASSANDRA-9282)
 * Failure detector detects and ignores local pauses (CASSANDRA-9183)
 * Add utility class to support for rate limiting a given log statement (CASSANDRA-9029)
 * Add missing consistency levels to cassandra-stess (CASSANDRA-9361)
 * Fix commitlog getCompletedTasks to not increment (CASSANDRA-9339)
 * Fix for harmless exceptions logged as ERROR (CASSANDRA-8564)
 * Delete processed sstables in sstablesplit/sstableupgrade (CASSANDRA-8606)
 * Improve sstable exclusion from partition tombstones (CASSANDRA-9298)
 * Validate the indexed column rather than the cell's contents for 2i (CASSANDRA-9057)
 * Add support for top-k custom 2i queries (CASSANDRA-8717)
 * Fix error when dropping table during compaction (CASSANDRA-9251)
 * cassandra-stress supports validation operations over user profiles (CASSANDRA-8773)
 * Add support for rate limiting log messages (CASSANDRA-9029)
 * Log the partition key with tombstone warnings (CASSANDRA-8561)
 * Reduce runWithCompactionsDisabled poll interval to 1ms (CASSANDRA-9271)
 * Fix PITR commitlog replay (CASSANDRA-9195)
 * GCInspector logs very different times (CASSANDRA-9124)
 * Fix deleting from an empty list (CASSANDRA-9198)
 * Update tuple and collection types that use a user-defined type when that UDT
   is modified (CASSANDRA-9148, CASSANDRA-9192)
 * Use higher timeout for prepair and snapshot in repair (CASSANDRA-9261)
 * Fix anticompaction blocking ANTI_ENTROPY stage (CASSANDRA-9151)
 * Repair waits for anticompaction to finish (CASSANDRA-9097)
 * Fix streaming not holding ref when stream error (CASSANDRA-9295)
 * Fix canonical view returning early opened SSTables (CASSANDRA-9396)
Merged from 2.0:
 * (cqlsh) Add LOGIN command to switch users (CASSANDRA-7212)
 * Clone SliceQueryFilter in AbstractReadCommand implementations (CASSANDRA-8940)
 * Push correct protocol notification for DROP INDEX (CASSANDRA-9310)
 * token-generator - generated tokens too long (CASSANDRA-9300)
 * Fix counting of tombstones for TombstoneOverwhelmingException (CASSANDRA-9299)
 * Fix ReconnectableSnitch reconnecting to peers during upgrade (CASSANDRA-6702)
 * Include keyspace and table name in error log for collections over the size
   limit (CASSANDRA-9286)
 * Avoid potential overlap in LCS with single-partition sstables (CASSANDRA-9322)
 * Log warning message when a table is queried before the schema has fully
   propagated (CASSANDRA-9136)
 * Overload SecondaryIndex#indexes to accept the column definition (CASSANDRA-9314)
 * (cqlsh) Add SERIAL and LOCAL_SERIAL consistency levels (CASSANDRA-8051)
 * Fix index selection during rebuild with certain table layouts (CASSANDRA-9281)
 * Fix partition-level-delete-only workload accounting (CASSANDRA-9194)
 * Allow scrub to handle corrupted compressed chunks (CASSANDRA-9140)
 * Fix assertion error when resetlocalschema is run during repair (CASSANDRA-9249)
 * Disable single sstable tombstone compactions for DTCS by default (CASSANDRA-9234)
 * IncomingTcpConnection thread is not named (CASSANDRA-9262)
 * Close incoming connections when MessagingService is stopped (CASSANDRA-9238)
 * Fix streaming hang when retrying (CASSANDRA-9132)


2.1.5
 * Re-add deprecated cold_reads_to_omit param for backwards compat (CASSANDRA-9203)
 * Make anticompaction visible in compactionstats (CASSANDRA-9098)
 * Improve nodetool getendpoints documentation about the partition
   key parameter (CASSANDRA-6458)
 * Don't check other keyspaces for schema changes when an user-defined
   type is altered (CASSANDRA-9187)
 * Add generate-idea-files target to build.xml (CASSANDRA-9123)
 * Allow takeColumnFamilySnapshot to take a list of tables (CASSANDRA-8348)
 * Limit major sstable operations to their canonical representation (CASSANDRA-8669)
 * cqlsh: Add tests for INSERT and UPDATE tab completion (CASSANDRA-9125)
 * cqlsh: quote column names when needed in COPY FROM inserts (CASSANDRA-9080)
 * Do not load read meter for offline operations (CASSANDRA-9082)
 * cqlsh: Make CompositeType data readable (CASSANDRA-8919)
 * cqlsh: Fix display of triggers (CASSANDRA-9081)
 * Fix NullPointerException when deleting or setting an element by index on
   a null list collection (CASSANDRA-9077)
 * Buffer bloom filter serialization (CASSANDRA-9066)
 * Fix anti-compaction target bloom filter size (CASSANDRA-9060)
 * Make FROZEN and TUPLE unreserved keywords in CQL (CASSANDRA-9047)
 * Prevent AssertionError from SizeEstimatesRecorder (CASSANDRA-9034)
 * Avoid overwriting index summaries for sstables with an older format that
   does not support downsampling; rebuild summaries on startup when this
   is detected (CASSANDRA-8993)
 * Fix potential data loss in CompressedSequentialWriter (CASSANDRA-8949)
 * Make PasswordAuthenticator number of hashing rounds configurable (CASSANDRA-8085)
 * Fix AssertionError when binding nested collections in DELETE (CASSANDRA-8900)
 * Check for overlap with non-early sstables in LCS (CASSANDRA-8739)
 * Only calculate max purgable timestamp if we have to (CASSANDRA-8914)
 * (cqlsh) Greatly improve performance of COPY FROM (CASSANDRA-8225)
 * IndexSummary effectiveIndexInterval is now a guideline, not a rule (CASSANDRA-8993)
 * Use correct bounds for page cache eviction of compressed files (CASSANDRA-8746)
 * SSTableScanner enforces its bounds (CASSANDRA-8946)
 * Cleanup cell equality (CASSANDRA-8947)
 * Introduce intra-cluster message coalescing (CASSANDRA-8692)
 * DatabaseDescriptor throws NPE when rpc_interface is used (CASSANDRA-8839)
 * Don't check if an sstable is live for offline compactions (CASSANDRA-8841)
 * Don't set clientMode in SSTableLoader (CASSANDRA-8238)
 * Fix SSTableRewriter with disabled early open (CASSANDRA-8535)
 * Fix cassandra-stress so it respects the CL passed in user mode (CASSANDRA-8948)
 * Fix rare NPE in ColumnDefinition#hasIndexOption() (CASSANDRA-8786)
 * cassandra-stress reports per-operation statistics, plus misc (CASSANDRA-8769)
 * Add SimpleDate (cql date) and Time (cql time) types (CASSANDRA-7523)
 * Use long for key count in cfstats (CASSANDRA-8913)
 * Make SSTableRewriter.abort() more robust to failure (CASSANDRA-8832)
 * Remove cold_reads_to_omit from STCS (CASSANDRA-8860)
 * Make EstimatedHistogram#percentile() use ceil instead of floor (CASSANDRA-8883)
 * Fix top partitions reporting wrong cardinality (CASSANDRA-8834)
 * Fix rare NPE in KeyCacheSerializer (CASSANDRA-8067)
 * Pick sstables for validation as late as possible inc repairs (CASSANDRA-8366)
 * Fix commitlog getPendingTasks to not increment (CASSANDRA-8862)
 * Fix parallelism adjustment in range and secondary index queries
   when the first fetch does not satisfy the limit (CASSANDRA-8856)
 * Check if the filtered sstables is non-empty in STCS (CASSANDRA-8843)
 * Upgrade java-driver used for cassandra-stress (CASSANDRA-8842)
 * Fix CommitLog.forceRecycleAllSegments() memory access error (CASSANDRA-8812)
 * Improve assertions in Memory (CASSANDRA-8792)
 * Fix SSTableRewriter cleanup (CASSANDRA-8802)
 * Introduce SafeMemory for CompressionMetadata.Writer (CASSANDRA-8758)
 * 'nodetool info' prints exception against older node (CASSANDRA-8796)
 * Ensure SSTableReader.last corresponds exactly with the file end (CASSANDRA-8750)
 * Make SSTableWriter.openEarly more robust and obvious (CASSANDRA-8747)
 * Enforce SSTableReader.first/last (CASSANDRA-8744)
 * Cleanup SegmentedFile API (CASSANDRA-8749)
 * Avoid overlap with early compaction replacement (CASSANDRA-8683)
 * Safer Resource Management++ (CASSANDRA-8707)
 * Write partition size estimates into a system table (CASSANDRA-7688)
 * cqlsh: Fix keys() and full() collection indexes in DESCRIBE output
   (CASSANDRA-8154)
 * Show progress of streaming in nodetool netstats (CASSANDRA-8886)
 * IndexSummaryBuilder utilises offheap memory, and shares data between
   each IndexSummary opened from it (CASSANDRA-8757)
 * markCompacting only succeeds if the exact SSTableReader instances being
   marked are in the live set (CASSANDRA-8689)
 * cassandra-stress support for varint (CASSANDRA-8882)
 * Fix Adler32 digest for compressed sstables (CASSANDRA-8778)
 * Add nodetool statushandoff/statusbackup (CASSANDRA-8912)
 * Use stdout for progress and stats in sstableloader (CASSANDRA-8982)
 * Correctly identify 2i datadir from older versions (CASSANDRA-9116)
Merged from 2.0:
 * Ignore gossip SYNs after shutdown (CASSANDRA-9238)
 * Avoid overflow when calculating max sstable size in LCS (CASSANDRA-9235)
 * Make sstable blacklisting work with compression (CASSANDRA-9138)
 * Do not attempt to rebuild indexes if no index accepts any column (CASSANDRA-9196)
 * Don't initiate snitch reconnection for dead states (CASSANDRA-7292)
 * Fix ArrayIndexOutOfBoundsException in CQLSSTableWriter (CASSANDRA-8978)
 * Add shutdown gossip state to prevent timeouts during rolling restarts (CASSANDRA-8336)
 * Fix running with java.net.preferIPv6Addresses=true (CASSANDRA-9137)
 * Fix failed bootstrap/replace attempts being persisted in system.peers (CASSANDRA-9180)
 * Flush system.IndexInfo after marking index built (CASSANDRA-9128)
 * Fix updates to min/max_compaction_threshold through cassandra-cli
   (CASSANDRA-8102)
 * Don't include tmp files when doing offline relevel (CASSANDRA-9088)
 * Use the proper CAS WriteType when finishing a previous round during Paxos
   preparation (CASSANDRA-8672)
 * Avoid race in cancelling compactions (CASSANDRA-9070)
 * More aggressive check for expired sstables in DTCS (CASSANDRA-8359)
 * Fix ignored index_interval change in ALTER TABLE statements (CASSANDRA-7976)
 * Do more aggressive compaction in old time windows in DTCS (CASSANDRA-8360)
 * java.lang.AssertionError when reading saved cache (CASSANDRA-8740)
 * "disk full" when running cleanup (CASSANDRA-9036)
 * Lower logging level from ERROR to DEBUG when a scheduled schema pull
   cannot be completed due to a node being down (CASSANDRA-9032)
 * Fix MOVED_NODE client event (CASSANDRA-8516)
 * Allow overriding MAX_OUTSTANDING_REPLAY_COUNT (CASSANDRA-7533)
 * Fix malformed JMX ObjectName containing IPv6 addresses (CASSANDRA-9027)
 * (cqlsh) Allow increasing CSV field size limit through
   cqlshrc config option (CASSANDRA-8934)
 * Stop logging range tombstones when exceeding the threshold
   (CASSANDRA-8559)
 * Fix NullPointerException when nodetool getendpoints is run
   against invalid keyspaces or tables (CASSANDRA-8950)
 * Allow specifying the tmp dir (CASSANDRA-7712)
 * Improve compaction estimated tasks estimation (CASSANDRA-8904)
 * Fix duplicate up/down messages sent to native clients (CASSANDRA-7816)
 * Expose commit log archive status via JMX (CASSANDRA-8734)
 * Provide better exceptions for invalid replication strategy parameters
   (CASSANDRA-8909)
 * Fix regression in mixed single and multi-column relation support for
   SELECT statements (CASSANDRA-8613)
 * Add ability to limit number of native connections (CASSANDRA-8086)
 * Fix CQLSSTableWriter throwing exception and spawning threads
   (CASSANDRA-8808)
 * Fix MT mismatch between empty and GC-able data (CASSANDRA-8979)
 * Fix incorrect validation when snapshotting single table (CASSANDRA-8056)
 * Add offline tool to relevel sstables (CASSANDRA-8301)
 * Preserve stream ID for more protocol errors (CASSANDRA-8848)
 * Fix combining token() function with multi-column relations on
   clustering columns (CASSANDRA-8797)
 * Make CFS.markReferenced() resistant to bad refcounting (CASSANDRA-8829)
 * Fix StreamTransferTask abort/complete bad refcounting (CASSANDRA-8815)
 * Fix AssertionError when querying a DESC clustering ordered
   table with ASC ordering and paging (CASSANDRA-8767)
 * AssertionError: "Memory was freed" when running cleanup (CASSANDRA-8716)
 * Make it possible to set max_sstable_age to fractional days (CASSANDRA-8406)
 * Fix some multi-column relations with indexes on some clustering
   columns (CASSANDRA-8275)
 * Fix memory leak in SSTableSimple*Writer and SSTableReader.validate()
   (CASSANDRA-8748)
 * Throw OOM if allocating memory fails to return a valid pointer (CASSANDRA-8726)
 * Fix SSTableSimpleUnsortedWriter ConcurrentModificationException (CASSANDRA-8619)
 * 'nodetool info' prints exception against older node (CASSANDRA-8796)
 * Ensure SSTableSimpleUnsortedWriter.close() terminates if
   disk writer has crashed (CASSANDRA-8807)


2.1.4
 * Bind JMX to localhost unless explicitly configured otherwise (CASSANDRA-9085)


2.1.3
 * Fix HSHA/offheap_objects corruption (CASSANDRA-8719)
 * Upgrade libthrift to 0.9.2 (CASSANDRA-8685)
 * Don't use the shared ref in sstableloader (CASSANDRA-8704)
 * Purge internal prepared statements if related tables or
   keyspaces are dropped (CASSANDRA-8693)
 * (cqlsh) Handle unicode BOM at start of files (CASSANDRA-8638)
 * Stop compactions before exiting offline tools (CASSANDRA-8623)
 * Update tools/stress/README.txt to match current behaviour (CASSANDRA-7933)
 * Fix schema from Thrift conversion with empty metadata (CASSANDRA-8695)
 * Safer Resource Management (CASSANDRA-7705)
 * Make sure we compact highly overlapping cold sstables with
   STCS (CASSANDRA-8635)
 * rpc_interface and listen_interface generate NPE on startup when specified
   interface doesn't exist (CASSANDRA-8677)
 * Fix ArrayIndexOutOfBoundsException in nodetool cfhistograms (CASSANDRA-8514)
 * Switch from yammer metrics for nodetool cf/proxy histograms (CASSANDRA-8662)
 * Make sure we don't add tmplink files to the compaction
   strategy (CASSANDRA-8580)
 * (cqlsh) Handle maps with blob keys (CASSANDRA-8372)
 * (cqlsh) Handle DynamicCompositeType schemas correctly (CASSANDRA-8563)
 * Duplicate rows returned when in clause has repeated values (CASSANDRA-6706)
 * Add tooling to detect hot partitions (CASSANDRA-7974)
 * Fix cassandra-stress user-mode truncation of partition generation (CASSANDRA-8608)
 * Only stream from unrepaired sstables during inc repair (CASSANDRA-8267)
 * Don't allow starting multiple inc repairs on the same sstables (CASSANDRA-8316)
 * Invalidate prepared BATCH statements when related tables
   or keyspaces are dropped (CASSANDRA-8652)
 * Fix missing results in secondary index queries on collections
   with ALLOW FILTERING (CASSANDRA-8421)
 * Expose EstimatedHistogram metrics for range slices (CASSANDRA-8627)
 * (cqlsh) Escape clqshrc passwords properly (CASSANDRA-8618)
 * Fix NPE when passing wrong argument in ALTER TABLE statement (CASSANDRA-8355)
 * Pig: Refactor and deprecate CqlStorage (CASSANDRA-8599)
 * Don't reuse the same cleanup strategy for all sstables (CASSANDRA-8537)
 * Fix case-sensitivity of index name on CREATE and DROP INDEX
   statements (CASSANDRA-8365)
 * Better detection/logging for corruption in compressed sstables (CASSANDRA-8192)
 * Use the correct repairedAt value when closing writer (CASSANDRA-8570)
 * (cqlsh) Handle a schema mismatch being detected on startup (CASSANDRA-8512)
 * Properly calculate expected write size during compaction (CASSANDRA-8532)
 * Invalidate affected prepared statements when a table's columns
   are altered (CASSANDRA-7910)
 * Stress - user defined writes should populate sequentally (CASSANDRA-8524)
 * Fix regression in SSTableRewriter causing some rows to become unreadable
   during compaction (CASSANDRA-8429)
 * Run major compactions for repaired/unrepaired in parallel (CASSANDRA-8510)
 * (cqlsh) Fix compression options in DESCRIBE TABLE output when compression
   is disabled (CASSANDRA-8288)
 * (cqlsh) Fix DESCRIBE output after keyspaces are altered (CASSANDRA-7623)
 * Make sure we set lastCompactedKey correctly (CASSANDRA-8463)
 * (cqlsh) Fix output of CONSISTENCY command (CASSANDRA-8507)
 * (cqlsh) Fixed the handling of LIST statements (CASSANDRA-8370)
 * Make sstablescrub check leveled manifest again (CASSANDRA-8432)
 * Check first/last keys in sstable when giving out positions (CASSANDRA-8458)
 * Disable mmap on Windows (CASSANDRA-6993)
 * Add missing ConsistencyLevels to cassandra-stress (CASSANDRA-8253)
 * Add auth support to cassandra-stress (CASSANDRA-7985)
 * Fix ArrayIndexOutOfBoundsException when generating error message
   for some CQL syntax errors (CASSANDRA-8455)
 * Scale memtable slab allocation logarithmically (CASSANDRA-7882)
 * cassandra-stress simultaneous inserts over same seed (CASSANDRA-7964)
 * Reduce cassandra-stress sampling memory requirements (CASSANDRA-7926)
 * Ensure memtable flush cannot expire commit log entries from its future (CASSANDRA-8383)
 * Make read "defrag" async to reclaim memtables (CASSANDRA-8459)
 * Remove tmplink files for offline compactions (CASSANDRA-8321)
 * Reduce maxHintsInProgress (CASSANDRA-8415)
 * BTree updates may call provided update function twice (CASSANDRA-8018)
 * Release sstable references after anticompaction (CASSANDRA-8386)
 * Handle abort() in SSTableRewriter properly (CASSANDRA-8320)
 * Centralize shared executors (CASSANDRA-8055)
 * Fix filtering for CONTAINS (KEY) relations on frozen collection
   clustering columns when the query is restricted to a single
   partition (CASSANDRA-8203)
 * Do more aggressive entire-sstable TTL expiry checks (CASSANDRA-8243)
 * Add more log info if readMeter is null (CASSANDRA-8238)
 * add check of the system wall clock time at startup (CASSANDRA-8305)
 * Support for frozen collections (CASSANDRA-7859)
 * Fix overflow on histogram computation (CASSANDRA-8028)
 * Have paxos reuse the timestamp generation of normal queries (CASSANDRA-7801)
 * Fix incremental repair not remove parent session on remote (CASSANDRA-8291)
 * Improve JBOD disk utilization (CASSANDRA-7386)
 * Log failed host when preparing incremental repair (CASSANDRA-8228)
 * Force config client mode in CQLSSTableWriter (CASSANDRA-8281)
 * Fix sstableupgrade throws exception (CASSANDRA-8688)
 * Fix hang when repairing empty keyspace (CASSANDRA-8694)
Merged from 2.0:
 * Fix IllegalArgumentException in dynamic snitch (CASSANDRA-8448)
 * Add support for UPDATE ... IF EXISTS (CASSANDRA-8610)
 * Fix reversal of list prepends (CASSANDRA-8733)
 * Prevent non-zero default_time_to_live on tables with counters
   (CASSANDRA-8678)
 * Fix SSTableSimpleUnsortedWriter ConcurrentModificationException
   (CASSANDRA-8619)
 * Round up time deltas lower than 1ms in BulkLoader (CASSANDRA-8645)
 * Add batch remove iterator to ABSC (CASSANDRA-8414, 8666)
 * Round up time deltas lower than 1ms in BulkLoader (CASSANDRA-8645)
 * Fix isClientMode check in Keyspace (CASSANDRA-8687)
 * Use more efficient slice size for querying internal secondary
   index tables (CASSANDRA-8550)
 * Fix potentially returning deleted rows with range tombstone (CASSANDRA-8558)
 * Check for available disk space before starting a compaction (CASSANDRA-8562)
 * Fix DISTINCT queries with LIMITs or paging when some partitions
   contain only tombstones (CASSANDRA-8490)
 * Introduce background cache refreshing to permissions cache
   (CASSANDRA-8194)
 * Fix race condition in StreamTransferTask that could lead to
   infinite loops and premature sstable deletion (CASSANDRA-7704)
 * Add an extra version check to MigrationTask (CASSANDRA-8462)
 * Ensure SSTableWriter cleans up properly after failure (CASSANDRA-8499)
 * Increase bf true positive count on key cache hit (CASSANDRA-8525)
 * Move MeteredFlusher to its own thread (CASSANDRA-8485)
 * Fix non-distinct results in DISTNCT queries on static columns when
   paging is enabled (CASSANDRA-8087)
 * Move all hints related tasks to hints internal executor (CASSANDRA-8285)
 * Fix paging for multi-partition IN queries (CASSANDRA-8408)
 * Fix MOVED_NODE topology event never being emitted when a node
   moves its token (CASSANDRA-8373)
 * Fix validation of indexes in COMPACT tables (CASSANDRA-8156)
 * Avoid StackOverflowError when a large list of IN values
   is used for a clustering column (CASSANDRA-8410)
 * Fix NPE when writetime() or ttl() calls are wrapped by
   another function call (CASSANDRA-8451)
 * Fix NPE after dropping a keyspace (CASSANDRA-8332)
 * Fix error message on read repair timeouts (CASSANDRA-7947)
 * Default DTCS base_time_seconds changed to 60 (CASSANDRA-8417)
 * Refuse Paxos operation with more than one pending endpoint (CASSANDRA-8346, 8640)
 * Throw correct exception when trying to bind a keyspace or table
   name (CASSANDRA-6952)
 * Make HHOM.compact synchronized (CASSANDRA-8416)
 * cancel latency-sampling task when CF is dropped (CASSANDRA-8401)
 * don't block SocketThread for MessagingService (CASSANDRA-8188)
 * Increase quarantine delay on replacement (CASSANDRA-8260)
 * Expose off-heap memory usage stats (CASSANDRA-7897)
 * Ignore Paxos commits for truncated tables (CASSANDRA-7538)
 * Validate size of indexed column values (CASSANDRA-8280)
 * Make LCS split compaction results over all data directories (CASSANDRA-8329)
 * Fix some failing queries that use multi-column relations
   on COMPACT STORAGE tables (CASSANDRA-8264)
 * Fix InvalidRequestException with ORDER BY (CASSANDRA-8286)
 * Disable SSLv3 for POODLE (CASSANDRA-8265)
 * Fix millisecond timestamps in Tracing (CASSANDRA-8297)
 * Include keyspace name in error message when there are insufficient
   live nodes to stream from (CASSANDRA-8221)
 * Avoid overlap in L1 when L0 contains many nonoverlapping
   sstables (CASSANDRA-8211)
 * Improve PropertyFileSnitch logging (CASSANDRA-8183)
 * Add DC-aware sequential repair (CASSANDRA-8193)
 * Use live sstables in snapshot repair if possible (CASSANDRA-8312)
 * Fix hints serialized size calculation (CASSANDRA-8587)


2.1.2
 * (cqlsh) parse_for_table_meta errors out on queries with undefined
   grammars (CASSANDRA-8262)
 * (cqlsh) Fix SELECT ... TOKEN() function broken in C* 2.1.1 (CASSANDRA-8258)
 * Fix Cassandra crash when running on JDK8 update 40 (CASSANDRA-8209)
 * Optimize partitioner tokens (CASSANDRA-8230)
 * Improve compaction of repaired/unrepaired sstables (CASSANDRA-8004)
 * Make cache serializers pluggable (CASSANDRA-8096)
 * Fix issues with CONTAINS (KEY) queries on secondary indexes
   (CASSANDRA-8147)
 * Fix read-rate tracking of sstables for some queries (CASSANDRA-8239)
 * Fix default timestamp in QueryOptions (CASSANDRA-8246)
 * Set socket timeout when reading remote version (CASSANDRA-8188)
 * Refactor how we track live size (CASSANDRA-7852)
 * Make sure unfinished compaction files are removed (CASSANDRA-8124)
 * Fix shutdown when run as Windows service (CASSANDRA-8136)
 * Fix DESCRIBE TABLE with custom indexes (CASSANDRA-8031)
 * Fix race in RecoveryManagerTest (CASSANDRA-8176)
 * Avoid IllegalArgumentException while sorting sstables in
   IndexSummaryManager (CASSANDRA-8182)
 * Shutdown JVM on file descriptor exhaustion (CASSANDRA-7579)
 * Add 'die' policy for commit log and disk failure (CASSANDRA-7927)
 * Fix installing as service on Windows (CASSANDRA-8115)
 * Fix CREATE TABLE for CQL2 (CASSANDRA-8144)
 * Avoid boxing in ColumnStats min/max trackers (CASSANDRA-8109)
Merged from 2.0:
 * Correctly handle non-text column names in cql3 (CASSANDRA-8178)
 * Fix deletion for indexes on primary key columns (CASSANDRA-8206)
 * Add 'nodetool statusgossip' (CASSANDRA-8125)
 * Improve client notification that nodes are ready for requests (CASSANDRA-7510)
 * Handle negative timestamp in writetime method (CASSANDRA-8139)
 * Pig: Remove errant LIMIT clause in CqlNativeStorage (CASSANDRA-8166)
 * Throw ConfigurationException when hsha is used with the default
   rpc_max_threads setting of 'unlimited' (CASSANDRA-8116)
 * Allow concurrent writing of the same table in the same JVM using
   CQLSSTableWriter (CASSANDRA-7463)
 * Fix totalDiskSpaceUsed calculation (CASSANDRA-8205)


2.1.1
 * Fix spin loop in AtomicSortedColumns (CASSANDRA-7546)
 * Dont notify when replacing tmplink files (CASSANDRA-8157)
 * Fix validation with multiple CONTAINS clause (CASSANDRA-8131)
 * Fix validation of collections in TriggerExecutor (CASSANDRA-8146)
 * Fix IllegalArgumentException when a list of IN values containing tuples
   is passed as a single arg to a prepared statement with the v1 or v2
   protocol (CASSANDRA-8062)
 * Fix ClassCastException in DISTINCT query on static columns with
   query paging (CASSANDRA-8108)
 * Fix NPE on null nested UDT inside a set (CASSANDRA-8105)
 * Fix exception when querying secondary index on set items or map keys
   when some clustering columns are specified (CASSANDRA-8073)
 * Send proper error response when there is an error during native
   protocol message decode (CASSANDRA-8118)
 * Gossip should ignore generation numbers too far in the future (CASSANDRA-8113)
 * Fix NPE when creating a table with frozen sets, lists (CASSANDRA-8104)
 * Fix high memory use due to tracking reads on incrementally opened sstable
   readers (CASSANDRA-8066)
 * Fix EXECUTE request with skipMetadata=false returning no metadata
   (CASSANDRA-8054)
 * Allow concurrent use of CQLBulkOutputFormat (CASSANDRA-7776)
 * Shutdown JVM on OOM (CASSANDRA-7507)
 * Upgrade netty version and enable epoll event loop (CASSANDRA-7761)
 * Don't duplicate sstables smaller than split size when using
   the sstablesplitter tool (CASSANDRA-7616)
 * Avoid re-parsing already prepared statements (CASSANDRA-7923)
 * Fix some Thrift slice deletions and updates of COMPACT STORAGE
   tables with some clustering columns omitted (CASSANDRA-7990)
 * Fix filtering for CONTAINS on sets (CASSANDRA-8033)
 * Properly track added size (CASSANDRA-7239)
 * Allow compilation in java 8 (CASSANDRA-7208)
 * Fix Assertion error on RangeTombstoneList diff (CASSANDRA-8013)
 * Release references to overlapping sstables during compaction (CASSANDRA-7819)
 * Send notification when opening compaction results early (CASSANDRA-8034)
 * Make native server start block until properly bound (CASSANDRA-7885)
 * (cqlsh) Fix IPv6 support (CASSANDRA-7988)
 * Ignore fat clients when checking for endpoint collision (CASSANDRA-7939)
 * Make sstablerepairedset take a list of files (CASSANDRA-7995)
 * (cqlsh) Tab completeion for indexes on map keys (CASSANDRA-7972)
 * (cqlsh) Fix UDT field selection in select clause (CASSANDRA-7891)
 * Fix resource leak in event of corrupt sstable
 * (cqlsh) Add command line option for cqlshrc file path (CASSANDRA-7131)
 * Provide visibility into prepared statements churn (CASSANDRA-7921, CASSANDRA-7930)
 * Invalidate prepared statements when their keyspace or table is
   dropped (CASSANDRA-7566)
 * cassandra-stress: fix support for NetworkTopologyStrategy (CASSANDRA-7945)
 * Fix saving caches when a table is dropped (CASSANDRA-7784)
 * Add better error checking of new stress profile (CASSANDRA-7716)
 * Use ThreadLocalRandom and remove FBUtilities.threadLocalRandom (CASSANDRA-7934)
 * Prevent operator mistakes due to simultaneous bootstrap (CASSANDRA-7069)
 * cassandra-stress supports whitelist mode for node config (CASSANDRA-7658)
 * GCInspector more closely tracks GC; cassandra-stress and nodetool report it (CASSANDRA-7916)
 * nodetool won't output bogus ownership info without a keyspace (CASSANDRA-7173)
 * Add human readable option to nodetool commands (CASSANDRA-5433)
 * Don't try to set repairedAt on old sstables (CASSANDRA-7913)
 * Add metrics for tracking PreparedStatement use (CASSANDRA-7719)
 * (cqlsh) tab-completion for triggers (CASSANDRA-7824)
 * (cqlsh) Support for query paging (CASSANDRA-7514)
 * (cqlsh) Show progress of COPY operations (CASSANDRA-7789)
 * Add syntax to remove multiple elements from a map (CASSANDRA-6599)
 * Support non-equals conditions in lightweight transactions (CASSANDRA-6839)
 * Add IF [NOT] EXISTS to create/drop triggers (CASSANDRA-7606)
 * (cqlsh) Display the current logged-in user (CASSANDRA-7785)
 * (cqlsh) Don't ignore CTRL-C during COPY FROM execution (CASSANDRA-7815)
 * (cqlsh) Order UDTs according to cross-type dependencies in DESCRIBE
   output (CASSANDRA-7659)
 * (cqlsh) Fix handling of CAS statement results (CASSANDRA-7671)
 * (cqlsh) COPY TO/FROM improvements (CASSANDRA-7405)
 * Support list index operations with conditions (CASSANDRA-7499)
 * Add max live/tombstoned cells to nodetool cfstats output (CASSANDRA-7731)
 * Validate IPv6 wildcard addresses properly (CASSANDRA-7680)
 * (cqlsh) Error when tracing query (CASSANDRA-7613)
 * Avoid IOOBE when building SyntaxError message snippet (CASSANDRA-7569)
 * SSTableExport uses correct validator to create string representation of partition
   keys (CASSANDRA-7498)
 * Avoid NPEs when receiving type changes for an unknown keyspace (CASSANDRA-7689)
 * Add support for custom 2i validation (CASSANDRA-7575)
 * Pig support for hadoop CqlInputFormat (CASSANDRA-6454)
 * Add duration mode to cassandra-stress (CASSANDRA-7468)
 * Add listen_interface and rpc_interface options (CASSANDRA-7417)
 * Improve schema merge performance (CASSANDRA-7444)
 * Adjust MT depth based on # of partition validating (CASSANDRA-5263)
 * Optimise NativeCell comparisons (CASSANDRA-6755)
 * Configurable client timeout for cqlsh (CASSANDRA-7516)
 * Include snippet of CQL query near syntax error in messages (CASSANDRA-7111)
 * Make repair -pr work with -local (CASSANDRA-7450)
 * Fix error in sstableloader with -cph > 1 (CASSANDRA-8007)
 * Fix snapshot repair error on indexed tables (CASSANDRA-8020)
 * Do not exit nodetool repair when receiving JMX NOTIF_LOST (CASSANDRA-7909)
 * Stream to private IP when available (CASSANDRA-8084)
Merged from 2.0:
 * Reject conditions on DELETE unless full PK is given (CASSANDRA-6430)
 * Properly reject the token function DELETE (CASSANDRA-7747)
 * Force batchlog replay before decommissioning a node (CASSANDRA-7446)
 * Fix hint replay with many accumulated expired hints (CASSANDRA-6998)
 * Fix duplicate results in DISTINCT queries on static columns with query
   paging (CASSANDRA-8108)
 * Add DateTieredCompactionStrategy (CASSANDRA-6602)
 * Properly validate ascii and utf8 string literals in CQL queries (CASSANDRA-8101)
 * (cqlsh) Fix autocompletion for alter keyspace (CASSANDRA-8021)
 * Create backup directories for commitlog archiving during startup (CASSANDRA-8111)
 * Reduce totalBlockFor() for LOCAL_* consistency levels (CASSANDRA-8058)
 * Fix merging schemas with re-dropped keyspaces (CASSANDRA-7256)
 * Fix counters in supercolumns during live upgrades from 1.2 (CASSANDRA-7188)
 * Notify DT subscribers when a column family is truncated (CASSANDRA-8088)
 * Add sanity check of $JAVA on startup (CASSANDRA-7676)
 * Schedule fat client schema pull on join (CASSANDRA-7993)
 * Don't reset nodes' versions when closing IncomingTcpConnections
   (CASSANDRA-7734)
 * Record the real messaging version in all cases in OutboundTcpConnection
   (CASSANDRA-8057)
 * SSL does not work in cassandra-cli (CASSANDRA-7899)
 * Fix potential exception when using ReversedType in DynamicCompositeType
   (CASSANDRA-7898)
 * Better validation of collection values (CASSANDRA-7833)
 * Track min/max timestamps correctly (CASSANDRA-7969)
 * Fix possible overflow while sorting CL segments for replay (CASSANDRA-7992)
 * Increase nodetool Xmx (CASSANDRA-7956)
 * Archive any commitlog segments present at startup (CASSANDRA-6904)
 * CrcCheckChance should adjust based on live CFMetadata not
   sstable metadata (CASSANDRA-7978)
 * token() should only accept columns in the partitioning
   key order (CASSANDRA-6075)
 * Add method to invalidate permission cache via JMX (CASSANDRA-7977)
 * Allow propagating multiple gossip states atomically (CASSANDRA-6125)
 * Log exceptions related to unclean native protocol client disconnects
   at DEBUG or INFO (CASSANDRA-7849)
 * Allow permissions cache to be set via JMX (CASSANDRA-7698)
 * Include schema_triggers CF in readable system resources (CASSANDRA-7967)
 * Fix RowIndexEntry to report correct serializedSize (CASSANDRA-7948)
 * Make CQLSSTableWriter sync within partitions (CASSANDRA-7360)
 * Potentially use non-local replicas in CqlConfigHelper (CASSANDRA-7906)
 * Explicitly disallow mixing multi-column and single-column
   relations on clustering columns (CASSANDRA-7711)
 * Better error message when condition is set on PK column (CASSANDRA-7804)
 * Don't send schema change responses and events for no-op DDL
   statements (CASSANDRA-7600)
 * (Hadoop) fix cluster initialisation for a split fetching (CASSANDRA-7774)
 * Throw InvalidRequestException when queries contain relations on entire
   collection columns (CASSANDRA-7506)
 * (cqlsh) enable CTRL-R history search with libedit (CASSANDRA-7577)
 * (Hadoop) allow ACFRW to limit nodes to local DC (CASSANDRA-7252)
 * (cqlsh) cqlsh should automatically disable tracing when selecting
   from system_traces (CASSANDRA-7641)
 * (Hadoop) Add CqlOutputFormat (CASSANDRA-6927)
 * Don't depend on cassandra config for nodetool ring (CASSANDRA-7508)
 * (cqlsh) Fix failing cqlsh formatting tests (CASSANDRA-7703)
 * Fix IncompatibleClassChangeError from hadoop2 (CASSANDRA-7229)
 * Add 'nodetool sethintedhandoffthrottlekb' (CASSANDRA-7635)
 * (cqlsh) Add tab-completion for CREATE/DROP USER IF [NOT] EXISTS (CASSANDRA-7611)
 * Catch errors when the JVM pulls the rug out from GCInspector (CASSANDRA-5345)
 * cqlsh fails when version number parts are not int (CASSANDRA-7524)
 * Fix NPE when table dropped during streaming (CASSANDRA-7946)
 * Fix wrong progress when streaming uncompressed (CASSANDRA-7878)
 * Fix possible infinite loop in creating repair range (CASSANDRA-7983)
 * Fix unit in nodetool for streaming throughput (CASSANDRA-7375)
Merged from 1.2:
 * Don't index tombstones (CASSANDRA-7828)
 * Improve PasswordAuthenticator default super user setup (CASSANDRA-7788)


2.1.0
 * (cqlsh) Removed "ALTER TYPE <name> RENAME TO <name>" from tab-completion
   (CASSANDRA-7895)
 * Fixed IllegalStateException in anticompaction (CASSANDRA-7892)
 * cqlsh: DESCRIBE support for frozen UDTs, tuples (CASSANDRA-7863)
 * Avoid exposing internal classes over JMX (CASSANDRA-7879)
 * Add null check for keys when freezing collection (CASSANDRA-7869)
 * Improve stress workload realism (CASSANDRA-7519)
Merged from 2.0:
 * Configure system.paxos with LeveledCompactionStrategy (CASSANDRA-7753)
 * Fix ALTER clustering column type from DateType to TimestampType when
   using DESC clustering order (CASSANRDA-7797)
 * Throw EOFException if we run out of chunks in compressed datafile
   (CASSANDRA-7664)
 * Fix PRSI handling of CQL3 row markers for row cleanup (CASSANDRA-7787)
 * Fix dropping collection when it's the last regular column (CASSANDRA-7744)
 * Make StreamReceiveTask thread safe and gc friendly (CASSANDRA-7795)
 * Validate empty cell names from counter updates (CASSANDRA-7798)
Merged from 1.2:
 * Don't allow compacted sstables to be marked as compacting (CASSANDRA-7145)
 * Track expired tombstones (CASSANDRA-7810)


2.1.0-rc7
 * Add frozen keyword and require UDT to be frozen (CASSANDRA-7857)
 * Track added sstable size correctly (CASSANDRA-7239)
 * (cqlsh) Fix case insensitivity (CASSANDRA-7834)
 * Fix failure to stream ranges when moving (CASSANDRA-7836)
 * Correctly remove tmplink files (CASSANDRA-7803)
 * (cqlsh) Fix column name formatting for functions, CAS operations,
   and UDT field selections (CASSANDRA-7806)
 * (cqlsh) Fix COPY FROM handling of null/empty primary key
   values (CASSANDRA-7792)
 * Fix ordering of static cells (CASSANDRA-7763)
Merged from 2.0:
 * Forbid re-adding dropped counter columns (CASSANDRA-7831)
 * Fix CFMetaData#isThriftCompatible() for PK-only tables (CASSANDRA-7832)
 * Always reject inequality on the partition key without token()
   (CASSANDRA-7722)
 * Always send Paxos commit to all replicas (CASSANDRA-7479)
 * Make disruptor_thrift_server invocation pool configurable (CASSANDRA-7594)
 * Make repair no-op when RF=1 (CASSANDRA-7864)


2.1.0-rc6
 * Fix OOM issue from netty caching over time (CASSANDRA-7743)
 * json2sstable couldn't import JSON for CQL table (CASSANDRA-7477)
 * Invalidate all caches on table drop (CASSANDRA-7561)
 * Skip strict endpoint selection for ranges if RF == nodes (CASSANRA-7765)
 * Fix Thrift range filtering without 2ary index lookups (CASSANDRA-7741)
 * Add tracing entries about concurrent range requests (CASSANDRA-7599)
 * (cqlsh) Fix DESCRIBE for NTS keyspaces (CASSANDRA-7729)
 * Remove netty buffer ref-counting (CASSANDRA-7735)
 * Pass mutated cf to index updater for use by PRSI (CASSANDRA-7742)
 * Include stress yaml example in release and deb (CASSANDRA-7717)
 * workaround for netty issue causing corrupted data off the wire (CASSANDRA-7695)
 * cqlsh DESC CLUSTER fails retrieving ring information (CASSANDRA-7687)
 * Fix binding null values inside UDT (CASSANDRA-7685)
 * Fix UDT field selection with empty fields (CASSANDRA-7670)
 * Bogus deserialization of static cells from sstable (CASSANDRA-7684)
 * Fix NPE on compaction leftover cleanup for dropped table (CASSANDRA-7770)
Merged from 2.0:
 * Fix race condition in StreamTransferTask that could lead to
   infinite loops and premature sstable deletion (CASSANDRA-7704)
 * (cqlsh) Wait up to 10 sec for a tracing session (CASSANDRA-7222)
 * Fix NPE in FileCacheService.sizeInBytes (CASSANDRA-7756)
 * Remove duplicates from StorageService.getJoiningNodes (CASSANDRA-7478)
 * Clone token map outside of hot gossip loops (CASSANDRA-7758)
 * Fix MS expiring map timeout for Paxos messages (CASSANDRA-7752)
 * Do not flush on truncate if durable_writes is false (CASSANDRA-7750)
 * Give CRR a default input_cql Statement (CASSANDRA-7226)
 * Better error message when adding a collection with the same name
   than a previously dropped one (CASSANDRA-6276)
 * Fix validation when adding static columns (CASSANDRA-7730)
 * (Thrift) fix range deletion of supercolumns (CASSANDRA-7733)
 * Fix potential AssertionError in RangeTombstoneList (CASSANDRA-7700)
 * Validate arguments of blobAs* functions (CASSANDRA-7707)
 * Fix potential AssertionError with 2ndary indexes (CASSANDRA-6612)
 * Avoid logging CompactionInterrupted at ERROR (CASSANDRA-7694)
 * Minor leak in sstable2jon (CASSANDRA-7709)
 * Add cassandra.auto_bootstrap system property (CASSANDRA-7650)
 * Update java driver (for hadoop) (CASSANDRA-7618)
 * Remove CqlPagingRecordReader/CqlPagingInputFormat (CASSANDRA-7570)
 * Support connecting to ipv6 jmx with nodetool (CASSANDRA-7669)


2.1.0-rc5
 * Reject counters inside user types (CASSANDRA-7672)
 * Switch to notification-based GCInspector (CASSANDRA-7638)
 * (cqlsh) Handle nulls in UDTs and tuples correctly (CASSANDRA-7656)
 * Don't use strict consistency when replacing (CASSANDRA-7568)
 * Fix min/max cell name collection on 2.0 SSTables with range
   tombstones (CASSANDRA-7593)
 * Tolerate min/max cell names of different lengths (CASSANDRA-7651)
 * Filter cached results correctly (CASSANDRA-7636)
 * Fix tracing on the new SEPExecutor (CASSANDRA-7644)
 * Remove shuffle and taketoken (CASSANDRA-7601)
 * Clean up Windows batch scripts (CASSANDRA-7619)
 * Fix native protocol drop user type notification (CASSANDRA-7571)
 * Give read access to system.schema_usertypes to all authenticated users
   (CASSANDRA-7578)
 * (cqlsh) Fix cqlsh display when zero rows are returned (CASSANDRA-7580)
 * Get java version correctly when JAVA_TOOL_OPTIONS is set (CASSANDRA-7572)
 * Fix NPE when dropping index from non-existent keyspace, AssertionError when
   dropping non-existent index with IF EXISTS (CASSANDRA-7590)
 * Fix sstablelevelresetter hang (CASSANDRA-7614)
 * (cqlsh) Fix deserialization of blobs (CASSANDRA-7603)
 * Use "keyspace updated" schema change message for UDT changes in v1 and
   v2 protocols (CASSANDRA-7617)
 * Fix tracing of range slices and secondary index lookups that are local
   to the coordinator (CASSANDRA-7599)
 * Set -Dcassandra.storagedir for all tool shell scripts (CASSANDRA-7587)
 * Don't swap max/min col names when mutating sstable metadata (CASSANDRA-7596)
 * (cqlsh) Correctly handle paged result sets (CASSANDRA-7625)
 * (cqlsh) Improve waiting for a trace to complete (CASSANDRA-7626)
 * Fix tracing of concurrent range slices and 2ary index queries (CASSANDRA-7626)
 * Fix scrub against collection type (CASSANDRA-7665)
Merged from 2.0:
 * Set gc_grace_seconds to seven days for system schema tables (CASSANDRA-7668)
 * SimpleSeedProvider no longer caches seeds forever (CASSANDRA-7663)
 * Always flush on truncate (CASSANDRA-7511)
 * Fix ReversedType(DateType) mapping to native protocol (CASSANDRA-7576)
 * Always merge ranges owned by a single node (CASSANDRA-6930)
 * Track max/min timestamps for range tombstones (CASSANDRA-7647)
 * Fix NPE when listing saved caches dir (CASSANDRA-7632)


2.1.0-rc4
 * Fix word count hadoop example (CASSANDRA-7200)
 * Updated memtable_cleanup_threshold and memtable_flush_writers defaults
   (CASSANDRA-7551)
 * (Windows) fix startup when WMI memory query fails (CASSANDRA-7505)
 * Anti-compaction proceeds if any part of the repair failed (CASSANDRA-7521)
 * Add missing table name to DROP INDEX responses and notifications (CASSANDRA-7539)
 * Bump CQL version to 3.2.0 and update CQL documentation (CASSANDRA-7527)
 * Fix configuration error message when running nodetool ring (CASSANDRA-7508)
 * Support conditional updates, tuple type, and the v3 protocol in cqlsh (CASSANDRA-7509)
 * Handle queries on multiple secondary index types (CASSANDRA-7525)
 * Fix cqlsh authentication with v3 native protocol (CASSANDRA-7564)
 * Fix NPE when unknown prepared statement ID is used (CASSANDRA-7454)
Merged from 2.0:
 * (Windows) force range-based repair to non-sequential mode (CASSANDRA-7541)
 * Fix range merging when DES scores are zero (CASSANDRA-7535)
 * Warn when SSL certificates have expired (CASSANDRA-7528)
 * Fix error when doing reversed queries with static columns (CASSANDRA-7490)
Merged from 1.2:
 * Set correct stream ID on responses when non-Exception Throwables
   are thrown while handling native protocol messages (CASSANDRA-7470)


2.1.0-rc3
 * Consider expiry when reconciling otherwise equal cells (CASSANDRA-7403)
 * Introduce CQL support for stress tool (CASSANDRA-6146)
 * Fix ClassCastException processing expired messages (CASSANDRA-7496)
 * Fix prepared marker for collections inside UDT (CASSANDRA-7472)
 * Remove left-over populate_io_cache_on_flush and replicate_on_write
   uses (CASSANDRA-7493)
 * (Windows) handle spaces in path names (CASSANDRA-7451)
 * Ensure writes have completed after dropping a table, before recycling
   commit log segments (CASSANDRA-7437)
 * Remove left-over rows_per_partition_to_cache (CASSANDRA-7493)
 * Fix error when CONTAINS is used with a bind marker (CASSANDRA-7502)
 * Properly reject unknown UDT field (CASSANDRA-7484)
Merged from 2.0:
 * Fix CC#collectTimeOrderedData() tombstone optimisations (CASSANDRA-7394)
 * Support DISTINCT for static columns and fix behaviour when DISTINC is
   not use (CASSANDRA-7305).
 * Workaround JVM NPE on JMX bind failure (CASSANDRA-7254)
 * Fix race in FileCacheService RemovalListener (CASSANDRA-7278)
 * Fix inconsistent use of consistencyForCommit that allowed LOCAL_QUORUM
   operations to incorrect become full QUORUM (CASSANDRA-7345)
 * Properly handle unrecognized opcodes and flags (CASSANDRA-7440)
 * (Hadoop) close CqlRecordWriter clients when finished (CASSANDRA-7459)
 * Commit disk failure policy (CASSANDRA-7429)
 * Make sure high level sstables get compacted (CASSANDRA-7414)
 * Fix AssertionError when using empty clustering columns and static columns
   (CASSANDRA-7455)
 * Add option to disable STCS in L0 (CASSANDRA-6621)
 * Upgrade to snappy-java 1.0.5.2 (CASSANDRA-7476)


2.1.0-rc2
 * Fix heap size calculation for CompoundSparseCellName and
   CompoundSparseCellName.WithCollection (CASSANDRA-7421)
 * Allow counter mutations in UNLOGGED batches (CASSANDRA-7351)
 * Modify reconcile logic to always pick a tombstone over a counter cell
   (CASSANDRA-7346)
 * Avoid incremental compaction on Windows (CASSANDRA-7365)
 * Fix exception when querying a composite-keyed table with a collection index
   (CASSANDRA-7372)
 * Use node's host id in place of counter ids (CASSANDRA-7366)
 * Fix error when doing reversed queries with static columns (CASSANDRA-7490)
 * Backport CASSANDRA-6747 (CASSANDRA-7560)
 * Track max/min timestamps for range tombstones (CASSANDRA-7647)
 * Fix NPE when listing saved caches dir (CASSANDRA-7632)
 * Fix sstableloader unable to connect encrypted node (CASSANDRA-7585)
Merged from 1.2:
 * Clone token map outside of hot gossip loops (CASSANDRA-7758)
 * Add stop method to EmbeddedCassandraService (CASSANDRA-7595)
 * Support connecting to ipv6 jmx with nodetool (CASSANDRA-7669)
 * Set gc_grace_seconds to seven days for system schema tables (CASSANDRA-7668)
 * SimpleSeedProvider no longer caches seeds forever (CASSANDRA-7663)
 * Set correct stream ID on responses when non-Exception Throwables
   are thrown while handling native protocol messages (CASSANDRA-7470)
 * Fix row size miscalculation in LazilyCompactedRow (CASSANDRA-7543)
 * Fix race in background compaction check (CASSANDRA-7745)
 * Don't clear out range tombstones during compaction (CASSANDRA-7808)


2.1.0-rc1
 * Revert flush directory (CASSANDRA-6357)
 * More efficient executor service for fast operations (CASSANDRA-4718)
 * Move less common tools into a new cassandra-tools package (CASSANDRA-7160)
 * Support more concurrent requests in native protocol (CASSANDRA-7231)
 * Add tab-completion to debian nodetool packaging (CASSANDRA-6421)
 * Change concurrent_compactors defaults (CASSANDRA-7139)
 * Add PowerShell Windows launch scripts (CASSANDRA-7001)
 * Make commitlog archive+restore more robust (CASSANDRA-6974)
 * Fix marking commitlogsegments clean (CASSANDRA-6959)
 * Add snapshot "manifest" describing files included (CASSANDRA-6326)
 * Parallel streaming for sstableloader (CASSANDRA-3668)
 * Fix bugs in supercolumns handling (CASSANDRA-7138)
 * Fix ClassClassException on composite dense tables (CASSANDRA-7112)
 * Cleanup and optimize collation and slice iterators (CASSANDRA-7107)
 * Upgrade NBHM lib (CASSANDRA-7128)
 * Optimize netty server (CASSANDRA-6861)
 * Fix repair hang when given CF does not exist (CASSANDRA-7189)
 * Allow c* to be shutdown in an embedded mode (CASSANDRA-5635)
 * Add server side batching to native transport (CASSANDRA-5663)
 * Make batchlog replay asynchronous (CASSANDRA-6134)
 * remove unused classes (CASSANDRA-7197)
 * Limit user types to the keyspace they are defined in (CASSANDRA-6643)
 * Add validate method to CollectionType (CASSANDRA-7208)
 * New serialization format for UDT values (CASSANDRA-7209, CASSANDRA-7261)
 * Fix nodetool netstats (CASSANDRA-7270)
 * Fix potential ClassCastException in HintedHandoffManager (CASSANDRA-7284)
 * Use prepared statements internally (CASSANDRA-6975)
 * Fix broken paging state with prepared statement (CASSANDRA-7120)
 * Fix IllegalArgumentException in CqlStorage (CASSANDRA-7287)
 * Allow nulls/non-existant fields in UDT (CASSANDRA-7206)
 * Add Thrift MultiSliceRequest (CASSANDRA-6757, CASSANDRA-7027)
 * Handle overlapping MultiSlices (CASSANDRA-7279)
 * Fix DataOutputTest on Windows (CASSANDRA-7265)
 * Embedded sets in user defined data-types are not updating (CASSANDRA-7267)
 * Add tuple type to CQL/native protocol (CASSANDRA-7248)
 * Fix CqlPagingRecordReader on tables with few rows (CASSANDRA-7322)
Merged from 2.0:
 * Copy compaction options to make sure they are reloaded (CASSANDRA-7290)
 * Add option to do more aggressive tombstone compactions (CASSANDRA-6563)
 * Don't try to compact already-compacting files in HHOM (CASSANDRA-7288)
 * Always reallocate buffers in HSHA (CASSANDRA-6285)
 * (Hadoop) support authentication in CqlRecordReader (CASSANDRA-7221)
 * (Hadoop) Close java driver Cluster in CQLRR.close (CASSANDRA-7228)
 * Warn when 'USING TIMESTAMP' is used on a CAS BATCH (CASSANDRA-7067)
 * return all cpu values from BackgroundActivityMonitor.readAndCompute (CASSANDRA-7183)
 * Correctly delete scheduled range xfers (CASSANDRA-7143)
 * return all cpu values from BackgroundActivityMonitor.readAndCompute (CASSANDRA-7183)
 * reduce garbage creation in calculatePendingRanges (CASSANDRA-7191)
 * fix c* launch issues on Russian os's due to output of linux 'free' cmd (CASSANDRA-6162)
 * Fix disabling autocompaction (CASSANDRA-7187)
 * Fix potential NumberFormatException when deserializing IntegerType (CASSANDRA-7088)
 * cqlsh can't tab-complete disabling compaction (CASSANDRA-7185)
 * cqlsh: Accept and execute CQL statement(s) from command-line parameter (CASSANDRA-7172)
 * Fix IllegalStateException in CqlPagingRecordReader (CASSANDRA-7198)
 * Fix the InvertedIndex trigger example (CASSANDRA-7211)
 * Add --resolve-ip option to 'nodetool ring' (CASSANDRA-7210)
 * reduce garbage on codec flag deserialization (CASSANDRA-7244)
 * Fix duplicated error messages on directory creation error at startup (CASSANDRA-5818)
 * Proper null handle for IF with map element access (CASSANDRA-7155)
 * Improve compaction visibility (CASSANDRA-7242)
 * Correctly delete scheduled range xfers (CASSANDRA-7143)
 * Make batchlog replica selection rack-aware (CASSANDRA-6551)
 * Fix CFMetaData#getColumnDefinitionFromColumnName() (CASSANDRA-7074)
 * Fix writetime/ttl functions for static columns (CASSANDRA-7081)
 * Suggest CTRL-C or semicolon after three blank lines in cqlsh (CASSANDRA-7142)
 * Fix 2ndary index queries with DESC clustering order (CASSANDRA-6950)
 * Invalid key cache entries on DROP (CASSANDRA-6525)
 * Fix flapping RecoveryManagerTest (CASSANDRA-7084)
 * Add missing iso8601 patterns for date strings (CASSANDRA-6973)
 * Support selecting multiple rows in a partition using IN (CASSANDRA-6875)
 * Add authentication support to shuffle (CASSANDRA-6484)
 * Swap local and global default read repair chances (CASSANDRA-7320)
 * Add conditional CREATE/DROP USER support (CASSANDRA-7264)
 * Cqlsh counts non-empty lines for "Blank lines" warning (CASSANDRA-7325)
Merged from 1.2:
 * Add Cloudstack snitch (CASSANDRA-7147)
 * Update system.peers correctly when relocating tokens (CASSANDRA-7126)
 * Add Google Compute Engine snitch (CASSANDRA-7132)
 * remove duplicate query for local tokens (CASSANDRA-7182)
 * exit CQLSH with error status code if script fails (CASSANDRA-6344)
 * Fix bug with some IN queries missig results (CASSANDRA-7105)
 * Fix availability validation for LOCAL_ONE CL (CASSANDRA-7319)
 * Hint streaming can cause decommission to fail (CASSANDRA-7219)


2.1.0-beta2
 * Increase default CL space to 8GB (CASSANDRA-7031)
 * Add range tombstones to read repair digests (CASSANDRA-6863)
 * Fix BTree.clear for large updates (CASSANDRA-6943)
 * Fail write instead of logging a warning when unable to append to CL
   (CASSANDRA-6764)
 * Eliminate possibility of CL segment appearing twice in active list
   (CASSANDRA-6557)
 * Apply DONTNEED fadvise to commitlog segments (CASSANDRA-6759)
 * Switch CRC component to Adler and include it for compressed sstables
   (CASSANDRA-4165)
 * Allow cassandra-stress to set compaction strategy options (CASSANDRA-6451)
 * Add broadcast_rpc_address option to cassandra.yaml (CASSANDRA-5899)
 * Auto reload GossipingPropertyFileSnitch config (CASSANDRA-5897)
 * Fix overflow of memtable_total_space_in_mb (CASSANDRA-6573)
 * Fix ABTC NPE and apply update function correctly (CASSANDRA-6692)
 * Allow nodetool to use a file or prompt for password (CASSANDRA-6660)
 * Fix AIOOBE when concurrently accessing ABSC (CASSANDRA-6742)
 * Fix assertion error in ALTER TYPE RENAME (CASSANDRA-6705)
 * Scrub should not always clear out repaired status (CASSANDRA-5351)
 * Improve handling of range tombstone for wide partitions (CASSANDRA-6446)
 * Fix ClassCastException for compact table with composites (CASSANDRA-6738)
 * Fix potentially repairing with wrong nodes (CASSANDRA-6808)
 * Change caching option syntax (CASSANDRA-6745)
 * Fix stress to do proper counter reads (CASSANDRA-6835)
 * Fix help message for stress counter_write (CASSANDRA-6824)
 * Fix stress smart Thrift client to pick servers correctly (CASSANDRA-6848)
 * Add logging levels (minimal, normal or verbose) to stress tool (CASSANDRA-6849)
 * Fix race condition in Batch CLE (CASSANDRA-6860)
 * Improve cleanup/scrub/upgradesstables failure handling (CASSANDRA-6774)
 * ByteBuffer write() methods for serializing sstables (CASSANDRA-6781)
 * Proper compare function for CollectionType (CASSANDRA-6783)
 * Update native server to Netty 4 (CASSANDRA-6236)
 * Fix off-by-one error in stress (CASSANDRA-6883)
 * Make OpOrder AutoCloseable (CASSANDRA-6901)
 * Remove sync repair JMX interface (CASSANDRA-6900)
 * Add multiple memory allocation options for memtables (CASSANDRA-6689, 6694)
 * Remove adjusted op rate from stress output (CASSANDRA-6921)
 * Add optimized CF.hasColumns() implementations (CASSANDRA-6941)
 * Serialize batchlog mutations with the version of the target node
   (CASSANDRA-6931)
 * Optimize CounterColumn#reconcile() (CASSANDRA-6953)
 * Properly remove 1.2 sstable support in 2.1 (CASSANDRA-6869)
 * Lock counter cells, not partitions (CASSANDRA-6880)
 * Track presence of legacy counter shards in sstables (CASSANDRA-6888)
 * Ensure safe resource cleanup when replacing sstables (CASSANDRA-6912)
 * Add failure handler to async callback (CASSANDRA-6747)
 * Fix AE when closing SSTable without releasing reference (CASSANDRA-7000)
 * Clean up IndexInfo on keyspace/table drops (CASSANDRA-6924)
 * Only snapshot relative SSTables when sequential repair (CASSANDRA-7024)
 * Require nodetool rebuild_index to specify index names (CASSANDRA-7038)
 * fix cassandra stress errors on reads with native protocol (CASSANDRA-7033)
 * Use OpOrder to guard sstable references for reads (CASSANDRA-6919)
 * Preemptive opening of compaction result (CASSANDRA-6916)
 * Multi-threaded scrub/cleanup/upgradesstables (CASSANDRA-5547)
 * Optimize cellname comparison (CASSANDRA-6934)
 * Native protocol v3 (CASSANDRA-6855)
 * Optimize Cell liveness checks and clean up Cell (CASSANDRA-7119)
 * Support consistent range movements (CASSANDRA-2434)
 * Display min timestamp in sstablemetadata viewer (CASSANDRA-6767)
Merged from 2.0:
 * Avoid race-prone second "scrub" of system keyspace (CASSANDRA-6797)
 * Pool CqlRecordWriter clients by inetaddress rather than Range
   (CASSANDRA-6665)
 * Fix compaction_history timestamps (CASSANDRA-6784)
 * Compare scores of full replica ordering in DES (CASSANDRA-6683)
 * fix CME in SessionInfo updateProgress affecting netstats (CASSANDRA-6577)
 * Allow repairing between specific replicas (CASSANDRA-6440)
 * Allow per-dc enabling of hints (CASSANDRA-6157)
 * Add compatibility for Hadoop 0.2.x (CASSANDRA-5201)
 * Fix EstimatedHistogram races (CASSANDRA-6682)
 * Failure detector correctly converts initial value to nanos (CASSANDRA-6658)
 * Add nodetool taketoken to relocate vnodes (CASSANDRA-4445)
 * Expose bulk loading progress over JMX (CASSANDRA-4757)
 * Correctly handle null with IF conditions and TTL (CASSANDRA-6623)
 * Account for range/row tombstones in tombstone drop
   time histogram (CASSANDRA-6522)
 * Stop CommitLogSegment.close() from calling sync() (CASSANDRA-6652)
 * Make commitlog failure handling configurable (CASSANDRA-6364)
 * Avoid overlaps in LCS (CASSANDRA-6688)
 * Improve support for paginating over composites (CASSANDRA-4851)
 * Fix count(*) queries in a mixed cluster (CASSANDRA-6707)
 * Improve repair tasks(snapshot, differencing) concurrency (CASSANDRA-6566)
 * Fix replaying pre-2.0 commit logs (CASSANDRA-6714)
 * Add static columns to CQL3 (CASSANDRA-6561)
 * Optimize single partition batch statements (CASSANDRA-6737)
 * Disallow post-query re-ordering when paging (CASSANDRA-6722)
 * Fix potential paging bug with deleted columns (CASSANDRA-6748)
 * Fix NPE on BulkLoader caused by losing StreamEvent (CASSANDRA-6636)
 * Fix truncating compression metadata (CASSANDRA-6791)
 * Add CMSClassUnloadingEnabled JVM option (CASSANDRA-6541)
 * Catch memtable flush exceptions during shutdown (CASSANDRA-6735)
 * Fix upgradesstables NPE for non-CF-based indexes (CASSANDRA-6645)
 * Fix UPDATE updating PRIMARY KEY columns implicitly (CASSANDRA-6782)
 * Fix IllegalArgumentException when updating from 1.2 with SuperColumns
   (CASSANDRA-6733)
 * FBUtilities.singleton() should use the CF comparator (CASSANDRA-6778)
 * Fix CQLSStableWriter.addRow(Map<String, Object>) (CASSANDRA-6526)
 * Fix HSHA server introducing corrupt data (CASSANDRA-6285)
 * Fix CAS conditions for COMPACT STORAGE tables (CASSANDRA-6813)
 * Starting threads in OutboundTcpConnectionPool constructor causes race conditions (CASSANDRA-7177)
 * Allow overriding cassandra-rackdc.properties file (CASSANDRA-7072)
 * Set JMX RMI port to 7199 (CASSANDRA-7087)
 * Use LOCAL_QUORUM for data reads at LOCAL_SERIAL (CASSANDRA-6939)
 * Log a warning for large batches (CASSANDRA-6487)
 * Put nodes in hibernate when join_ring is false (CASSANDRA-6961)
 * Avoid early loading of non-system keyspaces before compaction-leftovers
   cleanup at startup (CASSANDRA-6913)
 * Restrict Windows to parallel repairs (CASSANDRA-6907)
 * (Hadoop) Allow manually specifying start/end tokens in CFIF (CASSANDRA-6436)
 * Fix NPE in MeteredFlusher (CASSANDRA-6820)
 * Fix race processing range scan responses (CASSANDRA-6820)
 * Allow deleting snapshots from dropped keyspaces (CASSANDRA-6821)
 * Add uuid() function (CASSANDRA-6473)
 * Omit tombstones from schema digests (CASSANDRA-6862)
 * Include correct consistencyLevel in LWT timeout (CASSANDRA-6884)
 * Lower chances for losing new SSTables during nodetool refresh and
   ColumnFamilyStore.loadNewSSTables (CASSANDRA-6514)
 * Add support for DELETE ... IF EXISTS to CQL3 (CASSANDRA-5708)
 * Update hadoop_cql3_word_count example (CASSANDRA-6793)
 * Fix handling of RejectedExecution in sync Thrift server (CASSANDRA-6788)
 * Log more information when exceeding tombstone_warn_threshold (CASSANDRA-6865)
 * Fix truncate to not abort due to unreachable fat clients (CASSANDRA-6864)
 * Fix schema concurrency exceptions (CASSANDRA-6841)
 * Fix leaking validator FH in StreamWriter (CASSANDRA-6832)
 * Fix saving triggers to schema (CASSANDRA-6789)
 * Fix trigger mutations when base mutation list is immutable (CASSANDRA-6790)
 * Fix accounting in FileCacheService to allow re-using RAR (CASSANDRA-6838)
 * Fix static counter columns (CASSANDRA-6827)
 * Restore expiring->deleted (cell) compaction optimization (CASSANDRA-6844)
 * Fix CompactionManager.needsCleanup (CASSANDRA-6845)
 * Correctly compare BooleanType values other than 0 and 1 (CASSANDRA-6779)
 * Read message id as string from earlier versions (CASSANDRA-6840)
 * Properly use the Paxos consistency for (non-protocol) batch (CASSANDRA-6837)
 * Add paranoid disk failure option (CASSANDRA-6646)
 * Improve PerRowSecondaryIndex performance (CASSANDRA-6876)
 * Extend triggers to support CAS updates (CASSANDRA-6882)
 * Static columns with IF NOT EXISTS don't always work as expected (CASSANDRA-6873)
 * Fix paging with SELECT DISTINCT (CASSANDRA-6857)
 * Fix UnsupportedOperationException on CAS timeout (CASSANDRA-6923)
 * Improve MeteredFlusher handling of MF-unaffected column families
   (CASSANDRA-6867)
 * Add CqlRecordReader using native pagination (CASSANDRA-6311)
 * Add QueryHandler interface (CASSANDRA-6659)
 * Track liveRatio per-memtable, not per-CF (CASSANDRA-6945)
 * Make sure upgradesstables keeps sstable level (CASSANDRA-6958)
 * Fix LIMIT with static columns (CASSANDRA-6956)
 * Fix clash with CQL column name in thrift validation (CASSANDRA-6892)
 * Fix error with super columns in mixed 1.2-2.0 clusters (CASSANDRA-6966)
 * Fix bad skip of sstables on slice query with composite start/finish (CASSANDRA-6825)
 * Fix unintended update with conditional statement (CASSANDRA-6893)
 * Fix map element access in IF (CASSANDRA-6914)
 * Avoid costly range calculations for range queries on system keyspaces
   (CASSANDRA-6906)
 * Fix SSTable not released if stream session fails (CASSANDRA-6818)
 * Avoid build failure due to ANTLR timeout (CASSANDRA-6991)
 * Queries on compact tables can return more rows that requested (CASSANDRA-7052)
 * USING TIMESTAMP for batches does not work (CASSANDRA-7053)
 * Fix performance regression from CASSANDRA-5614 (CASSANDRA-6949)
 * Ensure that batchlog and hint timeouts do not produce hints (CASSANDRA-7058)
 * Merge groupable mutations in TriggerExecutor#execute() (CASSANDRA-7047)
 * Plug holes in resource release when wiring up StreamSession (CASSANDRA-7073)
 * Re-add parameter columns to tracing session (CASSANDRA-6942)
 * Preserves CQL metadata when updating table from thrift (CASSANDRA-6831)
Merged from 1.2:
 * Fix nodetool display with vnodes (CASSANDRA-7082)
 * Add UNLOGGED, COUNTER options to BATCH documentation (CASSANDRA-6816)
 * add extra SSL cipher suites (CASSANDRA-6613)
 * fix nodetool getsstables for blob PK (CASSANDRA-6803)
 * Fix BatchlogManager#deleteBatch() use of millisecond timestamps
   (CASSANDRA-6822)
 * Continue assassinating even if the endpoint vanishes (CASSANDRA-6787)
 * Schedule schema pulls on change (CASSANDRA-6971)
 * Non-droppable verbs shouldn't be dropped from OTC (CASSANDRA-6980)
 * Shutdown batchlog executor in SS#drain() (CASSANDRA-7025)
 * Fix batchlog to account for CF truncation records (CASSANDRA-6999)
 * Fix CQLSH parsing of functions and BLOB literals (CASSANDRA-7018)
 * Properly load trustore in the native protocol (CASSANDRA-6847)
 * Always clean up references in SerializingCache (CASSANDRA-6994)
 * Don't shut MessagingService down when replacing a node (CASSANDRA-6476)
 * fix npe when doing -Dcassandra.fd_initial_value_ms (CASSANDRA-6751)


2.1.0-beta1
 * Add flush directory distinct from compaction directories (CASSANDRA-6357)
 * Require JNA by default (CASSANDRA-6575)
 * add listsnapshots command to nodetool (CASSANDRA-5742)
 * Introduce AtomicBTreeColumns (CASSANDRA-6271, 6692)
 * Multithreaded commitlog (CASSANDRA-3578)
 * allocate fixed index summary memory pool and resample cold index summaries
   to use less memory (CASSANDRA-5519)
 * Removed multithreaded compaction (CASSANDRA-6142)
 * Parallelize fetching rows for low-cardinality indexes (CASSANDRA-1337)
 * change logging from log4j to logback (CASSANDRA-5883)
 * switch to LZ4 compression for internode communication (CASSANDRA-5887)
 * Stop using Thrift-generated Index* classes internally (CASSANDRA-5971)
 * Remove 1.2 network compatibility code (CASSANDRA-5960)
 * Remove leveled json manifest migration code (CASSANDRA-5996)
 * Remove CFDefinition (CASSANDRA-6253)
 * Use AtomicIntegerFieldUpdater in RefCountedMemory (CASSANDRA-6278)
 * User-defined types for CQL3 (CASSANDRA-5590)
 * Use of o.a.c.metrics in nodetool (CASSANDRA-5871, 6406)
 * Batch read from OTC's queue and cleanup (CASSANDRA-1632)
 * Secondary index support for collections (CASSANDRA-4511, 6383)
 * SSTable metadata(Stats.db) format change (CASSANDRA-6356)
 * Push composites support in the storage engine
   (CASSANDRA-5417, CASSANDRA-6520)
 * Add snapshot space used to cfstats (CASSANDRA-6231)
 * Add cardinality estimator for key count estimation (CASSANDRA-5906)
 * CF id is changed to be non-deterministic. Data dir/key cache are created
   uniquely for CF id (CASSANDRA-5202)
 * New counters implementation (CASSANDRA-6504)
 * Replace UnsortedColumns, EmptyColumns, TreeMapBackedSortedColumns with new
   ArrayBackedSortedColumns (CASSANDRA-6630, CASSANDRA-6662, CASSANDRA-6690)
 * Add option to use row cache with a given amount of rows (CASSANDRA-5357)
 * Avoid repairing already repaired data (CASSANDRA-5351)
 * Reject counter updates with USING TTL/TIMESTAMP (CASSANDRA-6649)
 * Replace index_interval with min/max_index_interval (CASSANDRA-6379)
 * Lift limitation that order by columns must be selected for IN queries (CASSANDRA-4911)


2.0.5
 * Reduce garbage generated by bloom filter lookups (CASSANDRA-6609)
 * Add ks.cf names to tombstone logging (CASSANDRA-6597)
 * Use LOCAL_QUORUM for LWT operations at LOCAL_SERIAL (CASSANDRA-6495)
 * Wait for gossip to settle before accepting client connections (CASSANDRA-4288)
 * Delete unfinished compaction incrementally (CASSANDRA-6086)
 * Allow specifying custom secondary index options in CQL3 (CASSANDRA-6480)
 * Improve replica pinning for cache efficiency in DES (CASSANDRA-6485)
 * Fix LOCAL_SERIAL from thrift (CASSANDRA-6584)
 * Don't special case received counts in CAS timeout exceptions (CASSANDRA-6595)
 * Add support for 2.1 global counter shards (CASSANDRA-6505)
 * Fix NPE when streaming connection is not yet established (CASSANDRA-6210)
 * Avoid rare duplicate read repair triggering (CASSANDRA-6606)
 * Fix paging discardFirst (CASSANDRA-6555)
 * Fix ArrayIndexOutOfBoundsException in 2ndary index query (CASSANDRA-6470)
 * Release sstables upon rebuilding 2i (CASSANDRA-6635)
 * Add AbstractCompactionStrategy.startup() method (CASSANDRA-6637)
 * SSTableScanner may skip rows during cleanup (CASSANDRA-6638)
 * sstables from stalled repair sessions can resurrect deleted data (CASSANDRA-6503)
 * Switch stress to use ITransportFactory (CASSANDRA-6641)
 * Fix IllegalArgumentException during prepare (CASSANDRA-6592)
 * Fix possible loss of 2ndary index entries during compaction (CASSANDRA-6517)
 * Fix direct Memory on architectures that do not support unaligned long access
   (CASSANDRA-6628)
 * Let scrub optionally skip broken counter partitions (CASSANDRA-5930)
Merged from 1.2:
 * fsync compression metadata (CASSANDRA-6531)
 * Validate CF existence on execution for prepared statement (CASSANDRA-6535)
 * Add ability to throttle batchlog replay (CASSANDRA-6550)
 * Fix executing LOCAL_QUORUM with SimpleStrategy (CASSANDRA-6545)
 * Avoid StackOverflow when using large IN queries (CASSANDRA-6567)
 * Nodetool upgradesstables includes secondary indexes (CASSANDRA-6598)
 * Paginate batchlog replay (CASSANDRA-6569)
 * skip blocking on streaming during drain (CASSANDRA-6603)
 * Improve error message when schema doesn't match loaded sstable (CASSANDRA-6262)
 * Add properties to adjust FD initial value and max interval (CASSANDRA-4375)
 * Fix preparing with batch and delete from collection (CASSANDRA-6607)
 * Fix ABSC reverse iterator's remove() method (CASSANDRA-6629)
 * Handle host ID conflicts properly (CASSANDRA-6615)
 * Move handling of migration event source to solve bootstrap race. (CASSANDRA-6648)
 * Make sure compaction throughput value doesn't overflow with int math (CASSANDRA-6647)


2.0.4
 * Allow removing snapshots of no-longer-existing CFs (CASSANDRA-6418)
 * add StorageService.stopDaemon() (CASSANDRA-4268)
 * add IRE for invalid CF supplied to get_count (CASSANDRA-5701)
 * add client encryption support to sstableloader (CASSANDRA-6378)
 * Fix accept() loop for SSL sockets post-shutdown (CASSANDRA-6468)
 * Fix size-tiered compaction in LCS L0 (CASSANDRA-6496)
 * Fix assertion failure in filterColdSSTables (CASSANDRA-6483)
 * Fix row tombstones in larger-than-memory compactions (CASSANDRA-6008)
 * Fix cleanup ClassCastException (CASSANDRA-6462)
 * Reduce gossip memory use by interning VersionedValue strings (CASSANDRA-6410)
 * Allow specifying datacenters to participate in a repair (CASSANDRA-6218)
 * Fix divide-by-zero in PCI (CASSANDRA-6403)
 * Fix setting last compacted key in the wrong level for LCS (CASSANDRA-6284)
 * Add millisecond precision formats to the timestamp parser (CASSANDRA-6395)
 * Expose a total memtable size metric for a CF (CASSANDRA-6391)
 * cqlsh: handle symlinks properly (CASSANDRA-6425)
 * Fix potential infinite loop when paging query with IN (CASSANDRA-6464)
 * Fix assertion error in AbstractQueryPager.discardFirst (CASSANDRA-6447)
 * Fix streaming older SSTable yields unnecessary tombstones (CASSANDRA-6527)
Merged from 1.2:
 * Improved error message on bad properties in DDL queries (CASSANDRA-6453)
 * Randomize batchlog candidates selection (CASSANDRA-6481)
 * Fix thundering herd on endpoint cache invalidation (CASSANDRA-6345, 6485)
 * Improve batchlog write performance with vnodes (CASSANDRA-6488)
 * cqlsh: quote single quotes in strings inside collections (CASSANDRA-6172)
 * Improve gossip performance for typical messages (CASSANDRA-6409)
 * Throw IRE if a prepared statement has more markers than supported
   (CASSANDRA-5598)
 * Expose Thread metrics for the native protocol server (CASSANDRA-6234)
 * Change snapshot response message verb to INTERNAL to avoid dropping it
   (CASSANDRA-6415)
 * Warn when collection read has > 65K elements (CASSANDRA-5428)
 * Fix cache persistence when both row and key cache are enabled
   (CASSANDRA-6413)
 * (Hadoop) add describe_local_ring (CASSANDRA-6268)
 * Fix handling of concurrent directory creation failure (CASSANDRA-6459)
 * Allow executing CREATE statements multiple times (CASSANDRA-6471)
 * Don't send confusing info with timeouts (CASSANDRA-6491)
 * Don't resubmit counter mutation runnables internally (CASSANDRA-6427)
 * Don't drop local mutations without a hint (CASSANDRA-6510)
 * Don't allow null max_hint_window_in_ms (CASSANDRA-6419)
 * Validate SliceRange start and finish lengths (CASSANDRA-6521)


2.0.3
 * Fix FD leak on slice read path (CASSANDRA-6275)
 * Cancel read meter task when closing SSTR (CASSANDRA-6358)
 * free off-heap IndexSummary during bulk (CASSANDRA-6359)
 * Recover from IOException in accept() thread (CASSANDRA-6349)
 * Improve Gossip tolerance of abnormally slow tasks (CASSANDRA-6338)
 * Fix trying to hint timed out counter writes (CASSANDRA-6322)
 * Allow restoring specific columnfamilies from archived CL (CASSANDRA-4809)
 * Avoid flushing compaction_history after each operation (CASSANDRA-6287)
 * Fix repair assertion error when tombstones expire (CASSANDRA-6277)
 * Skip loading corrupt key cache (CASSANDRA-6260)
 * Fixes for compacting larger-than-memory rows (CASSANDRA-6274)
 * Compact hottest sstables first and optionally omit coldest from
   compaction entirely (CASSANDRA-6109)
 * Fix modifying column_metadata from thrift (CASSANDRA-6182)
 * cqlsh: fix LIST USERS output (CASSANDRA-6242)
 * Add IRequestSink interface (CASSANDRA-6248)
 * Update memtable size while flushing (CASSANDRA-6249)
 * Provide hooks around CQL2/CQL3 statement execution (CASSANDRA-6252)
 * Require Permission.SELECT for CAS updates (CASSANDRA-6247)
 * New CQL-aware SSTableWriter (CASSANDRA-5894)
 * Reject CAS operation when the protocol v1 is used (CASSANDRA-6270)
 * Correctly throw error when frame too large (CASSANDRA-5981)
 * Fix serialization bug in PagedRange with 2ndary indexes (CASSANDRA-6299)
 * Fix CQL3 table validation in Thrift (CASSANDRA-6140)
 * Fix bug missing results with IN clauses (CASSANDRA-6327)
 * Fix paging with reversed slices (CASSANDRA-6343)
 * Set minTimestamp correctly to be able to drop expired sstables (CASSANDRA-6337)
 * Support NaN and Infinity as float literals (CASSANDRA-6003)
 * Remove RF from nodetool ring output (CASSANDRA-6289)
 * Fix attempting to flush empty rows (CASSANDRA-6374)
 * Fix potential out of bounds exception when paging (CASSANDRA-6333)
Merged from 1.2:
 * Optimize FD phi calculation (CASSANDRA-6386)
 * Improve initial FD phi estimate when starting up (CASSANDRA-6385)
 * Don't list CQL3 table in CLI describe even if named explicitely
   (CASSANDRA-5750)
 * Invalidate row cache when dropping CF (CASSANDRA-6351)
 * add non-jamm path for cached statements (CASSANDRA-6293)
 * add windows bat files for shell commands (CASSANDRA-6145)
 * Require logging in for Thrift CQL2/3 statement preparation (CASSANDRA-6254)
 * restrict max_num_tokens to 1536 (CASSANDRA-6267)
 * Nodetool gets default JMX port from cassandra-env.sh (CASSANDRA-6273)
 * make calculatePendingRanges asynchronous (CASSANDRA-6244)
 * Remove blocking flushes in gossip thread (CASSANDRA-6297)
 * Fix potential socket leak in connectionpool creation (CASSANDRA-6308)
 * Allow LOCAL_ONE/LOCAL_QUORUM to work with SimpleStrategy (CASSANDRA-6238)
 * cqlsh: handle 'null' as session duration (CASSANDRA-6317)
 * Fix json2sstable handling of range tombstones (CASSANDRA-6316)
 * Fix missing one row in reverse query (CASSANDRA-6330)
 * Fix reading expired row value from row cache (CASSANDRA-6325)
 * Fix AssertionError when doing set element deletion (CASSANDRA-6341)
 * Make CL code for the native protocol match the one in C* 2.0
   (CASSANDRA-6347)
 * Disallow altering CQL3 table from thrift (CASSANDRA-6370)
 * Fix size computation of prepared statement (CASSANDRA-6369)


2.0.2
 * Update FailureDetector to use nanontime (CASSANDRA-4925)
 * Fix FileCacheService regressions (CASSANDRA-6149)
 * Never return WriteTimeout for CL.ANY (CASSANDRA-6132)
 * Fix race conditions in bulk loader (CASSANDRA-6129)
 * Add configurable metrics reporting (CASSANDRA-4430)
 * drop queries exceeding a configurable number of tombstones (CASSANDRA-6117)
 * Track and persist sstable read activity (CASSANDRA-5515)
 * Fixes for speculative retry (CASSANDRA-5932, CASSANDRA-6194)
 * Improve memory usage of metadata min/max column names (CASSANDRA-6077)
 * Fix thrift validation refusing row markers on CQL3 tables (CASSANDRA-6081)
 * Fix insertion of collections with CAS (CASSANDRA-6069)
 * Correctly send metadata on SELECT COUNT (CASSANDRA-6080)
 * Track clients' remote addresses in ClientState (CASSANDRA-6070)
 * Create snapshot dir if it does not exist when migrating
   leveled manifest (CASSANDRA-6093)
 * make sequential nodetool repair the default (CASSANDRA-5950)
 * Add more hooks for compaction strategy implementations (CASSANDRA-6111)
 * Fix potential NPE on composite 2ndary indexes (CASSANDRA-6098)
 * Delete can potentially be skipped in batch (CASSANDRA-6115)
 * Allow alter keyspace on system_traces (CASSANDRA-6016)
 * Disallow empty column names in cql (CASSANDRA-6136)
 * Use Java7 file-handling APIs and fix file moving on Windows (CASSANDRA-5383)
 * Save compaction history to system keyspace (CASSANDRA-5078)
 * Fix NPE if StorageService.getOperationMode() is executed before full startup (CASSANDRA-6166)
 * CQL3: support pre-epoch longs for TimestampType (CASSANDRA-6212)
 * Add reloadtriggers command to nodetool (CASSANDRA-4949)
 * cqlsh: ignore empty 'value alias' in DESCRIBE (CASSANDRA-6139)
 * Fix sstable loader (CASSANDRA-6205)
 * Reject bootstrapping if the node already exists in gossip (CASSANDRA-5571)
 * Fix NPE while loading paxos state (CASSANDRA-6211)
 * cqlsh: add SHOW SESSION <tracing-session> command (CASSANDRA-6228)
Merged from 1.2:
 * (Hadoop) Require CFRR batchSize to be at least 2 (CASSANDRA-6114)
 * Add a warning for small LCS sstable size (CASSANDRA-6191)
 * Add ability to list specific KS/CF combinations in nodetool cfstats (CASSANDRA-4191)
 * Mark CF clean if a mutation raced the drop and got it marked dirty (CASSANDRA-5946)
 * Add a LOCAL_ONE consistency level (CASSANDRA-6202)
 * Limit CQL prepared statement cache by size instead of count (CASSANDRA-6107)
 * Tracing should log write failure rather than raw exceptions (CASSANDRA-6133)
 * lock access to TM.endpointToHostIdMap (CASSANDRA-6103)
 * Allow estimated memtable size to exceed slab allocator size (CASSANDRA-6078)
 * Start MeteredFlusher earlier to prevent OOM during CL replay (CASSANDRA-6087)
 * Avoid sending Truncate command to fat clients (CASSANDRA-6088)
 * Allow where clause conditions to be in parenthesis (CASSANDRA-6037)
 * Do not open non-ssl storage port if encryption option is all (CASSANDRA-3916)
 * Move batchlog replay to its own executor (CASSANDRA-6079)
 * Add tombstone debug threshold and histogram (CASSANDRA-6042, 6057)
 * Enable tcp keepalive on incoming connections (CASSANDRA-4053)
 * Fix fat client schema pull NPE (CASSANDRA-6089)
 * Fix memtable flushing for indexed tables (CASSANDRA-6112)
 * Fix skipping columns with multiple slices (CASSANDRA-6119)
 * Expose connected thrift + native client counts (CASSANDRA-5084)
 * Optimize auth setup (CASSANDRA-6122)
 * Trace index selection (CASSANDRA-6001)
 * Update sstablesPerReadHistogram to use biased sampling (CASSANDRA-6164)
 * Log UnknownColumnfamilyException when closing socket (CASSANDRA-5725)
 * Properly error out on CREATE INDEX for counters table (CASSANDRA-6160)
 * Handle JMX notification failure for repair (CASSANDRA-6097)
 * (Hadoop) Fetch no more than 128 splits in parallel (CASSANDRA-6169)
 * stress: add username/password authentication support (CASSANDRA-6068)
 * Fix indexed queries with row cache enabled on parent table (CASSANDRA-5732)
 * Fix compaction race during columnfamily drop (CASSANDRA-5957)
 * Fix validation of empty column names for compact tables (CASSANDRA-6152)
 * Skip replaying mutations that pass CRC but fail to deserialize (CASSANDRA-6183)
 * Rework token replacement to use replace_address (CASSANDRA-5916)
 * Fix altering column types (CASSANDRA-6185)
 * cqlsh: fix CREATE/ALTER WITH completion (CASSANDRA-6196)
 * add windows bat files for shell commands (CASSANDRA-6145)
 * Fix potential stack overflow during range tombstones insertion (CASSANDRA-6181)
 * (Hadoop) Make LOCAL_ONE the default consistency level (CASSANDRA-6214)


2.0.1
 * Fix bug that could allow reading deleted data temporarily (CASSANDRA-6025)
 * Improve memory use defaults (CASSANDRA-6059)
 * Make ThriftServer more easlly extensible (CASSANDRA-6058)
 * Remove Hadoop dependency from ITransportFactory (CASSANDRA-6062)
 * add file_cache_size_in_mb setting (CASSANDRA-5661)
 * Improve error message when yaml contains invalid properties (CASSANDRA-5958)
 * Improve leveled compaction's ability to find non-overlapping L0 compactions
   to work on concurrently (CASSANDRA-5921)
 * Notify indexer of columns shadowed by range tombstones (CASSANDRA-5614)
 * Log Merkle tree stats (CASSANDRA-2698)
 * Switch from crc32 to adler32 for compressed sstable checksums (CASSANDRA-5862)
 * Improve offheap memcpy performance (CASSANDRA-5884)
 * Use a range aware scanner for cleanup (CASSANDRA-2524)
 * Cleanup doesn't need to inspect sstables that contain only local data
   (CASSANDRA-5722)
 * Add ability for CQL3 to list partition keys (CASSANDRA-4536)
 * Improve native protocol serialization (CASSANDRA-5664)
 * Upgrade Thrift to 0.9.1 (CASSANDRA-5923)
 * Require superuser status for adding triggers (CASSANDRA-5963)
 * Make standalone scrubber handle old and new style leveled manifest
   (CASSANDRA-6005)
 * Fix paxos bugs (CASSANDRA-6012, 6013, 6023)
 * Fix paged ranges with multiple replicas (CASSANDRA-6004)
 * Fix potential AssertionError during tracing (CASSANDRA-6041)
 * Fix NPE in sstablesplit (CASSANDRA-6027)
 * Migrate pre-2.0 key/value/column aliases to system.schema_columns
   (CASSANDRA-6009)
 * Paging filter empty rows too agressively (CASSANDRA-6040)
 * Support variadic parameters for IN clauses (CASSANDRA-4210)
 * cqlsh: return the result of CAS writes (CASSANDRA-5796)
 * Fix validation of IN clauses with 2ndary indexes (CASSANDRA-6050)
 * Support named bind variables in CQL (CASSANDRA-6033)
Merged from 1.2:
 * Allow cache-keys-to-save to be set at runtime (CASSANDRA-5980)
 * Avoid second-guessing out-of-space state (CASSANDRA-5605)
 * Tuning knobs for dealing with large blobs and many CFs (CASSANDRA-5982)
 * (Hadoop) Fix CQLRW for thrift tables (CASSANDRA-6002)
 * Fix possible divide-by-zero in HHOM (CASSANDRA-5990)
 * Allow local batchlog writes for CL.ANY (CASSANDRA-5967)
 * Upgrade metrics-core to version 2.2.0 (CASSANDRA-5947)
 * Fix CqlRecordWriter with composite keys (CASSANDRA-5949)
 * Add snitch, schema version, cluster, partitioner to JMX (CASSANDRA-5881)
 * Allow disabling SlabAllocator (CASSANDRA-5935)
 * Make user-defined compaction JMX blocking (CASSANDRA-4952)
 * Fix streaming does not transfer wrapped range (CASSANDRA-5948)
 * Fix loading index summary containing empty key (CASSANDRA-5965)
 * Correctly handle limits in CompositesSearcher (CASSANDRA-5975)
 * Pig: handle CQL collections (CASSANDRA-5867)
 * Pass the updated cf to the PRSI index() method (CASSANDRA-5999)
 * Allow empty CQL3 batches (as no-op) (CASSANDRA-5994)
 * Support null in CQL3 functions (CASSANDRA-5910)
 * Replace the deprecated MapMaker with CacheLoader (CASSANDRA-6007)
 * Add SSTableDeletingNotification to DataTracker (CASSANDRA-6010)
 * Fix snapshots in use get deleted during snapshot repair (CASSANDRA-6011)
 * Move hints and exception count to o.a.c.metrics (CASSANDRA-6017)
 * Fix memory leak in snapshot repair (CASSANDRA-6047)
 * Fix sstable2sjon for CQL3 tables (CASSANDRA-5852)


2.0.0
 * Fix thrift validation when inserting into CQL3 tables (CASSANDRA-5138)
 * Fix periodic memtable flushing behavior with clean memtables (CASSANDRA-5931)
 * Fix dateOf() function for pre-2.0 timestamp columns (CASSANDRA-5928)
 * Fix SSTable unintentionally loads BF when opened for batch (CASSANDRA-5938)
 * Add stream session progress to JMX (CASSANDRA-4757)
 * Fix NPE during CAS operation (CASSANDRA-5925)
Merged from 1.2:
 * Fix getBloomFilterDiskSpaceUsed for AlwaysPresentFilter (CASSANDRA-5900)
 * Don't announce schema version until we've loaded the changes locally
   (CASSANDRA-5904)
 * Fix to support off heap bloom filters size greater than 2 GB (CASSANDRA-5903)
 * Properly handle parsing huge map and set literals (CASSANDRA-5893)


2.0.0-rc2
 * enable vnodes by default (CASSANDRA-5869)
 * fix CAS contention timeout (CASSANDRA-5830)
 * fix HsHa to respect max frame size (CASSANDRA-4573)
 * Fix (some) 2i on composite components omissions (CASSANDRA-5851)
 * cqlsh: add DESCRIBE FULL SCHEMA variant (CASSANDRA-5880)
Merged from 1.2:
 * Correctly validate sparse composite cells in scrub (CASSANDRA-5855)
 * Add KeyCacheHitRate metric to CF metrics (CASSANDRA-5868)
 * cqlsh: add support for multiline comments (CASSANDRA-5798)
 * Handle CQL3 SELECT duplicate IN restrictions on clustering columns
   (CASSANDRA-5856)


2.0.0-rc1
 * improve DecimalSerializer performance (CASSANDRA-5837)
 * fix potential spurious wakeup in AsyncOneResponse (CASSANDRA-5690)
 * fix schema-related trigger issues (CASSANDRA-5774)
 * Better validation when accessing CQL3 table from thrift (CASSANDRA-5138)
 * Fix assertion error during repair (CASSANDRA-5801)
 * Fix range tombstone bug (CASSANDRA-5805)
 * DC-local CAS (CASSANDRA-5797)
 * Add a native_protocol_version column to the system.local table (CASSANRDA-5819)
 * Use index_interval from cassandra.yaml when upgraded (CASSANDRA-5822)
 * Fix buffer underflow on socket close (CASSANDRA-5792)
Merged from 1.2:
 * Fix reading DeletionTime from 1.1-format sstables (CASSANDRA-5814)
 * cqlsh: add collections support to COPY (CASSANDRA-5698)
 * retry important messages for any IOException (CASSANDRA-5804)
 * Allow empty IN relations in SELECT/UPDATE/DELETE statements (CASSANDRA-5626)
 * cqlsh: fix crashing on Windows due to libedit detection (CASSANDRA-5812)
 * fix bulk-loading compressed sstables (CASSANDRA-5820)
 * (Hadoop) fix quoting in CqlPagingRecordReader and CqlRecordWriter
   (CASSANDRA-5824)
 * update default LCS sstable size to 160MB (CASSANDRA-5727)
 * Allow compacting 2Is via nodetool (CASSANDRA-5670)
 * Hex-encode non-String keys in OPP (CASSANDRA-5793)
 * nodetool history logging (CASSANDRA-5823)
 * (Hadoop) fix support for Thrift tables in CqlPagingRecordReader
   (CASSANDRA-5752)
 * add "all time blocked" to StatusLogger output (CASSANDRA-5825)
 * Future-proof inter-major-version schema migrations (CASSANDRA-5845)
 * (Hadoop) add CqlPagingRecordReader support for ReversedType in Thrift table
   (CASSANDRA-5718)
 * Add -no-snapshot option to scrub (CASSANDRA-5891)
 * Fix to support off heap bloom filters size greater than 2 GB (CASSANDRA-5903)
 * Properly handle parsing huge map and set literals (CASSANDRA-5893)
 * Fix LCS L0 compaction may overlap in L1 (CASSANDRA-5907)
 * New sstablesplit tool to split large sstables offline (CASSANDRA-4766)
 * Fix potential deadlock in native protocol server (CASSANDRA-5926)
 * Disallow incompatible type change in CQL3 (CASSANDRA-5882)
Merged from 1.1:
 * Correctly validate sparse composite cells in scrub (CASSANDRA-5855)


2.0.0-beta2
 * Replace countPendingHints with Hints Created metric (CASSANDRA-5746)
 * Allow nodetool with no args, and with help to run without a server (CASSANDRA-5734)
 * Cleanup AbstractType/TypeSerializer classes (CASSANDRA-5744)
 * Remove unimplemented cli option schema-mwt (CASSANDRA-5754)
 * Support range tombstones in thrift (CASSANDRA-5435)
 * Normalize table-manipulating CQL3 statements' class names (CASSANDRA-5759)
 * cqlsh: add missing table options to DESCRIBE output (CASSANDRA-5749)
 * Fix assertion error during repair (CASSANDRA-5757)
 * Fix bulkloader (CASSANDRA-5542)
 * Add LZ4 compression to the native protocol (CASSANDRA-5765)
 * Fix bugs in the native protocol v2 (CASSANDRA-5770)
 * CAS on 'primary key only' table (CASSANDRA-5715)
 * Support streaming SSTables of old versions (CASSANDRA-5772)
 * Always respect protocol version in native protocol (CASSANDRA-5778)
 * Fix ConcurrentModificationException during streaming (CASSANDRA-5782)
 * Update deletion timestamp in Commit#updatesWithPaxosTime (CASSANDRA-5787)
 * Thrift cas() method crashes if input columns are not sorted (CASSANDRA-5786)
 * Order columns names correctly when querying for CAS (CASSANDRA-5788)
 * Fix streaming retry (CASSANDRA-5775)
Merged from 1.2:
 * if no seeds can be a reached a node won't start in a ring by itself (CASSANDRA-5768)
 * add cassandra.unsafesystem property (CASSANDRA-5704)
 * (Hadoop) quote identifiers in CqlPagingRecordReader (CASSANDRA-5763)
 * Add replace_node functionality for vnodes (CASSANDRA-5337)
 * Add timeout events to query traces (CASSANDRA-5520)
 * Fix serialization of the LEFT gossip value (CASSANDRA-5696)
 * Pig: support for cql3 tables (CASSANDRA-5234)
 * Fix skipping range tombstones with reverse queries (CASSANDRA-5712)
 * Expire entries out of ThriftSessionManager (CASSANDRA-5719)
 * Don't keep ancestor information in memory (CASSANDRA-5342)
 * Expose native protocol server status in nodetool info (CASSANDRA-5735)
 * Fix pathetic performance of range tombstones (CASSANDRA-5677)
 * Fix querying with an empty (impossible) range (CASSANDRA-5573)
 * cqlsh: handle CUSTOM 2i in DESCRIBE output (CASSANDRA-5760)
 * Fix minor bug in Range.intersects(Bound) (CASSANDRA-5771)
 * cqlsh: handle disabled compression in DESCRIBE output (CASSANDRA-5766)
 * Ensure all UP events are notified on the native protocol (CASSANDRA-5769)
 * Fix formatting of sstable2json with multiple -k arguments (CASSANDRA-5781)
 * Don't rely on row marker for queries in general to hide lost markers
   after TTL expires (CASSANDRA-5762)
 * Sort nodetool help output (CASSANDRA-5776)
 * Fix column expiring during 2 phases compaction (CASSANDRA-5799)
 * now() is being rejected in INSERTs when inside collections (CASSANDRA-5795)


2.0.0-beta1
 * Add support for indexing clustered columns (CASSANDRA-5125)
 * Removed on-heap row cache (CASSANDRA-5348)
 * use nanotime consistently for node-local timeouts (CASSANDRA-5581)
 * Avoid unnecessary second pass on name-based queries (CASSANDRA-5577)
 * Experimental triggers (CASSANDRA-1311)
 * JEMalloc support for off-heap allocation (CASSANDRA-3997)
 * Single-pass compaction (CASSANDRA-4180)
 * Removed token range bisection (CASSANDRA-5518)
 * Removed compatibility with pre-1.2.5 sstables and network messages
   (CASSANDRA-5511)
 * removed PBSPredictor (CASSANDRA-5455)
 * CAS support (CASSANDRA-5062, 5441, 5442, 5443, 5619, 5667)
 * Leveled compaction performs size-tiered compactions in L0
   (CASSANDRA-5371, 5439)
 * Add yaml network topology snitch for mixed ec2/other envs (CASSANDRA-5339)
 * Log when a node is down longer than the hint window (CASSANDRA-4554)
 * Optimize tombstone creation for ExpiringColumns (CASSANDRA-4917)
 * Improve LeveledScanner work estimation (CASSANDRA-5250, 5407)
 * Replace compaction lock with runWithCompactionsDisabled (CASSANDRA-3430)
 * Change Message IDs to ints (CASSANDRA-5307)
 * Move sstable level information into the Stats component, removing the
   need for a separate Manifest file (CASSANDRA-4872)
 * avoid serializing to byte[] on commitlog append (CASSANDRA-5199)
 * make index_interval configurable per columnfamily (CASSANDRA-3961, CASSANDRA-5650)
 * add default_time_to_live (CASSANDRA-3974)
 * add memtable_flush_period_in_ms (CASSANDRA-4237)
 * replace supercolumns internally by composites (CASSANDRA-3237, 5123)
 * upgrade thrift to 0.9.0 (CASSANDRA-3719)
 * drop unnecessary keyspace parameter from user-defined compaction API
   (CASSANDRA-5139)
 * more robust solution to incomplete compactions + counters (CASSANDRA-5151)
 * Change order of directory searching for c*.in.sh (CASSANDRA-3983)
 * Add tool to reset SSTable compaction level for LCS (CASSANDRA-5271)
 * Allow custom configuration loader (CASSANDRA-5045)
 * Remove memory emergency pressure valve logic (CASSANDRA-3534)
 * Reduce request latency with eager retry (CASSANDRA-4705)
 * cqlsh: Remove ASSUME command (CASSANDRA-5331)
 * Rebuild BF when loading sstables if bloom_filter_fp_chance
   has changed since compaction (CASSANDRA-5015)
 * remove row-level bloom filters (CASSANDRA-4885)
 * Change Kernel Page Cache skipping into row preheating (disabled by default)
   (CASSANDRA-4937)
 * Improve repair by deciding on a gcBefore before sending
   out TreeRequests (CASSANDRA-4932)
 * Add an official way to disable compactions (CASSANDRA-5074)
 * Reenable ALTER TABLE DROP with new semantics (CASSANDRA-3919)
 * Add binary protocol versioning (CASSANDRA-5436)
 * Swap THshaServer for TThreadedSelectorServer (CASSANDRA-5530)
 * Add alias support to SELECT statement (CASSANDRA-5075)
 * Don't create empty RowMutations in CommitLogReplayer (CASSANDRA-5541)
 * Use range tombstones when dropping cfs/columns from schema (CASSANDRA-5579)
 * cqlsh: drop CQL2/CQL3-beta support (CASSANDRA-5585)
 * Track max/min column names in sstables to be able to optimize slice
   queries (CASSANDRA-5514, CASSANDRA-5595, CASSANDRA-5600)
 * Binary protocol: allow batching already prepared statements (CASSANDRA-4693)
 * Allow preparing timestamp, ttl and limit in CQL3 queries (CASSANDRA-4450)
 * Support native link w/o JNA in Java7 (CASSANDRA-3734)
 * Use SASL authentication in binary protocol v2 (CASSANDRA-5545)
 * Replace Thrift HsHa with LMAX Disruptor based implementation (CASSANDRA-5582)
 * cqlsh: Add row count to SELECT output (CASSANDRA-5636)
 * Include a timestamp with all read commands to determine column expiration
   (CASSANDRA-5149)
 * Streaming 2.0 (CASSANDRA-5286, 5699)
 * Conditional create/drop ks/table/index statements in CQL3 (CASSANDRA-2737)
 * more pre-table creation property validation (CASSANDRA-5693)
 * Redesign repair messages (CASSANDRA-5426)
 * Fix ALTER RENAME post-5125 (CASSANDRA-5702)
 * Disallow renaming a 2ndary indexed column (CASSANDRA-5705)
 * Rename Table to Keyspace (CASSANDRA-5613)
 * Ensure changing column_index_size_in_kb on different nodes don't corrupt the
   sstable (CASSANDRA-5454)
 * Move resultset type information into prepare, not execute (CASSANDRA-5649)
 * Auto paging in binary protocol (CASSANDRA-4415, 5714)
 * Don't tie client side use of AbstractType to JDBC (CASSANDRA-4495)
 * Adds new TimestampType to replace DateType (CASSANDRA-5723, CASSANDRA-5729)
Merged from 1.2:
 * make starting native protocol server idempotent (CASSANDRA-5728)
 * Fix loading key cache when a saved entry is no longer valid (CASSANDRA-5706)
 * Fix serialization of the LEFT gossip value (CASSANDRA-5696)
 * cqlsh: Don't show 'null' in place of empty values (CASSANDRA-5675)
 * Race condition in detecting version on a mixed 1.1/1.2 cluster
   (CASSANDRA-5692)
 * Fix skipping range tombstones with reverse queries (CASSANDRA-5712)
 * Expire entries out of ThriftSessionManager (CASSANRDA-5719)
 * Don't keep ancestor information in memory (CASSANDRA-5342)
 * cqlsh: fix handling of semicolons inside BATCH queries (CASSANDRA-5697)


1.2.6
 * Fix tracing when operation completes before all responses arrive
   (CASSANDRA-5668)
 * Fix cross-DC mutation forwarding (CASSANDRA-5632)
 * Reduce SSTableLoader memory usage (CASSANDRA-5555)
 * Scale hinted_handoff_throttle_in_kb to cluster size (CASSANDRA-5272)
 * (Hadoop) Add CQL3 input/output formats (CASSANDRA-4421, 5622)
 * (Hadoop) Fix InputKeyRange in CFIF (CASSANDRA-5536)
 * Fix dealing with ridiculously large max sstable sizes in LCS (CASSANDRA-5589)
 * Ignore pre-truncate hints (CASSANDRA-4655)
 * Move System.exit on OOM into a separate thread (CASSANDRA-5273)
 * Write row markers when serializing schema (CASSANDRA-5572)
 * Check only SSTables for the requested range when streaming (CASSANDRA-5569)
 * Improve batchlog replay behavior and hint ttl handling (CASSANDRA-5314)
 * Exclude localTimestamp from validation for tombstones (CASSANDRA-5398)
 * cqlsh: add custom prompt support (CASSANDRA-5539)
 * Reuse prepared statements in hot auth queries (CASSANDRA-5594)
 * cqlsh: add vertical output option (see EXPAND) (CASSANDRA-5597)
 * Add a rate limit option to stress (CASSANDRA-5004)
 * have BulkLoader ignore snapshots directories (CASSANDRA-5587)
 * fix SnitchProperties logging context (CASSANDRA-5602)
 * Expose whether jna is enabled and memory is locked via JMX (CASSANDRA-5508)
 * cqlsh: fix COPY FROM with ReversedType (CASSANDRA-5610)
 * Allow creating CUSTOM indexes on collections (CASSANDRA-5615)
 * Evaluate now() function at execution time (CASSANDRA-5616)
 * Expose detailed read repair metrics (CASSANDRA-5618)
 * Correct blob literal + ReversedType parsing (CASSANDRA-5629)
 * Allow GPFS to prefer the internal IP like EC2MRS (CASSANDRA-5630)
 * fix help text for -tspw cassandra-cli (CASSANDRA-5643)
 * don't throw away initial causes exceptions for internode encryption issues
   (CASSANDRA-5644)
 * Fix message spelling errors for cql select statements (CASSANDRA-5647)
 * Suppress custom exceptions thru jmx (CASSANDRA-5652)
 * Update CREATE CUSTOM INDEX syntax (CASSANDRA-5639)
 * Fix PermissionDetails.equals() method (CASSANDRA-5655)
 * Never allow partition key ranges in CQL3 without token() (CASSANDRA-5666)
 * Gossiper incorrectly drops AppState for an upgrading node (CASSANDRA-5660)
 * Connection thrashing during multi-region ec2 during upgrade, due to
   messaging version (CASSANDRA-5669)
 * Avoid over reconnecting in EC2MRS (CASSANDRA-5678)
 * Fix ReadResponseSerializer.serializedSize() for digest reads (CASSANDRA-5476)
 * allow sstable2json on 2i CFs (CASSANDRA-5694)
Merged from 1.1:
 * Remove buggy thrift max message length option (CASSANDRA-5529)
 * Fix NPE in Pig's widerow mode (CASSANDRA-5488)
 * Add split size parameter to Pig and disable split combination (CASSANDRA-5544)


1.2.5
 * make BytesToken.toString only return hex bytes (CASSANDRA-5566)
 * Ensure that submitBackground enqueues at least one task (CASSANDRA-5554)
 * fix 2i updates with identical values and timestamps (CASSANDRA-5540)
 * fix compaction throttling bursty-ness (CASSANDRA-4316)
 * reduce memory consumption of IndexSummary (CASSANDRA-5506)
 * remove per-row column name bloom filters (CASSANDRA-5492)
 * Include fatal errors in trace events (CASSANDRA-5447)
 * Ensure that PerRowSecondaryIndex is notified of row-level deletes
   (CASSANDRA-5445)
 * Allow empty blob literals in CQL3 (CASSANDRA-5452)
 * Fix streaming RangeTombstones at column index boundary (CASSANDRA-5418)
 * Fix preparing statements when current keyspace is not set (CASSANDRA-5468)
 * Fix SemanticVersion.isSupportedBy minor/patch handling (CASSANDRA-5496)
 * Don't provide oldCfId for post-1.1 system cfs (CASSANDRA-5490)
 * Fix primary range ignores replication strategy (CASSANDRA-5424)
 * Fix shutdown of binary protocol server (CASSANDRA-5507)
 * Fix repair -snapshot not working (CASSANDRA-5512)
 * Set isRunning flag later in binary protocol server (CASSANDRA-5467)
 * Fix use of CQL3 functions with descending clustering order (CASSANDRA-5472)
 * Disallow renaming columns one at a time for thrift table in CQL3
   (CASSANDRA-5531)
 * cqlsh: add CLUSTERING ORDER BY support to DESCRIBE (CASSANDRA-5528)
 * Add custom secondary index support to CQL3 (CASSANDRA-5484)
 * Fix repair hanging silently on unexpected error (CASSANDRA-5229)
 * Fix Ec2Snitch regression introduced by CASSANDRA-5171 (CASSANDRA-5432)
 * Add nodetool enablebackup/disablebackup (CASSANDRA-5556)
 * cqlsh: fix DESCRIBE after case insensitive USE (CASSANDRA-5567)
Merged from 1.1
 * Add retry mechanism to OTC for non-droppable_verbs (CASSANDRA-5393)
 * Use allocator information to improve memtable memory usage estimate
   (CASSANDRA-5497)
 * Fix trying to load deleted row into row cache on startup (CASSANDRA-4463)
 * fsync leveled manifest to avoid corruption (CASSANDRA-5535)
 * Fix Bound intersection computation (CASSANDRA-5551)
 * sstablescrub now respects max memory size in cassandra.in.sh (CASSANDRA-5562)


1.2.4
 * Ensure that PerRowSecondaryIndex updates see the most recent values
   (CASSANDRA-5397)
 * avoid duplicate index entries ind PrecompactedRow and
   ParallelCompactionIterable (CASSANDRA-5395)
 * remove the index entry on oldColumn when new column is a tombstone
   (CASSANDRA-5395)
 * Change default stream throughput from 400 to 200 mbps (CASSANDRA-5036)
 * Gossiper logs DOWN for symmetry with UP (CASSANDRA-5187)
 * Fix mixing prepared statements between keyspaces (CASSANDRA-5352)
 * Fix consistency level during bootstrap - strike 3 (CASSANDRA-5354)
 * Fix transposed arguments in AlreadyExistsException (CASSANDRA-5362)
 * Improve asynchronous hint delivery (CASSANDRA-5179)
 * Fix Guava dependency version (12.0 -> 13.0.1) for Maven (CASSANDRA-5364)
 * Validate that provided CQL3 collection value are < 64K (CASSANDRA-5355)
 * Make upgradeSSTable skip current version sstables by default (CASSANDRA-5366)
 * Optimize min/max timestamp collection (CASSANDRA-5373)
 * Invalid streamId in cql binary protocol when using invalid CL
   (CASSANDRA-5164)
 * Fix validation for IN where clauses with collections (CASSANDRA-5376)
 * Copy resultSet on count query to avoid ConcurrentModificationException
   (CASSANDRA-5382)
 * Correctly typecheck in CQL3 even with ReversedType (CASSANDRA-5386)
 * Fix streaming compressed files when using encryption (CASSANDRA-5391)
 * cassandra-all 1.2.0 pom missing netty dependency (CASSANDRA-5392)
 * Fix writetime/ttl functions on null values (CASSANDRA-5341)
 * Fix NPE during cql3 select with token() (CASSANDRA-5404)
 * IndexHelper.skipBloomFilters won't skip non-SHA filters (CASSANDRA-5385)
 * cqlsh: Print maps ordered by key, sort sets (CASSANDRA-5413)
 * Add null syntax support in CQL3 for inserts (CASSANDRA-3783)
 * Allow unauthenticated set_keyspace() calls (CASSANDRA-5423)
 * Fix potential incremental backups race (CASSANDRA-5410)
 * Fix prepared BATCH statements with batch-level timestamps (CASSANDRA-5415)
 * Allow overriding superuser setup delay (CASSANDRA-5430)
 * cassandra-shuffle with JMX usernames and passwords (CASSANDRA-5431)
Merged from 1.1:
 * cli: Quote ks and cf names in schema output when needed (CASSANDRA-5052)
 * Fix bad default for min/max timestamp in SSTableMetadata (CASSANDRA-5372)
 * Fix cf name extraction from manifest in Directories.migrateFile()
   (CASSANDRA-5242)
 * Support pluggable internode authentication (CASSANDRA-5401)


1.2.3
 * add check for sstable overlap within a level on startup (CASSANDRA-5327)
 * replace ipv6 colons in jmx object names (CASSANDRA-5298, 5328)
 * Avoid allocating SSTableBoundedScanner during repair when the range does
   not intersect the sstable (CASSANDRA-5249)
 * Don't lowercase property map keys (this breaks NTS) (CASSANDRA-5292)
 * Fix composite comparator with super columns (CASSANDRA-5287)
 * Fix insufficient validation of UPDATE queries against counter cfs
   (CASSANDRA-5300)
 * Fix PropertyFileSnitch default DC/Rack behavior (CASSANDRA-5285)
 * Handle null values when executing prepared statement (CASSANDRA-5081)
 * Add netty to pom dependencies (CASSANDRA-5181)
 * Include type arguments in Thrift CQLPreparedResult (CASSANDRA-5311)
 * Fix compaction not removing columns when bf_fp_ratio is 1 (CASSANDRA-5182)
 * cli: Warn about missing CQL3 tables in schema descriptions (CASSANDRA-5309)
 * Re-enable unknown option in replication/compaction strategies option for
   backward compatibility (CASSANDRA-4795)
 * Add binary protocol support to stress (CASSANDRA-4993)
 * cqlsh: Fix COPY FROM value quoting and null handling (CASSANDRA-5305)
 * Fix repair -pr for vnodes (CASSANDRA-5329)
 * Relax CL for auth queries for non-default users (CASSANDRA-5310)
 * Fix AssertionError during repair (CASSANDRA-5245)
 * Don't announce migrations to pre-1.2 nodes (CASSANDRA-5334)
Merged from 1.1:
 * Update offline scrub for 1.0 -> 1.1 directory structure (CASSANDRA-5195)
 * add tmp flag to Descriptor hashcode (CASSANDRA-4021)
 * fix logging of "Found table data in data directories" when only system tables
   are present (CASSANDRA-5289)
 * cli: Add JMX authentication support (CASSANDRA-5080)
 * nodetool: ability to repair specific range (CASSANDRA-5280)
 * Fix possible assertion triggered in SliceFromReadCommand (CASSANDRA-5284)
 * cqlsh: Add inet type support on Windows (ipv4-only) (CASSANDRA-4801)
 * Fix race when initializing ColumnFamilyStore (CASSANDRA-5350)
 * Add UseTLAB JVM flag (CASSANDRA-5361)


1.2.2
 * fix potential for multiple concurrent compactions of the same sstables
   (CASSANDRA-5256)
 * avoid no-op caching of byte[] on commitlog append (CASSANDRA-5199)
 * fix symlinks under data dir not working (CASSANDRA-5185)
 * fix bug in compact storage metadata handling (CASSANDRA-5189)
 * Validate login for USE queries (CASSANDRA-5207)
 * cli: remove default username and password (CASSANDRA-5208)
 * configure populate_io_cache_on_flush per-CF (CASSANDRA-4694)
 * allow configuration of internode socket buffer (CASSANDRA-3378)
 * Make sstable directory picking blacklist-aware again (CASSANDRA-5193)
 * Correctly expire gossip states for edge cases (CASSANDRA-5216)
 * Improve handling of directory creation failures (CASSANDRA-5196)
 * Expose secondary indicies to the rest of nodetool (CASSANDRA-4464)
 * Binary protocol: avoid sending notification for 0.0.0.0 (CASSANDRA-5227)
 * add UseCondCardMark XX jvm settings on jdk 1.7 (CASSANDRA-4366)
 * CQL3 refactor to allow conversion function (CASSANDRA-5226)
 * Fix drop of sstables in some circumstance (CASSANDRA-5232)
 * Implement caching of authorization results (CASSANDRA-4295)
 * Add support for LZ4 compression (CASSANDRA-5038)
 * Fix missing columns in wide rows queries (CASSANDRA-5225)
 * Simplify auth setup and make system_auth ks alterable (CASSANDRA-5112)
 * Stop compactions from hanging during bootstrap (CASSANDRA-5244)
 * fix compressed streaming sending extra chunk (CASSANDRA-5105)
 * Add CQL3-based implementations of IAuthenticator and IAuthorizer
   (CASSANDRA-4898)
 * Fix timestamp-based tomstone removal logic (CASSANDRA-5248)
 * cli: Add JMX authentication support (CASSANDRA-5080)
 * Fix forceFlush behavior (CASSANDRA-5241)
 * cqlsh: Add username autocompletion (CASSANDRA-5231)
 * Fix CQL3 composite partition key error (CASSANDRA-5240)
 * Allow IN clause on last clustering key (CASSANDRA-5230)
Merged from 1.1:
 * fix start key/end token validation for wide row iteration (CASSANDRA-5168)
 * add ConfigHelper support for Thrift frame and max message sizes (CASSANDRA-5188)
 * fix nodetool repair not fail on node down (CASSANDRA-5203)
 * always collect tombstone hints (CASSANDRA-5068)
 * Fix error when sourcing file in cqlsh (CASSANDRA-5235)


1.2.1
 * stream undelivered hints on decommission (CASSANDRA-5128)
 * GossipingPropertyFileSnitch loads saved dc/rack info if needed (CASSANDRA-5133)
 * drain should flush system CFs too (CASSANDRA-4446)
 * add inter_dc_tcp_nodelay setting (CASSANDRA-5148)
 * re-allow wrapping ranges for start_token/end_token range pairitspwng (CASSANDRA-5106)
 * fix validation compaction of empty rows (CASSANDRA-5136)
 * nodetool methods to enable/disable hint storage/delivery (CASSANDRA-4750)
 * disallow bloom filter false positive chance of 0 (CASSANDRA-5013)
 * add threadpool size adjustment methods to JMXEnabledThreadPoolExecutor and
   CompactionManagerMBean (CASSANDRA-5044)
 * fix hinting for dropped local writes (CASSANDRA-4753)
 * off-heap cache doesn't need mutable column container (CASSANDRA-5057)
 * apply disk_failure_policy to bad disks on initial directory creation
   (CASSANDRA-4847)
 * Optimize name-based queries to use ArrayBackedSortedColumns (CASSANDRA-5043)
 * Fall back to old manifest if most recent is unparseable (CASSANDRA-5041)
 * pool [Compressed]RandomAccessReader objects on the partitioned read path
   (CASSANDRA-4942)
 * Add debug logging to list filenames processed by Directories.migrateFile
   method (CASSANDRA-4939)
 * Expose black-listed directories via JMX (CASSANDRA-4848)
 * Log compaction merge counts (CASSANDRA-4894)
 * Minimize byte array allocation by AbstractData{Input,Output} (CASSANDRA-5090)
 * Add SSL support for the binary protocol (CASSANDRA-5031)
 * Allow non-schema system ks modification for shuffle to work (CASSANDRA-5097)
 * cqlsh: Add default limit to SELECT statements (CASSANDRA-4972)
 * cqlsh: fix DESCRIBE for 1.1 cfs in CQL3 (CASSANDRA-5101)
 * Correctly gossip with nodes >= 1.1.7 (CASSANDRA-5102)
 * Ensure CL guarantees on digest mismatch (CASSANDRA-5113)
 * Validate correctly selects on composite partition key (CASSANDRA-5122)
 * Fix exception when adding collection (CASSANDRA-5117)
 * Handle states for non-vnode clusters correctly (CASSANDRA-5127)
 * Refuse unrecognized replication and compaction strategy options (CASSANDRA-4795)
 * Pick the correct value validator in sstable2json for cql3 tables (CASSANDRA-5134)
 * Validate login for describe_keyspace, describe_keyspaces and set_keyspace
   (CASSANDRA-5144)
 * Fix inserting empty maps (CASSANDRA-5141)
 * Don't remove tokens from System table for node we know (CASSANDRA-5121)
 * fix streaming progress report for compresed files (CASSANDRA-5130)
 * Coverage analysis for low-CL queries (CASSANDRA-4858)
 * Stop interpreting dates as valid timeUUID value (CASSANDRA-4936)
 * Adds E notation for floating point numbers (CASSANDRA-4927)
 * Detect (and warn) unintentional use of the cql2 thrift methods when cql3 was
   intended (CASSANDRA-5172)
 * cli: Quote ks and cf names in schema output when needed (CASSANDRA-5052)
 * Fix cf name extraction from manifest in Directories.migrateFile() (CASSANDRA-5242)
 * Replace mistaken usage of commons-logging with slf4j (CASSANDRA-5464)
 * Ensure Jackson dependency matches lib (CASSANDRA-5126)
 * Expose droppable tombstone ratio stats over JMX (CASSANDRA-5159)
Merged from 1.1:
 * Simplify CompressedRandomAccessReader to work around JDK FD bug (CASSANDRA-5088)
 * Improve handling a changing target throttle rate mid-compaction (CASSANDRA-5087)
 * Pig: correctly decode row keys in widerow mode (CASSANDRA-5098)
 * nodetool repair command now prints progress (CASSANDRA-4767)
 * fix user defined compaction to run against 1.1 data directory (CASSANDRA-5118)
 * Fix CQL3 BATCH authorization caching (CASSANDRA-5145)
 * fix get_count returns incorrect value with TTL (CASSANDRA-5099)
 * better handling for mid-compaction failure (CASSANDRA-5137)
 * convert default marshallers list to map for better readability (CASSANDRA-5109)
 * fix ConcurrentModificationException in getBootstrapSource (CASSANDRA-5170)
 * fix sstable maxtimestamp for row deletes and pre-1.1.1 sstables (CASSANDRA-5153)
 * Fix thread growth on node removal (CASSANDRA-5175)
 * Make Ec2Region's datacenter name configurable (CASSANDRA-5155)


1.2.0
 * Disallow counters in collections (CASSANDRA-5082)
 * cqlsh: add unit tests (CASSANDRA-3920)
 * fix default bloom_filter_fp_chance for LeveledCompactionStrategy (CASSANDRA-5093)
Merged from 1.1:
 * add validation for get_range_slices with start_key and end_token (CASSANDRA-5089)


1.2.0-rc2
 * fix nodetool ownership display with vnodes (CASSANDRA-5065)
 * cqlsh: add DESCRIBE KEYSPACES command (CASSANDRA-5060)
 * Fix potential infinite loop when reloading CFS (CASSANDRA-5064)
 * Fix SimpleAuthorizer example (CASSANDRA-5072)
 * cqlsh: force CL.ONE for tracing and system.schema* queries (CASSANDRA-5070)
 * Includes cassandra-shuffle in the debian package (CASSANDRA-5058)
Merged from 1.1:
 * fix multithreaded compaction deadlock (CASSANDRA-4492)
 * fix temporarily missing schema after upgrade from pre-1.1.5 (CASSANDRA-5061)
 * Fix ALTER TABLE overriding compression options with defaults
   (CASSANDRA-4996, 5066)
 * fix specifying and altering crc_check_chance (CASSANDRA-5053)
 * fix Murmur3Partitioner ownership% calculation (CASSANDRA-5076)
 * Don't expire columns sooner than they should in 2ndary indexes (CASSANDRA-5079)


1.2-rc1
 * rename rpc_timeout settings to request_timeout (CASSANDRA-5027)
 * add BF with 0.1 FP to LCS by default (CASSANDRA-5029)
 * Fix preparing insert queries (CASSANDRA-5016)
 * Fix preparing queries with counter increment (CASSANDRA-5022)
 * Fix preparing updates with collections (CASSANDRA-5017)
 * Don't generate UUID based on other node address (CASSANDRA-5002)
 * Fix message when trying to alter a clustering key type (CASSANDRA-5012)
 * Update IAuthenticator to match the new IAuthorizer (CASSANDRA-5003)
 * Fix inserting only a key in CQL3 (CASSANDRA-5040)
 * Fix CQL3 token() function when used with strings (CASSANDRA-5050)
Merged from 1.1:
 * reduce log spam from invalid counter shards (CASSANDRA-5026)
 * Improve schema propagation performance (CASSANDRA-5025)
 * Fix for IndexHelper.IndexFor throws OOB Exception (CASSANDRA-5030)
 * cqlsh: make it possible to describe thrift CFs (CASSANDRA-4827)
 * cqlsh: fix timestamp formatting on some platforms (CASSANDRA-5046)


1.2-beta3
 * make consistency level configurable in cqlsh (CASSANDRA-4829)
 * fix cqlsh rendering of blob fields (CASSANDRA-4970)
 * fix cqlsh DESCRIBE command (CASSANDRA-4913)
 * save truncation position in system table (CASSANDRA-4906)
 * Move CompressionMetadata off-heap (CASSANDRA-4937)
 * allow CLI to GET cql3 columnfamily data (CASSANDRA-4924)
 * Fix rare race condition in getExpireTimeForEndpoint (CASSANDRA-4402)
 * acquire references to overlapping sstables during compaction so bloom filter
   doesn't get free'd prematurely (CASSANDRA-4934)
 * Don't share slice query filter in CQL3 SelectStatement (CASSANDRA-4928)
 * Separate tracing from Log4J (CASSANDRA-4861)
 * Exclude gcable tombstones from merkle-tree computation (CASSANDRA-4905)
 * Better printing of AbstractBounds for tracing (CASSANDRA-4931)
 * Optimize mostRecentTombstone check in CC.collectAllData (CASSANDRA-4883)
 * Change stream session ID to UUID to avoid collision from same node (CASSANDRA-4813)
 * Use Stats.db when bulk loading if present (CASSANDRA-4957)
 * Skip repair on system_trace and keyspaces with RF=1 (CASSANDRA-4956)
 * (cql3) Remove arbitrary SELECT limit (CASSANDRA-4918)
 * Correctly handle prepared operation on collections (CASSANDRA-4945)
 * Fix CQL3 LIMIT (CASSANDRA-4877)
 * Fix Stress for CQL3 (CASSANDRA-4979)
 * Remove cassandra specific exceptions from JMX interface (CASSANDRA-4893)
 * (CQL3) Force using ALLOW FILTERING on potentially inefficient queries (CASSANDRA-4915)
 * (cql3) Fix adding column when the table has collections (CASSANDRA-4982)
 * (cql3) Fix allowing collections with compact storage (CASSANDRA-4990)
 * (cql3) Refuse ttl/writetime function on collections (CASSANDRA-4992)
 * Replace IAuthority with new IAuthorizer (CASSANDRA-4874)
 * clqsh: fix KEY pseudocolumn escaping when describing Thrift tables
   in CQL3 mode (CASSANDRA-4955)
 * add basic authentication support for Pig CassandraStorage (CASSANDRA-3042)
 * fix CQL2 ALTER TABLE compaction_strategy_class altering (CASSANDRA-4965)
Merged from 1.1:
 * Fall back to old describe_splits if d_s_ex is not available (CASSANDRA-4803)
 * Improve error reporting when streaming ranges fail (CASSANDRA-5009)
 * Fix cqlsh timestamp formatting of timezone info (CASSANDRA-4746)
 * Fix assertion failure with leveled compaction (CASSANDRA-4799)
 * Check for null end_token in get_range_slice (CASSANDRA-4804)
 * Remove all remnants of removed nodes (CASSANDRA-4840)
 * Add aut-reloading of the log4j file in debian package (CASSANDRA-4855)
 * Fix estimated row cache entry size (CASSANDRA-4860)
 * reset getRangeSlice filter after finishing a row for get_paged_slice
   (CASSANDRA-4919)
 * expunge row cache post-truncate (CASSANDRA-4940)
 * Allow static CF definition with compact storage (CASSANDRA-4910)
 * Fix endless loop/compaction of schema_* CFs due to broken timestamps (CASSANDRA-4880)
 * Fix 'wrong class type' assertion in CounterColumn (CASSANDRA-4976)


1.2-beta2
 * fp rate of 1.0 disables BF entirely; LCS defaults to 1.0 (CASSANDRA-4876)
 * off-heap bloom filters for row keys (CASSANDRA_4865)
 * add extension point for sstable components (CASSANDRA-4049)
 * improve tracing output (CASSANDRA-4852, 4862)
 * make TRACE verb droppable (CASSANDRA-4672)
 * fix BulkLoader recognition of CQL3 columnfamilies (CASSANDRA-4755)
 * Sort commitlog segments for replay by id instead of mtime (CASSANDRA-4793)
 * Make hint delivery asynchronous (CASSANDRA-4761)
 * Pluggable Thrift transport factories for CLI and cqlsh (CASSANDRA-4609, 4610)
 * cassandra-cli: allow Double value type to be inserted to a column (CASSANDRA-4661)
 * Add ability to use custom TServerFactory implementations (CASSANDRA-4608)
 * optimize batchlog flushing to skip successful batches (CASSANDRA-4667)
 * include metadata for system keyspace itself in schema tables (CASSANDRA-4416)
 * add check to PropertyFileSnitch to verify presence of location for
   local node (CASSANDRA-4728)
 * add PBSPredictor consistency modeler (CASSANDRA-4261)
 * remove vestiges of Thrift unframed mode (CASSANDRA-4729)
 * optimize single-row PK lookups (CASSANDRA-4710)
 * adjust blockFor calculation to account for pending ranges due to node
   movement (CASSANDRA-833)
 * Change CQL version to 3.0.0 and stop accepting 3.0.0-beta1 (CASSANDRA-4649)
 * (CQL3) Make prepared statement global instead of per connection
   (CASSANDRA-4449)
 * Fix scrubbing of CQL3 created tables (CASSANDRA-4685)
 * (CQL3) Fix validation when using counter and regular columns in the same
   table (CASSANDRA-4706)
 * Fix bug starting Cassandra with simple authentication (CASSANDRA-4648)
 * Add support for batchlog in CQL3 (CASSANDRA-4545, 4738)
 * Add support for multiple column family outputs in CFOF (CASSANDRA-4208)
 * Support repairing only the local DC nodes (CASSANDRA-4747)
 * Use rpc_address for binary protocol and change default port (CASSANDRA-4751)
 * Fix use of collections in prepared statements (CASSANDRA-4739)
 * Store more information into peers table (CASSANDRA-4351, 4814)
 * Configurable bucket size for size tiered compaction (CASSANDRA-4704)
 * Run leveled compaction in parallel (CASSANDRA-4310)
 * Fix potential NPE during CFS reload (CASSANDRA-4786)
 * Composite indexes may miss results (CASSANDRA-4796)
 * Move consistency level to the protocol level (CASSANDRA-4734, 4824)
 * Fix Subcolumn slice ends not respected (CASSANDRA-4826)
 * Fix Assertion error in cql3 select (CASSANDRA-4783)
 * Fix list prepend logic (CQL3) (CASSANDRA-4835)
 * Add booleans as literals in CQL3 (CASSANDRA-4776)
 * Allow renaming PK columns in CQL3 (CASSANDRA-4822)
 * Fix binary protocol NEW_NODE event (CASSANDRA-4679)
 * Fix potential infinite loop in tombstone compaction (CASSANDRA-4781)
 * Remove system tables accounting from schema (CASSANDRA-4850)
 * (cql3) Force provided columns in clustering key order in
   'CLUSTERING ORDER BY' (CASSANDRA-4881)
 * Fix composite index bug (CASSANDRA-4884)
 * Fix short read protection for CQL3 (CASSANDRA-4882)
 * Add tracing support to the binary protocol (CASSANDRA-4699)
 * (cql3) Don't allow prepared marker inside collections (CASSANDRA-4890)
 * Re-allow order by on non-selected columns (CASSANDRA-4645)
 * Bug when composite index is created in a table having collections (CASSANDRA-4909)
 * log index scan subject in CompositesSearcher (CASSANDRA-4904)
Merged from 1.1:
 * add get[Row|Key]CacheEntries to CacheServiceMBean (CASSANDRA-4859)
 * fix get_paged_slice to wrap to next row correctly (CASSANDRA-4816)
 * fix indexing empty column values (CASSANDRA-4832)
 * allow JdbcDate to compose null Date objects (CASSANDRA-4830)
 * fix possible stackoverflow when compacting 1000s of sstables
   (CASSANDRA-4765)
 * fix wrong leveled compaction progress calculation (CASSANDRA-4807)
 * add a close() method to CRAR to prevent leaking file descriptors (CASSANDRA-4820)
 * fix potential infinite loop in get_count (CASSANDRA-4833)
 * fix compositeType.{get/from}String methods (CASSANDRA-4842)
 * (CQL) fix CREATE COLUMNFAMILY permissions check (CASSANDRA-4864)
 * Fix DynamicCompositeType same type comparison (CASSANDRA-4711)
 * Fix duplicate SSTable reference when stream session failed (CASSANDRA-3306)
 * Allow static CF definition with compact storage (CASSANDRA-4910)
 * Fix endless loop/compaction of schema_* CFs due to broken timestamps (CASSANDRA-4880)
 * Fix 'wrong class type' assertion in CounterColumn (CASSANDRA-4976)


1.2-beta1
 * add atomic_batch_mutate (CASSANDRA-4542, -4635)
 * increase default max_hint_window_in_ms to 3h (CASSANDRA-4632)
 * include message initiation time to replicas so they can more
   accurately drop timed-out requests (CASSANDRA-2858)
 * fix clientutil.jar dependencies (CASSANDRA-4566)
 * optimize WriteResponse (CASSANDRA-4548)
 * new metrics (CASSANDRA-4009)
 * redesign KEYS indexes to avoid read-before-write (CASSANDRA-2897)
 * debug tracing (CASSANDRA-1123)
 * parallelize row cache loading (CASSANDRA-4282)
 * Make compaction, flush JBOD-aware (CASSANDRA-4292)
 * run local range scans on the read stage (CASSANDRA-3687)
 * clean up ioexceptions (CASSANDRA-2116)
 * add disk_failure_policy (CASSANDRA-2118)
 * Introduce new json format with row level deletion (CASSANDRA-4054)
 * remove redundant "name" column from schema_keyspaces (CASSANDRA-4433)
 * improve "nodetool ring" handling of multi-dc clusters (CASSANDRA-3047)
 * update NTS calculateNaturalEndpoints to be O(N log N) (CASSANDRA-3881)
 * split up rpc timeout by operation type (CASSANDRA-2819)
 * rewrite key cache save/load to use only sequential i/o (CASSANDRA-3762)
 * update MS protocol with a version handshake + broadcast address id
   (CASSANDRA-4311)
 * multithreaded hint replay (CASSANDRA-4189)
 * add inter-node message compression (CASSANDRA-3127)
 * remove COPP (CASSANDRA-2479)
 * Track tombstone expiration and compact when tombstone content is
   higher than a configurable threshold, default 20% (CASSANDRA-3442, 4234)
 * update MurmurHash to version 3 (CASSANDRA-2975)
 * (CLI) track elapsed time for `delete' operation (CASSANDRA-4060)
 * (CLI) jline version is bumped to 1.0 to properly  support
   'delete' key function (CASSANDRA-4132)
 * Save IndexSummary into new SSTable 'Summary' component (CASSANDRA-2392, 4289)
 * Add support for range tombstones (CASSANDRA-3708)
 * Improve MessagingService efficiency (CASSANDRA-3617)
 * Avoid ID conflicts from concurrent schema changes (CASSANDRA-3794)
 * Set thrift HSHA server thread limit to unlimited by default (CASSANDRA-4277)
 * Avoids double serialization of CF id in RowMutation messages
   (CASSANDRA-4293)
 * stream compressed sstables directly with java nio (CASSANDRA-4297)
 * Support multiple ranges in SliceQueryFilter (CASSANDRA-3885)
 * Add column metadata to system column families (CASSANDRA-4018)
 * (cql3) Always use composite types by default (CASSANDRA-4329)
 * (cql3) Add support for set, map and list (CASSANDRA-3647)
 * Validate date type correctly (CASSANDRA-4441)
 * (cql3) Allow definitions with only a PK (CASSANDRA-4361)
 * (cql3) Add support for row key composites (CASSANDRA-4179)
 * improve DynamicEndpointSnitch by using reservoir sampling (CASSANDRA-4038)
 * (cql3) Add support for 2ndary indexes (CASSANDRA-3680)
 * (cql3) fix defining more than one PK to be invalid (CASSANDRA-4477)
 * remove schema agreement checking from all external APIs (Thrift, CQL and CQL3) (CASSANDRA-4487)
 * add Murmur3Partitioner and make it default for new installations (CASSANDRA-3772, 4621)
 * (cql3) update pseudo-map syntax to use map syntax (CASSANDRA-4497)
 * Finer grained exceptions hierarchy and provides error code with exceptions (CASSANDRA-3979)
 * Adds events push to binary protocol (CASSANDRA-4480)
 * Rewrite nodetool help (CASSANDRA-2293)
 * Make CQL3 the default for CQL (CASSANDRA-4640)
 * update stress tool to be able to use CQL3 (CASSANDRA-4406)
 * Accept all thrift update on CQL3 cf but don't expose their metadata (CASSANDRA-4377)
 * Replace Throttle with Guava's RateLimiter for HintedHandOff (CASSANDRA-4541)
 * fix counter add/get using CQL2 and CQL3 in stress tool (CASSANDRA-4633)
 * Add sstable count per level to cfstats (CASSANDRA-4537)
 * (cql3) Add ALTER KEYSPACE statement (CASSANDRA-4611)
 * (cql3) Allow defining default consistency levels (CASSANDRA-4448)
 * (cql3) Fix queries using LIMIT missing results (CASSANDRA-4579)
 * fix cross-version gossip messaging (CASSANDRA-4576)
 * added inet data type (CASSANDRA-4627)


1.1.6
 * Wait for writes on synchronous read digest mismatch (CASSANDRA-4792)
 * fix commitlog replay for nanotime-infected sstables (CASSANDRA-4782)
 * preflight check ttl for maximum of 20 years (CASSANDRA-4771)
 * (Pig) fix widerow input with single column rows (CASSANDRA-4789)
 * Fix HH to compact with correct gcBefore, which avoids wiping out
   undelivered hints (CASSANDRA-4772)
 * LCS will merge up to 32 L0 sstables as intended (CASSANDRA-4778)
 * NTS will default unconfigured DC replicas to zero (CASSANDRA-4675)
 * use default consistency level in counter validation if none is
   explicitly provide (CASSANDRA-4700)
 * Improve IAuthority interface by introducing fine-grained
   access permissions and grant/revoke commands (CASSANDRA-4490, 4644)
 * fix assumption error in CLI when updating/describing keyspace
   (CASSANDRA-4322)
 * Adds offline sstablescrub to debian packaging (CASSANDRA-4642)
 * Automatic fixing of overlapping leveled sstables (CASSANDRA-4644)
 * fix error when using ORDER BY with extended selections (CASSANDRA-4689)
 * (CQL3) Fix validation for IN queries for non-PK cols (CASSANDRA-4709)
 * fix re-created keyspace disappering after 1.1.5 upgrade
   (CASSANDRA-4698, 4752)
 * (CLI) display elapsed time in 2 fraction digits (CASSANDRA-3460)
 * add authentication support to sstableloader (CASSANDRA-4712)
 * Fix CQL3 'is reversed' logic (CASSANDRA-4716, 4759)
 * (CQL3) Don't return ReversedType in result set metadata (CASSANDRA-4717)
 * Backport adding AlterKeyspace statement (CASSANDRA-4611)
 * (CQL3) Correcty accept upper-case data types (CASSANDRA-4770)
 * Add binary protocol events for schema changes (CASSANDRA-4684)
Merged from 1.0:
 * Switch from NBHM to CHM in MessagingService's callback map, which
   prevents OOM in long-running instances (CASSANDRA-4708)


1.1.5
 * add SecondaryIndex.reload API (CASSANDRA-4581)
 * use millis + atomicint for commitlog segment creation instead of
   nanotime, which has issues under some hypervisors (CASSANDRA-4601)
 * fix FD leak in slice queries (CASSANDRA-4571)
 * avoid recursion in leveled compaction (CASSANDRA-4587)
 * increase stack size under Java7 to 180K
 * Log(info) schema changes (CASSANDRA-4547)
 * Change nodetool setcachecapcity to manipulate global caches (CASSANDRA-4563)
 * (cql3) fix setting compaction strategy (CASSANDRA-4597)
 * fix broken system.schema_* timestamps on system startup (CASSANDRA-4561)
 * fix wrong skip of cache saving (CASSANDRA-4533)
 * Avoid NPE when lost+found is in data dir (CASSANDRA-4572)
 * Respect five-minute flush moratorium after initial CL replay (CASSANDRA-4474)
 * Adds ntp as recommended in debian packaging (CASSANDRA-4606)
 * Configurable transport in CF Record{Reader|Writer} (CASSANDRA-4558)
 * (cql3) fix potential NPE with both equal and unequal restriction (CASSANDRA-4532)
 * (cql3) improves ORDER BY validation (CASSANDRA-4624)
 * Fix potential deadlock during counter writes (CASSANDRA-4578)
 * Fix cql error with ORDER BY when using IN (CASSANDRA-4612)
Merged from 1.0:
 * increase Xss to 160k to accomodate latest 1.6 JVMs (CASSANDRA-4602)
 * fix toString of hint destination tokens (CASSANDRA-4568)
 * Fix multiple values for CurrentLocal NodeID (CASSANDRA-4626)


1.1.4
 * fix offline scrub to catch >= out of order rows (CASSANDRA-4411)
 * fix cassandra-env.sh on RHEL and other non-dash-based systems
   (CASSANDRA-4494)
Merged from 1.0:
 * (Hadoop) fix setting key length for old-style mapred api (CASSANDRA-4534)
 * (Hadoop) fix iterating through a resultset consisting entirely
   of tombstoned rows (CASSANDRA-4466)


1.1.3
 * (cqlsh) add COPY TO (CASSANDRA-4434)
 * munmap commitlog segments before rename (CASSANDRA-4337)
 * (JMX) rename getRangeKeySample to sampleKeyRange to avoid returning
   multi-MB results as an attribute (CASSANDRA-4452)
 * flush based on data size, not throughput; overwritten columns no
   longer artificially inflate liveRatio (CASSANDRA-4399)
 * update default commitlog segment size to 32MB and total commitlog
   size to 32/1024 MB for 32/64 bit JVMs, respectively (CASSANDRA-4422)
 * avoid using global partitioner to estimate ranges in index sstables
   (CASSANDRA-4403)
 * restore pre-CASSANDRA-3862 approach to removing expired tombstones
   from row cache during compaction (CASSANDRA-4364)
 * (stress) support for CQL prepared statements (CASSANDRA-3633)
 * Correctly catch exception when Snappy cannot be loaded (CASSANDRA-4400)
 * (cql3) Support ORDER BY when IN condition is given in WHERE clause (CASSANDRA-4327)
 * (cql3) delete "component_index" column on DROP TABLE call (CASSANDRA-4420)
 * change nanoTime() to currentTimeInMillis() in schema related code (CASSANDRA-4432)
 * add a token generation tool (CASSANDRA-3709)
 * Fix LCS bug with sstable containing only 1 row (CASSANDRA-4411)
 * fix "Can't Modify Index Name" problem on CF update (CASSANDRA-4439)
 * Fix assertion error in getOverlappingSSTables during repair (CASSANDRA-4456)
 * fix nodetool's setcompactionthreshold command (CASSANDRA-4455)
 * Ensure compacted files are never used, to avoid counter overcount (CASSANDRA-4436)
Merged from 1.0:
 * Push the validation of secondary index values to the SecondaryIndexManager (CASSANDRA-4240)
 * allow dropping columns shadowed by not-yet-expired supercolumn or row
   tombstones in PrecompactedRow (CASSANDRA-4396)


1.1.2
 * Fix cleanup not deleting index entries (CASSANDRA-4379)
 * Use correct partitioner when saving + loading caches (CASSANDRA-4331)
 * Check schema before trying to export sstable (CASSANDRA-2760)
 * Raise a meaningful exception instead of NPE when PFS encounters
   an unconfigured node + no default (CASSANDRA-4349)
 * fix bug in sstable blacklisting with LCS (CASSANDRA-4343)
 * LCS no longer promotes tiny sstables out of L0 (CASSANDRA-4341)
 * skip tombstones during hint replay (CASSANDRA-4320)
 * fix NPE in compactionstats (CASSANDRA-4318)
 * enforce 1m min keycache for auto (CASSANDRA-4306)
 * Have DeletedColumn.isMFD always return true (CASSANDRA-4307)
 * (cql3) exeption message for ORDER BY constraints said primary filter can be
    an IN clause, which is misleading (CASSANDRA-4319)
 * (cql3) Reject (not yet supported) creation of 2ndardy indexes on tables with
   composite primary keys (CASSANDRA-4328)
 * Set JVM stack size to 160k for java 7 (CASSANDRA-4275)
 * cqlsh: add COPY command to load data from CSV flat files (CASSANDRA-4012)
 * CFMetaData.fromThrift to throw ConfigurationException upon error (CASSANDRA-4353)
 * Use CF comparator to sort indexed columns in SecondaryIndexManager
   (CASSANDRA-4365)
 * add strategy_options to the KSMetaData.toString() output (CASSANDRA-4248)
 * (cql3) fix range queries containing unqueried results (CASSANDRA-4372)
 * (cql3) allow updating column_alias types (CASSANDRA-4041)
 * (cql3) Fix deletion bug (CASSANDRA-4193)
 * Fix computation of overlapping sstable for leveled compaction (CASSANDRA-4321)
 * Improve scrub and allow to run it offline (CASSANDRA-4321)
 * Fix assertionError in StorageService.bulkLoad (CASSANDRA-4368)
 * (cqlsh) add option to authenticate to a keyspace at startup (CASSANDRA-4108)
 * (cqlsh) fix ASSUME functionality (CASSANDRA-4352)
 * Fix ColumnFamilyRecordReader to not return progress > 100% (CASSANDRA-3942)
Merged from 1.0:
 * Set gc_grace on index CF to 0 (CASSANDRA-4314)


1.1.1
 * add populate_io_cache_on_flush option (CASSANDRA-2635)
 * allow larger cache capacities than 2GB (CASSANDRA-4150)
 * add getsstables command to nodetool (CASSANDRA-4199)
 * apply parent CF compaction settings to secondary index CFs (CASSANDRA-4280)
 * preserve commitlog size cap when recycling segments at startup
   (CASSANDRA-4201)
 * (Hadoop) fix split generation regression (CASSANDRA-4259)
 * ignore min/max compactions settings in LCS, while preserving
   behavior that min=max=0 disables autocompaction (CASSANDRA-4233)
 * log number of rows read from saved cache (CASSANDRA-4249)
 * calculate exact size required for cleanup operations (CASSANDRA-1404)
 * avoid blocking additional writes during flush when the commitlog
   gets behind temporarily (CASSANDRA-1991)
 * enable caching on index CFs based on data CF cache setting (CASSANDRA-4197)
 * warn on invalid replication strategy creation options (CASSANDRA-4046)
 * remove [Freeable]Memory finalizers (CASSANDRA-4222)
 * include tombstone size in ColumnFamily.size, which can prevent OOM
   during sudden mass delete operations by yielding a nonzero liveRatio
   (CASSANDRA-3741)
 * Open 1 sstableScanner per level for leveled compaction (CASSANDRA-4142)
 * Optimize reads when row deletion timestamps allow us to restrict
   the set of sstables we check (CASSANDRA-4116)
 * add support for commitlog archiving and point-in-time recovery
   (CASSANDRA-3690)
 * avoid generating redundant compaction tasks during streaming
   (CASSANDRA-4174)
 * add -cf option to nodetool snapshot, and takeColumnFamilySnapshot to
   StorageService mbean (CASSANDRA-556)
 * optimize cleanup to drop entire sstables where possible (CASSANDRA-4079)
 * optimize truncate when autosnapshot is disabled (CASSANDRA-4153)
 * update caches to use byte[] keys to reduce memory overhead (CASSANDRA-3966)
 * add column limit to cli (CASSANDRA-3012, 4098)
 * clean up and optimize DataOutputBuffer, used by CQL compression and
   CompositeType (CASSANDRA-4072)
 * optimize commitlog checksumming (CASSANDRA-3610)
 * identify and blacklist corrupted SSTables from future compactions
   (CASSANDRA-2261)
 * Move CfDef and KsDef validation out of thrift (CASSANDRA-4037)
 * Expose API to repair a user provided range (CASSANDRA-3912)
 * Add way to force the cassandra-cli to refresh its schema (CASSANDRA-4052)
 * Avoid having replicate on write tasks stacking up at CL.ONE (CASSANDRA-2889)
 * (cql3) Backwards compatibility for composite comparators in non-cql3-aware
   clients (CASSANDRA-4093)
 * (cql3) Fix order by for reversed queries (CASSANDRA-4160)
 * (cql3) Add ReversedType support (CASSANDRA-4004)
 * (cql3) Add timeuuid type (CASSANDRA-4194)
 * (cql3) Minor fixes (CASSANDRA-4185)
 * (cql3) Fix prepared statement in BATCH (CASSANDRA-4202)
 * (cql3) Reduce the list of reserved keywords (CASSANDRA-4186)
 * (cql3) Move max/min compaction thresholds to compaction strategy options
   (CASSANDRA-4187)
 * Fix exception during move when localhost is the only source (CASSANDRA-4200)
 * (cql3) Allow paging through non-ordered partitioner results (CASSANDRA-3771)
 * (cql3) Fix drop index (CASSANDRA-4192)
 * (cql3) Don't return range ghosts anymore (CASSANDRA-3982)
 * fix re-creating Keyspaces/ColumnFamilies with the same name as dropped
   ones (CASSANDRA-4219)
 * fix SecondaryIndex LeveledManifest save upon snapshot (CASSANDRA-4230)
 * fix missing arrayOffset in FBUtilities.hash (CASSANDRA-4250)
 * (cql3) Add name of parameters in CqlResultSet (CASSANDRA-4242)
 * (cql3) Correctly validate order by queries (CASSANDRA-4246)
 * rename stress to cassandra-stress for saner packaging (CASSANDRA-4256)
 * Fix exception on colum metadata with non-string comparator (CASSANDRA-4269)
 * Check for unknown/invalid compression options (CASSANDRA-4266)
 * (cql3) Adds simple access to column timestamp and ttl (CASSANDRA-4217)
 * (cql3) Fix range queries with secondary indexes (CASSANDRA-4257)
 * Better error messages from improper input in cli (CASSANDRA-3865)
 * Try to stop all compaction upon Keyspace or ColumnFamily drop (CASSANDRA-4221)
 * (cql3) Allow keyspace properties to contain hyphens (CASSANDRA-4278)
 * (cql3) Correctly validate keyspace access in create table (CASSANDRA-4296)
 * Avoid deadlock in migration stage (CASSANDRA-3882)
 * Take supercolumn names and deletion info into account in memtable throughput
   (CASSANDRA-4264)
 * Add back backward compatibility for old style replication factor (CASSANDRA-4294)
 * Preserve compatibility with pre-1.1 index queries (CASSANDRA-4262)
Merged from 1.0:
 * Fix super columns bug where cache is not updated (CASSANDRA-4190)
 * fix maxTimestamp to include row tombstones (CASSANDRA-4116)
 * (CLI) properly handle quotes in create/update keyspace commands (CASSANDRA-4129)
 * Avoids possible deadlock during bootstrap (CASSANDRA-4159)
 * fix stress tool that hangs forever on timeout or error (CASSANDRA-4128)
 * stress tool to return appropriate exit code on failure (CASSANDRA-4188)
 * fix compaction NPE when out of disk space and assertions disabled
   (CASSANDRA-3985)
 * synchronize LCS getEstimatedTasks to avoid CME (CASSANDRA-4255)
 * ensure unique streaming session id's (CASSANDRA-4223)
 * kick off background compaction when min/max thresholds change
   (CASSANDRA-4279)
 * improve ability of STCS.getBuckets to deal with 100s of 1000s of
   sstables, such as when convertinb back from LCS (CASSANDRA-4287)
 * Oversize integer in CQL throws NumberFormatException (CASSANDRA-4291)
 * fix 1.0.x node join to mixed version cluster, other nodes >= 1.1 (CASSANDRA-4195)
 * Fix LCS splitting sstable base on uncompressed size (CASSANDRA-4419)
 * Push the validation of secondary index values to the SecondaryIndexManager (CASSANDRA-4240)
 * Don't purge columns during upgradesstables (CASSANDRA-4462)
 * Make cqlsh work with piping (CASSANDRA-4113)
 * Validate arguments for nodetool decommission (CASSANDRA-4061)
 * Report thrift status in nodetool info (CASSANDRA-4010)


1.1.0-final
 * average a reduced liveRatio estimate with the previous one (CASSANDRA-4065)
 * Allow KS and CF names up to 48 characters (CASSANDRA-4157)
 * fix stress build (CASSANDRA-4140)
 * add time remaining estimate to nodetool compactionstats (CASSANDRA-4167)
 * (cql) fix NPE in cql3 ALTER TABLE (CASSANDRA-4163)
 * (cql) Add support for CL.TWO and CL.THREE in CQL (CASSANDRA-4156)
 * (cql) Fix type in CQL3 ALTER TABLE preventing update (CASSANDRA-4170)
 * (cql) Throw invalid exception from CQL3 on obsolete options (CASSANDRA-4171)
 * (cqlsh) fix recognizing uppercase SELECT keyword (CASSANDRA-4161)
 * Pig: wide row support (CASSANDRA-3909)
Merged from 1.0:
 * avoid streaming empty files with bulk loader if sstablewriter errors out
   (CASSANDRA-3946)


1.1-rc1
 * Include stress tool in binary builds (CASSANDRA-4103)
 * (Hadoop) fix wide row iteration when last row read was deleted
   (CASSANDRA-4154)
 * fix read_repair_chance to really default to 0.1 in the cli (CASSANDRA-4114)
 * Adds caching and bloomFilterFpChange to CQL options (CASSANDRA-4042)
 * Adds posibility to autoconfigure size of the KeyCache (CASSANDRA-4087)
 * fix KEYS index from skipping results (CASSANDRA-3996)
 * Remove sliced_buffer_size_in_kb dead option (CASSANDRA-4076)
 * make loadNewSStable preserve sstable version (CASSANDRA-4077)
 * Respect 1.0 cache settings as much as possible when upgrading
   (CASSANDRA-4088)
 * relax path length requirement for sstable files when upgrading on
   non-Windows platforms (CASSANDRA-4110)
 * fix terminination of the stress.java when errors were encountered
   (CASSANDRA-4128)
 * Move CfDef and KsDef validation out of thrift (CASSANDRA-4037)
 * Fix get_paged_slice (CASSANDRA-4136)
 * CQL3: Support slice with exclusive start and stop (CASSANDRA-3785)
Merged from 1.0:
 * support PropertyFileSnitch in bulk loader (CASSANDRA-4145)
 * add auto_snapshot option allowing disabling snapshot before drop/truncate
   (CASSANDRA-3710)
 * allow short snitch names (CASSANDRA-4130)


1.1-beta2
 * rename loaded sstables to avoid conflicts with local snapshots
   (CASSANDRA-3967)
 * start hint replay as soon as FD notifies that the target is back up
   (CASSANDRA-3958)
 * avoid unproductive deserializing of cached rows during compaction
   (CASSANDRA-3921)
 * fix concurrency issues with CQL keyspace creation (CASSANDRA-3903)
 * Show Effective Owership via Nodetool ring <keyspace> (CASSANDRA-3412)
 * Update ORDER BY syntax for CQL3 (CASSANDRA-3925)
 * Fix BulkRecordWriter to not throw NPE if reducer gets no map data from Hadoop (CASSANDRA-3944)
 * Fix bug with counters in super columns (CASSANDRA-3821)
 * Remove deprecated merge_shard_chance (CASSANDRA-3940)
 * add a convenient way to reset a node's schema (CASSANDRA-2963)
 * fix for intermittent SchemaDisagreementException (CASSANDRA-3884)
 * CLI `list <CF>` to limit number of columns and their order (CASSANDRA-3012)
 * ignore deprecated KsDef/CfDef/ColumnDef fields in native schema (CASSANDRA-3963)
 * CLI to report when unsupported column_metadata pair was given (CASSANDRA-3959)
 * reincarnate removed and deprecated KsDef/CfDef attributes (CASSANDRA-3953)
 * Fix race between writes and read for cache (CASSANDRA-3862)
 * perform static initialization of StorageProxy on start-up (CASSANDRA-3797)
 * support trickling fsync() on writes (CASSANDRA-3950)
 * expose counters for unavailable/timeout exceptions given to thrift clients (CASSANDRA-3671)
 * avoid quadratic startup time in LeveledManifest (CASSANDRA-3952)
 * Add type information to new schema_ columnfamilies and remove thrift
   serialization for schema (CASSANDRA-3792)
 * add missing column validator options to the CLI help (CASSANDRA-3926)
 * skip reading saved key cache if CF's caching strategy is NONE or ROWS_ONLY (CASSANDRA-3954)
 * Unify migration code (CASSANDRA-4017)
Merged from 1.0:
 * cqlsh: guess correct version of Python for Arch Linux (CASSANDRA-4090)
 * (CLI) properly handle quotes in create/update keyspace commands (CASSANDRA-4129)
 * Avoids possible deadlock during bootstrap (CASSANDRA-4159)
 * fix stress tool that hangs forever on timeout or error (CASSANDRA-4128)
 * Fix super columns bug where cache is not updated (CASSANDRA-4190)
 * stress tool to return appropriate exit code on failure (CASSANDRA-4188)


1.0.9
 * improve index sampling performance (CASSANDRA-4023)
 * always compact away deleted hints immediately after handoff (CASSANDRA-3955)
 * delete hints from dropped ColumnFamilies on handoff instead of
   erroring out (CASSANDRA-3975)
 * add CompositeType ref to the CLI doc for create/update column family (CASSANDRA-3980)
 * Pig: support Counter ColumnFamilies (CASSANDRA-3973)
 * Pig: Composite column support (CASSANDRA-3684)
 * Avoid NPE during repair when a keyspace has no CFs (CASSANDRA-3988)
 * Fix division-by-zero error on get_slice (CASSANDRA-4000)
 * don't change manifest level for cleanup, scrub, and upgradesstables
   operations under LeveledCompactionStrategy (CASSANDRA-3989, 4112)
 * fix race leading to super columns assertion failure (CASSANDRA-3957)
 * fix NPE on invalid CQL delete command (CASSANDRA-3755)
 * allow custom types in CLI's assume command (CASSANDRA-4081)
 * fix totalBytes count for parallel compactions (CASSANDRA-3758)
 * fix intermittent NPE in get_slice (CASSANDRA-4095)
 * remove unnecessary asserts in native code interfaces (CASSANDRA-4096)
 * Validate blank keys in CQL to avoid assertion errors (CASSANDRA-3612)
 * cqlsh: fix bad decoding of some column names (CASSANDRA-4003)
 * cqlsh: fix incorrect padding with unicode chars (CASSANDRA-4033)
 * Fix EC2 snitch incorrectly reporting region (CASSANDRA-4026)
 * Shut down thrift during decommission (CASSANDRA-4086)
 * Expose nodetool cfhistograms for 2ndary indexes (CASSANDRA-4063)
Merged from 0.8:
 * Fix ConcurrentModificationException in gossiper (CASSANDRA-4019)


1.1-beta1
 * (cqlsh)
   + add SOURCE and CAPTURE commands, and --file option (CASSANDRA-3479)
   + add ALTER COLUMNFAMILY WITH (CASSANDRA-3523)
   + bundle Python dependencies with Cassandra (CASSANDRA-3507)
   + added to Debian package (CASSANDRA-3458)
   + display byte data instead of erroring out on decode failure
     (CASSANDRA-3874)
 * add nodetool rebuild_index (CASSANDRA-3583)
 * add nodetool rangekeysample (CASSANDRA-2917)
 * Fix streaming too much data during move operations (CASSANDRA-3639)
 * Nodetool and CLI connect to localhost by default (CASSANDRA-3568)
 * Reduce memory used by primary index sample (CASSANDRA-3743)
 * (Hadoop) separate input/output configurations (CASSANDRA-3197, 3765)
 * avoid returning internal Cassandra classes over JMX (CASSANDRA-2805)
 * add row-level isolation via SnapTree (CASSANDRA-2893)
 * Optimize key count estimation when opening sstable on startup
   (CASSANDRA-2988)
 * multi-dc replication optimization supporting CL > ONE (CASSANDRA-3577)
 * add command to stop compactions (CASSANDRA-1740, 3566, 3582)
 * multithreaded streaming (CASSANDRA-3494)
 * removed in-tree redhat spec (CASSANDRA-3567)
 * "defragment" rows for name-based queries under STCS, again (CASSANDRA-2503)
 * Recycle commitlog segments for improved performance
   (CASSANDRA-3411, 3543, 3557, 3615)
 * update size-tiered compaction to prioritize small tiers (CASSANDRA-2407)
 * add message expiration logic to OutboundTcpConnection (CASSANDRA-3005)
 * off-heap cache to use sun.misc.Unsafe instead of JNA (CASSANDRA-3271)
 * EACH_QUORUM is only supported for writes (CASSANDRA-3272)
 * replace compactionlock use in schema migration by checking CFS.isValid
   (CASSANDRA-3116)
 * recognize that "SELECT first ... *" isn't really "SELECT *" (CASSANDRA-3445)
 * Use faster bytes comparison (CASSANDRA-3434)
 * Bulk loader is no longer a fat client, (HADOOP) bulk load output format
   (CASSANDRA-3045)
 * (Hadoop) add support for KeyRange.filter
 * remove assumption that keys and token are in bijection
   (CASSANDRA-1034, 3574, 3604)
 * always remove endpoints from delevery queue in HH (CASSANDRA-3546)
 * fix race between cf flush and its 2ndary indexes flush (CASSANDRA-3547)
 * fix potential race in AES when a repair fails (CASSANDRA-3548)
 * Remove columns shadowed by a deleted container even when we cannot purge
   (CASSANDRA-3538)
 * Improve memtable slice iteration performance (CASSANDRA-3545)
 * more efficient allocation of small bloom filters (CASSANDRA-3618)
 * Use separate writer thread in SSTableSimpleUnsortedWriter (CASSANDRA-3619)
 * fsync the directory after new sstable or commitlog segment are created (CASSANDRA-3250)
 * fix minor issues reported by FindBugs (CASSANDRA-3658)
 * global key/row caches (CASSANDRA-3143, 3849)
 * optimize memtable iteration during range scan (CASSANDRA-3638)
 * introduce 'crc_check_chance' in CompressionParameters to support
   a checksum percentage checking chance similarly to read-repair (CASSANDRA-3611)
 * a way to deactivate global key/row cache on per-CF basis (CASSANDRA-3667)
 * fix LeveledCompactionStrategy broken because of generation pre-allocation
   in LeveledManifest (CASSANDRA-3691)
 * finer-grained control over data directories (CASSANDRA-2749)
 * Fix ClassCastException during hinted handoff (CASSANDRA-3694)
 * Upgrade Thrift to 0.7 (CASSANDRA-3213)
 * Make stress.java insert operation to use microseconds (CASSANDRA-3725)
 * Allows (internally) doing a range query with a limit of columns instead of
   rows (CASSANDRA-3742)
 * Allow rangeSlice queries to be start/end inclusive/exclusive (CASSANDRA-3749)
 * Fix BulkLoader to support new SSTable layout and add stream
   throttling to prevent an NPE when there is no yaml config (CASSANDRA-3752)
 * Allow concurrent schema migrations (CASSANDRA-1391, 3832)
 * Add SnapshotCommand to trigger snapshot on remote node (CASSANDRA-3721)
 * Make CFMetaData conversions to/from thrift/native schema inverses
   (CASSANDRA_3559)
 * Add initial code for CQL 3.0-beta (CASSANDRA-2474, 3781, 3753)
 * Add wide row support for ColumnFamilyInputFormat (CASSANDRA-3264)
 * Allow extending CompositeType comparator (CASSANDRA-3657)
 * Avoids over-paging during get_count (CASSANDRA-3798)
 * Add new command to rebuild a node without (repair) merkle tree calculations
   (CASSANDRA-3483, 3922)
 * respect not only row cache capacity but caching mode when
   trying to read data (CASSANDRA-3812)
 * fix system tests (CASSANDRA-3827)
 * CQL support for altering row key type in ALTER TABLE (CASSANDRA-3781)
 * turn compression on by default (CASSANDRA-3871)
 * make hexToBytes refuse invalid input (CASSANDRA-2851)
 * Make secondary indexes CF inherit compression and compaction from their
   parent CF (CASSANDRA-3877)
 * Finish cleanup up tombstone purge code (CASSANDRA-3872)
 * Avoid NPE on aboarted stream-out sessions (CASSANDRA-3904)
 * BulkRecordWriter throws NPE for counter columns (CASSANDRA-3906)
 * Support compression using BulkWriter (CASSANDRA-3907)


1.0.8
 * fix race between cleanup and flush on secondary index CFSes (CASSANDRA-3712)
 * avoid including non-queried nodes in rangeslice read repair
   (CASSANDRA-3843)
 * Only snapshot CF being compacted for snapshot_before_compaction
   (CASSANDRA-3803)
 * Log active compactions in StatusLogger (CASSANDRA-3703)
 * Compute more accurate compaction score per level (CASSANDRA-3790)
 * Return InvalidRequest when using a keyspace that doesn't exist
   (CASSANDRA-3764)
 * disallow user modification of System keyspace (CASSANDRA-3738)
 * allow using sstable2json on secondary index data (CASSANDRA-3738)
 * (cqlsh) add DESCRIBE COLUMNFAMILIES (CASSANDRA-3586)
 * (cqlsh) format blobs correctly and use colors to improve output
   readability (CASSANDRA-3726)
 * synchronize BiMap of bootstrapping tokens (CASSANDRA-3417)
 * show index options in CLI (CASSANDRA-3809)
 * add optional socket timeout for streaming (CASSANDRA-3838)
 * fix truncate not to leave behind non-CFS backed secondary indexes
   (CASSANDRA-3844)
 * make CLI `show schema` to use output stream directly instead
   of StringBuilder (CASSANDRA-3842)
 * remove the wait on hint future during write (CASSANDRA-3870)
 * (cqlsh) ignore missing CfDef opts (CASSANDRA-3933)
 * (cqlsh) look for cqlshlib relative to realpath (CASSANDRA-3767)
 * Fix short read protection (CASSANDRA-3934)
 * Make sure infered and actual schema match (CASSANDRA-3371)
 * Fix NPE during HH delivery (CASSANDRA-3677)
 * Don't put boostrapping node in 'hibernate' status (CASSANDRA-3737)
 * Fix double quotes in windows bat files (CASSANDRA-3744)
 * Fix bad validator lookup (CASSANDRA-3789)
 * Fix soft reset in EC2MultiRegionSnitch (CASSANDRA-3835)
 * Don't leave zombie connections with THSHA thrift server (CASSANDRA-3867)
 * (cqlsh) fix deserialization of data (CASSANDRA-3874)
 * Fix removetoken force causing an inconsistent state (CASSANDRA-3876)
 * Fix ahndling of some types with Pig (CASSANDRA-3886)
 * Don't allow to drop the system keyspace (CASSANDRA-3759)
 * Make Pig deletes disabled by default and configurable (CASSANDRA-3628)
Merged from 0.8:
 * (Pig) fix CassandraStorage to use correct comparator in Super ColumnFamily
   case (CASSANDRA-3251)
 * fix thread safety issues in commitlog replay, primarily affecting
   systems with many (100s) of CF definitions (CASSANDRA-3751)
 * Fix relevant tombstone ignored with super columns (CASSANDRA-3875)


1.0.7
 * fix regression in HH page size calculation (CASSANDRA-3624)
 * retry failed stream on IOException (CASSANDRA-3686)
 * allow configuring bloom_filter_fp_chance (CASSANDRA-3497)
 * attempt hint delivery every ten minutes, or when failure detector
   notifies us that a node is back up, whichever comes first.  hint
   handoff throttle delay default changed to 1ms, from 50 (CASSANDRA-3554)
 * add nodetool setstreamthroughput (CASSANDRA-3571)
 * fix assertion when dropping a columnfamily with no sstables (CASSANDRA-3614)
 * more efficient allocation of small bloom filters (CASSANDRA-3618)
 * CLibrary.createHardLinkWithExec() to check for errors (CASSANDRA-3101)
 * Avoid creating empty and non cleaned writer during compaction (CASSANDRA-3616)
 * stop thrift service in shutdown hook so we can quiesce MessagingService
   (CASSANDRA-3335)
 * (CQL) compaction_strategy_options and compression_parameters for
   CREATE COLUMNFAMILY statement (CASSANDRA-3374)
 * Reset min/max compaction threshold when creating size tiered compaction
   strategy (CASSANDRA-3666)
 * Don't ignore IOException during compaction (CASSANDRA-3655)
 * Fix assertion error for CF with gc_grace=0 (CASSANDRA-3579)
 * Shutdown ParallelCompaction reducer executor after use (CASSANDRA-3711)
 * Avoid < 0 value for pending tasks in leveled compaction (CASSANDRA-3693)
 * (Hadoop) Support TimeUUID in Pig CassandraStorage (CASSANDRA-3327)
 * Check schema is ready before continuing boostrapping (CASSANDRA-3629)
 * Catch overflows during parsing of chunk_length_kb (CASSANDRA-3644)
 * Improve stream protocol mismatch errors (CASSANDRA-3652)
 * Avoid multiple thread doing HH to the same target (CASSANDRA-3681)
 * Add JMX property for rp_timeout_in_ms (CASSANDRA-2940)
 * Allow DynamicCompositeType to compare component of different types
   (CASSANDRA-3625)
 * Flush non-cfs backed secondary indexes (CASSANDRA-3659)
 * Secondary Indexes should report memory consumption (CASSANDRA-3155)
 * fix for SelectStatement start/end key are not set correctly
   when a key alias is involved (CASSANDRA-3700)
 * fix CLI `show schema` command insert of an extra comma in
   column_metadata (CASSANDRA-3714)
Merged from 0.8:
 * avoid logging (harmless) exception when GC takes < 1ms (CASSANDRA-3656)
 * prevent new nodes from thinking down nodes are up forever (CASSANDRA-3626)
 * use correct list of replicas for LOCAL_QUORUM reads when read repair
   is disabled (CASSANDRA-3696)
 * block on flush before compacting hints (may prevent OOM) (CASSANDRA-3733)


1.0.6
 * (CQL) fix cqlsh support for replicate_on_write (CASSANDRA-3596)
 * fix adding to leveled manifest after streaming (CASSANDRA-3536)
 * filter out unavailable cipher suites when using encryption (CASSANDRA-3178)
 * (HADOOP) add old-style api support for CFIF and CFRR (CASSANDRA-2799)
 * Support TimeUUIDType column names in Stress.java tool (CASSANDRA-3541)
 * (CQL) INSERT/UPDATE/DELETE/TRUNCATE commands should allow CF names to
   be qualified by keyspace (CASSANDRA-3419)
 * always remove endpoints from delevery queue in HH (CASSANDRA-3546)
 * fix race between cf flush and its 2ndary indexes flush (CASSANDRA-3547)
 * fix potential race in AES when a repair fails (CASSANDRA-3548)
 * fix default value validation usage in CLI SET command (CASSANDRA-3553)
 * Optimize componentsFor method for compaction and startup time
   (CASSANDRA-3532)
 * (CQL) Proper ColumnFamily metadata validation on CREATE COLUMNFAMILY
   (CASSANDRA-3565)
 * fix compression "chunk_length_kb" option to set correct kb value for
   thrift/avro (CASSANDRA-3558)
 * fix missing response during range slice repair (CASSANDRA-3551)
 * 'describe ring' moved from CLI to nodetool and available through JMX (CASSANDRA-3220)
 * add back partitioner to sstable metadata (CASSANDRA-3540)
 * fix NPE in get_count for counters (CASSANDRA-3601)
Merged from 0.8:
 * remove invalid assertion that table was opened before dropping it
   (CASSANDRA-3580)
 * range and index scans now only send requests to enough replicas to
   satisfy requested CL + RR (CASSANDRA-3598)
 * use cannonical host for local node in nodetool info (CASSANDRA-3556)
 * remove nonlocal DC write optimization since it only worked with
   CL.ONE or CL.LOCAL_QUORUM (CASSANDRA-3577, 3585)
 * detect misuses of CounterColumnType (CASSANDRA-3422)
 * turn off string interning in json2sstable, take 2 (CASSANDRA-2189)
 * validate compression parameters on add/update of the ColumnFamily
   (CASSANDRA-3573)
 * Check for 0.0.0.0 is incorrect in CFIF (CASSANDRA-3584)
 * Increase vm.max_map_count in debian packaging (CASSANDRA-3563)
 * gossiper will never add itself to saved endpoints (CASSANDRA-3485)


1.0.5
 * revert CASSANDRA-3407 (see CASSANDRA-3540)
 * fix assertion error while forwarding writes to local nodes (CASSANDRA-3539)


1.0.4
 * fix self-hinting of timed out read repair updates and make hinted handoff
   less prone to OOMing a coordinator (CASSANDRA-3440)
 * expose bloom filter sizes via JMX (CASSANDRA-3495)
 * enforce RP tokens 0..2**127 (CASSANDRA-3501)
 * canonicalize paths exposed through JMX (CASSANDRA-3504)
 * fix "liveSize" stat when sstables are removed (CASSANDRA-3496)
 * add bloom filter FP rates to nodetool cfstats (CASSANDRA-3347)
 * record partitioner in sstable metadata component (CASSANDRA-3407)
 * add new upgradesstables nodetool command (CASSANDRA-3406)
 * skip --debug requirement to see common exceptions in CLI (CASSANDRA-3508)
 * fix incorrect query results due to invalid max timestamp (CASSANDRA-3510)
 * make sstableloader recognize compressed sstables (CASSANDRA-3521)
 * avoids race in OutboundTcpConnection in multi-DC setups (CASSANDRA-3530)
 * use SETLOCAL in cassandra.bat (CASSANDRA-3506)
 * fix ConcurrentModificationException in Table.all() (CASSANDRA-3529)
Merged from 0.8:
 * fix concurrence issue in the FailureDetector (CASSANDRA-3519)
 * fix array out of bounds error in counter shard removal (CASSANDRA-3514)
 * avoid dropping tombstones when they might still be needed to shadow
   data in a different sstable (CASSANDRA-2786)


1.0.3
 * revert name-based query defragmentation aka CASSANDRA-2503 (CASSANDRA-3491)
 * fix invalidate-related test failures (CASSANDRA-3437)
 * add next-gen cqlsh to bin/ (CASSANDRA-3188, 3131, 3493)
 * (CQL) fix handling of rows with no columns (CASSANDRA-3424, 3473)
 * fix querying supercolumns by name returning only a subset of
   subcolumns or old subcolumn versions (CASSANDRA-3446)
 * automatically compute sha1 sum for uncompressed data files (CASSANDRA-3456)
 * fix reading metadata/statistics component for version < h (CASSANDRA-3474)
 * add sstable forward-compatibility (CASSANDRA-3478)
 * report compression ratio in CFSMBean (CASSANDRA-3393)
 * fix incorrect size exception during streaming of counters (CASSANDRA-3481)
 * (CQL) fix for counter decrement syntax (CASSANDRA-3418)
 * Fix race introduced by CASSANDRA-2503 (CASSANDRA-3482)
 * Fix incomplete deletion of delivered hints (CASSANDRA-3466)
 * Avoid rescheduling compactions when no compaction was executed
   (CASSANDRA-3484)
 * fix handling of the chunk_length_kb compression options (CASSANDRA-3492)
Merged from 0.8:
 * fix updating CF row_cache_provider (CASSANDRA-3414)
 * CFMetaData.convertToThrift method to set RowCacheProvider (CASSANDRA-3405)
 * acquire compactionlock during truncate (CASSANDRA-3399)
 * fix displaying cfdef entries for super columnfamilies (CASSANDRA-3415)
 * Make counter shard merging thread safe (CASSANDRA-3178)
 * Revert CASSANDRA-2855
 * Fix bug preventing the use of efficient cross-DC writes (CASSANDRA-3472)
 * `describe ring` command for CLI (CASSANDRA-3220)
 * (Hadoop) skip empty rows when entire row is requested, redux (CASSANDRA-2855)


1.0.2
 * "defragment" rows for name-based queries under STCS (CASSANDRA-2503)
 * Add timing information to cassandra-cli GET/SET/LIST queries (CASSANDRA-3326)
 * Only create one CompressionMetadata object per sstable (CASSANDRA-3427)
 * cleanup usage of StorageService.setMode() (CASSANDRA-3388)
 * Avoid large array allocation for compressed chunk offsets (CASSANDRA-3432)
 * fix DecimalType bytebuffer marshalling (CASSANDRA-3421)
 * fix bug that caused first column in per row indexes to be ignored
   (CASSANDRA-3441)
 * add JMX call to clean (failed) repair sessions (CASSANDRA-3316)
 * fix sstableloader reference acquisition bug (CASSANDRA-3438)
 * fix estimated row size regression (CASSANDRA-3451)
 * make sure we don't return more columns than asked (CASSANDRA-3303, 3395)
Merged from 0.8:
 * acquire compactionlock during truncate (CASSANDRA-3399)
 * fix displaying cfdef entries for super columnfamilies (CASSANDRA-3415)


1.0.1
 * acquire references during index build to prevent delete problems
   on Windows (CASSANDRA-3314)
 * describe_ring should include datacenter/topology information (CASSANDRA-2882)
 * Thrift sockets are not properly buffered (CASSANDRA-3261)
 * performance improvement for bytebufferutil compare function (CASSANDRA-3286)
 * add system.versions ColumnFamily (CASSANDRA-3140)
 * reduce network copies (CASSANDRA-3333, 3373)
 * limit nodetool to 32MB of heap (CASSANDRA-3124)
 * (CQL) update parser to accept "timestamp" instead of "date" (CASSANDRA-3149)
 * Fix CLI `show schema` to include "compression_options" (CASSANDRA-3368)
 * Snapshot to include manifest under LeveledCompactionStrategy (CASSANDRA-3359)
 * (CQL) SELECT query should allow CF name to be qualified by keyspace (CASSANDRA-3130)
 * (CQL) Fix internal application error specifying 'using consistency ...'
   in lower case (CASSANDRA-3366)
 * fix Deflate compression when compression actually makes the data bigger
   (CASSANDRA-3370)
 * optimize UUIDGen to avoid lock contention on InetAddress.getLocalHost
   (CASSANDRA-3387)
 * tolerate index being dropped mid-mutation (CASSANDRA-3334, 3313)
 * CompactionManager is now responsible for checking for new candidates
   post-task execution, enabling more consistent leveled compaction
   (CASSANDRA-3391)
 * Cache HSHA threads (CASSANDRA-3372)
 * use CF/KS names as snapshot prefix for drop + truncate operations
   (CASSANDRA-2997)
 * Break bloom filters up to avoid heap fragmentation (CASSANDRA-2466)
 * fix cassandra hanging on jsvc stop (CASSANDRA-3302)
 * Avoid leveled compaction getting blocked on errors (CASSANDRA-3408)
 * Make reloading the compaction strategy safe (CASSANDRA-3409)
 * ignore 0.8 hints even if compaction begins before we try to purge
   them (CASSANDRA-3385)
 * remove procrun (bin\daemon) from Cassandra source tree and
   artifacts (CASSANDRA-3331)
 * make cassandra compile under JDK7 (CASSANDRA-3275)
 * remove dependency of clientutil.jar to FBUtilities (CASSANDRA-3299)
 * avoid truncation errors by using long math on long values (CASSANDRA-3364)
 * avoid clock drift on some Windows machine (CASSANDRA-3375)
 * display cache provider in cli 'describe keyspace' command (CASSANDRA-3384)
 * fix incomplete topology information in describe_ring (CASSANDRA-3403)
 * expire dead gossip states based on time (CASSANDRA-2961)
 * improve CompactionTask extensibility (CASSANDRA-3330)
 * Allow one leveled compaction task to kick off another (CASSANDRA-3363)
 * allow encryption only between datacenters (CASSANDRA-2802)
Merged from 0.8:
 * fix truncate allowing data to be replayed post-restart (CASSANDRA-3297)
 * make iwriter final in IndexWriter to avoid NPE (CASSANDRA-2863)
 * (CQL) update grammar to require key clause in DELETE statement
   (CASSANDRA-3349)
 * (CQL) allow numeric keyspace names in USE statement (CASSANDRA-3350)
 * (Hadoop) skip empty rows when slicing the entire row (CASSANDRA-2855)
 * Fix handling of tombstone by SSTableExport/Import (CASSANDRA-3357)
 * fix ColumnIndexer to use long offsets (CASSANDRA-3358)
 * Improved CLI exceptions (CASSANDRA-3312)
 * Fix handling of tombstone by SSTableExport/Import (CASSANDRA-3357)
 * Only count compaction as active (for throttling) when they have
   successfully acquired the compaction lock (CASSANDRA-3344)
 * Display CLI version string on startup (CASSANDRA-3196)
 * (Hadoop) make CFIF try rpc_address or fallback to listen_address
   (CASSANDRA-3214)
 * (Hadoop) accept comma delimited lists of initial thrift connections
   (CASSANDRA-3185)
 * ColumnFamily min_compaction_threshold should be >= 2 (CASSANDRA-3342)
 * (Pig) add 0.8+ types and key validation type in schema (CASSANDRA-3280)
 * Fix completely removing column metadata using CLI (CASSANDRA-3126)
 * CLI `describe cluster;` output should be on separate lines for separate versions
   (CASSANDRA-3170)
 * fix changing durable_writes keyspace option during CF creation
   (CASSANDRA-3292)
 * avoid locking on update when no indexes are involved (CASSANDRA-3386)
 * fix assertionError during repair with ordered partitioners (CASSANDRA-3369)
 * correctly serialize key_validation_class for avro (CASSANDRA-3391)
 * don't expire counter tombstone after streaming (CASSANDRA-3394)
 * prevent nodes that failed to join from hanging around forever
   (CASSANDRA-3351)
 * remove incorrect optimization from slice read path (CASSANDRA-3390)
 * Fix race in AntiEntropyService (CASSANDRA-3400)


1.0.0-final
 * close scrubbed sstable fd before deleting it (CASSANDRA-3318)
 * fix bug preventing obsolete commitlog segments from being removed
   (CASSANDRA-3269)
 * tolerate whitespace in seed CDL (CASSANDRA-3263)
 * Change default heap thresholds to max(min(1/2 ram, 1G), min(1/4 ram, 8GB))
   (CASSANDRA-3295)
 * Fix broken CompressedRandomAccessReaderTest (CASSANDRA-3298)
 * (CQL) fix type information returned for wildcard queries (CASSANDRA-3311)
 * add estimated tasks to LeveledCompactionStrategy (CASSANDRA-3322)
 * avoid including compaction cache-warming in keycache stats (CASSANDRA-3325)
 * run compaction and hinted handoff threads at MIN_PRIORITY (CASSANDRA-3308)
 * default hsha thrift server to cpu core count in rpc pool (CASSANDRA-3329)
 * add bin\daemon to binary tarball for Windows service (CASSANDRA-3331)
 * Fix places where uncompressed size of sstables was use in place of the
   compressed one (CASSANDRA-3338)
 * Fix hsha thrift server (CASSANDRA-3346)
 * Make sure repair only stream needed sstables (CASSANDRA-3345)


1.0.0-rc2
 * Log a meaningful warning when a node receives a message for a repair session
   that doesn't exist anymore (CASSANDRA-3256)
 * test for NUMA policy support as well as numactl presence (CASSANDRA-3245)
 * Fix FD leak when internode encryption is enabled (CASSANDRA-3257)
 * Remove incorrect assertion in mergeIterator (CASSANDRA-3260)
 * FBUtilities.hexToBytes(String) to throw NumberFormatException when string
   contains non-hex characters (CASSANDRA-3231)
 * Keep SimpleSnitch proximity ordering unchanged from what the Strategy
   generates, as intended (CASSANDRA-3262)
 * remove Scrub from compactionstats when finished (CASSANDRA-3255)
 * fix counter entry in jdbc TypesMap (CASSANDRA-3268)
 * fix full queue scenario for ParallelCompactionIterator (CASSANDRA-3270)
 * fix bootstrap process (CASSANDRA-3285)
 * don't try delivering hints if when there isn't any (CASSANDRA-3176)
 * CLI documentation change for ColumnFamily `compression_options` (CASSANDRA-3282)
 * ignore any CF ids sent by client for adding CF/KS (CASSANDRA-3288)
 * remove obsolete hints on first startup (CASSANDRA-3291)
 * use correct ISortedColumns for time-optimized reads (CASSANDRA-3289)
 * Evict gossip state immediately when a token is taken over by a new IP
   (CASSANDRA-3259)


1.0.0-rc1
 * Update CQL to generate microsecond timestamps by default (CASSANDRA-3227)
 * Fix counting CFMetadata towards Memtable liveRatio (CASSANDRA-3023)
 * Kill server on wrapped OOME such as from FileChannel.map (CASSANDRA-3201)
 * remove unnecessary copy when adding to row cache (CASSANDRA-3223)
 * Log message when a full repair operation completes (CASSANDRA-3207)
 * Fix streamOutSession keeping sstables references forever if the remote end
   dies (CASSANDRA-3216)
 * Remove dynamic_snitch boolean from example configuration (defaulting to
   true) and set default badness threshold to 0.1 (CASSANDRA-3229)
 * Base choice of random or "balanced" token on bootstrap on whether
   schema definitions were found (CASSANDRA-3219)
 * Fixes for LeveledCompactionStrategy score computation, prioritization,
   scheduling, and performance (CASSANDRA-3224, 3234)
 * parallelize sstable open at server startup (CASSANDRA-2988)
 * fix handling of exceptions writing to OutboundTcpConnection (CASSANDRA-3235)
 * Allow using quotes in "USE <keyspace>;" CLI command (CASSANDRA-3208)
 * Don't allow any cache loading exceptions to halt startup (CASSANDRA-3218)
 * Fix sstableloader --ignores option (CASSANDRA-3247)
 * File descriptor limit increased in packaging (CASSANDRA-3206)
 * Fix deadlock in commit log during flush (CASSANDRA-3253)


1.0.0-beta1
 * removed binarymemtable (CASSANDRA-2692)
 * add commitlog_total_space_in_mb to prevent fragmented logs (CASSANDRA-2427)
 * removed commitlog_rotation_threshold_in_mb configuration (CASSANDRA-2771)
 * make AbstractBounds.normalize de-overlapp overlapping ranges (CASSANDRA-2641)
 * replace CollatingIterator, ReducingIterator with MergeIterator
   (CASSANDRA-2062)
 * Fixed the ability to set compaction strategy in cli using create column
   family command (CASSANDRA-2778)
 * clean up tmp files after failed compaction (CASSANDRA-2468)
 * restrict repair streaming to specific columnfamilies (CASSANDRA-2280)
 * don't bother persisting columns shadowed by a row tombstone (CASSANDRA-2589)
 * reset CF and SC deletion times after gc_grace (CASSANDRA-2317)
 * optimize away seek when compacting wide rows (CASSANDRA-2879)
 * single-pass streaming (CASSANDRA-2677, 2906, 2916, 3003)
 * use reference counting for deleting sstables instead of relying on GC
   (CASSANDRA-2521, 3179)
 * store hints as serialized mutations instead of pointers to data row
   (CASSANDRA-2045)
 * store hints in the coordinator node instead of in the closest replica
   (CASSANDRA-2914)
 * add row_cache_keys_to_save CF option (CASSANDRA-1966)
 * check column family validity in nodetool repair (CASSANDRA-2933)
 * use lazy initialization instead of class initialization in NodeId
   (CASSANDRA-2953)
 * add paging to get_count (CASSANDRA-2894)
 * fix "short reads" in [multi]get (CASSANDRA-2643, 3157, 3192)
 * add optional compression for sstables (CASSANDRA-47, 2994, 3001, 3128)
 * add scheduler JMX metrics (CASSANDRA-2962)
 * add block level checksum for compressed data (CASSANDRA-1717)
 * make column family backed column map pluggable and introduce unsynchronized
   ArrayList backed one to speedup reads (CASSANDRA-2843, 3165, 3205)
 * refactoring of the secondary index api (CASSANDRA-2982)
 * make CL > ONE reads wait for digest reconciliation before returning
   (CASSANDRA-2494)
 * fix missing logging for some exceptions (CASSANDRA-2061)
 * refactor and optimize ColumnFamilyStore.files(...) and Descriptor.fromFilename(String)
   and few other places responsible for work with SSTable files (CASSANDRA-3040)
 * Stop reading from sstables once we know we have the most recent columns,
   for query-by-name requests (CASSANDRA-2498)
 * Add query-by-column mode to stress.java (CASSANDRA-3064)
 * Add "install" command to cassandra.bat (CASSANDRA-292)
 * clean up KSMetadata, CFMetadata from unnecessary
   Thrift<->Avro conversion methods (CASSANDRA-3032)
 * Add timeouts to client request schedulers (CASSANDRA-3079, 3096)
 * Cli to use hashes rather than array of hashes for strategy options (CASSANDRA-3081)
 * LeveledCompactionStrategy (CASSANDRA-1608, 3085, 3110, 3087, 3145, 3154, 3182)
 * Improvements of the CLI `describe` command (CASSANDRA-2630)
 * reduce window where dropped CF sstables may not be deleted (CASSANDRA-2942)
 * Expose gossip/FD info to JMX (CASSANDRA-2806)
 * Fix streaming over SSL when compressed SSTable involved (CASSANDRA-3051)
 * Add support for pluggable secondary index implementations (CASSANDRA-3078)
 * remove compaction_thread_priority setting (CASSANDRA-3104)
 * generate hints for replicas that timeout, not just replicas that are known
   to be down before starting (CASSANDRA-2034)
 * Add throttling for internode streaming (CASSANDRA-3080)
 * make the repair of a range repair all replica (CASSANDRA-2610, 3194)
 * expose the ability to repair the first range (as returned by the
   partitioner) of a node (CASSANDRA-2606)
 * Streams Compression (CASSANDRA-3015)
 * add ability to use multiple threads during a single compaction
   (CASSANDRA-2901)
 * make AbstractBounds.normalize support overlapping ranges (CASSANDRA-2641)
 * fix of the CQL count() behavior (CASSANDRA-3068)
 * use TreeMap backed column families for the SSTable simple writers
   (CASSANDRA-3148)
 * fix inconsistency of the CLI syntax when {} should be used instead of [{}]
   (CASSANDRA-3119)
 * rename CQL type names to match expected SQL behavior (CASSANDRA-3149, 3031)
 * Arena-based allocation for memtables (CASSANDRA-2252, 3162, 3163, 3168)
 * Default RR chance to 0.1 (CASSANDRA-3169)
 * Add RowLevel support to secondary index API (CASSANDRA-3147)
 * Make SerializingCacheProvider the default if JNA is available (CASSANDRA-3183)
 * Fix backwards compatibilty for CQL memtable properties (CASSANDRA-3190)
 * Add five-minute delay before starting compactions on a restarted server
   (CASSANDRA-3181)
 * Reduce copies done for intra-host messages (CASSANDRA-1788, 3144)
 * support of compaction strategy option for stress.java (CASSANDRA-3204)
 * make memtable throughput and column count thresholds no-ops (CASSANDRA-2449)
 * Return schema information along with the resultSet in CQL (CASSANDRA-2734)
 * Add new DecimalType (CASSANDRA-2883)
 * Fix assertion error in RowRepairResolver (CASSANDRA-3156)
 * Reduce unnecessary high buffer sizes (CASSANDRA-3171)
 * Pluggable compaction strategy (CASSANDRA-1610)
 * Add new broadcast_address config option (CASSANDRA-2491)


0.8.7
 * Kill server on wrapped OOME such as from FileChannel.map (CASSANDRA-3201)
 * Allow using quotes in "USE <keyspace>;" CLI command (CASSANDRA-3208)
 * Log message when a full repair operation completes (CASSANDRA-3207)
 * Don't allow any cache loading exceptions to halt startup (CASSANDRA-3218)
 * Fix sstableloader --ignores option (CASSANDRA-3247)
 * File descriptor limit increased in packaging (CASSANDRA-3206)
 * Log a meaningfull warning when a node receive a message for a repair session
   that doesn't exist anymore (CASSANDRA-3256)
 * Fix FD leak when internode encryption is enabled (CASSANDRA-3257)
 * FBUtilities.hexToBytes(String) to throw NumberFormatException when string
   contains non-hex characters (CASSANDRA-3231)
 * Keep SimpleSnitch proximity ordering unchanged from what the Strategy
   generates, as intended (CASSANDRA-3262)
 * remove Scrub from compactionstats when finished (CASSANDRA-3255)
 * Fix tool .bat files when CASSANDRA_HOME contains spaces (CASSANDRA-3258)
 * Force flush of status table when removing/updating token (CASSANDRA-3243)
 * Evict gossip state immediately when a token is taken over by a new IP (CASSANDRA-3259)
 * Fix bug where the failure detector can take too long to mark a host
   down (CASSANDRA-3273)
 * (Hadoop) allow wrapping ranges in queries (CASSANDRA-3137)
 * (Hadoop) check all interfaces for a match with split location
   before falling back to random replica (CASSANDRA-3211)
 * (Hadoop) Make Pig storage handle implements LoadMetadata (CASSANDRA-2777)
 * (Hadoop) Fix exception during PIG 'dump' (CASSANDRA-2810)
 * Fix stress COUNTER_GET option (CASSANDRA-3301)
 * Fix missing fields in CLI `show schema` output (CASSANDRA-3304)
 * Nodetool no longer leaks threads and closes JMX connections (CASSANDRA-3309)
 * fix truncate allowing data to be replayed post-restart (CASSANDRA-3297)
 * Move SimpleAuthority and SimpleAuthenticator to examples (CASSANDRA-2922)
 * Fix handling of tombstone by SSTableExport/Import (CASSANDRA-3357)
 * Fix transposition in cfHistograms (CASSANDRA-3222)
 * Allow using number as DC name when creating keyspace in CQL (CASSANDRA-3239)
 * Force flush of system table after updating/removing a token (CASSANDRA-3243)


0.8.6
 * revert CASSANDRA-2388
 * change TokenRange.endpoints back to listen/broadcast address to match
   pre-1777 behavior, and add TokenRange.rpc_endpoints instead (CASSANDRA-3187)
 * avoid trying to watch cassandra-topology.properties when loaded from jar
   (CASSANDRA-3138)
 * prevent users from creating keyspaces with LocalStrategy replication
   (CASSANDRA-3139)
 * fix CLI `show schema;` to output correct keyspace definition statement
   (CASSANDRA-3129)
 * CustomTThreadPoolServer to log TTransportException at DEBUG level
   (CASSANDRA-3142)
 * allow topology sort to work with non-unique rack names between
   datacenters (CASSANDRA-3152)
 * Improve caching of same-version Messages on digest and repair paths
   (CASSANDRA-3158)
 * Randomize choice of first replica for counter increment (CASSANDRA-2890)
 * Fix using read_repair_chance instead of merge_shard_change (CASSANDRA-3202)
 * Avoid streaming data to nodes that already have it, on move as well as
   decommission (CASSANDRA-3041)
 * Fix divide by zero error in GCInspector (CASSANDRA-3164)
 * allow quoting of the ColumnFamily name in CLI `create column family`
   statement (CASSANDRA-3195)
 * Fix rolling upgrade from 0.7 to 0.8 problem (CASSANDRA-3166)
 * Accomodate missing encryption_options in IncomingTcpConnection.stream
   (CASSANDRA-3212)


0.8.5
 * fix NPE when encryption_options is unspecified (CASSANDRA-3007)
 * include column name in validation failure exceptions (CASSANDRA-2849)
 * make sure truncate clears out the commitlog so replay won't re-
   populate with truncated data (CASSANDRA-2950)
 * fix NPE when debug logging is enabled and dropped CF is present
   in a commitlog segment (CASSANDRA-3021)
 * fix cassandra.bat when CASSANDRA_HOME contains spaces (CASSANDRA-2952)
 * fix to SSTableSimpleUnsortedWriter bufferSize calculation (CASSANDRA-3027)
 * make cleanup and normal compaction able to skip empty rows
   (rows containing nothing but expired tombstones) (CASSANDRA-3039)
 * work around native memory leak in com.sun.management.GarbageCollectorMXBean
   (CASSANDRA-2868)
 * validate that column names in column_metadata are not equal to key_alias
   on create/update of the ColumnFamily and CQL 'ALTER' statement (CASSANDRA-3036)
 * return an InvalidRequestException if an indexed column is assigned
   a value larger than 64KB (CASSANDRA-3057)
 * fix of numeric-only and string column names handling in CLI "drop index"
   (CASSANDRA-3054)
 * prune index scan resultset back to original request for lazy
   resultset expansion case (CASSANDRA-2964)
 * (Hadoop) fail jobs when Cassandra node has failed but TaskTracker
   has not (CASSANDRA-2388)
 * fix dynamic snitch ignoring nodes when read_repair_chance is zero
   (CASSANDRA-2662)
 * avoid retaining references to dropped CFS objects in
   CompactionManager.estimatedCompactions (CASSANDRA-2708)
 * expose rpc timeouts per host in MessagingServiceMBean (CASSANDRA-2941)
 * avoid including cwd in classpath for deb and rpm packages (CASSANDRA-2881)
 * remove gossip state when a new IP takes over a token (CASSANDRA-3071)
 * allow sstable2json to work on index sstable files (CASSANDRA-3059)
 * always hint counters (CASSANDRA-3099)
 * fix log4j initialization in EmbeddedCassandraService (CASSANDRA-2857)
 * remove gossip state when a new IP takes over a token (CASSANDRA-3071)
 * work around native memory leak in com.sun.management.GarbageCollectorMXBean
    (CASSANDRA-2868)
 * fix UnavailableException with writes at CL.EACH_QUORM (CASSANDRA-3084)
 * fix parsing of the Keyspace and ColumnFamily names in numeric
   and string representations in CLI (CASSANDRA-3075)
 * fix corner cases in Range.differenceToFetch (CASSANDRA-3084)
 * fix ip address String representation in the ring cache (CASSANDRA-3044)
 * fix ring cache compatibility when mixing pre-0.8.4 nodes with post-
   in the same cluster (CASSANDRA-3023)
 * make repair report failure when a node participating dies (instead of
   hanging forever) (CASSANDRA-2433)
 * fix handling of the empty byte buffer by ReversedType (CASSANDRA-3111)
 * Add validation that Keyspace names are case-insensitively unique (CASSANDRA-3066)
 * catch invalid key_validation_class before instantiating UpdateColumnFamily (CASSANDRA-3102)
 * make Range and Bounds objects client-safe (CASSANDRA-3108)
 * optionally skip log4j configuration (CASSANDRA-3061)
 * bundle sstableloader with the debian package (CASSANDRA-3113)
 * don't try to build secondary indexes when there is none (CASSANDRA-3123)
 * improve SSTableSimpleUnsortedWriter speed for large rows (CASSANDRA-3122)
 * handle keyspace arguments correctly in nodetool snapshot (CASSANDRA-3038)
 * Fix SSTableImportTest on windows (CASSANDRA-3043)
 * expose compactionThroughputMbPerSec through JMX (CASSANDRA-3117)
 * log keyspace and CF of large rows being compacted


0.8.4
 * change TokenRing.endpoints to be a list of rpc addresses instead of
   listen/broadcast addresses (CASSANDRA-1777)
 * include files-to-be-streamed in StreamInSession.getSources (CASSANDRA-2972)
 * use JAVA env var in cassandra-env.sh (CASSANDRA-2785, 2992)
 * avoid doing read for no-op replicate-on-write at CL=1 (CASSANDRA-2892)
 * refuse counter write for CL.ANY (CASSANDRA-2990)
 * switch back to only logging recent dropped messages (CASSANDRA-3004)
 * always deserialize RowMutation for counters (CASSANDRA-3006)
 * ignore saved replication_factor strategy_option for NTS (CASSANDRA-3011)
 * make sure pre-truncate CL segments are discarded (CASSANDRA-2950)


0.8.3
 * add ability to drop local reads/writes that are going to timeout
   (CASSANDRA-2943)
 * revamp token removal process, keep gossip states for 3 days (CASSANDRA-2496)
 * don't accept extra args for 0-arg nodetool commands (CASSANDRA-2740)
 * log unavailableexception details at debug level (CASSANDRA-2856)
 * expose data_dir though jmx (CASSANDRA-2770)
 * don't include tmp files as sstable when create cfs (CASSANDRA-2929)
 * log Java classpath on startup (CASSANDRA-2895)
 * keep gossipped version in sync with actual on migration coordinator
   (CASSANDRA-2946)
 * use lazy initialization instead of class initialization in NodeId
   (CASSANDRA-2953)
 * check column family validity in nodetool repair (CASSANDRA-2933)
 * speedup bytes to hex conversions dramatically (CASSANDRA-2850)
 * Flush memtables on shutdown when durable writes are disabled
   (CASSANDRA-2958)
 * improved POSIX compatibility of start scripts (CASsANDRA-2965)
 * add counter support to Hadoop InputFormat (CASSANDRA-2981)
 * fix bug where dirty commitlog segments were removed (and avoid keeping
   segments with no post-flush activity permanently dirty) (CASSANDRA-2829)
 * fix throwing exception with batch mutation of counter super columns
   (CASSANDRA-2949)
 * ignore system tables during repair (CASSANDRA-2979)
 * throw exception when NTS is given replication_factor as an option
   (CASSANDRA-2960)
 * fix assertion error during compaction of counter CFs (CASSANDRA-2968)
 * avoid trying to create index names, when no index exists (CASSANDRA-2867)
 * don't sample the system table when choosing a bootstrap token
   (CASSANDRA-2825)
 * gossiper notifies of local state changes (CASSANDRA-2948)
 * add asynchronous and half-sync/half-async (hsha) thrift servers
   (CASSANDRA-1405)
 * fix potential use of free'd native memory in SerializingCache
   (CASSANDRA-2951)
 * prune index scan resultset back to original request for lazy
   resultset expansion case (CASSANDRA-2964)
 * (Hadoop) fail jobs when Cassandra node has failed but TaskTracker
    has not (CASSANDRA-2388)


0.8.2
 * CQL:
   - include only one row per unique key for IN queries (CASSANDRA-2717)
   - respect client timestamp on full row deletions (CASSANDRA-2912)
 * improve thread-safety in StreamOutSession (CASSANDRA-2792)
 * allow deleting a row and updating indexed columns in it in the
   same mutation (CASSANDRA-2773)
 * Expose number of threads blocked on submitting memtable to flush
   in JMX (CASSANDRA-2817)
 * add ability to return "endpoints" to nodetool (CASSANDRA-2776)
 * Add support for multiple (comma-delimited) coordinator addresses
   to ColumnFamilyInputFormat (CASSANDRA-2807)
 * fix potential NPE while scheduling read repair for range slice
   (CASSANDRA-2823)
 * Fix race in SystemTable.getCurrentLocalNodeId (CASSANDRA-2824)
 * Correctly set default for replicate_on_write (CASSANDRA-2835)
 * improve nodetool compactionstats formatting (CASSANDRA-2844)
 * fix index-building status display (CASSANDRA-2853)
 * fix CLI perpetuating obsolete KsDef.replication_factor (CASSANDRA-2846)
 * improve cli treatment of multiline comments (CASSANDRA-2852)
 * handle row tombstones correctly in EchoedRow (CASSANDRA-2786)
 * add MessagingService.get[Recently]DroppedMessages and
   StorageService.getExceptionCount (CASSANDRA-2804)
 * fix possibility of spurious UnavailableException for LOCAL_QUORUM
   reads with dynamic snitch + read repair disabled (CASSANDRA-2870)
 * add ant-optional as dependence for the debian package (CASSANDRA-2164)
 * add option to specify limit for get_slice in the CLI (CASSANDRA-2646)
 * decrease HH page size (CASSANDRA-2832)
 * reset cli keyspace after dropping the current one (CASSANDRA-2763)
 * add KeyRange option to Hadoop inputformat (CASSANDRA-1125)
 * fix protocol versioning (CASSANDRA-2818, 2860)
 * support spaces in path to log4j configuration (CASSANDRA-2383)
 * avoid including inferred types in CF update (CASSANDRA-2809)
 * fix JMX bulkload call (CASSANDRA-2908)
 * fix updating KS with durable_writes=false (CASSANDRA-2907)
 * add simplified facade to SSTableWriter for bulk loading use
   (CASSANDRA-2911)
 * fix re-using index CF sstable names after drop/recreate (CASSANDRA-2872)
 * prepend CF to default index names (CASSANDRA-2903)
 * fix hint replay (CASSANDRA-2928)
 * Properly synchronize repair's merkle tree computation (CASSANDRA-2816)


0.8.1
 * CQL:
   - support for insert, delete in BATCH (CASSANDRA-2537)
   - support for IN to SELECT, UPDATE (CASSANDRA-2553)
   - timestamp support for INSERT, UPDATE, and BATCH (CASSANDRA-2555)
   - TTL support (CASSANDRA-2476)
   - counter support (CASSANDRA-2473)
   - ALTER COLUMNFAMILY (CASSANDRA-1709)
   - DROP INDEX (CASSANDRA-2617)
   - add SCHEMA/TABLE as aliases for KS/CF (CASSANDRA-2743)
   - server handles wait-for-schema-agreement (CASSANDRA-2756)
   - key alias support (CASSANDRA-2480)
 * add support for comparator parameters and a generic ReverseType
   (CASSANDRA-2355)
 * add CompositeType and DynamicCompositeType (CASSANDRA-2231)
 * optimize batches containing multiple updates to the same row
   (CASSANDRA-2583)
 * adjust hinted handoff page size to avoid OOM with large columns
   (CASSANDRA-2652)
 * mark BRAF buffer invalid post-flush so we don't re-flush partial
   buffers again, especially on CL writes (CASSANDRA-2660)
 * add DROP INDEX support to CLI (CASSANDRA-2616)
 * don't perform HH to client-mode [storageproxy] nodes (CASSANDRA-2668)
 * Improve forceDeserialize/getCompactedRow encapsulation (CASSANDRA-2659)
 * Don't write CounterUpdateColumn to disk in tests (CASSANDRA-2650)
 * Add sstable bulk loading utility (CASSANDRA-1278)
 * avoid replaying hints to dropped columnfamilies (CASSANDRA-2685)
 * add placeholders for missing rows in range query pseudo-RR (CASSANDRA-2680)
 * remove no-op HHOM.renameHints (CASSANDRA-2693)
 * clone super columns to avoid modifying them during flush (CASSANDRA-2675)
 * allow writes to bypass the commitlog for certain keyspaces (CASSANDRA-2683)
 * avoid NPE when bypassing commitlog during memtable flush (CASSANDRA-2781)
 * Added support for making bootstrap retry if nodes flap (CASSANDRA-2644)
 * Added statusthrift to nodetool to report if thrift server is running (CASSANDRA-2722)
 * Fixed rows being cached if they do not exist (CASSANDRA-2723)
 * Support passing tableName and cfName to RowCacheProviders (CASSANDRA-2702)
 * close scrub file handles (CASSANDRA-2669)
 * throttle migration replay (CASSANDRA-2714)
 * optimize column serializer creation (CASSANDRA-2716)
 * Added support for making bootstrap retry if nodes flap (CASSANDRA-2644)
 * Added statusthrift to nodetool to report if thrift server is running
   (CASSANDRA-2722)
 * Fixed rows being cached if they do not exist (CASSANDRA-2723)
 * fix truncate/compaction race (CASSANDRA-2673)
 * workaround large resultsets causing large allocation retention
   by nio sockets (CASSANDRA-2654)
 * fix nodetool ring use with Ec2Snitch (CASSANDRA-2733)
 * fix removing columns and subcolumns that are supressed by a row or
   supercolumn tombstone during replica resolution (CASSANDRA-2590)
 * support sstable2json against snapshot sstables (CASSANDRA-2386)
 * remove active-pull schema requests (CASSANDRA-2715)
 * avoid marking entire list of sstables as actively being compacted
   in multithreaded compaction (CASSANDRA-2765)
 * seek back after deserializing a row to update cache with (CASSANDRA-2752)
 * avoid skipping rows in scrub for counter column family (CASSANDRA-2759)
 * fix ConcurrentModificationException in repair when dealing with 0.7 node
   (CASSANDRA-2767)
 * use threadsafe collections for StreamInSession (CASSANDRA-2766)
 * avoid infinite loop when creating merkle tree (CASSANDRA-2758)
 * avoids unmarking compacting sstable prematurely in cleanup (CASSANDRA-2769)
 * fix NPE when the commit log is bypassed (CASSANDRA-2718)
 * don't throw an exception in SS.isRPCServerRunning (CASSANDRA-2721)
 * make stress.jar executable (CASSANDRA-2744)
 * add daemon mode to java stress (CASSANDRA-2267)
 * expose the DC and rack of a node through JMX and nodetool ring (CASSANDRA-2531)
 * fix cache mbean getSize (CASSANDRA-2781)
 * Add Date, Float, Double, and Boolean types (CASSANDRA-2530)
 * Add startup flag to renew counter node id (CASSANDRA-2788)
 * add jamm agent to cassandra.bat (CASSANDRA-2787)
 * fix repair hanging if a neighbor has nothing to send (CASSANDRA-2797)
 * purge tombstone even if row is in only one sstable (CASSANDRA-2801)
 * Fix wrong purge of deleted cf during compaction (CASSANDRA-2786)
 * fix race that could result in Hadoop writer failing to throw an
   exception encountered after close() (CASSANDRA-2755)
 * fix scan wrongly throwing assertion error (CASSANDRA-2653)
 * Always use even distribution for merkle tree with RandomPartitionner
   (CASSANDRA-2841)
 * fix describeOwnership for OPP (CASSANDRA-2800)
 * ensure that string tokens do not contain commas (CASSANDRA-2762)


0.8.0-final
 * fix CQL grammar warning and cqlsh regression from CASSANDRA-2622
 * add ant generate-cql-html target (CASSANDRA-2526)
 * update CQL consistency levels (CASSANDRA-2566)
 * debian packaging fixes (CASSANDRA-2481, 2647)
 * fix UUIDType, IntegerType for direct buffers (CASSANDRA-2682, 2684)
 * switch to native Thrift for Hadoop map/reduce (CASSANDRA-2667)
 * fix StackOverflowError when building from eclipse (CASSANDRA-2687)
 * only provide replication_factor to strategy_options "help" for
   SimpleStrategy, OldNetworkTopologyStrategy (CASSANDRA-2678, 2713)
 * fix exception adding validators to non-string columns (CASSANDRA-2696)
 * avoid instantiating DatabaseDescriptor in JDBC (CASSANDRA-2694)
 * fix potential stack overflow during compaction (CASSANDRA-2626)
 * clone super columns to avoid modifying them during flush (CASSANDRA-2675)
 * reset underlying iterator in EchoedRow constructor (CASSANDRA-2653)


0.8.0-rc1
 * faster flushes and compaction from fixing excessively pessimistic
   rebuffering in BRAF (CASSANDRA-2581)
 * fix returning null column values in the python cql driver (CASSANDRA-2593)
 * fix merkle tree splitting exiting early (CASSANDRA-2605)
 * snapshot_before_compaction directory name fix (CASSANDRA-2598)
 * Disable compaction throttling during bootstrap (CASSANDRA-2612)
 * fix CQL treatment of > and < operators in range slices (CASSANDRA-2592)
 * fix potential double-application of counter updates on commitlog replay
   by moving replay position from header to sstable metadata (CASSANDRA-2419)
 * JDBC CQL driver exposes getColumn for access to timestamp
 * JDBC ResultSetMetadata properties added to AbstractType
 * r/m clustertool (CASSANDRA-2607)
 * add support for presenting row key as a column in CQL result sets
   (CASSANDRA-2622)
 * Don't allow {LOCAL|EACH}_QUORUM unless strategy is NTS (CASSANDRA-2627)
 * validate keyspace strategy_options during CQL create (CASSANDRA-2624)
 * fix empty Result with secondary index when limit=1 (CASSANDRA-2628)
 * Fix regression where bootstrapping a node with no schema fails
   (CASSANDRA-2625)
 * Allow removing LocationInfo sstables (CASSANDRA-2632)
 * avoid attempting to replay mutations from dropped keyspaces (CASSANDRA-2631)
 * avoid using cached position of a key when GT is requested (CASSANDRA-2633)
 * fix counting bloom filter true positives (CASSANDRA-2637)
 * initialize local ep state prior to gossip startup if needed (CASSANDRA-2638)
 * fix counter increment lost after restart (CASSANDRA-2642)
 * add quote-escaping via backslash to CLI (CASSANDRA-2623)
 * fix pig example script (CASSANDRA-2487)
 * fix dynamic snitch race in adding latencies (CASSANDRA-2618)
 * Start/stop cassandra after more important services such as mdadm in
   debian packaging (CASSANDRA-2481)


0.8.0-beta2
 * fix NPE compacting index CFs (CASSANDRA-2528)
 * Remove checking all column families on startup for compaction candidates
   (CASSANDRA-2444)
 * validate CQL create keyspace options (CASSANDRA-2525)
 * fix nodetool setcompactionthroughput (CASSANDRA-2550)
 * move	gossip heartbeat back to its own thread (CASSANDRA-2554)
 * validate cql TRUNCATE columnfamily before truncating (CASSANDRA-2570)
 * fix batch_mutate for mixed standard-counter mutations (CASSANDRA-2457)
 * disallow making schema changes to system keyspace (CASSANDRA-2563)
 * fix sending mutation messages multiple times (CASSANDRA-2557)
 * fix incorrect use of NBHM.size in ReadCallback that could cause
   reads to time out even when responses were received (CASSANDRA-2552)
 * trigger read repair correctly for LOCAL_QUORUM reads (CASSANDRA-2556)
 * Allow configuring the number of compaction thread (CASSANDRA-2558)
 * forceUserDefinedCompaction will attempt to compact what it is given
   even if the pessimistic estimate is that there is not enough disk space;
   automatic compactions will only compact 2 or more sstables (CASSANDRA-2575)
 * refuse to apply migrations with older timestamps than the current
   schema (CASSANDRA-2536)
 * remove unframed Thrift transport option
 * include indexes in snapshots (CASSANDRA-2596)
 * improve ignoring of obsolete mutations in index maintenance (CASSANDRA-2401)
 * recognize attempt to drop just the index while leaving the column
   definition alone (CASSANDRA-2619)


0.8.0-beta1
 * remove Avro RPC support (CASSANDRA-926)
 * support for columns that act as incr/decr counters
   (CASSANDRA-1072, 1937, 1944, 1936, 2101, 2093, 2288, 2105, 2384, 2236, 2342,
   2454)
 * CQL (CASSANDRA-1703, 1704, 1705, 1706, 1707, 1708, 1710, 1711, 1940,
   2124, 2302, 2277, 2493)
 * avoid double RowMutation serialization on write path (CASSANDRA-1800)
 * make NetworkTopologyStrategy the default (CASSANDRA-1960)
 * configurable internode encryption (CASSANDRA-1567, 2152)
 * human readable column names in sstable2json output (CASSANDRA-1933)
 * change default JMX port to 7199 (CASSANDRA-2027)
 * backwards compatible internal messaging (CASSANDRA-1015)
 * atomic switch of memtables and sstables (CASSANDRA-2284)
 * add pluggable SeedProvider (CASSANDRA-1669)
 * Fix clustertool to not throw exception when calling get_endpoints (CASSANDRA-2437)
 * upgrade to thrift 0.6 (CASSANDRA-2412)
 * repair works on a token range instead of full ring (CASSANDRA-2324)
 * purge tombstones from row cache (CASSANDRA-2305)
 * push replication_factor into strategy_options (CASSANDRA-1263)
 * give snapshots the same name on each node (CASSANDRA-1791)
 * remove "nodetool loadbalance" (CASSANDRA-2448)
 * multithreaded compaction (CASSANDRA-2191)
 * compaction throttling (CASSANDRA-2156)
 * add key type information and alias (CASSANDRA-2311, 2396)
 * cli no longer divides read_repair_chance by 100 (CASSANDRA-2458)
 * made CompactionInfo.getTaskType return an enum (CASSANDRA-2482)
 * add a server-wide cap on measured memtable memory usage and aggressively
   flush to keep under that threshold (CASSANDRA-2006)
 * add unified UUIDType (CASSANDRA-2233)
 * add off-heap row cache support (CASSANDRA-1969)


0.7.5
 * improvements/fixes to PIG driver (CASSANDRA-1618, CASSANDRA-2387,
   CASSANDRA-2465, CASSANDRA-2484)
 * validate index names (CASSANDRA-1761)
 * reduce contention on Table.flusherLock (CASSANDRA-1954)
 * try harder to detect failures during streaming, cleaning up temporary
   files more reliably (CASSANDRA-2088)
 * shut down server for OOM on a Thrift thread (CASSANDRA-2269)
 * fix tombstone handling in repair and sstable2json (CASSANDRA-2279)
 * preserve version when streaming data from old sstables (CASSANDRA-2283)
 * don't start repair if a neighboring node is marked as dead (CASSANDRA-2290)
 * purge tombstones from row cache (CASSANDRA-2305)
 * Avoid seeking when sstable2json exports the entire file (CASSANDRA-2318)
 * clear Built flag in system table when dropping an index (CASSANDRA-2320)
 * don't allow arbitrary argument for stress.java (CASSANDRA-2323)
 * validate values for index predicates in get_indexed_slice (CASSANDRA-2328)
 * queue secondary indexes for flush before the parent (CASSANDRA-2330)
 * allow job configuration to set the CL used in Hadoop jobs (CASSANDRA-2331)
 * add memtable_flush_queue_size defaulting to 4 (CASSANDRA-2333)
 * Allow overriding of initial_token, storage_port and rpc_port from system
   properties (CASSANDRA-2343)
 * fix comparator used for non-indexed secondary expressions in index scan
   (CASSANDRA-2347)
 * ensure size calculation and write phase of large-row compaction use
   the same threshold for TTL expiration (CASSANDRA-2349)
 * fix race when iterating CFs during add/drop (CASSANDRA-2350)
 * add ConsistencyLevel command to CLI (CASSANDRA-2354)
 * allow negative numbers in the cli (CASSANDRA-2358)
 * hard code serialVersionUID for tokens class (CASSANDRA-2361)
 * fix potential infinite loop in ByteBufferUtil.inputStream (CASSANDRA-2365)
 * fix encoding bugs in HintedHandoffManager, SystemTable when default
   charset is not UTF8 (CASSANDRA-2367)
 * avoids having removed node reappearing in Gossip (CASSANDRA-2371)
 * fix incorrect truncation of long to int when reading columns via block
   index (CASSANDRA-2376)
 * fix NPE during stream session (CASSANDRA-2377)
 * fix race condition that could leave orphaned data files when dropping CF or
   KS (CASSANDRA-2381)
 * fsync statistics component on write (CASSANDRA-2382)
 * fix duplicate results from CFS.scan (CASSANDRA-2406)
 * add IntegerType to CLI help (CASSANDRA-2414)
 * avoid caching token-only decoratedkeys (CASSANDRA-2416)
 * convert mmap assertion to if/throw so scrub can catch it (CASSANDRA-2417)
 * don't overwrite gc log (CASSANDR-2418)
 * invalidate row cache for streamed row to avoid inconsitencies
   (CASSANDRA-2420)
 * avoid copies in range/index scans (CASSANDRA-2425)
 * make sure we don't wipe data during cleanup if the node has not join
   the ring (CASSANDRA-2428)
 * Try harder to close files after compaction (CASSANDRA-2431)
 * re-set bootstrapped flag after move finishes (CASSANDRA-2435)
 * display validation_class in CLI 'describe keyspace' (CASSANDRA-2442)
 * make cleanup compactions cleanup the row cache (CASSANDRA-2451)
 * add column fields validation to scrub (CASSANDRA-2460)
 * use 64KB flush buffer instead of in_memory_compaction_limit (CASSANDRA-2463)
 * fix backslash substitutions in CLI (CASSANDRA-2492)
 * disable cache saving for system CFS (CASSANDRA-2502)
 * fixes for verifying destination availability under hinted conditions
   so UE can be thrown intead of timing out (CASSANDRA-2514)
 * fix update of validation class in column metadata (CASSANDRA-2512)
 * support LOCAL_QUORUM, EACH_QUORUM CLs outside of NTS (CASSANDRA-2516)
 * preserve version when streaming data from old sstables (CASSANDRA-2283)
 * fix backslash substitutions in CLI (CASSANDRA-2492)
 * count a row deletion as one operation towards memtable threshold
   (CASSANDRA-2519)
 * support LOCAL_QUORUM, EACH_QUORUM CLs outside of NTS (CASSANDRA-2516)


0.7.4
 * add nodetool join command (CASSANDRA-2160)
 * fix secondary indexes on pre-existing or streamed data (CASSANDRA-2244)
 * initialize endpoint in gossiper earlier (CASSANDRA-2228)
 * add ability to write to Cassandra from Pig (CASSANDRA-1828)
 * add rpc_[min|max]_threads (CASSANDRA-2176)
 * add CL.TWO, CL.THREE (CASSANDRA-2013)
 * avoid exporting an un-requested row in sstable2json, when exporting
   a key that does not exist (CASSANDRA-2168)
 * add incremental_backups option (CASSANDRA-1872)
 * add configurable row limit to Pig loadfunc (CASSANDRA-2276)
 * validate column values in batches as well as single-Column inserts
   (CASSANDRA-2259)
 * move sample schema from cassandra.yaml to schema-sample.txt,
   a cli scripts (CASSANDRA-2007)
 * avoid writing empty rows when scrubbing tombstoned rows (CASSANDRA-2296)
 * fix assertion error in range and index scans for CL < ALL
   (CASSANDRA-2282)
 * fix commitlog replay when flush position refers to data that didn't
   get synced before server died (CASSANDRA-2285)
 * fix fd leak in sstable2json with non-mmap'd i/o (CASSANDRA-2304)
 * reduce memory use during streaming of multiple sstables (CASSANDRA-2301)
 * purge tombstoned rows from cache after GCGraceSeconds (CASSANDRA-2305)
 * allow zero replicas in a NTS datacenter (CASSANDRA-1924)
 * make range queries respect snitch for local replicas (CASSANDRA-2286)
 * fix HH delivery when column index is larger than 2GB (CASSANDRA-2297)
 * make 2ary indexes use parent CF flush thresholds during initial build
   (CASSANDRA-2294)
 * update memtable_throughput to be a long (CASSANDRA-2158)


0.7.3
 * Keep endpoint state until aVeryLongTime (CASSANDRA-2115)
 * lower-latency read repair (CASSANDRA-2069)
 * add hinted_handoff_throttle_delay_in_ms option (CASSANDRA-2161)
 * fixes for cache save/load (CASSANDRA-2172, -2174)
 * Handle whole-row deletions in CFOutputFormat (CASSANDRA-2014)
 * Make memtable_flush_writers flush in parallel (CASSANDRA-2178)
 * Add compaction_preheat_key_cache option (CASSANDRA-2175)
 * refactor stress.py to have only one copy of the format string
   used for creating row keys (CASSANDRA-2108)
 * validate index names for \w+ (CASSANDRA-2196)
 * Fix Cassandra cli to respect timeout if schema does not settle
   (CASSANDRA-2187)
 * fix for compaction and cleanup writing old-format data into new-version
   sstable (CASSANDRA-2211, -2216)
 * add nodetool scrub (CASSANDRA-2217, -2240)
 * fix sstable2json large-row pagination (CASSANDRA-2188)
 * fix EOFing on requests for the last bytes in a file (CASSANDRA-2213)
 * fix BufferedRandomAccessFile bugs (CASSANDRA-2218, -2241)
 * check for memtable flush_after_mins exceeded every 10s (CASSANDRA-2183)
 * fix cache saving on Windows (CASSANDRA-2207)
 * add validateSchemaAgreement call + synchronization to schema
   modification operations (CASSANDRA-2222)
 * fix for reversed slice queries on large rows (CASSANDRA-2212)
 * fat clients were writing local data (CASSANDRA-2223)
 * set DEFAULT_MEMTABLE_LIFETIME_IN_MINS to 24h
 * improve detection and cleanup of partially-written sstables
   (CASSANDRA-2206)
 * fix supercolumn de/serialization when subcolumn comparator is different
   from supercolumn's (CASSANDRA-2104)
 * fix starting up on Windows when CASSANDRA_HOME contains whitespace
   (CASSANDRA-2237)
 * add [get|set][row|key]cacheSavePeriod to JMX (CASSANDRA-2100)
 * fix Hadoop ColumnFamilyOutputFormat dropping of mutations
   when batch fills up (CASSANDRA-2255)
 * move file deletions off of scheduledtasks executor (CASSANDRA-2253)


0.7.2
 * copy DecoratedKey.key when inserting into caches to avoid retaining
   a reference to the underlying buffer (CASSANDRA-2102)
 * format subcolumn names with subcomparator (CASSANDRA-2136)
 * fix column bloom filter deserialization (CASSANDRA-2165)


0.7.1
 * refactor MessageDigest creation code. (CASSANDRA-2107)
 * buffer network stack to avoid inefficient small TCP messages while avoiding
   the nagle/delayed ack problem (CASSANDRA-1896)
 * check log4j configuration for changes every 10s (CASSANDRA-1525, 1907)
 * more-efficient cross-DC replication (CASSANDRA-1530, -2051, -2138)
 * avoid polluting page cache with commitlog or sstable writes
   and seq scan operations (CASSANDRA-1470)
 * add RMI authentication options to nodetool (CASSANDRA-1921)
 * make snitches configurable at runtime (CASSANDRA-1374)
 * retry hadoop split requests on connection failure (CASSANDRA-1927)
 * implement describeOwnership for BOP, COPP (CASSANDRA-1928)
 * make read repair behave as expected for ConsistencyLevel > ONE
   (CASSANDRA-982, 2038)
 * distributed test harness (CASSANDRA-1859, 1964)
 * reduce flush lock contention (CASSANDRA-1930)
 * optimize supercolumn deserialization (CASSANDRA-1891)
 * fix CFMetaData.apply to only compare objects of the same class
   (CASSANDRA-1962)
 * allow specifying specific SSTables to compact from JMX (CASSANDRA-1963)
 * fix race condition in MessagingService.targets (CASSANDRA-1959, 2094, 2081)
 * refuse to open sstables from a future version (CASSANDRA-1935)
 * zero-copy reads (CASSANDRA-1714)
 * fix copy bounds for word Text in wordcount demo (CASSANDRA-1993)
 * fixes for contrib/javautils (CASSANDRA-1979)
 * check more frequently for memtable expiration (CASSANDRA-2000)
 * fix writing SSTable column count statistics (CASSANDRA-1976)
 * fix streaming of multiple CFs during bootstrap (CASSANDRA-1992)
 * explicitly set JVM GC new generation size with -Xmn (CASSANDRA-1968)
 * add short options for CLI flags (CASSANDRA-1565)
 * make keyspace argument to "describe keyspace" in CLI optional
   when authenticated to keyspace already (CASSANDRA-2029)
 * added option to specify -Dcassandra.join_ring=false on startup
   to allow "warm spare" nodes or performing JMX maintenance before
   joining the ring (CASSANDRA-526)
 * log migrations at INFO (CASSANDRA-2028)
 * add CLI verbose option in file mode (CASSANDRA-2030)
 * add single-line "--" comments to CLI (CASSANDRA-2032)
 * message serialization tests (CASSANDRA-1923)
 * switch from ivy to maven-ant-tasks (CASSANDRA-2017)
 * CLI attempts to block for new schema to propagate (CASSANDRA-2044)
 * fix potential overflow in nodetool cfstats (CASSANDRA-2057)
 * add JVM shutdownhook to sync commitlog (CASSANDRA-1919)
 * allow nodes to be up without being part of  normal traffic (CASSANDRA-1951)
 * fix CLI "show keyspaces" with null options on NTS (CASSANDRA-2049)
 * fix possible ByteBuffer race conditions (CASSANDRA-2066)
 * reduce garbage generated by MessagingService to prevent load spikes
   (CASSANDRA-2058)
 * fix math in RandomPartitioner.describeOwnership (CASSANDRA-2071)
 * fix deletion of sstable non-data components (CASSANDRA-2059)
 * avoid blocking gossip while deleting handoff hints (CASSANDRA-2073)
 * ignore messages from newer versions, keep track of nodes in gossip
   regardless of version (CASSANDRA-1970)
 * cache writing moved to CompactionManager to reduce i/o contention and
   updated to use non-cache-polluting writes (CASSANDRA-2053)
 * page through large rows when exporting to JSON (CASSANDRA-2041)
 * add flush_largest_memtables_at and reduce_cache_sizes_at options
   (CASSANDRA-2142)
 * add cli 'describe cluster' command (CASSANDRA-2127)
 * add cli support for setting username/password at 'connect' command
   (CASSANDRA-2111)
 * add -D option to Stress.java to allow reading hosts from a file
   (CASSANDRA-2149)
 * bound hints CF throughput between 32M and 256M (CASSANDRA-2148)
 * continue starting when invalid saved cache entries are encountered
   (CASSANDRA-2076)
 * add max_hint_window_in_ms option (CASSANDRA-1459)


0.7.0-final
 * fix offsets to ByteBuffer.get (CASSANDRA-1939)


0.7.0-rc4
 * fix cli crash after backgrounding (CASSANDRA-1875)
 * count timeouts in storageproxy latencies, and include latency
   histograms in StorageProxyMBean (CASSANDRA-1893)
 * fix CLI get recognition of supercolumns (CASSANDRA-1899)
 * enable keepalive on intra-cluster sockets (CASSANDRA-1766)
 * count timeouts towards dynamicsnitch latencies (CASSANDRA-1905)
 * Expose index-building status in JMX + cli schema description
   (CASSANDRA-1871)
 * allow [LOCAL|EACH]_QUORUM to be used with non-NetworkTopology
   replication Strategies
 * increased amount of index locks for faster commitlog replay
 * collect secondary index tombstones immediately (CASSANDRA-1914)
 * revert commitlog changes from #1780 (CASSANDRA-1917)
 * change RandomPartitioner min token to -1 to avoid collision w/
   tokens on actual nodes (CASSANDRA-1901)
 * examine the right nibble when validating TimeUUID (CASSANDRA-1910)
 * include secondary indexes in cleanup (CASSANDRA-1916)
 * CFS.scrubDataDirectories should also cleanup invalid secondary indexes
   (CASSANDRA-1904)
 * ability to disable/enable gossip on nodes to force them down
   (CASSANDRA-1108)


0.7.0-rc3
 * expose getNaturalEndpoints in StorageServiceMBean taking byte[]
   key; RMI cannot serialize ByteBuffer (CASSANDRA-1833)
 * infer org.apache.cassandra.locator for replication strategy classes
   when not otherwise specified
 * validation that generates less garbage (CASSANDRA-1814)
 * add TTL support to CLI (CASSANDRA-1838)
 * cli defaults to bytestype for subcomparator when creating
   column families (CASSANDRA-1835)
 * unregister index MBeans when index is dropped (CASSANDRA-1843)
 * make ByteBufferUtil.clone thread-safe (CASSANDRA-1847)
 * change exception for read requests during bootstrap from
   InvalidRequest to Unavailable (CASSANDRA-1862)
 * respect row-level tombstones post-flush in range scans
   (CASSANDRA-1837)
 * ReadResponseResolver check digests against each other (CASSANDRA-1830)
 * return InvalidRequest when remove of subcolumn without supercolumn
   is requested (CASSANDRA-1866)
 * flush before repair (CASSANDRA-1748)
 * SSTableExport validates key order (CASSANDRA-1884)
 * large row support for SSTableExport (CASSANDRA-1867)
 * Re-cache hot keys post-compaction without hitting disk (CASSANDRA-1878)
 * manage read repair in coordinator instead of data source, to
   provide latency information to dynamic snitch (CASSANDRA-1873)


0.7.0-rc2
 * fix live-column-count of slice ranges including tombstoned supercolumn
   with live subcolumn (CASSANDRA-1591)
 * rename o.a.c.internal.AntientropyStage -> AntiEntropyStage,
   o.a.c.request.Request_responseStage -> RequestResponseStage,
   o.a.c.internal.Internal_responseStage -> InternalResponseStage
 * add AbstractType.fromString (CASSANDRA-1767)
 * require index_type to be present when specifying index_name
   on ColumnDef (CASSANDRA-1759)
 * fix add/remove index bugs in CFMetadata (CASSANDRA-1768)
 * rebuild Strategy during system_update_keyspace (CASSANDRA-1762)
 * cli updates prompt to ... in continuation lines (CASSANDRA-1770)
 * support multiple Mutations per key in hadoop ColumnFamilyOutputFormat
   (CASSANDRA-1774)
 * improvements to Debian init script (CASSANDRA-1772)
 * use local classloader to check for version.properties (CASSANDRA-1778)
 * Validate that column names in column_metadata are valid for the
   defined comparator, and decode properly in cli (CASSANDRA-1773)
 * use cross-platform newlines in cli (CASSANDRA-1786)
 * add ExpiringColumn support to sstable import/export (CASSANDRA-1754)
 * add flush for each append to periodic commitlog mode; added
   periodic_without_flush option to disable this (CASSANDRA-1780)
 * close file handle used for post-flush truncate (CASSANDRA-1790)
 * various code cleanup (CASSANDRA-1793, -1794, -1795)
 * fix range queries against wrapped range (CASSANDRA-1781)
 * fix consistencylevel calculations for NetworkTopologyStrategy
   (CASSANDRA-1804)
 * cli support index type enum names (CASSANDRA-1810)
 * improved validation of column_metadata (CASSANDRA-1813)
 * reads at ConsistencyLevel > 1 throw UnavailableException
   immediately if insufficient live nodes exist (CASSANDRA-1803)
 * copy bytebuffers for local writes to avoid retaining the entire
   Thrift frame (CASSANDRA-1801)
 * fix NPE adding index to column w/o prior metadata (CASSANDRA-1764)
 * reduce fat client timeout (CASSANDRA-1730)
 * fix botched merge of CASSANDRA-1316


0.7.0-rc1
 * fix compaction and flush races with schema updates (CASSANDRA-1715)
 * add clustertool, config-converter, sstablekeys, and schematool
   Windows .bat files (CASSANDRA-1723)
 * reject range queries received during bootstrap (CASSANDRA-1739)
 * fix wrapping-range queries on non-minimum token (CASSANDRA-1700)
 * add nodetool cfhistogram (CASSANDRA-1698)
 * limit repaired ranges to what the nodes have in common (CASSANDRA-1674)
 * index scan treats missing columns as not matching secondary
   expressions (CASSANDRA-1745)
 * Fix misuse of DataOutputBuffer.getData in AntiEntropyService
   (CASSANDRA-1729)
 * detect and warn when obsolete version of JNA is present (CASSANDRA-1760)
 * reduce fat client timeout (CASSANDRA-1730)
 * cleanup smallest CFs first to increase free temp space for larger ones
   (CASSANDRA-1811)
 * Update windows .bat files to work outside of main Cassandra
   directory (CASSANDRA-1713)
 * fix read repair regression from 0.6.7 (CASSANDRA-1727)
 * more-efficient read repair (CASSANDRA-1719)
 * fix hinted handoff replay (CASSANDRA-1656)
 * log type of dropped messages (CASSANDRA-1677)
 * upgrade to SLF4J 1.6.1
 * fix ByteBuffer bug in ExpiringColumn.updateDigest (CASSANDRA-1679)
 * fix IntegerType.getString (CASSANDRA-1681)
 * make -Djava.net.preferIPv4Stack=true the default (CASSANDRA-628)
 * add INTERNAL_RESPONSE verb to differentiate from responses related
   to client requests (CASSANDRA-1685)
 * log tpstats when dropping messages (CASSANDRA-1660)
 * include unreachable nodes in describeSchemaVersions (CASSANDRA-1678)
 * Avoid dropping messages off the client request path (CASSANDRA-1676)
 * fix jna errno reporting (CASSANDRA-1694)
 * add friendlier error for UnknownHostException on startup (CASSANDRA-1697)
 * include jna dependency in RPM package (CASSANDRA-1690)
 * add --skip-keys option to stress.py (CASSANDRA-1696)
 * improve cli handling of non-string keys and column names
   (CASSANDRA-1701, -1693)
 * r/m extra subcomparator line in cli keyspaces output (CASSANDRA-1712)
 * add read repair chance to cli "show keyspaces"
 * upgrade to ConcurrentLinkedHashMap 1.1 (CASSANDRA-975)
 * fix index scan routing (CASSANDRA-1722)
 * fix tombstoning of supercolumns in range queries (CASSANDRA-1734)
 * clear endpoint cache after updating keyspace metadata (CASSANDRA-1741)
 * fix wrapping-range queries on non-minimum token (CASSANDRA-1700)
 * truncate includes secondary indexes (CASSANDRA-1747)
 * retain reference to PendingFile sstables (CASSANDRA-1749)
 * fix sstableimport regression (CASSANDRA-1753)
 * fix for bootstrap when no non-system tables are defined (CASSANDRA-1732)
 * handle replica unavailability in index scan (CASSANDRA-1755)
 * fix service initialization order deadlock (CASSANDRA-1756)
 * multi-line cli commands (CASSANDRA-1742)
 * fix race between snapshot and compaction (CASSANDRA-1736)
 * add listEndpointsPendingHints, deleteHintsForEndpoint JMX methods
   (CASSANDRA-1551)


0.7.0-beta3
 * add strategy options to describe_keyspace output (CASSANDRA-1560)
 * log warning when using randomly generated token (CASSANDRA-1552)
 * re-organize JMX into .db, .net, .internal, .request (CASSANDRA-1217)
 * allow nodes to change IPs between restarts (CASSANDRA-1518)
 * remember ring state between restarts by default (CASSANDRA-1518)
 * flush index built flag so we can read it before log replay (CASSANDRA-1541)
 * lock row cache updates to prevent race condition (CASSANDRA-1293)
 * remove assertion causing rare (and harmless) error messages in
   commitlog (CASSANDRA-1330)
 * fix moving nodes with no keyspaces defined (CASSANDRA-1574)
 * fix unbootstrap when no data is present in a transfer range (CASSANDRA-1573)
 * take advantage of AVRO-495 to simplify our avro IDL (CASSANDRA-1436)
 * extend authorization hierarchy to column family (CASSANDRA-1554)
 * deletion support in secondary indexes (CASSANDRA-1571)
 * meaningful error message for invalid replication strategy class
   (CASSANDRA-1566)
 * allow keyspace creation with RF > N (CASSANDRA-1428)
 * improve cli error handling (CASSANDRA-1580)
 * add cache save/load ability (CASSANDRA-1417, 1606, 1647)
 * add StorageService.getDrainProgress (CASSANDRA-1588)
 * Disallow bootstrap to an in-use token (CASSANDRA-1561)
 * Allow dynamic secondary index creation and destruction (CASSANDRA-1532)
 * log auto-guessed memtable thresholds (CASSANDRA-1595)
 * add ColumnDef support to cli (CASSANDRA-1583)
 * reduce index sample time by 75% (CASSANDRA-1572)
 * add cli support for column, strategy metadata (CASSANDRA-1578, 1612)
 * add cli support for schema modification (CASSANDRA-1584)
 * delete temp files on failed compactions (CASSANDRA-1596)
 * avoid blocking for dead nodes during removetoken (CASSANDRA-1605)
 * remove ConsistencyLevel.ZERO (CASSANDRA-1607)
 * expose in-progress compaction type in jmx (CASSANDRA-1586)
 * removed IClock & related classes from internals (CASSANDRA-1502)
 * fix removing tokens from SystemTable on decommission and removetoken
   (CASSANDRA-1609)
 * include CF metadata in cli 'show keyspaces' (CASSANDRA-1613)
 * switch from Properties to HashMap in PropertyFileSnitch to
   avoid synchronization bottleneck (CASSANDRA-1481)
 * PropertyFileSnitch configuration file renamed to
   cassandra-topology.properties
 * add cli support for get_range_slices (CASSANDRA-1088, CASSANDRA-1619)
 * Make memtable flush thresholds per-CF instead of global
   (CASSANDRA-1007, 1637)
 * add cli support for binary data without CfDef hints (CASSANDRA-1603)
 * fix building SSTable statistics post-stream (CASSANDRA-1620)
 * fix potential infinite loop in 2ary index queries (CASSANDRA-1623)
 * allow creating NTS keyspaces with no replicas configured (CASSANDRA-1626)
 * add jmx histogram of sstables accessed per read (CASSANDRA-1624)
 * remove system_rename_column_family and system_rename_keyspace from the
   client API until races can be fixed (CASSANDRA-1630, CASSANDRA-1585)
 * add cli sanity tests (CASSANDRA-1582)
 * update GC settings in cassandra.bat (CASSANDRA-1636)
 * cli support for index queries (CASSANDRA-1635)
 * cli support for updating schema memtable settings (CASSANDRA-1634)
 * cli --file option (CASSANDRA-1616)
 * reduce automatically chosen memtable sizes by 50% (CASSANDRA-1641)
 * move endpoint cache from snitch to strategy (CASSANDRA-1643)
 * fix commitlog recovery deleting the newly-created segment as well as
   the old ones (CASSANDRA-1644)
 * upgrade to Thrift 0.5 (CASSANDRA-1367)
 * renamed CL.DCQUORUM to LOCAL_QUORUM and DCQUORUMSYNC to EACH_QUORUM
 * cli truncate support (CASSANDRA-1653)
 * update GC settings in cassandra.bat (CASSANDRA-1636)
 * avoid logging when a node's ip/token is gossipped back to it (CASSANDRA-1666)


0.7-beta2
 * always use UTF-8 for hint keys (CASSANDRA-1439)
 * remove cassandra.yaml dependency from Hadoop and Pig (CASSADRA-1322)
 * expose CfDef metadata in describe_keyspaces (CASSANDRA-1363)
 * restore use of mmap_index_only option (CASSANDRA-1241)
 * dropping a keyspace with no column families generated an error
   (CASSANDRA-1378)
 * rename RackAwareStrategy to OldNetworkTopologyStrategy, RackUnawareStrategy
   to SimpleStrategy, DatacenterShardStrategy to NetworkTopologyStrategy,
   AbstractRackAwareSnitch to AbstractNetworkTopologySnitch (CASSANDRA-1392)
 * merge StorageProxy.mutate, mutateBlocking (CASSANDRA-1396)
 * faster UUIDType, LongType comparisons (CASSANDRA-1386, 1393)
 * fix setting read_repair_chance from CLI addColumnFamily (CASSANDRA-1399)
 * fix updates to indexed columns (CASSANDRA-1373)
 * fix race condition leaving to FileNotFoundException (CASSANDRA-1382)
 * fix sharded lock hash on index write path (CASSANDRA-1402)
 * add support for GT/E, LT/E in subordinate index clauses (CASSANDRA-1401)
 * cfId counter got out of sync when CFs were added (CASSANDRA-1403)
 * less chatty schema updates (CASSANDRA-1389)
 * rename column family mbeans. 'type' will now include either
   'IndexColumnFamilies' or 'ColumnFamilies' depending on the CFS type.
   (CASSANDRA-1385)
 * disallow invalid keyspace and column family names. This includes name that
   matches a '^\w+' regex. (CASSANDRA-1377)
 * use JNA, if present, to take snapshots (CASSANDRA-1371)
 * truncate hints if starting 0.7 for the first time (CASSANDRA-1414)
 * fix FD leak in single-row slicepredicate queries (CASSANDRA-1416)
 * allow index expressions against columns that are not part of the
   SlicePredicate (CASSANDRA-1410)
 * config-converter properly handles snitches and framed support
   (CASSANDRA-1420)
 * remove keyspace argument from multiget_count (CASSANDRA-1422)
 * allow specifying cassandra.yaml location as (local or remote) URL
   (CASSANDRA-1126)
 * fix using DynamicEndpointSnitch with NetworkTopologyStrategy
   (CASSANDRA-1429)
 * Add CfDef.default_validation_class (CASSANDRA-891)
 * fix EstimatedHistogram.max (CASSANDRA-1413)
 * quorum read optimization (CASSANDRA-1622)
 * handle zero-length (or missing) rows during HH paging (CASSANDRA-1432)
 * include secondary indexes during schema migrations (CASSANDRA-1406)
 * fix commitlog header race during schema change (CASSANDRA-1435)
 * fix ColumnFamilyStoreMBeanIterator to use new type name (CASSANDRA-1433)
 * correct filename generated by xml->yaml converter (CASSANDRA-1419)
 * add CMSInitiatingOccupancyFraction=75 and UseCMSInitiatingOccupancyOnly
   to default JVM options
 * decrease jvm heap for cassandra-cli (CASSANDRA-1446)
 * ability to modify keyspaces and column family definitions on a live cluster
   (CASSANDRA-1285)
 * support for Hadoop Streaming [non-jvm map/reduce via stdin/out]
   (CASSANDRA-1368)
 * Move persistent sstable stats from the system table to an sstable component
   (CASSANDRA-1430)
 * remove failed bootstrap attempt from pending ranges when gossip times
   it out after 1h (CASSANDRA-1463)
 * eager-create tcp connections to other cluster members (CASSANDRA-1465)
 * enumerate stages and derive stage from message type instead of
   transmitting separately (CASSANDRA-1465)
 * apply reversed flag during collation from different data sources
   (CASSANDRA-1450)
 * make failure to remove commitlog segment non-fatal (CASSANDRA-1348)
 * correct ordering of drain operations so CL.recover is no longer
   necessary (CASSANDRA-1408)
 * removed keyspace from describe_splits method (CASSANDRA-1425)
 * rename check_schema_agreement to describe_schema_versions
   (CASSANDRA-1478)
 * fix QUORUM calculation for RF > 3 (CASSANDRA-1487)
 * remove tombstones during non-major compactions when bloom filter
   verifies that row does not exist in other sstables (CASSANDRA-1074)
 * nodes that coordinated a loadbalance in the past could not be seen by
   newly added nodes (CASSANDRA-1467)
 * exposed endpoint states (gossip details) via jmx (CASSANDRA-1467)
 * ensure that compacted sstables are not included when new readers are
   instantiated (CASSANDRA-1477)
 * by default, calculate heap size and memtable thresholds at runtime (CASSANDRA-1469)
 * fix races dealing with adding/dropping keyspaces and column families in
   rapid succession (CASSANDRA-1477)
 * clean up of Streaming system (CASSANDRA-1503, 1504, 1506)
 * add options to configure Thrift socket keepalive and buffer sizes (CASSANDRA-1426)
 * make contrib CassandraServiceDataCleaner recursive (CASSANDRA-1509)
 * min, max compaction threshold are configurable and persistent
   per-ColumnFamily (CASSANDRA-1468)
 * fix replaying the last mutation in a commitlog unnecessarily
   (CASSANDRA-1512)
 * invoke getDefaultUncaughtExceptionHandler from DTPE with the original
   exception rather than the ExecutionException wrapper (CASSANDRA-1226)
 * remove Clock from the Thrift (and Avro) API (CASSANDRA-1501)
 * Close intra-node sockets when connection is broken (CASSANDRA-1528)
 * RPM packaging spec file (CASSANDRA-786)
 * weighted request scheduler (CASSANDRA-1485)
 * treat expired columns as deleted (CASSANDRA-1539)
 * make IndexInterval configurable (CASSANDRA-1488)
 * add describe_snitch to Thrift API (CASSANDRA-1490)
 * MD5 authenticator compares plain text submitted password with MD5'd
   saved property, instead of vice versa (CASSANDRA-1447)
 * JMX MessagingService pending and completed counts (CASSANDRA-1533)
 * fix race condition processing repair responses (CASSANDRA-1511)
 * make repair blocking (CASSANDRA-1511)
 * create EndpointSnitchInfo and MBean to expose rack and DC (CASSANDRA-1491)
 * added option to contrib/word_count to output results back to Cassandra
   (CASSANDRA-1342)
 * rewrite Hadoop ColumnFamilyRecordWriter to pool connections, retry to
   multiple Cassandra nodes, and smooth impact on the Cassandra cluster
   by using smaller batch sizes (CASSANDRA-1434)
 * fix setting gc_grace_seconds via CLI (CASSANDRA-1549)
 * support TTL'd index values (CASSANDRA-1536)
 * make removetoken work like decommission (CASSANDRA-1216)
 * make cli comparator-aware and improve quote rules (CASSANDRA-1523,-1524)
 * make nodetool compact and cleanup blocking (CASSANDRA-1449)
 * add memtable, cache information to GCInspector logs (CASSANDRA-1558)
 * enable/disable HintedHandoff via JMX (CASSANDRA-1550)
 * Ignore stray files in the commit log directory (CASSANDRA-1547)
 * Disallow bootstrap to an in-use token (CASSANDRA-1561)


0.7-beta1
 * sstable versioning (CASSANDRA-389)
 * switched to slf4j logging (CASSANDRA-625)
 * add (optional) expiration time for column (CASSANDRA-699)
 * access levels for authentication/authorization (CASSANDRA-900)
 * add ReadRepairChance to CF definition (CASSANDRA-930)
 * fix heisenbug in system tests, especially common on OS X (CASSANDRA-944)
 * convert to byte[] keys internally and all public APIs (CASSANDRA-767)
 * ability to alter schema definitions on a live cluster (CASSANDRA-44)
 * renamed configuration file to cassandra.xml, and log4j.properties to
   log4j-server.properties, which must now be loaded from
   the classpath (which is how our scripts in bin/ have always done it)
   (CASSANDRA-971)
 * change get_count to require a SlicePredicate. create multi_get_count
   (CASSANDRA-744)
 * re-organized endpointsnitch implementations and added SimpleSnitch
   (CASSANDRA-994)
 * Added preload_row_cache option (CASSANDRA-946)
 * add CRC to commitlog header (CASSANDRA-999)
 * removed deprecated batch_insert and get_range_slice methods (CASSANDRA-1065)
 * add truncate thrift method (CASSANDRA-531)
 * http mini-interface using mx4j (CASSANDRA-1068)
 * optimize away copy of sliced row on memtable read path (CASSANDRA-1046)
 * replace constant-size 2GB mmaped segments and special casing for index
   entries spanning segment boundaries, with SegmentedFile that computes
   segments that always contain entire entries/rows (CASSANDRA-1117)
 * avoid reading large rows into memory during compaction (CASSANDRA-16)
 * added hadoop OutputFormat (CASSANDRA-1101)
 * efficient Streaming (no more anticompaction) (CASSANDRA-579)
 * split commitlog header into separate file and add size checksum to
   mutations (CASSANDRA-1179)
 * avoid allocating a new byte[] for each mutation on replay (CASSANDRA-1219)
 * revise HH schema to be per-endpoint (CASSANDRA-1142)
 * add joining/leaving status to nodetool ring (CASSANDRA-1115)
 * allow multiple repair sessions per node (CASSANDRA-1190)
 * optimize away MessagingService for local range queries (CASSANDRA-1261)
 * make framed transport the default so malformed requests can't OOM the
   server (CASSANDRA-475)
 * significantly faster reads from row cache (CASSANDRA-1267)
 * take advantage of row cache during range queries (CASSANDRA-1302)
 * make GCGraceSeconds a per-ColumnFamily value (CASSANDRA-1276)
 * keep persistent row size and column count statistics (CASSANDRA-1155)
 * add IntegerType (CASSANDRA-1282)
 * page within a single row during hinted handoff (CASSANDRA-1327)
 * push DatacenterShardStrategy configuration into keyspace definition,
   eliminating datacenter.properties. (CASSANDRA-1066)
 * optimize forward slices starting with '' and single-index-block name
   queries by skipping the column index (CASSANDRA-1338)
 * streaming refactor (CASSANDRA-1189)
 * faster comparison for UUID types (CASSANDRA-1043)
 * secondary index support (CASSANDRA-749 and subtasks)
 * make compaction buckets deterministic (CASSANDRA-1265)


0.6.6
 * Allow using DynamicEndpointSnitch with RackAwareStrategy (CASSANDRA-1429)
 * remove the remaining vestiges of the unfinished DatacenterShardStrategy
   (replaced by NetworkTopologyStrategy in 0.7)


0.6.5
 * fix key ordering in range query results with RandomPartitioner
   and ConsistencyLevel > ONE (CASSANDRA-1145)
 * fix for range query starting with the wrong token range (CASSANDRA-1042)
 * page within a single row during hinted handoff (CASSANDRA-1327)
 * fix compilation on non-sun JDKs (CASSANDRA-1061)
 * remove String.trim() call on row keys in batch mutations (CASSANDRA-1235)
 * Log summary of dropped messages instead of spamming log (CASSANDRA-1284)
 * add dynamic endpoint snitch (CASSANDRA-981)
 * fix streaming for keyspaces with hyphens in their name (CASSANDRA-1377)
 * fix errors in hard-coded bloom filter optKPerBucket by computing it
   algorithmically (CASSANDRA-1220
 * remove message deserialization stage, and uncap read/write stages
   so slow reads/writes don't block gossip processing (CASSANDRA-1358)
 * add jmx port configuration to Debian package (CASSANDRA-1202)
 * use mlockall via JNA, if present, to prevent Linux from swapping
   out parts of the JVM (CASSANDRA-1214)


0.6.4
 * avoid queuing multiple hint deliveries for the same endpoint
   (CASSANDRA-1229)
 * better performance for and stricter checking of UTF8 column names
   (CASSANDRA-1232)
 * extend option to lower compaction priority to hinted handoff
   as well (CASSANDRA-1260)
 * log errors in gossip instead of re-throwing (CASSANDRA-1289)
 * avoid aborting commitlog replay prematurely if a flushed-but-
   not-removed commitlog segment is encountered (CASSANDRA-1297)
 * fix duplicate rows being read during mapreduce (CASSANDRA-1142)
 * failure detection wasn't closing command sockets (CASSANDRA-1221)
 * cassandra-cli.bat works on windows (CASSANDRA-1236)
 * pre-emptively drop requests that cannot be processed within RPCTimeout
   (CASSANDRA-685)
 * add ack to Binary write verb and update CassandraBulkLoader
   to wait for acks for each row (CASSANDRA-1093)
 * added describe_partitioner Thrift method (CASSANDRA-1047)
 * Hadoop jobs no longer require the Cassandra storage-conf.xml
   (CASSANDRA-1280, CASSANDRA-1047)
 * log thread pool stats when GC is excessive (CASSANDRA-1275)
 * remove gossip message size limit (CASSANDRA-1138)
 * parallelize local and remote reads during multiget, and respect snitch
   when determining whether to do local read for CL.ONE (CASSANDRA-1317)
 * fix read repair to use requested consistency level on digest mismatch,
   rather than assuming QUORUM (CASSANDRA-1316)
 * process digest mismatch re-reads in parallel (CASSANDRA-1323)
 * switch hints CF comparator to BytesType (CASSANDRA-1274)


0.6.3
 * retry to make streaming connections up to 8 times. (CASSANDRA-1019)
 * reject describe_ring() calls on invalid keyspaces (CASSANDRA-1111)
 * fix cache size calculation for size of 100% (CASSANDRA-1129)
 * fix cache capacity only being recalculated once (CASSANDRA-1129)
 * remove hourly scan of all hints on the off chance that the gossiper
   missed a status change; instead, expose deliverHintsToEndpoint to JMX
   so it can be done manually, if necessary (CASSANDRA-1141)
 * don't reject reads at CL.ALL (CASSANDRA-1152)
 * reject deletions to supercolumns in CFs containing only standard
   columns (CASSANDRA-1139)
 * avoid preserving login information after client disconnects
   (CASSANDRA-1057)
 * prefer sun jdk to openjdk in debian init script (CASSANDRA-1174)
 * detect partioner config changes between restarts and fail fast
   (CASSANDRA-1146)
 * use generation time to resolve node token reassignment disagreements
   (CASSANDRA-1118)
 * restructure the startup ordering of Gossiper and MessageService to avoid
   timing anomalies (CASSANDRA-1160)
 * detect incomplete commit log hearders (CASSANDRA-1119)
 * force anti-entropy service to stream files on the stream stage to avoid
   sending streams out of order (CASSANDRA-1169)
 * remove inactive stream managers after AES streams files (CASSANDRA-1169)
 * allow removing entire row through batch_mutate Deletion (CASSANDRA-1027)
 * add JMX metrics for row-level bloom filter false positives (CASSANDRA-1212)
 * added a redhat init script to contrib (CASSANDRA-1201)
 * use midpoint when bootstrapping a new machine into range with not
   much data yet instead of random token (CASSANDRA-1112)
 * kill server on OOM in executor stage as well as Thrift (CASSANDRA-1226)
 * remove opportunistic repairs, when two machines with overlapping replica
   responsibilities happen to finish major compactions of the same CF near
   the same time.  repairs are now fully manual (CASSANDRA-1190)
 * add ability to lower compaction priority (default is no change from 0.6.2)
   (CASSANDRA-1181)


0.6.2
 * fix contrib/word_count build. (CASSANDRA-992)
 * split CommitLogExecutorService into BatchCommitLogExecutorService and
   PeriodicCommitLogExecutorService (CASSANDRA-1014)
 * add latency histograms to CFSMBean (CASSANDRA-1024)
 * make resolving timestamp ties deterministic by using value bytes
   as a tiebreaker (CASSANDRA-1039)
 * Add option to turn off Hinted Handoff (CASSANDRA-894)
 * fix windows startup (CASSANDRA-948)
 * make concurrent_reads, concurrent_writes configurable at runtime via JMX
   (CASSANDRA-1060)
 * disable GCInspector on non-Sun JVMs (CASSANDRA-1061)
 * fix tombstone handling in sstable rows with no other data (CASSANDRA-1063)
 * fix size of row in spanned index entries (CASSANDRA-1056)
 * install json2sstable, sstable2json, and sstablekeys to Debian package
 * StreamingService.StreamDestinations wouldn't empty itself after streaming
   finished (CASSANDRA-1076)
 * added Collections.shuffle(splits) before returning the splits in
   ColumnFamilyInputFormat (CASSANDRA-1096)
 * do not recalculate cache capacity post-compaction if it's been manually
   modified (CASSANDRA-1079)
 * better defaults for flush sorter + writer executor queue sizes
   (CASSANDRA-1100)
 * windows scripts for SSTableImport/Export (CASSANDRA-1051)
 * windows script for nodetool (CASSANDRA-1113)
 * expose PhiConvictThreshold (CASSANDRA-1053)
 * make repair of RF==1 a no-op (CASSANDRA-1090)
 * improve default JVM GC options (CASSANDRA-1014)
 * fix SlicePredicate serialization inside Hadoop jobs (CASSANDRA-1049)
 * close Thrift sockets in Hadoop ColumnFamilyRecordReader (CASSANDRA-1081)


0.6.1
 * fix NPE in sstable2json when no excluded keys are given (CASSANDRA-934)
 * keep the replica set constant throughout the read repair process
   (CASSANDRA-937)
 * allow querying getAllRanges with empty token list (CASSANDRA-933)
 * fix command line arguments inversion in clustertool (CASSANDRA-942)
 * fix race condition that could trigger a false-positive assertion
   during post-flush discard of old commitlog segments (CASSANDRA-936)
 * fix neighbor calculation for anti-entropy repair (CASSANDRA-924)
 * perform repair even for small entropy differences (CASSANDRA-924)
 * Use hostnames in CFInputFormat to allow Hadoop's naive string-based
   locality comparisons to work (CASSANDRA-955)
 * cache read-only BufferedRandomAccessFile length to avoid
   3 system calls per invocation (CASSANDRA-950)
 * nodes with IPv6 (and no IPv4) addresses could not join cluster
   (CASSANDRA-969)
 * Retrieve the correct number of undeleted columns, if any, from
   a supercolumn in a row that had been deleted previously (CASSANDRA-920)
 * fix index scans that cross the 2GB mmap boundaries for both mmap
   and standard i/o modes (CASSANDRA-866)
 * expose drain via nodetool (CASSANDRA-978)


0.6.0-RC1
 * JMX drain to flush memtables and run through commit log (CASSANDRA-880)
 * Bootstrapping can skip ranges under the right conditions (CASSANDRA-902)
 * fix merging row versions in range_slice for CL > ONE (CASSANDRA-884)
 * default write ConsistencyLeven chaned from ZERO to ONE
 * fix for index entries spanning mmap buffer boundaries (CASSANDRA-857)
 * use lexical comparison if time part of TimeUUIDs are the same
   (CASSANDRA-907)
 * bound read, mutation, and response stages to fix possible OOM
   during log replay (CASSANDRA-885)
 * Use microseconds-since-epoch (UTC) in cli, instead of milliseconds
 * Treat batch_mutate Deletion with null supercolumn as "apply this predicate
   to top level supercolumns" (CASSANDRA-834)
 * Streaming destination nodes do not update their JMX status (CASSANDRA-916)
 * Fix internal RPC timeout calculation (CASSANDRA-911)
 * Added Pig loadfunc to contrib/pig (CASSANDRA-910)


0.6.0-beta3
 * fix compaction bucketing bug (CASSANDRA-814)
 * update windows batch file (CASSANDRA-824)
 * deprecate KeysCachedFraction configuration directive in favor
   of KeysCached; move to unified-per-CF key cache (CASSANDRA-801)
 * add invalidateRowCache to ColumnFamilyStoreMBean (CASSANDRA-761)
 * send Handoff hints to natural locations to reduce load on
   remaining nodes in a failure scenario (CASSANDRA-822)
 * Add RowWarningThresholdInMB configuration option to warn before very
   large rows get big enough to threaten node stability, and -x option to
   be able to remove them with sstable2json if the warning is unheeded
   until it's too late (CASSANDRA-843)
 * Add logging of GC activity (CASSANDRA-813)
 * fix ConcurrentModificationException in commitlog discard (CASSANDRA-853)
 * Fix hardcoded row count in Hadoop RecordReader (CASSANDRA-837)
 * Add a jmx status to the streaming service and change several DEBUG
   messages to INFO (CASSANDRA-845)
 * fix classpath in cassandra-cli.bat for Windows (CASSANDRA-858)
 * allow re-specifying host, port to cassandra-cli if invalid ones
   are first tried (CASSANDRA-867)
 * fix race condition handling rpc timeout in the coordinator
   (CASSANDRA-864)
 * Remove CalloutLocation and StagingFileDirectory from storage-conf files
   since those settings are no longer used (CASSANDRA-878)
 * Parse a long from RowWarningThresholdInMB instead of an int (CASSANDRA-882)
 * Remove obsolete ControlPort code from DatabaseDescriptor (CASSANDRA-886)
 * move skipBytes side effect out of assert (CASSANDRA-899)
 * add "double getLoad" to StorageServiceMBean (CASSANDRA-898)
 * track row stats per CF at compaction time (CASSANDRA-870)
 * disallow CommitLogDirectory matching a DataFileDirectory (CASSANDRA-888)
 * default key cache size is 200k entries, changed from 10% (CASSANDRA-863)
 * add -Dcassandra-foreground=yes to cassandra.bat
 * exit if cluster name is changed unexpectedly (CASSANDRA-769)


0.6.0-beta1/beta2
 * add batch_mutate thrift command, deprecating batch_insert (CASSANDRA-336)
 * remove get_key_range Thrift API, deprecated in 0.5 (CASSANDRA-710)
 * add optional login() Thrift call for authentication (CASSANDRA-547)
 * support fat clients using gossiper and StorageProxy to perform
   replication in-process [jvm-only] (CASSANDRA-535)
 * support mmapped I/O for reads, on by default on 64bit JVMs
   (CASSANDRA-408, CASSANDRA-669)
 * improve insert concurrency, particularly during Hinted Handoff
   (CASSANDRA-658)
 * faster network code (CASSANDRA-675)
 * stress.py moved to contrib (CASSANDRA-635)
 * row caching [must be explicitly enabled per-CF in config] (CASSANDRA-678)
 * present a useful measure of compaction progress in JMX (CASSANDRA-599)
 * add bin/sstablekeys (CASSNADRA-679)
 * add ConsistencyLevel.ANY (CASSANDRA-687)
 * make removetoken remove nodes from gossip entirely (CASSANDRA-644)
 * add ability to set cache sizes at runtime (CASSANDRA-708)
 * report latency and cache hit rate statistics with lifetime totals
   instead of average over the last minute (CASSANDRA-702)
 * support get_range_slice for RandomPartitioner (CASSANDRA-745)
 * per-keyspace replication factory and replication strategy (CASSANDRA-620)
 * track latency in microseconds (CASSANDRA-733)
 * add describe_ Thrift methods, deprecating get_string_property and
   get_string_list_property
 * jmx interface for tracking operation mode and streams in general.
   (CASSANDRA-709)
 * keep memtables in sorted order to improve range query performance
   (CASSANDRA-799)
 * use while loop instead of recursion when trimming sstables compaction list
   to avoid blowing stack in pathological cases (CASSANDRA-804)
 * basic Hadoop map/reduce support (CASSANDRA-342)


0.5.1
 * ensure all files for an sstable are streamed to the same directory.
   (CASSANDRA-716)
 * more accurate load estimate for bootstrapping (CASSANDRA-762)
 * tolerate dead or unavailable bootstrap target on write (CASSANDRA-731)
 * allow larger numbers of keys (> 140M) in a sstable bloom filter
   (CASSANDRA-790)
 * include jvm argument improvements from CASSANDRA-504 in debian package
 * change streaming chunk size to 32MB to accomodate Windows XP limitations
   (was 64MB) (CASSANDRA-795)
 * fix get_range_slice returning results in the wrong order (CASSANDRA-781)


0.5.0 final
 * avoid attempting to delete temporary bootstrap files twice (CASSANDRA-681)
 * fix bogus NaN in nodeprobe cfstats output (CASSANDRA-646)
 * provide a policy for dealing with single thread executors w/ a full queue
   (CASSANDRA-694)
 * optimize inner read in MessagingService, vastly improving multiple-node
   performance (CASSANDRA-675)
 * wait for table flush before streaming data back to a bootstrapping node.
   (CASSANDRA-696)
 * keep track of bootstrapping sources by table so that bootstrapping doesn't
   give the indication of finishing early (CASSANDRA-673)


0.5.0 RC3
 * commit the correct version of the patch for CASSANDRA-663


0.5.0 RC2 (unreleased)
 * fix bugs in converting get_range_slice results to Thrift
   (CASSANDRA-647, CASSANDRA-649)
 * expose java.util.concurrent.TimeoutException in StorageProxy methods
   (CASSANDRA-600)
 * TcpConnectionManager was holding on to disconnected connections,
   giving the false indication they were being used. (CASSANDRA-651)
 * Remove duplicated write. (CASSANDRA-662)
 * Abort bootstrap if IP is already in the token ring (CASSANDRA-663)
 * increase default commitlog sync period, and wait for last sync to
   finish before submitting another (CASSANDRA-668)


0.5.0 RC1
 * Fix potential NPE in get_range_slice (CASSANDRA-623)
 * add CRC32 to commitlog entries (CASSANDRA-605)
 * fix data streaming on windows (CASSANDRA-630)
 * GC compacted sstables after cleanup and compaction (CASSANDRA-621)
 * Speed up anti-entropy validation (CASSANDRA-629)
 * Fix anti-entropy assertion error (CASSANDRA-639)
 * Fix pending range conflicts when bootstapping or moving
   multiple nodes at once (CASSANDRA-603)
 * Handle obsolete gossip related to node movement in the case where
   one or more nodes is down when the movement occurs (CASSANDRA-572)
 * Include dead nodes in gossip to avoid a variety of problems
   and fix HH to removed nodes (CASSANDRA-634)
 * return an InvalidRequestException for mal-formed SlicePredicates
   (CASSANDRA-643)
 * fix bug determining closest neighbor for use in multiple datacenters
   (CASSANDRA-648)
 * Vast improvements in anticompaction speed (CASSANDRA-607)
 * Speed up log replay and writes by avoiding redundant serializations
   (CASSANDRA-652)


0.5.0 beta 2
 * Bootstrap improvements (several tickets)
 * add nodeprobe repair anti-entropy feature (CASSANDRA-193, CASSANDRA-520)
 * fix possibility of partition when many nodes restart at once
   in clusters with multiple seeds (CASSANDRA-150)
 * fix NPE in get_range_slice when no data is found (CASSANDRA-578)
 * fix potential NPE in hinted handoff (CASSANDRA-585)
 * fix cleanup of local "system" keyspace (CASSANDRA-576)
 * improve computation of cluster load balance (CASSANDRA-554)
 * added super column read/write, column count, and column/row delete to
   cassandra-cli (CASSANDRA-567, CASSANDRA-594)
 * fix returning live subcolumns of deleted supercolumns (CASSANDRA-583)
 * respect JAVA_HOME in bin/ scripts (several tickets)
 * add StorageService.initClient for fat clients on the JVM (CASSANDRA-535)
   (see contrib/client_only for an example of use)
 * make consistency_level functional in get_range_slice (CASSANDRA-568)
 * optimize key deserialization for RandomPartitioner (CASSANDRA-581)
 * avoid GCing tombstones except on major compaction (CASSANDRA-604)
 * increase failure conviction threshold, resulting in less nodes
   incorrectly (and temporarily) marked as down (CASSANDRA-610)
 * respect memtable thresholds during log replay (CASSANDRA-609)
 * support ConsistencyLevel.ALL on read (CASSANDRA-584)
 * add nodeprobe removetoken command (CASSANDRA-564)


0.5.0 beta
 * Allow multiple simultaneous flushes, improving flush throughput
   on multicore systems (CASSANDRA-401)
 * Split up locks to improve write and read throughput on multicore systems
   (CASSANDRA-444, CASSANDRA-414)
 * More efficient use of memory during compaction (CASSANDRA-436)
 * autobootstrap option: when enabled, all non-seed nodes will attempt
   to bootstrap when started, until bootstrap successfully
   completes. -b option is removed.  (CASSANDRA-438)
 * Unless a token is manually specified in the configuration xml,
   a bootstraping node will use a token that gives it half the
   keys from the most-heavily-loaded node in the cluster,
   instead of generating a random token.
   (CASSANDRA-385, CASSANDRA-517)
 * Miscellaneous bootstrap fixes (several tickets)
 * Ability to change a node's token even after it has data on it
   (CASSANDRA-541)
 * Ability to decommission a live node from the ring (CASSANDRA-435)
 * Semi-automatic loadbalancing via nodeprobe (CASSANDRA-192)
 * Add ability to set compaction thresholds at runtime via
   JMX / nodeprobe.  (CASSANDRA-465)
 * Add "comment" field to ColumnFamily definition. (CASSANDRA-481)
 * Additional JMX metrics (CASSANDRA-482)
 * JSON based export and import tools (several tickets)
 * Hinted Handoff fixes (several tickets)
 * Add key cache to improve read performance (CASSANDRA-423)
 * Simplified construction of custom ReplicationStrategy classes
   (CASSANDRA-497)
 * Graphical application (Swing) for ring integrity verification and
   visualization was added to contrib (CASSANDRA-252)
 * Add DCQUORUM, DCQUORUMSYNC consistency levels and corresponding
   ReplicationStrategy / EndpointSnitch classes.  Experimental.
   (CASSANDRA-492)
 * Web client interface added to contrib (CASSANDRA-457)
 * More-efficient flush for Random, CollatedOPP partitioners
   for normal writes (CASSANDRA-446) and bulk load (CASSANDRA-420)
 * Add MemtableFlushAfterMinutes, a global replacement for the old
   per-CF FlushPeriodInMinutes setting (CASSANDRA-463)
 * optimizations to slice reading (CASSANDRA-350) and supercolumn
   queries (CASSANDRA-510)
 * force binding to given listenaddress for nodes with multiple
   interfaces (CASSANDRA-546)
 * stress.py benchmarking tool improvements (several tickets)
 * optimized replica placement code (CASSANDRA-525)
 * faster log replay on restart (CASSANDRA-539, CASSANDRA-540)
 * optimized local-node writes (CASSANDRA-558)
 * added get_range_slice, deprecating get_key_range (CASSANDRA-344)
 * expose TimedOutException to thrift (CASSANDRA-563)


0.4.2
 * Add validation disallowing null keys (CASSANDRA-486)
 * Fix race conditions in TCPConnectionManager (CASSANDRA-487)
 * Fix using non-utf8-aware comparison as a sanity check.
   (CASSANDRA-493)
 * Improve default garbage collector options (CASSANDRA-504)
 * Add "nodeprobe flush" (CASSANDRA-505)
 * remove NotFoundException from get_slice throws list (CASSANDRA-518)
 * fix get (not get_slice) of entire supercolumn (CASSANDRA-508)
 * fix null token during bootstrap (CASSANDRA-501)


0.4.1
 * Fix FlushPeriod columnfamily configuration regression
   (CASSANDRA-455)
 * Fix long column name support (CASSANDRA-460)
 * Fix for serializing a row that only contains tombstones
   (CASSANDRA-458)
 * Fix for discarding unneeded commitlog segments (CASSANDRA-459)
 * Add SnapshotBeforeCompaction configuration option (CASSANDRA-426)
 * Fix compaction abort under insufficient disk space (CASSANDRA-473)
 * Fix reading subcolumn slice from tombstoned CF (CASSANDRA-484)
 * Fix race condition in RVH causing occasional NPE (CASSANDRA-478)


0.4.0
 * fix get_key_range problems when a node is down (CASSANDRA-440)
   and add UnavailableException to more Thrift methods
 * Add example EndPointSnitch contrib code (several tickets)


0.4.0 RC2
 * fix SSTable generation clash during compaction (CASSANDRA-418)
 * reject method calls with null parameters (CASSANDRA-308)
 * properly order ranges in nodeprobe output (CASSANDRA-421)
 * fix logging of certain errors on executor threads (CASSANDRA-425)


0.4.0 RC1
 * Bootstrap feature is live; use -b on startup (several tickets)
 * Added multiget api (CASSANDRA-70)
 * fix Deadlock with SelectorManager.doProcess and TcpConnection.write
   (CASSANDRA-392)
 * remove key cache b/c of concurrency bugs in third-party
   CLHM library (CASSANDRA-405)
 * update non-major compaction logic to use two threshold values
   (CASSANDRA-407)
 * add periodic / batch commitlog sync modes (several tickets)
 * inline BatchMutation into batch_insert params (CASSANDRA-403)
 * allow setting the logging level at runtime via mbean (CASSANDRA-402)
 * change default comparator to BytesType (CASSANDRA-400)
 * add forwards-compatible ConsistencyLevel parameter to get_key_range
   (CASSANDRA-322)
 * r/m special case of blocking for local destination when writing with
   ConsistencyLevel.ZERO (CASSANDRA-399)
 * Fixes to make BinaryMemtable [bulk load interface] useful (CASSANDRA-337);
   see contrib/bmt_example for an example of using it.
 * More JMX properties added (several tickets)
 * Thrift changes (several tickets)
    - Merged _super get methods with the normal ones; return values
      are now of ColumnOrSuperColumn.
    - Similarly, merged batch_insert_super into batch_insert.



0.4.0 beta
 * On-disk data format has changed to allow billions of keys/rows per
   node instead of only millions
 * Multi-keyspace support
 * Scan all sstables for all queries to avoid situations where
   different types of operation on the same ColumnFamily could
   disagree on what data was present
 * Snapshot support via JMX
 * Thrift API has changed a _lot_:
    - removed time-sorted CFs; instead, user-defined comparators
      may be defined on the column names, which are now byte arrays.
      Default comparators are provided for UTF8, Bytes, Ascii, Long (i64),
      and UUID types.
    - removed colon-delimited strings in thrift api in favor of explicit
      structs such as ColumnPath, ColumnParent, etc.  Also normalized
      thrift struct and argument naming.
    - Added columnFamily argument to get_key_range.
    - Change signature of get_slice to accept starting and ending
      columns as well as an offset.  (This allows use of indexes.)
      Added "ascending" flag to allow reasonably-efficient reverse
      scans as well.  Removed get_slice_by_range as redundant.
    - get_key_range operates on one CF at a time
    - changed `block` boolean on insert methods to ConsistencyLevel enum,
      with options of NONE, ONE, QUORUM, and ALL.
    - added similar consistency_level parameter to read methods
    - column-name-set slice with no names given now returns zero columns
      instead of all of them.  ("all" can run your server out of memory.
      use a range-based slice with a high max column count instead.)
 * Removed the web interface. Node information can now be obtained by
   using the newly introduced nodeprobe utility.
 * More JMX stats
 * Remove magic values from internals (e.g. special key to indicate
   when to flush memtables)
 * Rename configuration "table" to "keyspace"
 * Moved to crash-only design; no more shutdown (just kill the process)
 * Lots of bug fixes

Full list of issues resolved in 0.4 is at https://issues.apache.org/jira/secure/IssueNavigator.jspa?reset=true&&pid=12310865&fixfor=12313862&resolution=1&sorter/field=issuekey&sorter/order=DESC


0.3.0 RC3
 * Fix potential deadlock under load in TCPConnection.
   (CASSANDRA-220)


0.3.0 RC2
 * Fix possible data loss when server is stopped after replaying
   log but before new inserts force memtable flush.
   (CASSANDRA-204)
 * Added BUGS file


0.3.0 RC1
 * Range queries on keys, including user-defined key collation
 * Remove support
 * Workarounds for a weird bug in JDK select/register that seems
   particularly common on VM environments. Cassandra should deploy
   fine on EC2 now
 * Much improved infrastructure: the beginnings of a decent test suite
   ("ant test" for unit tests; "nosetests" for system tests), code
   coverage reporting, etc.
 * Expanded node status reporting via JMX
 * Improved error reporting/logging on both server and client
 * Reduced memory footprint in default configuration
 * Combined blocking and non-blocking versions of insert APIs
 * Added FlushPeriodInMinutes configuration parameter to force
   flushing of infrequently-updated ColumnFamilies<|MERGE_RESOLUTION|>--- conflicted
+++ resolved
@@ -1,4 +1,3 @@
-<<<<<<< HEAD
 3.10
  * Remove outboundBindAny configuration property (CASSANDRA-12673)
  * Use correct bounds for all-data range when filtering (CASSANDRA-12666)
@@ -110,10 +109,7 @@
  * Restore resumable hints delivery (CASSANDRA-11960)
  * Properly report LWT contention (CASSANDRA-12626)
 Merged from 3.0:
-=======
-3.0.11
  * Fix deserialization of 2.x DeletedCells (CASSANDRA-12620)
->>>>>>> c612cd8d
  * Add parent repair session id to anticompaction log message (CASSANDRA-12186)
  * Improve contention handling on failure to acquire MV lock for streaming and hints (CASSANDRA-12905)
  * Fix DELETE and UPDATE queries with empty IN restrictions (CASSANDRA-12829)
