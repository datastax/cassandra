--- conflicted
+++ resolved
@@ -1,12 +1,7 @@
-<<<<<<< HEAD
 DSE backports/cherry-picks
  * Use SASL authentication in binary protocol v2 (CASSANDRA-5545)
- * Remove dead node from system.peers when replacing (CASSANDRA-6217)
- * (Hadoop) Require CFRR batchSize to be at least 2 (CASSANDRA-6114)
- * Fix altering column types (CASSANDRA-6185)
- * Fix potential stack overflow during range tombstones insertion (CASSANDRA-6181)
- * Fix harmless NPE in MM/HHOM (CASSANDRA-5815)
-=======
+
+
 1.2.12
  * Invalidate row cache when dropping CF (CASSANDRA-6351)
  * add non-jamm path for cached statements (CASSANDRA-6293)
@@ -34,16 +29,11 @@
  * Fix size computation of prepared statement (CASSANDRA-6369)
  * Bump Xss to 256k (CASSANDRA-5517)
 
->>>>>>> 026865f2
 
 1.2.11
  * Add a warning for small LCS sstable size (CASSANDRA-6191)
  * Add ability to list specific KS/CF combinations in nodetool cfstats (CASSANDRA-4191)
-<<<<<<< HEAD
- * Mark CF clean if a mutation raced the drop and got it marked dirty 
-=======
  * Mark CF clean if a mutation raced the drop and got it marked dirty (CASSANDRA-5946)
->>>>>>> 026865f2
  * Add a LOCAL_ONE consistency level (CASSANDRA-6202)
  * Limit CQL prepared statement cache by size instead of count (CASSANDRA-6107)
  * Tracing should log write failure rather than raw exceptions (CASSANDRA-6133)
