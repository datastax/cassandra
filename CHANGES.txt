<<<<<<< HEAD
DSE 5.1.0
 * Added show-queries, query-log-file and no-progress log options to cassandra-stress (APOLLO-41)
 * Allow large partition generation in cassandra-stress user mode (APOLLO-35)
 * Optimize VIntCoding and BufferedDataOutputStreamPlus (APOLLO-49)
 * Improve metrics and reduce overhead under contention (APOLLO-81)
 * Make SinglePartitionReadCommand::queriesMulticellType() faster (APOLLO-117)
 * Accept internal resource name in GRANT/REVOKE statements (APOLLO-113)
 * Improve StatementRestrictions::getPartitionKeys() execution speed (APOLLO-115)
 * Move responsibility for qualifying ks in authz stmts to IResource (APOLLO-76)
 * Insert default superuser role with fixed timestamp (APOLLO-18)
 * Make Permissions extensible (APOLLO-26)
 * Make IResource more easily extensible (APOLLO-26)
 * Add method to IAuthenticator to login by user as well as by role (APOLLO-70)
 * Add private protocol version (APOLLO-2)
Merged from DSE 5.0.x
 * Backport CASSANDRA-12461 (Add pre- and post-shutdown hooks to Storage Service) (APOLLO-48)
 * Wait for remaining tasks to finish on RepairJob after task failure (APOLLO-87)
 * Allow the prepared statement cache size to be changed. (APOLLO-50)


3.12
 * nodetool stopdaemon errors out (CASSANDRA-13030)
 * Log message size in trace message in OutboundTcpConnection (CASSANDRA-13028)
 * Add timeUnit Days for cassandra-stress (CASSANDRA-13029)
 * Add mutation size and batch metrics (CASSANDRA-12649)
 * Add method to get size of endpoints to TokenMetadata (CASSANDRA-12999)
 * Fix primary index calculation for SASI (CASSANDRA-12910)
 * Expose time spent waiting in thread pool queue (CASSANDRA-8398)
 * Conditionally update index built status to avoid unnecessary flushes (CASSANDRA-12969)
 * NoReplicationTokenAllocator should work with zero replication factor (CASSANDRA-12983)
 * cqlsh auto completion: refactor definition of compaction strategy options (CASSANDRA-12946)
 * Add support for arithmetic operators (CASSANDRA-11935)
 * Tables in system_distributed should not use gcgs of 0 (CASSANDRA-12954)


3.10
 * Remove outboundBindAny configuration property (CASSANDRA-12673)
 * Use correct bounds for all-data range when filtering (CASSANDRA-12666)
 * Remove timing window in test case (CASSANDRA-12875)
 * Resolve unit testing without JCE security libraries installed (CASSANDRA-12945)
 * Fix inconsistencies in cassandra-stress load balancing policy (CASSANDRA-12919)
 * Fix validation of non-frozen UDT cells (CASSANDRA-12916)
 * Don't shut down socket input/output on StreamSession (CASSANDRA-12903)
 * Fix Murmur3PartitionerTest (CASSANDRA-12858)
 * Move cqlsh syntax rules into separate module and allow easier customization (CASSANDRA-12897)
 * Fix CommitLogSegmentManagerTest (CASSANDRA-12283)
 * Fix cassandra-stress truncate option (CASSANDRA-12695)
 * Fix crossNode value when receiving messages (CASSANDRA-12791)
 * Don't load MX4J beans twice (CASSANDRA-12869)
 * Extend native protocol request flags, add versions to SUPPORTED, and introduce ProtocolVersion enum (CASSANDRA-12838)
 * Set JOINING mode when running pre-join tasks (CASSANDRA-12836)
 * remove net.mintern.primitive library due to license issue (CASSANDRA-12845)
 * Properly format IPv6 addresses when logging JMX service URL (CASSANDRA-12454)
 * Optimize the vnode allocation for single replica per DC (CASSANDRA-12777)
 * Use non-token restrictions for bounds when token restrictions are overridden (CASSANDRA-12419)
 * Fix CQLSH auto completion for PER PARTITION LIMIT (CASSANDRA-12803)
 * Use different build directories for Eclipse and Ant (CASSANDRA-12466)
 * Avoid potential AttributeError in cqlsh due to no table metadata (CASSANDRA-12815)
 * Fix RandomReplicationAwareTokenAllocatorTest.testExistingCluster (CASSANDRA-12812)
 * Upgrade commons-codec to 1.9 (CASSANDRA-12790)
 * Make the fanout size for LeveledCompactionStrategy to be configurable (CASSANDRA-11550)
 * Add duration data type (CASSANDRA-11873)
 * Fix timeout in ReplicationAwareTokenAllocatorTest (CASSANDRA-12784)
 * Improve sum aggregate functions (CASSANDRA-12417)
 * Make cassandra.yaml docs for batch_size_*_threshold_in_kb reflect changes in CASSANDRA-10876 (CASSANDRA-12761)
 * cqlsh fails to format collections when using aliases (CASSANDRA-11534)
 * Check for hash conflicts in prepared statements (CASSANDRA-12733)
 * Exit query parsing upon first error (CASSANDRA-12598)
 * Fix cassandra-stress to use single seed in UUID generation (CASSANDRA-12729)
 * CQLSSTableWriter does not allow Update statement (CASSANDRA-12450)
 * Config class uses boxed types but DD exposes primitive types (CASSANDRA-12199)
 * Add pre- and post-shutdown hooks to Storage Service (CASSANDRA-12461)
 * Add hint delivery metrics (CASSANDRA-12693)
 * Remove IndexInfo cache from FileIndexInfoRetriever (CASSANDRA-12731)
 * ColumnIndex does not reuse buffer (CASSANDRA-12502)
 * cdc column addition still breaks schema migration tasks (CASSANDRA-12697)
 * Upgrade metrics-reporter dependencies (CASSANDRA-12089)
 * Tune compaction thread count via nodetool (CASSANDRA-12248)
 * Add +=/-= shortcut syntax for update queries (CASSANDRA-12232)
 * Include repair session IDs in repair start message (CASSANDRA-12532)
 * Add a blocking task to Index, run before joining the ring (CASSANDRA-12039)
 * Fix NPE when using CQLSSTableWriter (CASSANDRA-12667)
 * Support optional backpressure strategies at the coordinator (CASSANDRA-9318)
 * Make randompartitioner work with new vnode allocation (CASSANDRA-12647)
 * Fix cassandra-stress graphing (CASSANDRA-12237)
 * Allow filtering on partition key columns for queries without secondary indexes (CASSANDRA-11031)
 * Fix Cassandra Stress reporting thread model and precision (CASSANDRA-12585)
 * Add JMH benchmarks.jar (CASSANDRA-12586)
 * Cleanup uses of AlterTableStatementColumn (CASSANDRA-12567)
 * Add keep-alive to streaming (CASSANDRA-11841)
 * Tracing payload is passed through newSession(..) (CASSANDRA-11706)
 * avoid deleting non existing sstable files and improve related log messages (CASSANDRA-12261)
 * json/yaml output format for nodetool compactionhistory (CASSANDRA-12486)
 * Retry all internode messages once after a connection is
   closed and reopened (CASSANDRA-12192)
 * Add support to rebuild from targeted replica (CASSANDRA-9875)
 * Add sequence distribution type to cassandra stress (CASSANDRA-12490)
 * "SELECT * FROM foo LIMIT ;" does not error out (CASSANDRA-12154)
 * Define executeLocally() at the ReadQuery Level (CASSANDRA-12474)
 * Extend read/write failure messages with a map of replica addresses
   to error codes in the v5 native protocol (CASSANDRA-12311)
 * Fix rebuild of SASI indexes with existing index files (CASSANDRA-12374)
 * Let DatabaseDescriptor not implicitly startup services (CASSANDRA-9054, 12550)
 * Fix clustering indexes in presence of static columns in SASI (CASSANDRA-12378)
 * Fix queries on columns with reversed type on SASI indexes (CASSANDRA-12223)
 * Added slow query log (CASSANDRA-12403)
 * Count full coordinated request against timeout (CASSANDRA-12256)
 * Allow TTL with null value on insert and update (CASSANDRA-12216)
 * Make decommission operation resumable (CASSANDRA-12008)
 * Add support to one-way targeted repair (CASSANDRA-9876)
 * Remove clientutil jar (CASSANDRA-11635)
 * Fix compaction throughput throttle (CASSANDRA-12366, CASSANDRA-12717)
 * Delay releasing Memtable memory on flush until PostFlush has finished running (CASSANDRA-12358)
 * Cassandra stress should dump all setting on startup (CASSANDRA-11914)
 * Make it possible to compact a given token range (CASSANDRA-10643)
 * Allow updating DynamicEndpointSnitch properties via JMX (CASSANDRA-12179)
 * Collect metrics on queries by consistency level (CASSANDRA-7384)
 * Add support for GROUP BY to SELECT statement (CASSANDRA-10707)
 * Deprecate memtable_cleanup_threshold and update default for memtable_flush_writers (CASSANDRA-12228)
 * Upgrade to OHC 0.4.4 (CASSANDRA-12133)
 * Add version command to cassandra-stress (CASSANDRA-12258)
 * Create compaction-stress tool (CASSANDRA-11844)
 * Garbage-collecting compaction operation and schema option (CASSANDRA-7019)
 * Add beta protocol flag for v5 native protocol (CASSANDRA-12142)
 * Support filtering on non-PRIMARY KEY columns in the CREATE
   MATERIALIZED VIEW statement's WHERE clause (CASSANDRA-10368)
 * Unify STDOUT and SYSTEMLOG logback format (CASSANDRA-12004)
 * COPY FROM should raise error for non-existing input files (CASSANDRA-12174)
 * Faster write path (CASSANDRA-12269)
 * Option to leave omitted columns in INSERT JSON unset (CASSANDRA-11424)
 * Support json/yaml output in nodetool tpstats (CASSANDRA-12035)
 * Expose metrics for successful/failed authentication attempts (CASSANDRA-10635)
 * Prepend snapshot name with "truncated" or "dropped" when a snapshot
   is taken before truncating or dropping a table (CASSANDRA-12178)
 * Optimize RestrictionSet (CASSANDRA-12153)
 * cqlsh does not automatically downgrade CQL version (CASSANDRA-12150)
 * Omit (de)serialization of state variable in UDAs (CASSANDRA-9613)
 * Create a system table to expose prepared statements (CASSANDRA-8831)
 * Reuse DataOutputBuffer from ColumnIndex (CASSANDRA-11970)
 * Remove DatabaseDescriptor dependency from SegmentedFile (CASSANDRA-11580)
 * Add supplied username to authentication error messages (CASSANDRA-12076)
 * Remove pre-startup check for open JMX port (CASSANDRA-12074)
 * Remove compaction Severity from DynamicEndpointSnitch (CASSANDRA-11738)
 * Restore resumable hints delivery (CASSANDRA-11960)
 * Properly report LWT contention (CASSANDRA-12626)
Merged from 3.0:
=======
DSE 5.0.5
 * Backport CASSANDRA-10134 Always perform collision check before joining ring (CASSANDRA-10134)
 * Backport CASSANDRA-12461 (Add pre- and post-shutdown hooks to Storage Service) (APOLLO-48)
Merged from 3.0.X
>>>>>>> 01ee1aed
 * Thread local pools never cleaned up (CASSANDRA-13033)
 * Set RPC_READY to false when draining or if a node is marked as shutdown (CASSANDRA-12781)
 * CQL often queries static columns unnecessarily (CASSANDRA-12768)
 * Make sure sstables only get committed when it's safe to discard commit log records (CASSANDRA-12956)
 * Reject default_time_to_live option when creating or altering MVs (CASSANDRA-12868)
 * Nodetool should use a more sane max heap size (CASSANDRA-12739)
 * LocalToken ensures token values are cloned on heap (CASSANDRA-12651)
 * AnticompactionRequestSerializer serializedSize is incorrect (CASSANDRA-12934)
 * Prevent reloading of logback.xml from UDF sandbox (CASSANDRA-12535)
 * Reenable HeapPool (CASSANDRA-12900)
<<<<<<< HEAD
=======
Merged from 2.2:
 * Test bind parameters and unset parameters in InsertUpdateIfConditionTest (CASSANDRA-12980)
 * Do not specify local address on outgoing connection when listen_on_broadcast_address is set (CASSANDRA-12673)
 * Use saved tokens when setting local tokens on StorageService.joinRing (CASSANDRA-12935)
 * cqlsh: fix DESC TYPES errors (CASSANDRA-12914)
 * Fix leak on skipped SSTables in sstableupgrade (CASSANDRA-12899)
 * Avoid blocking gossip during pending range calculation (CASSANDRA-12281)
 * Fix purgeability of tombstones with max timestamp (CASSANDRA-12792)
 * Fail repair if participant dies during sync or anticompaction (CASSANDRA-12901)


DSE 5.0.4
 * Wait for remaining tasks to finish on RepairJob after task failure (APOLLO-87)
 * Allow the prepared statement cache size to be changed. (APOLLO-50)
Merged from 3.0.X
>>>>>>> 01ee1aed
 * Disallow offheap_buffers memtable allocation (CASSANDRA-11039)
 * Fix CommitLogSegmentManagerTest (CASSANDRA-12283)
 * Pass root cause to CorruptBlockException when uncompression failed (CASSANDRA-12889)
 * Batch with multiple conditional updates for the same partition causes AssertionError (CASSANDRA-12867)
 * Make AbstractReplicationStrategy extendable from outside its package (CASSANDRA-12788)
 * Don't tell users to turn off consistent rangemovements during rebuild. (CASSANDRA-12296)
 * Fix CommitLogTest.testDeleteIfNotDirty (CASSANDRA-12854)
 * Avoid deadlock due to MV lock contention (CASSANDRA-12689)
 * Fix for KeyCacheCqlTest flakiness (CASSANDRA-12801)
 * Include SSTable filename in compacting large row message (CASSANDRA-12384)
 * Fix potential socket leak (CASSANDRA-12329, CASSANDRA-12330)
 * Fix ViewTest.testCompaction (CASSANDRA-12789)
 * Improve avg aggregate functions (CASSANDRA-12417)
 * Preserve quoted reserved keyword column names in MV creation (CASSANDRA-11803)
 * nodetool stopdaemon errors out (CASSANDRA-12646)
 * Split materialized view mutations on build to prevent OOM (CASSANDRA-12268)
 * mx4j does not work in 3.0.8 (CASSANDRA-12274)
 * Abort cqlsh copy-from in case of no answer after prolonged period of time (CASSANDRA-12740)
 * Avoid sstable corrupt exception due to dropped static column (CASSANDRA-12582)
 * Make stress use client mode to avoid checking commit log size on startup (CASSANDRA-12478)
 * Fix exceptions with new vnode allocation (CASSANDRA-12715)
 * Unify drain and shutdown processes (CASSANDRA-12509)
 * Fix NPE in ComponentOfSlice.isEQ() (CASSANDRA-12706)
 * Fix failure in LogTransactionTest (CASSANDRA-12632)
 * Fix potentially incomplete non-frozen UDT values when querying with the
   full primary key specified (CASSANDRA-12605)
 * Make sure repaired tombstones are dropped when only_purge_repaired_tombstones is enabled (CASSANDRA-12703)
 * Skip writing MV mutations to commitlog on mutation.applyUnsafe() (CASSANDRA-11670)
 * Establish consistent distinction between non-existing partition and NULL value for LWTs on static columns (CASSANDRA-12060)
 * Extend ColumnIdentifier.internedInstances key to include the type that generated the byte buffer (CASSANDRA-12516)
 * Handle composite prefixes with final EOC=0 as in 2.x and refactor LegacyLayout.decodeBound (CASSANDRA-12423)
 * select_distinct_with_deletions_test failing on non-vnode environments (CASSANDRA-11126)
 * Stack Overflow returned to queries while upgrading (CASSANDRA-12527)
 * Fix legacy regex for temporary files from 2.2 (CASSANDRA-12565)
 * Add option to state current gc_grace_seconds to tools/bin/sstablemetadata (CASSANDRA-12208)
 * Fix file system race condition that may cause LogAwareFileLister to fail to classify files (CASSANDRA-11889)
 * Fix file handle leaks due to simultaneous compaction/repair and
   listing snapshots, calculating snapshot sizes, or making schema
   changes (CASSANDRA-11594)
 * Fix nodetool repair exits with 0 for some errors (CASSANDRA-12508)
 * Do not shut down BatchlogManager twice during drain (CASSANDRA-12504)
 * Disk failure policy should not be invoked on out of space (CASSANDRA-12385)
 * Calculate last compacted key on startup (CASSANDRA-6216)
 * Add schema to snapshot manifest, add USING TIMESTAMP clause to ALTER TABLE statements (CASSANDRA-7190)
 * If CF has no clustering columns, any row cache is full partition cache (CASSANDRA-12499)
 * Correct log message for statistics of offheap memtable flush (CASSANDRA-12776)
 * Explicitly set locale for string validation (CASSANDRA-12541,CASSANDRA-12542,CASSANDRA-12543,CASSANDRA-12545)
Merged from 2.2:
<<<<<<< HEAD
 * Test bind parameters and unset parameters in InsertUpdateIfConditionTest (CASSANDRA-12980)
 * Do not specify local address on outgoing connection when listen_on_broadcast_address is set (CASSANDRA-12673)
 * Use saved tokens when setting local tokens on StorageService.joinRing (CASSANDRA-12935)
 * cqlsh: fix DESC TYPES errors (CASSANDRA-12914)
 * Fix leak on skipped SSTables in sstableupgrade (CASSANDRA-12899)
 * Avoid blocking gossip during pending range calculation (CASSANDRA-12281)
 * Fix purgeability of tombstones with max timestamp (CASSANDRA-12792)
 * Fail repair if participant dies during sync or anticompaction (CASSANDRA-12901)
=======
 * Fix CommitLogSegmentManagerTest (CASSANDRA-12283)
>>>>>>> 01ee1aed
 * cqlsh COPY: unprotected pk values before converting them if not using prepared statements (CASSANDRA-12863)
 * Fix Util.spinAssertEquals (CASSANDRA-12283)
 * Fix potential NPE for compactionstats (CASSANDRA-12462)
 * Prepare legacy authenticate statement if credentials table initialised after node startup (CASSANDRA-12813)
 * Change cassandra.wait_for_tracing_events_timeout_secs default to 0 (CASSANDRA-12754)
 * Clean up permissions when a UDA is dropped (CASSANDRA-12720)
 * Limit colUpdateTimeDelta histogram updates to reasonable deltas (CASSANDRA-11117)
 * Fix leak errors and execution rejected exceptions when draining (CASSANDRA-12457)
 * Fix merkle tree depth calculation (CASSANDRA-12580)
 * Make Collections deserialization more robust (CASSANDRA-12618)
 * Better handle invalid system roles table (CASSANDRA-12700)
 * Fix exceptions when enabling gossip on nodes that haven't joined the ring (CASSANDRA-12253)
 * Fix authentication problem when invoking cqlsh copy from a SOURCE command (CASSANDRA-12642)
 * Decrement pending range calculator jobs counter in finally block
 * cqlshlib tests: increase default execute timeout (CASSANDRA-12481)
 * Forward writes to replacement node when replace_address != broadcast_address (CASSANDRA-8523)
 * Fail repair on non-existing table (CASSANDRA-12279)
 * Enable repair -pr and -local together (fix regression of CASSANDRA-7450) (CASSANDRA-12522)
 * Split consistent range movement flag correction (CASSANDRA-12786)
Merged from 2.1:
 * Don't skip sstables based on maxLocalDeletionTime (CASSANDRA-12765)


3.8, 3.9
 * Fix value skipping with counter columns (CASSANDRA-11726)
 * Fix nodetool tablestats miss SSTable count (CASSANDRA-12205)
 * Fixed flacky SSTablesIteratedTest (CASSANDRA-12282)
 * Fixed flacky SSTableRewriterTest: check file counts before calling validateCFS (CASSANDRA-12348)
 * cqlsh: Fix handling of $$-escaped strings (CASSANDRA-12189)
 * Fix SSL JMX requiring truststore containing server cert (CASSANDRA-12109)
 * RTE from new CDC column breaks in flight queries (CASSANDRA-12236)
 * Fix hdr logging for single operation workloads (CASSANDRA-12145)
 * Fix SASI PREFIX search in CONTAINS mode with partial terms (CASSANDRA-12073)
 * Increase size of flushExecutor thread pool (CASSANDRA-12071)
 * Partial revert of CASSANDRA-11971, cannot recycle buffer in SP.sendMessagesToNonlocalDC (CASSANDRA-11950)
 * Upgrade netty to 4.0.39 (CASSANDRA-12032, CASSANDRA-12034)
 * Improve details in compaction log message (CASSANDRA-12080)
 * Allow unset values in CQLSSTableWriter (CASSANDRA-11911)
 * Chunk cache to request compressor-compatible buffers if pool space is exhausted (CASSANDRA-11993)
 * Remove DatabaseDescriptor dependencies from SequentialWriter (CASSANDRA-11579)
 * Move skip_stop_words filter before stemming (CASSANDRA-12078)
 * Support seek() in EncryptedFileSegmentInputStream (CASSANDRA-11957)
 * SSTable tools mishandling LocalPartitioner (CASSANDRA-12002)
 * When SEPWorker assigned work, set thread name to match pool (CASSANDRA-11966)
 * Add cross-DC latency metrics (CASSANDRA-11596)
 * Allow terms in selection clause (CASSANDRA-10783)
 * Add bind variables to trace (CASSANDRA-11719)
 * Switch counter shards' clock to timestamps (CASSANDRA-9811)
 * Introduce HdrHistogram and response/service/wait separation to stress tool (CASSANDRA-11853)
 * entry-weighers in QueryProcessor should respect partitionKeyBindIndexes field (CASSANDRA-11718)
 * Support older ant versions (CASSANDRA-11807)
 * Estimate compressed on disk size when deciding if sstable size limit reached (CASSANDRA-11623)
 * cassandra-stress profiles should support case sensitive schemas (CASSANDRA-11546)
 * Remove DatabaseDescriptor dependency from FileUtils (CASSANDRA-11578)
 * Faster streaming (CASSANDRA-9766)
 * Add prepared query parameter to trace for "Execute CQL3 prepared query" session (CASSANDRA-11425)
 * Add repaired percentage metric (CASSANDRA-11503)
 * Add Change-Data-Capture (CASSANDRA-8844)
Merged from 3.0:
 * Fix paging for 2.x to 3.x upgrades (CASSANDRA-11195)
 * Fix clean interval not sent to commit log for empty memtable flush (CASSANDRA-12436)
 * Fix potential resource leak in RMIServerSocketFactoryImpl (CASSANDRA-12331)
 * Make sure compaction stats are updated when compaction is interrupted (CASSANDRA-12100)
 * Change commitlog and sstables to track dirty and clean intervals (CASSANDRA-11828)
 * NullPointerException during compaction on table with static columns (CASSANDRA-12336)
 * Fixed ConcurrentModificationException when reading metrics in GraphiteReporter (CASSANDRA-11823)
 * Fix upgrade of super columns on thrift (CASSANDRA-12335)
 * Fixed flacky BlacklistingCompactionsTest, switched to fixed size types and increased corruption size (CASSANDRA-12359)
 * Rerun ReplicationAwareTokenAllocatorTest on failure to avoid flakiness (CASSANDRA-12277)
 * Exception when computing read-repair for range tombstones (CASSANDRA-12263)
 * Lost counter writes in compact table and static columns (CASSANDRA-12219)
 * AssertionError with MVs on updating a row that isn't indexed due to a null value (CASSANDRA-12247)
 * Disable RR and speculative retry with EACH_QUORUM reads (CASSANDRA-11980)
 * Add option to override compaction space check (CASSANDRA-12180)
 * Faster startup by only scanning each directory for temporary files once (CASSANDRA-12114)
 * Respond with v1/v2 protocol header when responding to driver that attempts
   to connect with too low of a protocol version (CASSANDRA-11464)
 * NullPointerExpception when reading/compacting table (CASSANDRA-11988)
 * Fix problem with undeleteable rows on upgrade to new sstable format (CASSANDRA-12144)
 * Fix potential bad messaging service message for paged range reads
   within mixed-version 3.x clusters (CASSANDRA-12249)
 * Fix paging logic for deleted partitions with static columns (CASSANDRA-12107)
 * Wait until the message is being send to decide which serializer must be used (CASSANDRA-11393)
 * Fix migration of static thrift column names with non-text comparators (CASSANDRA-12147)
 * Fix upgrading sparse tables that are incorrectly marked as dense (CASSANDRA-11315)
 * Fix reverse queries ignoring range tombstones (CASSANDRA-11733)
 * Avoid potential race when rebuilding CFMetaData (CASSANDRA-12098)
 * Avoid missing sstables when getting the canonical sstables (CASSANDRA-11996)
 * Always select the live sstables when getting sstables in bounds (CASSANDRA-11944)
 * Fix column ordering of results with static columns for Thrift requests in
   a mixed 2.x/3.x cluster, also fix potential non-resolved duplication of
   those static columns in query results (CASSANDRA-12123)
 * Avoid digest mismatch with empty but static rows (CASSANDRA-12090)
 * Fix EOF exception when altering column type (CASSANDRA-11820)
 * Fix potential race in schema during new table creation (CASSANDRA-12083)
 * cqlsh: fix error handling in rare COPY FROM failure scenario (CASSANDRA-12070)
 * Disable autocompaction during drain (CASSANDRA-11878)
 * Add a metrics timer to MemtablePool and use it to track time spent blocked on memory in MemtableAllocator (CASSANDRA-11327)
 * Fix upgrading schema with super columns with non-text subcomparators (CASSANDRA-12023)
 * Add TimeWindowCompactionStrategy (CASSANDRA-9666)
 * Fix JsonTransformer output of partition with deletion info (CASSANDRA-12418)
 * Fix NPE in SSTableLoader when specifying partial directory path (CASSANDRA-12609)
Merged from 2.2:
 * Add local address entry in PropertyFileSnitch (CASSANDRA-11332)
 * cqlsh copy: fix missing counter values (CASSANDRA-12476)
 * Move migration tasks to non-periodic queue, assure flush executor shutdown after non-periodic executor (CASSANDRA-12251)
 * cqlsh copy: fixed possible race in initializing feeding thread (CASSANDRA-11701)
 * Only set broadcast_rpc_address on Ec2MultiRegionSnitch if it's not set (CASSANDRA-11357)
 * Update StorageProxy range metrics for timeouts, failures and unavailables (CASSANDRA-9507)
 * Add Sigar to classes included in clientutil.jar (CASSANDRA-11635)
 * Add decay to histograms and timers used for metrics (CASSANDRA-11752)
 * Fix hanging stream session (CASSANDRA-10992)
 * Fix INSERT JSON, fromJson() support of smallint, tinyint types (CASSANDRA-12371)
 * Restore JVM metric export for metric reporters (CASSANDRA-12312)
 * Release sstables of failed stream sessions only when outgoing transfers are finished (CASSANDRA-11345)
 * Wait for tracing events before returning response and query at same consistency level client side (CASSANDRA-11465)
 * cqlsh copyutil should get host metadata by connected address (CASSANDRA-11979)
 * Fixed cqlshlib.test.remove_test_db (CASSANDRA-12214)
 * Synchronize ThriftServer::stop() (CASSANDRA-12105)
 * Use dedicated thread for JMX notifications (CASSANDRA-12146)
 * Improve streaming synchronization and fault tolerance (CASSANDRA-11414)
 * MemoryUtil.getShort() should return an unsigned short also for architectures not supporting unaligned memory accesses (CASSANDRA-11973)
 * Allow nodetool info to run with readonly JMX access (CASSANDRA-11755)
 * Validate bloom_filter_fp_chance against lowest supported
   value when the table is created (CASSANDRA-11920)
 * Don't send erroneous NEW_NODE notifications on restart (CASSANDRA-11038)
 * StorageService shutdown hook should use a volatile variable (CASSANDRA-11984)
Merged from 2.1:
 * Add system property to set the max number of native transport requests in queue (CASSANDRA-11363)
 * Fix queries with empty ByteBuffer values in clustering column restrictions (CASSANDRA-12127) 
 * Disable passing control to post-flush after flush failure to prevent data loss (CASSANDRA-11828)
 * Allow STCS-in-L0 compactions to reduce scope with LCS (CASSANDRA-12040)
 * cannot use cql since upgrading python to 2.7.11+ (CASSANDRA-11850)
 * Fix filtering on clustering columns when 2i is used (CASSANDRA-11907)
 * Avoid stalling paxos when the paxos state expires (CASSANDRA-12043)
 * Remove finished incoming streaming connections from MessagingService (CASSANDRA-11854)
 * Don't try to get sstables for non-repairing column families (CASSANDRA-12077)
 * Avoid marking too many sstables as repaired (CASSANDRA-11696)
 * Prevent select statements with clustering key > 64k (CASSANDRA-11882)
 * Fix clock skew corrupting other nodes with paxos (CASSANDRA-11991)
 * Remove distinction between non-existing static columns and existing but null in LWTs (CASSANDRA-9842)
 * Cache local ranges when calculating repair neighbors (CASSANDRA-11934)
 * Allow LWT operation on static column with only partition keys (CASSANDRA-10532)
 * Create interval tree over canonical sstables to avoid missing sstables during streaming (CASSANDRA-11886)
 * cqlsh COPY FROM: shutdown parent cluster after forking, to avoid corrupting SSL connections (CASSANDRA-11749)


3.7
 * Support multiple folders for user defined compaction tasks (CASSANDRA-11765)
 * Fix race in CompactionStrategyManager's pause/resume (CASSANDRA-11922)
Merged from 3.0:
 * Fix legacy serialization of Thrift-generated non-compound range tombstones
   when communicating with 2.x nodes (CASSANDRA-11930)
 * Fix Directories instantiations where CFS.initialDirectories should be used (CASSANDRA-11849)
 * Avoid referencing DatabaseDescriptor in AbstractType (CASSANDRA-11912)
 * Don't use static dataDirectories field in Directories instances (CASSANDRA-11647)
 * Fix sstables not being protected from removal during index build (CASSANDRA-11905)
 * cqlsh: Suppress stack trace from Read/WriteFailures (CASSANDRA-11032)
 * Remove unneeded code to repair index summaries that have
   been improperly down-sampled (CASSANDRA-11127)
 * Avoid WriteTimeoutExceptions during commit log replay due to materialized
   view lock contention (CASSANDRA-11891)
 * Prevent OOM failures on SSTable corruption, improve tests for corruption detection (CASSANDRA-9530)
 * Use CFS.initialDirectories when clearing snapshots (CASSANDRA-11705)
 * Allow compaction strategies to disable early open (CASSANDRA-11754)
 * Refactor Materialized View code (CASSANDRA-11475)
 * Update Java Driver (CASSANDRA-11615)
Merged from 2.2:
 * Persist local metadata earlier in startup sequence (CASSANDRA-11742)
 * cqlsh: fix tab completion for case-sensitive identifiers (CASSANDRA-11664)
 * Avoid showing estimated key as -1 in tablestats (CASSANDRA-11587)
 * Fix possible race condition in CommitLog.recover (CASSANDRA-11743)
 * Enable client encryption in sstableloader with cli options (CASSANDRA-11708)
 * Possible memory leak in NIODataInputStream (CASSANDRA-11867)
 * Add seconds to cqlsh tracing session duration (CASSANDRA-11753)
 * Fix commit log replay after out-of-order flush completion (CASSANDRA-9669)
 * Prohibit Reversed Counter type as part of the PK (CASSANDRA-9395)
 * cqlsh: correctly handle non-ascii chars in error messages (CASSANDRA-11626)
Merged from 2.1:
 * Run CommitLog tests with different compression settings (CASSANDRA-9039)
 * cqlsh: apply current keyspace to source command (CASSANDRA-11152)
 * Clear out parent repair session if repair coordinator dies (CASSANDRA-11824)
 * Set default streaming_socket_timeout_in_ms to 24 hours (CASSANDRA-11840)
 * Do not consider local node a valid source during replace (CASSANDRA-11848)
 * Add message dropped tasks to nodetool netstats (CASSANDRA-11855)
 * Avoid holding SSTableReaders for duration of incremental repair (CASSANDRA-11739)


3.6
 * Correctly migrate schema for frozen UDTs during 2.x -> 3.x upgrades
   (does not affect any released versions) (CASSANDRA-11613)
 * Allow server startup if JMX is configured directly (CASSANDRA-11725)
 * Prevent direct memory OOM on buffer pool allocations (CASSANDRA-11710)
 * Enhanced Compaction Logging (CASSANDRA-10805)
 * Make prepared statement cache size configurable (CASSANDRA-11555)
 * Integrated JMX authentication and authorization (CASSANDRA-10091)
 * Add units to stress ouput (CASSANDRA-11352)
 * Fix PER PARTITION LIMIT for single and multi partitions queries (CASSANDRA-11603)
 * Add uncompressed chunk cache for RandomAccessReader (CASSANDRA-5863)
 * Clarify ClusteringPrefix hierarchy (CASSANDRA-11213)
 * Always perform collision check before joining ring (CASSANDRA-10134)
 * SSTableWriter output discrepancy (CASSANDRA-11646)
 * Fix potential timeout in NativeTransportService.testConcurrentDestroys (CASSANDRA-10756)
 * Support large partitions on the 3.0 sstable format (CASSANDRA-11206,11763)
 * Add support to rebuild from specific range (CASSANDRA-10406)
 * Optimize the overlapping lookup by calculating all the
   bounds in advance (CASSANDRA-11571)
 * Support json/yaml output in nodetool tablestats (CASSANDRA-5977)
 * (stress) Add datacenter option to -node options (CASSANDRA-11591)
 * Fix handling of empty slices (CASSANDRA-11513)
 * Make number of cores used by cqlsh COPY visible to testing code (CASSANDRA-11437)
 * Allow filtering on clustering columns for queries without secondary indexes (CASSANDRA-11310)
 * Refactor Restriction hierarchy (CASSANDRA-11354)
 * Eliminate allocations in R/W path (CASSANDRA-11421)
 * Update Netty to 4.0.36 (CASSANDRA-11567)
 * Fix PER PARTITION LIMIT for queries requiring post-query ordering (CASSANDRA-11556)
 * Allow instantiation of UDTs and tuples in UDFs (CASSANDRA-10818)
 * Support UDT in CQLSSTableWriter (CASSANDRA-10624)
 * Support for non-frozen user-defined types, updating
   individual fields of user-defined types (CASSANDRA-7423)
 * Make LZ4 compression level configurable (CASSANDRA-11051)
 * Allow per-partition LIMIT clause in CQL (CASSANDRA-7017)
 * Make custom filtering more extensible with UserExpression (CASSANDRA-11295)
 * Improve field-checking and error reporting in cassandra.yaml (CASSANDRA-10649)
 * Print CAS stats in nodetool proxyhistograms (CASSANDRA-11507)
 * More user friendly error when providing an invalid token to nodetool (CASSANDRA-9348)
 * Add static column support to SASI index (CASSANDRA-11183)
 * Support EQ/PREFIX queries in SASI CONTAINS mode without tokenization (CASSANDRA-11434)
 * Support LIKE operator in prepared statements (CASSANDRA-11456)
 * Add a command to see if a Materialized View has finished building (CASSANDRA-9967)
 * Log endpoint and port associated with streaming operation (CASSANDRA-8777)
 * Print sensible units for all log messages (CASSANDRA-9692)
 * Upgrade Netty to version 4.0.34 (CASSANDRA-11096)
 * Break the CQL grammar into separate Parser and Lexer (CASSANDRA-11372)
 * Compress only inter-dc traffic by default (CASSANDRA-8888)
 * Add metrics to track write amplification (CASSANDRA-11420)
 * cassandra-stress: cannot handle "value-less" tables (CASSANDRA-7739)
 * Add/drop multiple columns in one ALTER TABLE statement (CASSANDRA-10411)
 * Add require_endpoint_verification opt for internode encryption (CASSANDRA-9220)
 * Add auto import java.util for UDF code block (CASSANDRA-11392)
 * Add --hex-format option to nodetool getsstables (CASSANDRA-11337)
 * sstablemetadata should print sstable min/max token (CASSANDRA-7159)
 * Do not wrap CassandraException in TriggerExecutor (CASSANDRA-9421)
 * COPY TO should have higher double precision (CASSANDRA-11255)
 * Stress should exit with non-zero status after failure (CASSANDRA-10340)
 * Add client to cqlsh SHOW_SESSION (CASSANDRA-8958)
 * Fix nodetool tablestats keyspace level metrics (CASSANDRA-11226)
 * Store repair options in parent_repair_history (CASSANDRA-11244)
 * Print current leveling in sstableofflinerelevel (CASSANDRA-9588)
 * Change repair message for keyspaces with RF 1 (CASSANDRA-11203)
 * Remove hard-coded SSL cipher suites and protocols (CASSANDRA-10508)
 * Improve concurrency in CompactionStrategyManager (CASSANDRA-10099)
 * (cqlsh) interpret CQL type for formatting blobs (CASSANDRA-11274)
 * Refuse to start and print txn log information in case of disk
   corruption (CASSANDRA-10112)
 * Resolve some eclipse-warnings (CASSANDRA-11086)
 * (cqlsh) Show static columns in a different color (CASSANDRA-11059)
 * Allow to remove TTLs on table with default_time_to_live (CASSANDRA-11207)
Merged from 3.0:
 * Disallow creating view with a static column (CASSANDRA-11602)
 * Reduce the amount of object allocations caused by the getFunctions methods (CASSANDRA-11593)
 * Potential error replaying commitlog with smallint/tinyint/date/time types (CASSANDRA-11618)
 * Fix queries with filtering on counter columns (CASSANDRA-11629)
 * Improve tombstone printing in sstabledump (CASSANDRA-11655)
 * Fix paging for range queries where all clustering columns are specified (CASSANDRA-11669)
 * Don't require HEAP_NEW_SIZE to be set when using G1 (CASSANDRA-11600)
 * Fix sstabledump not showing cells after tombstone marker (CASSANDRA-11654)
 * Ignore all LocalStrategy keyspaces for streaming and other related
   operations (CASSANDRA-11627)
 * Ensure columnfilter covers indexed columns for thrift 2i queries (CASSANDRA-11523)
 * Only open one sstable scanner per sstable (CASSANDRA-11412)
 * Option to specify ProtocolVersion in cassandra-stress (CASSANDRA-11410)
 * ArithmeticException in avgFunctionForDecimal (CASSANDRA-11485)
 * LogAwareFileLister should only use OLD sstable files in current folder to determine disk consistency (CASSANDRA-11470)
 * Notify indexers of expired rows during compaction (CASSANDRA-11329)
 * Properly respond with ProtocolError when a v1/v2 native protocol
   header is received (CASSANDRA-11464)
 * Validate that num_tokens and initial_token are consistent with one another (CASSANDRA-10120)
Merged from 2.2:
 * Exit JVM if JMX server fails to startup (CASSANDRA-11540)
 * Produce a heap dump when exiting on OOM (CASSANDRA-9861)
 * Restore ability to filter on clustering columns when using a 2i (CASSANDRA-11510)
 * JSON datetime formatting needs timezone (CASSANDRA-11137)
 * Fix is_dense recalculation for Thrift-updated tables (CASSANDRA-11502)
 * Remove unnescessary file existence check during anticompaction (CASSANDRA-11660)
 * Add missing files to debian packages (CASSANDRA-11642)
 * Avoid calling Iterables::concat in loops during ModificationStatement::getFunctions (CASSANDRA-11621)
 * cqlsh: COPY FROM should use regular inserts for single statement batches and
   report errors correctly if workers processes crash on initialization (CASSANDRA-11474)
 * Always close cluster with connection in CqlRecordWriter (CASSANDRA-11553)
 * Allow only DISTINCT queries with partition keys restrictions (CASSANDRA-11339)
 * CqlConfigHelper no longer requires both a keystore and truststore to work (CASSANDRA-11532)
 * Make deprecated repair methods backward-compatible with previous notification service (CASSANDRA-11430)
 * IncomingStreamingConnection version check message wrong (CASSANDRA-11462)
Merged from 2.1:
 * Support mlockall on IBM POWER arch (CASSANDRA-11576)
 * Add option to disable use of severity in DynamicEndpointSnitch (CASSANDRA-11737)
 * cqlsh COPY FROM fails for null values with non-prepared statements (CASSANDRA-11631)
 * Make cython optional in pylib/setup.py (CASSANDRA-11630)
 * Change order of directory searching for cassandra.in.sh to favor local one (CASSANDRA-11628)
 * cqlsh COPY FROM fails with []{} chars in UDT/tuple fields/values (CASSANDRA-11633)
 * clqsh: COPY FROM throws TypeError with Cython extensions enabled (CASSANDRA-11574)
 * cqlsh: COPY FROM ignores NULL values in conversion (CASSANDRA-11549)
 * Validate levels when building LeveledScanner to avoid overlaps with orphaned sstables (CASSANDRA-9935)


3.5
 * StaticTokenTreeBuilder should respect posibility of duplicate tokens (CASSANDRA-11525)
 * Correctly fix potential assertion error during compaction (CASSANDRA-11353)
 * Avoid index segment stitching in RAM which lead to OOM on big SSTable files (CASSANDRA-11383)
 * Fix clustering and row filters for LIKE queries on clustering columns (CASSANDRA-11397)
Merged from 3.0:
 * Fix rare NPE on schema upgrade from 2.x to 3.x (CASSANDRA-10943)
 * Improve backoff policy for cqlsh COPY FROM (CASSANDRA-11320)
 * Improve IF NOT EXISTS check in CREATE INDEX (CASSANDRA-11131)
 * Upgrade ohc to 0.4.3
 * Enable SO_REUSEADDR for JMX RMI server sockets (CASSANDRA-11093)
 * Allocate merkletrees with the correct size (CASSANDRA-11390)
 * Support streaming pre-3.0 sstables (CASSANDRA-10990)
 * Add backpressure to compressed or encrypted commit log (CASSANDRA-10971)
 * SSTableExport supports secondary index tables (CASSANDRA-11330)
 * Fix sstabledump to include missing info in debug output (CASSANDRA-11321)
 * Establish and implement canonical bulk reading workload(s) (CASSANDRA-10331)
 * Fix paging for IN queries on tables without clustering columns (CASSANDRA-11208)
 * Remove recursive call from CompositesSearcher (CASSANDRA-11304)
 * Fix filtering on non-primary key columns for queries without index (CASSANDRA-6377)
 * Fix sstableloader fail when using materialized view (CASSANDRA-11275)
Merged from 2.2:
 * DatabaseDescriptor should log stacktrace in case of Eception during seed provider creation (CASSANDRA-11312)
 * Use canonical path for directory in SSTable descriptor (CASSANDRA-10587)
 * Add cassandra-stress keystore option (CASSANDRA-9325)
 * Dont mark sstables as repairing with sub range repairs (CASSANDRA-11451)
 * Notify when sstables change after cancelling compaction (CASSANDRA-11373)
 * cqlsh: COPY FROM should check that explicit column names are valid (CASSANDRA-11333)
 * Add -Dcassandra.start_gossip startup option (CASSANDRA-10809)
 * Fix UTF8Validator.validate() for modified UTF-8 (CASSANDRA-10748)
 * Clarify that now() function is calculated on the coordinator node in CQL documentation (CASSANDRA-10900)
 * Fix bloom filter sizing with LCS (CASSANDRA-11344)
 * (cqlsh) Fix error when result is 0 rows with EXPAND ON (CASSANDRA-11092)
 * Add missing newline at end of bin/cqlsh (CASSANDRA-11325)
 * Unresolved hostname leads to replace being ignored (CASSANDRA-11210)
 * Only log yaml config once, at startup (CASSANDRA-11217)
 * Reference leak with parallel repairs on the same table (CASSANDRA-11215)
Merged from 2.1:
 * Add a -j parameter to scrub/cleanup/upgradesstables to state how
   many threads to use (CASSANDRA-11179)
 * COPY FROM on large datasets: fix progress report and debug performance (CASSANDRA-11053)
 * InvalidateKeys should have a weak ref to key cache (CASSANDRA-11176)


3.4
 * (cqlsh) add cqlshrc option to always connect using ssl (CASSANDRA-10458)
 * Cleanup a few resource warnings (CASSANDRA-11085)
 * Allow custom tracing implementations (CASSANDRA-10392)
 * Extract LoaderOptions to be able to be used from outside (CASSANDRA-10637)
 * fix OnDiskIndexTest to properly treat empty ranges (CASSANDRA-11205)
 * fix TrackerTest to handle new notifications (CASSANDRA-11178)
 * add SASI validation for partitioner and complex columns (CASSANDRA-11169)
 * Add caching of encrypted credentials in PasswordAuthenticator (CASSANDRA-7715)
 * fix SASI memtable switching on flush (CASSANDRA-11159)
 * Remove duplicate offline compaction tracking (CASSANDRA-11148)
 * fix EQ semantics of analyzed SASI indexes (CASSANDRA-11130)
 * Support long name output for nodetool commands (CASSANDRA-7950)
 * Encrypted hints (CASSANDRA-11040)
 * SASI index options validation (CASSANDRA-11136)
 * Optimize disk seek using min/max column name meta data when the LIMIT clause is used
   (CASSANDRA-8180)
 * Add LIKE support to CQL3 (CASSANDRA-11067)
 * Generic Java UDF types (CASSANDRA-10819)
 * cqlsh: Include sub-second precision in timestamps by default (CASSANDRA-10428)
 * Set javac encoding to utf-8 (CASSANDRA-11077)
 * Integrate SASI index into Cassandra (CASSANDRA-10661)
 * Add --skip-flush option to nodetool snapshot
 * Skip values for non-queried columns (CASSANDRA-10657)
 * Add support for secondary indexes on static columns (CASSANDRA-8103)
 * CommitLogUpgradeTestMaker creates broken commit logs (CASSANDRA-11051)
 * Add metric for number of dropped mutations (CASSANDRA-10866)
 * Simplify row cache invalidation code (CASSANDRA-10396)
 * Support user-defined compaction through nodetool (CASSANDRA-10660)
 * Stripe view locks by key and table ID to reduce contention (CASSANDRA-10981)
 * Add nodetool gettimeout and settimeout commands (CASSANDRA-10953)
 * Add 3.0 metadata to sstablemetadata output (CASSANDRA-10838)
Merged from 3.0:
 * MV should only query complex columns included in the view (CASSANDRA-11069)
 * Failed aggregate creation breaks server permanently (CASSANDRA-11064)
 * Add sstabledump tool (CASSANDRA-7464)
 * Introduce backpressure for hints (CASSANDRA-10972)
 * Fix ClusteringPrefix not being able to read tombstone range boundaries (CASSANDRA-11158)
 * Prevent logging in sandboxed state (CASSANDRA-11033)
 * Disallow drop/alter operations of UDTs used by UDAs (CASSANDRA-10721)
 * Add query time validation method on Index (CASSANDRA-11043)
 * Avoid potential AssertionError in mixed version cluster (CASSANDRA-11128)
 * Properly handle hinted handoff after topology changes (CASSANDRA-5902)
 * AssertionError when listing sstable files on inconsistent disk state (CASSANDRA-11156)
 * Fix wrong rack counting and invalid conditions check for TokenAllocation
   (CASSANDRA-11139)
 * Avoid creating empty hint files (CASSANDRA-11090)
 * Fix leak detection strong reference loop using weak reference (CASSANDRA-11120)
 * Configurie BatchlogManager to stop delayed tasks on shutdown (CASSANDRA-11062)
 * Hadoop integration is incompatible with Cassandra Driver 3.0.0 (CASSANDRA-11001)
 * Add dropped_columns to the list of schema table so it gets handled
   properly (CASSANDRA-11050)
 * Fix NPE when using forceRepairRangeAsync without DC (CASSANDRA-11239)
Merged from 2.2:
 * Preserve order for preferred SSL cipher suites (CASSANDRA-11164)
 * Range.compareTo() violates the contract of Comparable (CASSANDRA-11216)
 * Avoid NPE when serializing ErrorMessage with null message (CASSANDRA-11167)
 * Replacing an aggregate with a new version doesn't reset INITCOND (CASSANDRA-10840)
 * (cqlsh) cqlsh cannot be called through symlink (CASSANDRA-11037)
 * fix ohc and java-driver pom dependencies in build.xml (CASSANDRA-10793)
 * Protect from keyspace dropped during repair (CASSANDRA-11065)
 * Handle adding fields to a UDT in SELECT JSON and toJson() (CASSANDRA-11146)
 * Better error message for cleanup (CASSANDRA-10991)
 * cqlsh pg-style-strings broken if line ends with ';' (CASSANDRA-11123)
 * Always persist upsampled index summaries (CASSANDRA-10512)
 * (cqlsh) Fix inconsistent auto-complete (CASSANDRA-10733)
 * Make SELECT JSON and toJson() threadsafe (CASSANDRA-11048)
 * Fix SELECT on tuple relations for mixed ASC/DESC clustering order (CASSANDRA-7281)
 * Use cloned TokenMetadata in size estimates to avoid race against membership check
   (CASSANDRA-10736)
 * (cqlsh) Support utf-8/cp65001 encoding on Windows (CASSANDRA-11030)
 * Fix paging on DISTINCT queries repeats result when first row in partition changes
   (CASSANDRA-10010)
 * (cqlsh) Support timezone conversion using pytz (CASSANDRA-10397)
 * cqlsh: change default encoding to UTF-8 (CASSANDRA-11124)
Merged from 2.1:
 * Checking if an unlogged batch is local is inefficient (CASSANDRA-11529)
 * Fix out-of-space error treatment in memtable flushing (CASSANDRA-11448).
 * Don't do defragmentation if reading from repaired sstables (CASSANDRA-10342)
 * Fix streaming_socket_timeout_in_ms not enforced (CASSANDRA-11286)
 * Avoid dropping message too quickly due to missing unit conversion (CASSANDRA-11302)
 * Don't remove FailureDetector history on removeEndpoint (CASSANDRA-10371)
 * Only notify if repair status changed (CASSANDRA-11172)
 * Use logback setting for 'cassandra -v' command (CASSANDRA-10767)
 * Fix sstableloader to unthrottle streaming by default (CASSANDRA-9714)
 * Fix incorrect warning in 'nodetool status' (CASSANDRA-10176)
 * Properly release sstable ref when doing offline scrub (CASSANDRA-10697)
 * Improve nodetool status performance for large cluster (CASSANDRA-7238)
 * Gossiper#isEnabled is not thread safe (CASSANDRA-11116)
 * Avoid major compaction mixing repaired and unrepaired sstables in DTCS (CASSANDRA-11113)
 * Make it clear what DTCS timestamp_resolution is used for (CASSANDRA-11041)
 * (cqlsh) Display milliseconds when datetime overflows (CASSANDRA-10625)


3.3
 * Avoid infinite loop if owned range is smaller than number of
   data dirs (CASSANDRA-11034)
 * Avoid bootstrap hanging when existing nodes have no data to stream (CASSANDRA-11010)
Merged from 3.0:
 * Remove double initialization of newly added tables (CASSANDRA-11027)
 * Filter keys searcher results by target range (CASSANDRA-11104)
 * Fix deserialization of legacy read commands (CASSANDRA-11087)
 * Fix incorrect computation of deletion time in sstable metadata (CASSANDRA-11102)
 * Avoid memory leak when collecting sstable metadata (CASSANDRA-11026)
 * Mutations do not block for completion under view lock contention (CASSANDRA-10779)
 * Invalidate legacy schema tables when unloading them (CASSANDRA-11071)
 * (cqlsh) handle INSERT and UPDATE statements with LWT conditions correctly
   (CASSANDRA-11003)
 * Fix DISTINCT queries in mixed version clusters (CASSANDRA-10762)
 * Migrate build status for indexes along with legacy schema (CASSANDRA-11046)
 * Ensure SSTables for legacy KEYS indexes can be read (CASSANDRA-11045)
 * Added support for IBM zSystems architecture (CASSANDRA-11054)
 * Update CQL documentation (CASSANDRA-10899)
 * Check the column name, not cell name, for dropped columns when reading
   legacy sstables (CASSANDRA-11018)
 * Don't attempt to index clustering values of static rows (CASSANDRA-11021)
 * Remove checksum files after replaying hints (CASSANDRA-10947)
 * Support passing base table metadata to custom 2i validation (CASSANDRA-10924)
 * Ensure stale index entries are purged during reads (CASSANDRA-11013)
 * (cqlsh) Also apply --connect-timeout to control connection
   timeout (CASSANDRA-10959)
 * Fix AssertionError when removing from list using UPDATE (CASSANDRA-10954)
 * Fix UnsupportedOperationException when reading old sstable with range
   tombstone (CASSANDRA-10743)
 * MV should use the maximum timestamp of the primary key (CASSANDRA-10910)
 * Fix potential assertion error during compaction (CASSANDRA-10944)
Merged from 2.2:
 * maxPurgeableTimestamp needs to check memtables too (CASSANDRA-9949)
 * Apply change to compaction throughput in real time (CASSANDRA-10025)
 * (cqlsh) encode input correctly when saving history
 * Fix potential NPE on ORDER BY queries with IN (CASSANDRA-10955)
 * Start L0 STCS-compactions even if there is a L0 -> L1 compaction
   going (CASSANDRA-10979)
 * Make UUID LSB unique per process (CASSANDRA-7925)
 * Avoid NPE when performing sstable tasks (scrub etc.) (CASSANDRA-10980)
 * Make sure client gets tombstone overwhelmed warning (CASSANDRA-9465)
 * Fix error streaming section more than 2GB (CASSANDRA-10961)
 * Histogram buckets exposed in jmx are sorted incorrectly (CASSANDRA-10975)
 * Enable GC logging by default (CASSANDRA-10140)
 * Optimize pending range computation (CASSANDRA-9258)
 * Skip commit log and saved cache directories in SSTable version startup check (CASSANDRA-10902)
 * drop/alter user should be case sensitive (CASSANDRA-10817)
Merged from 2.1:
 * test_bulk_round_trip_blogposts is failing occasionally (CASSANDRA-10938)
 * Fix isJoined return true only after becoming cluster member (CASANDRA-11007)
 * Fix bad gossip generation seen in long-running clusters (CASSANDRA-10969)
 * Avoid NPE when incremental repair fails (CASSANDRA-10909)
 * Unmark sstables compacting once they are done in cleanup/scrub/upgradesstables (CASSANDRA-10829)
 * Allow simultaneous bootstrapping with strict consistency when no vnodes are used (CASSANDRA-11005)
 * Log a message when major compaction does not result in a single file (CASSANDRA-10847)
 * (cqlsh) fix cqlsh_copy_tests when vnodes are disabled (CASSANDRA-10997)
 * (cqlsh) Add request timeout option to cqlsh (CASSANDRA-10686)
 * Avoid AssertionError while submitting hint with LWT (CASSANDRA-10477)
 * If CompactionMetadata is not in stats file, use index summary instead (CASSANDRA-10676)
 * Retry sending gossip syn multiple times during shadow round (CASSANDRA-8072)
 * Fix pending range calculation during moves (CASSANDRA-10887)
 * Sane default (200Mbps) for inter-DC streaming througput (CASSANDRA-8708)



3.2
 * Make sure tokens don't exist in several data directories (CASSANDRA-6696)
 * Add requireAuthorization method to IAuthorizer (CASSANDRA-10852)
 * Move static JVM options to conf/jvm.options file (CASSANDRA-10494)
 * Fix CassandraVersion to accept x.y version string (CASSANDRA-10931)
 * Add forceUserDefinedCleanup to allow more flexible cleanup (CASSANDRA-10708)
 * (cqlsh) allow setting TTL with COPY (CASSANDRA-9494)
 * Fix counting of received sstables in streaming (CASSANDRA-10949)
 * Implement hints compression (CASSANDRA-9428)
 * Fix potential assertion error when reading static columns (CASSANDRA-10903)
 * Fix EstimatedHistogram creation in nodetool tablehistograms (CASSANDRA-10859)
 * Establish bootstrap stream sessions sequentially (CASSANDRA-6992)
 * Sort compactionhistory output by timestamp (CASSANDRA-10464)
 * More efficient BTree removal (CASSANDRA-9991)
 * Make tablehistograms accept the same syntax as tablestats (CASSANDRA-10149)
 * Group pending compactions based on table (CASSANDRA-10718)
 * Add compressor name in sstablemetadata output (CASSANDRA-9879)
 * Fix type casting for counter columns (CASSANDRA-10824)
 * Prevent running Cassandra as root (CASSANDRA-8142)
 * bound maximum in-flight commit log replay mutation bytes to 64 megabytes (CASSANDRA-8639)
 * Normalize all scripts (CASSANDRA-10679)
 * Make compression ratio much more accurate (CASSANDRA-10225)
 * Optimize building of Clustering object when only one is created (CASSANDRA-10409)
 * Make index building pluggable (CASSANDRA-10681)
 * Add sstable flush observer (CASSANDRA-10678)
 * Improve NTS endpoints calculation (CASSANDRA-10200)
 * Improve performance of the folderSize function (CASSANDRA-10677)
 * Add support for type casting in selection clause (CASSANDRA-10310)
 * Added graphing option to cassandra-stress (CASSANDRA-7918)
 * Abort in-progress queries that time out (CASSANDRA-7392)
 * Add transparent data encryption core classes (CASSANDRA-9945)
Merged from 3.0:
 * Better handling of SSL connection errors inter-node (CASSANDRA-10816)
 * Avoid NoSuchElementException when executing empty batch (CASSANDRA-10711)
 * Avoid building PartitionUpdate in toString (CASSANDRA-10897)
 * Reduce heap spent when receiving many SSTables (CASSANDRA-10797)
 * Add back support for 3rd party auth providers to bulk loader (CASSANDRA-10873)
 * Eliminate the dependency on jgrapht for UDT resolution (CASSANDRA-10653)
 * (Hadoop) Close Clusters and Sessions in Hadoop Input/Output classes (CASSANDRA-10837)
 * Fix sstableloader not working with upper case keyspace name (CASSANDRA-10806)
Merged from 2.2:
 * jemalloc detection fails due to quoting issues in regexv (CASSANDRA-10946)
 * (cqlsh) show correct column names for empty result sets (CASSANDRA-9813)
 * Add new types to Stress (CASSANDRA-9556)
 * Add property to allow listening on broadcast interface (CASSANDRA-9748)
Merged from 2.1:
 * Match cassandra-loader options in COPY FROM (CASSANDRA-9303)
 * Fix binding to any address in CqlBulkRecordWriter (CASSANDRA-9309)
 * cqlsh fails to decode utf-8 characters for text typed columns (CASSANDRA-10875)
 * Log error when stream session fails (CASSANDRA-9294)
 * Fix bugs in commit log archiving startup behavior (CASSANDRA-10593)
 * (cqlsh) further optimise COPY FROM (CASSANDRA-9302)
 * Allow CREATE TABLE WITH ID (CASSANDRA-9179)
 * Make Stress compiles within eclipse (CASSANDRA-10807)
 * Cassandra Daemon should print JVM arguments (CASSANDRA-10764)
 * Allow cancellation of index summary redistribution (CASSANDRA-8805)


3.1.1
Merged from 3.0:
  * Fix upgrade data loss due to range tombstone deleting more data than then should
    (CASSANDRA-10822)


3.1
Merged from 3.0:
 * Avoid MV race during node decommission (CASSANDRA-10674)
 * Disable reloading of GossipingPropertyFileSnitch (CASSANDRA-9474)
 * Handle single-column deletions correction in materialized views
   when the column is part of the view primary key (CASSANDRA-10796)
 * Fix issue with datadir migration on upgrade (CASSANDRA-10788)
 * Fix bug with range tombstones on reverse queries and test coverage for
   AbstractBTreePartition (CASSANDRA-10059)
 * Remove 64k limit on collection elements (CASSANDRA-10374)
 * Remove unclear Indexer.indexes() method (CASSANDRA-10690)
 * Fix NPE on stream read error (CASSANDRA-10771)
 * Normalize cqlsh DESC output (CASSANDRA-10431)
 * Rejects partition range deletions when columns are specified (CASSANDRA-10739)
 * Fix error when saving cached key for old format sstable (CASSANDRA-10778)
 * Invalidate prepared statements on DROP INDEX (CASSANDRA-10758)
 * Fix SELECT statement with IN restrictions on partition key,
   ORDER BY and LIMIT (CASSANDRA-10729)
 * Improve stress performance over 1k threads (CASSANDRA-7217)
 * Wait for migration responses to complete before bootstrapping (CASSANDRA-10731)
 * Unable to create a function with argument of type Inet (CASSANDRA-10741)
 * Fix backward incompatibiliy in CqlInputFormat (CASSANDRA-10717)
 * Correctly preserve deletion info on updated rows when notifying indexers
   of single-row deletions (CASSANDRA-10694)
 * Notify indexers of partition delete during cleanup (CASSANDRA-10685)
 * Keep the file open in trySkipCache (CASSANDRA-10669)
 * Updated trigger example (CASSANDRA-10257)
Merged from 2.2:
 * Verify tables in pseudo-system keyspaces at startup (CASSANDRA-10761)
 * Fix IllegalArgumentException in DataOutputBuffer.reallocate for large buffers (CASSANDRA-10592)
 * Show CQL help in cqlsh in web browser (CASSANDRA-7225)
 * Serialize on disk the proper SSTable compression ratio (CASSANDRA-10775)
 * Reject index queries while the index is building (CASSANDRA-8505)
 * CQL.textile syntax incorrectly includes optional keyspace for aggregate SFUNC and FINALFUNC (CASSANDRA-10747)
 * Fix JSON update with prepared statements (CASSANDRA-10631)
 * Don't do anticompaction after subrange repair (CASSANDRA-10422)
 * Fix SimpleDateType type compatibility (CASSANDRA-10027)
 * (Hadoop) fix splits calculation (CASSANDRA-10640)
 * (Hadoop) ensure that Cluster instances are always closed (CASSANDRA-10058)
Merged from 2.1:
 * Fix Stress profile parsing on Windows (CASSANDRA-10808)
 * Fix incremental repair hang when replica is down (CASSANDRA-10288)
 * Optimize the way we check if a token is repaired in anticompaction (CASSANDRA-10768)
 * Add proper error handling to stream receiver (CASSANDRA-10774)
 * Warn or fail when changing cluster topology live (CASSANDRA-10243)
 * Status command in debian/ubuntu init script doesn't work (CASSANDRA-10213)
 * Some DROP ... IF EXISTS incorrectly result in exceptions on non-existing KS (CASSANDRA-10658)
 * DeletionTime.compareTo wrong in rare cases (CASSANDRA-10749)
 * Force encoding when computing statement ids (CASSANDRA-10755)
 * Properly reject counters as map keys (CASSANDRA-10760)
 * Fix the sstable-needs-cleanup check (CASSANDRA-10740)
 * (cqlsh) Print column names before COPY operation (CASSANDRA-8935)
 * Fix CompressedInputStream for proper cleanup (CASSANDRA-10012)
 * (cqlsh) Support counters in COPY commands (CASSANDRA-9043)
 * Try next replica if not possible to connect to primary replica on
   ColumnFamilyRecordReader (CASSANDRA-2388)
 * Limit window size in DTCS (CASSANDRA-10280)
 * sstableloader does not use MAX_HEAP_SIZE env parameter (CASSANDRA-10188)
 * (cqlsh) Improve COPY TO performance and error handling (CASSANDRA-9304)
 * Create compression chunk for sending file only (CASSANDRA-10680)
 * Forbid compact clustering column type changes in ALTER TABLE (CASSANDRA-8879)
 * Reject incremental repair with subrange repair (CASSANDRA-10422)
 * Add a nodetool command to refresh size_estimates (CASSANDRA-9579)
 * Invalidate cache after stream receive task is completed (CASSANDRA-10341)
 * Reject counter writes in CQLSSTableWriter (CASSANDRA-10258)
 * Remove superfluous COUNTER_MUTATION stage mapping (CASSANDRA-10605)


3.0
 * Fix AssertionError while flushing memtable due to materialized views
   incorrectly inserting empty rows (CASSANDRA-10614)
 * Store UDA initcond as CQL literal in the schema table, instead of a blob (CASSANDRA-10650)
 * Don't use -1 for the position of partition key in schema (CASSANDRA-10491)
 * Fix distinct queries in mixed version cluster (CASSANDRA-10573)
 * Skip sstable on clustering in names query (CASSANDRA-10571)
 * Remove value skipping as it breaks read-repair (CASSANDRA-10655)
 * Fix bootstrapping with MVs (CASSANDRA-10621)
 * Make sure EACH_QUORUM reads are using NTS (CASSANDRA-10584)
 * Fix MV replica filtering for non-NetworkTopologyStrategy (CASSANDRA-10634)
 * (Hadoop) fix CIF describeSplits() not handling 0 size estimates (CASSANDRA-10600)
 * Fix reading of legacy sstables (CASSANDRA-10590)
 * Use CQL type names in schema metadata tables (CASSANDRA-10365)
 * Guard batchlog replay against integer division by zero (CASSANDRA-9223)
 * Fix bug when adding a column to thrift with the same name than a primary key (CASSANDRA-10608)
 * Add client address argument to IAuthenticator::newSaslNegotiator (CASSANDRA-8068)
 * Fix implementation of LegacyLayout.LegacyBoundComparator (CASSANDRA-10602)
 * Don't use 'names query' read path for counters (CASSANDRA-10572)
 * Fix backward compatibility for counters (CASSANDRA-10470)
 * Remove memory_allocator paramter from cassandra.yaml (CASSANDRA-10581,10628)
 * Execute the metadata reload task of all registered indexes on CFS::reload (CASSANDRA-10604)
 * Fix thrift cas operations with defined columns (CASSANDRA-10576)
 * Fix PartitionUpdate.operationCount()for updates with static column operations (CASSANDRA-10606)
 * Fix thrift get() queries with defined columns (CASSANDRA-10586)
 * Fix marking of indexes as built and removed (CASSANDRA-10601)
 * Skip initialization of non-registered 2i instances, remove Index::getIndexName (CASSANDRA-10595)
 * Fix batches on multiple tables (CASSANDRA-10554)
 * Ensure compaction options are validated when updating KeyspaceMetadata (CASSANDRA-10569)
 * Flatten Iterator Transformation Hierarchy (CASSANDRA-9975)
 * Remove token generator (CASSANDRA-5261)
 * RolesCache should not be created for any authenticator that does not requireAuthentication (CASSANDRA-10562)
 * Fix LogTransaction checking only a single directory for files (CASSANDRA-10421)
 * Fix handling of range tombstones when reading old format sstables (CASSANDRA-10360)
 * Aggregate with Initial Condition fails with C* 3.0 (CASSANDRA-10367)
Merged from 2.2:
 * (cqlsh) show partial trace if incomplete after max_trace_wait (CASSANDRA-7645)
 * Use most up-to-date version of schema for system tables (CASSANDRA-10652)
 * Deprecate memory_allocator in cassandra.yaml (CASSANDRA-10581,10628)
 * Expose phi values from failure detector via JMX and tweak debug
   and trace logging (CASSANDRA-9526)
 * Fix IllegalArgumentException in DataOutputBuffer.reallocate for large buffers (CASSANDRA-10592)
Merged from 2.1:
 * Shutdown compaction in drain to prevent leak (CASSANDRA-10079)
 * (cqlsh) fix COPY using wrong variable name for time_format (CASSANDRA-10633)
 * Do not run SizeEstimatesRecorder if a node is not a member of the ring (CASSANDRA-9912)
 * Improve handling of dead nodes in gossip (CASSANDRA-10298)
 * Fix logback-tools.xml incorrectly configured for outputing to System.err
   (CASSANDRA-9937)
 * Fix streaming to catch exception so retry not fail (CASSANDRA-10557)
 * Add validation method to PerRowSecondaryIndex (CASSANDRA-10092)
 * Support encrypted and plain traffic on the same port (CASSANDRA-10559)
 * Do STCS in DTCS windows (CASSANDRA-10276)
 * Avoid repetition of JVM_OPTS in debian package (CASSANDRA-10251)
 * Fix potential NPE from handling result of SIM.highestSelectivityIndex (CASSANDRA-10550)
 * Fix paging issues with partitions containing only static columns data (CASSANDRA-10381)
 * Fix conditions on static columns (CASSANDRA-10264)
 * AssertionError: attempted to delete non-existing file CommitLog (CASSANDRA-10377)
 * Fix sorting for queries with an IN condition on partition key columns (CASSANDRA-10363)


3.0-rc2
 * Fix SELECT DISTINCT queries between 2.2.2 nodes and 3.0 nodes (CASSANDRA-10473)
 * Remove circular references in SegmentedFile (CASSANDRA-10543)
 * Ensure validation of indexed values only occurs once per-partition (CASSANDRA-10536)
 * Fix handling of static columns for range tombstones in thrift (CASSANDRA-10174)
 * Support empty ColumnFilter for backward compatility on empty IN (CASSANDRA-10471)
 * Remove Pig support (CASSANDRA-10542)
 * Fix LogFile throws Exception when assertion is disabled (CASSANDRA-10522)
 * Revert CASSANDRA-7486, make CMS default GC, move GC config to
   conf/jvm.options (CASSANDRA-10403)
 * Fix TeeingAppender causing some logs to be truncated/empty (CASSANDRA-10447)
 * Allow EACH_QUORUM for reads (CASSANDRA-9602)
 * Fix potential ClassCastException while upgrading (CASSANDRA-10468)
 * Fix NPE in MVs on update (CASSANDRA-10503)
 * Only include modified cell data in indexing deltas (CASSANDRA-10438)
 * Do not load keyspace when creating sstable writer (CASSANDRA-10443)
 * If node is not yet gossiping write all MV updates to batchlog only (CASSANDRA-10413)
 * Re-populate token metadata after commit log recovery (CASSANDRA-10293)
 * Provide additional metrics for materialized views (CASSANDRA-10323)
 * Flush system schema tables after local schema changes (CASSANDRA-10429)
Merged from 2.2:
 * Reduce contention getting instances of CompositeType (CASSANDRA-10433)
 * Fix the regression when using LIMIT with aggregates (CASSANDRA-10487)
 * Avoid NoClassDefFoundError during DataDescriptor initialization on windows (CASSANDRA-10412)
 * Preserve case of quoted Role & User names (CASSANDRA-10394)
 * cqlsh pg-style-strings broken (CASSANDRA-10484)
 * cqlsh prompt includes name of keyspace after failed `use` statement (CASSANDRA-10369)
Merged from 2.1:
 * (cqlsh) Distinguish negative and positive infinity in output (CASSANDRA-10523)
 * (cqlsh) allow custom time_format for COPY TO (CASSANDRA-8970)
 * Don't allow startup if the node's rack has changed (CASSANDRA-10242)
 * (cqlsh) show partial trace if incomplete after max_trace_wait (CASSANDRA-7645)
 * Allow LOCAL_JMX to be easily overridden (CASSANDRA-10275)
 * Mark nodes as dead even if they've already left (CASSANDRA-10205)


3.0.0-rc1
 * Fix mixed version read request compatibility for compact static tables
   (CASSANDRA-10373)
 * Fix paging of DISTINCT with static and IN (CASSANDRA-10354)
 * Allow MATERIALIZED VIEW's SELECT statement to restrict primary key
   columns (CASSANDRA-9664)
 * Move crc_check_chance out of compression options (CASSANDRA-9839)
 * Fix descending iteration past end of BTreeSearchIterator (CASSANDRA-10301)
 * Transfer hints to a different node on decommission (CASSANDRA-10198)
 * Check partition keys for CAS operations during stmt validation (CASSANDRA-10338)
 * Add custom query expressions to SELECT (CASSANDRA-10217)
 * Fix minor bugs in MV handling (CASSANDRA-10362)
 * Allow custom indexes with 0,1 or multiple target columns (CASSANDRA-10124)
 * Improve MV schema representation (CASSANDRA-9921)
 * Add flag to enable/disable coordinator batchlog for MV writes (CASSANDRA-10230)
 * Update cqlsh COPY for new internal driver serialization interface (CASSANDRA-10318)
 * Give index implementations more control over rebuild operations (CASSANDRA-10312)
 * Update index file format (CASSANDRA-10314)
 * Add "shadowable" row tombstones to deal with mv timestamp issues (CASSANDRA-10261)
 * CFS.loadNewSSTables() broken for pre-3.0 sstables
 * Cache selected index in read command to reduce lookups (CASSANDRA-10215)
 * Small optimizations of sstable index serialization (CASSANDRA-10232)
 * Support for both encrypted and unencrypted native transport connections (CASSANDRA-9590)
Merged from 2.2:
 * Configurable page size in cqlsh (CASSANDRA-9855)
 * Defer default role manager setup until all nodes are on 2.2+ (CASSANDRA-9761)
 * Handle missing RoleManager in config after upgrade to 2.2 (CASSANDRA-10209)
Merged from 2.1:
 * Bulk Loader API could not tolerate even node failure (CASSANDRA-10347)
 * Avoid misleading pushed notifications when multiple nodes
   share an rpc_address (CASSANDRA-10052)
 * Fix dropping undroppable when message queue is full (CASSANDRA-10113)
 * Fix potential ClassCastException during paging (CASSANDRA-10352)
 * Prevent ALTER TYPE from creating circular references (CASSANDRA-10339)
 * Fix cache handling of 2i and base tables (CASSANDRA-10155, 10359)
 * Fix NPE in nodetool compactionhistory (CASSANDRA-9758)
 * (Pig) support BulkOutputFormat as a URL parameter (CASSANDRA-7410)
 * BATCH statement is broken in cqlsh (CASSANDRA-10272)
 * (cqlsh) Make cqlsh PEP8 Compliant (CASSANDRA-10066)
 * (cqlsh) Fix error when starting cqlsh with --debug (CASSANDRA-10282)
 * Scrub, Cleanup and Upgrade do not unmark compacting until all operations
   have completed, regardless of the occurence of exceptions (CASSANDRA-10274)


3.0.0-beta2
 * Fix columns returned by AbstractBtreePartitions (CASSANDRA-10220)
 * Fix backward compatibility issue due to AbstractBounds serialization bug (CASSANDRA-9857)
 * Fix startup error when upgrading nodes (CASSANDRA-10136)
 * Base table PRIMARY KEY can be assumed to be NOT NULL in MV creation (CASSANDRA-10147)
 * Improve batchlog write patch (CASSANDRA-9673)
 * Re-apply MaterializedView updates on commitlog replay (CASSANDRA-10164)
 * Require AbstractType.isByteOrderComparable declaration in constructor (CASSANDRA-9901)
 * Avoid digest mismatch on upgrade to 3.0 (CASSANDRA-9554)
 * Fix Materialized View builder when adding multiple MVs (CASSANDRA-10156)
 * Choose better poolingOptions for protocol v4 in cassandra-stress (CASSANDRA-10182)
 * Fix LWW bug affecting Materialized Views (CASSANDRA-10197)
 * Ensures frozen sets and maps are always sorted (CASSANDRA-10162)
 * Don't deadlock when flushing CFS backed custom indexes (CASSANDRA-10181)
 * Fix double flushing of secondary index tables (CASSANDRA-10180)
 * Fix incorrect handling of range tombstones in thrift (CASSANDRA-10046)
 * Only use batchlog when paired materialized view replica is remote (CASSANDRA-10061)
 * Reuse TemporalRow when updating multiple MaterializedViews (CASSANDRA-10060)
 * Validate gc_grace_seconds for batchlog writes and MVs (CASSANDRA-9917)
 * Fix sstablerepairedset (CASSANDRA-10132)
Merged from 2.2:
 * Cancel transaction for sstables we wont redistribute index summary
   for (CASSANDRA-10270)
 * Retry snapshot deletion after compaction and gc on Windows (CASSANDRA-10222)
 * Fix failure to start with space in directory path on Windows (CASSANDRA-10239)
 * Fix repair hang when snapshot failed (CASSANDRA-10057)
 * Fall back to 1/4 commitlog volume for commitlog_total_space on small disks
   (CASSANDRA-10199)
Merged from 2.1:
 * Added configurable warning threshold for GC duration (CASSANDRA-8907)
 * Fix handling of streaming EOF (CASSANDRA-10206)
 * Only check KeyCache when it is enabled
 * Change streaming_socket_timeout_in_ms default to 1 hour (CASSANDRA-8611)
 * (cqlsh) update list of CQL keywords (CASSANDRA-9232)
 * Add nodetool gettraceprobability command (CASSANDRA-10234)
Merged from 2.0:
 * Fix rare race where older gossip states can be shadowed (CASSANDRA-10366)
 * Fix consolidating racks violating the RF contract (CASSANDRA-10238)
 * Disallow decommission when node is in drained state (CASSANDRA-8741)


2.2.1
 * Fix race during construction of commit log (CASSANDRA-10049)
 * Fix LeveledCompactionStrategyTest (CASSANDRA-9757)
 * Fix broken UnbufferedDataOutputStreamPlus.writeUTF (CASSANDRA-10203)
 * (cqlsh) default load-from-file encoding to utf-8 (CASSANDRA-9898)
 * Avoid returning Permission.NONE when failing to query users table (CASSANDRA-10168)
 * (cqlsh) add CLEAR command (CASSANDRA-10086)
 * Support string literals as Role names for compatibility (CASSANDRA-10135)
Merged from 2.1:
 * Only check KeyCache when it is enabled
 * Change streaming_socket_timeout_in_ms default to 1 hour (CASSANDRA-8611)
 * (cqlsh) update list of CQL keywords (CASSANDRA-9232)


3.0.0-beta1
 * Redesign secondary index API (CASSANDRA-9459, 7771, 9041)
 * Fix throwing ReadFailure instead of ReadTimeout on range queries (CASSANDRA-10125)
 * Rewrite hinted handoff (CASSANDRA-6230)
 * Fix query on static compact tables (CASSANDRA-10093)
 * Fix race during construction of commit log (CASSANDRA-10049)
 * Add option to only purge repaired tombstones (CASSANDRA-6434)
 * Change authorization handling for MVs (CASSANDRA-9927)
 * Add custom JMX enabled executor for UDF sandbox (CASSANDRA-10026)
 * Fix row deletion bug for Materialized Views (CASSANDRA-10014)
 * Support mixed-version clusters with Cassandra 2.1 and 2.2 (CASSANDRA-9704)
 * Fix multiple slices on RowSearchers (CASSANDRA-10002)
 * Fix bug in merging of collections (CASSANDRA-10001)
 * Optimize batchlog replay to avoid full scans (CASSANDRA-7237)
 * Repair improvements when using vnodes (CASSANDRA-5220)
 * Disable scripted UDFs by default (CASSANDRA-9889)
 * Bytecode inspection for Java-UDFs (CASSANDRA-9890)
 * Use byte to serialize MT hash length (CASSANDRA-9792)
 * Replace usage of Adler32 with CRC32 (CASSANDRA-8684)
 * Fix migration to new format from 2.1 SSTable (CASSANDRA-10006)
 * SequentialWriter should extend BufferedDataOutputStreamPlus (CASSANDRA-9500)
 * Use the same repairedAt timestamp within incremental repair session (CASSANDRA-9111)
Merged from 2.2:
 * Allow count(*) and count(1) to be use as normal aggregation (CASSANDRA-10114)
 * An NPE is thrown if the column name is unknown for an IN relation (CASSANDRA-10043)
 * Apply commit_failure_policy to more errors on startup (CASSANDRA-9749)
 * Fix histogram overflow exception (CASSANDRA-9973)
 * Route gossip messages over dedicated socket (CASSANDRA-9237)
 * Add checksum to saved cache files (CASSANDRA-9265)
 * Log warning when using an aggregate without partition key (CASSANDRA-9737)
Merged from 2.1:
 * (cqlsh) Allow encoding to be set through command line (CASSANDRA-10004)
 * Add new JMX methods to change local compaction strategy (CASSANDRA-9965)
 * Write hints for paxos commits (CASSANDRA-7342)
 * (cqlsh) Fix timestamps before 1970 on Windows, always
   use UTC for timestamp display (CASSANDRA-10000)
 * (cqlsh) Avoid overwriting new config file with old config
   when both exist (CASSANDRA-9777)
 * Release snapshot selfRef when doing snapshot repair (CASSANDRA-9998)
 * Cannot replace token does not exist - DN node removed as Fat Client (CASSANDRA-9871)
Merged from 2.0:
 * Don't cast expected bf size to an int (CASSANDRA-9959)
 * Make getFullyExpiredSSTables less expensive (CASSANDRA-9882)


3.0.0-alpha1
 * Implement proper sandboxing for UDFs (CASSANDRA-9402)
 * Simplify (and unify) cleanup of compaction leftovers (CASSANDRA-7066)
 * Allow extra schema definitions in cassandra-stress yaml (CASSANDRA-9850)
 * Metrics should use up to date nomenclature (CASSANDRA-9448)
 * Change CREATE/ALTER TABLE syntax for compression (CASSANDRA-8384)
 * Cleanup crc and adler code for java 8 (CASSANDRA-9650)
 * Storage engine refactor (CASSANDRA-8099, 9743, 9746, 9759, 9781, 9808, 9825,
   9848, 9705, 9859, 9867, 9874, 9828, 9801)
 * Update Guava to 18.0 (CASSANDRA-9653)
 * Bloom filter false positive ratio is not honoured (CASSANDRA-8413)
 * New option for cassandra-stress to leave a ratio of columns null (CASSANDRA-9522)
 * Change hinted_handoff_enabled yaml setting, JMX (CASSANDRA-9035)
 * Add algorithmic token allocation (CASSANDRA-7032)
 * Add nodetool command to replay batchlog (CASSANDRA-9547)
 * Make file buffer cache independent of paths being read (CASSANDRA-8897)
 * Remove deprecated legacy Hadoop code (CASSANDRA-9353)
 * Decommissioned nodes will not rejoin the cluster (CASSANDRA-8801)
 * Change gossip stabilization to use endpoit size (CASSANDRA-9401)
 * Change default garbage collector to G1 (CASSANDRA-7486)
 * Populate TokenMetadata early during startup (CASSANDRA-9317)
 * Undeprecate cache recentHitRate (CASSANDRA-6591)
 * Add support for selectively varint encoding fields (CASSANDRA-9499, 9865)
 * Materialized Views (CASSANDRA-6477)
Merged from 2.2:
 * Avoid grouping sstables for anticompaction with DTCS (CASSANDRA-9900)
 * UDF / UDA execution time in trace (CASSANDRA-9723)
 * Fix broken internode SSL (CASSANDRA-9884)
Merged from 2.1:
 * Add new JMX methods to change local compaction strategy (CASSANDRA-9965)
 * Fix handling of enable/disable autocompaction (CASSANDRA-9899)
 * Add consistency level to tracing ouput (CASSANDRA-9827)
 * Remove repair snapshot leftover on startup (CASSANDRA-7357)
 * Use random nodes for batch log when only 2 racks (CASSANDRA-8735)
 * Ensure atomicity inside thrift and stream session (CASSANDRA-7757)
 * Fix nodetool info error when the node is not joined (CASSANDRA-9031)
Merged from 2.0:
 * Log when messages are dropped due to cross_node_timeout (CASSANDRA-9793)
 * Don't track hotness when opening from snapshot for validation (CASSANDRA-9382)


2.2.0
 * Allow the selection of columns together with aggregates (CASSANDRA-9767)
 * Fix cqlsh copy methods and other windows specific issues (CASSANDRA-9795)
 * Don't wrap byte arrays in SequentialWriter (CASSANDRA-9797)
 * sum() and avg() functions missing for smallint and tinyint types (CASSANDRA-9671)
 * Revert CASSANDRA-9542 (allow native functions in UDA) (CASSANDRA-9771)
Merged from 2.1:
 * Fix MarshalException when upgrading superColumn family (CASSANDRA-9582)
 * Fix broken logging for "empty" flushes in Memtable (CASSANDRA-9837)
 * Handle corrupt files on startup (CASSANDRA-9686)
 * Fix clientutil jar and tests (CASSANDRA-9760)
 * (cqlsh) Allow the SSL protocol version to be specified through the
    config file or environment variables (CASSANDRA-9544)
Merged from 2.0:
 * Add tool to find why expired sstables are not getting dropped (CASSANDRA-10015)
 * Remove erroneous pending HH tasks from tpstats/jmx (CASSANDRA-9129)
 * Don't cast expected bf size to an int (CASSANDRA-9959)
 * checkForEndpointCollision fails for legitimate collisions (CASSANDRA-9765)
 * Complete CASSANDRA-8448 fix (CASSANDRA-9519)
 * Don't include auth credentials in debug log (CASSANDRA-9682)
 * Can't transition from write survey to normal mode (CASSANDRA-9740)
 * Scrub (recover) sstables even when -Index.db is missing (CASSANDRA-9591)
 * Fix growing pending background compaction (CASSANDRA-9662)


2.2.0-rc2
 * Re-enable memory-mapped I/O on Windows (CASSANDRA-9658)
 * Warn when an extra-large partition is compacted (CASSANDRA-9643)
 * (cqlsh) Allow setting the initial connection timeout (CASSANDRA-9601)
 * BulkLoader has --transport-factory option but does not use it (CASSANDRA-9675)
 * Allow JMX over SSL directly from nodetool (CASSANDRA-9090)
 * Update cqlsh for UDFs (CASSANDRA-7556)
 * Change Windows kernel default timer resolution (CASSANDRA-9634)
 * Deprected sstable2json and json2sstable (CASSANDRA-9618)
 * Allow native functions in user-defined aggregates (CASSANDRA-9542)
 * Don't repair system_distributed by default (CASSANDRA-9621)
 * Fix mixing min, max, and count aggregates for blob type (CASSANRA-9622)
 * Rename class for DATE type in Java driver (CASSANDRA-9563)
 * Duplicate compilation of UDFs on coordinator (CASSANDRA-9475)
 * Fix connection leak in CqlRecordWriter (CASSANDRA-9576)
 * Mlockall before opening system sstables & remove boot_without_jna option (CASSANDRA-9573)
 * Add functions to convert timeuuid to date or time, deprecate dateOf and unixTimestampOf (CASSANDRA-9229)
 * Make sure we cancel non-compacting sstables from LifecycleTransaction (CASSANDRA-9566)
 * Fix deprecated repair JMX API (CASSANDRA-9570)
 * Add logback metrics (CASSANDRA-9378)
 * Update and refactor ant test/test-compression to run the tests in parallel (CASSANDRA-9583)
 * Fix upgrading to new directory for secondary index (CASSANDRA-9687)
Merged from 2.1:
 * (cqlsh) Fix bad check for CQL compatibility when DESCRIBE'ing
   COMPACT STORAGE tables with no clustering columns
 * Eliminate strong self-reference chains in sstable ref tidiers (CASSANDRA-9656)
 * Ensure StreamSession uses canonical sstable reader instances (CASSANDRA-9700)
 * Ensure memtable book keeping is not corrupted in the event we shrink usage (CASSANDRA-9681)
 * Update internal python driver for cqlsh (CASSANDRA-9064)
 * Fix IndexOutOfBoundsException when inserting tuple with too many
   elements using the string literal notation (CASSANDRA-9559)
 * Enable describe on indices (CASSANDRA-7814)
 * Fix incorrect result for IN queries where column not found (CASSANDRA-9540)
 * ColumnFamilyStore.selectAndReference may block during compaction (CASSANDRA-9637)
 * Fix bug in cardinality check when compacting (CASSANDRA-9580)
 * Fix memory leak in Ref due to ConcurrentLinkedQueue.remove() behaviour (CASSANDRA-9549)
 * Make rebuild only run one at a time (CASSANDRA-9119)
Merged from 2.0:
 * Avoid NPE in AuthSuccess#decode (CASSANDRA-9727)
 * Add listen_address to system.local (CASSANDRA-9603)
 * Bug fixes to resultset metadata construction (CASSANDRA-9636)
 * Fix setting 'durable_writes' in ALTER KEYSPACE (CASSANDRA-9560)
 * Avoids ballot clash in Paxos (CASSANDRA-9649)
 * Improve trace messages for RR (CASSANDRA-9479)
 * Fix suboptimal secondary index selection when restricted
   clustering column is also indexed (CASSANDRA-9631)
 * (cqlsh) Add min_threshold to DTCS option autocomplete (CASSANDRA-9385)
 * Fix error message when attempting to create an index on a column
   in a COMPACT STORAGE table with clustering columns (CASSANDRA-9527)
 * 'WITH WITH' in alter keyspace statements causes NPE (CASSANDRA-9565)
 * Expose some internals of SelectStatement for inspection (CASSANDRA-9532)
 * ArrivalWindow should use primitives (CASSANDRA-9496)
 * Periodically submit background compaction tasks (CASSANDRA-9592)
 * Set HAS_MORE_PAGES flag to false when PagingState is null (CASSANDRA-9571)


2.2.0-rc1
 * Compressed commit log should measure compressed space used (CASSANDRA-9095)
 * Fix comparison bug in CassandraRoleManager#collectRoles (CASSANDRA-9551)
 * Add tinyint,smallint,time,date support for UDFs (CASSANDRA-9400)
 * Deprecates SSTableSimpleWriter and SSTableSimpleUnsortedWriter (CASSANDRA-9546)
 * Empty INITCOND treated as null in aggregate (CASSANDRA-9457)
 * Remove use of Cell in Thrift MapReduce classes (CASSANDRA-8609)
 * Integrate pre-release Java Driver 2.2-rc1, custom build (CASSANDRA-9493)
 * Clean up gossiper logic for old versions (CASSANDRA-9370)
 * Fix custom payload coding/decoding to match the spec (CASSANDRA-9515)
 * ant test-all results incomplete when parsed (CASSANDRA-9463)
 * Disallow frozen<> types in function arguments and return types for
   clarity (CASSANDRA-9411)
 * Static Analysis to warn on unsafe use of Autocloseable instances (CASSANDRA-9431)
 * Update commitlog archiving examples now that commitlog segments are
   not recycled (CASSANDRA-9350)
 * Extend Transactional API to sstable lifecycle management (CASSANDRA-8568)
 * (cqlsh) Add support for native protocol 4 (CASSANDRA-9399)
 * Ensure that UDF and UDAs are keyspace-isolated (CASSANDRA-9409)
 * Revert CASSANDRA-7807 (tracing completion client notifications) (CASSANDRA-9429)
 * Add ability to stop compaction by ID (CASSANDRA-7207)
 * Let CassandraVersion handle SNAPSHOT version (CASSANDRA-9438)
Merged from 2.1:
 * (cqlsh) Fix using COPY through SOURCE or -f (CASSANDRA-9083)
 * Fix occasional lack of `system` keyspace in schema tables (CASSANDRA-8487)
 * Use ProtocolError code instead of ServerError code for native protocol
   error responses to unsupported protocol versions (CASSANDRA-9451)
 * Default commitlog_sync_batch_window_in_ms changed to 2ms (CASSANDRA-9504)
 * Fix empty partition assertion in unsorted sstable writing tools (CASSANDRA-9071)
 * Ensure truncate without snapshot cannot produce corrupt responses (CASSANDRA-9388)
 * Consistent error message when a table mixes counter and non-counter
   columns (CASSANDRA-9492)
 * Avoid getting unreadable keys during anticompaction (CASSANDRA-9508)
 * (cqlsh) Better float precision by default (CASSANDRA-9224)
 * Improve estimated row count (CASSANDRA-9107)
 * Optimize range tombstone memory footprint (CASSANDRA-8603)
 * Use configured gcgs in anticompaction (CASSANDRA-9397)
Merged from 2.0:
 * Don't accumulate more range than necessary in RangeTombstone.Tracker (CASSANDRA-9486)
 * Add broadcast and rpc addresses to system.local (CASSANDRA-9436)
 * Always mark sstable suspect when corrupted (CASSANDRA-9478)
 * Add database users and permissions to CQL3 documentation (CASSANDRA-7558)
 * Allow JVM_OPTS to be passed to standalone tools (CASSANDRA-5969)
 * Fix bad condition in RangeTombstoneList (CASSANDRA-9485)
 * Fix potential StackOverflow when setting CrcCheckChance over JMX (CASSANDRA-9488)
 * Fix null static columns in pages after the first, paged reversed
   queries (CASSANDRA-8502)
 * Fix counting cache serialization in request metrics (CASSANDRA-9466)
 * Add option not to validate atoms during scrub (CASSANDRA-9406)


2.2.0-beta1
 * Introduce Transactional API for internal state changes (CASSANDRA-8984)
 * Add a flag in cassandra.yaml to enable UDFs (CASSANDRA-9404)
 * Better support of null for UDF (CASSANDRA-8374)
 * Use ecj instead of javassist for UDFs (CASSANDRA-8241)
 * faster async logback configuration for tests (CASSANDRA-9376)
 * Add `smallint` and `tinyint` data types (CASSANDRA-8951)
 * Avoid thrift schema creation when native driver is used in stress tool (CASSANDRA-9374)
 * Make Functions.declared thread-safe
 * Add client warnings to native protocol v4 (CASSANDRA-8930)
 * Allow roles cache to be invalidated (CASSANDRA-8967)
 * Upgrade Snappy (CASSANDRA-9063)
 * Don't start Thrift rpc by default (CASSANDRA-9319)
 * Only stream from unrepaired sstables with incremental repair (CASSANDRA-8267)
 * Aggregate UDFs allow SFUNC return type to differ from STYPE if FFUNC specified (CASSANDRA-9321)
 * Remove Thrift dependencies in bundled tools (CASSANDRA-8358)
 * Disable memory mapping of hsperfdata file for JVM statistics (CASSANDRA-9242)
 * Add pre-startup checks to detect potential incompatibilities (CASSANDRA-8049)
 * Distinguish between null and unset in protocol v4 (CASSANDRA-7304)
 * Add user/role permissions for user-defined functions (CASSANDRA-7557)
 * Allow cassandra config to be updated to restart daemon without unloading classes (CASSANDRA-9046)
 * Don't initialize compaction writer before checking if iter is empty (CASSANDRA-9117)
 * Don't execute any functions at prepare-time (CASSANDRA-9037)
 * Share file handles between all instances of a SegmentedFile (CASSANDRA-8893)
 * Make it possible to major compact LCS (CASSANDRA-7272)
 * Make FunctionExecutionException extend RequestExecutionException
   (CASSANDRA-9055)
 * Add support for SELECT JSON, INSERT JSON syntax and new toJson(), fromJson()
   functions (CASSANDRA-7970)
 * Optimise max purgeable timestamp calculation in compaction (CASSANDRA-8920)
 * Constrain internode message buffer sizes, and improve IO class hierarchy (CASSANDRA-8670)
 * New tool added to validate all sstables in a node (CASSANDRA-5791)
 * Push notification when tracing completes for an operation (CASSANDRA-7807)
 * Delay "node up" and "node added" notifications until native protocol server is started (CASSANDRA-8236)
 * Compressed Commit Log (CASSANDRA-6809)
 * Optimise IntervalTree (CASSANDRA-8988)
 * Add a key-value payload for third party usage (CASSANDRA-8553, 9212)
 * Bump metrics-reporter-config dependency for metrics 3.0 (CASSANDRA-8149)
 * Partition intra-cluster message streams by size, not type (CASSANDRA-8789)
 * Add WriteFailureException to native protocol, notify coordinator of
   write failures (CASSANDRA-8592)
 * Convert SequentialWriter to nio (CASSANDRA-8709)
 * Add role based access control (CASSANDRA-7653, 8650, 7216, 8760, 8849, 8761, 8850)
 * Record client ip address in tracing sessions (CASSANDRA-8162)
 * Indicate partition key columns in response metadata for prepared
   statements (CASSANDRA-7660)
 * Merge UUIDType and TimeUUIDType parse logic (CASSANDRA-8759)
 * Avoid memory allocation when searching index summary (CASSANDRA-8793)
 * Optimise (Time)?UUIDType Comparisons (CASSANDRA-8730)
 * Make CRC32Ex into a separate maven dependency (CASSANDRA-8836)
 * Use preloaded jemalloc w/ Unsafe (CASSANDRA-8714, 9197)
 * Avoid accessing partitioner through StorageProxy (CASSANDRA-8244, 8268)
 * Upgrade Metrics library and remove depricated metrics (CASSANDRA-5657)
 * Serializing Row cache alternative, fully off heap (CASSANDRA-7438)
 * Duplicate rows returned when in clause has repeated values (CASSANDRA-6706)
 * Make CassandraException unchecked, extend RuntimeException (CASSANDRA-8560)
 * Support direct buffer decompression for reads (CASSANDRA-8464)
 * DirectByteBuffer compatible LZ4 methods (CASSANDRA-7039)
 * Group sstables for anticompaction correctly (CASSANDRA-8578)
 * Add ReadFailureException to native protocol, respond
   immediately when replicas encounter errors while handling
   a read request (CASSANDRA-7886)
 * Switch CommitLogSegment from RandomAccessFile to nio (CASSANDRA-8308)
 * Allow mixing token and partition key restrictions (CASSANDRA-7016)
 * Support index key/value entries on map collections (CASSANDRA-8473)
 * Modernize schema tables (CASSANDRA-8261)
 * Support for user-defined aggregation functions (CASSANDRA-8053)
 * Fix NPE in SelectStatement with empty IN values (CASSANDRA-8419)
 * Refactor SelectStatement, return IN results in natural order instead
   of IN value list order and ignore duplicate values in partition key IN restrictions (CASSANDRA-7981)
 * Support UDTs, tuples, and collections in user-defined
   functions (CASSANDRA-7563)
 * Fix aggregate fn results on empty selection, result column name,
   and cqlsh parsing (CASSANDRA-8229)
 * Mark sstables as repaired after full repair (CASSANDRA-7586)
 * Extend Descriptor to include a format value and refactor reader/writer
   APIs (CASSANDRA-7443)
 * Integrate JMH for microbenchmarks (CASSANDRA-8151)
 * Keep sstable levels when bootstrapping (CASSANDRA-7460)
 * Add Sigar library and perform basic OS settings check on startup (CASSANDRA-7838)
 * Support for aggregation functions (CASSANDRA-4914)
 * Remove cassandra-cli (CASSANDRA-7920)
 * Accept dollar quoted strings in CQL (CASSANDRA-7769)
 * Make assassinate a first class command (CASSANDRA-7935)
 * Support IN clause on any partition key column (CASSANDRA-7855)
 * Support IN clause on any clustering column (CASSANDRA-4762)
 * Improve compaction logging (CASSANDRA-7818)
 * Remove YamlFileNetworkTopologySnitch (CASSANDRA-7917)
 * Do anticompaction in groups (CASSANDRA-6851)
 * Support user-defined functions (CASSANDRA-7395, 7526, 7562, 7740, 7781, 7929,
   7924, 7812, 8063, 7813, 7708)
 * Permit configurable timestamps with cassandra-stress (CASSANDRA-7416)
 * Move sstable RandomAccessReader to nio2, which allows using the
   FILE_SHARE_DELETE flag on Windows (CASSANDRA-4050)
 * Remove CQL2 (CASSANDRA-5918)
 * Optimize fetching multiple cells by name (CASSANDRA-6933)
 * Allow compilation in java 8 (CASSANDRA-7028)
 * Make incremental repair default (CASSANDRA-7250)
 * Enable code coverage thru JaCoCo (CASSANDRA-7226)
 * Switch external naming of 'column families' to 'tables' (CASSANDRA-4369)
 * Shorten SSTable path (CASSANDRA-6962)
 * Use unsafe mutations for most unit tests (CASSANDRA-6969)
 * Fix race condition during calculation of pending ranges (CASSANDRA-7390)
 * Fail on very large batch sizes (CASSANDRA-8011)
 * Improve concurrency of repair (CASSANDRA-6455, 8208, 9145)
 * Select optimal CRC32 implementation at runtime (CASSANDRA-8614)
 * Evaluate MurmurHash of Token once per query (CASSANDRA-7096)
 * Generalize progress reporting (CASSANDRA-8901)
 * Resumable bootstrap streaming (CASSANDRA-8838, CASSANDRA-8942)
 * Allow scrub for secondary index (CASSANDRA-5174)
 * Save repair data to system table (CASSANDRA-5839)
 * fix nodetool names that reference column families (CASSANDRA-8872)
 Merged from 2.1:
 * Warn on misuse of unlogged batches (CASSANDRA-9282)
 * Failure detector detects and ignores local pauses (CASSANDRA-9183)
 * Add utility class to support for rate limiting a given log statement (CASSANDRA-9029)
 * Add missing consistency levels to cassandra-stess (CASSANDRA-9361)
 * Fix commitlog getCompletedTasks to not increment (CASSANDRA-9339)
 * Fix for harmless exceptions logged as ERROR (CASSANDRA-8564)
 * Delete processed sstables in sstablesplit/sstableupgrade (CASSANDRA-8606)
 * Improve sstable exclusion from partition tombstones (CASSANDRA-9298)
 * Validate the indexed column rather than the cell's contents for 2i (CASSANDRA-9057)
 * Add support for top-k custom 2i queries (CASSANDRA-8717)
 * Fix error when dropping table during compaction (CASSANDRA-9251)
 * cassandra-stress supports validation operations over user profiles (CASSANDRA-8773)
 * Add support for rate limiting log messages (CASSANDRA-9029)
 * Log the partition key with tombstone warnings (CASSANDRA-8561)
 * Reduce runWithCompactionsDisabled poll interval to 1ms (CASSANDRA-9271)
 * Fix PITR commitlog replay (CASSANDRA-9195)
 * GCInspector logs very different times (CASSANDRA-9124)
 * Fix deleting from an empty list (CASSANDRA-9198)
 * Update tuple and collection types that use a user-defined type when that UDT
   is modified (CASSANDRA-9148, CASSANDRA-9192)
 * Use higher timeout for prepair and snapshot in repair (CASSANDRA-9261)
 * Fix anticompaction blocking ANTI_ENTROPY stage (CASSANDRA-9151)
 * Repair waits for anticompaction to finish (CASSANDRA-9097)
 * Fix streaming not holding ref when stream error (CASSANDRA-9295)
 * Fix canonical view returning early opened SSTables (CASSANDRA-9396)
Merged from 2.0:
 * (cqlsh) Add LOGIN command to switch users (CASSANDRA-7212)
 * Clone SliceQueryFilter in AbstractReadCommand implementations (CASSANDRA-8940)
 * Push correct protocol notification for DROP INDEX (CASSANDRA-9310)
 * token-generator - generated tokens too long (CASSANDRA-9300)
 * Fix counting of tombstones for TombstoneOverwhelmingException (CASSANDRA-9299)
 * Fix ReconnectableSnitch reconnecting to peers during upgrade (CASSANDRA-6702)
 * Include keyspace and table name in error log for collections over the size
   limit (CASSANDRA-9286)
 * Avoid potential overlap in LCS with single-partition sstables (CASSANDRA-9322)
 * Log warning message when a table is queried before the schema has fully
   propagated (CASSANDRA-9136)
 * Overload SecondaryIndex#indexes to accept the column definition (CASSANDRA-9314)
 * (cqlsh) Add SERIAL and LOCAL_SERIAL consistency levels (CASSANDRA-8051)
 * Fix index selection during rebuild with certain table layouts (CASSANDRA-9281)
 * Fix partition-level-delete-only workload accounting (CASSANDRA-9194)
 * Allow scrub to handle corrupted compressed chunks (CASSANDRA-9140)
 * Fix assertion error when resetlocalschema is run during repair (CASSANDRA-9249)
 * Disable single sstable tombstone compactions for DTCS by default (CASSANDRA-9234)
 * IncomingTcpConnection thread is not named (CASSANDRA-9262)
 * Close incoming connections when MessagingService is stopped (CASSANDRA-9238)
 * Fix streaming hang when retrying (CASSANDRA-9132)


2.1.5
 * Re-add deprecated cold_reads_to_omit param for backwards compat (CASSANDRA-9203)
 * Make anticompaction visible in compactionstats (CASSANDRA-9098)
 * Improve nodetool getendpoints documentation about the partition
   key parameter (CASSANDRA-6458)
 * Don't check other keyspaces for schema changes when an user-defined
   type is altered (CASSANDRA-9187)
 * Add generate-idea-files target to build.xml (CASSANDRA-9123)
 * Allow takeColumnFamilySnapshot to take a list of tables (CASSANDRA-8348)
 * Limit major sstable operations to their canonical representation (CASSANDRA-8669)
 * cqlsh: Add tests for INSERT and UPDATE tab completion (CASSANDRA-9125)
 * cqlsh: quote column names when needed in COPY FROM inserts (CASSANDRA-9080)
 * Do not load read meter for offline operations (CASSANDRA-9082)
 * cqlsh: Make CompositeType data readable (CASSANDRA-8919)
 * cqlsh: Fix display of triggers (CASSANDRA-9081)
 * Fix NullPointerException when deleting or setting an element by index on
   a null list collection (CASSANDRA-9077)
 * Buffer bloom filter serialization (CASSANDRA-9066)
 * Fix anti-compaction target bloom filter size (CASSANDRA-9060)
 * Make FROZEN and TUPLE unreserved keywords in CQL (CASSANDRA-9047)
 * Prevent AssertionError from SizeEstimatesRecorder (CASSANDRA-9034)
 * Avoid overwriting index summaries for sstables with an older format that
   does not support downsampling; rebuild summaries on startup when this
   is detected (CASSANDRA-8993)
 * Fix potential data loss in CompressedSequentialWriter (CASSANDRA-8949)
 * Make PasswordAuthenticator number of hashing rounds configurable (CASSANDRA-8085)
 * Fix AssertionError when binding nested collections in DELETE (CASSANDRA-8900)
 * Check for overlap with non-early sstables in LCS (CASSANDRA-8739)
 * Only calculate max purgable timestamp if we have to (CASSANDRA-8914)
 * (cqlsh) Greatly improve performance of COPY FROM (CASSANDRA-8225)
 * IndexSummary effectiveIndexInterval is now a guideline, not a rule (CASSANDRA-8993)
 * Use correct bounds for page cache eviction of compressed files (CASSANDRA-8746)
 * SSTableScanner enforces its bounds (CASSANDRA-8946)
 * Cleanup cell equality (CASSANDRA-8947)
 * Introduce intra-cluster message coalescing (CASSANDRA-8692)
 * DatabaseDescriptor throws NPE when rpc_interface is used (CASSANDRA-8839)
 * Don't check if an sstable is live for offline compactions (CASSANDRA-8841)
 * Don't set clientMode in SSTableLoader (CASSANDRA-8238)
 * Fix SSTableRewriter with disabled early open (CASSANDRA-8535)
 * Fix cassandra-stress so it respects the CL passed in user mode (CASSANDRA-8948)
 * Fix rare NPE in ColumnDefinition#hasIndexOption() (CASSANDRA-8786)
 * cassandra-stress reports per-operation statistics, plus misc (CASSANDRA-8769)
 * Add SimpleDate (cql date) and Time (cql time) types (CASSANDRA-7523)
 * Use long for key count in cfstats (CASSANDRA-8913)
 * Make SSTableRewriter.abort() more robust to failure (CASSANDRA-8832)
 * Remove cold_reads_to_omit from STCS (CASSANDRA-8860)
 * Make EstimatedHistogram#percentile() use ceil instead of floor (CASSANDRA-8883)
 * Fix top partitions reporting wrong cardinality (CASSANDRA-8834)
 * Fix rare NPE in KeyCacheSerializer (CASSANDRA-8067)
 * Pick sstables for validation as late as possible inc repairs (CASSANDRA-8366)
 * Fix commitlog getPendingTasks to not increment (CASSANDRA-8862)
 * Fix parallelism adjustment in range and secondary index queries
   when the first fetch does not satisfy the limit (CASSANDRA-8856)
 * Check if the filtered sstables is non-empty in STCS (CASSANDRA-8843)
 * Upgrade java-driver used for cassandra-stress (CASSANDRA-8842)
 * Fix CommitLog.forceRecycleAllSegments() memory access error (CASSANDRA-8812)
 * Improve assertions in Memory (CASSANDRA-8792)
 * Fix SSTableRewriter cleanup (CASSANDRA-8802)
 * Introduce SafeMemory for CompressionMetadata.Writer (CASSANDRA-8758)
 * 'nodetool info' prints exception against older node (CASSANDRA-8796)
 * Ensure SSTableReader.last corresponds exactly with the file end (CASSANDRA-8750)
 * Make SSTableWriter.openEarly more robust and obvious (CASSANDRA-8747)
 * Enforce SSTableReader.first/last (CASSANDRA-8744)
 * Cleanup SegmentedFile API (CASSANDRA-8749)
 * Avoid overlap with early compaction replacement (CASSANDRA-8683)
 * Safer Resource Management++ (CASSANDRA-8707)
 * Write partition size estimates into a system table (CASSANDRA-7688)
 * cqlsh: Fix keys() and full() collection indexes in DESCRIBE output
   (CASSANDRA-8154)
 * Show progress of streaming in nodetool netstats (CASSANDRA-8886)
 * IndexSummaryBuilder utilises offheap memory, and shares data between
   each IndexSummary opened from it (CASSANDRA-8757)
 * markCompacting only succeeds if the exact SSTableReader instances being
   marked are in the live set (CASSANDRA-8689)
 * cassandra-stress support for varint (CASSANDRA-8882)
 * Fix Adler32 digest for compressed sstables (CASSANDRA-8778)
 * Add nodetool statushandoff/statusbackup (CASSANDRA-8912)
 * Use stdout for progress and stats in sstableloader (CASSANDRA-8982)
 * Correctly identify 2i datadir from older versions (CASSANDRA-9116)
Merged from 2.0:
 * Ignore gossip SYNs after shutdown (CASSANDRA-9238)
 * Avoid overflow when calculating max sstable size in LCS (CASSANDRA-9235)
 * Make sstable blacklisting work with compression (CASSANDRA-9138)
 * Do not attempt to rebuild indexes if no index accepts any column (CASSANDRA-9196)
 * Don't initiate snitch reconnection for dead states (CASSANDRA-7292)
 * Fix ArrayIndexOutOfBoundsException in CQLSSTableWriter (CASSANDRA-8978)
 * Add shutdown gossip state to prevent timeouts during rolling restarts (CASSANDRA-8336)
 * Fix running with java.net.preferIPv6Addresses=true (CASSANDRA-9137)
 * Fix failed bootstrap/replace attempts being persisted in system.peers (CASSANDRA-9180)
 * Flush system.IndexInfo after marking index built (CASSANDRA-9128)
 * Fix updates to min/max_compaction_threshold through cassandra-cli
   (CASSANDRA-8102)
 * Don't include tmp files when doing offline relevel (CASSANDRA-9088)
 * Use the proper CAS WriteType when finishing a previous round during Paxos
   preparation (CASSANDRA-8672)
 * Avoid race in cancelling compactions (CASSANDRA-9070)
 * More aggressive check for expired sstables in DTCS (CASSANDRA-8359)
 * Fix ignored index_interval change in ALTER TABLE statements (CASSANDRA-7976)
 * Do more aggressive compaction in old time windows in DTCS (CASSANDRA-8360)
 * java.lang.AssertionError when reading saved cache (CASSANDRA-8740)
 * "disk full" when running cleanup (CASSANDRA-9036)
 * Lower logging level from ERROR to DEBUG when a scheduled schema pull
   cannot be completed due to a node being down (CASSANDRA-9032)
 * Fix MOVED_NODE client event (CASSANDRA-8516)
 * Allow overriding MAX_OUTSTANDING_REPLAY_COUNT (CASSANDRA-7533)
 * Fix malformed JMX ObjectName containing IPv6 addresses (CASSANDRA-9027)
 * (cqlsh) Allow increasing CSV field size limit through
   cqlshrc config option (CASSANDRA-8934)
 * Stop logging range tombstones when exceeding the threshold
   (CASSANDRA-8559)
 * Fix NullPointerException when nodetool getendpoints is run
   against invalid keyspaces or tables (CASSANDRA-8950)
 * Allow specifying the tmp dir (CASSANDRA-7712)
 * Improve compaction estimated tasks estimation (CASSANDRA-8904)
 * Fix duplicate up/down messages sent to native clients (CASSANDRA-7816)
 * Expose commit log archive status via JMX (CASSANDRA-8734)
 * Provide better exceptions for invalid replication strategy parameters
   (CASSANDRA-8909)
 * Fix regression in mixed single and multi-column relation support for
   SELECT statements (CASSANDRA-8613)
 * Add ability to limit number of native connections (CASSANDRA-8086)
 * Fix CQLSSTableWriter throwing exception and spawning threads
   (CASSANDRA-8808)
 * Fix MT mismatch between empty and GC-able data (CASSANDRA-8979)
 * Fix incorrect validation when snapshotting single table (CASSANDRA-8056)
 * Add offline tool to relevel sstables (CASSANDRA-8301)
 * Preserve stream ID for more protocol errors (CASSANDRA-8848)
 * Fix combining token() function with multi-column relations on
   clustering columns (CASSANDRA-8797)
 * Make CFS.markReferenced() resistant to bad refcounting (CASSANDRA-8829)
 * Fix StreamTransferTask abort/complete bad refcounting (CASSANDRA-8815)
 * Fix AssertionError when querying a DESC clustering ordered
   table with ASC ordering and paging (CASSANDRA-8767)
 * AssertionError: "Memory was freed" when running cleanup (CASSANDRA-8716)
 * Make it possible to set max_sstable_age to fractional days (CASSANDRA-8406)
 * Fix some multi-column relations with indexes on some clustering
   columns (CASSANDRA-8275)
 * Fix memory leak in SSTableSimple*Writer and SSTableReader.validate()
   (CASSANDRA-8748)
 * Throw OOM if allocating memory fails to return a valid pointer (CASSANDRA-8726)
 * Fix SSTableSimpleUnsortedWriter ConcurrentModificationException (CASSANDRA-8619)
 * 'nodetool info' prints exception against older node (CASSANDRA-8796)
 * Ensure SSTableSimpleUnsortedWriter.close() terminates if
   disk writer has crashed (CASSANDRA-8807)


2.1.4
 * Bind JMX to localhost unless explicitly configured otherwise (CASSANDRA-9085)


2.1.3
 * Fix HSHA/offheap_objects corruption (CASSANDRA-8719)
 * Upgrade libthrift to 0.9.2 (CASSANDRA-8685)
 * Don't use the shared ref in sstableloader (CASSANDRA-8704)
 * Purge internal prepared statements if related tables or
   keyspaces are dropped (CASSANDRA-8693)
 * (cqlsh) Handle unicode BOM at start of files (CASSANDRA-8638)
 * Stop compactions before exiting offline tools (CASSANDRA-8623)
 * Update tools/stress/README.txt to match current behaviour (CASSANDRA-7933)
 * Fix schema from Thrift conversion with empty metadata (CASSANDRA-8695)
 * Safer Resource Management (CASSANDRA-7705)
 * Make sure we compact highly overlapping cold sstables with
   STCS (CASSANDRA-8635)
 * rpc_interface and listen_interface generate NPE on startup when specified
   interface doesn't exist (CASSANDRA-8677)
 * Fix ArrayIndexOutOfBoundsException in nodetool cfhistograms (CASSANDRA-8514)
 * Switch from yammer metrics for nodetool cf/proxy histograms (CASSANDRA-8662)
 * Make sure we don't add tmplink files to the compaction
   strategy (CASSANDRA-8580)
 * (cqlsh) Handle maps with blob keys (CASSANDRA-8372)
 * (cqlsh) Handle DynamicCompositeType schemas correctly (CASSANDRA-8563)
 * Duplicate rows returned when in clause has repeated values (CASSANDRA-6706)
 * Add tooling to detect hot partitions (CASSANDRA-7974)
 * Fix cassandra-stress user-mode truncation of partition generation (CASSANDRA-8608)
 * Only stream from unrepaired sstables during inc repair (CASSANDRA-8267)
 * Don't allow starting multiple inc repairs on the same sstables (CASSANDRA-8316)
 * Invalidate prepared BATCH statements when related tables
   or keyspaces are dropped (CASSANDRA-8652)
 * Fix missing results in secondary index queries on collections
   with ALLOW FILTERING (CASSANDRA-8421)
 * Expose EstimatedHistogram metrics for range slices (CASSANDRA-8627)
 * (cqlsh) Escape clqshrc passwords properly (CASSANDRA-8618)
 * Fix NPE when passing wrong argument in ALTER TABLE statement (CASSANDRA-8355)
 * Pig: Refactor and deprecate CqlStorage (CASSANDRA-8599)
 * Don't reuse the same cleanup strategy for all sstables (CASSANDRA-8537)
 * Fix case-sensitivity of index name on CREATE and DROP INDEX
   statements (CASSANDRA-8365)
 * Better detection/logging for corruption in compressed sstables (CASSANDRA-8192)
 * Use the correct repairedAt value when closing writer (CASSANDRA-8570)
 * (cqlsh) Handle a schema mismatch being detected on startup (CASSANDRA-8512)
 * Properly calculate expected write size during compaction (CASSANDRA-8532)
 * Invalidate affected prepared statements when a table's columns
   are altered (CASSANDRA-7910)
 * Stress - user defined writes should populate sequentally (CASSANDRA-8524)
 * Fix regression in SSTableRewriter causing some rows to become unreadable
   during compaction (CASSANDRA-8429)
 * Run major compactions for repaired/unrepaired in parallel (CASSANDRA-8510)
 * (cqlsh) Fix compression options in DESCRIBE TABLE output when compression
   is disabled (CASSANDRA-8288)
 * (cqlsh) Fix DESCRIBE output after keyspaces are altered (CASSANDRA-7623)
 * Make sure we set lastCompactedKey correctly (CASSANDRA-8463)
 * (cqlsh) Fix output of CONSISTENCY command (CASSANDRA-8507)
 * (cqlsh) Fixed the handling of LIST statements (CASSANDRA-8370)
 * Make sstablescrub check leveled manifest again (CASSANDRA-8432)
 * Check first/last keys in sstable when giving out positions (CASSANDRA-8458)
 * Disable mmap on Windows (CASSANDRA-6993)
 * Add missing ConsistencyLevels to cassandra-stress (CASSANDRA-8253)
 * Add auth support to cassandra-stress (CASSANDRA-7985)
 * Fix ArrayIndexOutOfBoundsException when generating error message
   for some CQL syntax errors (CASSANDRA-8455)
 * Scale memtable slab allocation logarithmically (CASSANDRA-7882)
 * cassandra-stress simultaneous inserts over same seed (CASSANDRA-7964)
 * Reduce cassandra-stress sampling memory requirements (CASSANDRA-7926)
 * Ensure memtable flush cannot expire commit log entries from its future (CASSANDRA-8383)
 * Make read "defrag" async to reclaim memtables (CASSANDRA-8459)
 * Remove tmplink files for offline compactions (CASSANDRA-8321)
 * Reduce maxHintsInProgress (CASSANDRA-8415)
 * BTree updates may call provided update function twice (CASSANDRA-8018)
 * Release sstable references after anticompaction (CASSANDRA-8386)
 * Handle abort() in SSTableRewriter properly (CASSANDRA-8320)
 * Centralize shared executors (CASSANDRA-8055)
 * Fix filtering for CONTAINS (KEY) relations on frozen collection
   clustering columns when the query is restricted to a single
   partition (CASSANDRA-8203)
 * Do more aggressive entire-sstable TTL expiry checks (CASSANDRA-8243)
 * Add more log info if readMeter is null (CASSANDRA-8238)
 * add check of the system wall clock time at startup (CASSANDRA-8305)
 * Support for frozen collections (CASSANDRA-7859)
 * Fix overflow on histogram computation (CASSANDRA-8028)
 * Have paxos reuse the timestamp generation of normal queries (CASSANDRA-7801)
 * Fix incremental repair not remove parent session on remote (CASSANDRA-8291)
 * Improve JBOD disk utilization (CASSANDRA-7386)
 * Log failed host when preparing incremental repair (CASSANDRA-8228)
 * Force config client mode in CQLSSTableWriter (CASSANDRA-8281)
 * Fix sstableupgrade throws exception (CASSANDRA-8688)
 * Fix hang when repairing empty keyspace (CASSANDRA-8694)
Merged from 2.0:
 * Fix IllegalArgumentException in dynamic snitch (CASSANDRA-8448)
 * Add support for UPDATE ... IF EXISTS (CASSANDRA-8610)
 * Fix reversal of list prepends (CASSANDRA-8733)
 * Prevent non-zero default_time_to_live on tables with counters
   (CASSANDRA-8678)
 * Fix SSTableSimpleUnsortedWriter ConcurrentModificationException
   (CASSANDRA-8619)
 * Round up time deltas lower than 1ms in BulkLoader (CASSANDRA-8645)
 * Add batch remove iterator to ABSC (CASSANDRA-8414, 8666)
 * Round up time deltas lower than 1ms in BulkLoader (CASSANDRA-8645)
 * Fix isClientMode check in Keyspace (CASSANDRA-8687)
 * Use more efficient slice size for querying internal secondary
   index tables (CASSANDRA-8550)
 * Fix potentially returning deleted rows with range tombstone (CASSANDRA-8558)
 * Check for available disk space before starting a compaction (CASSANDRA-8562)
 * Fix DISTINCT queries with LIMITs or paging when some partitions
   contain only tombstones (CASSANDRA-8490)
 * Introduce background cache refreshing to permissions cache
   (CASSANDRA-8194)
 * Fix race condition in StreamTransferTask that could lead to
   infinite loops and premature sstable deletion (CASSANDRA-7704)
 * Add an extra version check to MigrationTask (CASSANDRA-8462)
 * Ensure SSTableWriter cleans up properly after failure (CASSANDRA-8499)
 * Increase bf true positive count on key cache hit (CASSANDRA-8525)
 * Move MeteredFlusher to its own thread (CASSANDRA-8485)
 * Fix non-distinct results in DISTNCT queries on static columns when
   paging is enabled (CASSANDRA-8087)
 * Move all hints related tasks to hints internal executor (CASSANDRA-8285)
 * Fix paging for multi-partition IN queries (CASSANDRA-8408)
 * Fix MOVED_NODE topology event never being emitted when a node
   moves its token (CASSANDRA-8373)
 * Fix validation of indexes in COMPACT tables (CASSANDRA-8156)
 * Avoid StackOverflowError when a large list of IN values
   is used for a clustering column (CASSANDRA-8410)
 * Fix NPE when writetime() or ttl() calls are wrapped by
   another function call (CASSANDRA-8451)
 * Fix NPE after dropping a keyspace (CASSANDRA-8332)
 * Fix error message on read repair timeouts (CASSANDRA-7947)
 * Default DTCS base_time_seconds changed to 60 (CASSANDRA-8417)
 * Refuse Paxos operation with more than one pending endpoint (CASSANDRA-8346, 8640)
 * Throw correct exception when trying to bind a keyspace or table
   name (CASSANDRA-6952)
 * Make HHOM.compact synchronized (CASSANDRA-8416)
 * cancel latency-sampling task when CF is dropped (CASSANDRA-8401)
 * don't block SocketThread for MessagingService (CASSANDRA-8188)
 * Increase quarantine delay on replacement (CASSANDRA-8260)
 * Expose off-heap memory usage stats (CASSANDRA-7897)
 * Ignore Paxos commits for truncated tables (CASSANDRA-7538)
 * Validate size of indexed column values (CASSANDRA-8280)
 * Make LCS split compaction results over all data directories (CASSANDRA-8329)
 * Fix some failing queries that use multi-column relations
   on COMPACT STORAGE tables (CASSANDRA-8264)
 * Fix InvalidRequestException with ORDER BY (CASSANDRA-8286)
 * Disable SSLv3 for POODLE (CASSANDRA-8265)
 * Fix millisecond timestamps in Tracing (CASSANDRA-8297)
 * Include keyspace name in error message when there are insufficient
   live nodes to stream from (CASSANDRA-8221)
 * Avoid overlap in L1 when L0 contains many nonoverlapping
   sstables (CASSANDRA-8211)
 * Improve PropertyFileSnitch logging (CASSANDRA-8183)
 * Add DC-aware sequential repair (CASSANDRA-8193)
 * Use live sstables in snapshot repair if possible (CASSANDRA-8312)
 * Fix hints serialized size calculation (CASSANDRA-8587)


2.1.2
 * (cqlsh) parse_for_table_meta errors out on queries with undefined
   grammars (CASSANDRA-8262)
 * (cqlsh) Fix SELECT ... TOKEN() function broken in C* 2.1.1 (CASSANDRA-8258)
 * Fix Cassandra crash when running on JDK8 update 40 (CASSANDRA-8209)
 * Optimize partitioner tokens (CASSANDRA-8230)
 * Improve compaction of repaired/unrepaired sstables (CASSANDRA-8004)
 * Make cache serializers pluggable (CASSANDRA-8096)
 * Fix issues with CONTAINS (KEY) queries on secondary indexes
   (CASSANDRA-8147)
 * Fix read-rate tracking of sstables for some queries (CASSANDRA-8239)
 * Fix default timestamp in QueryOptions (CASSANDRA-8246)
 * Set socket timeout when reading remote version (CASSANDRA-8188)
 * Refactor how we track live size (CASSANDRA-7852)
 * Make sure unfinished compaction files are removed (CASSANDRA-8124)
 * Fix shutdown when run as Windows service (CASSANDRA-8136)
 * Fix DESCRIBE TABLE with custom indexes (CASSANDRA-8031)
 * Fix race in RecoveryManagerTest (CASSANDRA-8176)
 * Avoid IllegalArgumentException while sorting sstables in
   IndexSummaryManager (CASSANDRA-8182)
 * Shutdown JVM on file descriptor exhaustion (CASSANDRA-7579)
 * Add 'die' policy for commit log and disk failure (CASSANDRA-7927)
 * Fix installing as service on Windows (CASSANDRA-8115)
 * Fix CREATE TABLE for CQL2 (CASSANDRA-8144)
 * Avoid boxing in ColumnStats min/max trackers (CASSANDRA-8109)
Merged from 2.0:
 * Correctly handle non-text column names in cql3 (CASSANDRA-8178)
 * Fix deletion for indexes on primary key columns (CASSANDRA-8206)
 * Add 'nodetool statusgossip' (CASSANDRA-8125)
 * Improve client notification that nodes are ready for requests (CASSANDRA-7510)
 * Handle negative timestamp in writetime method (CASSANDRA-8139)
 * Pig: Remove errant LIMIT clause in CqlNativeStorage (CASSANDRA-8166)
 * Throw ConfigurationException when hsha is used with the default
   rpc_max_threads setting of 'unlimited' (CASSANDRA-8116)
 * Allow concurrent writing of the same table in the same JVM using
   CQLSSTableWriter (CASSANDRA-7463)
 * Fix totalDiskSpaceUsed calculation (CASSANDRA-8205)


2.1.1
 * Fix spin loop in AtomicSortedColumns (CASSANDRA-7546)
 * Dont notify when replacing tmplink files (CASSANDRA-8157)
 * Fix validation with multiple CONTAINS clause (CASSANDRA-8131)
 * Fix validation of collections in TriggerExecutor (CASSANDRA-8146)
 * Fix IllegalArgumentException when a list of IN values containing tuples
   is passed as a single arg to a prepared statement with the v1 or v2
   protocol (CASSANDRA-8062)
 * Fix ClassCastException in DISTINCT query on static columns with
   query paging (CASSANDRA-8108)
 * Fix NPE on null nested UDT inside a set (CASSANDRA-8105)
 * Fix exception when querying secondary index on set items or map keys
   when some clustering columns are specified (CASSANDRA-8073)
 * Send proper error response when there is an error during native
   protocol message decode (CASSANDRA-8118)
 * Gossip should ignore generation numbers too far in the future (CASSANDRA-8113)
 * Fix NPE when creating a table with frozen sets, lists (CASSANDRA-8104)
 * Fix high memory use due to tracking reads on incrementally opened sstable
   readers (CASSANDRA-8066)
 * Fix EXECUTE request with skipMetadata=false returning no metadata
   (CASSANDRA-8054)
 * Allow concurrent use of CQLBulkOutputFormat (CASSANDRA-7776)
 * Shutdown JVM on OOM (CASSANDRA-7507)
 * Upgrade netty version and enable epoll event loop (CASSANDRA-7761)
 * Don't duplicate sstables smaller than split size when using
   the sstablesplitter tool (CASSANDRA-7616)
 * Avoid re-parsing already prepared statements (CASSANDRA-7923)
 * Fix some Thrift slice deletions and updates of COMPACT STORAGE
   tables with some clustering columns omitted (CASSANDRA-7990)
 * Fix filtering for CONTAINS on sets (CASSANDRA-8033)
 * Properly track added size (CASSANDRA-7239)
 * Allow compilation in java 8 (CASSANDRA-7208)
 * Fix Assertion error on RangeTombstoneList diff (CASSANDRA-8013)
 * Release references to overlapping sstables during compaction (CASSANDRA-7819)
 * Send notification when opening compaction results early (CASSANDRA-8034)
 * Make native server start block until properly bound (CASSANDRA-7885)
 * (cqlsh) Fix IPv6 support (CASSANDRA-7988)
 * Ignore fat clients when checking for endpoint collision (CASSANDRA-7939)
 * Make sstablerepairedset take a list of files (CASSANDRA-7995)
 * (cqlsh) Tab completeion for indexes on map keys (CASSANDRA-7972)
 * (cqlsh) Fix UDT field selection in select clause (CASSANDRA-7891)
 * Fix resource leak in event of corrupt sstable
 * (cqlsh) Add command line option for cqlshrc file path (CASSANDRA-7131)
 * Provide visibility into prepared statements churn (CASSANDRA-7921, CASSANDRA-7930)
 * Invalidate prepared statements when their keyspace or table is
   dropped (CASSANDRA-7566)
 * cassandra-stress: fix support for NetworkTopologyStrategy (CASSANDRA-7945)
 * Fix saving caches when a table is dropped (CASSANDRA-7784)
 * Add better error checking of new stress profile (CASSANDRA-7716)
 * Use ThreadLocalRandom and remove FBUtilities.threadLocalRandom (CASSANDRA-7934)
 * Prevent operator mistakes due to simultaneous bootstrap (CASSANDRA-7069)
 * cassandra-stress supports whitelist mode for node config (CASSANDRA-7658)
 * GCInspector more closely tracks GC; cassandra-stress and nodetool report it (CASSANDRA-7916)
 * nodetool won't output bogus ownership info without a keyspace (CASSANDRA-7173)
 * Add human readable option to nodetool commands (CASSANDRA-5433)
 * Don't try to set repairedAt on old sstables (CASSANDRA-7913)
 * Add metrics for tracking PreparedStatement use (CASSANDRA-7719)
 * (cqlsh) tab-completion for triggers (CASSANDRA-7824)
 * (cqlsh) Support for query paging (CASSANDRA-7514)
 * (cqlsh) Show progress of COPY operations (CASSANDRA-7789)
 * Add syntax to remove multiple elements from a map (CASSANDRA-6599)
 * Support non-equals conditions in lightweight transactions (CASSANDRA-6839)
 * Add IF [NOT] EXISTS to create/drop triggers (CASSANDRA-7606)
 * (cqlsh) Display the current logged-in user (CASSANDRA-7785)
 * (cqlsh) Don't ignore CTRL-C during COPY FROM execution (CASSANDRA-7815)
 * (cqlsh) Order UDTs according to cross-type dependencies in DESCRIBE
   output (CASSANDRA-7659)
 * (cqlsh) Fix handling of CAS statement results (CASSANDRA-7671)
 * (cqlsh) COPY TO/FROM improvements (CASSANDRA-7405)
 * Support list index operations with conditions (CASSANDRA-7499)
 * Add max live/tombstoned cells to nodetool cfstats output (CASSANDRA-7731)
 * Validate IPv6 wildcard addresses properly (CASSANDRA-7680)
 * (cqlsh) Error when tracing query (CASSANDRA-7613)
 * Avoid IOOBE when building SyntaxError message snippet (CASSANDRA-7569)
 * SSTableExport uses correct validator to create string representation of partition
   keys (CASSANDRA-7498)
 * Avoid NPEs when receiving type changes for an unknown keyspace (CASSANDRA-7689)
 * Add support for custom 2i validation (CASSANDRA-7575)
 * Pig support for hadoop CqlInputFormat (CASSANDRA-6454)
 * Add duration mode to cassandra-stress (CASSANDRA-7468)
 * Add listen_interface and rpc_interface options (CASSANDRA-7417)
 * Improve schema merge performance (CASSANDRA-7444)
 * Adjust MT depth based on # of partition validating (CASSANDRA-5263)
 * Optimise NativeCell comparisons (CASSANDRA-6755)
 * Configurable client timeout for cqlsh (CASSANDRA-7516)
 * Include snippet of CQL query near syntax error in messages (CASSANDRA-7111)
 * Make repair -pr work with -local (CASSANDRA-7450)
 * Fix error in sstableloader with -cph > 1 (CASSANDRA-8007)
 * Fix snapshot repair error on indexed tables (CASSANDRA-8020)
 * Do not exit nodetool repair when receiving JMX NOTIF_LOST (CASSANDRA-7909)
 * Stream to private IP when available (CASSANDRA-8084)
Merged from 2.0:
 * Reject conditions on DELETE unless full PK is given (CASSANDRA-6430)
 * Properly reject the token function DELETE (CASSANDRA-7747)
 * Force batchlog replay before decommissioning a node (CASSANDRA-7446)
 * Fix hint replay with many accumulated expired hints (CASSANDRA-6998)
 * Fix duplicate results in DISTINCT queries on static columns with query
   paging (CASSANDRA-8108)
 * Add DateTieredCompactionStrategy (CASSANDRA-6602)
 * Properly validate ascii and utf8 string literals in CQL queries (CASSANDRA-8101)
 * (cqlsh) Fix autocompletion for alter keyspace (CASSANDRA-8021)
 * Create backup directories for commitlog archiving during startup (CASSANDRA-8111)
 * Reduce totalBlockFor() for LOCAL_* consistency levels (CASSANDRA-8058)
 * Fix merging schemas with re-dropped keyspaces (CASSANDRA-7256)
 * Fix counters in supercolumns during live upgrades from 1.2 (CASSANDRA-7188)
 * Notify DT subscribers when a column family is truncated (CASSANDRA-8088)
 * Add sanity check of $JAVA on startup (CASSANDRA-7676)
 * Schedule fat client schema pull on join (CASSANDRA-7993)
 * Don't reset nodes' versions when closing IncomingTcpConnections
   (CASSANDRA-7734)
 * Record the real messaging version in all cases in OutboundTcpConnection
   (CASSANDRA-8057)
 * SSL does not work in cassandra-cli (CASSANDRA-7899)
 * Fix potential exception when using ReversedType in DynamicCompositeType
   (CASSANDRA-7898)
 * Better validation of collection values (CASSANDRA-7833)
 * Track min/max timestamps correctly (CASSANDRA-7969)
 * Fix possible overflow while sorting CL segments for replay (CASSANDRA-7992)
 * Increase nodetool Xmx (CASSANDRA-7956)
 * Archive any commitlog segments present at startup (CASSANDRA-6904)
 * CrcCheckChance should adjust based on live CFMetadata not
   sstable metadata (CASSANDRA-7978)
 * token() should only accept columns in the partitioning
   key order (CASSANDRA-6075)
 * Add method to invalidate permission cache via JMX (CASSANDRA-7977)
 * Allow propagating multiple gossip states atomically (CASSANDRA-6125)
 * Log exceptions related to unclean native protocol client disconnects
   at DEBUG or INFO (CASSANDRA-7849)
 * Allow permissions cache to be set via JMX (CASSANDRA-7698)
 * Include schema_triggers CF in readable system resources (CASSANDRA-7967)
 * Fix RowIndexEntry to report correct serializedSize (CASSANDRA-7948)
 * Make CQLSSTableWriter sync within partitions (CASSANDRA-7360)
 * Potentially use non-local replicas in CqlConfigHelper (CASSANDRA-7906)
 * Explicitly disallow mixing multi-column and single-column
   relations on clustering columns (CASSANDRA-7711)
 * Better error message when condition is set on PK column (CASSANDRA-7804)
 * Don't send schema change responses and events for no-op DDL
   statements (CASSANDRA-7600)
 * (Hadoop) fix cluster initialisation for a split fetching (CASSANDRA-7774)
 * Throw InvalidRequestException when queries contain relations on entire
   collection columns (CASSANDRA-7506)
 * (cqlsh) enable CTRL-R history search with libedit (CASSANDRA-7577)
 * (Hadoop) allow ACFRW to limit nodes to local DC (CASSANDRA-7252)
 * (cqlsh) cqlsh should automatically disable tracing when selecting
   from system_traces (CASSANDRA-7641)
 * (Hadoop) Add CqlOutputFormat (CASSANDRA-6927)
 * Don't depend on cassandra config for nodetool ring (CASSANDRA-7508)
 * (cqlsh) Fix failing cqlsh formatting tests (CASSANDRA-7703)
 * Fix IncompatibleClassChangeError from hadoop2 (CASSANDRA-7229)
 * Add 'nodetool sethintedhandoffthrottlekb' (CASSANDRA-7635)
 * (cqlsh) Add tab-completion for CREATE/DROP USER IF [NOT] EXISTS (CASSANDRA-7611)
 * Catch errors when the JVM pulls the rug out from GCInspector (CASSANDRA-5345)
 * cqlsh fails when version number parts are not int (CASSANDRA-7524)
 * Fix NPE when table dropped during streaming (CASSANDRA-7946)
 * Fix wrong progress when streaming uncompressed (CASSANDRA-7878)
 * Fix possible infinite loop in creating repair range (CASSANDRA-7983)
 * Fix unit in nodetool for streaming throughput (CASSANDRA-7375)
Merged from 1.2:
 * Don't index tombstones (CASSANDRA-7828)
 * Improve PasswordAuthenticator default super user setup (CASSANDRA-7788)


2.1.0
 * (cqlsh) Removed "ALTER TYPE <name> RENAME TO <name>" from tab-completion
   (CASSANDRA-7895)
 * Fixed IllegalStateException in anticompaction (CASSANDRA-7892)
 * cqlsh: DESCRIBE support for frozen UDTs, tuples (CASSANDRA-7863)
 * Avoid exposing internal classes over JMX (CASSANDRA-7879)
 * Add null check for keys when freezing collection (CASSANDRA-7869)
 * Improve stress workload realism (CASSANDRA-7519)
Merged from 2.0:
 * Configure system.paxos with LeveledCompactionStrategy (CASSANDRA-7753)
 * Fix ALTER clustering column type from DateType to TimestampType when
   using DESC clustering order (CASSANRDA-7797)
 * Throw EOFException if we run out of chunks in compressed datafile
   (CASSANDRA-7664)
 * Fix PRSI handling of CQL3 row markers for row cleanup (CASSANDRA-7787)
 * Fix dropping collection when it's the last regular column (CASSANDRA-7744)
 * Make StreamReceiveTask thread safe and gc friendly (CASSANDRA-7795)
 * Validate empty cell names from counter updates (CASSANDRA-7798)
Merged from 1.2:
 * Don't allow compacted sstables to be marked as compacting (CASSANDRA-7145)
 * Track expired tombstones (CASSANDRA-7810)


2.1.0-rc7
 * Add frozen keyword and require UDT to be frozen (CASSANDRA-7857)
 * Track added sstable size correctly (CASSANDRA-7239)
 * (cqlsh) Fix case insensitivity (CASSANDRA-7834)
 * Fix failure to stream ranges when moving (CASSANDRA-7836)
 * Correctly remove tmplink files (CASSANDRA-7803)
 * (cqlsh) Fix column name formatting for functions, CAS operations,
   and UDT field selections (CASSANDRA-7806)
 * (cqlsh) Fix COPY FROM handling of null/empty primary key
   values (CASSANDRA-7792)
 * Fix ordering of static cells (CASSANDRA-7763)
Merged from 2.0:
 * Forbid re-adding dropped counter columns (CASSANDRA-7831)
 * Fix CFMetaData#isThriftCompatible() for PK-only tables (CASSANDRA-7832)
 * Always reject inequality on the partition key without token()
   (CASSANDRA-7722)
 * Always send Paxos commit to all replicas (CASSANDRA-7479)
 * Make disruptor_thrift_server invocation pool configurable (CASSANDRA-7594)
 * Make repair no-op when RF=1 (CASSANDRA-7864)


2.1.0-rc6
 * Fix OOM issue from netty caching over time (CASSANDRA-7743)
 * json2sstable couldn't import JSON for CQL table (CASSANDRA-7477)
 * Invalidate all caches on table drop (CASSANDRA-7561)
 * Skip strict endpoint selection for ranges if RF == nodes (CASSANRA-7765)
 * Fix Thrift range filtering without 2ary index lookups (CASSANDRA-7741)
 * Add tracing entries about concurrent range requests (CASSANDRA-7599)
 * (cqlsh) Fix DESCRIBE for NTS keyspaces (CASSANDRA-7729)
 * Remove netty buffer ref-counting (CASSANDRA-7735)
 * Pass mutated cf to index updater for use by PRSI (CASSANDRA-7742)
 * Include stress yaml example in release and deb (CASSANDRA-7717)
 * workaround for netty issue causing corrupted data off the wire (CASSANDRA-7695)
 * cqlsh DESC CLUSTER fails retrieving ring information (CASSANDRA-7687)
 * Fix binding null values inside UDT (CASSANDRA-7685)
 * Fix UDT field selection with empty fields (CASSANDRA-7670)
 * Bogus deserialization of static cells from sstable (CASSANDRA-7684)
 * Fix NPE on compaction leftover cleanup for dropped table (CASSANDRA-7770)
Merged from 2.0:
 * Fix race condition in StreamTransferTask that could lead to
   infinite loops and premature sstable deletion (CASSANDRA-7704)
 * (cqlsh) Wait up to 10 sec for a tracing session (CASSANDRA-7222)
 * Fix NPE in FileCacheService.sizeInBytes (CASSANDRA-7756)
 * Remove duplicates from StorageService.getJoiningNodes (CASSANDRA-7478)
 * Clone token map outside of hot gossip loops (CASSANDRA-7758)
 * Fix MS expiring map timeout for Paxos messages (CASSANDRA-7752)
 * Do not flush on truncate if durable_writes is false (CASSANDRA-7750)
 * Give CRR a default input_cql Statement (CASSANDRA-7226)
 * Better error message when adding a collection with the same name
   than a previously dropped one (CASSANDRA-6276)
 * Fix validation when adding static columns (CASSANDRA-7730)
 * (Thrift) fix range deletion of supercolumns (CASSANDRA-7733)
 * Fix potential AssertionError in RangeTombstoneList (CASSANDRA-7700)
 * Validate arguments of blobAs* functions (CASSANDRA-7707)
 * Fix potential AssertionError with 2ndary indexes (CASSANDRA-6612)
 * Avoid logging CompactionInterrupted at ERROR (CASSANDRA-7694)
 * Minor leak in sstable2jon (CASSANDRA-7709)
 * Add cassandra.auto_bootstrap system property (CASSANDRA-7650)
 * Update java driver (for hadoop) (CASSANDRA-7618)
 * Remove CqlPagingRecordReader/CqlPagingInputFormat (CASSANDRA-7570)
 * Support connecting to ipv6 jmx with nodetool (CASSANDRA-7669)


2.1.0-rc5
 * Reject counters inside user types (CASSANDRA-7672)
 * Switch to notification-based GCInspector (CASSANDRA-7638)
 * (cqlsh) Handle nulls in UDTs and tuples correctly (CASSANDRA-7656)
 * Don't use strict consistency when replacing (CASSANDRA-7568)
 * Fix min/max cell name collection on 2.0 SSTables with range
   tombstones (CASSANDRA-7593)
 * Tolerate min/max cell names of different lengths (CASSANDRA-7651)
 * Filter cached results correctly (CASSANDRA-7636)
 * Fix tracing on the new SEPExecutor (CASSANDRA-7644)
 * Remove shuffle and taketoken (CASSANDRA-7601)
 * Clean up Windows batch scripts (CASSANDRA-7619)
 * Fix native protocol drop user type notification (CASSANDRA-7571)
 * Give read access to system.schema_usertypes to all authenticated users
   (CASSANDRA-7578)
 * (cqlsh) Fix cqlsh display when zero rows are returned (CASSANDRA-7580)
 * Get java version correctly when JAVA_TOOL_OPTIONS is set (CASSANDRA-7572)
 * Fix NPE when dropping index from non-existent keyspace, AssertionError when
   dropping non-existent index with IF EXISTS (CASSANDRA-7590)
 * Fix sstablelevelresetter hang (CASSANDRA-7614)
 * (cqlsh) Fix deserialization of blobs (CASSANDRA-7603)
 * Use "keyspace updated" schema change message for UDT changes in v1 and
   v2 protocols (CASSANDRA-7617)
 * Fix tracing of range slices and secondary index lookups that are local
   to the coordinator (CASSANDRA-7599)
 * Set -Dcassandra.storagedir for all tool shell scripts (CASSANDRA-7587)
 * Don't swap max/min col names when mutating sstable metadata (CASSANDRA-7596)
 * (cqlsh) Correctly handle paged result sets (CASSANDRA-7625)
 * (cqlsh) Improve waiting for a trace to complete (CASSANDRA-7626)
 * Fix tracing of concurrent range slices and 2ary index queries (CASSANDRA-7626)
 * Fix scrub against collection type (CASSANDRA-7665)
Merged from 2.0:
 * Set gc_grace_seconds to seven days for system schema tables (CASSANDRA-7668)
 * SimpleSeedProvider no longer caches seeds forever (CASSANDRA-7663)
 * Always flush on truncate (CASSANDRA-7511)
 * Fix ReversedType(DateType) mapping to native protocol (CASSANDRA-7576)
 * Always merge ranges owned by a single node (CASSANDRA-6930)
 * Track max/min timestamps for range tombstones (CASSANDRA-7647)
 * Fix NPE when listing saved caches dir (CASSANDRA-7632)


2.1.0-rc4
 * Fix word count hadoop example (CASSANDRA-7200)
 * Updated memtable_cleanup_threshold and memtable_flush_writers defaults
   (CASSANDRA-7551)
 * (Windows) fix startup when WMI memory query fails (CASSANDRA-7505)
 * Anti-compaction proceeds if any part of the repair failed (CASSANDRA-7521)
 * Add missing table name to DROP INDEX responses and notifications (CASSANDRA-7539)
 * Bump CQL version to 3.2.0 and update CQL documentation (CASSANDRA-7527)
 * Fix configuration error message when running nodetool ring (CASSANDRA-7508)
 * Support conditional updates, tuple type, and the v3 protocol in cqlsh (CASSANDRA-7509)
 * Handle queries on multiple secondary index types (CASSANDRA-7525)
 * Fix cqlsh authentication with v3 native protocol (CASSANDRA-7564)
 * Fix NPE when unknown prepared statement ID is used (CASSANDRA-7454)
Merged from 2.0:
 * (Windows) force range-based repair to non-sequential mode (CASSANDRA-7541)
 * Fix range merging when DES scores are zero (CASSANDRA-7535)
 * Warn when SSL certificates have expired (CASSANDRA-7528)
 * Fix error when doing reversed queries with static columns (CASSANDRA-7490)
Merged from 1.2:
 * Set correct stream ID on responses when non-Exception Throwables
   are thrown while handling native protocol messages (CASSANDRA-7470)


2.1.0-rc3
 * Consider expiry when reconciling otherwise equal cells (CASSANDRA-7403)
 * Introduce CQL support for stress tool (CASSANDRA-6146)
 * Fix ClassCastException processing expired messages (CASSANDRA-7496)
 * Fix prepared marker for collections inside UDT (CASSANDRA-7472)
 * Remove left-over populate_io_cache_on_flush and replicate_on_write
   uses (CASSANDRA-7493)
 * (Windows) handle spaces in path names (CASSANDRA-7451)
 * Ensure writes have completed after dropping a table, before recycling
   commit log segments (CASSANDRA-7437)
 * Remove left-over rows_per_partition_to_cache (CASSANDRA-7493)
 * Fix error when CONTAINS is used with a bind marker (CASSANDRA-7502)
 * Properly reject unknown UDT field (CASSANDRA-7484)
Merged from 2.0:
 * Fix CC#collectTimeOrderedData() tombstone optimisations (CASSANDRA-7394)
 * Support DISTINCT for static columns and fix behaviour when DISTINC is
   not use (CASSANDRA-7305).
 * Workaround JVM NPE on JMX bind failure (CASSANDRA-7254)
 * Fix race in FileCacheService RemovalListener (CASSANDRA-7278)
 * Fix inconsistent use of consistencyForCommit that allowed LOCAL_QUORUM
   operations to incorrect become full QUORUM (CASSANDRA-7345)
 * Properly handle unrecognized opcodes and flags (CASSANDRA-7440)
 * (Hadoop) close CqlRecordWriter clients when finished (CASSANDRA-7459)
 * Commit disk failure policy (CASSANDRA-7429)
 * Make sure high level sstables get compacted (CASSANDRA-7414)
 * Fix AssertionError when using empty clustering columns and static columns
   (CASSANDRA-7455)
 * Add option to disable STCS in L0 (CASSANDRA-6621)
 * Upgrade to snappy-java 1.0.5.2 (CASSANDRA-7476)


2.1.0-rc2
 * Fix heap size calculation for CompoundSparseCellName and
   CompoundSparseCellName.WithCollection (CASSANDRA-7421)
 * Allow counter mutations in UNLOGGED batches (CASSANDRA-7351)
 * Modify reconcile logic to always pick a tombstone over a counter cell
   (CASSANDRA-7346)
 * Avoid incremental compaction on Windows (CASSANDRA-7365)
 * Fix exception when querying a composite-keyed table with a collection index
   (CASSANDRA-7372)
 * Use node's host id in place of counter ids (CASSANDRA-7366)
 * Fix error when doing reversed queries with static columns (CASSANDRA-7490)
 * Backport CASSANDRA-6747 (CASSANDRA-7560)
 * Track max/min timestamps for range tombstones (CASSANDRA-7647)
 * Fix NPE when listing saved caches dir (CASSANDRA-7632)
 * Fix sstableloader unable to connect encrypted node (CASSANDRA-7585)
Merged from 1.2:
 * Clone token map outside of hot gossip loops (CASSANDRA-7758)
 * Add stop method to EmbeddedCassandraService (CASSANDRA-7595)
 * Support connecting to ipv6 jmx with nodetool (CASSANDRA-7669)
 * Set gc_grace_seconds to seven days for system schema tables (CASSANDRA-7668)
 * SimpleSeedProvider no longer caches seeds forever (CASSANDRA-7663)
 * Set correct stream ID on responses when non-Exception Throwables
   are thrown while handling native protocol messages (CASSANDRA-7470)
 * Fix row size miscalculation in LazilyCompactedRow (CASSANDRA-7543)
 * Fix race in background compaction check (CASSANDRA-7745)
 * Don't clear out range tombstones during compaction (CASSANDRA-7808)


2.1.0-rc1
 * Revert flush directory (CASSANDRA-6357)
 * More efficient executor service for fast operations (CASSANDRA-4718)
 * Move less common tools into a new cassandra-tools package (CASSANDRA-7160)
 * Support more concurrent requests in native protocol (CASSANDRA-7231)
 * Add tab-completion to debian nodetool packaging (CASSANDRA-6421)
 * Change concurrent_compactors defaults (CASSANDRA-7139)
 * Add PowerShell Windows launch scripts (CASSANDRA-7001)
 * Make commitlog archive+restore more robust (CASSANDRA-6974)
 * Fix marking commitlogsegments clean (CASSANDRA-6959)
 * Add snapshot "manifest" describing files included (CASSANDRA-6326)
 * Parallel streaming for sstableloader (CASSANDRA-3668)
 * Fix bugs in supercolumns handling (CASSANDRA-7138)
 * Fix ClassClassException on composite dense tables (CASSANDRA-7112)
 * Cleanup and optimize collation and slice iterators (CASSANDRA-7107)
 * Upgrade NBHM lib (CASSANDRA-7128)
 * Optimize netty server (CASSANDRA-6861)
 * Fix repair hang when given CF does not exist (CASSANDRA-7189)
 * Allow c* to be shutdown in an embedded mode (CASSANDRA-5635)
 * Add server side batching to native transport (CASSANDRA-5663)
 * Make batchlog replay asynchronous (CASSANDRA-6134)
 * remove unused classes (CASSANDRA-7197)
 * Limit user types to the keyspace they are defined in (CASSANDRA-6643)
 * Add validate method to CollectionType (CASSANDRA-7208)
 * New serialization format for UDT values (CASSANDRA-7209, CASSANDRA-7261)
 * Fix nodetool netstats (CASSANDRA-7270)
 * Fix potential ClassCastException in HintedHandoffManager (CASSANDRA-7284)
 * Use prepared statements internally (CASSANDRA-6975)
 * Fix broken paging state with prepared statement (CASSANDRA-7120)
 * Fix IllegalArgumentException in CqlStorage (CASSANDRA-7287)
 * Allow nulls/non-existant fields in UDT (CASSANDRA-7206)
 * Add Thrift MultiSliceRequest (CASSANDRA-6757, CASSANDRA-7027)
 * Handle overlapping MultiSlices (CASSANDRA-7279)
 * Fix DataOutputTest on Windows (CASSANDRA-7265)
 * Embedded sets in user defined data-types are not updating (CASSANDRA-7267)
 * Add tuple type to CQL/native protocol (CASSANDRA-7248)
 * Fix CqlPagingRecordReader on tables with few rows (CASSANDRA-7322)
Merged from 2.0:
 * Copy compaction options to make sure they are reloaded (CASSANDRA-7290)
 * Add option to do more aggressive tombstone compactions (CASSANDRA-6563)
 * Don't try to compact already-compacting files in HHOM (CASSANDRA-7288)
 * Always reallocate buffers in HSHA (CASSANDRA-6285)
 * (Hadoop) support authentication in CqlRecordReader (CASSANDRA-7221)
 * (Hadoop) Close java driver Cluster in CQLRR.close (CASSANDRA-7228)
 * Warn when 'USING TIMESTAMP' is used on a CAS BATCH (CASSANDRA-7067)
 * return all cpu values from BackgroundActivityMonitor.readAndCompute (CASSANDRA-7183)
 * Correctly delete scheduled range xfers (CASSANDRA-7143)
 * return all cpu values from BackgroundActivityMonitor.readAndCompute (CASSANDRA-7183)
 * reduce garbage creation in calculatePendingRanges (CASSANDRA-7191)
 * fix c* launch issues on Russian os's due to output of linux 'free' cmd (CASSANDRA-6162)
 * Fix disabling autocompaction (CASSANDRA-7187)
 * Fix potential NumberFormatException when deserializing IntegerType (CASSANDRA-7088)
 * cqlsh can't tab-complete disabling compaction (CASSANDRA-7185)
 * cqlsh: Accept and execute CQL statement(s) from command-line parameter (CASSANDRA-7172)
 * Fix IllegalStateException in CqlPagingRecordReader (CASSANDRA-7198)
 * Fix the InvertedIndex trigger example (CASSANDRA-7211)
 * Add --resolve-ip option to 'nodetool ring' (CASSANDRA-7210)
 * reduce garbage on codec flag deserialization (CASSANDRA-7244)
 * Fix duplicated error messages on directory creation error at startup (CASSANDRA-5818)
 * Proper null handle for IF with map element access (CASSANDRA-7155)
 * Improve compaction visibility (CASSANDRA-7242)
 * Correctly delete scheduled range xfers (CASSANDRA-7143)
 * Make batchlog replica selection rack-aware (CASSANDRA-6551)
 * Fix CFMetaData#getColumnDefinitionFromColumnName() (CASSANDRA-7074)
 * Fix writetime/ttl functions for static columns (CASSANDRA-7081)
 * Suggest CTRL-C or semicolon after three blank lines in cqlsh (CASSANDRA-7142)
 * Fix 2ndary index queries with DESC clustering order (CASSANDRA-6950)
 * Invalid key cache entries on DROP (CASSANDRA-6525)
 * Fix flapping RecoveryManagerTest (CASSANDRA-7084)
 * Add missing iso8601 patterns for date strings (CASSANDRA-6973)
 * Support selecting multiple rows in a partition using IN (CASSANDRA-6875)
 * Add authentication support to shuffle (CASSANDRA-6484)
 * Swap local and global default read repair chances (CASSANDRA-7320)
 * Add conditional CREATE/DROP USER support (CASSANDRA-7264)
 * Cqlsh counts non-empty lines for "Blank lines" warning (CASSANDRA-7325)
Merged from 1.2:
 * Add Cloudstack snitch (CASSANDRA-7147)
 * Update system.peers correctly when relocating tokens (CASSANDRA-7126)
 * Add Google Compute Engine snitch (CASSANDRA-7132)
 * remove duplicate query for local tokens (CASSANDRA-7182)
 * exit CQLSH with error status code if script fails (CASSANDRA-6344)
 * Fix bug with some IN queries missig results (CASSANDRA-7105)
 * Fix availability validation for LOCAL_ONE CL (CASSANDRA-7319)
 * Hint streaming can cause decommission to fail (CASSANDRA-7219)


2.1.0-beta2
 * Increase default CL space to 8GB (CASSANDRA-7031)
 * Add range tombstones to read repair digests (CASSANDRA-6863)
 * Fix BTree.clear for large updates (CASSANDRA-6943)
 * Fail write instead of logging a warning when unable to append to CL
   (CASSANDRA-6764)
 * Eliminate possibility of CL segment appearing twice in active list
   (CASSANDRA-6557)
 * Apply DONTNEED fadvise to commitlog segments (CASSANDRA-6759)
 * Switch CRC component to Adler and include it for compressed sstables
   (CASSANDRA-4165)
 * Allow cassandra-stress to set compaction strategy options (CASSANDRA-6451)
 * Add broadcast_rpc_address option to cassandra.yaml (CASSANDRA-5899)
 * Auto reload GossipingPropertyFileSnitch config (CASSANDRA-5897)
 * Fix overflow of memtable_total_space_in_mb (CASSANDRA-6573)
 * Fix ABTC NPE and apply update function correctly (CASSANDRA-6692)
 * Allow nodetool to use a file or prompt for password (CASSANDRA-6660)
 * Fix AIOOBE when concurrently accessing ABSC (CASSANDRA-6742)
 * Fix assertion error in ALTER TYPE RENAME (CASSANDRA-6705)
 * Scrub should not always clear out repaired status (CASSANDRA-5351)
 * Improve handling of range tombstone for wide partitions (CASSANDRA-6446)
 * Fix ClassCastException for compact table with composites (CASSANDRA-6738)
 * Fix potentially repairing with wrong nodes (CASSANDRA-6808)
 * Change caching option syntax (CASSANDRA-6745)
 * Fix stress to do proper counter reads (CASSANDRA-6835)
 * Fix help message for stress counter_write (CASSANDRA-6824)
 * Fix stress smart Thrift client to pick servers correctly (CASSANDRA-6848)
 * Add logging levels (minimal, normal or verbose) to stress tool (CASSANDRA-6849)
 * Fix race condition in Batch CLE (CASSANDRA-6860)
 * Improve cleanup/scrub/upgradesstables failure handling (CASSANDRA-6774)
 * ByteBuffer write() methods for serializing sstables (CASSANDRA-6781)
 * Proper compare function for CollectionType (CASSANDRA-6783)
 * Update native server to Netty 4 (CASSANDRA-6236)
 * Fix off-by-one error in stress (CASSANDRA-6883)
 * Make OpOrder AutoCloseable (CASSANDRA-6901)
 * Remove sync repair JMX interface (CASSANDRA-6900)
 * Add multiple memory allocation options for memtables (CASSANDRA-6689, 6694)
 * Remove adjusted op rate from stress output (CASSANDRA-6921)
 * Add optimized CF.hasColumns() implementations (CASSANDRA-6941)
 * Serialize batchlog mutations with the version of the target node
   (CASSANDRA-6931)
 * Optimize CounterColumn#reconcile() (CASSANDRA-6953)
 * Properly remove 1.2 sstable support in 2.1 (CASSANDRA-6869)
 * Lock counter cells, not partitions (CASSANDRA-6880)
 * Track presence of legacy counter shards in sstables (CASSANDRA-6888)
 * Ensure safe resource cleanup when replacing sstables (CASSANDRA-6912)
 * Add failure handler to async callback (CASSANDRA-6747)
 * Fix AE when closing SSTable without releasing reference (CASSANDRA-7000)
 * Clean up IndexInfo on keyspace/table drops (CASSANDRA-6924)
 * Only snapshot relative SSTables when sequential repair (CASSANDRA-7024)
 * Require nodetool rebuild_index to specify index names (CASSANDRA-7038)
 * fix cassandra stress errors on reads with native protocol (CASSANDRA-7033)
 * Use OpOrder to guard sstable references for reads (CASSANDRA-6919)
 * Preemptive opening of compaction result (CASSANDRA-6916)
 * Multi-threaded scrub/cleanup/upgradesstables (CASSANDRA-5547)
 * Optimize cellname comparison (CASSANDRA-6934)
 * Native protocol v3 (CASSANDRA-6855)
 * Optimize Cell liveness checks and clean up Cell (CASSANDRA-7119)
 * Support consistent range movements (CASSANDRA-2434)
 * Display min timestamp in sstablemetadata viewer (CASSANDRA-6767)
Merged from 2.0:
 * Avoid race-prone second "scrub" of system keyspace (CASSANDRA-6797)
 * Pool CqlRecordWriter clients by inetaddress rather than Range
   (CASSANDRA-6665)
 * Fix compaction_history timestamps (CASSANDRA-6784)
 * Compare scores of full replica ordering in DES (CASSANDRA-6683)
 * fix CME in SessionInfo updateProgress affecting netstats (CASSANDRA-6577)
 * Allow repairing between specific replicas (CASSANDRA-6440)
 * Allow per-dc enabling of hints (CASSANDRA-6157)
 * Add compatibility for Hadoop 0.2.x (CASSANDRA-5201)
 * Fix EstimatedHistogram races (CASSANDRA-6682)
 * Failure detector correctly converts initial value to nanos (CASSANDRA-6658)
 * Add nodetool taketoken to relocate vnodes (CASSANDRA-4445)
 * Expose bulk loading progress over JMX (CASSANDRA-4757)
 * Correctly handle null with IF conditions and TTL (CASSANDRA-6623)
 * Account for range/row tombstones in tombstone drop
   time histogram (CASSANDRA-6522)
 * Stop CommitLogSegment.close() from calling sync() (CASSANDRA-6652)
 * Make commitlog failure handling configurable (CASSANDRA-6364)
 * Avoid overlaps in LCS (CASSANDRA-6688)
 * Improve support for paginating over composites (CASSANDRA-4851)
 * Fix count(*) queries in a mixed cluster (CASSANDRA-6707)
 * Improve repair tasks(snapshot, differencing) concurrency (CASSANDRA-6566)
 * Fix replaying pre-2.0 commit logs (CASSANDRA-6714)
 * Add static columns to CQL3 (CASSANDRA-6561)
 * Optimize single partition batch statements (CASSANDRA-6737)
 * Disallow post-query re-ordering when paging (CASSANDRA-6722)
 * Fix potential paging bug with deleted columns (CASSANDRA-6748)
 * Fix NPE on BulkLoader caused by losing StreamEvent (CASSANDRA-6636)
 * Fix truncating compression metadata (CASSANDRA-6791)
 * Add CMSClassUnloadingEnabled JVM option (CASSANDRA-6541)
 * Catch memtable flush exceptions during shutdown (CASSANDRA-6735)
 * Fix upgradesstables NPE for non-CF-based indexes (CASSANDRA-6645)
 * Fix UPDATE updating PRIMARY KEY columns implicitly (CASSANDRA-6782)
 * Fix IllegalArgumentException when updating from 1.2 with SuperColumns
   (CASSANDRA-6733)
 * FBUtilities.singleton() should use the CF comparator (CASSANDRA-6778)
 * Fix CQLSStableWriter.addRow(Map<String, Object>) (CASSANDRA-6526)
 * Fix HSHA server introducing corrupt data (CASSANDRA-6285)
 * Fix CAS conditions for COMPACT STORAGE tables (CASSANDRA-6813)
 * Starting threads in OutboundTcpConnectionPool constructor causes race conditions (CASSANDRA-7177)
 * Allow overriding cassandra-rackdc.properties file (CASSANDRA-7072)
 * Set JMX RMI port to 7199 (CASSANDRA-7087)
 * Use LOCAL_QUORUM for data reads at LOCAL_SERIAL (CASSANDRA-6939)
 * Log a warning for large batches (CASSANDRA-6487)
 * Put nodes in hibernate when join_ring is false (CASSANDRA-6961)
 * Avoid early loading of non-system keyspaces before compaction-leftovers
   cleanup at startup (CASSANDRA-6913)
 * Restrict Windows to parallel repairs (CASSANDRA-6907)
 * (Hadoop) Allow manually specifying start/end tokens in CFIF (CASSANDRA-6436)
 * Fix NPE in MeteredFlusher (CASSANDRA-6820)
 * Fix race processing range scan responses (CASSANDRA-6820)
 * Allow deleting snapshots from dropped keyspaces (CASSANDRA-6821)
 * Add uuid() function (CASSANDRA-6473)
 * Omit tombstones from schema digests (CASSANDRA-6862)
 * Include correct consistencyLevel in LWT timeout (CASSANDRA-6884)
 * Lower chances for losing new SSTables during nodetool refresh and
   ColumnFamilyStore.loadNewSSTables (CASSANDRA-6514)
 * Add support for DELETE ... IF EXISTS to CQL3 (CASSANDRA-5708)
 * Update hadoop_cql3_word_count example (CASSANDRA-6793)
 * Fix handling of RejectedExecution in sync Thrift server (CASSANDRA-6788)
 * Log more information when exceeding tombstone_warn_threshold (CASSANDRA-6865)
 * Fix truncate to not abort due to unreachable fat clients (CASSANDRA-6864)
 * Fix schema concurrency exceptions (CASSANDRA-6841)
 * Fix leaking validator FH in StreamWriter (CASSANDRA-6832)
 * Fix saving triggers to schema (CASSANDRA-6789)
 * Fix trigger mutations when base mutation list is immutable (CASSANDRA-6790)
 * Fix accounting in FileCacheService to allow re-using RAR (CASSANDRA-6838)
 * Fix static counter columns (CASSANDRA-6827)
 * Restore expiring->deleted (cell) compaction optimization (CASSANDRA-6844)
 * Fix CompactionManager.needsCleanup (CASSANDRA-6845)
 * Correctly compare BooleanType values other than 0 and 1 (CASSANDRA-6779)
 * Read message id as string from earlier versions (CASSANDRA-6840)
 * Properly use the Paxos consistency for (non-protocol) batch (CASSANDRA-6837)
 * Add paranoid disk failure option (CASSANDRA-6646)
 * Improve PerRowSecondaryIndex performance (CASSANDRA-6876)
 * Extend triggers to support CAS updates (CASSANDRA-6882)
 * Static columns with IF NOT EXISTS don't always work as expected (CASSANDRA-6873)
 * Fix paging with SELECT DISTINCT (CASSANDRA-6857)
 * Fix UnsupportedOperationException on CAS timeout (CASSANDRA-6923)
 * Improve MeteredFlusher handling of MF-unaffected column families
   (CASSANDRA-6867)
 * Add CqlRecordReader using native pagination (CASSANDRA-6311)
 * Add QueryHandler interface (CASSANDRA-6659)
 * Track liveRatio per-memtable, not per-CF (CASSANDRA-6945)
 * Make sure upgradesstables keeps sstable level (CASSANDRA-6958)
 * Fix LIMIT with static columns (CASSANDRA-6956)
 * Fix clash with CQL column name in thrift validation (CASSANDRA-6892)
 * Fix error with super columns in mixed 1.2-2.0 clusters (CASSANDRA-6966)
 * Fix bad skip of sstables on slice query with composite start/finish (CASSANDRA-6825)
 * Fix unintended update with conditional statement (CASSANDRA-6893)
 * Fix map element access in IF (CASSANDRA-6914)
 * Avoid costly range calculations for range queries on system keyspaces
   (CASSANDRA-6906)
 * Fix SSTable not released if stream session fails (CASSANDRA-6818)
 * Avoid build failure due to ANTLR timeout (CASSANDRA-6991)
 * Queries on compact tables can return more rows that requested (CASSANDRA-7052)
 * USING TIMESTAMP for batches does not work (CASSANDRA-7053)
 * Fix performance regression from CASSANDRA-5614 (CASSANDRA-6949)
 * Ensure that batchlog and hint timeouts do not produce hints (CASSANDRA-7058)
 * Merge groupable mutations in TriggerExecutor#execute() (CASSANDRA-7047)
 * Plug holes in resource release when wiring up StreamSession (CASSANDRA-7073)
 * Re-add parameter columns to tracing session (CASSANDRA-6942)
 * Preserves CQL metadata when updating table from thrift (CASSANDRA-6831)
Merged from 1.2:
 * Fix nodetool display with vnodes (CASSANDRA-7082)
 * Add UNLOGGED, COUNTER options to BATCH documentation (CASSANDRA-6816)
 * add extra SSL cipher suites (CASSANDRA-6613)
 * fix nodetool getsstables for blob PK (CASSANDRA-6803)
 * Fix BatchlogManager#deleteBatch() use of millisecond timestamps
   (CASSANDRA-6822)
 * Continue assassinating even if the endpoint vanishes (CASSANDRA-6787)
 * Schedule schema pulls on change (CASSANDRA-6971)
 * Non-droppable verbs shouldn't be dropped from OTC (CASSANDRA-6980)
 * Shutdown batchlog executor in SS#drain() (CASSANDRA-7025)
 * Fix batchlog to account for CF truncation records (CASSANDRA-6999)
 * Fix CQLSH parsing of functions and BLOB literals (CASSANDRA-7018)
 * Properly load trustore in the native protocol (CASSANDRA-6847)
 * Always clean up references in SerializingCache (CASSANDRA-6994)
 * Don't shut MessagingService down when replacing a node (CASSANDRA-6476)
 * fix npe when doing -Dcassandra.fd_initial_value_ms (CASSANDRA-6751)


2.1.0-beta1
 * Add flush directory distinct from compaction directories (CASSANDRA-6357)
 * Require JNA by default (CASSANDRA-6575)
 * add listsnapshots command to nodetool (CASSANDRA-5742)
 * Introduce AtomicBTreeColumns (CASSANDRA-6271, 6692)
 * Multithreaded commitlog (CASSANDRA-3578)
 * allocate fixed index summary memory pool and resample cold index summaries
   to use less memory (CASSANDRA-5519)
 * Removed multithreaded compaction (CASSANDRA-6142)
 * Parallelize fetching rows for low-cardinality indexes (CASSANDRA-1337)
 * change logging from log4j to logback (CASSANDRA-5883)
 * switch to LZ4 compression for internode communication (CASSANDRA-5887)
 * Stop using Thrift-generated Index* classes internally (CASSANDRA-5971)
 * Remove 1.2 network compatibility code (CASSANDRA-5960)
 * Remove leveled json manifest migration code (CASSANDRA-5996)
 * Remove CFDefinition (CASSANDRA-6253)
 * Use AtomicIntegerFieldUpdater in RefCountedMemory (CASSANDRA-6278)
 * User-defined types for CQL3 (CASSANDRA-5590)
 * Use of o.a.c.metrics in nodetool (CASSANDRA-5871, 6406)
 * Batch read from OTC's queue and cleanup (CASSANDRA-1632)
 * Secondary index support for collections (CASSANDRA-4511, 6383)
 * SSTable metadata(Stats.db) format change (CASSANDRA-6356)
 * Push composites support in the storage engine
   (CASSANDRA-5417, CASSANDRA-6520)
 * Add snapshot space used to cfstats (CASSANDRA-6231)
 * Add cardinality estimator for key count estimation (CASSANDRA-5906)
 * CF id is changed to be non-deterministic. Data dir/key cache are created
   uniquely for CF id (CASSANDRA-5202)
 * New counters implementation (CASSANDRA-6504)
 * Replace UnsortedColumns, EmptyColumns, TreeMapBackedSortedColumns with new
   ArrayBackedSortedColumns (CASSANDRA-6630, CASSANDRA-6662, CASSANDRA-6690)
 * Add option to use row cache with a given amount of rows (CASSANDRA-5357)
 * Avoid repairing already repaired data (CASSANDRA-5351)
 * Reject counter updates with USING TTL/TIMESTAMP (CASSANDRA-6649)
 * Replace index_interval with min/max_index_interval (CASSANDRA-6379)
 * Lift limitation that order by columns must be selected for IN queries (CASSANDRA-4911)


2.0.5
 * Reduce garbage generated by bloom filter lookups (CASSANDRA-6609)
 * Add ks.cf names to tombstone logging (CASSANDRA-6597)
 * Use LOCAL_QUORUM for LWT operations at LOCAL_SERIAL (CASSANDRA-6495)
 * Wait for gossip to settle before accepting client connections (CASSANDRA-4288)
 * Delete unfinished compaction incrementally (CASSANDRA-6086)
 * Allow specifying custom secondary index options in CQL3 (CASSANDRA-6480)
 * Improve replica pinning for cache efficiency in DES (CASSANDRA-6485)
 * Fix LOCAL_SERIAL from thrift (CASSANDRA-6584)
 * Don't special case received counts in CAS timeout exceptions (CASSANDRA-6595)
 * Add support for 2.1 global counter shards (CASSANDRA-6505)
 * Fix NPE when streaming connection is not yet established (CASSANDRA-6210)
 * Avoid rare duplicate read repair triggering (CASSANDRA-6606)
 * Fix paging discardFirst (CASSANDRA-6555)
 * Fix ArrayIndexOutOfBoundsException in 2ndary index query (CASSANDRA-6470)
 * Release sstables upon rebuilding 2i (CASSANDRA-6635)
 * Add AbstractCompactionStrategy.startup() method (CASSANDRA-6637)
 * SSTableScanner may skip rows during cleanup (CASSANDRA-6638)
 * sstables from stalled repair sessions can resurrect deleted data (CASSANDRA-6503)
 * Switch stress to use ITransportFactory (CASSANDRA-6641)
 * Fix IllegalArgumentException during prepare (CASSANDRA-6592)
 * Fix possible loss of 2ndary index entries during compaction (CASSANDRA-6517)
 * Fix direct Memory on architectures that do not support unaligned long access
   (CASSANDRA-6628)
 * Let scrub optionally skip broken counter partitions (CASSANDRA-5930)
Merged from 1.2:
 * fsync compression metadata (CASSANDRA-6531)
 * Validate CF existence on execution for prepared statement (CASSANDRA-6535)
 * Add ability to throttle batchlog replay (CASSANDRA-6550)
 * Fix executing LOCAL_QUORUM with SimpleStrategy (CASSANDRA-6545)
 * Avoid StackOverflow when using large IN queries (CASSANDRA-6567)
 * Nodetool upgradesstables includes secondary indexes (CASSANDRA-6598)
 * Paginate batchlog replay (CASSANDRA-6569)
 * skip blocking on streaming during drain (CASSANDRA-6603)
 * Improve error message when schema doesn't match loaded sstable (CASSANDRA-6262)
 * Add properties to adjust FD initial value and max interval (CASSANDRA-4375)
 * Fix preparing with batch and delete from collection (CASSANDRA-6607)
 * Fix ABSC reverse iterator's remove() method (CASSANDRA-6629)
 * Handle host ID conflicts properly (CASSANDRA-6615)
 * Move handling of migration event source to solve bootstrap race. (CASSANDRA-6648)
 * Make sure compaction throughput value doesn't overflow with int math (CASSANDRA-6647)


2.0.4
 * Allow removing snapshots of no-longer-existing CFs (CASSANDRA-6418)
 * add StorageService.stopDaemon() (CASSANDRA-4268)
 * add IRE for invalid CF supplied to get_count (CASSANDRA-5701)
 * add client encryption support to sstableloader (CASSANDRA-6378)
 * Fix accept() loop for SSL sockets post-shutdown (CASSANDRA-6468)
 * Fix size-tiered compaction in LCS L0 (CASSANDRA-6496)
 * Fix assertion failure in filterColdSSTables (CASSANDRA-6483)
 * Fix row tombstones in larger-than-memory compactions (CASSANDRA-6008)
 * Fix cleanup ClassCastException (CASSANDRA-6462)
 * Reduce gossip memory use by interning VersionedValue strings (CASSANDRA-6410)
 * Allow specifying datacenters to participate in a repair (CASSANDRA-6218)
 * Fix divide-by-zero in PCI (CASSANDRA-6403)
 * Fix setting last compacted key in the wrong level for LCS (CASSANDRA-6284)
 * Add millisecond precision formats to the timestamp parser (CASSANDRA-6395)
 * Expose a total memtable size metric for a CF (CASSANDRA-6391)
 * cqlsh: handle symlinks properly (CASSANDRA-6425)
 * Fix potential infinite loop when paging query with IN (CASSANDRA-6464)
 * Fix assertion error in AbstractQueryPager.discardFirst (CASSANDRA-6447)
 * Fix streaming older SSTable yields unnecessary tombstones (CASSANDRA-6527)
Merged from 1.2:
 * Improved error message on bad properties in DDL queries (CASSANDRA-6453)
 * Randomize batchlog candidates selection (CASSANDRA-6481)
 * Fix thundering herd on endpoint cache invalidation (CASSANDRA-6345, 6485)
 * Improve batchlog write performance with vnodes (CASSANDRA-6488)
 * cqlsh: quote single quotes in strings inside collections (CASSANDRA-6172)
 * Improve gossip performance for typical messages (CASSANDRA-6409)
 * Throw IRE if a prepared statement has more markers than supported
   (CASSANDRA-5598)
 * Expose Thread metrics for the native protocol server (CASSANDRA-6234)
 * Change snapshot response message verb to INTERNAL to avoid dropping it
   (CASSANDRA-6415)
 * Warn when collection read has > 65K elements (CASSANDRA-5428)
 * Fix cache persistence when both row and key cache are enabled
   (CASSANDRA-6413)
 * (Hadoop) add describe_local_ring (CASSANDRA-6268)
 * Fix handling of concurrent directory creation failure (CASSANDRA-6459)
 * Allow executing CREATE statements multiple times (CASSANDRA-6471)
 * Don't send confusing info with timeouts (CASSANDRA-6491)
 * Don't resubmit counter mutation runnables internally (CASSANDRA-6427)
 * Don't drop local mutations without a hint (CASSANDRA-6510)
 * Don't allow null max_hint_window_in_ms (CASSANDRA-6419)
 * Validate SliceRange start and finish lengths (CASSANDRA-6521)


2.0.3
 * Fix FD leak on slice read path (CASSANDRA-6275)
 * Cancel read meter task when closing SSTR (CASSANDRA-6358)
 * free off-heap IndexSummary during bulk (CASSANDRA-6359)
 * Recover from IOException in accept() thread (CASSANDRA-6349)
 * Improve Gossip tolerance of abnormally slow tasks (CASSANDRA-6338)
 * Fix trying to hint timed out counter writes (CASSANDRA-6322)
 * Allow restoring specific columnfamilies from archived CL (CASSANDRA-4809)
 * Avoid flushing compaction_history after each operation (CASSANDRA-6287)
 * Fix repair assertion error when tombstones expire (CASSANDRA-6277)
 * Skip loading corrupt key cache (CASSANDRA-6260)
 * Fixes for compacting larger-than-memory rows (CASSANDRA-6274)
 * Compact hottest sstables first and optionally omit coldest from
   compaction entirely (CASSANDRA-6109)
 * Fix modifying column_metadata from thrift (CASSANDRA-6182)
 * cqlsh: fix LIST USERS output (CASSANDRA-6242)
 * Add IRequestSink interface (CASSANDRA-6248)
 * Update memtable size while flushing (CASSANDRA-6249)
 * Provide hooks around CQL2/CQL3 statement execution (CASSANDRA-6252)
 * Require Permission.SELECT for CAS updates (CASSANDRA-6247)
 * New CQL-aware SSTableWriter (CASSANDRA-5894)
 * Reject CAS operation when the protocol v1 is used (CASSANDRA-6270)
 * Correctly throw error when frame too large (CASSANDRA-5981)
 * Fix serialization bug in PagedRange with 2ndary indexes (CASSANDRA-6299)
 * Fix CQL3 table validation in Thrift (CASSANDRA-6140)
 * Fix bug missing results with IN clauses (CASSANDRA-6327)
 * Fix paging with reversed slices (CASSANDRA-6343)
 * Set minTimestamp correctly to be able to drop expired sstables (CASSANDRA-6337)
 * Support NaN and Infinity as float literals (CASSANDRA-6003)
 * Remove RF from nodetool ring output (CASSANDRA-6289)
 * Fix attempting to flush empty rows (CASSANDRA-6374)
 * Fix potential out of bounds exception when paging (CASSANDRA-6333)
Merged from 1.2:
 * Optimize FD phi calculation (CASSANDRA-6386)
 * Improve initial FD phi estimate when starting up (CASSANDRA-6385)
 * Don't list CQL3 table in CLI describe even if named explicitely
   (CASSANDRA-5750)
 * Invalidate row cache when dropping CF (CASSANDRA-6351)
 * add non-jamm path for cached statements (CASSANDRA-6293)
 * add windows bat files for shell commands (CASSANDRA-6145)
 * Require logging in for Thrift CQL2/3 statement preparation (CASSANDRA-6254)
 * restrict max_num_tokens to 1536 (CASSANDRA-6267)
 * Nodetool gets default JMX port from cassandra-env.sh (CASSANDRA-6273)
 * make calculatePendingRanges asynchronous (CASSANDRA-6244)
 * Remove blocking flushes in gossip thread (CASSANDRA-6297)
 * Fix potential socket leak in connectionpool creation (CASSANDRA-6308)
 * Allow LOCAL_ONE/LOCAL_QUORUM to work with SimpleStrategy (CASSANDRA-6238)
 * cqlsh: handle 'null' as session duration (CASSANDRA-6317)
 * Fix json2sstable handling of range tombstones (CASSANDRA-6316)
 * Fix missing one row in reverse query (CASSANDRA-6330)
 * Fix reading expired row value from row cache (CASSANDRA-6325)
 * Fix AssertionError when doing set element deletion (CASSANDRA-6341)
 * Make CL code for the native protocol match the one in C* 2.0
   (CASSANDRA-6347)
 * Disallow altering CQL3 table from thrift (CASSANDRA-6370)
 * Fix size computation of prepared statement (CASSANDRA-6369)


2.0.2
 * Update FailureDetector to use nanontime (CASSANDRA-4925)
 * Fix FileCacheService regressions (CASSANDRA-6149)
 * Never return WriteTimeout for CL.ANY (CASSANDRA-6132)
 * Fix race conditions in bulk loader (CASSANDRA-6129)
 * Add configurable metrics reporting (CASSANDRA-4430)
 * drop queries exceeding a configurable number of tombstones (CASSANDRA-6117)
 * Track and persist sstable read activity (CASSANDRA-5515)
 * Fixes for speculative retry (CASSANDRA-5932, CASSANDRA-6194)
 * Improve memory usage of metadata min/max column names (CASSANDRA-6077)
 * Fix thrift validation refusing row markers on CQL3 tables (CASSANDRA-6081)
 * Fix insertion of collections with CAS (CASSANDRA-6069)
 * Correctly send metadata on SELECT COUNT (CASSANDRA-6080)
 * Track clients' remote addresses in ClientState (CASSANDRA-6070)
 * Create snapshot dir if it does not exist when migrating
   leveled manifest (CASSANDRA-6093)
 * make sequential nodetool repair the default (CASSANDRA-5950)
 * Add more hooks for compaction strategy implementations (CASSANDRA-6111)
 * Fix potential NPE on composite 2ndary indexes (CASSANDRA-6098)
 * Delete can potentially be skipped in batch (CASSANDRA-6115)
 * Allow alter keyspace on system_traces (CASSANDRA-6016)
 * Disallow empty column names in cql (CASSANDRA-6136)
 * Use Java7 file-handling APIs and fix file moving on Windows (CASSANDRA-5383)
 * Save compaction history to system keyspace (CASSANDRA-5078)
 * Fix NPE if StorageService.getOperationMode() is executed before full startup (CASSANDRA-6166)
 * CQL3: support pre-epoch longs for TimestampType (CASSANDRA-6212)
 * Add reloadtriggers command to nodetool (CASSANDRA-4949)
 * cqlsh: ignore empty 'value alias' in DESCRIBE (CASSANDRA-6139)
 * Fix sstable loader (CASSANDRA-6205)
 * Reject bootstrapping if the node already exists in gossip (CASSANDRA-5571)
 * Fix NPE while loading paxos state (CASSANDRA-6211)
 * cqlsh: add SHOW SESSION <tracing-session> command (CASSANDRA-6228)
Merged from 1.2:
 * (Hadoop) Require CFRR batchSize to be at least 2 (CASSANDRA-6114)
 * Add a warning for small LCS sstable size (CASSANDRA-6191)
 * Add ability to list specific KS/CF combinations in nodetool cfstats (CASSANDRA-4191)
 * Mark CF clean if a mutation raced the drop and got it marked dirty (CASSANDRA-5946)
 * Add a LOCAL_ONE consistency level (CASSANDRA-6202)
 * Limit CQL prepared statement cache by size instead of count (CASSANDRA-6107)
 * Tracing should log write failure rather than raw exceptions (CASSANDRA-6133)
 * lock access to TM.endpointToHostIdMap (CASSANDRA-6103)
 * Allow estimated memtable size to exceed slab allocator size (CASSANDRA-6078)
 * Start MeteredFlusher earlier to prevent OOM during CL replay (CASSANDRA-6087)
 * Avoid sending Truncate command to fat clients (CASSANDRA-6088)
 * Allow where clause conditions to be in parenthesis (CASSANDRA-6037)
 * Do not open non-ssl storage port if encryption option is all (CASSANDRA-3916)
 * Move batchlog replay to its own executor (CASSANDRA-6079)
 * Add tombstone debug threshold and histogram (CASSANDRA-6042, 6057)
 * Enable tcp keepalive on incoming connections (CASSANDRA-4053)
 * Fix fat client schema pull NPE (CASSANDRA-6089)
 * Fix memtable flushing for indexed tables (CASSANDRA-6112)
 * Fix skipping columns with multiple slices (CASSANDRA-6119)
 * Expose connected thrift + native client counts (CASSANDRA-5084)
 * Optimize auth setup (CASSANDRA-6122)
 * Trace index selection (CASSANDRA-6001)
 * Update sstablesPerReadHistogram to use biased sampling (CASSANDRA-6164)
 * Log UnknownColumnfamilyException when closing socket (CASSANDRA-5725)
 * Properly error out on CREATE INDEX for counters table (CASSANDRA-6160)
 * Handle JMX notification failure for repair (CASSANDRA-6097)
 * (Hadoop) Fetch no more than 128 splits in parallel (CASSANDRA-6169)
 * stress: add username/password authentication support (CASSANDRA-6068)
 * Fix indexed queries with row cache enabled on parent table (CASSANDRA-5732)
 * Fix compaction race during columnfamily drop (CASSANDRA-5957)
 * Fix validation of empty column names for compact tables (CASSANDRA-6152)
 * Skip replaying mutations that pass CRC but fail to deserialize (CASSANDRA-6183)
 * Rework token replacement to use replace_address (CASSANDRA-5916)
 * Fix altering column types (CASSANDRA-6185)
 * cqlsh: fix CREATE/ALTER WITH completion (CASSANDRA-6196)
 * add windows bat files for shell commands (CASSANDRA-6145)
 * Fix potential stack overflow during range tombstones insertion (CASSANDRA-6181)
 * (Hadoop) Make LOCAL_ONE the default consistency level (CASSANDRA-6214)


2.0.1
 * Fix bug that could allow reading deleted data temporarily (CASSANDRA-6025)
 * Improve memory use defaults (CASSANDRA-6059)
 * Make ThriftServer more easlly extensible (CASSANDRA-6058)
 * Remove Hadoop dependency from ITransportFactory (CASSANDRA-6062)
 * add file_cache_size_in_mb setting (CASSANDRA-5661)
 * Improve error message when yaml contains invalid properties (CASSANDRA-5958)
 * Improve leveled compaction's ability to find non-overlapping L0 compactions
   to work on concurrently (CASSANDRA-5921)
 * Notify indexer of columns shadowed by range tombstones (CASSANDRA-5614)
 * Log Merkle tree stats (CASSANDRA-2698)
 * Switch from crc32 to adler32 for compressed sstable checksums (CASSANDRA-5862)
 * Improve offheap memcpy performance (CASSANDRA-5884)
 * Use a range aware scanner for cleanup (CASSANDRA-2524)
 * Cleanup doesn't need to inspect sstables that contain only local data
   (CASSANDRA-5722)
 * Add ability for CQL3 to list partition keys (CASSANDRA-4536)
 * Improve native protocol serialization (CASSANDRA-5664)
 * Upgrade Thrift to 0.9.1 (CASSANDRA-5923)
 * Require superuser status for adding triggers (CASSANDRA-5963)
 * Make standalone scrubber handle old and new style leveled manifest
   (CASSANDRA-6005)
 * Fix paxos bugs (CASSANDRA-6012, 6013, 6023)
 * Fix paged ranges with multiple replicas (CASSANDRA-6004)
 * Fix potential AssertionError during tracing (CASSANDRA-6041)
 * Fix NPE in sstablesplit (CASSANDRA-6027)
 * Migrate pre-2.0 key/value/column aliases to system.schema_columns
   (CASSANDRA-6009)
 * Paging filter empty rows too agressively (CASSANDRA-6040)
 * Support variadic parameters for IN clauses (CASSANDRA-4210)
 * cqlsh: return the result of CAS writes (CASSANDRA-5796)
 * Fix validation of IN clauses with 2ndary indexes (CASSANDRA-6050)
 * Support named bind variables in CQL (CASSANDRA-6033)
Merged from 1.2:
 * Allow cache-keys-to-save to be set at runtime (CASSANDRA-5980)
 * Avoid second-guessing out-of-space state (CASSANDRA-5605)
 * Tuning knobs for dealing with large blobs and many CFs (CASSANDRA-5982)
 * (Hadoop) Fix CQLRW for thrift tables (CASSANDRA-6002)
 * Fix possible divide-by-zero in HHOM (CASSANDRA-5990)
 * Allow local batchlog writes for CL.ANY (CASSANDRA-5967)
 * Upgrade metrics-core to version 2.2.0 (CASSANDRA-5947)
 * Fix CqlRecordWriter with composite keys (CASSANDRA-5949)
 * Add snitch, schema version, cluster, partitioner to JMX (CASSANDRA-5881)
 * Allow disabling SlabAllocator (CASSANDRA-5935)
 * Make user-defined compaction JMX blocking (CASSANDRA-4952)
 * Fix streaming does not transfer wrapped range (CASSANDRA-5948)
 * Fix loading index summary containing empty key (CASSANDRA-5965)
 * Correctly handle limits in CompositesSearcher (CASSANDRA-5975)
 * Pig: handle CQL collections (CASSANDRA-5867)
 * Pass the updated cf to the PRSI index() method (CASSANDRA-5999)
 * Allow empty CQL3 batches (as no-op) (CASSANDRA-5994)
 * Support null in CQL3 functions (CASSANDRA-5910)
 * Replace the deprecated MapMaker with CacheLoader (CASSANDRA-6007)
 * Add SSTableDeletingNotification to DataTracker (CASSANDRA-6010)
 * Fix snapshots in use get deleted during snapshot repair (CASSANDRA-6011)
 * Move hints and exception count to o.a.c.metrics (CASSANDRA-6017)
 * Fix memory leak in snapshot repair (CASSANDRA-6047)
 * Fix sstable2sjon for CQL3 tables (CASSANDRA-5852)


2.0.0
 * Fix thrift validation when inserting into CQL3 tables (CASSANDRA-5138)
 * Fix periodic memtable flushing behavior with clean memtables (CASSANDRA-5931)
 * Fix dateOf() function for pre-2.0 timestamp columns (CASSANDRA-5928)
 * Fix SSTable unintentionally loads BF when opened for batch (CASSANDRA-5938)
 * Add stream session progress to JMX (CASSANDRA-4757)
 * Fix NPE during CAS operation (CASSANDRA-5925)
Merged from 1.2:
 * Fix getBloomFilterDiskSpaceUsed for AlwaysPresentFilter (CASSANDRA-5900)
 * Don't announce schema version until we've loaded the changes locally
   (CASSANDRA-5904)
 * Fix to support off heap bloom filters size greater than 2 GB (CASSANDRA-5903)
 * Properly handle parsing huge map and set literals (CASSANDRA-5893)


2.0.0-rc2
 * enable vnodes by default (CASSANDRA-5869)
 * fix CAS contention timeout (CASSANDRA-5830)
 * fix HsHa to respect max frame size (CASSANDRA-4573)
 * Fix (some) 2i on composite components omissions (CASSANDRA-5851)
 * cqlsh: add DESCRIBE FULL SCHEMA variant (CASSANDRA-5880)
Merged from 1.2:
 * Correctly validate sparse composite cells in scrub (CASSANDRA-5855)
 * Add KeyCacheHitRate metric to CF metrics (CASSANDRA-5868)
 * cqlsh: add support for multiline comments (CASSANDRA-5798)
 * Handle CQL3 SELECT duplicate IN restrictions on clustering columns
   (CASSANDRA-5856)


2.0.0-rc1
 * improve DecimalSerializer performance (CASSANDRA-5837)
 * fix potential spurious wakeup in AsyncOneResponse (CASSANDRA-5690)
 * fix schema-related trigger issues (CASSANDRA-5774)
 * Better validation when accessing CQL3 table from thrift (CASSANDRA-5138)
 * Fix assertion error during repair (CASSANDRA-5801)
 * Fix range tombstone bug (CASSANDRA-5805)
 * DC-local CAS (CASSANDRA-5797)
 * Add a native_protocol_version column to the system.local table (CASSANRDA-5819)
 * Use index_interval from cassandra.yaml when upgraded (CASSANDRA-5822)
 * Fix buffer underflow on socket close (CASSANDRA-5792)
Merged from 1.2:
 * Fix reading DeletionTime from 1.1-format sstables (CASSANDRA-5814)
 * cqlsh: add collections support to COPY (CASSANDRA-5698)
 * retry important messages for any IOException (CASSANDRA-5804)
 * Allow empty IN relations in SELECT/UPDATE/DELETE statements (CASSANDRA-5626)
 * cqlsh: fix crashing on Windows due to libedit detection (CASSANDRA-5812)
 * fix bulk-loading compressed sstables (CASSANDRA-5820)
 * (Hadoop) fix quoting in CqlPagingRecordReader and CqlRecordWriter
   (CASSANDRA-5824)
 * update default LCS sstable size to 160MB (CASSANDRA-5727)
 * Allow compacting 2Is via nodetool (CASSANDRA-5670)
 * Hex-encode non-String keys in OPP (CASSANDRA-5793)
 * nodetool history logging (CASSANDRA-5823)
 * (Hadoop) fix support for Thrift tables in CqlPagingRecordReader
   (CASSANDRA-5752)
 * add "all time blocked" to StatusLogger output (CASSANDRA-5825)
 * Future-proof inter-major-version schema migrations (CASSANDRA-5845)
 * (Hadoop) add CqlPagingRecordReader support for ReversedType in Thrift table
   (CASSANDRA-5718)
 * Add -no-snapshot option to scrub (CASSANDRA-5891)
 * Fix to support off heap bloom filters size greater than 2 GB (CASSANDRA-5903)
 * Properly handle parsing huge map and set literals (CASSANDRA-5893)
 * Fix LCS L0 compaction may overlap in L1 (CASSANDRA-5907)
 * New sstablesplit tool to split large sstables offline (CASSANDRA-4766)
 * Fix potential deadlock in native protocol server (CASSANDRA-5926)
 * Disallow incompatible type change in CQL3 (CASSANDRA-5882)
Merged from 1.1:
 * Correctly validate sparse composite cells in scrub (CASSANDRA-5855)


2.0.0-beta2
 * Replace countPendingHints with Hints Created metric (CASSANDRA-5746)
 * Allow nodetool with no args, and with help to run without a server (CASSANDRA-5734)
 * Cleanup AbstractType/TypeSerializer classes (CASSANDRA-5744)
 * Remove unimplemented cli option schema-mwt (CASSANDRA-5754)
 * Support range tombstones in thrift (CASSANDRA-5435)
 * Normalize table-manipulating CQL3 statements' class names (CASSANDRA-5759)
 * cqlsh: add missing table options to DESCRIBE output (CASSANDRA-5749)
 * Fix assertion error during repair (CASSANDRA-5757)
 * Fix bulkloader (CASSANDRA-5542)
 * Add LZ4 compression to the native protocol (CASSANDRA-5765)
 * Fix bugs in the native protocol v2 (CASSANDRA-5770)
 * CAS on 'primary key only' table (CASSANDRA-5715)
 * Support streaming SSTables of old versions (CASSANDRA-5772)
 * Always respect protocol version in native protocol (CASSANDRA-5778)
 * Fix ConcurrentModificationException during streaming (CASSANDRA-5782)
 * Update deletion timestamp in Commit#updatesWithPaxosTime (CASSANDRA-5787)
 * Thrift cas() method crashes if input columns are not sorted (CASSANDRA-5786)
 * Order columns names correctly when querying for CAS (CASSANDRA-5788)
 * Fix streaming retry (CASSANDRA-5775)
Merged from 1.2:
 * if no seeds can be a reached a node won't start in a ring by itself (CASSANDRA-5768)
 * add cassandra.unsafesystem property (CASSANDRA-5704)
 * (Hadoop) quote identifiers in CqlPagingRecordReader (CASSANDRA-5763)
 * Add replace_node functionality for vnodes (CASSANDRA-5337)
 * Add timeout events to query traces (CASSANDRA-5520)
 * Fix serialization of the LEFT gossip value (CASSANDRA-5696)
 * Pig: support for cql3 tables (CASSANDRA-5234)
 * Fix skipping range tombstones with reverse queries (CASSANDRA-5712)
 * Expire entries out of ThriftSessionManager (CASSANDRA-5719)
 * Don't keep ancestor information in memory (CASSANDRA-5342)
 * Expose native protocol server status in nodetool info (CASSANDRA-5735)
 * Fix pathetic performance of range tombstones (CASSANDRA-5677)
 * Fix querying with an empty (impossible) range (CASSANDRA-5573)
 * cqlsh: handle CUSTOM 2i in DESCRIBE output (CASSANDRA-5760)
 * Fix minor bug in Range.intersects(Bound) (CASSANDRA-5771)
 * cqlsh: handle disabled compression in DESCRIBE output (CASSANDRA-5766)
 * Ensure all UP events are notified on the native protocol (CASSANDRA-5769)
 * Fix formatting of sstable2json with multiple -k arguments (CASSANDRA-5781)
 * Don't rely on row marker for queries in general to hide lost markers
   after TTL expires (CASSANDRA-5762)
 * Sort nodetool help output (CASSANDRA-5776)
 * Fix column expiring during 2 phases compaction (CASSANDRA-5799)
 * now() is being rejected in INSERTs when inside collections (CASSANDRA-5795)


2.0.0-beta1
 * Add support for indexing clustered columns (CASSANDRA-5125)
 * Removed on-heap row cache (CASSANDRA-5348)
 * use nanotime consistently for node-local timeouts (CASSANDRA-5581)
 * Avoid unnecessary second pass on name-based queries (CASSANDRA-5577)
 * Experimental triggers (CASSANDRA-1311)
 * JEMalloc support for off-heap allocation (CASSANDRA-3997)
 * Single-pass compaction (CASSANDRA-4180)
 * Removed token range bisection (CASSANDRA-5518)
 * Removed compatibility with pre-1.2.5 sstables and network messages
   (CASSANDRA-5511)
 * removed PBSPredictor (CASSANDRA-5455)
 * CAS support (CASSANDRA-5062, 5441, 5442, 5443, 5619, 5667)
 * Leveled compaction performs size-tiered compactions in L0
   (CASSANDRA-5371, 5439)
 * Add yaml network topology snitch for mixed ec2/other envs (CASSANDRA-5339)
 * Log when a node is down longer than the hint window (CASSANDRA-4554)
 * Optimize tombstone creation for ExpiringColumns (CASSANDRA-4917)
 * Improve LeveledScanner work estimation (CASSANDRA-5250, 5407)
 * Replace compaction lock with runWithCompactionsDisabled (CASSANDRA-3430)
 * Change Message IDs to ints (CASSANDRA-5307)
 * Move sstable level information into the Stats component, removing the
   need for a separate Manifest file (CASSANDRA-4872)
 * avoid serializing to byte[] on commitlog append (CASSANDRA-5199)
 * make index_interval configurable per columnfamily (CASSANDRA-3961, CASSANDRA-5650)
 * add default_time_to_live (CASSANDRA-3974)
 * add memtable_flush_period_in_ms (CASSANDRA-4237)
 * replace supercolumns internally by composites (CASSANDRA-3237, 5123)
 * upgrade thrift to 0.9.0 (CASSANDRA-3719)
 * drop unnecessary keyspace parameter from user-defined compaction API
   (CASSANDRA-5139)
 * more robust solution to incomplete compactions + counters (CASSANDRA-5151)
 * Change order of directory searching for c*.in.sh (CASSANDRA-3983)
 * Add tool to reset SSTable compaction level for LCS (CASSANDRA-5271)
 * Allow custom configuration loader (CASSANDRA-5045)
 * Remove memory emergency pressure valve logic (CASSANDRA-3534)
 * Reduce request latency with eager retry (CASSANDRA-4705)
 * cqlsh: Remove ASSUME command (CASSANDRA-5331)
 * Rebuild BF when loading sstables if bloom_filter_fp_chance
   has changed since compaction (CASSANDRA-5015)
 * remove row-level bloom filters (CASSANDRA-4885)
 * Change Kernel Page Cache skipping into row preheating (disabled by default)
   (CASSANDRA-4937)
 * Improve repair by deciding on a gcBefore before sending
   out TreeRequests (CASSANDRA-4932)
 * Add an official way to disable compactions (CASSANDRA-5074)
 * Reenable ALTER TABLE DROP with new semantics (CASSANDRA-3919)
 * Add binary protocol versioning (CASSANDRA-5436)
 * Swap THshaServer for TThreadedSelectorServer (CASSANDRA-5530)
 * Add alias support to SELECT statement (CASSANDRA-5075)
 * Don't create empty RowMutations in CommitLogReplayer (CASSANDRA-5541)
 * Use range tombstones when dropping cfs/columns from schema (CASSANDRA-5579)
 * cqlsh: drop CQL2/CQL3-beta support (CASSANDRA-5585)
 * Track max/min column names in sstables to be able to optimize slice
   queries (CASSANDRA-5514, CASSANDRA-5595, CASSANDRA-5600)
 * Binary protocol: allow batching already prepared statements (CASSANDRA-4693)
 * Allow preparing timestamp, ttl and limit in CQL3 queries (CASSANDRA-4450)
 * Support native link w/o JNA in Java7 (CASSANDRA-3734)
 * Use SASL authentication in binary protocol v2 (CASSANDRA-5545)
 * Replace Thrift HsHa with LMAX Disruptor based implementation (CASSANDRA-5582)
 * cqlsh: Add row count to SELECT output (CASSANDRA-5636)
 * Include a timestamp with all read commands to determine column expiration
   (CASSANDRA-5149)
 * Streaming 2.0 (CASSANDRA-5286, 5699)
 * Conditional create/drop ks/table/index statements in CQL3 (CASSANDRA-2737)
 * more pre-table creation property validation (CASSANDRA-5693)
 * Redesign repair messages (CASSANDRA-5426)
 * Fix ALTER RENAME post-5125 (CASSANDRA-5702)
 * Disallow renaming a 2ndary indexed column (CASSANDRA-5705)
 * Rename Table to Keyspace (CASSANDRA-5613)
 * Ensure changing column_index_size_in_kb on different nodes don't corrupt the
   sstable (CASSANDRA-5454)
 * Move resultset type information into prepare, not execute (CASSANDRA-5649)
 * Auto paging in binary protocol (CASSANDRA-4415, 5714)
 * Don't tie client side use of AbstractType to JDBC (CASSANDRA-4495)
 * Adds new TimestampType to replace DateType (CASSANDRA-5723, CASSANDRA-5729)
Merged from 1.2:
 * make starting native protocol server idempotent (CASSANDRA-5728)
 * Fix loading key cache when a saved entry is no longer valid (CASSANDRA-5706)
 * Fix serialization of the LEFT gossip value (CASSANDRA-5696)
 * cqlsh: Don't show 'null' in place of empty values (CASSANDRA-5675)
 * Race condition in detecting version on a mixed 1.1/1.2 cluster
   (CASSANDRA-5692)
 * Fix skipping range tombstones with reverse queries (CASSANDRA-5712)
 * Expire entries out of ThriftSessionManager (CASSANRDA-5719)
 * Don't keep ancestor information in memory (CASSANDRA-5342)
 * cqlsh: fix handling of semicolons inside BATCH queries (CASSANDRA-5697)


1.2.6
 * Fix tracing when operation completes before all responses arrive
   (CASSANDRA-5668)
 * Fix cross-DC mutation forwarding (CASSANDRA-5632)
 * Reduce SSTableLoader memory usage (CASSANDRA-5555)
 * Scale hinted_handoff_throttle_in_kb to cluster size (CASSANDRA-5272)
 * (Hadoop) Add CQL3 input/output formats (CASSANDRA-4421, 5622)
 * (Hadoop) Fix InputKeyRange in CFIF (CASSANDRA-5536)
 * Fix dealing with ridiculously large max sstable sizes in LCS (CASSANDRA-5589)
 * Ignore pre-truncate hints (CASSANDRA-4655)
 * Move System.exit on OOM into a separate thread (CASSANDRA-5273)
 * Write row markers when serializing schema (CASSANDRA-5572)
 * Check only SSTables for the requested range when streaming (CASSANDRA-5569)
 * Improve batchlog replay behavior and hint ttl handling (CASSANDRA-5314)
 * Exclude localTimestamp from validation for tombstones (CASSANDRA-5398)
 * cqlsh: add custom prompt support (CASSANDRA-5539)
 * Reuse prepared statements in hot auth queries (CASSANDRA-5594)
 * cqlsh: add vertical output option (see EXPAND) (CASSANDRA-5597)
 * Add a rate limit option to stress (CASSANDRA-5004)
 * have BulkLoader ignore snapshots directories (CASSANDRA-5587)
 * fix SnitchProperties logging context (CASSANDRA-5602)
 * Expose whether jna is enabled and memory is locked via JMX (CASSANDRA-5508)
 * cqlsh: fix COPY FROM with ReversedType (CASSANDRA-5610)
 * Allow creating CUSTOM indexes on collections (CASSANDRA-5615)
 * Evaluate now() function at execution time (CASSANDRA-5616)
 * Expose detailed read repair metrics (CASSANDRA-5618)
 * Correct blob literal + ReversedType parsing (CASSANDRA-5629)
 * Allow GPFS to prefer the internal IP like EC2MRS (CASSANDRA-5630)
 * fix help text for -tspw cassandra-cli (CASSANDRA-5643)
 * don't throw away initial causes exceptions for internode encryption issues
   (CASSANDRA-5644)
 * Fix message spelling errors for cql select statements (CASSANDRA-5647)
 * Suppress custom exceptions thru jmx (CASSANDRA-5652)
 * Update CREATE CUSTOM INDEX syntax (CASSANDRA-5639)
 * Fix PermissionDetails.equals() method (CASSANDRA-5655)
 * Never allow partition key ranges in CQL3 without token() (CASSANDRA-5666)
 * Gossiper incorrectly drops AppState for an upgrading node (CASSANDRA-5660)
 * Connection thrashing during multi-region ec2 during upgrade, due to
   messaging version (CASSANDRA-5669)
 * Avoid over reconnecting in EC2MRS (CASSANDRA-5678)
 * Fix ReadResponseSerializer.serializedSize() for digest reads (CASSANDRA-5476)
 * allow sstable2json on 2i CFs (CASSANDRA-5694)
Merged from 1.1:
 * Remove buggy thrift max message length option (CASSANDRA-5529)
 * Fix NPE in Pig's widerow mode (CASSANDRA-5488)
 * Add split size parameter to Pig and disable split combination (CASSANDRA-5544)


1.2.5
 * make BytesToken.toString only return hex bytes (CASSANDRA-5566)
 * Ensure that submitBackground enqueues at least one task (CASSANDRA-5554)
 * fix 2i updates with identical values and timestamps (CASSANDRA-5540)
 * fix compaction throttling bursty-ness (CASSANDRA-4316)
 * reduce memory consumption of IndexSummary (CASSANDRA-5506)
 * remove per-row column name bloom filters (CASSANDRA-5492)
 * Include fatal errors in trace events (CASSANDRA-5447)
 * Ensure that PerRowSecondaryIndex is notified of row-level deletes
   (CASSANDRA-5445)
 * Allow empty blob literals in CQL3 (CASSANDRA-5452)
 * Fix streaming RangeTombstones at column index boundary (CASSANDRA-5418)
 * Fix preparing statements when current keyspace is not set (CASSANDRA-5468)
 * Fix SemanticVersion.isSupportedBy minor/patch handling (CASSANDRA-5496)
 * Don't provide oldCfId for post-1.1 system cfs (CASSANDRA-5490)
 * Fix primary range ignores replication strategy (CASSANDRA-5424)
 * Fix shutdown of binary protocol server (CASSANDRA-5507)
 * Fix repair -snapshot not working (CASSANDRA-5512)
 * Set isRunning flag later in binary protocol server (CASSANDRA-5467)
 * Fix use of CQL3 functions with descending clustering order (CASSANDRA-5472)
 * Disallow renaming columns one at a time for thrift table in CQL3
   (CASSANDRA-5531)
 * cqlsh: add CLUSTERING ORDER BY support to DESCRIBE (CASSANDRA-5528)
 * Add custom secondary index support to CQL3 (CASSANDRA-5484)
 * Fix repair hanging silently on unexpected error (CASSANDRA-5229)
 * Fix Ec2Snitch regression introduced by CASSANDRA-5171 (CASSANDRA-5432)
 * Add nodetool enablebackup/disablebackup (CASSANDRA-5556)
 * cqlsh: fix DESCRIBE after case insensitive USE (CASSANDRA-5567)
Merged from 1.1
 * Add retry mechanism to OTC for non-droppable_verbs (CASSANDRA-5393)
 * Use allocator information to improve memtable memory usage estimate
   (CASSANDRA-5497)
 * Fix trying to load deleted row into row cache on startup (CASSANDRA-4463)
 * fsync leveled manifest to avoid corruption (CASSANDRA-5535)
 * Fix Bound intersection computation (CASSANDRA-5551)
 * sstablescrub now respects max memory size in cassandra.in.sh (CASSANDRA-5562)


1.2.4
 * Ensure that PerRowSecondaryIndex updates see the most recent values
   (CASSANDRA-5397)
 * avoid duplicate index entries ind PrecompactedRow and
   ParallelCompactionIterable (CASSANDRA-5395)
 * remove the index entry on oldColumn when new column is a tombstone
   (CASSANDRA-5395)
 * Change default stream throughput from 400 to 200 mbps (CASSANDRA-5036)
 * Gossiper logs DOWN for symmetry with UP (CASSANDRA-5187)
 * Fix mixing prepared statements between keyspaces (CASSANDRA-5352)
 * Fix consistency level during bootstrap - strike 3 (CASSANDRA-5354)
 * Fix transposed arguments in AlreadyExistsException (CASSANDRA-5362)
 * Improve asynchronous hint delivery (CASSANDRA-5179)
 * Fix Guava dependency version (12.0 -> 13.0.1) for Maven (CASSANDRA-5364)
 * Validate that provided CQL3 collection value are < 64K (CASSANDRA-5355)
 * Make upgradeSSTable skip current version sstables by default (CASSANDRA-5366)
 * Optimize min/max timestamp collection (CASSANDRA-5373)
 * Invalid streamId in cql binary protocol when using invalid CL
   (CASSANDRA-5164)
 * Fix validation for IN where clauses with collections (CASSANDRA-5376)
 * Copy resultSet on count query to avoid ConcurrentModificationException
   (CASSANDRA-5382)
 * Correctly typecheck in CQL3 even with ReversedType (CASSANDRA-5386)
 * Fix streaming compressed files when using encryption (CASSANDRA-5391)
 * cassandra-all 1.2.0 pom missing netty dependency (CASSANDRA-5392)
 * Fix writetime/ttl functions on null values (CASSANDRA-5341)
 * Fix NPE during cql3 select with token() (CASSANDRA-5404)
 * IndexHelper.skipBloomFilters won't skip non-SHA filters (CASSANDRA-5385)
 * cqlsh: Print maps ordered by key, sort sets (CASSANDRA-5413)
 * Add null syntax support in CQL3 for inserts (CASSANDRA-3783)
 * Allow unauthenticated set_keyspace() calls (CASSANDRA-5423)
 * Fix potential incremental backups race (CASSANDRA-5410)
 * Fix prepared BATCH statements with batch-level timestamps (CASSANDRA-5415)
 * Allow overriding superuser setup delay (CASSANDRA-5430)
 * cassandra-shuffle with JMX usernames and passwords (CASSANDRA-5431)
Merged from 1.1:
 * cli: Quote ks and cf names in schema output when needed (CASSANDRA-5052)
 * Fix bad default for min/max timestamp in SSTableMetadata (CASSANDRA-5372)
 * Fix cf name extraction from manifest in Directories.migrateFile()
   (CASSANDRA-5242)
 * Support pluggable internode authentication (CASSANDRA-5401)


1.2.3
 * add check for sstable overlap within a level on startup (CASSANDRA-5327)
 * replace ipv6 colons in jmx object names (CASSANDRA-5298, 5328)
 * Avoid allocating SSTableBoundedScanner during repair when the range does
   not intersect the sstable (CASSANDRA-5249)
 * Don't lowercase property map keys (this breaks NTS) (CASSANDRA-5292)
 * Fix composite comparator with super columns (CASSANDRA-5287)
 * Fix insufficient validation of UPDATE queries against counter cfs
   (CASSANDRA-5300)
 * Fix PropertyFileSnitch default DC/Rack behavior (CASSANDRA-5285)
 * Handle null values when executing prepared statement (CASSANDRA-5081)
 * Add netty to pom dependencies (CASSANDRA-5181)
 * Include type arguments in Thrift CQLPreparedResult (CASSANDRA-5311)
 * Fix compaction not removing columns when bf_fp_ratio is 1 (CASSANDRA-5182)
 * cli: Warn about missing CQL3 tables in schema descriptions (CASSANDRA-5309)
 * Re-enable unknown option in replication/compaction strategies option for
   backward compatibility (CASSANDRA-4795)
 * Add binary protocol support to stress (CASSANDRA-4993)
 * cqlsh: Fix COPY FROM value quoting and null handling (CASSANDRA-5305)
 * Fix repair -pr for vnodes (CASSANDRA-5329)
 * Relax CL for auth queries for non-default users (CASSANDRA-5310)
 * Fix AssertionError during repair (CASSANDRA-5245)
 * Don't announce migrations to pre-1.2 nodes (CASSANDRA-5334)
Merged from 1.1:
 * Update offline scrub for 1.0 -> 1.1 directory structure (CASSANDRA-5195)
 * add tmp flag to Descriptor hashcode (CASSANDRA-4021)
 * fix logging of "Found table data in data directories" when only system tables
   are present (CASSANDRA-5289)
 * cli: Add JMX authentication support (CASSANDRA-5080)
 * nodetool: ability to repair specific range (CASSANDRA-5280)
 * Fix possible assertion triggered in SliceFromReadCommand (CASSANDRA-5284)
 * cqlsh: Add inet type support on Windows (ipv4-only) (CASSANDRA-4801)
 * Fix race when initializing ColumnFamilyStore (CASSANDRA-5350)
 * Add UseTLAB JVM flag (CASSANDRA-5361)


1.2.2
 * fix potential for multiple concurrent compactions of the same sstables
   (CASSANDRA-5256)
 * avoid no-op caching of byte[] on commitlog append (CASSANDRA-5199)
 * fix symlinks under data dir not working (CASSANDRA-5185)
 * fix bug in compact storage metadata handling (CASSANDRA-5189)
 * Validate login for USE queries (CASSANDRA-5207)
 * cli: remove default username and password (CASSANDRA-5208)
 * configure populate_io_cache_on_flush per-CF (CASSANDRA-4694)
 * allow configuration of internode socket buffer (CASSANDRA-3378)
 * Make sstable directory picking blacklist-aware again (CASSANDRA-5193)
 * Correctly expire gossip states for edge cases (CASSANDRA-5216)
 * Improve handling of directory creation failures (CASSANDRA-5196)
 * Expose secondary indicies to the rest of nodetool (CASSANDRA-4464)
 * Binary protocol: avoid sending notification for 0.0.0.0 (CASSANDRA-5227)
 * add UseCondCardMark XX jvm settings on jdk 1.7 (CASSANDRA-4366)
 * CQL3 refactor to allow conversion function (CASSANDRA-5226)
 * Fix drop of sstables in some circumstance (CASSANDRA-5232)
 * Implement caching of authorization results (CASSANDRA-4295)
 * Add support for LZ4 compression (CASSANDRA-5038)
 * Fix missing columns in wide rows queries (CASSANDRA-5225)
 * Simplify auth setup and make system_auth ks alterable (CASSANDRA-5112)
 * Stop compactions from hanging during bootstrap (CASSANDRA-5244)
 * fix compressed streaming sending extra chunk (CASSANDRA-5105)
 * Add CQL3-based implementations of IAuthenticator and IAuthorizer
   (CASSANDRA-4898)
 * Fix timestamp-based tomstone removal logic (CASSANDRA-5248)
 * cli: Add JMX authentication support (CASSANDRA-5080)
 * Fix forceFlush behavior (CASSANDRA-5241)
 * cqlsh: Add username autocompletion (CASSANDRA-5231)
 * Fix CQL3 composite partition key error (CASSANDRA-5240)
 * Allow IN clause on last clustering key (CASSANDRA-5230)
Merged from 1.1:
 * fix start key/end token validation for wide row iteration (CASSANDRA-5168)
 * add ConfigHelper support for Thrift frame and max message sizes (CASSANDRA-5188)
 * fix nodetool repair not fail on node down (CASSANDRA-5203)
 * always collect tombstone hints (CASSANDRA-5068)
 * Fix error when sourcing file in cqlsh (CASSANDRA-5235)


1.2.1
 * stream undelivered hints on decommission (CASSANDRA-5128)
 * GossipingPropertyFileSnitch loads saved dc/rack info if needed (CASSANDRA-5133)
 * drain should flush system CFs too (CASSANDRA-4446)
 * add inter_dc_tcp_nodelay setting (CASSANDRA-5148)
 * re-allow wrapping ranges for start_token/end_token range pairitspwng (CASSANDRA-5106)
 * fix validation compaction of empty rows (CASSANDRA-5136)
 * nodetool methods to enable/disable hint storage/delivery (CASSANDRA-4750)
 * disallow bloom filter false positive chance of 0 (CASSANDRA-5013)
 * add threadpool size adjustment methods to JMXEnabledThreadPoolExecutor and
   CompactionManagerMBean (CASSANDRA-5044)
 * fix hinting for dropped local writes (CASSANDRA-4753)
 * off-heap cache doesn't need mutable column container (CASSANDRA-5057)
 * apply disk_failure_policy to bad disks on initial directory creation
   (CASSANDRA-4847)
 * Optimize name-based queries to use ArrayBackedSortedColumns (CASSANDRA-5043)
 * Fall back to old manifest if most recent is unparseable (CASSANDRA-5041)
 * pool [Compressed]RandomAccessReader objects on the partitioned read path
   (CASSANDRA-4942)
 * Add debug logging to list filenames processed by Directories.migrateFile
   method (CASSANDRA-4939)
 * Expose black-listed directories via JMX (CASSANDRA-4848)
 * Log compaction merge counts (CASSANDRA-4894)
 * Minimize byte array allocation by AbstractData{Input,Output} (CASSANDRA-5090)
 * Add SSL support for the binary protocol (CASSANDRA-5031)
 * Allow non-schema system ks modification for shuffle to work (CASSANDRA-5097)
 * cqlsh: Add default limit to SELECT statements (CASSANDRA-4972)
 * cqlsh: fix DESCRIBE for 1.1 cfs in CQL3 (CASSANDRA-5101)
 * Correctly gossip with nodes >= 1.1.7 (CASSANDRA-5102)
 * Ensure CL guarantees on digest mismatch (CASSANDRA-5113)
 * Validate correctly selects on composite partition key (CASSANDRA-5122)
 * Fix exception when adding collection (CASSANDRA-5117)
 * Handle states for non-vnode clusters correctly (CASSANDRA-5127)
 * Refuse unrecognized replication and compaction strategy options (CASSANDRA-4795)
 * Pick the correct value validator in sstable2json for cql3 tables (CASSANDRA-5134)
 * Validate login for describe_keyspace, describe_keyspaces and set_keyspace
   (CASSANDRA-5144)
 * Fix inserting empty maps (CASSANDRA-5141)
 * Don't remove tokens from System table for node we know (CASSANDRA-5121)
 * fix streaming progress report for compresed files (CASSANDRA-5130)
 * Coverage analysis for low-CL queries (CASSANDRA-4858)
 * Stop interpreting dates as valid timeUUID value (CASSANDRA-4936)
 * Adds E notation for floating point numbers (CASSANDRA-4927)
 * Detect (and warn) unintentional use of the cql2 thrift methods when cql3 was
   intended (CASSANDRA-5172)
 * cli: Quote ks and cf names in schema output when needed (CASSANDRA-5052)
 * Fix cf name extraction from manifest in Directories.migrateFile() (CASSANDRA-5242)
 * Replace mistaken usage of commons-logging with slf4j (CASSANDRA-5464)
 * Ensure Jackson dependency matches lib (CASSANDRA-5126)
 * Expose droppable tombstone ratio stats over JMX (CASSANDRA-5159)
Merged from 1.1:
 * Simplify CompressedRandomAccessReader to work around JDK FD bug (CASSANDRA-5088)
 * Improve handling a changing target throttle rate mid-compaction (CASSANDRA-5087)
 * Pig: correctly decode row keys in widerow mode (CASSANDRA-5098)
 * nodetool repair command now prints progress (CASSANDRA-4767)
 * fix user defined compaction to run against 1.1 data directory (CASSANDRA-5118)
 * Fix CQL3 BATCH authorization caching (CASSANDRA-5145)
 * fix get_count returns incorrect value with TTL (CASSANDRA-5099)
 * better handling for mid-compaction failure (CASSANDRA-5137)
 * convert default marshallers list to map for better readability (CASSANDRA-5109)
 * fix ConcurrentModificationException in getBootstrapSource (CASSANDRA-5170)
 * fix sstable maxtimestamp for row deletes and pre-1.1.1 sstables (CASSANDRA-5153)
 * Fix thread growth on node removal (CASSANDRA-5175)
 * Make Ec2Region's datacenter name configurable (CASSANDRA-5155)


1.2.0
 * Disallow counters in collections (CASSANDRA-5082)
 * cqlsh: add unit tests (CASSANDRA-3920)
 * fix default bloom_filter_fp_chance for LeveledCompactionStrategy (CASSANDRA-5093)
Merged from 1.1:
 * add validation for get_range_slices with start_key and end_token (CASSANDRA-5089)


1.2.0-rc2
 * fix nodetool ownership display with vnodes (CASSANDRA-5065)
 * cqlsh: add DESCRIBE KEYSPACES command (CASSANDRA-5060)
 * Fix potential infinite loop when reloading CFS (CASSANDRA-5064)
 * Fix SimpleAuthorizer example (CASSANDRA-5072)
 * cqlsh: force CL.ONE for tracing and system.schema* queries (CASSANDRA-5070)
 * Includes cassandra-shuffle in the debian package (CASSANDRA-5058)
Merged from 1.1:
 * fix multithreaded compaction deadlock (CASSANDRA-4492)
 * fix temporarily missing schema after upgrade from pre-1.1.5 (CASSANDRA-5061)
 * Fix ALTER TABLE overriding compression options with defaults
   (CASSANDRA-4996, 5066)
 * fix specifying and altering crc_check_chance (CASSANDRA-5053)
 * fix Murmur3Partitioner ownership% calculation (CASSANDRA-5076)
 * Don't expire columns sooner than they should in 2ndary indexes (CASSANDRA-5079)


1.2-rc1
 * rename rpc_timeout settings to request_timeout (CASSANDRA-5027)
 * add BF with 0.1 FP to LCS by default (CASSANDRA-5029)
 * Fix preparing insert queries (CASSANDRA-5016)
 * Fix preparing queries with counter increment (CASSANDRA-5022)
 * Fix preparing updates with collections (CASSANDRA-5017)
 * Don't generate UUID based on other node address (CASSANDRA-5002)
 * Fix message when trying to alter a clustering key type (CASSANDRA-5012)
 * Update IAuthenticator to match the new IAuthorizer (CASSANDRA-5003)
 * Fix inserting only a key in CQL3 (CASSANDRA-5040)
 * Fix CQL3 token() function when used with strings (CASSANDRA-5050)
Merged from 1.1:
 * reduce log spam from invalid counter shards (CASSANDRA-5026)
 * Improve schema propagation performance (CASSANDRA-5025)
 * Fix for IndexHelper.IndexFor throws OOB Exception (CASSANDRA-5030)
 * cqlsh: make it possible to describe thrift CFs (CASSANDRA-4827)
 * cqlsh: fix timestamp formatting on some platforms (CASSANDRA-5046)


1.2-beta3
 * make consistency level configurable in cqlsh (CASSANDRA-4829)
 * fix cqlsh rendering of blob fields (CASSANDRA-4970)
 * fix cqlsh DESCRIBE command (CASSANDRA-4913)
 * save truncation position in system table (CASSANDRA-4906)
 * Move CompressionMetadata off-heap (CASSANDRA-4937)
 * allow CLI to GET cql3 columnfamily data (CASSANDRA-4924)
 * Fix rare race condition in getExpireTimeForEndpoint (CASSANDRA-4402)
 * acquire references to overlapping sstables during compaction so bloom filter
   doesn't get free'd prematurely (CASSANDRA-4934)
 * Don't share slice query filter in CQL3 SelectStatement (CASSANDRA-4928)
 * Separate tracing from Log4J (CASSANDRA-4861)
 * Exclude gcable tombstones from merkle-tree computation (CASSANDRA-4905)
 * Better printing of AbstractBounds for tracing (CASSANDRA-4931)
 * Optimize mostRecentTombstone check in CC.collectAllData (CASSANDRA-4883)
 * Change stream session ID to UUID to avoid collision from same node (CASSANDRA-4813)
 * Use Stats.db when bulk loading if present (CASSANDRA-4957)
 * Skip repair on system_trace and keyspaces with RF=1 (CASSANDRA-4956)
 * (cql3) Remove arbitrary SELECT limit (CASSANDRA-4918)
 * Correctly handle prepared operation on collections (CASSANDRA-4945)
 * Fix CQL3 LIMIT (CASSANDRA-4877)
 * Fix Stress for CQL3 (CASSANDRA-4979)
 * Remove cassandra specific exceptions from JMX interface (CASSANDRA-4893)
 * (CQL3) Force using ALLOW FILTERING on potentially inefficient queries (CASSANDRA-4915)
 * (cql3) Fix adding column when the table has collections (CASSANDRA-4982)
 * (cql3) Fix allowing collections with compact storage (CASSANDRA-4990)
 * (cql3) Refuse ttl/writetime function on collections (CASSANDRA-4992)
 * Replace IAuthority with new IAuthorizer (CASSANDRA-4874)
 * clqsh: fix KEY pseudocolumn escaping when describing Thrift tables
   in CQL3 mode (CASSANDRA-4955)
 * add basic authentication support for Pig CassandraStorage (CASSANDRA-3042)
 * fix CQL2 ALTER TABLE compaction_strategy_class altering (CASSANDRA-4965)
Merged from 1.1:
 * Fall back to old describe_splits if d_s_ex is not available (CASSANDRA-4803)
 * Improve error reporting when streaming ranges fail (CASSANDRA-5009)
 * Fix cqlsh timestamp formatting of timezone info (CASSANDRA-4746)
 * Fix assertion failure with leveled compaction (CASSANDRA-4799)
 * Check for null end_token in get_range_slice (CASSANDRA-4804)
 * Remove all remnants of removed nodes (CASSANDRA-4840)
 * Add aut-reloading of the log4j file in debian package (CASSANDRA-4855)
 * Fix estimated row cache entry size (CASSANDRA-4860)
 * reset getRangeSlice filter after finishing a row for get_paged_slice
   (CASSANDRA-4919)
 * expunge row cache post-truncate (CASSANDRA-4940)
 * Allow static CF definition with compact storage (CASSANDRA-4910)
 * Fix endless loop/compaction of schema_* CFs due to broken timestamps (CASSANDRA-4880)
 * Fix 'wrong class type' assertion in CounterColumn (CASSANDRA-4976)


1.2-beta2
 * fp rate of 1.0 disables BF entirely; LCS defaults to 1.0 (CASSANDRA-4876)
 * off-heap bloom filters for row keys (CASSANDRA_4865)
 * add extension point for sstable components (CASSANDRA-4049)
 * improve tracing output (CASSANDRA-4852, 4862)
 * make TRACE verb droppable (CASSANDRA-4672)
 * fix BulkLoader recognition of CQL3 columnfamilies (CASSANDRA-4755)
 * Sort commitlog segments for replay by id instead of mtime (CASSANDRA-4793)
 * Make hint delivery asynchronous (CASSANDRA-4761)
 * Pluggable Thrift transport factories for CLI and cqlsh (CASSANDRA-4609, 4610)
 * cassandra-cli: allow Double value type to be inserted to a column (CASSANDRA-4661)
 * Add ability to use custom TServerFactory implementations (CASSANDRA-4608)
 * optimize batchlog flushing to skip successful batches (CASSANDRA-4667)
 * include metadata for system keyspace itself in schema tables (CASSANDRA-4416)
 * add check to PropertyFileSnitch to verify presence of location for
   local node (CASSANDRA-4728)
 * add PBSPredictor consistency modeler (CASSANDRA-4261)
 * remove vestiges of Thrift unframed mode (CASSANDRA-4729)
 * optimize single-row PK lookups (CASSANDRA-4710)
 * adjust blockFor calculation to account for pending ranges due to node
   movement (CASSANDRA-833)
 * Change CQL version to 3.0.0 and stop accepting 3.0.0-beta1 (CASSANDRA-4649)
 * (CQL3) Make prepared statement global instead of per connection
   (CASSANDRA-4449)
 * Fix scrubbing of CQL3 created tables (CASSANDRA-4685)
 * (CQL3) Fix validation when using counter and regular columns in the same
   table (CASSANDRA-4706)
 * Fix bug starting Cassandra with simple authentication (CASSANDRA-4648)
 * Add support for batchlog in CQL3 (CASSANDRA-4545, 4738)
 * Add support for multiple column family outputs in CFOF (CASSANDRA-4208)
 * Support repairing only the local DC nodes (CASSANDRA-4747)
 * Use rpc_address for binary protocol and change default port (CASSANDRA-4751)
 * Fix use of collections in prepared statements (CASSANDRA-4739)
 * Store more information into peers table (CASSANDRA-4351, 4814)
 * Configurable bucket size for size tiered compaction (CASSANDRA-4704)
 * Run leveled compaction in parallel (CASSANDRA-4310)
 * Fix potential NPE during CFS reload (CASSANDRA-4786)
 * Composite indexes may miss results (CASSANDRA-4796)
 * Move consistency level to the protocol level (CASSANDRA-4734, 4824)
 * Fix Subcolumn slice ends not respected (CASSANDRA-4826)
 * Fix Assertion error in cql3 select (CASSANDRA-4783)
 * Fix list prepend logic (CQL3) (CASSANDRA-4835)
 * Add booleans as literals in CQL3 (CASSANDRA-4776)
 * Allow renaming PK columns in CQL3 (CASSANDRA-4822)
 * Fix binary protocol NEW_NODE event (CASSANDRA-4679)
 * Fix potential infinite loop in tombstone compaction (CASSANDRA-4781)
 * Remove system tables accounting from schema (CASSANDRA-4850)
 * (cql3) Force provided columns in clustering key order in
   'CLUSTERING ORDER BY' (CASSANDRA-4881)
 * Fix composite index bug (CASSANDRA-4884)
 * Fix short read protection for CQL3 (CASSANDRA-4882)
 * Add tracing support to the binary protocol (CASSANDRA-4699)
 * (cql3) Don't allow prepared marker inside collections (CASSANDRA-4890)
 * Re-allow order by on non-selected columns (CASSANDRA-4645)
 * Bug when composite index is created in a table having collections (CASSANDRA-4909)
 * log index scan subject in CompositesSearcher (CASSANDRA-4904)
Merged from 1.1:
 * add get[Row|Key]CacheEntries to CacheServiceMBean (CASSANDRA-4859)
 * fix get_paged_slice to wrap to next row correctly (CASSANDRA-4816)
 * fix indexing empty column values (CASSANDRA-4832)
 * allow JdbcDate to compose null Date objects (CASSANDRA-4830)
 * fix possible stackoverflow when compacting 1000s of sstables
   (CASSANDRA-4765)
 * fix wrong leveled compaction progress calculation (CASSANDRA-4807)
 * add a close() method to CRAR to prevent leaking file descriptors (CASSANDRA-4820)
 * fix potential infinite loop in get_count (CASSANDRA-4833)
 * fix compositeType.{get/from}String methods (CASSANDRA-4842)
 * (CQL) fix CREATE COLUMNFAMILY permissions check (CASSANDRA-4864)
 * Fix DynamicCompositeType same type comparison (CASSANDRA-4711)
 * Fix duplicate SSTable reference when stream session failed (CASSANDRA-3306)
 * Allow static CF definition with compact storage (CASSANDRA-4910)
 * Fix endless loop/compaction of schema_* CFs due to broken timestamps (CASSANDRA-4880)
 * Fix 'wrong class type' assertion in CounterColumn (CASSANDRA-4976)


1.2-beta1
 * add atomic_batch_mutate (CASSANDRA-4542, -4635)
 * increase default max_hint_window_in_ms to 3h (CASSANDRA-4632)
 * include message initiation time to replicas so they can more
   accurately drop timed-out requests (CASSANDRA-2858)
 * fix clientutil.jar dependencies (CASSANDRA-4566)
 * optimize WriteResponse (CASSANDRA-4548)
 * new metrics (CASSANDRA-4009)
 * redesign KEYS indexes to avoid read-before-write (CASSANDRA-2897)
 * debug tracing (CASSANDRA-1123)
 * parallelize row cache loading (CASSANDRA-4282)
 * Make compaction, flush JBOD-aware (CASSANDRA-4292)
 * run local range scans on the read stage (CASSANDRA-3687)
 * clean up ioexceptions (CASSANDRA-2116)
 * add disk_failure_policy (CASSANDRA-2118)
 * Introduce new json format with row level deletion (CASSANDRA-4054)
 * remove redundant "name" column from schema_keyspaces (CASSANDRA-4433)
 * improve "nodetool ring" handling of multi-dc clusters (CASSANDRA-3047)
 * update NTS calculateNaturalEndpoints to be O(N log N) (CASSANDRA-3881)
 * split up rpc timeout by operation type (CASSANDRA-2819)
 * rewrite key cache save/load to use only sequential i/o (CASSANDRA-3762)
 * update MS protocol with a version handshake + broadcast address id
   (CASSANDRA-4311)
 * multithreaded hint replay (CASSANDRA-4189)
 * add inter-node message compression (CASSANDRA-3127)
 * remove COPP (CASSANDRA-2479)
 * Track tombstone expiration and compact when tombstone content is
   higher than a configurable threshold, default 20% (CASSANDRA-3442, 4234)
 * update MurmurHash to version 3 (CASSANDRA-2975)
 * (CLI) track elapsed time for `delete' operation (CASSANDRA-4060)
 * (CLI) jline version is bumped to 1.0 to properly  support
   'delete' key function (CASSANDRA-4132)
 * Save IndexSummary into new SSTable 'Summary' component (CASSANDRA-2392, 4289)
 * Add support for range tombstones (CASSANDRA-3708)
 * Improve MessagingService efficiency (CASSANDRA-3617)
 * Avoid ID conflicts from concurrent schema changes (CASSANDRA-3794)
 * Set thrift HSHA server thread limit to unlimited by default (CASSANDRA-4277)
 * Avoids double serialization of CF id in RowMutation messages
   (CASSANDRA-4293)
 * stream compressed sstables directly with java nio (CASSANDRA-4297)
 * Support multiple ranges in SliceQueryFilter (CASSANDRA-3885)
 * Add column metadata to system column families (CASSANDRA-4018)
 * (cql3) Always use composite types by default (CASSANDRA-4329)
 * (cql3) Add support for set, map and list (CASSANDRA-3647)
 * Validate date type correctly (CASSANDRA-4441)
 * (cql3) Allow definitions with only a PK (CASSANDRA-4361)
 * (cql3) Add support for row key composites (CASSANDRA-4179)
 * improve DynamicEndpointSnitch by using reservoir sampling (CASSANDRA-4038)
 * (cql3) Add support for 2ndary indexes (CASSANDRA-3680)
 * (cql3) fix defining more than one PK to be invalid (CASSANDRA-4477)
 * remove schema agreement checking from all external APIs (Thrift, CQL and CQL3) (CASSANDRA-4487)
 * add Murmur3Partitioner and make it default for new installations (CASSANDRA-3772, 4621)
 * (cql3) update pseudo-map syntax to use map syntax (CASSANDRA-4497)
 * Finer grained exceptions hierarchy and provides error code with exceptions (CASSANDRA-3979)
 * Adds events push to binary protocol (CASSANDRA-4480)
 * Rewrite nodetool help (CASSANDRA-2293)
 * Make CQL3 the default for CQL (CASSANDRA-4640)
 * update stress tool to be able to use CQL3 (CASSANDRA-4406)
 * Accept all thrift update on CQL3 cf but don't expose their metadata (CASSANDRA-4377)
 * Replace Throttle with Guava's RateLimiter for HintedHandOff (CASSANDRA-4541)
 * fix counter add/get using CQL2 and CQL3 in stress tool (CASSANDRA-4633)
 * Add sstable count per level to cfstats (CASSANDRA-4537)
 * (cql3) Add ALTER KEYSPACE statement (CASSANDRA-4611)
 * (cql3) Allow defining default consistency levels (CASSANDRA-4448)
 * (cql3) Fix queries using LIMIT missing results (CASSANDRA-4579)
 * fix cross-version gossip messaging (CASSANDRA-4576)
 * added inet data type (CASSANDRA-4627)


1.1.6
 * Wait for writes on synchronous read digest mismatch (CASSANDRA-4792)
 * fix commitlog replay for nanotime-infected sstables (CASSANDRA-4782)
 * preflight check ttl for maximum of 20 years (CASSANDRA-4771)
 * (Pig) fix widerow input with single column rows (CASSANDRA-4789)
 * Fix HH to compact with correct gcBefore, which avoids wiping out
   undelivered hints (CASSANDRA-4772)
 * LCS will merge up to 32 L0 sstables as intended (CASSANDRA-4778)
 * NTS will default unconfigured DC replicas to zero (CASSANDRA-4675)
 * use default consistency level in counter validation if none is
   explicitly provide (CASSANDRA-4700)
 * Improve IAuthority interface by introducing fine-grained
   access permissions and grant/revoke commands (CASSANDRA-4490, 4644)
 * fix assumption error in CLI when updating/describing keyspace
   (CASSANDRA-4322)
 * Adds offline sstablescrub to debian packaging (CASSANDRA-4642)
 * Automatic fixing of overlapping leveled sstables (CASSANDRA-4644)
 * fix error when using ORDER BY with extended selections (CASSANDRA-4689)
 * (CQL3) Fix validation for IN queries for non-PK cols (CASSANDRA-4709)
 * fix re-created keyspace disappering after 1.1.5 upgrade
   (CASSANDRA-4698, 4752)
 * (CLI) display elapsed time in 2 fraction digits (CASSANDRA-3460)
 * add authentication support to sstableloader (CASSANDRA-4712)
 * Fix CQL3 'is reversed' logic (CASSANDRA-4716, 4759)
 * (CQL3) Don't return ReversedType in result set metadata (CASSANDRA-4717)
 * Backport adding AlterKeyspace statement (CASSANDRA-4611)
 * (CQL3) Correcty accept upper-case data types (CASSANDRA-4770)
 * Add binary protocol events for schema changes (CASSANDRA-4684)
Merged from 1.0:
 * Switch from NBHM to CHM in MessagingService's callback map, which
   prevents OOM in long-running instances (CASSANDRA-4708)


1.1.5
 * add SecondaryIndex.reload API (CASSANDRA-4581)
 * use millis + atomicint for commitlog segment creation instead of
   nanotime, which has issues under some hypervisors (CASSANDRA-4601)
 * fix FD leak in slice queries (CASSANDRA-4571)
 * avoid recursion in leveled compaction (CASSANDRA-4587)
 * increase stack size under Java7 to 180K
 * Log(info) schema changes (CASSANDRA-4547)
 * Change nodetool setcachecapcity to manipulate global caches (CASSANDRA-4563)
 * (cql3) fix setting compaction strategy (CASSANDRA-4597)
 * fix broken system.schema_* timestamps on system startup (CASSANDRA-4561)
 * fix wrong skip of cache saving (CASSANDRA-4533)
 * Avoid NPE when lost+found is in data dir (CASSANDRA-4572)
 * Respect five-minute flush moratorium after initial CL replay (CASSANDRA-4474)
 * Adds ntp as recommended in debian packaging (CASSANDRA-4606)
 * Configurable transport in CF Record{Reader|Writer} (CASSANDRA-4558)
 * (cql3) fix potential NPE with both equal and unequal restriction (CASSANDRA-4532)
 * (cql3) improves ORDER BY validation (CASSANDRA-4624)
 * Fix potential deadlock during counter writes (CASSANDRA-4578)
 * Fix cql error with ORDER BY when using IN (CASSANDRA-4612)
Merged from 1.0:
 * increase Xss to 160k to accomodate latest 1.6 JVMs (CASSANDRA-4602)
 * fix toString of hint destination tokens (CASSANDRA-4568)
 * Fix multiple values for CurrentLocal NodeID (CASSANDRA-4626)


1.1.4
 * fix offline scrub to catch >= out of order rows (CASSANDRA-4411)
 * fix cassandra-env.sh on RHEL and other non-dash-based systems
   (CASSANDRA-4494)
Merged from 1.0:
 * (Hadoop) fix setting key length for old-style mapred api (CASSANDRA-4534)
 * (Hadoop) fix iterating through a resultset consisting entirely
   of tombstoned rows (CASSANDRA-4466)


1.1.3
 * (cqlsh) add COPY TO (CASSANDRA-4434)
 * munmap commitlog segments before rename (CASSANDRA-4337)
 * (JMX) rename getRangeKeySample to sampleKeyRange to avoid returning
   multi-MB results as an attribute (CASSANDRA-4452)
 * flush based on data size, not throughput; overwritten columns no
   longer artificially inflate liveRatio (CASSANDRA-4399)
 * update default commitlog segment size to 32MB and total commitlog
   size to 32/1024 MB for 32/64 bit JVMs, respectively (CASSANDRA-4422)
 * avoid using global partitioner to estimate ranges in index sstables
   (CASSANDRA-4403)
 * restore pre-CASSANDRA-3862 approach to removing expired tombstones
   from row cache during compaction (CASSANDRA-4364)
 * (stress) support for CQL prepared statements (CASSANDRA-3633)
 * Correctly catch exception when Snappy cannot be loaded (CASSANDRA-4400)
 * (cql3) Support ORDER BY when IN condition is given in WHERE clause (CASSANDRA-4327)
 * (cql3) delete "component_index" column on DROP TABLE call (CASSANDRA-4420)
 * change nanoTime() to currentTimeInMillis() in schema related code (CASSANDRA-4432)
 * add a token generation tool (CASSANDRA-3709)
 * Fix LCS bug with sstable containing only 1 row (CASSANDRA-4411)
 * fix "Can't Modify Index Name" problem on CF update (CASSANDRA-4439)
 * Fix assertion error in getOverlappingSSTables during repair (CASSANDRA-4456)
 * fix nodetool's setcompactionthreshold command (CASSANDRA-4455)
 * Ensure compacted files are never used, to avoid counter overcount (CASSANDRA-4436)
Merged from 1.0:
 * Push the validation of secondary index values to the SecondaryIndexManager (CASSANDRA-4240)
 * allow dropping columns shadowed by not-yet-expired supercolumn or row
   tombstones in PrecompactedRow (CASSANDRA-4396)


1.1.2
 * Fix cleanup not deleting index entries (CASSANDRA-4379)
 * Use correct partitioner when saving + loading caches (CASSANDRA-4331)
 * Check schema before trying to export sstable (CASSANDRA-2760)
 * Raise a meaningful exception instead of NPE when PFS encounters
   an unconfigured node + no default (CASSANDRA-4349)
 * fix bug in sstable blacklisting with LCS (CASSANDRA-4343)
 * LCS no longer promotes tiny sstables out of L0 (CASSANDRA-4341)
 * skip tombstones during hint replay (CASSANDRA-4320)
 * fix NPE in compactionstats (CASSANDRA-4318)
 * enforce 1m min keycache for auto (CASSANDRA-4306)
 * Have DeletedColumn.isMFD always return true (CASSANDRA-4307)
 * (cql3) exeption message for ORDER BY constraints said primary filter can be
    an IN clause, which is misleading (CASSANDRA-4319)
 * (cql3) Reject (not yet supported) creation of 2ndardy indexes on tables with
   composite primary keys (CASSANDRA-4328)
 * Set JVM stack size to 160k for java 7 (CASSANDRA-4275)
 * cqlsh: add COPY command to load data from CSV flat files (CASSANDRA-4012)
 * CFMetaData.fromThrift to throw ConfigurationException upon error (CASSANDRA-4353)
 * Use CF comparator to sort indexed columns in SecondaryIndexManager
   (CASSANDRA-4365)
 * add strategy_options to the KSMetaData.toString() output (CASSANDRA-4248)
 * (cql3) fix range queries containing unqueried results (CASSANDRA-4372)
 * (cql3) allow updating column_alias types (CASSANDRA-4041)
 * (cql3) Fix deletion bug (CASSANDRA-4193)
 * Fix computation of overlapping sstable for leveled compaction (CASSANDRA-4321)
 * Improve scrub and allow to run it offline (CASSANDRA-4321)
 * Fix assertionError in StorageService.bulkLoad (CASSANDRA-4368)
 * (cqlsh) add option to authenticate to a keyspace at startup (CASSANDRA-4108)
 * (cqlsh) fix ASSUME functionality (CASSANDRA-4352)
 * Fix ColumnFamilyRecordReader to not return progress > 100% (CASSANDRA-3942)
Merged from 1.0:
 * Set gc_grace on index CF to 0 (CASSANDRA-4314)


1.1.1
 * add populate_io_cache_on_flush option (CASSANDRA-2635)
 * allow larger cache capacities than 2GB (CASSANDRA-4150)
 * add getsstables command to nodetool (CASSANDRA-4199)
 * apply parent CF compaction settings to secondary index CFs (CASSANDRA-4280)
 * preserve commitlog size cap when recycling segments at startup
   (CASSANDRA-4201)
 * (Hadoop) fix split generation regression (CASSANDRA-4259)
 * ignore min/max compactions settings in LCS, while preserving
   behavior that min=max=0 disables autocompaction (CASSANDRA-4233)
 * log number of rows read from saved cache (CASSANDRA-4249)
 * calculate exact size required for cleanup operations (CASSANDRA-1404)
 * avoid blocking additional writes during flush when the commitlog
   gets behind temporarily (CASSANDRA-1991)
 * enable caching on index CFs based on data CF cache setting (CASSANDRA-4197)
 * warn on invalid replication strategy creation options (CASSANDRA-4046)
 * remove [Freeable]Memory finalizers (CASSANDRA-4222)
 * include tombstone size in ColumnFamily.size, which can prevent OOM
   during sudden mass delete operations by yielding a nonzero liveRatio
   (CASSANDRA-3741)
 * Open 1 sstableScanner per level for leveled compaction (CASSANDRA-4142)
 * Optimize reads when row deletion timestamps allow us to restrict
   the set of sstables we check (CASSANDRA-4116)
 * add support for commitlog archiving and point-in-time recovery
   (CASSANDRA-3690)
 * avoid generating redundant compaction tasks during streaming
   (CASSANDRA-4174)
 * add -cf option to nodetool snapshot, and takeColumnFamilySnapshot to
   StorageService mbean (CASSANDRA-556)
 * optimize cleanup to drop entire sstables where possible (CASSANDRA-4079)
 * optimize truncate when autosnapshot is disabled (CASSANDRA-4153)
 * update caches to use byte[] keys to reduce memory overhead (CASSANDRA-3966)
 * add column limit to cli (CASSANDRA-3012, 4098)
 * clean up and optimize DataOutputBuffer, used by CQL compression and
   CompositeType (CASSANDRA-4072)
 * optimize commitlog checksumming (CASSANDRA-3610)
 * identify and blacklist corrupted SSTables from future compactions
   (CASSANDRA-2261)
 * Move CfDef and KsDef validation out of thrift (CASSANDRA-4037)
 * Expose API to repair a user provided range (CASSANDRA-3912)
 * Add way to force the cassandra-cli to refresh its schema (CASSANDRA-4052)
 * Avoid having replicate on write tasks stacking up at CL.ONE (CASSANDRA-2889)
 * (cql3) Backwards compatibility for composite comparators in non-cql3-aware
   clients (CASSANDRA-4093)
 * (cql3) Fix order by for reversed queries (CASSANDRA-4160)
 * (cql3) Add ReversedType support (CASSANDRA-4004)
 * (cql3) Add timeuuid type (CASSANDRA-4194)
 * (cql3) Minor fixes (CASSANDRA-4185)
 * (cql3) Fix prepared statement in BATCH (CASSANDRA-4202)
 * (cql3) Reduce the list of reserved keywords (CASSANDRA-4186)
 * (cql3) Move max/min compaction thresholds to compaction strategy options
   (CASSANDRA-4187)
 * Fix exception during move when localhost is the only source (CASSANDRA-4200)
 * (cql3) Allow paging through non-ordered partitioner results (CASSANDRA-3771)
 * (cql3) Fix drop index (CASSANDRA-4192)
 * (cql3) Don't return range ghosts anymore (CASSANDRA-3982)
 * fix re-creating Keyspaces/ColumnFamilies with the same name as dropped
   ones (CASSANDRA-4219)
 * fix SecondaryIndex LeveledManifest save upon snapshot (CASSANDRA-4230)
 * fix missing arrayOffset in FBUtilities.hash (CASSANDRA-4250)
 * (cql3) Add name of parameters in CqlResultSet (CASSANDRA-4242)
 * (cql3) Correctly validate order by queries (CASSANDRA-4246)
 * rename stress to cassandra-stress for saner packaging (CASSANDRA-4256)
 * Fix exception on colum metadata with non-string comparator (CASSANDRA-4269)
 * Check for unknown/invalid compression options (CASSANDRA-4266)
 * (cql3) Adds simple access to column timestamp and ttl (CASSANDRA-4217)
 * (cql3) Fix range queries with secondary indexes (CASSANDRA-4257)
 * Better error messages from improper input in cli (CASSANDRA-3865)
 * Try to stop all compaction upon Keyspace or ColumnFamily drop (CASSANDRA-4221)
 * (cql3) Allow keyspace properties to contain hyphens (CASSANDRA-4278)
 * (cql3) Correctly validate keyspace access in create table (CASSANDRA-4296)
 * Avoid deadlock in migration stage (CASSANDRA-3882)
 * Take supercolumn names and deletion info into account in memtable throughput
   (CASSANDRA-4264)
 * Add back backward compatibility for old style replication factor (CASSANDRA-4294)
 * Preserve compatibility with pre-1.1 index queries (CASSANDRA-4262)
Merged from 1.0:
 * Fix super columns bug where cache is not updated (CASSANDRA-4190)
 * fix maxTimestamp to include row tombstones (CASSANDRA-4116)
 * (CLI) properly handle quotes in create/update keyspace commands (CASSANDRA-4129)
 * Avoids possible deadlock during bootstrap (CASSANDRA-4159)
 * fix stress tool that hangs forever on timeout or error (CASSANDRA-4128)
 * stress tool to return appropriate exit code on failure (CASSANDRA-4188)
 * fix compaction NPE when out of disk space and assertions disabled
   (CASSANDRA-3985)
 * synchronize LCS getEstimatedTasks to avoid CME (CASSANDRA-4255)
 * ensure unique streaming session id's (CASSANDRA-4223)
 * kick off background compaction when min/max thresholds change
   (CASSANDRA-4279)
 * improve ability of STCS.getBuckets to deal with 100s of 1000s of
   sstables, such as when convertinb back from LCS (CASSANDRA-4287)
 * Oversize integer in CQL throws NumberFormatException (CASSANDRA-4291)
 * fix 1.0.x node join to mixed version cluster, other nodes >= 1.1 (CASSANDRA-4195)
 * Fix LCS splitting sstable base on uncompressed size (CASSANDRA-4419)
 * Push the validation of secondary index values to the SecondaryIndexManager (CASSANDRA-4240)
 * Don't purge columns during upgradesstables (CASSANDRA-4462)
 * Make cqlsh work with piping (CASSANDRA-4113)
 * Validate arguments for nodetool decommission (CASSANDRA-4061)
 * Report thrift status in nodetool info (CASSANDRA-4010)


1.1.0-final
 * average a reduced liveRatio estimate with the previous one (CASSANDRA-4065)
 * Allow KS and CF names up to 48 characters (CASSANDRA-4157)
 * fix stress build (CASSANDRA-4140)
 * add time remaining estimate to nodetool compactionstats (CASSANDRA-4167)
 * (cql) fix NPE in cql3 ALTER TABLE (CASSANDRA-4163)
 * (cql) Add support for CL.TWO and CL.THREE in CQL (CASSANDRA-4156)
 * (cql) Fix type in CQL3 ALTER TABLE preventing update (CASSANDRA-4170)
 * (cql) Throw invalid exception from CQL3 on obsolete options (CASSANDRA-4171)
 * (cqlsh) fix recognizing uppercase SELECT keyword (CASSANDRA-4161)
 * Pig: wide row support (CASSANDRA-3909)
Merged from 1.0:
 * avoid streaming empty files with bulk loader if sstablewriter errors out
   (CASSANDRA-3946)


1.1-rc1
 * Include stress tool in binary builds (CASSANDRA-4103)
 * (Hadoop) fix wide row iteration when last row read was deleted
   (CASSANDRA-4154)
 * fix read_repair_chance to really default to 0.1 in the cli (CASSANDRA-4114)
 * Adds caching and bloomFilterFpChange to CQL options (CASSANDRA-4042)
 * Adds posibility to autoconfigure size of the KeyCache (CASSANDRA-4087)
 * fix KEYS index from skipping results (CASSANDRA-3996)
 * Remove sliced_buffer_size_in_kb dead option (CASSANDRA-4076)
 * make loadNewSStable preserve sstable version (CASSANDRA-4077)
 * Respect 1.0 cache settings as much as possible when upgrading
   (CASSANDRA-4088)
 * relax path length requirement for sstable files when upgrading on
   non-Windows platforms (CASSANDRA-4110)
 * fix terminination of the stress.java when errors were encountered
   (CASSANDRA-4128)
 * Move CfDef and KsDef validation out of thrift (CASSANDRA-4037)
 * Fix get_paged_slice (CASSANDRA-4136)
 * CQL3: Support slice with exclusive start and stop (CASSANDRA-3785)
Merged from 1.0:
 * support PropertyFileSnitch in bulk loader (CASSANDRA-4145)
 * add auto_snapshot option allowing disabling snapshot before drop/truncate
   (CASSANDRA-3710)
 * allow short snitch names (CASSANDRA-4130)


1.1-beta2
 * rename loaded sstables to avoid conflicts with local snapshots
   (CASSANDRA-3967)
 * start hint replay as soon as FD notifies that the target is back up
   (CASSANDRA-3958)
 * avoid unproductive deserializing of cached rows during compaction
   (CASSANDRA-3921)
 * fix concurrency issues with CQL keyspace creation (CASSANDRA-3903)
 * Show Effective Owership via Nodetool ring <keyspace> (CASSANDRA-3412)
 * Update ORDER BY syntax for CQL3 (CASSANDRA-3925)
 * Fix BulkRecordWriter to not throw NPE if reducer gets no map data from Hadoop (CASSANDRA-3944)
 * Fix bug with counters in super columns (CASSANDRA-3821)
 * Remove deprecated merge_shard_chance (CASSANDRA-3940)
 * add a convenient way to reset a node's schema (CASSANDRA-2963)
 * fix for intermittent SchemaDisagreementException (CASSANDRA-3884)
 * CLI `list <CF>` to limit number of columns and their order (CASSANDRA-3012)
 * ignore deprecated KsDef/CfDef/ColumnDef fields in native schema (CASSANDRA-3963)
 * CLI to report when unsupported column_metadata pair was given (CASSANDRA-3959)
 * reincarnate removed and deprecated KsDef/CfDef attributes (CASSANDRA-3953)
 * Fix race between writes and read for cache (CASSANDRA-3862)
 * perform static initialization of StorageProxy on start-up (CASSANDRA-3797)
 * support trickling fsync() on writes (CASSANDRA-3950)
 * expose counters for unavailable/timeout exceptions given to thrift clients (CASSANDRA-3671)
 * avoid quadratic startup time in LeveledManifest (CASSANDRA-3952)
 * Add type information to new schema_ columnfamilies and remove thrift
   serialization for schema (CASSANDRA-3792)
 * add missing column validator options to the CLI help (CASSANDRA-3926)
 * skip reading saved key cache if CF's caching strategy is NONE or ROWS_ONLY (CASSANDRA-3954)
 * Unify migration code (CASSANDRA-4017)
Merged from 1.0:
 * cqlsh: guess correct version of Python for Arch Linux (CASSANDRA-4090)
 * (CLI) properly handle quotes in create/update keyspace commands (CASSANDRA-4129)
 * Avoids possible deadlock during bootstrap (CASSANDRA-4159)
 * fix stress tool that hangs forever on timeout or error (CASSANDRA-4128)
 * Fix super columns bug where cache is not updated (CASSANDRA-4190)
 * stress tool to return appropriate exit code on failure (CASSANDRA-4188)


1.0.9
 * improve index sampling performance (CASSANDRA-4023)
 * always compact away deleted hints immediately after handoff (CASSANDRA-3955)
 * delete hints from dropped ColumnFamilies on handoff instead of
   erroring out (CASSANDRA-3975)
 * add CompositeType ref to the CLI doc for create/update column family (CASSANDRA-3980)
 * Pig: support Counter ColumnFamilies (CASSANDRA-3973)
 * Pig: Composite column support (CASSANDRA-3684)
 * Avoid NPE during repair when a keyspace has no CFs (CASSANDRA-3988)
 * Fix division-by-zero error on get_slice (CASSANDRA-4000)
 * don't change manifest level for cleanup, scrub, and upgradesstables
   operations under LeveledCompactionStrategy (CASSANDRA-3989, 4112)
 * fix race leading to super columns assertion failure (CASSANDRA-3957)
 * fix NPE on invalid CQL delete command (CASSANDRA-3755)
 * allow custom types in CLI's assume command (CASSANDRA-4081)
 * fix totalBytes count for parallel compactions (CASSANDRA-3758)
 * fix intermittent NPE in get_slice (CASSANDRA-4095)
 * remove unnecessary asserts in native code interfaces (CASSANDRA-4096)
 * Validate blank keys in CQL to avoid assertion errors (CASSANDRA-3612)
 * cqlsh: fix bad decoding of some column names (CASSANDRA-4003)
 * cqlsh: fix incorrect padding with unicode chars (CASSANDRA-4033)
 * Fix EC2 snitch incorrectly reporting region (CASSANDRA-4026)
 * Shut down thrift during decommission (CASSANDRA-4086)
 * Expose nodetool cfhistograms for 2ndary indexes (CASSANDRA-4063)
Merged from 0.8:
 * Fix ConcurrentModificationException in gossiper (CASSANDRA-4019)


1.1-beta1
 * (cqlsh)
   + add SOURCE and CAPTURE commands, and --file option (CASSANDRA-3479)
   + add ALTER COLUMNFAMILY WITH (CASSANDRA-3523)
   + bundle Python dependencies with Cassandra (CASSANDRA-3507)
   + added to Debian package (CASSANDRA-3458)
   + display byte data instead of erroring out on decode failure
     (CASSANDRA-3874)
 * add nodetool rebuild_index (CASSANDRA-3583)
 * add nodetool rangekeysample (CASSANDRA-2917)
 * Fix streaming too much data during move operations (CASSANDRA-3639)
 * Nodetool and CLI connect to localhost by default (CASSANDRA-3568)
 * Reduce memory used by primary index sample (CASSANDRA-3743)
 * (Hadoop) separate input/output configurations (CASSANDRA-3197, 3765)
 * avoid returning internal Cassandra classes over JMX (CASSANDRA-2805)
 * add row-level isolation via SnapTree (CASSANDRA-2893)
 * Optimize key count estimation when opening sstable on startup
   (CASSANDRA-2988)
 * multi-dc replication optimization supporting CL > ONE (CASSANDRA-3577)
 * add command to stop compactions (CASSANDRA-1740, 3566, 3582)
 * multithreaded streaming (CASSANDRA-3494)
 * removed in-tree redhat spec (CASSANDRA-3567)
 * "defragment" rows for name-based queries under STCS, again (CASSANDRA-2503)
 * Recycle commitlog segments for improved performance
   (CASSANDRA-3411, 3543, 3557, 3615)
 * update size-tiered compaction to prioritize small tiers (CASSANDRA-2407)
 * add message expiration logic to OutboundTcpConnection (CASSANDRA-3005)
 * off-heap cache to use sun.misc.Unsafe instead of JNA (CASSANDRA-3271)
 * EACH_QUORUM is only supported for writes (CASSANDRA-3272)
 * replace compactionlock use in schema migration by checking CFS.isValid
   (CASSANDRA-3116)
 * recognize that "SELECT first ... *" isn't really "SELECT *" (CASSANDRA-3445)
 * Use faster bytes comparison (CASSANDRA-3434)
 * Bulk loader is no longer a fat client, (HADOOP) bulk load output format
   (CASSANDRA-3045)
 * (Hadoop) add support for KeyRange.filter
 * remove assumption that keys and token are in bijection
   (CASSANDRA-1034, 3574, 3604)
 * always remove endpoints from delevery queue in HH (CASSANDRA-3546)
 * fix race between cf flush and its 2ndary indexes flush (CASSANDRA-3547)
 * fix potential race in AES when a repair fails (CASSANDRA-3548)
 * Remove columns shadowed by a deleted container even when we cannot purge
   (CASSANDRA-3538)
 * Improve memtable slice iteration performance (CASSANDRA-3545)
 * more efficient allocation of small bloom filters (CASSANDRA-3618)
 * Use separate writer thread in SSTableSimpleUnsortedWriter (CASSANDRA-3619)
 * fsync the directory after new sstable or commitlog segment are created (CASSANDRA-3250)
 * fix minor issues reported by FindBugs (CASSANDRA-3658)
 * global key/row caches (CASSANDRA-3143, 3849)
 * optimize memtable iteration during range scan (CASSANDRA-3638)
 * introduce 'crc_check_chance' in CompressionParameters to support
   a checksum percentage checking chance similarly to read-repair (CASSANDRA-3611)
 * a way to deactivate global key/row cache on per-CF basis (CASSANDRA-3667)
 * fix LeveledCompactionStrategy broken because of generation pre-allocation
   in LeveledManifest (CASSANDRA-3691)
 * finer-grained control over data directories (CASSANDRA-2749)
 * Fix ClassCastException during hinted handoff (CASSANDRA-3694)
 * Upgrade Thrift to 0.7 (CASSANDRA-3213)
 * Make stress.java insert operation to use microseconds (CASSANDRA-3725)
 * Allows (internally) doing a range query with a limit of columns instead of
   rows (CASSANDRA-3742)
 * Allow rangeSlice queries to be start/end inclusive/exclusive (CASSANDRA-3749)
 * Fix BulkLoader to support new SSTable layout and add stream
   throttling to prevent an NPE when there is no yaml config (CASSANDRA-3752)
 * Allow concurrent schema migrations (CASSANDRA-1391, 3832)
 * Add SnapshotCommand to trigger snapshot on remote node (CASSANDRA-3721)
 * Make CFMetaData conversions to/from thrift/native schema inverses
   (CASSANDRA_3559)
 * Add initial code for CQL 3.0-beta (CASSANDRA-2474, 3781, 3753)
 * Add wide row support for ColumnFamilyInputFormat (CASSANDRA-3264)
 * Allow extending CompositeType comparator (CASSANDRA-3657)
 * Avoids over-paging during get_count (CASSANDRA-3798)
 * Add new command to rebuild a node without (repair) merkle tree calculations
   (CASSANDRA-3483, 3922)
 * respect not only row cache capacity but caching mode when
   trying to read data (CASSANDRA-3812)
 * fix system tests (CASSANDRA-3827)
 * CQL support for altering row key type in ALTER TABLE (CASSANDRA-3781)
 * turn compression on by default (CASSANDRA-3871)
 * make hexToBytes refuse invalid input (CASSANDRA-2851)
 * Make secondary indexes CF inherit compression and compaction from their
   parent CF (CASSANDRA-3877)
 * Finish cleanup up tombstone purge code (CASSANDRA-3872)
 * Avoid NPE on aboarted stream-out sessions (CASSANDRA-3904)
 * BulkRecordWriter throws NPE for counter columns (CASSANDRA-3906)
 * Support compression using BulkWriter (CASSANDRA-3907)


1.0.8
 * fix race between cleanup and flush on secondary index CFSes (CASSANDRA-3712)
 * avoid including non-queried nodes in rangeslice read repair
   (CASSANDRA-3843)
 * Only snapshot CF being compacted for snapshot_before_compaction
   (CASSANDRA-3803)
 * Log active compactions in StatusLogger (CASSANDRA-3703)
 * Compute more accurate compaction score per level (CASSANDRA-3790)
 * Return InvalidRequest when using a keyspace that doesn't exist
   (CASSANDRA-3764)
 * disallow user modification of System keyspace (CASSANDRA-3738)
 * allow using sstable2json on secondary index data (CASSANDRA-3738)
 * (cqlsh) add DESCRIBE COLUMNFAMILIES (CASSANDRA-3586)
 * (cqlsh) format blobs correctly and use colors to improve output
   readability (CASSANDRA-3726)
 * synchronize BiMap of bootstrapping tokens (CASSANDRA-3417)
 * show index options in CLI (CASSANDRA-3809)
 * add optional socket timeout for streaming (CASSANDRA-3838)
 * fix truncate not to leave behind non-CFS backed secondary indexes
   (CASSANDRA-3844)
 * make CLI `show schema` to use output stream directly instead
   of StringBuilder (CASSANDRA-3842)
 * remove the wait on hint future during write (CASSANDRA-3870)
 * (cqlsh) ignore missing CfDef opts (CASSANDRA-3933)
 * (cqlsh) look for cqlshlib relative to realpath (CASSANDRA-3767)
 * Fix short read protection (CASSANDRA-3934)
 * Make sure infered and actual schema match (CASSANDRA-3371)
 * Fix NPE during HH delivery (CASSANDRA-3677)
 * Don't put boostrapping node in 'hibernate' status (CASSANDRA-3737)
 * Fix double quotes in windows bat files (CASSANDRA-3744)
 * Fix bad validator lookup (CASSANDRA-3789)
 * Fix soft reset in EC2MultiRegionSnitch (CASSANDRA-3835)
 * Don't leave zombie connections with THSHA thrift server (CASSANDRA-3867)
 * (cqlsh) fix deserialization of data (CASSANDRA-3874)
 * Fix removetoken force causing an inconsistent state (CASSANDRA-3876)
 * Fix ahndling of some types with Pig (CASSANDRA-3886)
 * Don't allow to drop the system keyspace (CASSANDRA-3759)
 * Make Pig deletes disabled by default and configurable (CASSANDRA-3628)
Merged from 0.8:
 * (Pig) fix CassandraStorage to use correct comparator in Super ColumnFamily
   case (CASSANDRA-3251)
 * fix thread safety issues in commitlog replay, primarily affecting
   systems with many (100s) of CF definitions (CASSANDRA-3751)
 * Fix relevant tombstone ignored with super columns (CASSANDRA-3875)


1.0.7
 * fix regression in HH page size calculation (CASSANDRA-3624)
 * retry failed stream on IOException (CASSANDRA-3686)
 * allow configuring bloom_filter_fp_chance (CASSANDRA-3497)
 * attempt hint delivery every ten minutes, or when failure detector
   notifies us that a node is back up, whichever comes first.  hint
   handoff throttle delay default changed to 1ms, from 50 (CASSANDRA-3554)
 * add nodetool setstreamthroughput (CASSANDRA-3571)
 * fix assertion when dropping a columnfamily with no sstables (CASSANDRA-3614)
 * more efficient allocation of small bloom filters (CASSANDRA-3618)
 * CLibrary.createHardLinkWithExec() to check for errors (CASSANDRA-3101)
 * Avoid creating empty and non cleaned writer during compaction (CASSANDRA-3616)
 * stop thrift service in shutdown hook so we can quiesce MessagingService
   (CASSANDRA-3335)
 * (CQL) compaction_strategy_options and compression_parameters for
   CREATE COLUMNFAMILY statement (CASSANDRA-3374)
 * Reset min/max compaction threshold when creating size tiered compaction
   strategy (CASSANDRA-3666)
 * Don't ignore IOException during compaction (CASSANDRA-3655)
 * Fix assertion error for CF with gc_grace=0 (CASSANDRA-3579)
 * Shutdown ParallelCompaction reducer executor after use (CASSANDRA-3711)
 * Avoid < 0 value for pending tasks in leveled compaction (CASSANDRA-3693)
 * (Hadoop) Support TimeUUID in Pig CassandraStorage (CASSANDRA-3327)
 * Check schema is ready before continuing boostrapping (CASSANDRA-3629)
 * Catch overflows during parsing of chunk_length_kb (CASSANDRA-3644)
 * Improve stream protocol mismatch errors (CASSANDRA-3652)
 * Avoid multiple thread doing HH to the same target (CASSANDRA-3681)
 * Add JMX property for rp_timeout_in_ms (CASSANDRA-2940)
 * Allow DynamicCompositeType to compare component of different types
   (CASSANDRA-3625)
 * Flush non-cfs backed secondary indexes (CASSANDRA-3659)
 * Secondary Indexes should report memory consumption (CASSANDRA-3155)
 * fix for SelectStatement start/end key are not set correctly
   when a key alias is involved (CASSANDRA-3700)
 * fix CLI `show schema` command insert of an extra comma in
   column_metadata (CASSANDRA-3714)
Merged from 0.8:
 * avoid logging (harmless) exception when GC takes < 1ms (CASSANDRA-3656)
 * prevent new nodes from thinking down nodes are up forever (CASSANDRA-3626)
 * use correct list of replicas for LOCAL_QUORUM reads when read repair
   is disabled (CASSANDRA-3696)
 * block on flush before compacting hints (may prevent OOM) (CASSANDRA-3733)


1.0.6
 * (CQL) fix cqlsh support for replicate_on_write (CASSANDRA-3596)
 * fix adding to leveled manifest after streaming (CASSANDRA-3536)
 * filter out unavailable cipher suites when using encryption (CASSANDRA-3178)
 * (HADOOP) add old-style api support for CFIF and CFRR (CASSANDRA-2799)
 * Support TimeUUIDType column names in Stress.java tool (CASSANDRA-3541)
 * (CQL) INSERT/UPDATE/DELETE/TRUNCATE commands should allow CF names to
   be qualified by keyspace (CASSANDRA-3419)
 * always remove endpoints from delevery queue in HH (CASSANDRA-3546)
 * fix race between cf flush and its 2ndary indexes flush (CASSANDRA-3547)
 * fix potential race in AES when a repair fails (CASSANDRA-3548)
 * fix default value validation usage in CLI SET command (CASSANDRA-3553)
 * Optimize componentsFor method for compaction and startup time
   (CASSANDRA-3532)
 * (CQL) Proper ColumnFamily metadata validation on CREATE COLUMNFAMILY
   (CASSANDRA-3565)
 * fix compression "chunk_length_kb" option to set correct kb value for
   thrift/avro (CASSANDRA-3558)
 * fix missing response during range slice repair (CASSANDRA-3551)
 * 'describe ring' moved from CLI to nodetool and available through JMX (CASSANDRA-3220)
 * add back partitioner to sstable metadata (CASSANDRA-3540)
 * fix NPE in get_count for counters (CASSANDRA-3601)
Merged from 0.8:
 * remove invalid assertion that table was opened before dropping it
   (CASSANDRA-3580)
 * range and index scans now only send requests to enough replicas to
   satisfy requested CL + RR (CASSANDRA-3598)
 * use cannonical host for local node in nodetool info (CASSANDRA-3556)
 * remove nonlocal DC write optimization since it only worked with
   CL.ONE or CL.LOCAL_QUORUM (CASSANDRA-3577, 3585)
 * detect misuses of CounterColumnType (CASSANDRA-3422)
 * turn off string interning in json2sstable, take 2 (CASSANDRA-2189)
 * validate compression parameters on add/update of the ColumnFamily
   (CASSANDRA-3573)
 * Check for 0.0.0.0 is incorrect in CFIF (CASSANDRA-3584)
 * Increase vm.max_map_count in debian packaging (CASSANDRA-3563)
 * gossiper will never add itself to saved endpoints (CASSANDRA-3485)


1.0.5
 * revert CASSANDRA-3407 (see CASSANDRA-3540)
 * fix assertion error while forwarding writes to local nodes (CASSANDRA-3539)


1.0.4
 * fix self-hinting of timed out read repair updates and make hinted handoff
   less prone to OOMing a coordinator (CASSANDRA-3440)
 * expose bloom filter sizes via JMX (CASSANDRA-3495)
 * enforce RP tokens 0..2**127 (CASSANDRA-3501)
 * canonicalize paths exposed through JMX (CASSANDRA-3504)
 * fix "liveSize" stat when sstables are removed (CASSANDRA-3496)
 * add bloom filter FP rates to nodetool cfstats (CASSANDRA-3347)
 * record partitioner in sstable metadata component (CASSANDRA-3407)
 * add new upgradesstables nodetool command (CASSANDRA-3406)
 * skip --debug requirement to see common exceptions in CLI (CASSANDRA-3508)
 * fix incorrect query results due to invalid max timestamp (CASSANDRA-3510)
 * make sstableloader recognize compressed sstables (CASSANDRA-3521)
 * avoids race in OutboundTcpConnection in multi-DC setups (CASSANDRA-3530)
 * use SETLOCAL in cassandra.bat (CASSANDRA-3506)
 * fix ConcurrentModificationException in Table.all() (CASSANDRA-3529)
Merged from 0.8:
 * fix concurrence issue in the FailureDetector (CASSANDRA-3519)
 * fix array out of bounds error in counter shard removal (CASSANDRA-3514)
 * avoid dropping tombstones when they might still be needed to shadow
   data in a different sstable (CASSANDRA-2786)


1.0.3
 * revert name-based query defragmentation aka CASSANDRA-2503 (CASSANDRA-3491)
 * fix invalidate-related test failures (CASSANDRA-3437)
 * add next-gen cqlsh to bin/ (CASSANDRA-3188, 3131, 3493)
 * (CQL) fix handling of rows with no columns (CASSANDRA-3424, 3473)
 * fix querying supercolumns by name returning only a subset of
   subcolumns or old subcolumn versions (CASSANDRA-3446)
 * automatically compute sha1 sum for uncompressed data files (CASSANDRA-3456)
 * fix reading metadata/statistics component for version < h (CASSANDRA-3474)
 * add sstable forward-compatibility (CASSANDRA-3478)
 * report compression ratio in CFSMBean (CASSANDRA-3393)
 * fix incorrect size exception during streaming of counters (CASSANDRA-3481)
 * (CQL) fix for counter decrement syntax (CASSANDRA-3418)
 * Fix race introduced by CASSANDRA-2503 (CASSANDRA-3482)
 * Fix incomplete deletion of delivered hints (CASSANDRA-3466)
 * Avoid rescheduling compactions when no compaction was executed
   (CASSANDRA-3484)
 * fix handling of the chunk_length_kb compression options (CASSANDRA-3492)
Merged from 0.8:
 * fix updating CF row_cache_provider (CASSANDRA-3414)
 * CFMetaData.convertToThrift method to set RowCacheProvider (CASSANDRA-3405)
 * acquire compactionlock during truncate (CASSANDRA-3399)
 * fix displaying cfdef entries for super columnfamilies (CASSANDRA-3415)
 * Make counter shard merging thread safe (CASSANDRA-3178)
 * Revert CASSANDRA-2855
 * Fix bug preventing the use of efficient cross-DC writes (CASSANDRA-3472)
 * `describe ring` command for CLI (CASSANDRA-3220)
 * (Hadoop) skip empty rows when entire row is requested, redux (CASSANDRA-2855)


1.0.2
 * "defragment" rows for name-based queries under STCS (CASSANDRA-2503)
 * Add timing information to cassandra-cli GET/SET/LIST queries (CASSANDRA-3326)
 * Only create one CompressionMetadata object per sstable (CASSANDRA-3427)
 * cleanup usage of StorageService.setMode() (CASSANDRA-3388)
 * Avoid large array allocation for compressed chunk offsets (CASSANDRA-3432)
 * fix DecimalType bytebuffer marshalling (CASSANDRA-3421)
 * fix bug that caused first column in per row indexes to be ignored
   (CASSANDRA-3441)
 * add JMX call to clean (failed) repair sessions (CASSANDRA-3316)
 * fix sstableloader reference acquisition bug (CASSANDRA-3438)
 * fix estimated row size regression (CASSANDRA-3451)
 * make sure we don't return more columns than asked (CASSANDRA-3303, 3395)
Merged from 0.8:
 * acquire compactionlock during truncate (CASSANDRA-3399)
 * fix displaying cfdef entries for super columnfamilies (CASSANDRA-3415)


1.0.1
 * acquire references during index build to prevent delete problems
   on Windows (CASSANDRA-3314)
 * describe_ring should include datacenter/topology information (CASSANDRA-2882)
 * Thrift sockets are not properly buffered (CASSANDRA-3261)
 * performance improvement for bytebufferutil compare function (CASSANDRA-3286)
 * add system.versions ColumnFamily (CASSANDRA-3140)
 * reduce network copies (CASSANDRA-3333, 3373)
 * limit nodetool to 32MB of heap (CASSANDRA-3124)
 * (CQL) update parser to accept "timestamp" instead of "date" (CASSANDRA-3149)
 * Fix CLI `show schema` to include "compression_options" (CASSANDRA-3368)
 * Snapshot to include manifest under LeveledCompactionStrategy (CASSANDRA-3359)
 * (CQL) SELECT query should allow CF name to be qualified by keyspace (CASSANDRA-3130)
 * (CQL) Fix internal application error specifying 'using consistency ...'
   in lower case (CASSANDRA-3366)
 * fix Deflate compression when compression actually makes the data bigger
   (CASSANDRA-3370)
 * optimize UUIDGen to avoid lock contention on InetAddress.getLocalHost
   (CASSANDRA-3387)
 * tolerate index being dropped mid-mutation (CASSANDRA-3334, 3313)
 * CompactionManager is now responsible for checking for new candidates
   post-task execution, enabling more consistent leveled compaction
   (CASSANDRA-3391)
 * Cache HSHA threads (CASSANDRA-3372)
 * use CF/KS names as snapshot prefix for drop + truncate operations
   (CASSANDRA-2997)
 * Break bloom filters up to avoid heap fragmentation (CASSANDRA-2466)
 * fix cassandra hanging on jsvc stop (CASSANDRA-3302)
 * Avoid leveled compaction getting blocked on errors (CASSANDRA-3408)
 * Make reloading the compaction strategy safe (CASSANDRA-3409)
 * ignore 0.8 hints even if compaction begins before we try to purge
   them (CASSANDRA-3385)
 * remove procrun (bin\daemon) from Cassandra source tree and
   artifacts (CASSANDRA-3331)
 * make cassandra compile under JDK7 (CASSANDRA-3275)
 * remove dependency of clientutil.jar to FBUtilities (CASSANDRA-3299)
 * avoid truncation errors by using long math on long values (CASSANDRA-3364)
 * avoid clock drift on some Windows machine (CASSANDRA-3375)
 * display cache provider in cli 'describe keyspace' command (CASSANDRA-3384)
 * fix incomplete topology information in describe_ring (CASSANDRA-3403)
 * expire dead gossip states based on time (CASSANDRA-2961)
 * improve CompactionTask extensibility (CASSANDRA-3330)
 * Allow one leveled compaction task to kick off another (CASSANDRA-3363)
 * allow encryption only between datacenters (CASSANDRA-2802)
Merged from 0.8:
 * fix truncate allowing data to be replayed post-restart (CASSANDRA-3297)
 * make iwriter final in IndexWriter to avoid NPE (CASSANDRA-2863)
 * (CQL) update grammar to require key clause in DELETE statement
   (CASSANDRA-3349)
 * (CQL) allow numeric keyspace names in USE statement (CASSANDRA-3350)
 * (Hadoop) skip empty rows when slicing the entire row (CASSANDRA-2855)
 * Fix handling of tombstone by SSTableExport/Import (CASSANDRA-3357)
 * fix ColumnIndexer to use long offsets (CASSANDRA-3358)
 * Improved CLI exceptions (CASSANDRA-3312)
 * Fix handling of tombstone by SSTableExport/Import (CASSANDRA-3357)
 * Only count compaction as active (for throttling) when they have
   successfully acquired the compaction lock (CASSANDRA-3344)
 * Display CLI version string on startup (CASSANDRA-3196)
 * (Hadoop) make CFIF try rpc_address or fallback to listen_address
   (CASSANDRA-3214)
 * (Hadoop) accept comma delimited lists of initial thrift connections
   (CASSANDRA-3185)
 * ColumnFamily min_compaction_threshold should be >= 2 (CASSANDRA-3342)
 * (Pig) add 0.8+ types and key validation type in schema (CASSANDRA-3280)
 * Fix completely removing column metadata using CLI (CASSANDRA-3126)
 * CLI `describe cluster;` output should be on separate lines for separate versions
   (CASSANDRA-3170)
 * fix changing durable_writes keyspace option during CF creation
   (CASSANDRA-3292)
 * avoid locking on update when no indexes are involved (CASSANDRA-3386)
 * fix assertionError during repair with ordered partitioners (CASSANDRA-3369)
 * correctly serialize key_validation_class for avro (CASSANDRA-3391)
 * don't expire counter tombstone after streaming (CASSANDRA-3394)
 * prevent nodes that failed to join from hanging around forever
   (CASSANDRA-3351)
 * remove incorrect optimization from slice read path (CASSANDRA-3390)
 * Fix race in AntiEntropyService (CASSANDRA-3400)


1.0.0-final
 * close scrubbed sstable fd before deleting it (CASSANDRA-3318)
 * fix bug preventing obsolete commitlog segments from being removed
   (CASSANDRA-3269)
 * tolerate whitespace in seed CDL (CASSANDRA-3263)
 * Change default heap thresholds to max(min(1/2 ram, 1G), min(1/4 ram, 8GB))
   (CASSANDRA-3295)
 * Fix broken CompressedRandomAccessReaderTest (CASSANDRA-3298)
 * (CQL) fix type information returned for wildcard queries (CASSANDRA-3311)
 * add estimated tasks to LeveledCompactionStrategy (CASSANDRA-3322)
 * avoid including compaction cache-warming in keycache stats (CASSANDRA-3325)
 * run compaction and hinted handoff threads at MIN_PRIORITY (CASSANDRA-3308)
 * default hsha thrift server to cpu core count in rpc pool (CASSANDRA-3329)
 * add bin\daemon to binary tarball for Windows service (CASSANDRA-3331)
 * Fix places where uncompressed size of sstables was use in place of the
   compressed one (CASSANDRA-3338)
 * Fix hsha thrift server (CASSANDRA-3346)
 * Make sure repair only stream needed sstables (CASSANDRA-3345)


1.0.0-rc2
 * Log a meaningful warning when a node receives a message for a repair session
   that doesn't exist anymore (CASSANDRA-3256)
 * test for NUMA policy support as well as numactl presence (CASSANDRA-3245)
 * Fix FD leak when internode encryption is enabled (CASSANDRA-3257)
 * Remove incorrect assertion in mergeIterator (CASSANDRA-3260)
 * FBUtilities.hexToBytes(String) to throw NumberFormatException when string
   contains non-hex characters (CASSANDRA-3231)
 * Keep SimpleSnitch proximity ordering unchanged from what the Strategy
   generates, as intended (CASSANDRA-3262)
 * remove Scrub from compactionstats when finished (CASSANDRA-3255)
 * fix counter entry in jdbc TypesMap (CASSANDRA-3268)
 * fix full queue scenario for ParallelCompactionIterator (CASSANDRA-3270)
 * fix bootstrap process (CASSANDRA-3285)
 * don't try delivering hints if when there isn't any (CASSANDRA-3176)
 * CLI documentation change for ColumnFamily `compression_options` (CASSANDRA-3282)
 * ignore any CF ids sent by client for adding CF/KS (CASSANDRA-3288)
 * remove obsolete hints on first startup (CASSANDRA-3291)
 * use correct ISortedColumns for time-optimized reads (CASSANDRA-3289)
 * Evict gossip state immediately when a token is taken over by a new IP
   (CASSANDRA-3259)


1.0.0-rc1
 * Update CQL to generate microsecond timestamps by default (CASSANDRA-3227)
 * Fix counting CFMetadata towards Memtable liveRatio (CASSANDRA-3023)
 * Kill server on wrapped OOME such as from FileChannel.map (CASSANDRA-3201)
 * remove unnecessary copy when adding to row cache (CASSANDRA-3223)
 * Log message when a full repair operation completes (CASSANDRA-3207)
 * Fix streamOutSession keeping sstables references forever if the remote end
   dies (CASSANDRA-3216)
 * Remove dynamic_snitch boolean from example configuration (defaulting to
   true) and set default badness threshold to 0.1 (CASSANDRA-3229)
 * Base choice of random or "balanced" token on bootstrap on whether
   schema definitions were found (CASSANDRA-3219)
 * Fixes for LeveledCompactionStrategy score computation, prioritization,
   scheduling, and performance (CASSANDRA-3224, 3234)
 * parallelize sstable open at server startup (CASSANDRA-2988)
 * fix handling of exceptions writing to OutboundTcpConnection (CASSANDRA-3235)
 * Allow using quotes in "USE <keyspace>;" CLI command (CASSANDRA-3208)
 * Don't allow any cache loading exceptions to halt startup (CASSANDRA-3218)
 * Fix sstableloader --ignores option (CASSANDRA-3247)
 * File descriptor limit increased in packaging (CASSANDRA-3206)
 * Fix deadlock in commit log during flush (CASSANDRA-3253)


1.0.0-beta1
 * removed binarymemtable (CASSANDRA-2692)
 * add commitlog_total_space_in_mb to prevent fragmented logs (CASSANDRA-2427)
 * removed commitlog_rotation_threshold_in_mb configuration (CASSANDRA-2771)
 * make AbstractBounds.normalize de-overlapp overlapping ranges (CASSANDRA-2641)
 * replace CollatingIterator, ReducingIterator with MergeIterator
   (CASSANDRA-2062)
 * Fixed the ability to set compaction strategy in cli using create column
   family command (CASSANDRA-2778)
 * clean up tmp files after failed compaction (CASSANDRA-2468)
 * restrict repair streaming to specific columnfamilies (CASSANDRA-2280)
 * don't bother persisting columns shadowed by a row tombstone (CASSANDRA-2589)
 * reset CF and SC deletion times after gc_grace (CASSANDRA-2317)
 * optimize away seek when compacting wide rows (CASSANDRA-2879)
 * single-pass streaming (CASSANDRA-2677, 2906, 2916, 3003)
 * use reference counting for deleting sstables instead of relying on GC
   (CASSANDRA-2521, 3179)
 * store hints as serialized mutations instead of pointers to data row
   (CASSANDRA-2045)
 * store hints in the coordinator node instead of in the closest replica
   (CASSANDRA-2914)
 * add row_cache_keys_to_save CF option (CASSANDRA-1966)
 * check column family validity in nodetool repair (CASSANDRA-2933)
 * use lazy initialization instead of class initialization in NodeId
   (CASSANDRA-2953)
 * add paging to get_count (CASSANDRA-2894)
 * fix "short reads" in [multi]get (CASSANDRA-2643, 3157, 3192)
 * add optional compression for sstables (CASSANDRA-47, 2994, 3001, 3128)
 * add scheduler JMX metrics (CASSANDRA-2962)
 * add block level checksum for compressed data (CASSANDRA-1717)
 * make column family backed column map pluggable and introduce unsynchronized
   ArrayList backed one to speedup reads (CASSANDRA-2843, 3165, 3205)
 * refactoring of the secondary index api (CASSANDRA-2982)
 * make CL > ONE reads wait for digest reconciliation before returning
   (CASSANDRA-2494)
 * fix missing logging for some exceptions (CASSANDRA-2061)
 * refactor and optimize ColumnFamilyStore.files(...) and Descriptor.fromFilename(String)
   and few other places responsible for work with SSTable files (CASSANDRA-3040)
 * Stop reading from sstables once we know we have the most recent columns,
   for query-by-name requests (CASSANDRA-2498)
 * Add query-by-column mode to stress.java (CASSANDRA-3064)
 * Add "install" command to cassandra.bat (CASSANDRA-292)
 * clean up KSMetadata, CFMetadata from unnecessary
   Thrift<->Avro conversion methods (CASSANDRA-3032)
 * Add timeouts to client request schedulers (CASSANDRA-3079, 3096)
 * Cli to use hashes rather than array of hashes for strategy options (CASSANDRA-3081)
 * LeveledCompactionStrategy (CASSANDRA-1608, 3085, 3110, 3087, 3145, 3154, 3182)
 * Improvements of the CLI `describe` command (CASSANDRA-2630)
 * reduce window where dropped CF sstables may not be deleted (CASSANDRA-2942)
 * Expose gossip/FD info to JMX (CASSANDRA-2806)
 * Fix streaming over SSL when compressed SSTable involved (CASSANDRA-3051)
 * Add support for pluggable secondary index implementations (CASSANDRA-3078)
 * remove compaction_thread_priority setting (CASSANDRA-3104)
 * generate hints for replicas that timeout, not just replicas that are known
   to be down before starting (CASSANDRA-2034)
 * Add throttling for internode streaming (CASSANDRA-3080)
 * make the repair of a range repair all replica (CASSANDRA-2610, 3194)
 * expose the ability to repair the first range (as returned by the
   partitioner) of a node (CASSANDRA-2606)
 * Streams Compression (CASSANDRA-3015)
 * add ability to use multiple threads during a single compaction
   (CASSANDRA-2901)
 * make AbstractBounds.normalize support overlapping ranges (CASSANDRA-2641)
 * fix of the CQL count() behavior (CASSANDRA-3068)
 * use TreeMap backed column families for the SSTable simple writers
   (CASSANDRA-3148)
 * fix inconsistency of the CLI syntax when {} should be used instead of [{}]
   (CASSANDRA-3119)
 * rename CQL type names to match expected SQL behavior (CASSANDRA-3149, 3031)
 * Arena-based allocation for memtables (CASSANDRA-2252, 3162, 3163, 3168)
 * Default RR chance to 0.1 (CASSANDRA-3169)
 * Add RowLevel support to secondary index API (CASSANDRA-3147)
 * Make SerializingCacheProvider the default if JNA is available (CASSANDRA-3183)
 * Fix backwards compatibilty for CQL memtable properties (CASSANDRA-3190)
 * Add five-minute delay before starting compactions on a restarted server
   (CASSANDRA-3181)
 * Reduce copies done for intra-host messages (CASSANDRA-1788, 3144)
 * support of compaction strategy option for stress.java (CASSANDRA-3204)
 * make memtable throughput and column count thresholds no-ops (CASSANDRA-2449)
 * Return schema information along with the resultSet in CQL (CASSANDRA-2734)
 * Add new DecimalType (CASSANDRA-2883)
 * Fix assertion error in RowRepairResolver (CASSANDRA-3156)
 * Reduce unnecessary high buffer sizes (CASSANDRA-3171)
 * Pluggable compaction strategy (CASSANDRA-1610)
 * Add new broadcast_address config option (CASSANDRA-2491)


0.8.7
 * Kill server on wrapped OOME such as from FileChannel.map (CASSANDRA-3201)
 * Allow using quotes in "USE <keyspace>;" CLI command (CASSANDRA-3208)
 * Log message when a full repair operation completes (CASSANDRA-3207)
 * Don't allow any cache loading exceptions to halt startup (CASSANDRA-3218)
 * Fix sstableloader --ignores option (CASSANDRA-3247)
 * File descriptor limit increased in packaging (CASSANDRA-3206)
 * Log a meaningfull warning when a node receive a message for a repair session
   that doesn't exist anymore (CASSANDRA-3256)
 * Fix FD leak when internode encryption is enabled (CASSANDRA-3257)
 * FBUtilities.hexToBytes(String) to throw NumberFormatException when string
   contains non-hex characters (CASSANDRA-3231)
 * Keep SimpleSnitch proximity ordering unchanged from what the Strategy
   generates, as intended (CASSANDRA-3262)
 * remove Scrub from compactionstats when finished (CASSANDRA-3255)
 * Fix tool .bat files when CASSANDRA_HOME contains spaces (CASSANDRA-3258)
 * Force flush of status table when removing/updating token (CASSANDRA-3243)
 * Evict gossip state immediately when a token is taken over by a new IP (CASSANDRA-3259)
 * Fix bug where the failure detector can take too long to mark a host
   down (CASSANDRA-3273)
 * (Hadoop) allow wrapping ranges in queries (CASSANDRA-3137)
 * (Hadoop) check all interfaces for a match with split location
   before falling back to random replica (CASSANDRA-3211)
 * (Hadoop) Make Pig storage handle implements LoadMetadata (CASSANDRA-2777)
 * (Hadoop) Fix exception during PIG 'dump' (CASSANDRA-2810)
 * Fix stress COUNTER_GET option (CASSANDRA-3301)
 * Fix missing fields in CLI `show schema` output (CASSANDRA-3304)
 * Nodetool no longer leaks threads and closes JMX connections (CASSANDRA-3309)
 * fix truncate allowing data to be replayed post-restart (CASSANDRA-3297)
 * Move SimpleAuthority and SimpleAuthenticator to examples (CASSANDRA-2922)
 * Fix handling of tombstone by SSTableExport/Import (CASSANDRA-3357)
 * Fix transposition in cfHistograms (CASSANDRA-3222)
 * Allow using number as DC name when creating keyspace in CQL (CASSANDRA-3239)
 * Force flush of system table after updating/removing a token (CASSANDRA-3243)


0.8.6
 * revert CASSANDRA-2388
 * change TokenRange.endpoints back to listen/broadcast address to match
   pre-1777 behavior, and add TokenRange.rpc_endpoints instead (CASSANDRA-3187)
 * avoid trying to watch cassandra-topology.properties when loaded from jar
   (CASSANDRA-3138)
 * prevent users from creating keyspaces with LocalStrategy replication
   (CASSANDRA-3139)
 * fix CLI `show schema;` to output correct keyspace definition statement
   (CASSANDRA-3129)
 * CustomTThreadPoolServer to log TTransportException at DEBUG level
   (CASSANDRA-3142)
 * allow topology sort to work with non-unique rack names between
   datacenters (CASSANDRA-3152)
 * Improve caching of same-version Messages on digest and repair paths
   (CASSANDRA-3158)
 * Randomize choice of first replica for counter increment (CASSANDRA-2890)
 * Fix using read_repair_chance instead of merge_shard_change (CASSANDRA-3202)
 * Avoid streaming data to nodes that already have it, on move as well as
   decommission (CASSANDRA-3041)
 * Fix divide by zero error in GCInspector (CASSANDRA-3164)
 * allow quoting of the ColumnFamily name in CLI `create column family`
   statement (CASSANDRA-3195)
 * Fix rolling upgrade from 0.7 to 0.8 problem (CASSANDRA-3166)
 * Accomodate missing encryption_options in IncomingTcpConnection.stream
   (CASSANDRA-3212)


0.8.5
 * fix NPE when encryption_options is unspecified (CASSANDRA-3007)
 * include column name in validation failure exceptions (CASSANDRA-2849)
 * make sure truncate clears out the commitlog so replay won't re-
   populate with truncated data (CASSANDRA-2950)
 * fix NPE when debug logging is enabled and dropped CF is present
   in a commitlog segment (CASSANDRA-3021)
 * fix cassandra.bat when CASSANDRA_HOME contains spaces (CASSANDRA-2952)
 * fix to SSTableSimpleUnsortedWriter bufferSize calculation (CASSANDRA-3027)
 * make cleanup and normal compaction able to skip empty rows
   (rows containing nothing but expired tombstones) (CASSANDRA-3039)
 * work around native memory leak in com.sun.management.GarbageCollectorMXBean
   (CASSANDRA-2868)
 * validate that column names in column_metadata are not equal to key_alias
   on create/update of the ColumnFamily and CQL 'ALTER' statement (CASSANDRA-3036)
 * return an InvalidRequestException if an indexed column is assigned
   a value larger than 64KB (CASSANDRA-3057)
 * fix of numeric-only and string column names handling in CLI "drop index"
   (CASSANDRA-3054)
 * prune index scan resultset back to original request for lazy
   resultset expansion case (CASSANDRA-2964)
 * (Hadoop) fail jobs when Cassandra node has failed but TaskTracker
   has not (CASSANDRA-2388)
 * fix dynamic snitch ignoring nodes when read_repair_chance is zero
   (CASSANDRA-2662)
 * avoid retaining references to dropped CFS objects in
   CompactionManager.estimatedCompactions (CASSANDRA-2708)
 * expose rpc timeouts per host in MessagingServiceMBean (CASSANDRA-2941)
 * avoid including cwd in classpath for deb and rpm packages (CASSANDRA-2881)
 * remove gossip state when a new IP takes over a token (CASSANDRA-3071)
 * allow sstable2json to work on index sstable files (CASSANDRA-3059)
 * always hint counters (CASSANDRA-3099)
 * fix log4j initialization in EmbeddedCassandraService (CASSANDRA-2857)
 * remove gossip state when a new IP takes over a token (CASSANDRA-3071)
 * work around native memory leak in com.sun.management.GarbageCollectorMXBean
    (CASSANDRA-2868)
 * fix UnavailableException with writes at CL.EACH_QUORM (CASSANDRA-3084)
 * fix parsing of the Keyspace and ColumnFamily names in numeric
   and string representations in CLI (CASSANDRA-3075)
 * fix corner cases in Range.differenceToFetch (CASSANDRA-3084)
 * fix ip address String representation in the ring cache (CASSANDRA-3044)
 * fix ring cache compatibility when mixing pre-0.8.4 nodes with post-
   in the same cluster (CASSANDRA-3023)
 * make repair report failure when a node participating dies (instead of
   hanging forever) (CASSANDRA-2433)
 * fix handling of the empty byte buffer by ReversedType (CASSANDRA-3111)
 * Add validation that Keyspace names are case-insensitively unique (CASSANDRA-3066)
 * catch invalid key_validation_class before instantiating UpdateColumnFamily (CASSANDRA-3102)
 * make Range and Bounds objects client-safe (CASSANDRA-3108)
 * optionally skip log4j configuration (CASSANDRA-3061)
 * bundle sstableloader with the debian package (CASSANDRA-3113)
 * don't try to build secondary indexes when there is none (CASSANDRA-3123)
 * improve SSTableSimpleUnsortedWriter speed for large rows (CASSANDRA-3122)
 * handle keyspace arguments correctly in nodetool snapshot (CASSANDRA-3038)
 * Fix SSTableImportTest on windows (CASSANDRA-3043)
 * expose compactionThroughputMbPerSec through JMX (CASSANDRA-3117)
 * log keyspace and CF of large rows being compacted


0.8.4
 * change TokenRing.endpoints to be a list of rpc addresses instead of
   listen/broadcast addresses (CASSANDRA-1777)
 * include files-to-be-streamed in StreamInSession.getSources (CASSANDRA-2972)
 * use JAVA env var in cassandra-env.sh (CASSANDRA-2785, 2992)
 * avoid doing read for no-op replicate-on-write at CL=1 (CASSANDRA-2892)
 * refuse counter write for CL.ANY (CASSANDRA-2990)
 * switch back to only logging recent dropped messages (CASSANDRA-3004)
 * always deserialize RowMutation for counters (CASSANDRA-3006)
 * ignore saved replication_factor strategy_option for NTS (CASSANDRA-3011)
 * make sure pre-truncate CL segments are discarded (CASSANDRA-2950)


0.8.3
 * add ability to drop local reads/writes that are going to timeout
   (CASSANDRA-2943)
 * revamp token removal process, keep gossip states for 3 days (CASSANDRA-2496)
 * don't accept extra args for 0-arg nodetool commands (CASSANDRA-2740)
 * log unavailableexception details at debug level (CASSANDRA-2856)
 * expose data_dir though jmx (CASSANDRA-2770)
 * don't include tmp files as sstable when create cfs (CASSANDRA-2929)
 * log Java classpath on startup (CASSANDRA-2895)
 * keep gossipped version in sync with actual on migration coordinator
   (CASSANDRA-2946)
 * use lazy initialization instead of class initialization in NodeId
   (CASSANDRA-2953)
 * check column family validity in nodetool repair (CASSANDRA-2933)
 * speedup bytes to hex conversions dramatically (CASSANDRA-2850)
 * Flush memtables on shutdown when durable writes are disabled
   (CASSANDRA-2958)
 * improved POSIX compatibility of start scripts (CASsANDRA-2965)
 * add counter support to Hadoop InputFormat (CASSANDRA-2981)
 * fix bug where dirty commitlog segments were removed (and avoid keeping
   segments with no post-flush activity permanently dirty) (CASSANDRA-2829)
 * fix throwing exception with batch mutation of counter super columns
   (CASSANDRA-2949)
 * ignore system tables during repair (CASSANDRA-2979)
 * throw exception when NTS is given replication_factor as an option
   (CASSANDRA-2960)
 * fix assertion error during compaction of counter CFs (CASSANDRA-2968)
 * avoid trying to create index names, when no index exists (CASSANDRA-2867)
 * don't sample the system table when choosing a bootstrap token
   (CASSANDRA-2825)
 * gossiper notifies of local state changes (CASSANDRA-2948)
 * add asynchronous and half-sync/half-async (hsha) thrift servers
   (CASSANDRA-1405)
 * fix potential use of free'd native memory in SerializingCache
   (CASSANDRA-2951)
 * prune index scan resultset back to original request for lazy
   resultset expansion case (CASSANDRA-2964)
 * (Hadoop) fail jobs when Cassandra node has failed but TaskTracker
    has not (CASSANDRA-2388)


0.8.2
 * CQL:
   - include only one row per unique key for IN queries (CASSANDRA-2717)
   - respect client timestamp on full row deletions (CASSANDRA-2912)
 * improve thread-safety in StreamOutSession (CASSANDRA-2792)
 * allow deleting a row and updating indexed columns in it in the
   same mutation (CASSANDRA-2773)
 * Expose number of threads blocked on submitting memtable to flush
   in JMX (CASSANDRA-2817)
 * add ability to return "endpoints" to nodetool (CASSANDRA-2776)
 * Add support for multiple (comma-delimited) coordinator addresses
   to ColumnFamilyInputFormat (CASSANDRA-2807)
 * fix potential NPE while scheduling read repair for range slice
   (CASSANDRA-2823)
 * Fix race in SystemTable.getCurrentLocalNodeId (CASSANDRA-2824)
 * Correctly set default for replicate_on_write (CASSANDRA-2835)
 * improve nodetool compactionstats formatting (CASSANDRA-2844)
 * fix index-building status display (CASSANDRA-2853)
 * fix CLI perpetuating obsolete KsDef.replication_factor (CASSANDRA-2846)
 * improve cli treatment of multiline comments (CASSANDRA-2852)
 * handle row tombstones correctly in EchoedRow (CASSANDRA-2786)
 * add MessagingService.get[Recently]DroppedMessages and
   StorageService.getExceptionCount (CASSANDRA-2804)
 * fix possibility of spurious UnavailableException for LOCAL_QUORUM
   reads with dynamic snitch + read repair disabled (CASSANDRA-2870)
 * add ant-optional as dependence for the debian package (CASSANDRA-2164)
 * add option to specify limit for get_slice in the CLI (CASSANDRA-2646)
 * decrease HH page size (CASSANDRA-2832)
 * reset cli keyspace after dropping the current one (CASSANDRA-2763)
 * add KeyRange option to Hadoop inputformat (CASSANDRA-1125)
 * fix protocol versioning (CASSANDRA-2818, 2860)
 * support spaces in path to log4j configuration (CASSANDRA-2383)
 * avoid including inferred types in CF update (CASSANDRA-2809)
 * fix JMX bulkload call (CASSANDRA-2908)
 * fix updating KS with durable_writes=false (CASSANDRA-2907)
 * add simplified facade to SSTableWriter for bulk loading use
   (CASSANDRA-2911)
 * fix re-using index CF sstable names after drop/recreate (CASSANDRA-2872)
 * prepend CF to default index names (CASSANDRA-2903)
 * fix hint replay (CASSANDRA-2928)
 * Properly synchronize repair's merkle tree computation (CASSANDRA-2816)


0.8.1
 * CQL:
   - support for insert, delete in BATCH (CASSANDRA-2537)
   - support for IN to SELECT, UPDATE (CASSANDRA-2553)
   - timestamp support for INSERT, UPDATE, and BATCH (CASSANDRA-2555)
   - TTL support (CASSANDRA-2476)
   - counter support (CASSANDRA-2473)
   - ALTER COLUMNFAMILY (CASSANDRA-1709)
   - DROP INDEX (CASSANDRA-2617)
   - add SCHEMA/TABLE as aliases for KS/CF (CASSANDRA-2743)
   - server handles wait-for-schema-agreement (CASSANDRA-2756)
   - key alias support (CASSANDRA-2480)
 * add support for comparator parameters and a generic ReverseType
   (CASSANDRA-2355)
 * add CompositeType and DynamicCompositeType (CASSANDRA-2231)
 * optimize batches containing multiple updates to the same row
   (CASSANDRA-2583)
 * adjust hinted handoff page size to avoid OOM with large columns
   (CASSANDRA-2652)
 * mark BRAF buffer invalid post-flush so we don't re-flush partial
   buffers again, especially on CL writes (CASSANDRA-2660)
 * add DROP INDEX support to CLI (CASSANDRA-2616)
 * don't perform HH to client-mode [storageproxy] nodes (CASSANDRA-2668)
 * Improve forceDeserialize/getCompactedRow encapsulation (CASSANDRA-2659)
 * Don't write CounterUpdateColumn to disk in tests (CASSANDRA-2650)
 * Add sstable bulk loading utility (CASSANDRA-1278)
 * avoid replaying hints to dropped columnfamilies (CASSANDRA-2685)
 * add placeholders for missing rows in range query pseudo-RR (CASSANDRA-2680)
 * remove no-op HHOM.renameHints (CASSANDRA-2693)
 * clone super columns to avoid modifying them during flush (CASSANDRA-2675)
 * allow writes to bypass the commitlog for certain keyspaces (CASSANDRA-2683)
 * avoid NPE when bypassing commitlog during memtable flush (CASSANDRA-2781)
 * Added support for making bootstrap retry if nodes flap (CASSANDRA-2644)
 * Added statusthrift to nodetool to report if thrift server is running (CASSANDRA-2722)
 * Fixed rows being cached if they do not exist (CASSANDRA-2723)
 * Support passing tableName and cfName to RowCacheProviders (CASSANDRA-2702)
 * close scrub file handles (CASSANDRA-2669)
 * throttle migration replay (CASSANDRA-2714)
 * optimize column serializer creation (CASSANDRA-2716)
 * Added support for making bootstrap retry if nodes flap (CASSANDRA-2644)
 * Added statusthrift to nodetool to report if thrift server is running
   (CASSANDRA-2722)
 * Fixed rows being cached if they do not exist (CASSANDRA-2723)
 * fix truncate/compaction race (CASSANDRA-2673)
 * workaround large resultsets causing large allocation retention
   by nio sockets (CASSANDRA-2654)
 * fix nodetool ring use with Ec2Snitch (CASSANDRA-2733)
 * fix removing columns and subcolumns that are supressed by a row or
   supercolumn tombstone during replica resolution (CASSANDRA-2590)
 * support sstable2json against snapshot sstables (CASSANDRA-2386)
 * remove active-pull schema requests (CASSANDRA-2715)
 * avoid marking entire list of sstables as actively being compacted
   in multithreaded compaction (CASSANDRA-2765)
 * seek back after deserializing a row to update cache with (CASSANDRA-2752)
 * avoid skipping rows in scrub for counter column family (CASSANDRA-2759)
 * fix ConcurrentModificationException in repair when dealing with 0.7 node
   (CASSANDRA-2767)
 * use threadsafe collections for StreamInSession (CASSANDRA-2766)
 * avoid infinite loop when creating merkle tree (CASSANDRA-2758)
 * avoids unmarking compacting sstable prematurely in cleanup (CASSANDRA-2769)
 * fix NPE when the commit log is bypassed (CASSANDRA-2718)
 * don't throw an exception in SS.isRPCServerRunning (CASSANDRA-2721)
 * make stress.jar executable (CASSANDRA-2744)
 * add daemon mode to java stress (CASSANDRA-2267)
 * expose the DC and rack of a node through JMX and nodetool ring (CASSANDRA-2531)
 * fix cache mbean getSize (CASSANDRA-2781)
 * Add Date, Float, Double, and Boolean types (CASSANDRA-2530)
 * Add startup flag to renew counter node id (CASSANDRA-2788)
 * add jamm agent to cassandra.bat (CASSANDRA-2787)
 * fix repair hanging if a neighbor has nothing to send (CASSANDRA-2797)
 * purge tombstone even if row is in only one sstable (CASSANDRA-2801)
 * Fix wrong purge of deleted cf during compaction (CASSANDRA-2786)
 * fix race that could result in Hadoop writer failing to throw an
   exception encountered after close() (CASSANDRA-2755)
 * fix scan wrongly throwing assertion error (CASSANDRA-2653)
 * Always use even distribution for merkle tree with RandomPartitionner
   (CASSANDRA-2841)
 * fix describeOwnership for OPP (CASSANDRA-2800)
 * ensure that string tokens do not contain commas (CASSANDRA-2762)


0.8.0-final
 * fix CQL grammar warning and cqlsh regression from CASSANDRA-2622
 * add ant generate-cql-html target (CASSANDRA-2526)
 * update CQL consistency levels (CASSANDRA-2566)
 * debian packaging fixes (CASSANDRA-2481, 2647)
 * fix UUIDType, IntegerType for direct buffers (CASSANDRA-2682, 2684)
 * switch to native Thrift for Hadoop map/reduce (CASSANDRA-2667)
 * fix StackOverflowError when building from eclipse (CASSANDRA-2687)
 * only provide replication_factor to strategy_options "help" for
   SimpleStrategy, OldNetworkTopologyStrategy (CASSANDRA-2678, 2713)
 * fix exception adding validators to non-string columns (CASSANDRA-2696)
 * avoid instantiating DatabaseDescriptor in JDBC (CASSANDRA-2694)
 * fix potential stack overflow during compaction (CASSANDRA-2626)
 * clone super columns to avoid modifying them during flush (CASSANDRA-2675)
 * reset underlying iterator in EchoedRow constructor (CASSANDRA-2653)


0.8.0-rc1
 * faster flushes and compaction from fixing excessively pessimistic
   rebuffering in BRAF (CASSANDRA-2581)
 * fix returning null column values in the python cql driver (CASSANDRA-2593)
 * fix merkle tree splitting exiting early (CASSANDRA-2605)
 * snapshot_before_compaction directory name fix (CASSANDRA-2598)
 * Disable compaction throttling during bootstrap (CASSANDRA-2612)
 * fix CQL treatment of > and < operators in range slices (CASSANDRA-2592)
 * fix potential double-application of counter updates on commitlog replay
   by moving replay position from header to sstable metadata (CASSANDRA-2419)
 * JDBC CQL driver exposes getColumn for access to timestamp
 * JDBC ResultSetMetadata properties added to AbstractType
 * r/m clustertool (CASSANDRA-2607)
 * add support for presenting row key as a column in CQL result sets
   (CASSANDRA-2622)
 * Don't allow {LOCAL|EACH}_QUORUM unless strategy is NTS (CASSANDRA-2627)
 * validate keyspace strategy_options during CQL create (CASSANDRA-2624)
 * fix empty Result with secondary index when limit=1 (CASSANDRA-2628)
 * Fix regression where bootstrapping a node with no schema fails
   (CASSANDRA-2625)
 * Allow removing LocationInfo sstables (CASSANDRA-2632)
 * avoid attempting to replay mutations from dropped keyspaces (CASSANDRA-2631)
 * avoid using cached position of a key when GT is requested (CASSANDRA-2633)
 * fix counting bloom filter true positives (CASSANDRA-2637)
 * initialize local ep state prior to gossip startup if needed (CASSANDRA-2638)
 * fix counter increment lost after restart (CASSANDRA-2642)
 * add quote-escaping via backslash to CLI (CASSANDRA-2623)
 * fix pig example script (CASSANDRA-2487)
 * fix dynamic snitch race in adding latencies (CASSANDRA-2618)
 * Start/stop cassandra after more important services such as mdadm in
   debian packaging (CASSANDRA-2481)


0.8.0-beta2
 * fix NPE compacting index CFs (CASSANDRA-2528)
 * Remove checking all column families on startup for compaction candidates
   (CASSANDRA-2444)
 * validate CQL create keyspace options (CASSANDRA-2525)
 * fix nodetool setcompactionthroughput (CASSANDRA-2550)
 * move	gossip heartbeat back to its own thread (CASSANDRA-2554)
 * validate cql TRUNCATE columnfamily before truncating (CASSANDRA-2570)
 * fix batch_mutate for mixed standard-counter mutations (CASSANDRA-2457)
 * disallow making schema changes to system keyspace (CASSANDRA-2563)
 * fix sending mutation messages multiple times (CASSANDRA-2557)
 * fix incorrect use of NBHM.size in ReadCallback that could cause
   reads to time out even when responses were received (CASSANDRA-2552)
 * trigger read repair correctly for LOCAL_QUORUM reads (CASSANDRA-2556)
 * Allow configuring the number of compaction thread (CASSANDRA-2558)
 * forceUserDefinedCompaction will attempt to compact what it is given
   even if the pessimistic estimate is that there is not enough disk space;
   automatic compactions will only compact 2 or more sstables (CASSANDRA-2575)
 * refuse to apply migrations with older timestamps than the current
   schema (CASSANDRA-2536)
 * remove unframed Thrift transport option
 * include indexes in snapshots (CASSANDRA-2596)
 * improve ignoring of obsolete mutations in index maintenance (CASSANDRA-2401)
 * recognize attempt to drop just the index while leaving the column
   definition alone (CASSANDRA-2619)


0.8.0-beta1
 * remove Avro RPC support (CASSANDRA-926)
 * support for columns that act as incr/decr counters
   (CASSANDRA-1072, 1937, 1944, 1936, 2101, 2093, 2288, 2105, 2384, 2236, 2342,
   2454)
 * CQL (CASSANDRA-1703, 1704, 1705, 1706, 1707, 1708, 1710, 1711, 1940,
   2124, 2302, 2277, 2493)
 * avoid double RowMutation serialization on write path (CASSANDRA-1800)
 * make NetworkTopologyStrategy the default (CASSANDRA-1960)
 * configurable internode encryption (CASSANDRA-1567, 2152)
 * human readable column names in sstable2json output (CASSANDRA-1933)
 * change default JMX port to 7199 (CASSANDRA-2027)
 * backwards compatible internal messaging (CASSANDRA-1015)
 * atomic switch of memtables and sstables (CASSANDRA-2284)
 * add pluggable SeedProvider (CASSANDRA-1669)
 * Fix clustertool to not throw exception when calling get_endpoints (CASSANDRA-2437)
 * upgrade to thrift 0.6 (CASSANDRA-2412)
 * repair works on a token range instead of full ring (CASSANDRA-2324)
 * purge tombstones from row cache (CASSANDRA-2305)
 * push replication_factor into strategy_options (CASSANDRA-1263)
 * give snapshots the same name on each node (CASSANDRA-1791)
 * remove "nodetool loadbalance" (CASSANDRA-2448)
 * multithreaded compaction (CASSANDRA-2191)
 * compaction throttling (CASSANDRA-2156)
 * add key type information and alias (CASSANDRA-2311, 2396)
 * cli no longer divides read_repair_chance by 100 (CASSANDRA-2458)
 * made CompactionInfo.getTaskType return an enum (CASSANDRA-2482)
 * add a server-wide cap on measured memtable memory usage and aggressively
   flush to keep under that threshold (CASSANDRA-2006)
 * add unified UUIDType (CASSANDRA-2233)
 * add off-heap row cache support (CASSANDRA-1969)


0.7.5
 * improvements/fixes to PIG driver (CASSANDRA-1618, CASSANDRA-2387,
   CASSANDRA-2465, CASSANDRA-2484)
 * validate index names (CASSANDRA-1761)
 * reduce contention on Table.flusherLock (CASSANDRA-1954)
 * try harder to detect failures during streaming, cleaning up temporary
   files more reliably (CASSANDRA-2088)
 * shut down server for OOM on a Thrift thread (CASSANDRA-2269)
 * fix tombstone handling in repair and sstable2json (CASSANDRA-2279)
 * preserve version when streaming data from old sstables (CASSANDRA-2283)
 * don't start repair if a neighboring node is marked as dead (CASSANDRA-2290)
 * purge tombstones from row cache (CASSANDRA-2305)
 * Avoid seeking when sstable2json exports the entire file (CASSANDRA-2318)
 * clear Built flag in system table when dropping an index (CASSANDRA-2320)
 * don't allow arbitrary argument for stress.java (CASSANDRA-2323)
 * validate values for index predicates in get_indexed_slice (CASSANDRA-2328)
 * queue secondary indexes for flush before the parent (CASSANDRA-2330)
 * allow job configuration to set the CL used in Hadoop jobs (CASSANDRA-2331)
 * add memtable_flush_queue_size defaulting to 4 (CASSANDRA-2333)
 * Allow overriding of initial_token, storage_port and rpc_port from system
   properties (CASSANDRA-2343)
 * fix comparator used for non-indexed secondary expressions in index scan
   (CASSANDRA-2347)
 * ensure size calculation and write phase of large-row compaction use
   the same threshold for TTL expiration (CASSANDRA-2349)
 * fix race when iterating CFs during add/drop (CASSANDRA-2350)
 * add ConsistencyLevel command to CLI (CASSANDRA-2354)
 * allow negative numbers in the cli (CASSANDRA-2358)
 * hard code serialVersionUID for tokens class (CASSANDRA-2361)
 * fix potential infinite loop in ByteBufferUtil.inputStream (CASSANDRA-2365)
 * fix encoding bugs in HintedHandoffManager, SystemTable when default
   charset is not UTF8 (CASSANDRA-2367)
 * avoids having removed node reappearing in Gossip (CASSANDRA-2371)
 * fix incorrect truncation of long to int when reading columns via block
   index (CASSANDRA-2376)
 * fix NPE during stream session (CASSANDRA-2377)
 * fix race condition that could leave orphaned data files when dropping CF or
   KS (CASSANDRA-2381)
 * fsync statistics component on write (CASSANDRA-2382)
 * fix duplicate results from CFS.scan (CASSANDRA-2406)
 * add IntegerType to CLI help (CASSANDRA-2414)
 * avoid caching token-only decoratedkeys (CASSANDRA-2416)
 * convert mmap assertion to if/throw so scrub can catch it (CASSANDRA-2417)
 * don't overwrite gc log (CASSANDR-2418)
 * invalidate row cache for streamed row to avoid inconsitencies
   (CASSANDRA-2420)
 * avoid copies in range/index scans (CASSANDRA-2425)
 * make sure we don't wipe data during cleanup if the node has not join
   the ring (CASSANDRA-2428)
 * Try harder to close files after compaction (CASSANDRA-2431)
 * re-set bootstrapped flag after move finishes (CASSANDRA-2435)
 * display validation_class in CLI 'describe keyspace' (CASSANDRA-2442)
 * make cleanup compactions cleanup the row cache (CASSANDRA-2451)
 * add column fields validation to scrub (CASSANDRA-2460)
 * use 64KB flush buffer instead of in_memory_compaction_limit (CASSANDRA-2463)
 * fix backslash substitutions in CLI (CASSANDRA-2492)
 * disable cache saving for system CFS (CASSANDRA-2502)
 * fixes for verifying destination availability under hinted conditions
   so UE can be thrown intead of timing out (CASSANDRA-2514)
 * fix update of validation class in column metadata (CASSANDRA-2512)
 * support LOCAL_QUORUM, EACH_QUORUM CLs outside of NTS (CASSANDRA-2516)
 * preserve version when streaming data from old sstables (CASSANDRA-2283)
 * fix backslash substitutions in CLI (CASSANDRA-2492)
 * count a row deletion as one operation towards memtable threshold
   (CASSANDRA-2519)
 * support LOCAL_QUORUM, EACH_QUORUM CLs outside of NTS (CASSANDRA-2516)


0.7.4
 * add nodetool join command (CASSANDRA-2160)
 * fix secondary indexes on pre-existing or streamed data (CASSANDRA-2244)
 * initialize endpoint in gossiper earlier (CASSANDRA-2228)
 * add ability to write to Cassandra from Pig (CASSANDRA-1828)
 * add rpc_[min|max]_threads (CASSANDRA-2176)
 * add CL.TWO, CL.THREE (CASSANDRA-2013)
 * avoid exporting an un-requested row in sstable2json, when exporting
   a key that does not exist (CASSANDRA-2168)
 * add incremental_backups option (CASSANDRA-1872)
 * add configurable row limit to Pig loadfunc (CASSANDRA-2276)
 * validate column values in batches as well as single-Column inserts
   (CASSANDRA-2259)
 * move sample schema from cassandra.yaml to schema-sample.txt,
   a cli scripts (CASSANDRA-2007)
 * avoid writing empty rows when scrubbing tombstoned rows (CASSANDRA-2296)
 * fix assertion error in range and index scans for CL < ALL
   (CASSANDRA-2282)
 * fix commitlog replay when flush position refers to data that didn't
   get synced before server died (CASSANDRA-2285)
 * fix fd leak in sstable2json with non-mmap'd i/o (CASSANDRA-2304)
 * reduce memory use during streaming of multiple sstables (CASSANDRA-2301)
 * purge tombstoned rows from cache after GCGraceSeconds (CASSANDRA-2305)
 * allow zero replicas in a NTS datacenter (CASSANDRA-1924)
 * make range queries respect snitch for local replicas (CASSANDRA-2286)
 * fix HH delivery when column index is larger than 2GB (CASSANDRA-2297)
 * make 2ary indexes use parent CF flush thresholds during initial build
   (CASSANDRA-2294)
 * update memtable_throughput to be a long (CASSANDRA-2158)


0.7.3
 * Keep endpoint state until aVeryLongTime (CASSANDRA-2115)
 * lower-latency read repair (CASSANDRA-2069)
 * add hinted_handoff_throttle_delay_in_ms option (CASSANDRA-2161)
 * fixes for cache save/load (CASSANDRA-2172, -2174)
 * Handle whole-row deletions in CFOutputFormat (CASSANDRA-2014)
 * Make memtable_flush_writers flush in parallel (CASSANDRA-2178)
 * Add compaction_preheat_key_cache option (CASSANDRA-2175)
 * refactor stress.py to have only one copy of the format string
   used for creating row keys (CASSANDRA-2108)
 * validate index names for \w+ (CASSANDRA-2196)
 * Fix Cassandra cli to respect timeout if schema does not settle
   (CASSANDRA-2187)
 * fix for compaction and cleanup writing old-format data into new-version
   sstable (CASSANDRA-2211, -2216)
 * add nodetool scrub (CASSANDRA-2217, -2240)
 * fix sstable2json large-row pagination (CASSANDRA-2188)
 * fix EOFing on requests for the last bytes in a file (CASSANDRA-2213)
 * fix BufferedRandomAccessFile bugs (CASSANDRA-2218, -2241)
 * check for memtable flush_after_mins exceeded every 10s (CASSANDRA-2183)
 * fix cache saving on Windows (CASSANDRA-2207)
 * add validateSchemaAgreement call + synchronization to schema
   modification operations (CASSANDRA-2222)
 * fix for reversed slice queries on large rows (CASSANDRA-2212)
 * fat clients were writing local data (CASSANDRA-2223)
 * set DEFAULT_MEMTABLE_LIFETIME_IN_MINS to 24h
 * improve detection and cleanup of partially-written sstables
   (CASSANDRA-2206)
 * fix supercolumn de/serialization when subcolumn comparator is different
   from supercolumn's (CASSANDRA-2104)
 * fix starting up on Windows when CASSANDRA_HOME contains whitespace
   (CASSANDRA-2237)
 * add [get|set][row|key]cacheSavePeriod to JMX (CASSANDRA-2100)
 * fix Hadoop ColumnFamilyOutputFormat dropping of mutations
   when batch fills up (CASSANDRA-2255)
 * move file deletions off of scheduledtasks executor (CASSANDRA-2253)


0.7.2
 * copy DecoratedKey.key when inserting into caches to avoid retaining
   a reference to the underlying buffer (CASSANDRA-2102)
 * format subcolumn names with subcomparator (CASSANDRA-2136)
 * fix column bloom filter deserialization (CASSANDRA-2165)


0.7.1
 * refactor MessageDigest creation code. (CASSANDRA-2107)
 * buffer network stack to avoid inefficient small TCP messages while avoiding
   the nagle/delayed ack problem (CASSANDRA-1896)
 * check log4j configuration for changes every 10s (CASSANDRA-1525, 1907)
 * more-efficient cross-DC replication (CASSANDRA-1530, -2051, -2138)
 * avoid polluting page cache with commitlog or sstable writes
   and seq scan operations (CASSANDRA-1470)
 * add RMI authentication options to nodetool (CASSANDRA-1921)
 * make snitches configurable at runtime (CASSANDRA-1374)
 * retry hadoop split requests on connection failure (CASSANDRA-1927)
 * implement describeOwnership for BOP, COPP (CASSANDRA-1928)
 * make read repair behave as expected for ConsistencyLevel > ONE
   (CASSANDRA-982, 2038)
 * distributed test harness (CASSANDRA-1859, 1964)
 * reduce flush lock contention (CASSANDRA-1930)
 * optimize supercolumn deserialization (CASSANDRA-1891)
 * fix CFMetaData.apply to only compare objects of the same class
   (CASSANDRA-1962)
 * allow specifying specific SSTables to compact from JMX (CASSANDRA-1963)
 * fix race condition in MessagingService.targets (CASSANDRA-1959, 2094, 2081)
 * refuse to open sstables from a future version (CASSANDRA-1935)
 * zero-copy reads (CASSANDRA-1714)
 * fix copy bounds for word Text in wordcount demo (CASSANDRA-1993)
 * fixes for contrib/javautils (CASSANDRA-1979)
 * check more frequently for memtable expiration (CASSANDRA-2000)
 * fix writing SSTable column count statistics (CASSANDRA-1976)
 * fix streaming of multiple CFs during bootstrap (CASSANDRA-1992)
 * explicitly set JVM GC new generation size with -Xmn (CASSANDRA-1968)
 * add short options for CLI flags (CASSANDRA-1565)
 * make keyspace argument to "describe keyspace" in CLI optional
   when authenticated to keyspace already (CASSANDRA-2029)
 * added option to specify -Dcassandra.join_ring=false on startup
   to allow "warm spare" nodes or performing JMX maintenance before
   joining the ring (CASSANDRA-526)
 * log migrations at INFO (CASSANDRA-2028)
 * add CLI verbose option in file mode (CASSANDRA-2030)
 * add single-line "--" comments to CLI (CASSANDRA-2032)
 * message serialization tests (CASSANDRA-1923)
 * switch from ivy to maven-ant-tasks (CASSANDRA-2017)
 * CLI attempts to block for new schema to propagate (CASSANDRA-2044)
 * fix potential overflow in nodetool cfstats (CASSANDRA-2057)
 * add JVM shutdownhook to sync commitlog (CASSANDRA-1919)
 * allow nodes to be up without being part of  normal traffic (CASSANDRA-1951)
 * fix CLI "show keyspaces" with null options on NTS (CASSANDRA-2049)
 * fix possible ByteBuffer race conditions (CASSANDRA-2066)
 * reduce garbage generated by MessagingService to prevent load spikes
   (CASSANDRA-2058)
 * fix math in RandomPartitioner.describeOwnership (CASSANDRA-2071)
 * fix deletion of sstable non-data components (CASSANDRA-2059)
 * avoid blocking gossip while deleting handoff hints (CASSANDRA-2073)
 * ignore messages from newer versions, keep track of nodes in gossip
   regardless of version (CASSANDRA-1970)
 * cache writing moved to CompactionManager to reduce i/o contention and
   updated to use non-cache-polluting writes (CASSANDRA-2053)
 * page through large rows when exporting to JSON (CASSANDRA-2041)
 * add flush_largest_memtables_at and reduce_cache_sizes_at options
   (CASSANDRA-2142)
 * add cli 'describe cluster' command (CASSANDRA-2127)
 * add cli support for setting username/password at 'connect' command
   (CASSANDRA-2111)
 * add -D option to Stress.java to allow reading hosts from a file
   (CASSANDRA-2149)
 * bound hints CF throughput between 32M and 256M (CASSANDRA-2148)
 * continue starting when invalid saved cache entries are encountered
   (CASSANDRA-2076)
 * add max_hint_window_in_ms option (CASSANDRA-1459)


0.7.0-final
 * fix offsets to ByteBuffer.get (CASSANDRA-1939)


0.7.0-rc4
 * fix cli crash after backgrounding (CASSANDRA-1875)
 * count timeouts in storageproxy latencies, and include latency
   histograms in StorageProxyMBean (CASSANDRA-1893)
 * fix CLI get recognition of supercolumns (CASSANDRA-1899)
 * enable keepalive on intra-cluster sockets (CASSANDRA-1766)
 * count timeouts towards dynamicsnitch latencies (CASSANDRA-1905)
 * Expose index-building status in JMX + cli schema description
   (CASSANDRA-1871)
 * allow [LOCAL|EACH]_QUORUM to be used with non-NetworkTopology
   replication Strategies
 * increased amount of index locks for faster commitlog replay
 * collect secondary index tombstones immediately (CASSANDRA-1914)
 * revert commitlog changes from #1780 (CASSANDRA-1917)
 * change RandomPartitioner min token to -1 to avoid collision w/
   tokens on actual nodes (CASSANDRA-1901)
 * examine the right nibble when validating TimeUUID (CASSANDRA-1910)
 * include secondary indexes in cleanup (CASSANDRA-1916)
 * CFS.scrubDataDirectories should also cleanup invalid secondary indexes
   (CASSANDRA-1904)
 * ability to disable/enable gossip on nodes to force them down
   (CASSANDRA-1108)


0.7.0-rc3
 * expose getNaturalEndpoints in StorageServiceMBean taking byte[]
   key; RMI cannot serialize ByteBuffer (CASSANDRA-1833)
 * infer org.apache.cassandra.locator for replication strategy classes
   when not otherwise specified
 * validation that generates less garbage (CASSANDRA-1814)
 * add TTL support to CLI (CASSANDRA-1838)
 * cli defaults to bytestype for subcomparator when creating
   column families (CASSANDRA-1835)
 * unregister index MBeans when index is dropped (CASSANDRA-1843)
 * make ByteBufferUtil.clone thread-safe (CASSANDRA-1847)
 * change exception for read requests during bootstrap from
   InvalidRequest to Unavailable (CASSANDRA-1862)
 * respect row-level tombstones post-flush in range scans
   (CASSANDRA-1837)
 * ReadResponseResolver check digests against each other (CASSANDRA-1830)
 * return InvalidRequest when remove of subcolumn without supercolumn
   is requested (CASSANDRA-1866)
 * flush before repair (CASSANDRA-1748)
 * SSTableExport validates key order (CASSANDRA-1884)
 * large row support for SSTableExport (CASSANDRA-1867)
 * Re-cache hot keys post-compaction without hitting disk (CASSANDRA-1878)
 * manage read repair in coordinator instead of data source, to
   provide latency information to dynamic snitch (CASSANDRA-1873)


0.7.0-rc2
 * fix live-column-count of slice ranges including tombstoned supercolumn
   with live subcolumn (CASSANDRA-1591)
 * rename o.a.c.internal.AntientropyStage -> AntiEntropyStage,
   o.a.c.request.Request_responseStage -> RequestResponseStage,
   o.a.c.internal.Internal_responseStage -> InternalResponseStage
 * add AbstractType.fromString (CASSANDRA-1767)
 * require index_type to be present when specifying index_name
   on ColumnDef (CASSANDRA-1759)
 * fix add/remove index bugs in CFMetadata (CASSANDRA-1768)
 * rebuild Strategy during system_update_keyspace (CASSANDRA-1762)
 * cli updates prompt to ... in continuation lines (CASSANDRA-1770)
 * support multiple Mutations per key in hadoop ColumnFamilyOutputFormat
   (CASSANDRA-1774)
 * improvements to Debian init script (CASSANDRA-1772)
 * use local classloader to check for version.properties (CASSANDRA-1778)
 * Validate that column names in column_metadata are valid for the
   defined comparator, and decode properly in cli (CASSANDRA-1773)
 * use cross-platform newlines in cli (CASSANDRA-1786)
 * add ExpiringColumn support to sstable import/export (CASSANDRA-1754)
 * add flush for each append to periodic commitlog mode; added
   periodic_without_flush option to disable this (CASSANDRA-1780)
 * close file handle used for post-flush truncate (CASSANDRA-1790)
 * various code cleanup (CASSANDRA-1793, -1794, -1795)
 * fix range queries against wrapped range (CASSANDRA-1781)
 * fix consistencylevel calculations for NetworkTopologyStrategy
   (CASSANDRA-1804)
 * cli support index type enum names (CASSANDRA-1810)
 * improved validation of column_metadata (CASSANDRA-1813)
 * reads at ConsistencyLevel > 1 throw UnavailableException
   immediately if insufficient live nodes exist (CASSANDRA-1803)
 * copy bytebuffers for local writes to avoid retaining the entire
   Thrift frame (CASSANDRA-1801)
 * fix NPE adding index to column w/o prior metadata (CASSANDRA-1764)
 * reduce fat client timeout (CASSANDRA-1730)
 * fix botched merge of CASSANDRA-1316


0.7.0-rc1
 * fix compaction and flush races with schema updates (CASSANDRA-1715)
 * add clustertool, config-converter, sstablekeys, and schematool
   Windows .bat files (CASSANDRA-1723)
 * reject range queries received during bootstrap (CASSANDRA-1739)
 * fix wrapping-range queries on non-minimum token (CASSANDRA-1700)
 * add nodetool cfhistogram (CASSANDRA-1698)
 * limit repaired ranges to what the nodes have in common (CASSANDRA-1674)
 * index scan treats missing columns as not matching secondary
   expressions (CASSANDRA-1745)
 * Fix misuse of DataOutputBuffer.getData in AntiEntropyService
   (CASSANDRA-1729)
 * detect and warn when obsolete version of JNA is present (CASSANDRA-1760)
 * reduce fat client timeout (CASSANDRA-1730)
 * cleanup smallest CFs first to increase free temp space for larger ones
   (CASSANDRA-1811)
 * Update windows .bat files to work outside of main Cassandra
   directory (CASSANDRA-1713)
 * fix read repair regression from 0.6.7 (CASSANDRA-1727)
 * more-efficient read repair (CASSANDRA-1719)
 * fix hinted handoff replay (CASSANDRA-1656)
 * log type of dropped messages (CASSANDRA-1677)
 * upgrade to SLF4J 1.6.1
 * fix ByteBuffer bug in ExpiringColumn.updateDigest (CASSANDRA-1679)
 * fix IntegerType.getString (CASSANDRA-1681)
 * make -Djava.net.preferIPv4Stack=true the default (CASSANDRA-628)
 * add INTERNAL_RESPONSE verb to differentiate from responses related
   to client requests (CASSANDRA-1685)
 * log tpstats when dropping messages (CASSANDRA-1660)
 * include unreachable nodes in describeSchemaVersions (CASSANDRA-1678)
 * Avoid dropping messages off the client request path (CASSANDRA-1676)
 * fix jna errno reporting (CASSANDRA-1694)
 * add friendlier error for UnknownHostException on startup (CASSANDRA-1697)
 * include jna dependency in RPM package (CASSANDRA-1690)
 * add --skip-keys option to stress.py (CASSANDRA-1696)
 * improve cli handling of non-string keys and column names
   (CASSANDRA-1701, -1693)
 * r/m extra subcomparator line in cli keyspaces output (CASSANDRA-1712)
 * add read repair chance to cli "show keyspaces"
 * upgrade to ConcurrentLinkedHashMap 1.1 (CASSANDRA-975)
 * fix index scan routing (CASSANDRA-1722)
 * fix tombstoning of supercolumns in range queries (CASSANDRA-1734)
 * clear endpoint cache after updating keyspace metadata (CASSANDRA-1741)
 * fix wrapping-range queries on non-minimum token (CASSANDRA-1700)
 * truncate includes secondary indexes (CASSANDRA-1747)
 * retain reference to PendingFile sstables (CASSANDRA-1749)
 * fix sstableimport regression (CASSANDRA-1753)
 * fix for bootstrap when no non-system tables are defined (CASSANDRA-1732)
 * handle replica unavailability in index scan (CASSANDRA-1755)
 * fix service initialization order deadlock (CASSANDRA-1756)
 * multi-line cli commands (CASSANDRA-1742)
 * fix race between snapshot and compaction (CASSANDRA-1736)
 * add listEndpointsPendingHints, deleteHintsForEndpoint JMX methods
   (CASSANDRA-1551)


0.7.0-beta3
 * add strategy options to describe_keyspace output (CASSANDRA-1560)
 * log warning when using randomly generated token (CASSANDRA-1552)
 * re-organize JMX into .db, .net, .internal, .request (CASSANDRA-1217)
 * allow nodes to change IPs between restarts (CASSANDRA-1518)
 * remember ring state between restarts by default (CASSANDRA-1518)
 * flush index built flag so we can read it before log replay (CASSANDRA-1541)
 * lock row cache updates to prevent race condition (CASSANDRA-1293)
 * remove assertion causing rare (and harmless) error messages in
   commitlog (CASSANDRA-1330)
 * fix moving nodes with no keyspaces defined (CASSANDRA-1574)
 * fix unbootstrap when no data is present in a transfer range (CASSANDRA-1573)
 * take advantage of AVRO-495 to simplify our avro IDL (CASSANDRA-1436)
 * extend authorization hierarchy to column family (CASSANDRA-1554)
 * deletion support in secondary indexes (CASSANDRA-1571)
 * meaningful error message for invalid replication strategy class
   (CASSANDRA-1566)
 * allow keyspace creation with RF > N (CASSANDRA-1428)
 * improve cli error handling (CASSANDRA-1580)
 * add cache save/load ability (CASSANDRA-1417, 1606, 1647)
 * add StorageService.getDrainProgress (CASSANDRA-1588)
 * Disallow bootstrap to an in-use token (CASSANDRA-1561)
 * Allow dynamic secondary index creation and destruction (CASSANDRA-1532)
 * log auto-guessed memtable thresholds (CASSANDRA-1595)
 * add ColumnDef support to cli (CASSANDRA-1583)
 * reduce index sample time by 75% (CASSANDRA-1572)
 * add cli support for column, strategy metadata (CASSANDRA-1578, 1612)
 * add cli support for schema modification (CASSANDRA-1584)
 * delete temp files on failed compactions (CASSANDRA-1596)
 * avoid blocking for dead nodes during removetoken (CASSANDRA-1605)
 * remove ConsistencyLevel.ZERO (CASSANDRA-1607)
 * expose in-progress compaction type in jmx (CASSANDRA-1586)
 * removed IClock & related classes from internals (CASSANDRA-1502)
 * fix removing tokens from SystemTable on decommission and removetoken
   (CASSANDRA-1609)
 * include CF metadata in cli 'show keyspaces' (CASSANDRA-1613)
 * switch from Properties to HashMap in PropertyFileSnitch to
   avoid synchronization bottleneck (CASSANDRA-1481)
 * PropertyFileSnitch configuration file renamed to
   cassandra-topology.properties
 * add cli support for get_range_slices (CASSANDRA-1088, CASSANDRA-1619)
 * Make memtable flush thresholds per-CF instead of global
   (CASSANDRA-1007, 1637)
 * add cli support for binary data without CfDef hints (CASSANDRA-1603)
 * fix building SSTable statistics post-stream (CASSANDRA-1620)
 * fix potential infinite loop in 2ary index queries (CASSANDRA-1623)
 * allow creating NTS keyspaces with no replicas configured (CASSANDRA-1626)
 * add jmx histogram of sstables accessed per read (CASSANDRA-1624)
 * remove system_rename_column_family and system_rename_keyspace from the
   client API until races can be fixed (CASSANDRA-1630, CASSANDRA-1585)
 * add cli sanity tests (CASSANDRA-1582)
 * update GC settings in cassandra.bat (CASSANDRA-1636)
 * cli support for index queries (CASSANDRA-1635)
 * cli support for updating schema memtable settings (CASSANDRA-1634)
 * cli --file option (CASSANDRA-1616)
 * reduce automatically chosen memtable sizes by 50% (CASSANDRA-1641)
 * move endpoint cache from snitch to strategy (CASSANDRA-1643)
 * fix commitlog recovery deleting the newly-created segment as well as
   the old ones (CASSANDRA-1644)
 * upgrade to Thrift 0.5 (CASSANDRA-1367)
 * renamed CL.DCQUORUM to LOCAL_QUORUM and DCQUORUMSYNC to EACH_QUORUM
 * cli truncate support (CASSANDRA-1653)
 * update GC settings in cassandra.bat (CASSANDRA-1636)
 * avoid logging when a node's ip/token is gossipped back to it (CASSANDRA-1666)


0.7-beta2
 * always use UTF-8 for hint keys (CASSANDRA-1439)
 * remove cassandra.yaml dependency from Hadoop and Pig (CASSADRA-1322)
 * expose CfDef metadata in describe_keyspaces (CASSANDRA-1363)
 * restore use of mmap_index_only option (CASSANDRA-1241)
 * dropping a keyspace with no column families generated an error
   (CASSANDRA-1378)
 * rename RackAwareStrategy to OldNetworkTopologyStrategy, RackUnawareStrategy
   to SimpleStrategy, DatacenterShardStrategy to NetworkTopologyStrategy,
   AbstractRackAwareSnitch to AbstractNetworkTopologySnitch (CASSANDRA-1392)
 * merge StorageProxy.mutate, mutateBlocking (CASSANDRA-1396)
 * faster UUIDType, LongType comparisons (CASSANDRA-1386, 1393)
 * fix setting read_repair_chance from CLI addColumnFamily (CASSANDRA-1399)
 * fix updates to indexed columns (CASSANDRA-1373)
 * fix race condition leaving to FileNotFoundException (CASSANDRA-1382)
 * fix sharded lock hash on index write path (CASSANDRA-1402)
 * add support for GT/E, LT/E in subordinate index clauses (CASSANDRA-1401)
 * cfId counter got out of sync when CFs were added (CASSANDRA-1403)
 * less chatty schema updates (CASSANDRA-1389)
 * rename column family mbeans. 'type' will now include either
   'IndexColumnFamilies' or 'ColumnFamilies' depending on the CFS type.
   (CASSANDRA-1385)
 * disallow invalid keyspace and column family names. This includes name that
   matches a '^\w+' regex. (CASSANDRA-1377)
 * use JNA, if present, to take snapshots (CASSANDRA-1371)
 * truncate hints if starting 0.7 for the first time (CASSANDRA-1414)
 * fix FD leak in single-row slicepredicate queries (CASSANDRA-1416)
 * allow index expressions against columns that are not part of the
   SlicePredicate (CASSANDRA-1410)
 * config-converter properly handles snitches and framed support
   (CASSANDRA-1420)
 * remove keyspace argument from multiget_count (CASSANDRA-1422)
 * allow specifying cassandra.yaml location as (local or remote) URL
   (CASSANDRA-1126)
 * fix using DynamicEndpointSnitch with NetworkTopologyStrategy
   (CASSANDRA-1429)
 * Add CfDef.default_validation_class (CASSANDRA-891)
 * fix EstimatedHistogram.max (CASSANDRA-1413)
 * quorum read optimization (CASSANDRA-1622)
 * handle zero-length (or missing) rows during HH paging (CASSANDRA-1432)
 * include secondary indexes during schema migrations (CASSANDRA-1406)
 * fix commitlog header race during schema change (CASSANDRA-1435)
 * fix ColumnFamilyStoreMBeanIterator to use new type name (CASSANDRA-1433)
 * correct filename generated by xml->yaml converter (CASSANDRA-1419)
 * add CMSInitiatingOccupancyFraction=75 and UseCMSInitiatingOccupancyOnly
   to default JVM options
 * decrease jvm heap for cassandra-cli (CASSANDRA-1446)
 * ability to modify keyspaces and column family definitions on a live cluster
   (CASSANDRA-1285)
 * support for Hadoop Streaming [non-jvm map/reduce via stdin/out]
   (CASSANDRA-1368)
 * Move persistent sstable stats from the system table to an sstable component
   (CASSANDRA-1430)
 * remove failed bootstrap attempt from pending ranges when gossip times
   it out after 1h (CASSANDRA-1463)
 * eager-create tcp connections to other cluster members (CASSANDRA-1465)
 * enumerate stages and derive stage from message type instead of
   transmitting separately (CASSANDRA-1465)
 * apply reversed flag during collation from different data sources
   (CASSANDRA-1450)
 * make failure to remove commitlog segment non-fatal (CASSANDRA-1348)
 * correct ordering of drain operations so CL.recover is no longer
   necessary (CASSANDRA-1408)
 * removed keyspace from describe_splits method (CASSANDRA-1425)
 * rename check_schema_agreement to describe_schema_versions
   (CASSANDRA-1478)
 * fix QUORUM calculation for RF > 3 (CASSANDRA-1487)
 * remove tombstones during non-major compactions when bloom filter
   verifies that row does not exist in other sstables (CASSANDRA-1074)
 * nodes that coordinated a loadbalance in the past could not be seen by
   newly added nodes (CASSANDRA-1467)
 * exposed endpoint states (gossip details) via jmx (CASSANDRA-1467)
 * ensure that compacted sstables are not included when new readers are
   instantiated (CASSANDRA-1477)
 * by default, calculate heap size and memtable thresholds at runtime (CASSANDRA-1469)
 * fix races dealing with adding/dropping keyspaces and column families in
   rapid succession (CASSANDRA-1477)
 * clean up of Streaming system (CASSANDRA-1503, 1504, 1506)
 * add options to configure Thrift socket keepalive and buffer sizes (CASSANDRA-1426)
 * make contrib CassandraServiceDataCleaner recursive (CASSANDRA-1509)
 * min, max compaction threshold are configurable and persistent
   per-ColumnFamily (CASSANDRA-1468)
 * fix replaying the last mutation in a commitlog unnecessarily
   (CASSANDRA-1512)
 * invoke getDefaultUncaughtExceptionHandler from DTPE with the original
   exception rather than the ExecutionException wrapper (CASSANDRA-1226)
 * remove Clock from the Thrift (and Avro) API (CASSANDRA-1501)
 * Close intra-node sockets when connection is broken (CASSANDRA-1528)
 * RPM packaging spec file (CASSANDRA-786)
 * weighted request scheduler (CASSANDRA-1485)
 * treat expired columns as deleted (CASSANDRA-1539)
 * make IndexInterval configurable (CASSANDRA-1488)
 * add describe_snitch to Thrift API (CASSANDRA-1490)
 * MD5 authenticator compares plain text submitted password with MD5'd
   saved property, instead of vice versa (CASSANDRA-1447)
 * JMX MessagingService pending and completed counts (CASSANDRA-1533)
 * fix race condition processing repair responses (CASSANDRA-1511)
 * make repair blocking (CASSANDRA-1511)
 * create EndpointSnitchInfo and MBean to expose rack and DC (CASSANDRA-1491)
 * added option to contrib/word_count to output results back to Cassandra
   (CASSANDRA-1342)
 * rewrite Hadoop ColumnFamilyRecordWriter to pool connections, retry to
   multiple Cassandra nodes, and smooth impact on the Cassandra cluster
   by using smaller batch sizes (CASSANDRA-1434)
 * fix setting gc_grace_seconds via CLI (CASSANDRA-1549)
 * support TTL'd index values (CASSANDRA-1536)
 * make removetoken work like decommission (CASSANDRA-1216)
 * make cli comparator-aware and improve quote rules (CASSANDRA-1523,-1524)
 * make nodetool compact and cleanup blocking (CASSANDRA-1449)
 * add memtable, cache information to GCInspector logs (CASSANDRA-1558)
 * enable/disable HintedHandoff via JMX (CASSANDRA-1550)
 * Ignore stray files in the commit log directory (CASSANDRA-1547)
 * Disallow bootstrap to an in-use token (CASSANDRA-1561)


0.7-beta1
 * sstable versioning (CASSANDRA-389)
 * switched to slf4j logging (CASSANDRA-625)
 * add (optional) expiration time for column (CASSANDRA-699)
 * access levels for authentication/authorization (CASSANDRA-900)
 * add ReadRepairChance to CF definition (CASSANDRA-930)
 * fix heisenbug in system tests, especially common on OS X (CASSANDRA-944)
 * convert to byte[] keys internally and all public APIs (CASSANDRA-767)
 * ability to alter schema definitions on a live cluster (CASSANDRA-44)
 * renamed configuration file to cassandra.xml, and log4j.properties to
   log4j-server.properties, which must now be loaded from
   the classpath (which is how our scripts in bin/ have always done it)
   (CASSANDRA-971)
 * change get_count to require a SlicePredicate. create multi_get_count
   (CASSANDRA-744)
 * re-organized endpointsnitch implementations and added SimpleSnitch
   (CASSANDRA-994)
 * Added preload_row_cache option (CASSANDRA-946)
 * add CRC to commitlog header (CASSANDRA-999)
 * removed deprecated batch_insert and get_range_slice methods (CASSANDRA-1065)
 * add truncate thrift method (CASSANDRA-531)
 * http mini-interface using mx4j (CASSANDRA-1068)
 * optimize away copy of sliced row on memtable read path (CASSANDRA-1046)
 * replace constant-size 2GB mmaped segments and special casing for index
   entries spanning segment boundaries, with SegmentedFile that computes
   segments that always contain entire entries/rows (CASSANDRA-1117)
 * avoid reading large rows into memory during compaction (CASSANDRA-16)
 * added hadoop OutputFormat (CASSANDRA-1101)
 * efficient Streaming (no more anticompaction) (CASSANDRA-579)
 * split commitlog header into separate file and add size checksum to
   mutations (CASSANDRA-1179)
 * avoid allocating a new byte[] for each mutation on replay (CASSANDRA-1219)
 * revise HH schema to be per-endpoint (CASSANDRA-1142)
 * add joining/leaving status to nodetool ring (CASSANDRA-1115)
 * allow multiple repair sessions per node (CASSANDRA-1190)
 * optimize away MessagingService for local range queries (CASSANDRA-1261)
 * make framed transport the default so malformed requests can't OOM the
   server (CASSANDRA-475)
 * significantly faster reads from row cache (CASSANDRA-1267)
 * take advantage of row cache during range queries (CASSANDRA-1302)
 * make GCGraceSeconds a per-ColumnFamily value (CASSANDRA-1276)
 * keep persistent row size and column count statistics (CASSANDRA-1155)
 * add IntegerType (CASSANDRA-1282)
 * page within a single row during hinted handoff (CASSANDRA-1327)
 * push DatacenterShardStrategy configuration into keyspace definition,
   eliminating datacenter.properties. (CASSANDRA-1066)
 * optimize forward slices starting with '' and single-index-block name
   queries by skipping the column index (CASSANDRA-1338)
 * streaming refactor (CASSANDRA-1189)
 * faster comparison for UUID types (CASSANDRA-1043)
 * secondary index support (CASSANDRA-749 and subtasks)
 * make compaction buckets deterministic (CASSANDRA-1265)


0.6.6
 * Allow using DynamicEndpointSnitch with RackAwareStrategy (CASSANDRA-1429)
 * remove the remaining vestiges of the unfinished DatacenterShardStrategy
   (replaced by NetworkTopologyStrategy in 0.7)


0.6.5
 * fix key ordering in range query results with RandomPartitioner
   and ConsistencyLevel > ONE (CASSANDRA-1145)
 * fix for range query starting with the wrong token range (CASSANDRA-1042)
 * page within a single row during hinted handoff (CASSANDRA-1327)
 * fix compilation on non-sun JDKs (CASSANDRA-1061)
 * remove String.trim() call on row keys in batch mutations (CASSANDRA-1235)
 * Log summary of dropped messages instead of spamming log (CASSANDRA-1284)
 * add dynamic endpoint snitch (CASSANDRA-981)
 * fix streaming for keyspaces with hyphens in their name (CASSANDRA-1377)
 * fix errors in hard-coded bloom filter optKPerBucket by computing it
   algorithmically (CASSANDRA-1220
 * remove message deserialization stage, and uncap read/write stages
   so slow reads/writes don't block gossip processing (CASSANDRA-1358)
 * add jmx port configuration to Debian package (CASSANDRA-1202)
 * use mlockall via JNA, if present, to prevent Linux from swapping
   out parts of the JVM (CASSANDRA-1214)


0.6.4
 * avoid queuing multiple hint deliveries for the same endpoint
   (CASSANDRA-1229)
 * better performance for and stricter checking of UTF8 column names
   (CASSANDRA-1232)
 * extend option to lower compaction priority to hinted handoff
   as well (CASSANDRA-1260)
 * log errors in gossip instead of re-throwing (CASSANDRA-1289)
 * avoid aborting commitlog replay prematurely if a flushed-but-
   not-removed commitlog segment is encountered (CASSANDRA-1297)
 * fix duplicate rows being read during mapreduce (CASSANDRA-1142)
 * failure detection wasn't closing command sockets (CASSANDRA-1221)
 * cassandra-cli.bat works on windows (CASSANDRA-1236)
 * pre-emptively drop requests that cannot be processed within RPCTimeout
   (CASSANDRA-685)
 * add ack to Binary write verb and update CassandraBulkLoader
   to wait for acks for each row (CASSANDRA-1093)
 * added describe_partitioner Thrift method (CASSANDRA-1047)
 * Hadoop jobs no longer require the Cassandra storage-conf.xml
   (CASSANDRA-1280, CASSANDRA-1047)
 * log thread pool stats when GC is excessive (CASSANDRA-1275)
 * remove gossip message size limit (CASSANDRA-1138)
 * parallelize local and remote reads during multiget, and respect snitch
   when determining whether to do local read for CL.ONE (CASSANDRA-1317)
 * fix read repair to use requested consistency level on digest mismatch,
   rather than assuming QUORUM (CASSANDRA-1316)
 * process digest mismatch re-reads in parallel (CASSANDRA-1323)
 * switch hints CF comparator to BytesType (CASSANDRA-1274)


0.6.3
 * retry to make streaming connections up to 8 times. (CASSANDRA-1019)
 * reject describe_ring() calls on invalid keyspaces (CASSANDRA-1111)
 * fix cache size calculation for size of 100% (CASSANDRA-1129)
 * fix cache capacity only being recalculated once (CASSANDRA-1129)
 * remove hourly scan of all hints on the off chance that the gossiper
   missed a status change; instead, expose deliverHintsToEndpoint to JMX
   so it can be done manually, if necessary (CASSANDRA-1141)
 * don't reject reads at CL.ALL (CASSANDRA-1152)
 * reject deletions to supercolumns in CFs containing only standard
   columns (CASSANDRA-1139)
 * avoid preserving login information after client disconnects
   (CASSANDRA-1057)
 * prefer sun jdk to openjdk in debian init script (CASSANDRA-1174)
 * detect partioner config changes between restarts and fail fast
   (CASSANDRA-1146)
 * use generation time to resolve node token reassignment disagreements
   (CASSANDRA-1118)
 * restructure the startup ordering of Gossiper and MessageService to avoid
   timing anomalies (CASSANDRA-1160)
 * detect incomplete commit log hearders (CASSANDRA-1119)
 * force anti-entropy service to stream files on the stream stage to avoid
   sending streams out of order (CASSANDRA-1169)
 * remove inactive stream managers after AES streams files (CASSANDRA-1169)
 * allow removing entire row through batch_mutate Deletion (CASSANDRA-1027)
 * add JMX metrics for row-level bloom filter false positives (CASSANDRA-1212)
 * added a redhat init script to contrib (CASSANDRA-1201)
 * use midpoint when bootstrapping a new machine into range with not
   much data yet instead of random token (CASSANDRA-1112)
 * kill server on OOM in executor stage as well as Thrift (CASSANDRA-1226)
 * remove opportunistic repairs, when two machines with overlapping replica
   responsibilities happen to finish major compactions of the same CF near
   the same time.  repairs are now fully manual (CASSANDRA-1190)
 * add ability to lower compaction priority (default is no change from 0.6.2)
   (CASSANDRA-1181)


0.6.2
 * fix contrib/word_count build. (CASSANDRA-992)
 * split CommitLogExecutorService into BatchCommitLogExecutorService and
   PeriodicCommitLogExecutorService (CASSANDRA-1014)
 * add latency histograms to CFSMBean (CASSANDRA-1024)
 * make resolving timestamp ties deterministic by using value bytes
   as a tiebreaker (CASSANDRA-1039)
 * Add option to turn off Hinted Handoff (CASSANDRA-894)
 * fix windows startup (CASSANDRA-948)
 * make concurrent_reads, concurrent_writes configurable at runtime via JMX
   (CASSANDRA-1060)
 * disable GCInspector on non-Sun JVMs (CASSANDRA-1061)
 * fix tombstone handling in sstable rows with no other data (CASSANDRA-1063)
 * fix size of row in spanned index entries (CASSANDRA-1056)
 * install json2sstable, sstable2json, and sstablekeys to Debian package
 * StreamingService.StreamDestinations wouldn't empty itself after streaming
   finished (CASSANDRA-1076)
 * added Collections.shuffle(splits) before returning the splits in
   ColumnFamilyInputFormat (CASSANDRA-1096)
 * do not recalculate cache capacity post-compaction if it's been manually
   modified (CASSANDRA-1079)
 * better defaults for flush sorter + writer executor queue sizes
   (CASSANDRA-1100)
 * windows scripts for SSTableImport/Export (CASSANDRA-1051)
 * windows script for nodetool (CASSANDRA-1113)
 * expose PhiConvictThreshold (CASSANDRA-1053)
 * make repair of RF==1 a no-op (CASSANDRA-1090)
 * improve default JVM GC options (CASSANDRA-1014)
 * fix SlicePredicate serialization inside Hadoop jobs (CASSANDRA-1049)
 * close Thrift sockets in Hadoop ColumnFamilyRecordReader (CASSANDRA-1081)


0.6.1
 * fix NPE in sstable2json when no excluded keys are given (CASSANDRA-934)
 * keep the replica set constant throughout the read repair process
   (CASSANDRA-937)
 * allow querying getAllRanges with empty token list (CASSANDRA-933)
 * fix command line arguments inversion in clustertool (CASSANDRA-942)
 * fix race condition that could trigger a false-positive assertion
   during post-flush discard of old commitlog segments (CASSANDRA-936)
 * fix neighbor calculation for anti-entropy repair (CASSANDRA-924)
 * perform repair even for small entropy differences (CASSANDRA-924)
 * Use hostnames in CFInputFormat to allow Hadoop's naive string-based
   locality comparisons to work (CASSANDRA-955)
 * cache read-only BufferedRandomAccessFile length to avoid
   3 system calls per invocation (CASSANDRA-950)
 * nodes with IPv6 (and no IPv4) addresses could not join cluster
   (CASSANDRA-969)
 * Retrieve the correct number of undeleted columns, if any, from
   a supercolumn in a row that had been deleted previously (CASSANDRA-920)
 * fix index scans that cross the 2GB mmap boundaries for both mmap
   and standard i/o modes (CASSANDRA-866)
 * expose drain via nodetool (CASSANDRA-978)


0.6.0-RC1
 * JMX drain to flush memtables and run through commit log (CASSANDRA-880)
 * Bootstrapping can skip ranges under the right conditions (CASSANDRA-902)
 * fix merging row versions in range_slice for CL > ONE (CASSANDRA-884)
 * default write ConsistencyLeven chaned from ZERO to ONE
 * fix for index entries spanning mmap buffer boundaries (CASSANDRA-857)
 * use lexical comparison if time part of TimeUUIDs are the same
   (CASSANDRA-907)
 * bound read, mutation, and response stages to fix possible OOM
   during log replay (CASSANDRA-885)
 * Use microseconds-since-epoch (UTC) in cli, instead of milliseconds
 * Treat batch_mutate Deletion with null supercolumn as "apply this predicate
   to top level supercolumns" (CASSANDRA-834)
 * Streaming destination nodes do not update their JMX status (CASSANDRA-916)
 * Fix internal RPC timeout calculation (CASSANDRA-911)
 * Added Pig loadfunc to contrib/pig (CASSANDRA-910)


0.6.0-beta3
 * fix compaction bucketing bug (CASSANDRA-814)
 * update windows batch file (CASSANDRA-824)
 * deprecate KeysCachedFraction configuration directive in favor
   of KeysCached; move to unified-per-CF key cache (CASSANDRA-801)
 * add invalidateRowCache to ColumnFamilyStoreMBean (CASSANDRA-761)
 * send Handoff hints to natural locations to reduce load on
   remaining nodes in a failure scenario (CASSANDRA-822)
 * Add RowWarningThresholdInMB configuration option to warn before very
   large rows get big enough to threaten node stability, and -x option to
   be able to remove them with sstable2json if the warning is unheeded
   until it's too late (CASSANDRA-843)
 * Add logging of GC activity (CASSANDRA-813)
 * fix ConcurrentModificationException in commitlog discard (CASSANDRA-853)
 * Fix hardcoded row count in Hadoop RecordReader (CASSANDRA-837)
 * Add a jmx status to the streaming service and change several DEBUG
   messages to INFO (CASSANDRA-845)
 * fix classpath in cassandra-cli.bat for Windows (CASSANDRA-858)
 * allow re-specifying host, port to cassandra-cli if invalid ones
   are first tried (CASSANDRA-867)
 * fix race condition handling rpc timeout in the coordinator
   (CASSANDRA-864)
 * Remove CalloutLocation and StagingFileDirectory from storage-conf files
   since those settings are no longer used (CASSANDRA-878)
 * Parse a long from RowWarningThresholdInMB instead of an int (CASSANDRA-882)
 * Remove obsolete ControlPort code from DatabaseDescriptor (CASSANDRA-886)
 * move skipBytes side effect out of assert (CASSANDRA-899)
 * add "double getLoad" to StorageServiceMBean (CASSANDRA-898)
 * track row stats per CF at compaction time (CASSANDRA-870)
 * disallow CommitLogDirectory matching a DataFileDirectory (CASSANDRA-888)
 * default key cache size is 200k entries, changed from 10% (CASSANDRA-863)
 * add -Dcassandra-foreground=yes to cassandra.bat
 * exit if cluster name is changed unexpectedly (CASSANDRA-769)


0.6.0-beta1/beta2
 * add batch_mutate thrift command, deprecating batch_insert (CASSANDRA-336)
 * remove get_key_range Thrift API, deprecated in 0.5 (CASSANDRA-710)
 * add optional login() Thrift call for authentication (CASSANDRA-547)
 * support fat clients using gossiper and StorageProxy to perform
   replication in-process [jvm-only] (CASSANDRA-535)
 * support mmapped I/O for reads, on by default on 64bit JVMs
   (CASSANDRA-408, CASSANDRA-669)
 * improve insert concurrency, particularly during Hinted Handoff
   (CASSANDRA-658)
 * faster network code (CASSANDRA-675)
 * stress.py moved to contrib (CASSANDRA-635)
 * row caching [must be explicitly enabled per-CF in config] (CASSANDRA-678)
 * present a useful measure of compaction progress in JMX (CASSANDRA-599)
 * add bin/sstablekeys (CASSNADRA-679)
 * add ConsistencyLevel.ANY (CASSANDRA-687)
 * make removetoken remove nodes from gossip entirely (CASSANDRA-644)
 * add ability to set cache sizes at runtime (CASSANDRA-708)
 * report latency and cache hit rate statistics with lifetime totals
   instead of average over the last minute (CASSANDRA-702)
 * support get_range_slice for RandomPartitioner (CASSANDRA-745)
 * per-keyspace replication factory and replication strategy (CASSANDRA-620)
 * track latency in microseconds (CASSANDRA-733)
 * add describe_ Thrift methods, deprecating get_string_property and
   get_string_list_property
 * jmx interface for tracking operation mode and streams in general.
   (CASSANDRA-709)
 * keep memtables in sorted order to improve range query performance
   (CASSANDRA-799)
 * use while loop instead of recursion when trimming sstables compaction list
   to avoid blowing stack in pathological cases (CASSANDRA-804)
 * basic Hadoop map/reduce support (CASSANDRA-342)


0.5.1
 * ensure all files for an sstable are streamed to the same directory.
   (CASSANDRA-716)
 * more accurate load estimate for bootstrapping (CASSANDRA-762)
 * tolerate dead or unavailable bootstrap target on write (CASSANDRA-731)
 * allow larger numbers of keys (> 140M) in a sstable bloom filter
   (CASSANDRA-790)
 * include jvm argument improvements from CASSANDRA-504 in debian package
 * change streaming chunk size to 32MB to accomodate Windows XP limitations
   (was 64MB) (CASSANDRA-795)
 * fix get_range_slice returning results in the wrong order (CASSANDRA-781)


0.5.0 final
 * avoid attempting to delete temporary bootstrap files twice (CASSANDRA-681)
 * fix bogus NaN in nodeprobe cfstats output (CASSANDRA-646)
 * provide a policy for dealing with single thread executors w/ a full queue
   (CASSANDRA-694)
 * optimize inner read in MessagingService, vastly improving multiple-node
   performance (CASSANDRA-675)
 * wait for table flush before streaming data back to a bootstrapping node.
   (CASSANDRA-696)
 * keep track of bootstrapping sources by table so that bootstrapping doesn't
   give the indication of finishing early (CASSANDRA-673)


0.5.0 RC3
 * commit the correct version of the patch for CASSANDRA-663


0.5.0 RC2 (unreleased)
 * fix bugs in converting get_range_slice results to Thrift
   (CASSANDRA-647, CASSANDRA-649)
 * expose java.util.concurrent.TimeoutException in StorageProxy methods
   (CASSANDRA-600)
 * TcpConnectionManager was holding on to disconnected connections,
   giving the false indication they were being used. (CASSANDRA-651)
 * Remove duplicated write. (CASSANDRA-662)
 * Abort bootstrap if IP is already in the token ring (CASSANDRA-663)
 * increase default commitlog sync period, and wait for last sync to
   finish before submitting another (CASSANDRA-668)


0.5.0 RC1
 * Fix potential NPE in get_range_slice (CASSANDRA-623)
 * add CRC32 to commitlog entries (CASSANDRA-605)
 * fix data streaming on windows (CASSANDRA-630)
 * GC compacted sstables after cleanup and compaction (CASSANDRA-621)
 * Speed up anti-entropy validation (CASSANDRA-629)
 * Fix anti-entropy assertion error (CASSANDRA-639)
 * Fix pending range conflicts when bootstapping or moving
   multiple nodes at once (CASSANDRA-603)
 * Handle obsolete gossip related to node movement in the case where
   one or more nodes is down when the movement occurs (CASSANDRA-572)
 * Include dead nodes in gossip to avoid a variety of problems
   and fix HH to removed nodes (CASSANDRA-634)
 * return an InvalidRequestException for mal-formed SlicePredicates
   (CASSANDRA-643)
 * fix bug determining closest neighbor for use in multiple datacenters
   (CASSANDRA-648)
 * Vast improvements in anticompaction speed (CASSANDRA-607)
 * Speed up log replay and writes by avoiding redundant serializations
   (CASSANDRA-652)


0.5.0 beta 2
 * Bootstrap improvements (several tickets)
 * add nodeprobe repair anti-entropy feature (CASSANDRA-193, CASSANDRA-520)
 * fix possibility of partition when many nodes restart at once
   in clusters with multiple seeds (CASSANDRA-150)
 * fix NPE in get_range_slice when no data is found (CASSANDRA-578)
 * fix potential NPE in hinted handoff (CASSANDRA-585)
 * fix cleanup of local "system" keyspace (CASSANDRA-576)
 * improve computation of cluster load balance (CASSANDRA-554)
 * added super column read/write, column count, and column/row delete to
   cassandra-cli (CASSANDRA-567, CASSANDRA-594)
 * fix returning live subcolumns of deleted supercolumns (CASSANDRA-583)
 * respect JAVA_HOME in bin/ scripts (several tickets)
 * add StorageService.initClient for fat clients on the JVM (CASSANDRA-535)
   (see contrib/client_only for an example of use)
 * make consistency_level functional in get_range_slice (CASSANDRA-568)
 * optimize key deserialization for RandomPartitioner (CASSANDRA-581)
 * avoid GCing tombstones except on major compaction (CASSANDRA-604)
 * increase failure conviction threshold, resulting in less nodes
   incorrectly (and temporarily) marked as down (CASSANDRA-610)
 * respect memtable thresholds during log replay (CASSANDRA-609)
 * support ConsistencyLevel.ALL on read (CASSANDRA-584)
 * add nodeprobe removetoken command (CASSANDRA-564)


0.5.0 beta
 * Allow multiple simultaneous flushes, improving flush throughput
   on multicore systems (CASSANDRA-401)
 * Split up locks to improve write and read throughput on multicore systems
   (CASSANDRA-444, CASSANDRA-414)
 * More efficient use of memory during compaction (CASSANDRA-436)
 * autobootstrap option: when enabled, all non-seed nodes will attempt
   to bootstrap when started, until bootstrap successfully
   completes. -b option is removed.  (CASSANDRA-438)
 * Unless a token is manually specified in the configuration xml,
   a bootstraping node will use a token that gives it half the
   keys from the most-heavily-loaded node in the cluster,
   instead of generating a random token.
   (CASSANDRA-385, CASSANDRA-517)
 * Miscellaneous bootstrap fixes (several tickets)
 * Ability to change a node's token even after it has data on it
   (CASSANDRA-541)
 * Ability to decommission a live node from the ring (CASSANDRA-435)
 * Semi-automatic loadbalancing via nodeprobe (CASSANDRA-192)
 * Add ability to set compaction thresholds at runtime via
   JMX / nodeprobe.  (CASSANDRA-465)
 * Add "comment" field to ColumnFamily definition. (CASSANDRA-481)
 * Additional JMX metrics (CASSANDRA-482)
 * JSON based export and import tools (several tickets)
 * Hinted Handoff fixes (several tickets)
 * Add key cache to improve read performance (CASSANDRA-423)
 * Simplified construction of custom ReplicationStrategy classes
   (CASSANDRA-497)
 * Graphical application (Swing) for ring integrity verification and
   visualization was added to contrib (CASSANDRA-252)
 * Add DCQUORUM, DCQUORUMSYNC consistency levels and corresponding
   ReplicationStrategy / EndpointSnitch classes.  Experimental.
   (CASSANDRA-492)
 * Web client interface added to contrib (CASSANDRA-457)
 * More-efficient flush for Random, CollatedOPP partitioners
   for normal writes (CASSANDRA-446) and bulk load (CASSANDRA-420)
 * Add MemtableFlushAfterMinutes, a global replacement for the old
   per-CF FlushPeriodInMinutes setting (CASSANDRA-463)
 * optimizations to slice reading (CASSANDRA-350) and supercolumn
   queries (CASSANDRA-510)
 * force binding to given listenaddress for nodes with multiple
   interfaces (CASSANDRA-546)
 * stress.py benchmarking tool improvements (several tickets)
 * optimized replica placement code (CASSANDRA-525)
 * faster log replay on restart (CASSANDRA-539, CASSANDRA-540)
 * optimized local-node writes (CASSANDRA-558)
 * added get_range_slice, deprecating get_key_range (CASSANDRA-344)
 * expose TimedOutException to thrift (CASSANDRA-563)


0.4.2
 * Add validation disallowing null keys (CASSANDRA-486)
 * Fix race conditions in TCPConnectionManager (CASSANDRA-487)
 * Fix using non-utf8-aware comparison as a sanity check.
   (CASSANDRA-493)
 * Improve default garbage collector options (CASSANDRA-504)
 * Add "nodeprobe flush" (CASSANDRA-505)
 * remove NotFoundException from get_slice throws list (CASSANDRA-518)
 * fix get (not get_slice) of entire supercolumn (CASSANDRA-508)
 * fix null token during bootstrap (CASSANDRA-501)


0.4.1
 * Fix FlushPeriod columnfamily configuration regression
   (CASSANDRA-455)
 * Fix long column name support (CASSANDRA-460)
 * Fix for serializing a row that only contains tombstones
   (CASSANDRA-458)
 * Fix for discarding unneeded commitlog segments (CASSANDRA-459)
 * Add SnapshotBeforeCompaction configuration option (CASSANDRA-426)
 * Fix compaction abort under insufficient disk space (CASSANDRA-473)
 * Fix reading subcolumn slice from tombstoned CF (CASSANDRA-484)
 * Fix race condition in RVH causing occasional NPE (CASSANDRA-478)


0.4.0
 * fix get_key_range problems when a node is down (CASSANDRA-440)
   and add UnavailableException to more Thrift methods
 * Add example EndPointSnitch contrib code (several tickets)


0.4.0 RC2
 * fix SSTable generation clash during compaction (CASSANDRA-418)
 * reject method calls with null parameters (CASSANDRA-308)
 * properly order ranges in nodeprobe output (CASSANDRA-421)
 * fix logging of certain errors on executor threads (CASSANDRA-425)


0.4.0 RC1
 * Bootstrap feature is live; use -b on startup (several tickets)
 * Added multiget api (CASSANDRA-70)
 * fix Deadlock with SelectorManager.doProcess and TcpConnection.write
   (CASSANDRA-392)
 * remove key cache b/c of concurrency bugs in third-party
   CLHM library (CASSANDRA-405)
 * update non-major compaction logic to use two threshold values
   (CASSANDRA-407)
 * add periodic / batch commitlog sync modes (several tickets)
 * inline BatchMutation into batch_insert params (CASSANDRA-403)
 * allow setting the logging level at runtime via mbean (CASSANDRA-402)
 * change default comparator to BytesType (CASSANDRA-400)
 * add forwards-compatible ConsistencyLevel parameter to get_key_range
   (CASSANDRA-322)
 * r/m special case of blocking for local destination when writing with
   ConsistencyLevel.ZERO (CASSANDRA-399)
 * Fixes to make BinaryMemtable [bulk load interface] useful (CASSANDRA-337);
   see contrib/bmt_example for an example of using it.
 * More JMX properties added (several tickets)
 * Thrift changes (several tickets)
    - Merged _super get methods with the normal ones; return values
      are now of ColumnOrSuperColumn.
    - Similarly, merged batch_insert_super into batch_insert.



0.4.0 beta
 * On-disk data format has changed to allow billions of keys/rows per
   node instead of only millions
 * Multi-keyspace support
 * Scan all sstables for all queries to avoid situations where
   different types of operation on the same ColumnFamily could
   disagree on what data was present
 * Snapshot support via JMX
 * Thrift API has changed a _lot_:
    - removed time-sorted CFs; instead, user-defined comparators
      may be defined on the column names, which are now byte arrays.
      Default comparators are provided for UTF8, Bytes, Ascii, Long (i64),
      and UUID types.
    - removed colon-delimited strings in thrift api in favor of explicit
      structs such as ColumnPath, ColumnParent, etc.  Also normalized
      thrift struct and argument naming.
    - Added columnFamily argument to get_key_range.
    - Change signature of get_slice to accept starting and ending
      columns as well as an offset.  (This allows use of indexes.)
      Added "ascending" flag to allow reasonably-efficient reverse
      scans as well.  Removed get_slice_by_range as redundant.
    - get_key_range operates on one CF at a time
    - changed `block` boolean on insert methods to ConsistencyLevel enum,
      with options of NONE, ONE, QUORUM, and ALL.
    - added similar consistency_level parameter to read methods
    - column-name-set slice with no names given now returns zero columns
      instead of all of them.  ("all" can run your server out of memory.
      use a range-based slice with a high max column count instead.)
 * Removed the web interface. Node information can now be obtained by
   using the newly introduced nodeprobe utility.
 * More JMX stats
 * Remove magic values from internals (e.g. special key to indicate
   when to flush memtables)
 * Rename configuration "table" to "keyspace"
 * Moved to crash-only design; no more shutdown (just kill the process)
 * Lots of bug fixes

Full list of issues resolved in 0.4 is at https://issues.apache.org/jira/secure/IssueNavigator.jspa?reset=true&&pid=12310865&fixfor=12313862&resolution=1&sorter/field=issuekey&sorter/order=DESC


0.3.0 RC3
 * Fix potential deadlock under load in TCPConnection.
   (CASSANDRA-220)


0.3.0 RC2
 * Fix possible data loss when server is stopped after replaying
   log but before new inserts force memtable flush.
   (CASSANDRA-204)
 * Added BUGS file


0.3.0 RC1
 * Range queries on keys, including user-defined key collation
 * Remove support
 * Workarounds for a weird bug in JDK select/register that seems
   particularly common on VM environments. Cassandra should deploy
   fine on EC2 now
 * Much improved infrastructure: the beginnings of a decent test suite
   ("ant test" for unit tests; "nosetests" for system tests), code
   coverage reporting, etc.
 * Expanded node status reporting via JMX
 * Improved error reporting/logging on both server and client
 * Reduced memory footprint in default configuration
 * Combined blocking and non-blocking versions of insert APIs
 * Added FlushPeriodInMinutes configuration parameter to force
   flushing of infrequently-updated ColumnFamilies<|MERGE_RESOLUTION|>--- conflicted
+++ resolved
@@ -1,4 +1,3 @@
-<<<<<<< HEAD
 DSE 5.1.0
  * Added show-queries, query-log-file and no-progress log options to cassandra-stress (APOLLO-41)
  * Allow large partition generation in cassandra-stress user mode (APOLLO-35)
@@ -14,6 +13,7 @@
  * Add method to IAuthenticator to login by user as well as by role (APOLLO-70)
  * Add private protocol version (APOLLO-2)
 Merged from DSE 5.0.x
+ * Backport CASSANDRA-10134 Always perform collision check before joining ring (CASSANDRA-10134)
  * Backport CASSANDRA-12461 (Add pre- and post-shutdown hooks to Storage Service) (APOLLO-48)
  * Wait for remaining tasks to finish on RepairJob after task failure (APOLLO-87)
  * Allow the prepared statement cache size to be changed. (APOLLO-50)
@@ -145,12 +145,6 @@
  * Restore resumable hints delivery (CASSANDRA-11960)
  * Properly report LWT contention (CASSANDRA-12626)
 Merged from 3.0:
-=======
-DSE 5.0.5
- * Backport CASSANDRA-10134 Always perform collision check before joining ring (CASSANDRA-10134)
- * Backport CASSANDRA-12461 (Add pre- and post-shutdown hooks to Storage Service) (APOLLO-48)
-Merged from 3.0.X
->>>>>>> 01ee1aed
  * Thread local pools never cleaned up (CASSANDRA-13033)
  * Set RPC_READY to false when draining or if a node is marked as shutdown (CASSANDRA-12781)
  * CQL often queries static columns unnecessarily (CASSANDRA-12768)
@@ -161,24 +155,6 @@
  * AnticompactionRequestSerializer serializedSize is incorrect (CASSANDRA-12934)
  * Prevent reloading of logback.xml from UDF sandbox (CASSANDRA-12535)
  * Reenable HeapPool (CASSANDRA-12900)
-<<<<<<< HEAD
-=======
-Merged from 2.2:
- * Test bind parameters and unset parameters in InsertUpdateIfConditionTest (CASSANDRA-12980)
- * Do not specify local address on outgoing connection when listen_on_broadcast_address is set (CASSANDRA-12673)
- * Use saved tokens when setting local tokens on StorageService.joinRing (CASSANDRA-12935)
- * cqlsh: fix DESC TYPES errors (CASSANDRA-12914)
- * Fix leak on skipped SSTables in sstableupgrade (CASSANDRA-12899)
- * Avoid blocking gossip during pending range calculation (CASSANDRA-12281)
- * Fix purgeability of tombstones with max timestamp (CASSANDRA-12792)
- * Fail repair if participant dies during sync or anticompaction (CASSANDRA-12901)
-
-
-DSE 5.0.4
- * Wait for remaining tasks to finish on RepairJob after task failure (APOLLO-87)
- * Allow the prepared statement cache size to be changed. (APOLLO-50)
-Merged from 3.0.X
->>>>>>> 01ee1aed
  * Disallow offheap_buffers memtable allocation (CASSANDRA-11039)
  * Fix CommitLogSegmentManagerTest (CASSANDRA-12283)
  * Pass root cause to CorruptBlockException when uncompression failed (CASSANDRA-12889)
@@ -227,7 +203,6 @@
  * Correct log message for statistics of offheap memtable flush (CASSANDRA-12776)
  * Explicitly set locale for string validation (CASSANDRA-12541,CASSANDRA-12542,CASSANDRA-12543,CASSANDRA-12545)
 Merged from 2.2:
-<<<<<<< HEAD
  * Test bind parameters and unset parameters in InsertUpdateIfConditionTest (CASSANDRA-12980)
  * Do not specify local address on outgoing connection when listen_on_broadcast_address is set (CASSANDRA-12673)
  * Use saved tokens when setting local tokens on StorageService.joinRing (CASSANDRA-12935)
@@ -236,9 +211,6 @@
  * Avoid blocking gossip during pending range calculation (CASSANDRA-12281)
  * Fix purgeability of tombstones with max timestamp (CASSANDRA-12792)
  * Fail repair if participant dies during sync or anticompaction (CASSANDRA-12901)
-=======
- * Fix CommitLogSegmentManagerTest (CASSANDRA-12283)
->>>>>>> 01ee1aed
  * cqlsh COPY: unprotected pk values before converting them if not using prepared statements (CASSANDRA-12863)
  * Fix Util.spinAssertEquals (CASSANDRA-12283)
  * Fix potential NPE for compactionstats (CASSANDRA-12462)
