<<<<<<< HEAD
DSE 5.2.0
 * For TWCS, flush to separate sstables based on write time (APOLLO-42)
 * Cleanup maven dependencies and download sources on maven ant tasks (APOLLO-302)
Merged from 4.0:
 * Parallelize streaming of different keyspaces (4663)
=======
4.0
 * Refactor ColumnCondition (CASSANDRA-12981)
 * Parallelize streaming of different keyspaces (CASSANDRA-4663)
>>>>>>> 3580f6c0
 * Improved compactions metrics (CASSANDRA-13015)
 * Speed-up start-up sequence by avoiding un-needed flushes (CASSANDRA-13031)
 * Use Caffeine (W-TinyLFU) for on-heap caches (CASSANDRA-10855)
 * Thrift removal (CASSANDRA-11115)
 * Remove pre-3.0 compatibility code for 4.0 (CASSANDRA-12716)
 * Add column definition kind to dropped columns in schema (CASSANDRA-12705)
 * Add (automate) Nodetool Documentation (CASSANDRA-12672)
 * Update bundled cqlsh python driver to 3.7.0 (CASSANDRA-12736)
 * Reject invalid replication settings when creating or altering a keyspace (CASSANDRA-12681)
 * Clean up the SSTableReader#getScanner API wrt removal of RateLimiter (CASSANDRA-12422)


DSE 5.1.0
 * Fix OutOfSpaceTest broken by APOLLO-227 (APOLLO-350)
 * Allow to add IndexRestrictions to SelectStatement in an immutable way (APOLLO-323)
 * Allow grammar extensions to be added to cqlsh for tab completion (APOLLO-295)
 * Improve compaction performance (APOLLO-123)
 * Add client warning to SASI index (APOLLO-93)
 * Cqlsh copy-from: add support for UNSET values (APOLLO-4)
 * Improve error message for incompatible authn/authz config (APOLLO-226)
 * Continuous paging (APOLLO-3, APOLLO-267, APOLLO-277, APOLLO-291, APOLLO-312, APOLLO-316)
 * Added show-queries, query-log-file and no-progress log options to cassandra-stress (APOLLO-41)
 * Allow large partition generation in cassandra-stress user mode (APOLLO-35)
 * Optimize VIntCoding and BufferedDataOutputStreamPlus (APOLLO-49)
 * Improve metrics and reduce overhead under contention (APOLLO-81)
 * Make SinglePartitionReadCommand::queriesMulticellType() faster (APOLLO-117)
 * Accept internal resource name in GRANT/REVOKE statements (APOLLO-113)
 * Improve StatementRestrictions::getPartitionKeys() execution speed (APOLLO-115)
 * Move responsibility for qualifying ks in authz stmts to IResource (APOLLO-76)
 * Insert default superuser role with fixed timestamp (APOLLO-18)
 * Make Permissions extensible (APOLLO-26)
 * Make IResource more easily extensible (APOLLO-26)
 * Add method to IAuthenticator to login by user as well as by role (APOLLO-70)
 * Add private protocol version (APOLLO-2)
Merged from DSE 5.0.x
 * Filter out duplicate sstables when performing snapshots to avoid
   duplicate hardlink errors (APOLLO-290)
 * Prevent duplicate SyncUtil.force() in SeqentialWriter on close (APOLLO-351)
 * Always die on AssertionError and log flush failure errors. (APOLLO-227)
 * Indexer is not correctly invoked when building indexes over sstables (CASSANDRA-13075)
 * Perform repair sync sequentially to avoid overloading coordinator (APOLLO-216)
 * Backport CASSANDRA-10134 Always perform collision check before joining ring (CASSANDRA-10134)
 * Backport CASSANDRA-12461 (Add pre- and post-shutdown hooks to Storage Service) (APOLLO-48)
 * Wait for remaining tasks to finish on RepairJob after task failure (APOLLO-87)
 * Allow the prepared statement cache size to be changed. (APOLLO-50)


3.12
 * Use new token allocation for non bootstrap case as well (CASSANDRA-13080)
 * Avoid byte-array copy when key cache is disabled (CASSANDRA-13084)
 * More fixes to the TokenAllocator (CASSANDRA-12990)
 * Require forceful decommission if number of nodes is less than replication factor (CASSANDRA-12510)
 * Allow IN restrictions on column families with collections (CASSANDRA-12654)
 * Move to FastThreadLocalThread and FastThreadLocal (CASSANDRA-13034)
 * nodetool stopdaemon errors out (CASSANDRA-13030)
 * Log message size in trace message in OutboundTcpConnection (CASSANDRA-13028)
 * Add timeUnit Days for cassandra-stress (CASSANDRA-13029)
 * Add mutation size and batch metrics (CASSANDRA-12649)
 * Add method to get size of endpoints to TokenMetadata (CASSANDRA-12999)
 * Fix primary index calculation for SASI (CASSANDRA-12910)
 * Expose time spent waiting in thread pool queue (CASSANDRA-8398)
 * Conditionally update index built status to avoid unnecessary flushes (CASSANDRA-12969)
 * NoReplicationTokenAllocator should work with zero replication factor (CASSANDRA-12983)
 * cqlsh auto completion: refactor definition of compaction strategy options (CASSANDRA-12946)
 * Add support for arithmetic operators (CASSANDRA-11935)
 * Tables in system_distributed should not use gcgs of 0 (CASSANDRA-12954)

3.10
 * Fix secondary index queries regression (CASSANDRA-13013)
 * Add duration type to the protocol V5 (CASSANDRA-12850)
 * Fix duration type validation (CASSANDRA-13143)
 * Fix flaky GcCompactionTest (CASSANDRA-12664)
 * Fix TestHintedHandoff.hintedhandoff_decom_test (CASSANDRA-13058)
 * Fixed query monitoring for range queries (CASSANDRA-13050)
 * Remove outboundBindAny configuration property (CASSANDRA-12673)
 * Use correct bounds for all-data range when filtering (CASSANDRA-12666)
 * Remove timing window in test case (CASSANDRA-12875)
 * Resolve unit testing without JCE security libraries installed (CASSANDRA-12945)
 * Fix inconsistencies in cassandra-stress load balancing policy (CASSANDRA-12919)
 * Fix validation of non-frozen UDT cells (CASSANDRA-12916)
 * Don't shut down socket input/output on StreamSession (CASSANDRA-12903)
 * Fix Murmur3PartitionerTest (CASSANDRA-12858)
 * Move cqlsh syntax rules into separate module and allow easier customization (CASSANDRA-12897)
 * Fix CommitLogSegmentManagerTest (CASSANDRA-12283)
 * Fix cassandra-stress truncate option (CASSANDRA-12695)
 * Fix crossNode value when receiving messages (CASSANDRA-12791)
 * Don't load MX4J beans twice (CASSANDRA-12869)
 * Extend native protocol request flags, add versions to SUPPORTED, and introduce ProtocolVersion enum (CASSANDRA-12838)
 * Set JOINING mode when running pre-join tasks (CASSANDRA-12836)
 * remove net.mintern.primitive library due to license issue (CASSANDRA-12845)
 * Properly format IPv6 addresses when logging JMX service URL (CASSANDRA-12454)
 * Optimize the vnode allocation for single replica per DC (CASSANDRA-12777)
 * Use non-token restrictions for bounds when token restrictions are overridden (CASSANDRA-12419)
 * Fix CQLSH auto completion for PER PARTITION LIMIT (CASSANDRA-12803)
 * Use different build directories for Eclipse and Ant (CASSANDRA-12466)
 * Avoid potential AttributeError in cqlsh due to no table metadata (CASSANDRA-12815)
 * Fix RandomReplicationAwareTokenAllocatorTest.testExistingCluster (CASSANDRA-12812)
 * Upgrade commons-codec to 1.9 (CASSANDRA-12790)
 * Add duration data type (CASSANDRA-11873)
 * Make the fanout size for LeveledCompactionStrategy to be configurable (CASSANDRA-11550)
 * Fix timeout in ReplicationAwareTokenAllocatorTest (CASSANDRA-12784)
 * Improve sum aggregate functions (CASSANDRA-12417)
 * Make cassandra.yaml docs for batch_size_*_threshold_in_kb reflect changes in CASSANDRA-10876 (CASSANDRA-12761)
 * cqlsh fails to format collections when using aliases (CASSANDRA-11534)
 * Check for hash conflicts in prepared statements (CASSANDRA-12733)
 * Exit query parsing upon first error (CASSANDRA-12598)
 * Fix cassandra-stress to use single seed in UUID generation (CASSANDRA-12729)
 * CQLSSTableWriter does not allow Update statement (CASSANDRA-12450)
 * Config class uses boxed types but DD exposes primitive types (CASSANDRA-12199)
 * Add pre- and post-shutdown hooks to Storage Service (CASSANDRA-12461)
 * Add hint delivery metrics (CASSANDRA-12693)
 * Remove IndexInfo cache from FileIndexInfoRetriever (CASSANDRA-12731)
 * ColumnIndex does not reuse buffer (CASSANDRA-12502)
 * cdc column addition still breaks schema migration tasks (CASSANDRA-12697)
 * Upgrade metrics-reporter dependencies (CASSANDRA-12089)
 * Tune compaction thread count via nodetool (CASSANDRA-12248)
 * Add +=/-= shortcut syntax for update queries (CASSANDRA-12232)
 * Include repair session IDs in repair start message (CASSANDRA-12532)
 * Add a blocking task to Index, run before joining the ring (CASSANDRA-12039)
 * Fix NPE when using CQLSSTableWriter (CASSANDRA-12667)
 * Support optional backpressure strategies at the coordinator (CASSANDRA-9318)
 * Make randompartitioner work with new vnode allocation (CASSANDRA-12647)
 * Fix cassandra-stress graphing (CASSANDRA-12237)
 * Allow filtering on partition key columns for queries without secondary indexes (CASSANDRA-11031)
 * Fix Cassandra Stress reporting thread model and precision (CASSANDRA-12585)
 * Add JMH benchmarks.jar (CASSANDRA-12586)
 * Cleanup uses of AlterTableStatementColumn (CASSANDRA-12567)
 * Add keep-alive to streaming (CASSANDRA-11841)
 * Tracing payload is passed through newSession(..) (CASSANDRA-11706)
 * avoid deleting non existing sstable files and improve related log messages (CASSANDRA-12261)
 * json/yaml output format for nodetool compactionhistory (CASSANDRA-12486)
 * Retry all internode messages once after a connection is
   closed and reopened (CASSANDRA-12192)
 * Add support to rebuild from targeted replica (CASSANDRA-9875)
 * Add sequence distribution type to cassandra stress (CASSANDRA-12490)
 * "SELECT * FROM foo LIMIT ;" does not error out (CASSANDRA-12154)
 * Define executeLocally() at the ReadQuery Level (CASSANDRA-12474)
 * Extend read/write failure messages with a map of replica addresses
   to error codes in the v5 native protocol (CASSANDRA-12311)
 * Fix rebuild of SASI indexes with existing index files (CASSANDRA-12374)
 * Let DatabaseDescriptor not implicitly startup services (CASSANDRA-9054, 12550)
 * Fix clustering indexes in presence of static columns in SASI (CASSANDRA-12378)
 * Fix queries on columns with reversed type on SASI indexes (CASSANDRA-12223)
 * Added slow query log (CASSANDRA-12403)
 * Count full coordinated request against timeout (CASSANDRA-12256)
 * Allow TTL with null value on insert and update (CASSANDRA-12216)
 * Make decommission operation resumable (CASSANDRA-12008)
 * Add support to one-way targeted repair (CASSANDRA-9876)
 * Remove clientutil jar (CASSANDRA-11635)
 * Fix compaction throughput throttle (CASSANDRA-12366, CASSANDRA-12717)
 * Delay releasing Memtable memory on flush until PostFlush has finished running (CASSANDRA-12358)
 * Cassandra stress should dump all setting on startup (CASSANDRA-11914)
 * Make it possible to compact a given token range (CASSANDRA-10643)
 * Allow updating DynamicEndpointSnitch properties via JMX (CASSANDRA-12179)
 * Collect metrics on queries by consistency level (CASSANDRA-7384)
 * Add support for GROUP BY to SELECT statement (CASSANDRA-10707)
 * Deprecate memtable_cleanup_threshold and update default for memtable_flush_writers (CASSANDRA-12228)
 * Upgrade to OHC 0.4.4 (CASSANDRA-12133)
 * Add version command to cassandra-stress (CASSANDRA-12258)
 * Create compaction-stress tool (CASSANDRA-11844)
 * Garbage-collecting compaction operation and schema option (CASSANDRA-7019)
 * Add beta protocol flag for v5 native protocol (CASSANDRA-12142)
 * Support filtering on non-PRIMARY KEY columns in the CREATE
   MATERIALIZED VIEW statement's WHERE clause (CASSANDRA-10368)
 * Unify STDOUT and SYSTEMLOG logback format (CASSANDRA-12004)
 * COPY FROM should raise error for non-existing input files (CASSANDRA-12174)
 * Faster write path (CASSANDRA-12269)
 * Option to leave omitted columns in INSERT JSON unset (CASSANDRA-11424)
 * Support json/yaml output in nodetool tpstats (CASSANDRA-12035)
 * Expose metrics for successful/failed authentication attempts (CASSANDRA-10635)
 * Prepend snapshot name with "truncated" or "dropped" when a snapshot
   is taken before truncating or dropping a table (CASSANDRA-12178)
 * Optimize RestrictionSet (CASSANDRA-12153)
 * cqlsh does not automatically downgrade CQL version (CASSANDRA-12150)
 * Omit (de)serialization of state variable in UDAs (CASSANDRA-9613)
 * Create a system table to expose prepared statements (CASSANDRA-8831)
 * Reuse DataOutputBuffer from ColumnIndex (CASSANDRA-11970)
 * Remove DatabaseDescriptor dependency from SegmentedFile (CASSANDRA-11580)
 * Add supplied username to authentication error messages (CASSANDRA-12076)
 * Remove pre-startup check for open JMX port (CASSANDRA-12074)
 * Remove compaction Severity from DynamicEndpointSnitch (CASSANDRA-11738)
 * Restore resumable hints delivery (CASSANDRA-11960)
 * Properly record CAS contention (CASSANDRA-12626)
Merged from 3.0:
=======
Merged from 3.0.X
>>>>>>> dse5.0
 * Better error when modifying function permissions without explicit keyspace (CASSANDRA-12925)
 * Indexer is not correctly invoked when building indexes over sstables (CASSANDRA-13075)
 * Stress daemon help is incorrect (CASSANDRA-12563)
 * Read repair is not blocking repair to finish in foreground repair (CASSANDRA-13115)
 * Stress daemon help is incorrect (CASSANDRA-12563)
 * Remove ALTER TYPE support (CASSANDRA-12443)
 * Fix assertion for certain legacy range tombstone pattern (CASSANDRA-12203)
 * Replace empty strings with null values if they cannot be converted (CASSANDRA-12794)
 * Fix deserialization of 2.x DeletedCells (CASSANDRA-12620)
 * Add parent repair session id to anticompaction log message (CASSANDRA-12186)
 * Improve contention handling on failure to acquire MV lock for streaming and hints (CASSANDRA-12905)
 * Fix DELETE and UPDATE queries with empty IN restrictions (CASSANDRA-12829)
 * Mark MVs as built after successful bootstrap (CASSANDRA-12984)
 * Estimated TS drop-time histogram updated with Cell.NO_DELETION_TIME (CASSANDRA-13040)
 * Nodetool compactionstats fails with NullPointerException (CASSANDRA-13021)
 * Thread local pools never cleaned up (CASSANDRA-13033)
 * Set RPC_READY to false when draining or if a node is marked as shutdown (CASSANDRA-12781)
 * CQL often queries static columns unnecessarily (CASSANDRA-12768)
 * Make sure sstables only get committed when it's safe to discard commit log records (CASSANDRA-12956)
 * Reject default_time_to_live option when creating or altering MVs (CASSANDRA-12868)
 * Nodetool should use a more sane max heap size (CASSANDRA-12739)
 * LocalToken ensures token values are cloned on heap (CASSANDRA-12651)
 * AnticompactionRequestSerializer serializedSize is incorrect (CASSANDRA-12934)
 * Prevent reloading of logback.xml from UDF sandbox (CASSANDRA-12535)
 * Reenable HeapPool (CASSANDRA-12900)
 * Disallow offheap_buffers memtable allocation (CASSANDRA-11039)
 * Fix CommitLogSegmentManagerTest (CASSANDRA-12283)
 * Pass root cause to CorruptBlockException when uncompression failed (CASSANDRA-12889)
 * Batch with multiple conditional updates for the same partition causes AssertionError (CASSANDRA-12867)
 * Make AbstractReplicationStrategy extendable from outside its package (CASSANDRA-12788)
 * Don't tell users to turn off consistent rangemovements during rebuild. (CASSANDRA-12296)
 * Fix CommitLogTest.testDeleteIfNotDirty (CASSANDRA-12854)
 * Avoid deadlock due to MV lock contention (CASSANDRA-12689)
 * Fix for KeyCacheCqlTest flakiness (CASSANDRA-12801)
 * Include SSTable filename in compacting large row message (CASSANDRA-12384)
 * Fix potential socket leak (CASSANDRA-12329, CASSANDRA-12330)
 * Fix ViewTest.testCompaction (CASSANDRA-12789)
 * Improve avg aggregate functions (CASSANDRA-12417)
 * Preserve quoted reserved keyword column names in MV creation (CASSANDRA-11803)
 * nodetool stopdaemon errors out (CASSANDRA-12646)
 * Split materialized view mutations on build to prevent OOM (CASSANDRA-12268)
 * mx4j does not work in 3.0.8 (CASSANDRA-12274)
 * Abort cqlsh copy-from in case of no answer after prolonged period of time (CASSANDRA-12740)
 * Avoid sstable corrupt exception due to dropped static column (CASSANDRA-12582)
 * Make stress use client mode to avoid checking commit log size on startup (CASSANDRA-12478)
 * Fix exceptions with new vnode allocation (CASSANDRA-12715)
 * Unify drain and shutdown processes (CASSANDRA-12509)
 * Fix NPE in ComponentOfSlice.isEQ() (CASSANDRA-12706)
 * Fix failure in LogTransactionTest (CASSANDRA-12632)
 * Fix potentially incomplete non-frozen UDT values when querying with the
   full primary key specified (CASSANDRA-12605)
 * Make sure repaired tombstones are dropped when only_purge_repaired_tombstones is enabled (CASSANDRA-12703)
 * Skip writing MV mutations to commitlog on mutation.applyUnsafe() (CASSANDRA-11670)
 * Establish consistent distinction between non-existing partition and NULL value for LWTs on static columns (CASSANDRA-12060)
 * Extend ColumnIdentifier.internedInstances key to include the type that generated the byte buffer (CASSANDRA-12516)
 * Handle composite prefixes with final EOC=0 as in 2.x and refactor LegacyLayout.decodeBound (CASSANDRA-12423)
 * select_distinct_with_deletions_test failing on non-vnode environments (CASSANDRA-11126)
 * Stack Overflow returned to queries while upgrading (CASSANDRA-12527)
 * Fix legacy regex for temporary files from 2.2 (CASSANDRA-12565)
 * Add option to state current gc_grace_seconds to tools/bin/sstablemetadata (CASSANDRA-12208)
 * Fix file system race condition that may cause LogAwareFileLister to fail to classify files (CASSANDRA-11889)
 * Fix file handle leaks due to simultaneous compaction/repair and
   listing snapshots, calculating snapshot sizes, or making schema
   changes (CASSANDRA-11594)
 * Fix nodetool repair exits with 0 for some errors (CASSANDRA-12508)
 * Do not shut down BatchlogManager twice during drain (CASSANDRA-12504)
 * Disk failure policy should not be invoked on out of space (CASSANDRA-12385)
 * Calculate last compacted key on startup (CASSANDRA-6216)
 * Add schema to snapshot manifest, add USING TIMESTAMP clause to ALTER TABLE statements (CASSANDRA-7190)
 * If CF has no clustering columns, any row cache is full partition cache (CASSANDRA-12499)
 * Correct log message for statistics of offheap memtable flush (CASSANDRA-12776)
 * Explicitly set locale for string validation (CASSANDRA-12541,CASSANDRA-12542,CASSANDRA-12543,CASSANDRA-12545)
Merged from 2.2:
 * Fix handling of nulls and unsets in IN conditions (CASSANDRA-12981) 
 * Fix race causing infinite loop if Thrift server is stopped before it starts listening (CASSANDRA-12856)
 * CompactionTasks now correctly drops sstables out of compaction when not enough disk space is available (CASSANDRA-12979)
 * Remove support for non-JavaScript UDFs (CASSANDRA-12883)
 * Fix DynamicEndpointSnitch noop in multi-datacenter situations (CASSANDRA-13074)
 * cqlsh copy-from: encode column names to avoid primary key parsing errors (CASSANDRA-12909)
 * Temporarily fix bug that creates commit log when running offline tools (CASSANDRA-8616)
 * Reduce granuality of OpOrder.Group during index build (CASSANDRA-12796)
 * Test bind parameters and unset parameters in InsertUpdateIfConditionTest (CASSANDRA-12980)
 * Do not specify local address on outgoing connection when listen_on_broadcast_address is set (CASSANDRA-12673)
 * Use saved tokens when setting local tokens on StorageService.joinRing (CASSANDRA-12935)
 * cqlsh: fix DESC TYPES errors (CASSANDRA-12914)
 * Fix leak on skipped SSTables in sstableupgrade (CASSANDRA-12899)
 * Avoid blocking gossip during pending range calculation (CASSANDRA-12281)
 * Fix purgeability of tombstones with max timestamp (CASSANDRA-12792)
 * Fail repair if participant dies during sync or anticompaction (CASSANDRA-12901)
 * cqlsh COPY: unprotected pk values before converting them if not using prepared statements (CASSANDRA-12863)
 * Fix Util.spinAssertEquals (CASSANDRA-12283)
 * Fix potential NPE for compactionstats (CASSANDRA-12462)
 * Prepare legacy authenticate statement if credentials table initialised after node startup (CASSANDRA-12813)
 * Change cassandra.wait_for_tracing_events_timeout_secs default to 0 (CASSANDRA-12754)
 * Clean up permissions when a UDA is dropped (CASSANDRA-12720)
 * Limit colUpdateTimeDelta histogram updates to reasonable deltas (CASSANDRA-11117)
 * Fix leak errors and execution rejected exceptions when draining (CASSANDRA-12457)
 * Fix merkle tree depth calculation (CASSANDRA-12580)
 * Make Collections deserialization more robust (CASSANDRA-12618)
 * Fix exceptions when enabling gossip on nodes that haven't joined the ring (CASSANDRA-12253)
 * Fix authentication problem when invoking cqlsh copy from a SOURCE command (CASSANDRA-12642)
 * Decrement pending range calculator jobs counter in finally block
 * cqlshlib tests: increase default execute timeout (CASSANDRA-12481)
 * Forward writes to replacement node when replace_address != broadcast_address (CASSANDRA-8523)
 * Fail repair on non-existing table (CASSANDRA-12279)
 * Enable repair -pr and -local together (fix regression of CASSANDRA-7450) (CASSANDRA-12522)
 * Better handle invalid system roles table (CASSANDRA-12700)
 * Split consistent range movement flag correction (CASSANDRA-12786)
Merged from 2.1:
 * cqlsh copy-from: sort user type fields in csv (CASSANDRA-12959)
 * Don't skip sstables based on maxLocalDeletionTime (CASSANDRA-12765)


3.8, 3.9
 * Fix value skipping with counter columns (CASSANDRA-11726)
 * Fix nodetool tablestats miss SSTable count (CASSANDRA-12205)
 * Fixed flacky SSTablesIteratedTest (CASSANDRA-12282)
 * Fixed flacky SSTableRewriterTest: check file counts before calling validateCFS (CASSANDRA-12348)
 * cqlsh: Fix handling of $$-escaped strings (CASSANDRA-12189)
 * Fix SSL JMX requiring truststore containing server cert (CASSANDRA-12109)
 * RTE from new CDC column breaks in flight queries (CASSANDRA-12236)
 * Fix hdr logging for single operation workloads (CASSANDRA-12145)
 * Fix SASI PREFIX search in CONTAINS mode with partial terms (CASSANDRA-12073)
 * Increase size of flushExecutor thread pool (CASSANDRA-12071)
 * Partial revert of CASSANDRA-11971, cannot recycle buffer in SP.sendMessagesToNonlocalDC (CASSANDRA-11950)
 * Upgrade netty to 4.0.39 (CASSANDRA-12032, CASSANDRA-12034)
 * Improve details in compaction log message (CASSANDRA-12080)
 * Allow unset values in CQLSSTableWriter (CASSANDRA-11911)
 * Chunk cache to request compressor-compatible buffers if pool space is exhausted (CASSANDRA-11993)
 * Remove DatabaseDescriptor dependencies from SequentialWriter (CASSANDRA-11579)
 * Move skip_stop_words filter before stemming (CASSANDRA-12078)
 * Support seek() in EncryptedFileSegmentInputStream (CASSANDRA-11957)
 * SSTable tools mishandling LocalPartitioner (CASSANDRA-12002)
 * When SEPWorker assigned work, set thread name to match pool (CASSANDRA-11966)
 * Add cross-DC latency metrics (CASSANDRA-11596)
 * Allow terms in selection clause (CASSANDRA-10783)
 * Add bind variables to trace (CASSANDRA-11719)
 * Switch counter shards' clock to timestamps (CASSANDRA-9811)
 * Introduce HdrHistogram and response/service/wait separation to stress tool (CASSANDRA-11853)
 * entry-weighers in QueryProcessor should respect partitionKeyBindIndexes field (CASSANDRA-11718)
 * Support older ant versions (CASSANDRA-11807)
 * Estimate compressed on disk size when deciding if sstable size limit reached (CASSANDRA-11623)
 * cassandra-stress profiles should support case sensitive schemas (CASSANDRA-11546)
 * Remove DatabaseDescriptor dependency from FileUtils (CASSANDRA-11578)
 * Faster streaming (CASSANDRA-9766)
 * Add prepared query parameter to trace for "Execute CQL3 prepared query" session (CASSANDRA-11425)
 * Add repaired percentage metric (CASSANDRA-11503)
 * Add Change-Data-Capture (CASSANDRA-8844)
Merged from 3.0:
 * Fix paging for 2.x to 3.x upgrades (CASSANDRA-11195)
 * Fix clean interval not sent to commit log for empty memtable flush (CASSANDRA-12436)
 * Fix potential resource leak in RMIServerSocketFactoryImpl (CASSANDRA-12331)
 * Make sure compaction stats are updated when compaction is interrupted (CASSANDRA-12100)
 * Change commitlog and sstables to track dirty and clean intervals (CASSANDRA-11828)
 * NullPointerException during compaction on table with static columns (CASSANDRA-12336)
 * Fixed ConcurrentModificationException when reading metrics in GraphiteReporter (CASSANDRA-11823)
 * Fix upgrade of super columns on thrift (CASSANDRA-12335)
 * Fixed flacky BlacklistingCompactionsTest, switched to fixed size types and increased corruption size (CASSANDRA-12359)
 * Rerun ReplicationAwareTokenAllocatorTest on failure to avoid flakiness (CASSANDRA-12277)
 * Exception when computing read-repair for range tombstones (CASSANDRA-12263)
 * Lost counter writes in compact table and static columns (CASSANDRA-12219)
 * AssertionError with MVs on updating a row that isn't indexed due to a null value (CASSANDRA-12247)
 * Disable RR and speculative retry with EACH_QUORUM reads (CASSANDRA-11980)
 * Add option to override compaction space check (CASSANDRA-12180)
 * Faster startup by only scanning each directory for temporary files once (CASSANDRA-12114)
 * Respond with v1/v2 protocol header when responding to driver that attempts
   to connect with too low of a protocol version (CASSANDRA-11464)
 * NullPointerExpception when reading/compacting table (CASSANDRA-11988)
 * Fix problem with undeleteable rows on upgrade to new sstable format (CASSANDRA-12144)
 * Fix potential bad messaging service message for paged range reads
   within mixed-version 3.x clusters (CASSANDRA-12249)
 * Fix paging logic for deleted partitions with static columns (CASSANDRA-12107)
 * Wait until the message is being send to decide which serializer must be used (CASSANDRA-11393)
 * Fix migration of static thrift column names with non-text comparators (CASSANDRA-12147)
 * Fix upgrading sparse tables that are incorrectly marked as dense (CASSANDRA-11315)
 * Fix reverse queries ignoring range tombstones (CASSANDRA-11733)
 * Avoid potential race when rebuilding CFMetaData (CASSANDRA-12098)
 * Avoid missing sstables when getting the canonical sstables (CASSANDRA-11996)
 * Always select the live sstables when getting sstables in bounds (CASSANDRA-11944)
 * Fix column ordering of results with static columns for Thrift requests in
   a mixed 2.x/3.x cluster, also fix potential non-resolved duplication of
   those static columns in query results (CASSANDRA-12123)
 * Avoid digest mismatch with empty but static rows (CASSANDRA-12090)
 * Fix EOF exception when altering column type (CASSANDRA-11820)
 * Fix potential race in schema during new table creation (CASSANDRA-12083)
 * cqlsh: fix error handling in rare COPY FROM failure scenario (CASSANDRA-12070)
 * Disable autocompaction during drain (CASSANDRA-11878)
 * Add a metrics timer to MemtablePool and use it to track time spent blocked on memory in MemtableAllocator (CASSANDRA-11327)
 * Fix upgrading schema with super columns with non-text subcomparators (CASSANDRA-12023)
 * Add TimeWindowCompactionStrategy (CASSANDRA-9666)
 * Fix JsonTransformer output of partition with deletion info (CASSANDRA-12418)
 * Fix NPE in SSTableLoader when specifying partial directory path (CASSANDRA-12609)
Merged from 2.2:
 * Add local address entry in PropertyFileSnitch (CASSANDRA-11332)
 * cqlsh copy: fix missing counter values (CASSANDRA-12476)
 * Move migration tasks to non-periodic queue, assure flush executor shutdown after non-periodic executor (CASSANDRA-12251)
 * cqlsh copy: fixed possible race in initializing feeding thread (CASSANDRA-11701)
 * Only set broadcast_rpc_address on Ec2MultiRegionSnitch if it's not set (CASSANDRA-11357)
 * Update StorageProxy range metrics for timeouts, failures and unavailables (CASSANDRA-9507)
 * Add Sigar to classes included in clientutil.jar (CASSANDRA-11635)
 * Add decay to histograms and timers used for metrics (CASSANDRA-11752)
 * Fix hanging stream session (CASSANDRA-10992)
 * Fix INSERT JSON, fromJson() support of smallint, tinyint types (CASSANDRA-12371)
 * Restore JVM metric export for metric reporters (CASSANDRA-12312)
 * Release sstables of failed stream sessions only when outgoing transfers are finished (CASSANDRA-11345)
 * Wait for tracing events before returning response and query at same consistency level client side (CASSANDRA-11465)
 * cqlsh copyutil should get host metadata by connected address (CASSANDRA-11979)
 * Fixed cqlshlib.test.remove_test_db (CASSANDRA-12214)
 * Synchronize ThriftServer::stop() (CASSANDRA-12105)
 * Use dedicated thread for JMX notifications (CASSANDRA-12146)
 * Improve streaming synchronization and fault tolerance (CASSANDRA-11414)
 * MemoryUtil.getShort() should return an unsigned short also for architectures not supporting unaligned memory accesses (CASSANDRA-11973)
 * Allow nodetool info to run with readonly JMX access (CASSANDRA-11755)
 * Validate bloom_filter_fp_chance against lowest supported
   value when the table is created (CASSANDRA-11920)
 * Don't send erroneous NEW_NODE notifications on restart (CASSANDRA-11038)
 * StorageService shutdown hook should use a volatile variable (CASSANDRA-11984)
Merged from 2.1:
 * Add system property to set the max number of native transport requests in queue (CASSANDRA-11363)
 * Fix queries with empty ByteBuffer values in clustering column restrictions (CASSANDRA-12127) 
 * Disable passing control to post-flush after flush failure to prevent data loss (CASSANDRA-11828)
 * Allow STCS-in-L0 compactions to reduce scope with LCS (CASSANDRA-12040)
 * cannot use cql since upgrading python to 2.7.11+ (CASSANDRA-11850)
 * Fix filtering on clustering columns when 2i is used (CASSANDRA-11907)
 * Avoid stalling paxos when the paxos state expires (CASSANDRA-12043)
 * Remove finished incoming streaming connections from MessagingService (CASSANDRA-11854)
 * Don't try to get sstables for non-repairing column families (CASSANDRA-12077)
 * Avoid marking too many sstables as repaired (CASSANDRA-11696)
 * Prevent select statements with clustering key > 64k (CASSANDRA-11882)
 * Fix clock skew corrupting other nodes with paxos (CASSANDRA-11991)
 * Remove distinction between non-existing static columns and existing but null in LWTs (CASSANDRA-9842)
 * Cache local ranges when calculating repair neighbors (CASSANDRA-11934)
 * Allow LWT operation on static column with only partition keys (CASSANDRA-10532)
 * Create interval tree over canonical sstables to avoid missing sstables during streaming (CASSANDRA-11886)
 * cqlsh COPY FROM: shutdown parent cluster after forking, to avoid corrupting SSL connections (CASSANDRA-11749)


3.7
 * Support multiple folders for user defined compaction tasks (CASSANDRA-11765)
 * Fix race in CompactionStrategyManager's pause/resume (CASSANDRA-11922)
Merged from 3.0:
 * Fix legacy serialization of Thrift-generated non-compound range tombstones
   when communicating with 2.x nodes (CASSANDRA-11930)
 * Fix Directories instantiations where CFS.initialDirectories should be used (CASSANDRA-11849)
 * Avoid referencing DatabaseDescriptor in AbstractType (CASSANDRA-11912)
 * Don't use static dataDirectories field in Directories instances (CASSANDRA-11647)
 * Fix sstables not being protected from removal during index build (CASSANDRA-11905)
 * cqlsh: Suppress stack trace from Read/WriteFailures (CASSANDRA-11032)
 * Remove unneeded code to repair index summaries that have
   been improperly down-sampled (CASSANDRA-11127)
 * Avoid WriteTimeoutExceptions during commit log replay due to materialized
   view lock contention (CASSANDRA-11891)
 * Prevent OOM failures on SSTable corruption, improve tests for corruption detection (CASSANDRA-9530)
 * Use CFS.initialDirectories when clearing snapshots (CASSANDRA-11705)
 * Allow compaction strategies to disable early open (CASSANDRA-11754)
 * Refactor Materialized View code (CASSANDRA-11475)
 * Update Java Driver (CASSANDRA-11615)
Merged from 2.2:
 * Persist local metadata earlier in startup sequence (CASSANDRA-11742)
 * cqlsh: fix tab completion for case-sensitive identifiers (CASSANDRA-11664)
 * Avoid showing estimated key as -1 in tablestats (CASSANDRA-11587)
 * Fix possible race condition in CommitLog.recover (CASSANDRA-11743)
 * Enable client encryption in sstableloader with cli options (CASSANDRA-11708)
 * Possible memory leak in NIODataInputStream (CASSANDRA-11867)
 * Add seconds to cqlsh tracing session duration (CASSANDRA-11753)
 * Fix commit log replay after out-of-order flush completion (CASSANDRA-9669)
 * Prohibit Reversed Counter type as part of the PK (CASSANDRA-9395)
 * cqlsh: correctly handle non-ascii chars in error messages (CASSANDRA-11626)
Merged from 2.1:
 * Run CommitLog tests with different compression settings (CASSANDRA-9039)
 * cqlsh: apply current keyspace to source command (CASSANDRA-11152)
 * Clear out parent repair session if repair coordinator dies (CASSANDRA-11824)
 * Set default streaming_socket_timeout_in_ms to 24 hours (CASSANDRA-11840)
 * Do not consider local node a valid source during replace (CASSANDRA-11848)
 * Add message dropped tasks to nodetool netstats (CASSANDRA-11855)
 * Avoid holding SSTableReaders for duration of incremental repair (CASSANDRA-11739)


3.6
 * Correctly migrate schema for frozen UDTs during 2.x -> 3.x upgrades
   (does not affect any released versions) (CASSANDRA-11613)
 * Allow server startup if JMX is configured directly (CASSANDRA-11725)
 * Prevent direct memory OOM on buffer pool allocations (CASSANDRA-11710)
 * Enhanced Compaction Logging (CASSANDRA-10805)
 * Make prepared statement cache size configurable (CASSANDRA-11555)
 * Integrated JMX authentication and authorization (CASSANDRA-10091)
 * Add units to stress ouput (CASSANDRA-11352)
 * Fix PER PARTITION LIMIT for single and multi partitions queries (CASSANDRA-11603)
 * Add uncompressed chunk cache for RandomAccessReader (CASSANDRA-5863)
 * Clarify ClusteringPrefix hierarchy (CASSANDRA-11213)
 * Always perform collision check before joining ring (CASSANDRA-10134)
 * SSTableWriter output discrepancy (CASSANDRA-11646)
 * Fix potential timeout in NativeTransportService.testConcurrentDestroys (CASSANDRA-10756)
 * Support large partitions on the 3.0 sstable format (CASSANDRA-11206,11763)
 * Add support to rebuild from specific range (CASSANDRA-10406)
 * Optimize the overlapping lookup by calculating all the
   bounds in advance (CASSANDRA-11571)
 * Support json/yaml output in nodetool tablestats (CASSANDRA-5977)
 * (stress) Add datacenter option to -node options (CASSANDRA-11591)
 * Fix handling of empty slices (CASSANDRA-11513)
 * Make number of cores used by cqlsh COPY visible to testing code (CASSANDRA-11437)
 * Allow filtering on clustering columns for queries without secondary indexes (CASSANDRA-11310)
 * Refactor Restriction hierarchy (CASSANDRA-11354)
 * Eliminate allocations in R/W path (CASSANDRA-11421)
 * Update Netty to 4.0.36 (CASSANDRA-11567)
 * Fix PER PARTITION LIMIT for queries requiring post-query ordering (CASSANDRA-11556)
 * Allow instantiation of UDTs and tuples in UDFs (CASSANDRA-10818)
 * Support UDT in CQLSSTableWriter (CASSANDRA-10624)
 * Support for non-frozen user-defined types, updating
   individual fields of user-defined types (CASSANDRA-7423)
 * Make LZ4 compression level configurable (CASSANDRA-11051)
 * Allow per-partition LIMIT clause in CQL (CASSANDRA-7017)
 * Make custom filtering more extensible with UserExpression (CASSANDRA-11295)
 * Improve field-checking and error reporting in cassandra.yaml (CASSANDRA-10649)
 * Print CAS stats in nodetool proxyhistograms (CASSANDRA-11507)
 * More user friendly error when providing an invalid token to nodetool (CASSANDRA-9348)
 * Add static column support to SASI index (CASSANDRA-11183)
 * Support EQ/PREFIX queries in SASI CONTAINS mode without tokenization (CASSANDRA-11434)
 * Support LIKE operator in prepared statements (CASSANDRA-11456)
 * Add a command to see if a Materialized View has finished building (CASSANDRA-9967)
 * Log endpoint and port associated with streaming operation (CASSANDRA-8777)
 * Print sensible units for all log messages (CASSANDRA-9692)
 * Upgrade Netty to version 4.0.34 (CASSANDRA-11096)
 * Break the CQL grammar into separate Parser and Lexer (CASSANDRA-11372)
 * Compress only inter-dc traffic by default (CASSANDRA-8888)
 * Add metrics to track write amplification (CASSANDRA-11420)
 * cassandra-stress: cannot handle "value-less" tables (CASSANDRA-7739)
 * Add/drop multiple columns in one ALTER TABLE statement (CASSANDRA-10411)
 * Add require_endpoint_verification opt for internode encryption (CASSANDRA-9220)
 * Add auto import java.util for UDF code block (CASSANDRA-11392)
 * Add --hex-format option to nodetool getsstables (CASSANDRA-11337)
 * sstablemetadata should print sstable min/max token (CASSANDRA-7159)
 * Do not wrap CassandraException in TriggerExecutor (CASSANDRA-9421)
 * COPY TO should have higher double precision (CASSANDRA-11255)
 * Stress should exit with non-zero status after failure (CASSANDRA-10340)
 * Add client to cqlsh SHOW_SESSION (CASSANDRA-8958)
 * Fix nodetool tablestats keyspace level metrics (CASSANDRA-11226)
 * Store repair options in parent_repair_history (CASSANDRA-11244)
 * Print current leveling in sstableofflinerelevel (CASSANDRA-9588)
 * Change repair message for keyspaces with RF 1 (CASSANDRA-11203)
 * Remove hard-coded SSL cipher suites and protocols (CASSANDRA-10508)
 * Improve concurrency in CompactionStrategyManager (CASSANDRA-10099)
 * (cqlsh) interpret CQL type for formatting blobs (CASSANDRA-11274)
 * Refuse to start and print txn log information in case of disk
   corruption (CASSANDRA-10112)
 * Resolve some eclipse-warnings (CASSANDRA-11086)
 * (cqlsh) Show static columns in a different color (CASSANDRA-11059)
 * Allow to remove TTLs on table with default_time_to_live (CASSANDRA-11207)
Merged from 3.0:
 * Disallow creating view with a static column (CASSANDRA-11602)
 * Reduce the amount of object allocations caused by the getFunctions methods (CASSANDRA-11593)
 * Potential error replaying commitlog with smallint/tinyint/date/time types (CASSANDRA-11618)
 * Fix queries with filtering on counter columns (CASSANDRA-11629)
 * Improve tombstone printing in sstabledump (CASSANDRA-11655)
 * Fix paging for range queries where all clustering columns are specified (CASSANDRA-11669)
 * Don't require HEAP_NEW_SIZE to be set when using G1 (CASSANDRA-11600)
 * Fix sstabledump not showing cells after tombstone marker (CASSANDRA-11654)
 * Ignore all LocalStrategy keyspaces for streaming and other related
   operations (CASSANDRA-11627)
 * Ensure columnfilter covers indexed columns for thrift 2i queries (CASSANDRA-11523)
 * Only open one sstable scanner per sstable (CASSANDRA-11412)
 * Option to specify ProtocolVersion in cassandra-stress (CASSANDRA-11410)
 * ArithmeticException in avgFunctionForDecimal (CASSANDRA-11485)
 * LogAwareFileLister should only use OLD sstable files in current folder to determine disk consistency (CASSANDRA-11470)
 * Notify indexers of expired rows during compaction (CASSANDRA-11329)
 * Properly respond with ProtocolError when a v1/v2 native protocol
   header is received (CASSANDRA-11464)
 * Validate that num_tokens and initial_token are consistent with one another (CASSANDRA-10120)
Merged from 2.2:
 * Exit JVM if JMX server fails to startup (CASSANDRA-11540)
 * Produce a heap dump when exiting on OOM (CASSANDRA-9861)
 * Restore ability to filter on clustering columns when using a 2i (CASSANDRA-11510)
 * JSON datetime formatting needs timezone (CASSANDRA-11137)
 * Fix is_dense recalculation for Thrift-updated tables (CASSANDRA-11502)
 * Remove unnescessary file existence check during anticompaction (CASSANDRA-11660)
 * Add missing files to debian packages (CASSANDRA-11642)
 * Avoid calling Iterables::concat in loops during ModificationStatement::getFunctions (CASSANDRA-11621)
 * cqlsh: COPY FROM should use regular inserts for single statement batches and
   report errors correctly if workers processes crash on initialization (CASSANDRA-11474)
 * Always close cluster with connection in CqlRecordWriter (CASSANDRA-11553)
 * Allow only DISTINCT queries with partition keys restrictions (CASSANDRA-11339)
 * CqlConfigHelper no longer requires both a keystore and truststore to work (CASSANDRA-11532)
 * Make deprecated repair methods backward-compatible with previous notification service (CASSANDRA-11430)
 * IncomingStreamingConnection version check message wrong (CASSANDRA-11462)
Merged from 2.1:
 * Support mlockall on IBM POWER arch (CASSANDRA-11576)
 * Add option to disable use of severity in DynamicEndpointSnitch (CASSANDRA-11737)
 * cqlsh COPY FROM fails for null values with non-prepared statements (CASSANDRA-11631)
 * Make cython optional in pylib/setup.py (CASSANDRA-11630)
 * Change order of directory searching for cassandra.in.sh to favor local one (CASSANDRA-11628)
 * cqlsh COPY FROM fails with []{} chars in UDT/tuple fields/values (CASSANDRA-11633)
 * clqsh: COPY FROM throws TypeError with Cython extensions enabled (CASSANDRA-11574)
 * cqlsh: COPY FROM ignores NULL values in conversion (CASSANDRA-11549)
 * Validate levels when building LeveledScanner to avoid overlaps with orphaned sstables (CASSANDRA-9935)


3.5
 * StaticTokenTreeBuilder should respect posibility of duplicate tokens (CASSANDRA-11525)
 * Correctly fix potential assertion error during compaction (CASSANDRA-11353)
 * Avoid index segment stitching in RAM which lead to OOM on big SSTable files (CASSANDRA-11383)
 * Fix clustering and row filters for LIKE queries on clustering columns (CASSANDRA-11397)
Merged from 3.0:
 * Fix rare NPE on schema upgrade from 2.x to 3.x (CASSANDRA-10943)
 * Improve backoff policy for cqlsh COPY FROM (CASSANDRA-11320)
 * Improve IF NOT EXISTS check in CREATE INDEX (CASSANDRA-11131)
 * Upgrade ohc to 0.4.3
 * Enable SO_REUSEADDR for JMX RMI server sockets (CASSANDRA-11093)
 * Allocate merkletrees with the correct size (CASSANDRA-11390)
 * Support streaming pre-3.0 sstables (CASSANDRA-10990)
 * Add backpressure to compressed or encrypted commit log (CASSANDRA-10971)
 * SSTableExport supports secondary index tables (CASSANDRA-11330)
 * Fix sstabledump to include missing info in debug output (CASSANDRA-11321)
 * Establish and implement canonical bulk reading workload(s) (CASSANDRA-10331)
 * Fix paging for IN queries on tables without clustering columns (CASSANDRA-11208)
 * Remove recursive call from CompositesSearcher (CASSANDRA-11304)
 * Fix filtering on non-primary key columns for queries without index (CASSANDRA-6377)
 * Fix sstableloader fail when using materialized view (CASSANDRA-11275)
Merged from 2.2:
 * DatabaseDescriptor should log stacktrace in case of Eception during seed provider creation (CASSANDRA-11312)
 * Use canonical path for directory in SSTable descriptor (CASSANDRA-10587)
 * Add cassandra-stress keystore option (CASSANDRA-9325)
 * Dont mark sstables as repairing with sub range repairs (CASSANDRA-11451)
 * Notify when sstables change after cancelling compaction (CASSANDRA-11373)
 * cqlsh: COPY FROM should check that explicit column names are valid (CASSANDRA-11333)
 * Add -Dcassandra.start_gossip startup option (CASSANDRA-10809)
 * Fix UTF8Validator.validate() for modified UTF-8 (CASSANDRA-10748)
 * Clarify that now() function is calculated on the coordinator node in CQL documentation (CASSANDRA-10900)
 * Fix bloom filter sizing with LCS (CASSANDRA-11344)
 * (cqlsh) Fix error when result is 0 rows with EXPAND ON (CASSANDRA-11092)
 * Add missing newline at end of bin/cqlsh (CASSANDRA-11325)
 * Unresolved hostname leads to replace being ignored (CASSANDRA-11210)
 * Only log yaml config once, at startup (CASSANDRA-11217)
 * Reference leak with parallel repairs on the same table (CASSANDRA-11215)
Merged from 2.1:
 * Add a -j parameter to scrub/cleanup/upgradesstables to state how
   many threads to use (CASSANDRA-11179)
 * COPY FROM on large datasets: fix progress report and debug performance (CASSANDRA-11053)
 * InvalidateKeys should have a weak ref to key cache (CASSANDRA-11176)


3.4
 * (cqlsh) add cqlshrc option to always connect using ssl (CASSANDRA-10458)
 * Cleanup a few resource warnings (CASSANDRA-11085)
 * Allow custom tracing implementations (CASSANDRA-10392)
 * Extract LoaderOptions to be able to be used from outside (CASSANDRA-10637)
 * fix OnDiskIndexTest to properly treat empty ranges (CASSANDRA-11205)
 * fix TrackerTest to handle new notifications (CASSANDRA-11178)
 * add SASI validation for partitioner and complex columns (CASSANDRA-11169)
 * Add caching of encrypted credentials in PasswordAuthenticator (CASSANDRA-7715)
 * fix SASI memtable switching on flush (CASSANDRA-11159)
 * Remove duplicate offline compaction tracking (CASSANDRA-11148)
 * fix EQ semantics of analyzed SASI indexes (CASSANDRA-11130)
 * Support long name output for nodetool commands (CASSANDRA-7950)
 * Encrypted hints (CASSANDRA-11040)
 * SASI index options validation (CASSANDRA-11136)
 * Optimize disk seek using min/max column name meta data when the LIMIT clause is used
   (CASSANDRA-8180)
 * Add LIKE support to CQL3 (CASSANDRA-11067)
 * Generic Java UDF types (CASSANDRA-10819)
 * cqlsh: Include sub-second precision in timestamps by default (CASSANDRA-10428)
 * Set javac encoding to utf-8 (CASSANDRA-11077)
 * Integrate SASI index into Cassandra (CASSANDRA-10661)
 * Add --skip-flush option to nodetool snapshot
 * Skip values for non-queried columns (CASSANDRA-10657)
 * Add support for secondary indexes on static columns (CASSANDRA-8103)
 * CommitLogUpgradeTestMaker creates broken commit logs (CASSANDRA-11051)
 * Add metric for number of dropped mutations (CASSANDRA-10866)
 * Simplify row cache invalidation code (CASSANDRA-10396)
 * Support user-defined compaction through nodetool (CASSANDRA-10660)
 * Stripe view locks by key and table ID to reduce contention (CASSANDRA-10981)
 * Add nodetool gettimeout and settimeout commands (CASSANDRA-10953)
 * Add 3.0 metadata to sstablemetadata output (CASSANDRA-10838)
Merged from 3.0:
 * MV should only query complex columns included in the view (CASSANDRA-11069)
 * Failed aggregate creation breaks server permanently (CASSANDRA-11064)
 * Add sstabledump tool (CASSANDRA-7464)
 * Introduce backpressure for hints (CASSANDRA-10972)
 * Fix ClusteringPrefix not being able to read tombstone range boundaries (CASSANDRA-11158)
 * Prevent logging in sandboxed state (CASSANDRA-11033)
 * Disallow drop/alter operations of UDTs used by UDAs (CASSANDRA-10721)
 * Add query time validation method on Index (CASSANDRA-11043)
 * Avoid potential AssertionError in mixed version cluster (CASSANDRA-11128)
 * Properly handle hinted handoff after topology changes (CASSANDRA-5902)
 * AssertionError when listing sstable files on inconsistent disk state (CASSANDRA-11156)
 * Fix wrong rack counting and invalid conditions check for TokenAllocation
   (CASSANDRA-11139)
 * Avoid creating empty hint files (CASSANDRA-11090)
 * Fix leak detection strong reference loop using weak reference (CASSANDRA-11120)
 * Configurie BatchlogManager to stop delayed tasks on shutdown (CASSANDRA-11062)
 * Hadoop integration is incompatible with Cassandra Driver 3.0.0 (CASSANDRA-11001)
 * Add dropped_columns to the list of schema table so it gets handled
   properly (CASSANDRA-11050)
 * Fix NPE when using forceRepairRangeAsync without DC (CASSANDRA-11239)
Merged from 2.2:
 * Preserve order for preferred SSL cipher suites (CASSANDRA-11164)
 * Range.compareTo() violates the contract of Comparable (CASSANDRA-11216)
 * Avoid NPE when serializing ErrorMessage with null message (CASSANDRA-11167)
 * Replacing an aggregate with a new version doesn't reset INITCOND (CASSANDRA-10840)
 * (cqlsh) cqlsh cannot be called through symlink (CASSANDRA-11037)
 * fix ohc and java-driver pom dependencies in build.xml (CASSANDRA-10793)
 * Protect from keyspace dropped during repair (CASSANDRA-11065)
 * Handle adding fields to a UDT in SELECT JSON and toJson() (CASSANDRA-11146)
 * Better error message for cleanup (CASSANDRA-10991)
 * cqlsh pg-style-strings broken if line ends with ';' (CASSANDRA-11123)
 * Always persist upsampled index summaries (CASSANDRA-10512)
 * (cqlsh) Fix inconsistent auto-complete (CASSANDRA-10733)
 * Make SELECT JSON and toJson() threadsafe (CASSANDRA-11048)
 * Fix SELECT on tuple relations for mixed ASC/DESC clustering order (CASSANDRA-7281)
 * Use cloned TokenMetadata in size estimates to avoid race against membership check
   (CASSANDRA-10736)
 * (cqlsh) Support utf-8/cp65001 encoding on Windows (CASSANDRA-11030)
 * Fix paging on DISTINCT queries repeats result when first row in partition changes
   (CASSANDRA-10010)
 * (cqlsh) Support timezone conversion using pytz (CASSANDRA-10397)
 * cqlsh: change default encoding to UTF-8 (CASSANDRA-11124)
Merged from 2.1:
 * Checking if an unlogged batch is local is inefficient (CASSANDRA-11529)
 * Fix out-of-space error treatment in memtable flushing (CASSANDRA-11448).
 * Don't do defragmentation if reading from repaired sstables (CASSANDRA-10342)
 * Fix streaming_socket_timeout_in_ms not enforced (CASSANDRA-11286)
 * Avoid dropping message too quickly due to missing unit conversion (CASSANDRA-11302)
 * Don't remove FailureDetector history on removeEndpoint (CASSANDRA-10371)
 * Only notify if repair status changed (CASSANDRA-11172)
 * Use logback setting for 'cassandra -v' command (CASSANDRA-10767)
 * Fix sstableloader to unthrottle streaming by default (CASSANDRA-9714)
 * Fix incorrect warning in 'nodetool status' (CASSANDRA-10176)
 * Properly release sstable ref when doing offline scrub (CASSANDRA-10697)
 * Improve nodetool status performance for large cluster (CASSANDRA-7238)
 * Gossiper#isEnabled is not thread safe (CASSANDRA-11116)
 * Avoid major compaction mixing repaired and unrepaired sstables in DTCS (CASSANDRA-11113)
 * Make it clear what DTCS timestamp_resolution is used for (CASSANDRA-11041)
 * (cqlsh) Display milliseconds when datetime overflows (CASSANDRA-10625)


3.3
 * Avoid infinite loop if owned range is smaller than number of
   data dirs (CASSANDRA-11034)
 * Avoid bootstrap hanging when existing nodes have no data to stream (CASSANDRA-11010)
Merged from 3.0:
 * Remove double initialization of newly added tables (CASSANDRA-11027)
 * Filter keys searcher results by target range (CASSANDRA-11104)
 * Fix deserialization of legacy read commands (CASSANDRA-11087)
 * Fix incorrect computation of deletion time in sstable metadata (CASSANDRA-11102)
 * Avoid memory leak when collecting sstable metadata (CASSANDRA-11026)
 * Mutations do not block for completion under view lock contention (CASSANDRA-10779)
 * Invalidate legacy schema tables when unloading them (CASSANDRA-11071)
 * (cqlsh) handle INSERT and UPDATE statements with LWT conditions correctly
   (CASSANDRA-11003)
 * Fix DISTINCT queries in mixed version clusters (CASSANDRA-10762)
 * Migrate build status for indexes along with legacy schema (CASSANDRA-11046)
 * Ensure SSTables for legacy KEYS indexes can be read (CASSANDRA-11045)
 * Added support for IBM zSystems architecture (CASSANDRA-11054)
 * Update CQL documentation (CASSANDRA-10899)
 * Check the column name, not cell name, for dropped columns when reading
   legacy sstables (CASSANDRA-11018)
 * Don't attempt to index clustering values of static rows (CASSANDRA-11021)
 * Remove checksum files after replaying hints (CASSANDRA-10947)
 * Support passing base table metadata to custom 2i validation (CASSANDRA-10924)
 * Ensure stale index entries are purged during reads (CASSANDRA-11013)
 * (cqlsh) Also apply --connect-timeout to control connection
   timeout (CASSANDRA-10959)
 * Fix AssertionError when removing from list using UPDATE (CASSANDRA-10954)
 * Fix UnsupportedOperationException when reading old sstable with range
   tombstone (CASSANDRA-10743)
 * MV should use the maximum timestamp of the primary key (CASSANDRA-10910)
 * Fix potential assertion error during compaction (CASSANDRA-10944)
Merged from 2.2:
 * maxPurgeableTimestamp needs to check memtables too (CASSANDRA-9949)
 * Apply change to compaction throughput in real time (CASSANDRA-10025)
 * (cqlsh) encode input correctly when saving history
 * Fix potential NPE on ORDER BY queries with IN (CASSANDRA-10955)
 * Start L0 STCS-compactions even if there is a L0 -> L1 compaction
   going (CASSANDRA-10979)
 * Make UUID LSB unique per process (CASSANDRA-7925)
 * Avoid NPE when performing sstable tasks (scrub etc.) (CASSANDRA-10980)
 * Make sure client gets tombstone overwhelmed warning (CASSANDRA-9465)
 * Fix error streaming section more than 2GB (CASSANDRA-10961)
 * Histogram buckets exposed in jmx are sorted incorrectly (CASSANDRA-10975)
 * Enable GC logging by default (CASSANDRA-10140)
 * Optimize pending range computation (CASSANDRA-9258)
 * Skip commit log and saved cache directories in SSTable version startup check (CASSANDRA-10902)
 * drop/alter user should be case sensitive (CASSANDRA-10817)
Merged from 2.1:
 * test_bulk_round_trip_blogposts is failing occasionally (CASSANDRA-10938)
 * Fix isJoined return true only after becoming cluster member (CASANDRA-11007)
 * Fix bad gossip generation seen in long-running clusters (CASSANDRA-10969)
 * Avoid NPE when incremental repair fails (CASSANDRA-10909)
 * Unmark sstables compacting once they are done in cleanup/scrub/upgradesstables (CASSANDRA-10829)
 * Allow simultaneous bootstrapping with strict consistency when no vnodes are used (CASSANDRA-11005)
 * Log a message when major compaction does not result in a single file (CASSANDRA-10847)
 * (cqlsh) fix cqlsh_copy_tests when vnodes are disabled (CASSANDRA-10997)
 * (cqlsh) Add request timeout option to cqlsh (CASSANDRA-10686)
 * Avoid AssertionError while submitting hint with LWT (CASSANDRA-10477)
 * If CompactionMetadata is not in stats file, use index summary instead (CASSANDRA-10676)
 * Retry sending gossip syn multiple times during shadow round (CASSANDRA-8072)
 * Fix pending range calculation during moves (CASSANDRA-10887)
 * Sane default (200Mbps) for inter-DC streaming througput (CASSANDRA-8708)



3.2
 * Make sure tokens don't exist in several data directories (CASSANDRA-6696)
 * Add requireAuthorization method to IAuthorizer (CASSANDRA-10852)
 * Move static JVM options to conf/jvm.options file (CASSANDRA-10494)
 * Fix CassandraVersion to accept x.y version string (CASSANDRA-10931)
 * Add forceUserDefinedCleanup to allow more flexible cleanup (CASSANDRA-10708)
 * (cqlsh) allow setting TTL with COPY (CASSANDRA-9494)
 * Fix counting of received sstables in streaming (CASSANDRA-10949)
 * Implement hints compression (CASSANDRA-9428)
 * Fix potential assertion error when reading static columns (CASSANDRA-10903)
 * Fix EstimatedHistogram creation in nodetool tablehistograms (CASSANDRA-10859)
 * Establish bootstrap stream sessions sequentially (CASSANDRA-6992)
 * Sort compactionhistory output by timestamp (CASSANDRA-10464)
 * More efficient BTree removal (CASSANDRA-9991)
 * Make tablehistograms accept the same syntax as tablestats (CASSANDRA-10149)
 * Group pending compactions based on table (CASSANDRA-10718)
 * Add compressor name in sstablemetadata output (CASSANDRA-9879)
 * Fix type casting for counter columns (CASSANDRA-10824)
 * Prevent running Cassandra as root (CASSANDRA-8142)
 * bound maximum in-flight commit log replay mutation bytes to 64 megabytes (CASSANDRA-8639)
 * Normalize all scripts (CASSANDRA-10679)
 * Make compression ratio much more accurate (CASSANDRA-10225)
 * Optimize building of Clustering object when only one is created (CASSANDRA-10409)
 * Make index building pluggable (CASSANDRA-10681)
 * Add sstable flush observer (CASSANDRA-10678)
 * Improve NTS endpoints calculation (CASSANDRA-10200)
 * Improve performance of the folderSize function (CASSANDRA-10677)
 * Add support for type casting in selection clause (CASSANDRA-10310)
 * Added graphing option to cassandra-stress (CASSANDRA-7918)
 * Abort in-progress queries that time out (CASSANDRA-7392)
 * Add transparent data encryption core classes (CASSANDRA-9945)
Merged from 3.0:
 * Better handling of SSL connection errors inter-node (CASSANDRA-10816)
 * Avoid NoSuchElementException when executing empty batch (CASSANDRA-10711)
 * Avoid building PartitionUpdate in toString (CASSANDRA-10897)
 * Reduce heap spent when receiving many SSTables (CASSANDRA-10797)
 * Add back support for 3rd party auth providers to bulk loader (CASSANDRA-10873)
 * Eliminate the dependency on jgrapht for UDT resolution (CASSANDRA-10653)
 * (Hadoop) Close Clusters and Sessions in Hadoop Input/Output classes (CASSANDRA-10837)
 * Fix sstableloader not working with upper case keyspace name (CASSANDRA-10806)
Merged from 2.2:
 * jemalloc detection fails due to quoting issues in regexv (CASSANDRA-10946)
 * (cqlsh) show correct column names for empty result sets (CASSANDRA-9813)
 * Add new types to Stress (CASSANDRA-9556)
 * Add property to allow listening on broadcast interface (CASSANDRA-9748)
Merged from 2.1:
 * Match cassandra-loader options in COPY FROM (CASSANDRA-9303)
 * Fix binding to any address in CqlBulkRecordWriter (CASSANDRA-9309)
 * cqlsh fails to decode utf-8 characters for text typed columns (CASSANDRA-10875)
 * Log error when stream session fails (CASSANDRA-9294)
 * Fix bugs in commit log archiving startup behavior (CASSANDRA-10593)
 * (cqlsh) further optimise COPY FROM (CASSANDRA-9302)
 * Allow CREATE TABLE WITH ID (CASSANDRA-9179)
 * Make Stress compiles within eclipse (CASSANDRA-10807)
 * Cassandra Daemon should print JVM arguments (CASSANDRA-10764)
 * Allow cancellation of index summary redistribution (CASSANDRA-8805)


3.1.1
Merged from 3.0:
  * Fix upgrade data loss due to range tombstone deleting more data than then should
    (CASSANDRA-10822)


3.1
Merged from 3.0:
 * Avoid MV race during node decommission (CASSANDRA-10674)
 * Disable reloading of GossipingPropertyFileSnitch (CASSANDRA-9474)
 * Handle single-column deletions correction in materialized views
   when the column is part of the view primary key (CASSANDRA-10796)
 * Fix issue with datadir migration on upgrade (CASSANDRA-10788)
 * Fix bug with range tombstones on reverse queries and test coverage for
   AbstractBTreePartition (CASSANDRA-10059)
 * Remove 64k limit on collection elements (CASSANDRA-10374)
 * Remove unclear Indexer.indexes() method (CASSANDRA-10690)
 * Fix NPE on stream read error (CASSANDRA-10771)
 * Normalize cqlsh DESC output (CASSANDRA-10431)
 * Rejects partition range deletions when columns are specified (CASSANDRA-10739)
 * Fix error when saving cached key for old format sstable (CASSANDRA-10778)
 * Invalidate prepared statements on DROP INDEX (CASSANDRA-10758)
 * Fix SELECT statement with IN restrictions on partition key,
   ORDER BY and LIMIT (CASSANDRA-10729)
 * Improve stress performance over 1k threads (CASSANDRA-7217)
 * Wait for migration responses to complete before bootstrapping (CASSANDRA-10731)
 * Unable to create a function with argument of type Inet (CASSANDRA-10741)
 * Fix backward incompatibiliy in CqlInputFormat (CASSANDRA-10717)
 * Correctly preserve deletion info on updated rows when notifying indexers
   of single-row deletions (CASSANDRA-10694)
 * Notify indexers of partition delete during cleanup (CASSANDRA-10685)
 * Keep the file open in trySkipCache (CASSANDRA-10669)
 * Updated trigger example (CASSANDRA-10257)
Merged from 2.2:
 * Verify tables in pseudo-system keyspaces at startup (CASSANDRA-10761)
 * Fix IllegalArgumentException in DataOutputBuffer.reallocate for large buffers (CASSANDRA-10592)
 * Show CQL help in cqlsh in web browser (CASSANDRA-7225)
 * Serialize on disk the proper SSTable compression ratio (CASSANDRA-10775)
 * Reject index queries while the index is building (CASSANDRA-8505)
 * CQL.textile syntax incorrectly includes optional keyspace for aggregate SFUNC and FINALFUNC (CASSANDRA-10747)
 * Fix JSON update with prepared statements (CASSANDRA-10631)
 * Don't do anticompaction after subrange repair (CASSANDRA-10422)
 * Fix SimpleDateType type compatibility (CASSANDRA-10027)
 * (Hadoop) fix splits calculation (CASSANDRA-10640)
 * (Hadoop) ensure that Cluster instances are always closed (CASSANDRA-10058)
Merged from 2.1:
 * Fix Stress profile parsing on Windows (CASSANDRA-10808)
 * Fix incremental repair hang when replica is down (CASSANDRA-10288)
 * Optimize the way we check if a token is repaired in anticompaction (CASSANDRA-10768)
 * Add proper error handling to stream receiver (CASSANDRA-10774)
 * Warn or fail when changing cluster topology live (CASSANDRA-10243)
 * Status command in debian/ubuntu init script doesn't work (CASSANDRA-10213)
 * Some DROP ... IF EXISTS incorrectly result in exceptions on non-existing KS (CASSANDRA-10658)
 * DeletionTime.compareTo wrong in rare cases (CASSANDRA-10749)
 * Force encoding when computing statement ids (CASSANDRA-10755)
 * Properly reject counters as map keys (CASSANDRA-10760)
 * Fix the sstable-needs-cleanup check (CASSANDRA-10740)
 * (cqlsh) Print column names before COPY operation (CASSANDRA-8935)
 * Fix CompressedInputStream for proper cleanup (CASSANDRA-10012)
 * (cqlsh) Support counters in COPY commands (CASSANDRA-9043)
 * Try next replica if not possible to connect to primary replica on
   ColumnFamilyRecordReader (CASSANDRA-2388)
 * Limit window size in DTCS (CASSANDRA-10280)
 * sstableloader does not use MAX_HEAP_SIZE env parameter (CASSANDRA-10188)
 * (cqlsh) Improve COPY TO performance and error handling (CASSANDRA-9304)
 * Create compression chunk for sending file only (CASSANDRA-10680)
 * Forbid compact clustering column type changes in ALTER TABLE (CASSANDRA-8879)
 * Reject incremental repair with subrange repair (CASSANDRA-10422)
 * Add a nodetool command to refresh size_estimates (CASSANDRA-9579)
 * Invalidate cache after stream receive task is completed (CASSANDRA-10341)
 * Reject counter writes in CQLSSTableWriter (CASSANDRA-10258)
 * Remove superfluous COUNTER_MUTATION stage mapping (CASSANDRA-10605)


3.0
 * Fix AssertionError while flushing memtable due to materialized views
   incorrectly inserting empty rows (CASSANDRA-10614)
 * Store UDA initcond as CQL literal in the schema table, instead of a blob (CASSANDRA-10650)
 * Don't use -1 for the position of partition key in schema (CASSANDRA-10491)
 * Fix distinct queries in mixed version cluster (CASSANDRA-10573)
 * Skip sstable on clustering in names query (CASSANDRA-10571)
 * Remove value skipping as it breaks read-repair (CASSANDRA-10655)
 * Fix bootstrapping with MVs (CASSANDRA-10621)
 * Make sure EACH_QUORUM reads are using NTS (CASSANDRA-10584)
 * Fix MV replica filtering for non-NetworkTopologyStrategy (CASSANDRA-10634)
 * (Hadoop) fix CIF describeSplits() not handling 0 size estimates (CASSANDRA-10600)
 * Fix reading of legacy sstables (CASSANDRA-10590)
 * Use CQL type names in schema metadata tables (CASSANDRA-10365)
 * Guard batchlog replay against integer division by zero (CASSANDRA-9223)
 * Fix bug when adding a column to thrift with the same name than a primary key (CASSANDRA-10608)
 * Add client address argument to IAuthenticator::newSaslNegotiator (CASSANDRA-8068)
 * Fix implementation of LegacyLayout.LegacyBoundComparator (CASSANDRA-10602)
 * Don't use 'names query' read path for counters (CASSANDRA-10572)
 * Fix backward compatibility for counters (CASSANDRA-10470)
 * Remove memory_allocator paramter from cassandra.yaml (CASSANDRA-10581,10628)
 * Execute the metadata reload task of all registered indexes on CFS::reload (CASSANDRA-10604)
 * Fix thrift cas operations with defined columns (CASSANDRA-10576)
 * Fix PartitionUpdate.operationCount()for updates with static column operations (CASSANDRA-10606)
 * Fix thrift get() queries with defined columns (CASSANDRA-10586)
 * Fix marking of indexes as built and removed (CASSANDRA-10601)
 * Skip initialization of non-registered 2i instances, remove Index::getIndexName (CASSANDRA-10595)
 * Fix batches on multiple tables (CASSANDRA-10554)
 * Ensure compaction options are validated when updating KeyspaceMetadata (CASSANDRA-10569)
 * Flatten Iterator Transformation Hierarchy (CASSANDRA-9975)
 * Remove token generator (CASSANDRA-5261)
 * RolesCache should not be created for any authenticator that does not requireAuthentication (CASSANDRA-10562)
 * Fix LogTransaction checking only a single directory for files (CASSANDRA-10421)
 * Fix handling of range tombstones when reading old format sstables (CASSANDRA-10360)
 * Aggregate with Initial Condition fails with C* 3.0 (CASSANDRA-10367)
Merged from 2.2:
 * (cqlsh) show partial trace if incomplete after max_trace_wait (CASSANDRA-7645)
 * Use most up-to-date version of schema for system tables (CASSANDRA-10652)
 * Deprecate memory_allocator in cassandra.yaml (CASSANDRA-10581,10628)
 * Expose phi values from failure detector via JMX and tweak debug
   and trace logging (CASSANDRA-9526)
 * Fix IllegalArgumentException in DataOutputBuffer.reallocate for large buffers (CASSANDRA-10592)
Merged from 2.1:
 * Shutdown compaction in drain to prevent leak (CASSANDRA-10079)
 * (cqlsh) fix COPY using wrong variable name for time_format (CASSANDRA-10633)
 * Do not run SizeEstimatesRecorder if a node is not a member of the ring (CASSANDRA-9912)
 * Improve handling of dead nodes in gossip (CASSANDRA-10298)
 * Fix logback-tools.xml incorrectly configured for outputing to System.err
   (CASSANDRA-9937)
 * Fix streaming to catch exception so retry not fail (CASSANDRA-10557)
 * Add validation method to PerRowSecondaryIndex (CASSANDRA-10092)
 * Support encrypted and plain traffic on the same port (CASSANDRA-10559)
 * Do STCS in DTCS windows (CASSANDRA-10276)
 * Avoid repetition of JVM_OPTS in debian package (CASSANDRA-10251)
 * Fix potential NPE from handling result of SIM.highestSelectivityIndex (CASSANDRA-10550)
 * Fix paging issues with partitions containing only static columns data (CASSANDRA-10381)
 * Fix conditions on static columns (CASSANDRA-10264)
 * AssertionError: attempted to delete non-existing file CommitLog (CASSANDRA-10377)
 * Fix sorting for queries with an IN condition on partition key columns (CASSANDRA-10363)


3.0-rc2
 * Fix SELECT DISTINCT queries between 2.2.2 nodes and 3.0 nodes (CASSANDRA-10473)
 * Remove circular references in SegmentedFile (CASSANDRA-10543)
 * Ensure validation of indexed values only occurs once per-partition (CASSANDRA-10536)
 * Fix handling of static columns for range tombstones in thrift (CASSANDRA-10174)
 * Support empty ColumnFilter for backward compatility on empty IN (CASSANDRA-10471)
 * Remove Pig support (CASSANDRA-10542)
 * Fix LogFile throws Exception when assertion is disabled (CASSANDRA-10522)
 * Revert CASSANDRA-7486, make CMS default GC, move GC config to
   conf/jvm.options (CASSANDRA-10403)
 * Fix TeeingAppender causing some logs to be truncated/empty (CASSANDRA-10447)
 * Allow EACH_QUORUM for reads (CASSANDRA-9602)
 * Fix potential ClassCastException while upgrading (CASSANDRA-10468)
 * Fix NPE in MVs on update (CASSANDRA-10503)
 * Only include modified cell data in indexing deltas (CASSANDRA-10438)
 * Do not load keyspace when creating sstable writer (CASSANDRA-10443)
 * If node is not yet gossiping write all MV updates to batchlog only (CASSANDRA-10413)
 * Re-populate token metadata after commit log recovery (CASSANDRA-10293)
 * Provide additional metrics for materialized views (CASSANDRA-10323)
 * Flush system schema tables after local schema changes (CASSANDRA-10429)
Merged from 2.2:
 * Reduce contention getting instances of CompositeType (CASSANDRA-10433)
 * Fix the regression when using LIMIT with aggregates (CASSANDRA-10487)
 * Avoid NoClassDefFoundError during DataDescriptor initialization on windows (CASSANDRA-10412)
 * Preserve case of quoted Role & User names (CASSANDRA-10394)
 * cqlsh pg-style-strings broken (CASSANDRA-10484)
 * cqlsh prompt includes name of keyspace after failed `use` statement (CASSANDRA-10369)
Merged from 2.1:
 * (cqlsh) Distinguish negative and positive infinity in output (CASSANDRA-10523)
 * (cqlsh) allow custom time_format for COPY TO (CASSANDRA-8970)
 * Don't allow startup if the node's rack has changed (CASSANDRA-10242)
 * (cqlsh) show partial trace if incomplete after max_trace_wait (CASSANDRA-7645)
 * Allow LOCAL_JMX to be easily overridden (CASSANDRA-10275)
 * Mark nodes as dead even if they've already left (CASSANDRA-10205)


3.0.0-rc1
 * Fix mixed version read request compatibility for compact static tables
   (CASSANDRA-10373)
 * Fix paging of DISTINCT with static and IN (CASSANDRA-10354)
 * Allow MATERIALIZED VIEW's SELECT statement to restrict primary key
   columns (CASSANDRA-9664)
 * Move crc_check_chance out of compression options (CASSANDRA-9839)
 * Fix descending iteration past end of BTreeSearchIterator (CASSANDRA-10301)
 * Transfer hints to a different node on decommission (CASSANDRA-10198)
 * Check partition keys for CAS operations during stmt validation (CASSANDRA-10338)
 * Add custom query expressions to SELECT (CASSANDRA-10217)
 * Fix minor bugs in MV handling (CASSANDRA-10362)
 * Allow custom indexes with 0,1 or multiple target columns (CASSANDRA-10124)
 * Improve MV schema representation (CASSANDRA-9921)
 * Add flag to enable/disable coordinator batchlog for MV writes (CASSANDRA-10230)
 * Update cqlsh COPY for new internal driver serialization interface (CASSANDRA-10318)
 * Give index implementations more control over rebuild operations (CASSANDRA-10312)
 * Update index file format (CASSANDRA-10314)
 * Add "shadowable" row tombstones to deal with mv timestamp issues (CASSANDRA-10261)
 * CFS.loadNewSSTables() broken for pre-3.0 sstables
 * Cache selected index in read command to reduce lookups (CASSANDRA-10215)
 * Small optimizations of sstable index serialization (CASSANDRA-10232)
 * Support for both encrypted and unencrypted native transport connections (CASSANDRA-9590)
Merged from 2.2:
 * Configurable page size in cqlsh (CASSANDRA-9855)
 * Defer default role manager setup until all nodes are on 2.2+ (CASSANDRA-9761)
 * Handle missing RoleManager in config after upgrade to 2.2 (CASSANDRA-10209)
Merged from 2.1:
 * Bulk Loader API could not tolerate even node failure (CASSANDRA-10347)
 * Avoid misleading pushed notifications when multiple nodes
   share an rpc_address (CASSANDRA-10052)
 * Fix dropping undroppable when message queue is full (CASSANDRA-10113)
 * Fix potential ClassCastException during paging (CASSANDRA-10352)
 * Prevent ALTER TYPE from creating circular references (CASSANDRA-10339)
 * Fix cache handling of 2i and base tables (CASSANDRA-10155, 10359)
 * Fix NPE in nodetool compactionhistory (CASSANDRA-9758)
 * (Pig) support BulkOutputFormat as a URL parameter (CASSANDRA-7410)
 * BATCH statement is broken in cqlsh (CASSANDRA-10272)
 * (cqlsh) Make cqlsh PEP8 Compliant (CASSANDRA-10066)
 * (cqlsh) Fix error when starting cqlsh with --debug (CASSANDRA-10282)
 * Scrub, Cleanup and Upgrade do not unmark compacting until all operations
   have completed, regardless of the occurence of exceptions (CASSANDRA-10274)


3.0.0-beta2
 * Fix columns returned by AbstractBtreePartitions (CASSANDRA-10220)
 * Fix backward compatibility issue due to AbstractBounds serialization bug (CASSANDRA-9857)
 * Fix startup error when upgrading nodes (CASSANDRA-10136)
 * Base table PRIMARY KEY can be assumed to be NOT NULL in MV creation (CASSANDRA-10147)
 * Improve batchlog write patch (CASSANDRA-9673)
 * Re-apply MaterializedView updates on commitlog replay (CASSANDRA-10164)
 * Require AbstractType.isByteOrderComparable declaration in constructor (CASSANDRA-9901)
 * Avoid digest mismatch on upgrade to 3.0 (CASSANDRA-9554)
 * Fix Materialized View builder when adding multiple MVs (CASSANDRA-10156)
 * Choose better poolingOptions for protocol v4 in cassandra-stress (CASSANDRA-10182)
 * Fix LWW bug affecting Materialized Views (CASSANDRA-10197)
 * Ensures frozen sets and maps are always sorted (CASSANDRA-10162)
 * Don't deadlock when flushing CFS backed custom indexes (CASSANDRA-10181)
 * Fix double flushing of secondary index tables (CASSANDRA-10180)
 * Fix incorrect handling of range tombstones in thrift (CASSANDRA-10046)
 * Only use batchlog when paired materialized view replica is remote (CASSANDRA-10061)
 * Reuse TemporalRow when updating multiple MaterializedViews (CASSANDRA-10060)
 * Validate gc_grace_seconds for batchlog writes and MVs (CASSANDRA-9917)
 * Fix sstablerepairedset (CASSANDRA-10132)
Merged from 2.2:
 * Cancel transaction for sstables we wont redistribute index summary
   for (CASSANDRA-10270)
 * Retry snapshot deletion after compaction and gc on Windows (CASSANDRA-10222)
 * Fix failure to start with space in directory path on Windows (CASSANDRA-10239)
 * Fix repair hang when snapshot failed (CASSANDRA-10057)
 * Fall back to 1/4 commitlog volume for commitlog_total_space on small disks
   (CASSANDRA-10199)
Merged from 2.1:
 * Added configurable warning threshold for GC duration (CASSANDRA-8907)
 * Fix handling of streaming EOF (CASSANDRA-10206)
 * Only check KeyCache when it is enabled
 * Change streaming_socket_timeout_in_ms default to 1 hour (CASSANDRA-8611)
 * (cqlsh) update list of CQL keywords (CASSANDRA-9232)
 * Add nodetool gettraceprobability command (CASSANDRA-10234)
Merged from 2.0:
 * Fix rare race where older gossip states can be shadowed (CASSANDRA-10366)
 * Fix consolidating racks violating the RF contract (CASSANDRA-10238)
 * Disallow decommission when node is in drained state (CASSANDRA-8741)


2.2.1
 * Fix race during construction of commit log (CASSANDRA-10049)
 * Fix LeveledCompactionStrategyTest (CASSANDRA-9757)
 * Fix broken UnbufferedDataOutputStreamPlus.writeUTF (CASSANDRA-10203)
 * (cqlsh) default load-from-file encoding to utf-8 (CASSANDRA-9898)
 * Avoid returning Permission.NONE when failing to query users table (CASSANDRA-10168)
 * (cqlsh) add CLEAR command (CASSANDRA-10086)
 * Support string literals as Role names for compatibility (CASSANDRA-10135)
Merged from 2.1:
 * Only check KeyCache when it is enabled
 * Change streaming_socket_timeout_in_ms default to 1 hour (CASSANDRA-8611)
 * (cqlsh) update list of CQL keywords (CASSANDRA-9232)


3.0.0-beta1
 * Redesign secondary index API (CASSANDRA-9459, 7771, 9041)
 * Fix throwing ReadFailure instead of ReadTimeout on range queries (CASSANDRA-10125)
 * Rewrite hinted handoff (CASSANDRA-6230)
 * Fix query on static compact tables (CASSANDRA-10093)
 * Fix race during construction of commit log (CASSANDRA-10049)
 * Add option to only purge repaired tombstones (CASSANDRA-6434)
 * Change authorization handling for MVs (CASSANDRA-9927)
 * Add custom JMX enabled executor for UDF sandbox (CASSANDRA-10026)
 * Fix row deletion bug for Materialized Views (CASSANDRA-10014)
 * Support mixed-version clusters with Cassandra 2.1 and 2.2 (CASSANDRA-9704)
 * Fix multiple slices on RowSearchers (CASSANDRA-10002)
 * Fix bug in merging of collections (CASSANDRA-10001)
 * Optimize batchlog replay to avoid full scans (CASSANDRA-7237)
 * Repair improvements when using vnodes (CASSANDRA-5220)
 * Disable scripted UDFs by default (CASSANDRA-9889)
 * Bytecode inspection for Java-UDFs (CASSANDRA-9890)
 * Use byte to serialize MT hash length (CASSANDRA-9792)
 * Replace usage of Adler32 with CRC32 (CASSANDRA-8684)
 * Fix migration to new format from 2.1 SSTable (CASSANDRA-10006)
 * SequentialWriter should extend BufferedDataOutputStreamPlus (CASSANDRA-9500)
 * Use the same repairedAt timestamp within incremental repair session (CASSANDRA-9111)
Merged from 2.2:
 * Allow count(*) and count(1) to be use as normal aggregation (CASSANDRA-10114)
 * An NPE is thrown if the column name is unknown for an IN relation (CASSANDRA-10043)
 * Apply commit_failure_policy to more errors on startup (CASSANDRA-9749)
 * Fix histogram overflow exception (CASSANDRA-9973)
 * Route gossip messages over dedicated socket (CASSANDRA-9237)
 * Add checksum to saved cache files (CASSANDRA-9265)
 * Log warning when using an aggregate without partition key (CASSANDRA-9737)
Merged from 2.1:
 * (cqlsh) Allow encoding to be set through command line (CASSANDRA-10004)
 * Add new JMX methods to change local compaction strategy (CASSANDRA-9965)
 * Write hints for paxos commits (CASSANDRA-7342)
 * (cqlsh) Fix timestamps before 1970 on Windows, always
   use UTC for timestamp display (CASSANDRA-10000)
 * (cqlsh) Avoid overwriting new config file with old config
   when both exist (CASSANDRA-9777)
 * Release snapshot selfRef when doing snapshot repair (CASSANDRA-9998)
 * Cannot replace token does not exist - DN node removed as Fat Client (CASSANDRA-9871)
Merged from 2.0:
 * Don't cast expected bf size to an int (CASSANDRA-9959)
 * Make getFullyExpiredSSTables less expensive (CASSANDRA-9882)


3.0.0-alpha1
 * Implement proper sandboxing for UDFs (CASSANDRA-9402)
 * Simplify (and unify) cleanup of compaction leftovers (CASSANDRA-7066)
 * Allow extra schema definitions in cassandra-stress yaml (CASSANDRA-9850)
 * Metrics should use up to date nomenclature (CASSANDRA-9448)
 * Change CREATE/ALTER TABLE syntax for compression (CASSANDRA-8384)
 * Cleanup crc and adler code for java 8 (CASSANDRA-9650)
 * Storage engine refactor (CASSANDRA-8099, 9743, 9746, 9759, 9781, 9808, 9825,
   9848, 9705, 9859, 9867, 9874, 9828, 9801)
 * Update Guava to 18.0 (CASSANDRA-9653)
 * Bloom filter false positive ratio is not honoured (CASSANDRA-8413)
 * New option for cassandra-stress to leave a ratio of columns null (CASSANDRA-9522)
 * Change hinted_handoff_enabled yaml setting, JMX (CASSANDRA-9035)
 * Add algorithmic token allocation (CASSANDRA-7032)
 * Add nodetool command to replay batchlog (CASSANDRA-9547)
 * Make file buffer cache independent of paths being read (CASSANDRA-8897)
 * Remove deprecated legacy Hadoop code (CASSANDRA-9353)
 * Decommissioned nodes will not rejoin the cluster (CASSANDRA-8801)
 * Change gossip stabilization to use endpoit size (CASSANDRA-9401)
 * Change default garbage collector to G1 (CASSANDRA-7486)
 * Populate TokenMetadata early during startup (CASSANDRA-9317)
 * Undeprecate cache recentHitRate (CASSANDRA-6591)
 * Add support for selectively varint encoding fields (CASSANDRA-9499, 9865)
 * Materialized Views (CASSANDRA-6477)
Merged from 2.2:
 * Avoid grouping sstables for anticompaction with DTCS (CASSANDRA-9900)
 * UDF / UDA execution time in trace (CASSANDRA-9723)
 * Fix broken internode SSL (CASSANDRA-9884)
Merged from 2.1:
 * Add new JMX methods to change local compaction strategy (CASSANDRA-9965)
 * Fix handling of enable/disable autocompaction (CASSANDRA-9899)
 * Add consistency level to tracing ouput (CASSANDRA-9827)
 * Remove repair snapshot leftover on startup (CASSANDRA-7357)
 * Use random nodes for batch log when only 2 racks (CASSANDRA-8735)
 * Ensure atomicity inside thrift and stream session (CASSANDRA-7757)
 * Fix nodetool info error when the node is not joined (CASSANDRA-9031)
Merged from 2.0:
 * Log when messages are dropped due to cross_node_timeout (CASSANDRA-9793)
 * Don't track hotness when opening from snapshot for validation (CASSANDRA-9382)


2.2.0
 * Allow the selection of columns together with aggregates (CASSANDRA-9767)
 * Fix cqlsh copy methods and other windows specific issues (CASSANDRA-9795)
 * Don't wrap byte arrays in SequentialWriter (CASSANDRA-9797)
 * sum() and avg() functions missing for smallint and tinyint types (CASSANDRA-9671)
 * Revert CASSANDRA-9542 (allow native functions in UDA) (CASSANDRA-9771)
Merged from 2.1:
 * Fix MarshalException when upgrading superColumn family (CASSANDRA-9582)
 * Fix broken logging for "empty" flushes in Memtable (CASSANDRA-9837)
 * Handle corrupt files on startup (CASSANDRA-9686)
 * Fix clientutil jar and tests (CASSANDRA-9760)
 * (cqlsh) Allow the SSL protocol version to be specified through the
    config file or environment variables (CASSANDRA-9544)
Merged from 2.0:
 * Add tool to find why expired sstables are not getting dropped (CASSANDRA-10015)
 * Remove erroneous pending HH tasks from tpstats/jmx (CASSANDRA-9129)
 * Don't cast expected bf size to an int (CASSANDRA-9959)
 * checkForEndpointCollision fails for legitimate collisions (CASSANDRA-9765)
 * Complete CASSANDRA-8448 fix (CASSANDRA-9519)
 * Don't include auth credentials in debug log (CASSANDRA-9682)
 * Can't transition from write survey to normal mode (CASSANDRA-9740)
 * Scrub (recover) sstables even when -Index.db is missing (CASSANDRA-9591)
 * Fix growing pending background compaction (CASSANDRA-9662)


2.2.0-rc2
 * Re-enable memory-mapped I/O on Windows (CASSANDRA-9658)
 * Warn when an extra-large partition is compacted (CASSANDRA-9643)
 * (cqlsh) Allow setting the initial connection timeout (CASSANDRA-9601)
 * BulkLoader has --transport-factory option but does not use it (CASSANDRA-9675)
 * Allow JMX over SSL directly from nodetool (CASSANDRA-9090)
 * Update cqlsh for UDFs (CASSANDRA-7556)
 * Change Windows kernel default timer resolution (CASSANDRA-9634)
 * Deprected sstable2json and json2sstable (CASSANDRA-9618)
 * Allow native functions in user-defined aggregates (CASSANDRA-9542)
 * Don't repair system_distributed by default (CASSANDRA-9621)
 * Fix mixing min, max, and count aggregates for blob type (CASSANRA-9622)
 * Rename class for DATE type in Java driver (CASSANDRA-9563)
 * Duplicate compilation of UDFs on coordinator (CASSANDRA-9475)
 * Fix connection leak in CqlRecordWriter (CASSANDRA-9576)
 * Mlockall before opening system sstables & remove boot_without_jna option (CASSANDRA-9573)
 * Add functions to convert timeuuid to date or time, deprecate dateOf and unixTimestampOf (CASSANDRA-9229)
 * Make sure we cancel non-compacting sstables from LifecycleTransaction (CASSANDRA-9566)
 * Fix deprecated repair JMX API (CASSANDRA-9570)
 * Add logback metrics (CASSANDRA-9378)
 * Update and refactor ant test/test-compression to run the tests in parallel (CASSANDRA-9583)
 * Fix upgrading to new directory for secondary index (CASSANDRA-9687)
Merged from 2.1:
 * (cqlsh) Fix bad check for CQL compatibility when DESCRIBE'ing
   COMPACT STORAGE tables with no clustering columns
 * Eliminate strong self-reference chains in sstable ref tidiers (CASSANDRA-9656)
 * Ensure StreamSession uses canonical sstable reader instances (CASSANDRA-9700)
 * Ensure memtable book keeping is not corrupted in the event we shrink usage (CASSANDRA-9681)
 * Update internal python driver for cqlsh (CASSANDRA-9064)
 * Fix IndexOutOfBoundsException when inserting tuple with too many
   elements using the string literal notation (CASSANDRA-9559)
 * Enable describe on indices (CASSANDRA-7814)
 * Fix incorrect result for IN queries where column not found (CASSANDRA-9540)
 * ColumnFamilyStore.selectAndReference may block during compaction (CASSANDRA-9637)
 * Fix bug in cardinality check when compacting (CASSANDRA-9580)
 * Fix memory leak in Ref due to ConcurrentLinkedQueue.remove() behaviour (CASSANDRA-9549)
 * Make rebuild only run one at a time (CASSANDRA-9119)
Merged from 2.0:
 * Avoid NPE in AuthSuccess#decode (CASSANDRA-9727)
 * Add listen_address to system.local (CASSANDRA-9603)
 * Bug fixes to resultset metadata construction (CASSANDRA-9636)
 * Fix setting 'durable_writes' in ALTER KEYSPACE (CASSANDRA-9560)
 * Avoids ballot clash in Paxos (CASSANDRA-9649)
 * Improve trace messages for RR (CASSANDRA-9479)
 * Fix suboptimal secondary index selection when restricted
   clustering column is also indexed (CASSANDRA-9631)
 * (cqlsh) Add min_threshold to DTCS option autocomplete (CASSANDRA-9385)
 * Fix error message when attempting to create an index on a column
   in a COMPACT STORAGE table with clustering columns (CASSANDRA-9527)
 * 'WITH WITH' in alter keyspace statements causes NPE (CASSANDRA-9565)
 * Expose some internals of SelectStatement for inspection (CASSANDRA-9532)
 * ArrivalWindow should use primitives (CASSANDRA-9496)
 * Periodically submit background compaction tasks (CASSANDRA-9592)
 * Set HAS_MORE_PAGES flag to false when PagingState is null (CASSANDRA-9571)


2.2.0-rc1
 * Compressed commit log should measure compressed space used (CASSANDRA-9095)
 * Fix comparison bug in CassandraRoleManager#collectRoles (CASSANDRA-9551)
 * Add tinyint,smallint,time,date support for UDFs (CASSANDRA-9400)
 * Deprecates SSTableSimpleWriter and SSTableSimpleUnsortedWriter (CASSANDRA-9546)
 * Empty INITCOND treated as null in aggregate (CASSANDRA-9457)
 * Remove use of Cell in Thrift MapReduce classes (CASSANDRA-8609)
 * Integrate pre-release Java Driver 2.2-rc1, custom build (CASSANDRA-9493)
 * Clean up gossiper logic for old versions (CASSANDRA-9370)
 * Fix custom payload coding/decoding to match the spec (CASSANDRA-9515)
 * ant test-all results incomplete when parsed (CASSANDRA-9463)
 * Disallow frozen<> types in function arguments and return types for
   clarity (CASSANDRA-9411)
 * Static Analysis to warn on unsafe use of Autocloseable instances (CASSANDRA-9431)
 * Update commitlog archiving examples now that commitlog segments are
   not recycled (CASSANDRA-9350)
 * Extend Transactional API to sstable lifecycle management (CASSANDRA-8568)
 * (cqlsh) Add support for native protocol 4 (CASSANDRA-9399)
 * Ensure that UDF and UDAs are keyspace-isolated (CASSANDRA-9409)
 * Revert CASSANDRA-7807 (tracing completion client notifications) (CASSANDRA-9429)
 * Add ability to stop compaction by ID (CASSANDRA-7207)
 * Let CassandraVersion handle SNAPSHOT version (CASSANDRA-9438)
Merged from 2.1:
 * (cqlsh) Fix using COPY through SOURCE or -f (CASSANDRA-9083)
 * Fix occasional lack of `system` keyspace in schema tables (CASSANDRA-8487)
 * Use ProtocolError code instead of ServerError code for native protocol
   error responses to unsupported protocol versions (CASSANDRA-9451)
 * Default commitlog_sync_batch_window_in_ms changed to 2ms (CASSANDRA-9504)
 * Fix empty partition assertion in unsorted sstable writing tools (CASSANDRA-9071)
 * Ensure truncate without snapshot cannot produce corrupt responses (CASSANDRA-9388)
 * Consistent error message when a table mixes counter and non-counter
   columns (CASSANDRA-9492)
 * Avoid getting unreadable keys during anticompaction (CASSANDRA-9508)
 * (cqlsh) Better float precision by default (CASSANDRA-9224)
 * Improve estimated row count (CASSANDRA-9107)
 * Optimize range tombstone memory footprint (CASSANDRA-8603)
 * Use configured gcgs in anticompaction (CASSANDRA-9397)
Merged from 2.0:
 * Don't accumulate more range than necessary in RangeTombstone.Tracker (CASSANDRA-9486)
 * Add broadcast and rpc addresses to system.local (CASSANDRA-9436)
 * Always mark sstable suspect when corrupted (CASSANDRA-9478)
 * Add database users and permissions to CQL3 documentation (CASSANDRA-7558)
 * Allow JVM_OPTS to be passed to standalone tools (CASSANDRA-5969)
 * Fix bad condition in RangeTombstoneList (CASSANDRA-9485)
 * Fix potential StackOverflow when setting CrcCheckChance over JMX (CASSANDRA-9488)
 * Fix null static columns in pages after the first, paged reversed
   queries (CASSANDRA-8502)
 * Fix counting cache serialization in request metrics (CASSANDRA-9466)
 * Add option not to validate atoms during scrub (CASSANDRA-9406)


2.2.0-beta1
 * Introduce Transactional API for internal state changes (CASSANDRA-8984)
 * Add a flag in cassandra.yaml to enable UDFs (CASSANDRA-9404)
 * Better support of null for UDF (CASSANDRA-8374)
 * Use ecj instead of javassist for UDFs (CASSANDRA-8241)
 * faster async logback configuration for tests (CASSANDRA-9376)
 * Add `smallint` and `tinyint` data types (CASSANDRA-8951)
 * Avoid thrift schema creation when native driver is used in stress tool (CASSANDRA-9374)
 * Make Functions.declared thread-safe
 * Add client warnings to native protocol v4 (CASSANDRA-8930)
 * Allow roles cache to be invalidated (CASSANDRA-8967)
 * Upgrade Snappy (CASSANDRA-9063)
 * Don't start Thrift rpc by default (CASSANDRA-9319)
 * Only stream from unrepaired sstables with incremental repair (CASSANDRA-8267)
 * Aggregate UDFs allow SFUNC return type to differ from STYPE if FFUNC specified (CASSANDRA-9321)
 * Remove Thrift dependencies in bundled tools (CASSANDRA-8358)
 * Disable memory mapping of hsperfdata file for JVM statistics (CASSANDRA-9242)
 * Add pre-startup checks to detect potential incompatibilities (CASSANDRA-8049)
 * Distinguish between null and unset in protocol v4 (CASSANDRA-7304)
 * Add user/role permissions for user-defined functions (CASSANDRA-7557)
 * Allow cassandra config to be updated to restart daemon without unloading classes (CASSANDRA-9046)
 * Don't initialize compaction writer before checking if iter is empty (CASSANDRA-9117)
 * Don't execute any functions at prepare-time (CASSANDRA-9037)
 * Share file handles between all instances of a SegmentedFile (CASSANDRA-8893)
 * Make it possible to major compact LCS (CASSANDRA-7272)
 * Make FunctionExecutionException extend RequestExecutionException
   (CASSANDRA-9055)
 * Add support for SELECT JSON, INSERT JSON syntax and new toJson(), fromJson()
   functions (CASSANDRA-7970)
 * Optimise max purgeable timestamp calculation in compaction (CASSANDRA-8920)
 * Constrain internode message buffer sizes, and improve IO class hierarchy (CASSANDRA-8670)
 * New tool added to validate all sstables in a node (CASSANDRA-5791)
 * Push notification when tracing completes for an operation (CASSANDRA-7807)
 * Delay "node up" and "node added" notifications until native protocol server is started (CASSANDRA-8236)
 * Compressed Commit Log (CASSANDRA-6809)
 * Optimise IntervalTree (CASSANDRA-8988)
 * Add a key-value payload for third party usage (CASSANDRA-8553, 9212)
 * Bump metrics-reporter-config dependency for metrics 3.0 (CASSANDRA-8149)
 * Partition intra-cluster message streams by size, not type (CASSANDRA-8789)
 * Add WriteFailureException to native protocol, notify coordinator of
   write failures (CASSANDRA-8592)
 * Convert SequentialWriter to nio (CASSANDRA-8709)
 * Add role based access control (CASSANDRA-7653, 8650, 7216, 8760, 8849, 8761, 8850)
 * Record client ip address in tracing sessions (CASSANDRA-8162)
 * Indicate partition key columns in response metadata for prepared
   statements (CASSANDRA-7660)
 * Merge UUIDType and TimeUUIDType parse logic (CASSANDRA-8759)
 * Avoid memory allocation when searching index summary (CASSANDRA-8793)
 * Optimise (Time)?UUIDType Comparisons (CASSANDRA-8730)
 * Make CRC32Ex into a separate maven dependency (CASSANDRA-8836)
 * Use preloaded jemalloc w/ Unsafe (CASSANDRA-8714, 9197)
 * Avoid accessing partitioner through StorageProxy (CASSANDRA-8244, 8268)
 * Upgrade Metrics library and remove depricated metrics (CASSANDRA-5657)
 * Serializing Row cache alternative, fully off heap (CASSANDRA-7438)
 * Duplicate rows returned when in clause has repeated values (CASSANDRA-6706)
 * Make CassandraException unchecked, extend RuntimeException (CASSANDRA-8560)
 * Support direct buffer decompression for reads (CASSANDRA-8464)
 * DirectByteBuffer compatible LZ4 methods (CASSANDRA-7039)
 * Group sstables for anticompaction correctly (CASSANDRA-8578)
 * Add ReadFailureException to native protocol, respond
   immediately when replicas encounter errors while handling
   a read request (CASSANDRA-7886)
 * Switch CommitLogSegment from RandomAccessFile to nio (CASSANDRA-8308)
 * Allow mixing token and partition key restrictions (CASSANDRA-7016)
 * Support index key/value entries on map collections (CASSANDRA-8473)
 * Modernize schema tables (CASSANDRA-8261)
 * Support for user-defined aggregation functions (CASSANDRA-8053)
 * Fix NPE in SelectStatement with empty IN values (CASSANDRA-8419)
 * Refactor SelectStatement, return IN results in natural order instead
   of IN value list order and ignore duplicate values in partition key IN restrictions (CASSANDRA-7981)
 * Support UDTs, tuples, and collections in user-defined
   functions (CASSANDRA-7563)
 * Fix aggregate fn results on empty selection, result column name,
   and cqlsh parsing (CASSANDRA-8229)
 * Mark sstables as repaired after full repair (CASSANDRA-7586)
 * Extend Descriptor to include a format value and refactor reader/writer
   APIs (CASSANDRA-7443)
 * Integrate JMH for microbenchmarks (CASSANDRA-8151)
 * Keep sstable levels when bootstrapping (CASSANDRA-7460)
 * Add Sigar library and perform basic OS settings check on startup (CASSANDRA-7838)
 * Support for aggregation functions (CASSANDRA-4914)
 * Remove cassandra-cli (CASSANDRA-7920)
 * Accept dollar quoted strings in CQL (CASSANDRA-7769)
 * Make assassinate a first class command (CASSANDRA-7935)
 * Support IN clause on any partition key column (CASSANDRA-7855)
 * Support IN clause on any clustering column (CASSANDRA-4762)
 * Improve compaction logging (CASSANDRA-7818)
 * Remove YamlFileNetworkTopologySnitch (CASSANDRA-7917)
 * Do anticompaction in groups (CASSANDRA-6851)
 * Support user-defined functions (CASSANDRA-7395, 7526, 7562, 7740, 7781, 7929,
   7924, 7812, 8063, 7813, 7708)
 * Permit configurable timestamps with cassandra-stress (CASSANDRA-7416)
 * Move sstable RandomAccessReader to nio2, which allows using the
   FILE_SHARE_DELETE flag on Windows (CASSANDRA-4050)
 * Remove CQL2 (CASSANDRA-5918)
 * Optimize fetching multiple cells by name (CASSANDRA-6933)
 * Allow compilation in java 8 (CASSANDRA-7028)
 * Make incremental repair default (CASSANDRA-7250)
 * Enable code coverage thru JaCoCo (CASSANDRA-7226)
 * Switch external naming of 'column families' to 'tables' (CASSANDRA-4369)
 * Shorten SSTable path (CASSANDRA-6962)
 * Use unsafe mutations for most unit tests (CASSANDRA-6969)
 * Fix race condition during calculation of pending ranges (CASSANDRA-7390)
 * Fail on very large batch sizes (CASSANDRA-8011)
 * Improve concurrency of repair (CASSANDRA-6455, 8208, 9145)
 * Select optimal CRC32 implementation at runtime (CASSANDRA-8614)
 * Evaluate MurmurHash of Token once per query (CASSANDRA-7096)
 * Generalize progress reporting (CASSANDRA-8901)
 * Resumable bootstrap streaming (CASSANDRA-8838, CASSANDRA-8942)
 * Allow scrub for secondary index (CASSANDRA-5174)
 * Save repair data to system table (CASSANDRA-5839)
 * fix nodetool names that reference column families (CASSANDRA-8872)
 Merged from 2.1:
 * Warn on misuse of unlogged batches (CASSANDRA-9282)
 * Failure detector detects and ignores local pauses (CASSANDRA-9183)
 * Add utility class to support for rate limiting a given log statement (CASSANDRA-9029)
 * Add missing consistency levels to cassandra-stess (CASSANDRA-9361)
 * Fix commitlog getCompletedTasks to not increment (CASSANDRA-9339)
 * Fix for harmless exceptions logged as ERROR (CASSANDRA-8564)
 * Delete processed sstables in sstablesplit/sstableupgrade (CASSANDRA-8606)
 * Improve sstable exclusion from partition tombstones (CASSANDRA-9298)
 * Validate the indexed column rather than the cell's contents for 2i (CASSANDRA-9057)
 * Add support for top-k custom 2i queries (CASSANDRA-8717)
 * Fix error when dropping table during compaction (CASSANDRA-9251)
 * cassandra-stress supports validation operations over user profiles (CASSANDRA-8773)
 * Add support for rate limiting log messages (CASSANDRA-9029)
 * Log the partition key with tombstone warnings (CASSANDRA-8561)
 * Reduce runWithCompactionsDisabled poll interval to 1ms (CASSANDRA-9271)
 * Fix PITR commitlog replay (CASSANDRA-9195)
 * GCInspector logs very different times (CASSANDRA-9124)
 * Fix deleting from an empty list (CASSANDRA-9198)
 * Update tuple and collection types that use a user-defined type when that UDT
   is modified (CASSANDRA-9148, CASSANDRA-9192)
 * Use higher timeout for prepair and snapshot in repair (CASSANDRA-9261)
 * Fix anticompaction blocking ANTI_ENTROPY stage (CASSANDRA-9151)
 * Repair waits for anticompaction to finish (CASSANDRA-9097)
 * Fix streaming not holding ref when stream error (CASSANDRA-9295)
 * Fix canonical view returning early opened SSTables (CASSANDRA-9396)
Merged from 2.0:
 * (cqlsh) Add LOGIN command to switch users (CASSANDRA-7212)
 * Clone SliceQueryFilter in AbstractReadCommand implementations (CASSANDRA-8940)
 * Push correct protocol notification for DROP INDEX (CASSANDRA-9310)
 * token-generator - generated tokens too long (CASSANDRA-9300)
 * Fix counting of tombstones for TombstoneOverwhelmingException (CASSANDRA-9299)
 * Fix ReconnectableSnitch reconnecting to peers during upgrade (CASSANDRA-6702)
 * Include keyspace and table name in error log for collections over the size
   limit (CASSANDRA-9286)
 * Avoid potential overlap in LCS with single-partition sstables (CASSANDRA-9322)
 * Log warning message when a table is queried before the schema has fully
   propagated (CASSANDRA-9136)
 * Overload SecondaryIndex#indexes to accept the column definition (CASSANDRA-9314)
 * (cqlsh) Add SERIAL and LOCAL_SERIAL consistency levels (CASSANDRA-8051)
 * Fix index selection during rebuild with certain table layouts (CASSANDRA-9281)
 * Fix partition-level-delete-only workload accounting (CASSANDRA-9194)
 * Allow scrub to handle corrupted compressed chunks (CASSANDRA-9140)
 * Fix assertion error when resetlocalschema is run during repair (CASSANDRA-9249)
 * Disable single sstable tombstone compactions for DTCS by default (CASSANDRA-9234)
 * IncomingTcpConnection thread is not named (CASSANDRA-9262)
 * Close incoming connections when MessagingService is stopped (CASSANDRA-9238)
 * Fix streaming hang when retrying (CASSANDRA-9132)


2.1.5
 * Re-add deprecated cold_reads_to_omit param for backwards compat (CASSANDRA-9203)
 * Make anticompaction visible in compactionstats (CASSANDRA-9098)
 * Improve nodetool getendpoints documentation about the partition
   key parameter (CASSANDRA-6458)
 * Don't check other keyspaces for schema changes when an user-defined
   type is altered (CASSANDRA-9187)
 * Add generate-idea-files target to build.xml (CASSANDRA-9123)
 * Allow takeColumnFamilySnapshot to take a list of tables (CASSANDRA-8348)
 * Limit major sstable operations to their canonical representation (CASSANDRA-8669)
 * cqlsh: Add tests for INSERT and UPDATE tab completion (CASSANDRA-9125)
 * cqlsh: quote column names when needed in COPY FROM inserts (CASSANDRA-9080)
 * Do not load read meter for offline operations (CASSANDRA-9082)
 * cqlsh: Make CompositeType data readable (CASSANDRA-8919)
 * cqlsh: Fix display of triggers (CASSANDRA-9081)
 * Fix NullPointerException when deleting or setting an element by index on
   a null list collection (CASSANDRA-9077)
 * Buffer bloom filter serialization (CASSANDRA-9066)
 * Fix anti-compaction target bloom filter size (CASSANDRA-9060)
 * Make FROZEN and TUPLE unreserved keywords in CQL (CASSANDRA-9047)
 * Prevent AssertionError from SizeEstimatesRecorder (CASSANDRA-9034)
 * Avoid overwriting index summaries for sstables with an older format that
   does not support downsampling; rebuild summaries on startup when this
   is detected (CASSANDRA-8993)
 * Fix potential data loss in CompressedSequentialWriter (CASSANDRA-8949)
 * Make PasswordAuthenticator number of hashing rounds configurable (CASSANDRA-8085)
 * Fix AssertionError when binding nested collections in DELETE (CASSANDRA-8900)
 * Check for overlap with non-early sstables in LCS (CASSANDRA-8739)
 * Only calculate max purgable timestamp if we have to (CASSANDRA-8914)
 * (cqlsh) Greatly improve performance of COPY FROM (CASSANDRA-8225)
 * IndexSummary effectiveIndexInterval is now a guideline, not a rule (CASSANDRA-8993)
 * Use correct bounds for page cache eviction of compressed files (CASSANDRA-8746)
 * SSTableScanner enforces its bounds (CASSANDRA-8946)
 * Cleanup cell equality (CASSANDRA-8947)
 * Introduce intra-cluster message coalescing (CASSANDRA-8692)
 * DatabaseDescriptor throws NPE when rpc_interface is used (CASSANDRA-8839)
 * Don't check if an sstable is live for offline compactions (CASSANDRA-8841)
 * Don't set clientMode in SSTableLoader (CASSANDRA-8238)
 * Fix SSTableRewriter with disabled early open (CASSANDRA-8535)
 * Fix cassandra-stress so it respects the CL passed in user mode (CASSANDRA-8948)
 * Fix rare NPE in ColumnDefinition#hasIndexOption() (CASSANDRA-8786)
 * cassandra-stress reports per-operation statistics, plus misc (CASSANDRA-8769)
 * Add SimpleDate (cql date) and Time (cql time) types (CASSANDRA-7523)
 * Use long for key count in cfstats (CASSANDRA-8913)
 * Make SSTableRewriter.abort() more robust to failure (CASSANDRA-8832)
 * Remove cold_reads_to_omit from STCS (CASSANDRA-8860)
 * Make EstimatedHistogram#percentile() use ceil instead of floor (CASSANDRA-8883)
 * Fix top partitions reporting wrong cardinality (CASSANDRA-8834)
 * Fix rare NPE in KeyCacheSerializer (CASSANDRA-8067)
 * Pick sstables for validation as late as possible inc repairs (CASSANDRA-8366)
 * Fix commitlog getPendingTasks to not increment (CASSANDRA-8862)
 * Fix parallelism adjustment in range and secondary index queries
   when the first fetch does not satisfy the limit (CASSANDRA-8856)
 * Check if the filtered sstables is non-empty in STCS (CASSANDRA-8843)
 * Upgrade java-driver used for cassandra-stress (CASSANDRA-8842)
 * Fix CommitLog.forceRecycleAllSegments() memory access error (CASSANDRA-8812)
 * Improve assertions in Memory (CASSANDRA-8792)
 * Fix SSTableRewriter cleanup (CASSANDRA-8802)
 * Introduce SafeMemory for CompressionMetadata.Writer (CASSANDRA-8758)
 * 'nodetool info' prints exception against older node (CASSANDRA-8796)
 * Ensure SSTableReader.last corresponds exactly with the file end (CASSANDRA-8750)
 * Make SSTableWriter.openEarly more robust and obvious (CASSANDRA-8747)
 * Enforce SSTableReader.first/last (CASSANDRA-8744)
 * Cleanup SegmentedFile API (CASSANDRA-8749)
 * Avoid overlap with early compaction replacement (CASSANDRA-8683)
 * Safer Resource Management++ (CASSANDRA-8707)
 * Write partition size estimates into a system table (CASSANDRA-7688)
 * cqlsh: Fix keys() and full() collection indexes in DESCRIBE output
   (CASSANDRA-8154)
 * Show progress of streaming in nodetool netstats (CASSANDRA-8886)
 * IndexSummaryBuilder utilises offheap memory, and shares data between
   each IndexSummary opened from it (CASSANDRA-8757)
 * markCompacting only succeeds if the exact SSTableReader instances being
   marked are in the live set (CASSANDRA-8689)
 * cassandra-stress support for varint (CASSANDRA-8882)
 * Fix Adler32 digest for compressed sstables (CASSANDRA-8778)
 * Add nodetool statushandoff/statusbackup (CASSANDRA-8912)
 * Use stdout for progress and stats in sstableloader (CASSANDRA-8982)
 * Correctly identify 2i datadir from older versions (CASSANDRA-9116)
Merged from 2.0:
 * Ignore gossip SYNs after shutdown (CASSANDRA-9238)
 * Avoid overflow when calculating max sstable size in LCS (CASSANDRA-9235)
 * Make sstable blacklisting work with compression (CASSANDRA-9138)
 * Do not attempt to rebuild indexes if no index accepts any column (CASSANDRA-9196)
 * Don't initiate snitch reconnection for dead states (CASSANDRA-7292)
 * Fix ArrayIndexOutOfBoundsException in CQLSSTableWriter (CASSANDRA-8978)
 * Add shutdown gossip state to prevent timeouts during rolling restarts (CASSANDRA-8336)
 * Fix running with java.net.preferIPv6Addresses=true (CASSANDRA-9137)
 * Fix failed bootstrap/replace attempts being persisted in system.peers (CASSANDRA-9180)
 * Flush system.IndexInfo after marking index built (CASSANDRA-9128)
 * Fix updates to min/max_compaction_threshold through cassandra-cli
   (CASSANDRA-8102)
 * Don't include tmp files when doing offline relevel (CASSANDRA-9088)
 * Use the proper CAS WriteType when finishing a previous round during Paxos
   preparation (CASSANDRA-8672)
 * Avoid race in cancelling compactions (CASSANDRA-9070)
 * More aggressive check for expired sstables in DTCS (CASSANDRA-8359)
 * Fix ignored index_interval change in ALTER TABLE statements (CASSANDRA-7976)
 * Do more aggressive compaction in old time windows in DTCS (CASSANDRA-8360)
 * java.lang.AssertionError when reading saved cache (CASSANDRA-8740)
 * "disk full" when running cleanup (CASSANDRA-9036)
 * Lower logging level from ERROR to DEBUG when a scheduled schema pull
   cannot be completed due to a node being down (CASSANDRA-9032)
 * Fix MOVED_NODE client event (CASSANDRA-8516)
 * Allow overriding MAX_OUTSTANDING_REPLAY_COUNT (CASSANDRA-7533)
 * Fix malformed JMX ObjectName containing IPv6 addresses (CASSANDRA-9027)
 * (cqlsh) Allow increasing CSV field size limit through
   cqlshrc config option (CASSANDRA-8934)
 * Stop logging range tombstones when exceeding the threshold
   (CASSANDRA-8559)
 * Fix NullPointerException when nodetool getendpoints is run
   against invalid keyspaces or tables (CASSANDRA-8950)
 * Allow specifying the tmp dir (CASSANDRA-7712)
 * Improve compaction estimated tasks estimation (CASSANDRA-8904)
 * Fix duplicate up/down messages sent to native clients (CASSANDRA-7816)
 * Expose commit log archive status via JMX (CASSANDRA-8734)
 * Provide better exceptions for invalid replication strategy parameters
   (CASSANDRA-8909)
 * Fix regression in mixed single and multi-column relation support for
   SELECT statements (CASSANDRA-8613)
 * Add ability to limit number of native connections (CASSANDRA-8086)
 * Fix CQLSSTableWriter throwing exception and spawning threads
   (CASSANDRA-8808)
 * Fix MT mismatch between empty and GC-able data (CASSANDRA-8979)
 * Fix incorrect validation when snapshotting single table (CASSANDRA-8056)
 * Add offline tool to relevel sstables (CASSANDRA-8301)
 * Preserve stream ID for more protocol errors (CASSANDRA-8848)
 * Fix combining token() function with multi-column relations on
   clustering columns (CASSANDRA-8797)
 * Make CFS.markReferenced() resistant to bad refcounting (CASSANDRA-8829)
 * Fix StreamTransferTask abort/complete bad refcounting (CASSANDRA-8815)
 * Fix AssertionError when querying a DESC clustering ordered
   table with ASC ordering and paging (CASSANDRA-8767)
 * AssertionError: "Memory was freed" when running cleanup (CASSANDRA-8716)
 * Make it possible to set max_sstable_age to fractional days (CASSANDRA-8406)
 * Fix some multi-column relations with indexes on some clustering
   columns (CASSANDRA-8275)
 * Fix memory leak in SSTableSimple*Writer and SSTableReader.validate()
   (CASSANDRA-8748)
 * Throw OOM if allocating memory fails to return a valid pointer (CASSANDRA-8726)
 * Fix SSTableSimpleUnsortedWriter ConcurrentModificationException (CASSANDRA-8619)
 * 'nodetool info' prints exception against older node (CASSANDRA-8796)
 * Ensure SSTableSimpleUnsortedWriter.close() terminates if
   disk writer has crashed (CASSANDRA-8807)


2.1.4
 * Bind JMX to localhost unless explicitly configured otherwise (CASSANDRA-9085)


2.1.3
 * Fix HSHA/offheap_objects corruption (CASSANDRA-8719)
 * Upgrade libthrift to 0.9.2 (CASSANDRA-8685)
 * Don't use the shared ref in sstableloader (CASSANDRA-8704)
 * Purge internal prepared statements if related tables or
   keyspaces are dropped (CASSANDRA-8693)
 * (cqlsh) Handle unicode BOM at start of files (CASSANDRA-8638)
 * Stop compactions before exiting offline tools (CASSANDRA-8623)
 * Update tools/stress/README.txt to match current behaviour (CASSANDRA-7933)
 * Fix schema from Thrift conversion with empty metadata (CASSANDRA-8695)
 * Safer Resource Management (CASSANDRA-7705)
 * Make sure we compact highly overlapping cold sstables with
   STCS (CASSANDRA-8635)
 * rpc_interface and listen_interface generate NPE on startup when specified
   interface doesn't exist (CASSANDRA-8677)
 * Fix ArrayIndexOutOfBoundsException in nodetool cfhistograms (CASSANDRA-8514)
 * Switch from yammer metrics for nodetool cf/proxy histograms (CASSANDRA-8662)
 * Make sure we don't add tmplink files to the compaction
   strategy (CASSANDRA-8580)
 * (cqlsh) Handle maps with blob keys (CASSANDRA-8372)
 * (cqlsh) Handle DynamicCompositeType schemas correctly (CASSANDRA-8563)
 * Duplicate rows returned when in clause has repeated values (CASSANDRA-6706)
 * Add tooling to detect hot partitions (CASSANDRA-7974)
 * Fix cassandra-stress user-mode truncation of partition generation (CASSANDRA-8608)
 * Only stream from unrepaired sstables during inc repair (CASSANDRA-8267)
 * Don't allow starting multiple inc repairs on the same sstables (CASSANDRA-8316)
 * Invalidate prepared BATCH statements when related tables
   or keyspaces are dropped (CASSANDRA-8652)
 * Fix missing results in secondary index queries on collections
   with ALLOW FILTERING (CASSANDRA-8421)
 * Expose EstimatedHistogram metrics for range slices (CASSANDRA-8627)
 * (cqlsh) Escape clqshrc passwords properly (CASSANDRA-8618)
 * Fix NPE when passing wrong argument in ALTER TABLE statement (CASSANDRA-8355)
 * Pig: Refactor and deprecate CqlStorage (CASSANDRA-8599)
 * Don't reuse the same cleanup strategy for all sstables (CASSANDRA-8537)
 * Fix case-sensitivity of index name on CREATE and DROP INDEX
   statements (CASSANDRA-8365)
 * Better detection/logging for corruption in compressed sstables (CASSANDRA-8192)
 * Use the correct repairedAt value when closing writer (CASSANDRA-8570)
 * (cqlsh) Handle a schema mismatch being detected on startup (CASSANDRA-8512)
 * Properly calculate expected write size during compaction (CASSANDRA-8532)
 * Invalidate affected prepared statements when a table's columns
   are altered (CASSANDRA-7910)
 * Stress - user defined writes should populate sequentally (CASSANDRA-8524)
 * Fix regression in SSTableRewriter causing some rows to become unreadable
   during compaction (CASSANDRA-8429)
 * Run major compactions for repaired/unrepaired in parallel (CASSANDRA-8510)
 * (cqlsh) Fix compression options in DESCRIBE TABLE output when compression
   is disabled (CASSANDRA-8288)
 * (cqlsh) Fix DESCRIBE output after keyspaces are altered (CASSANDRA-7623)
 * Make sure we set lastCompactedKey correctly (CASSANDRA-8463)
 * (cqlsh) Fix output of CONSISTENCY command (CASSANDRA-8507)
 * (cqlsh) Fixed the handling of LIST statements (CASSANDRA-8370)
 * Make sstablescrub check leveled manifest again (CASSANDRA-8432)
 * Check first/last keys in sstable when giving out positions (CASSANDRA-8458)
 * Disable mmap on Windows (CASSANDRA-6993)
 * Add missing ConsistencyLevels to cassandra-stress (CASSANDRA-8253)
 * Add auth support to cassandra-stress (CASSANDRA-7985)
 * Fix ArrayIndexOutOfBoundsException when generating error message
   for some CQL syntax errors (CASSANDRA-8455)
 * Scale memtable slab allocation logarithmically (CASSANDRA-7882)
 * cassandra-stress simultaneous inserts over same seed (CASSANDRA-7964)
 * Reduce cassandra-stress sampling memory requirements (CASSANDRA-7926)
 * Ensure memtable flush cannot expire commit log entries from its future (CASSANDRA-8383)
 * Make read "defrag" async to reclaim memtables (CASSANDRA-8459)
 * Remove tmplink files for offline compactions (CASSANDRA-8321)
 * Reduce maxHintsInProgress (CASSANDRA-8415)
 * BTree updates may call provided update function twice (CASSANDRA-8018)
 * Release sstable references after anticompaction (CASSANDRA-8386)
 * Handle abort() in SSTableRewriter properly (CASSANDRA-8320)
 * Centralize shared executors (CASSANDRA-8055)
 * Fix filtering for CONTAINS (KEY) relations on frozen collection
   clustering columns when the query is restricted to a single
   partition (CASSANDRA-8203)
 * Do more aggressive entire-sstable TTL expiry checks (CASSANDRA-8243)
 * Add more log info if readMeter is null (CASSANDRA-8238)
 * add check of the system wall clock time at startup (CASSANDRA-8305)
 * Support for frozen collections (CASSANDRA-7859)
 * Fix overflow on histogram computation (CASSANDRA-8028)
 * Have paxos reuse the timestamp generation of normal queries (CASSANDRA-7801)
 * Fix incremental repair not remove parent session on remote (CASSANDRA-8291)
 * Improve JBOD disk utilization (CASSANDRA-7386)
 * Log failed host when preparing incremental repair (CASSANDRA-8228)
 * Force config client mode in CQLSSTableWriter (CASSANDRA-8281)
 * Fix sstableupgrade throws exception (CASSANDRA-8688)
 * Fix hang when repairing empty keyspace (CASSANDRA-8694)
Merged from 2.0:
 * Fix IllegalArgumentException in dynamic snitch (CASSANDRA-8448)
 * Add support for UPDATE ... IF EXISTS (CASSANDRA-8610)
 * Fix reversal of list prepends (CASSANDRA-8733)
 * Prevent non-zero default_time_to_live on tables with counters
   (CASSANDRA-8678)
 * Fix SSTableSimpleUnsortedWriter ConcurrentModificationException
   (CASSANDRA-8619)
 * Round up time deltas lower than 1ms in BulkLoader (CASSANDRA-8645)
 * Add batch remove iterator to ABSC (CASSANDRA-8414, 8666)
 * Round up time deltas lower than 1ms in BulkLoader (CASSANDRA-8645)
 * Fix isClientMode check in Keyspace (CASSANDRA-8687)
 * Use more efficient slice size for querying internal secondary
   index tables (CASSANDRA-8550)
 * Fix potentially returning deleted rows with range tombstone (CASSANDRA-8558)
 * Check for available disk space before starting a compaction (CASSANDRA-8562)
 * Fix DISTINCT queries with LIMITs or paging when some partitions
   contain only tombstones (CASSANDRA-8490)
 * Introduce background cache refreshing to permissions cache
   (CASSANDRA-8194)
 * Fix race condition in StreamTransferTask that could lead to
   infinite loops and premature sstable deletion (CASSANDRA-7704)
 * Add an extra version check to MigrationTask (CASSANDRA-8462)
 * Ensure SSTableWriter cleans up properly after failure (CASSANDRA-8499)
 * Increase bf true positive count on key cache hit (CASSANDRA-8525)
 * Move MeteredFlusher to its own thread (CASSANDRA-8485)
 * Fix non-distinct results in DISTNCT queries on static columns when
   paging is enabled (CASSANDRA-8087)
 * Move all hints related tasks to hints internal executor (CASSANDRA-8285)
 * Fix paging for multi-partition IN queries (CASSANDRA-8408)
 * Fix MOVED_NODE topology event never being emitted when a node
   moves its token (CASSANDRA-8373)
 * Fix validation of indexes in COMPACT tables (CASSANDRA-8156)
 * Avoid StackOverflowError when a large list of IN values
   is used for a clustering column (CASSANDRA-8410)
 * Fix NPE when writetime() or ttl() calls are wrapped by
   another function call (CASSANDRA-8451)
 * Fix NPE after dropping a keyspace (CASSANDRA-8332)
 * Fix error message on read repair timeouts (CASSANDRA-7947)
 * Default DTCS base_time_seconds changed to 60 (CASSANDRA-8417)
 * Refuse Paxos operation with more than one pending endpoint (CASSANDRA-8346, 8640)
 * Throw correct exception when trying to bind a keyspace or table
   name (CASSANDRA-6952)
 * Make HHOM.compact synchronized (CASSANDRA-8416)
 * cancel latency-sampling task when CF is dropped (CASSANDRA-8401)
 * don't block SocketThread for MessagingService (CASSANDRA-8188)
 * Increase quarantine delay on replacement (CASSANDRA-8260)
 * Expose off-heap memory usage stats (CASSANDRA-7897)
 * Ignore Paxos commits for truncated tables (CASSANDRA-7538)
 * Validate size of indexed column values (CASSANDRA-8280)
 * Make LCS split compaction results over all data directories (CASSANDRA-8329)
 * Fix some failing queries that use multi-column relations
   on COMPACT STORAGE tables (CASSANDRA-8264)
 * Fix InvalidRequestException with ORDER BY (CASSANDRA-8286)
 * Disable SSLv3 for POODLE (CASSANDRA-8265)
 * Fix millisecond timestamps in Tracing (CASSANDRA-8297)
 * Include keyspace name in error message when there are insufficient
   live nodes to stream from (CASSANDRA-8221)
 * Avoid overlap in L1 when L0 contains many nonoverlapping
   sstables (CASSANDRA-8211)
 * Improve PropertyFileSnitch logging (CASSANDRA-8183)
 * Add DC-aware sequential repair (CASSANDRA-8193)
 * Use live sstables in snapshot repair if possible (CASSANDRA-8312)
 * Fix hints serialized size calculation (CASSANDRA-8587)


2.1.2
 * (cqlsh) parse_for_table_meta errors out on queries with undefined
   grammars (CASSANDRA-8262)
 * (cqlsh) Fix SELECT ... TOKEN() function broken in C* 2.1.1 (CASSANDRA-8258)
 * Fix Cassandra crash when running on JDK8 update 40 (CASSANDRA-8209)
 * Optimize partitioner tokens (CASSANDRA-8230)
 * Improve compaction of repaired/unrepaired sstables (CASSANDRA-8004)
 * Make cache serializers pluggable (CASSANDRA-8096)
 * Fix issues with CONTAINS (KEY) queries on secondary indexes
   (CASSANDRA-8147)
 * Fix read-rate tracking of sstables for some queries (CASSANDRA-8239)
 * Fix default timestamp in QueryOptions (CASSANDRA-8246)
 * Set socket timeout when reading remote version (CASSANDRA-8188)
 * Refactor how we track live size (CASSANDRA-7852)
 * Make sure unfinished compaction files are removed (CASSANDRA-8124)
 * Fix shutdown when run as Windows service (CASSANDRA-8136)
 * Fix DESCRIBE TABLE with custom indexes (CASSANDRA-8031)
 * Fix race in RecoveryManagerTest (CASSANDRA-8176)
 * Avoid IllegalArgumentException while sorting sstables in
   IndexSummaryManager (CASSANDRA-8182)
 * Shutdown JVM on file descriptor exhaustion (CASSANDRA-7579)
 * Add 'die' policy for commit log and disk failure (CASSANDRA-7927)
 * Fix installing as service on Windows (CASSANDRA-8115)
 * Fix CREATE TABLE for CQL2 (CASSANDRA-8144)
 * Avoid boxing in ColumnStats min/max trackers (CASSANDRA-8109)
Merged from 2.0:
 * Correctly handle non-text column names in cql3 (CASSANDRA-8178)
 * Fix deletion for indexes on primary key columns (CASSANDRA-8206)
 * Add 'nodetool statusgossip' (CASSANDRA-8125)
 * Improve client notification that nodes are ready for requests (CASSANDRA-7510)
 * Handle negative timestamp in writetime method (CASSANDRA-8139)
 * Pig: Remove errant LIMIT clause in CqlNativeStorage (CASSANDRA-8166)
 * Throw ConfigurationException when hsha is used with the default
   rpc_max_threads setting of 'unlimited' (CASSANDRA-8116)
 * Allow concurrent writing of the same table in the same JVM using
   CQLSSTableWriter (CASSANDRA-7463)
 * Fix totalDiskSpaceUsed calculation (CASSANDRA-8205)


2.1.1
 * Fix spin loop in AtomicSortedColumns (CASSANDRA-7546)
 * Dont notify when replacing tmplink files (CASSANDRA-8157)
 * Fix validation with multiple CONTAINS clause (CASSANDRA-8131)
 * Fix validation of collections in TriggerExecutor (CASSANDRA-8146)
 * Fix IllegalArgumentException when a list of IN values containing tuples
   is passed as a single arg to a prepared statement with the v1 or v2
   protocol (CASSANDRA-8062)
 * Fix ClassCastException in DISTINCT query on static columns with
   query paging (CASSANDRA-8108)
 * Fix NPE on null nested UDT inside a set (CASSANDRA-8105)
 * Fix exception when querying secondary index on set items or map keys
   when some clustering columns are specified (CASSANDRA-8073)
 * Send proper error response when there is an error during native
   protocol message decode (CASSANDRA-8118)
 * Gossip should ignore generation numbers too far in the future (CASSANDRA-8113)
 * Fix NPE when creating a table with frozen sets, lists (CASSANDRA-8104)
 * Fix high memory use due to tracking reads on incrementally opened sstable
   readers (CASSANDRA-8066)
 * Fix EXECUTE request with skipMetadata=false returning no metadata
   (CASSANDRA-8054)
 * Allow concurrent use of CQLBulkOutputFormat (CASSANDRA-7776)
 * Shutdown JVM on OOM (CASSANDRA-7507)
 * Upgrade netty version and enable epoll event loop (CASSANDRA-7761)
 * Don't duplicate sstables smaller than split size when using
   the sstablesplitter tool (CASSANDRA-7616)
 * Avoid re-parsing already prepared statements (CASSANDRA-7923)
 * Fix some Thrift slice deletions and updates of COMPACT STORAGE
   tables with some clustering columns omitted (CASSANDRA-7990)
 * Fix filtering for CONTAINS on sets (CASSANDRA-8033)
 * Properly track added size (CASSANDRA-7239)
 * Allow compilation in java 8 (CASSANDRA-7208)
 * Fix Assertion error on RangeTombstoneList diff (CASSANDRA-8013)
 * Release references to overlapping sstables during compaction (CASSANDRA-7819)
 * Send notification when opening compaction results early (CASSANDRA-8034)
 * Make native server start block until properly bound (CASSANDRA-7885)
 * (cqlsh) Fix IPv6 support (CASSANDRA-7988)
 * Ignore fat clients when checking for endpoint collision (CASSANDRA-7939)
 * Make sstablerepairedset take a list of files (CASSANDRA-7995)
 * (cqlsh) Tab completeion for indexes on map keys (CASSANDRA-7972)
 * (cqlsh) Fix UDT field selection in select clause (CASSANDRA-7891)
 * Fix resource leak in event of corrupt sstable
 * (cqlsh) Add command line option for cqlshrc file path (CASSANDRA-7131)
 * Provide visibility into prepared statements churn (CASSANDRA-7921, CASSANDRA-7930)
 * Invalidate prepared statements when their keyspace or table is
   dropped (CASSANDRA-7566)
 * cassandra-stress: fix support for NetworkTopologyStrategy (CASSANDRA-7945)
 * Fix saving caches when a table is dropped (CASSANDRA-7784)
 * Add better error checking of new stress profile (CASSANDRA-7716)
 * Use ThreadLocalRandom and remove FBUtilities.threadLocalRandom (CASSANDRA-7934)
 * Prevent operator mistakes due to simultaneous bootstrap (CASSANDRA-7069)
 * cassandra-stress supports whitelist mode for node config (CASSANDRA-7658)
 * GCInspector more closely tracks GC; cassandra-stress and nodetool report it (CASSANDRA-7916)
 * nodetool won't output bogus ownership info without a keyspace (CASSANDRA-7173)
 * Add human readable option to nodetool commands (CASSANDRA-5433)
 * Don't try to set repairedAt on old sstables (CASSANDRA-7913)
 * Add metrics for tracking PreparedStatement use (CASSANDRA-7719)
 * (cqlsh) tab-completion for triggers (CASSANDRA-7824)
 * (cqlsh) Support for query paging (CASSANDRA-7514)
 * (cqlsh) Show progress of COPY operations (CASSANDRA-7789)
 * Add syntax to remove multiple elements from a map (CASSANDRA-6599)
 * Support non-equals conditions in lightweight transactions (CASSANDRA-6839)
 * Add IF [NOT] EXISTS to create/drop triggers (CASSANDRA-7606)
 * (cqlsh) Display the current logged-in user (CASSANDRA-7785)
 * (cqlsh) Don't ignore CTRL-C during COPY FROM execution (CASSANDRA-7815)
 * (cqlsh) Order UDTs according to cross-type dependencies in DESCRIBE
   output (CASSANDRA-7659)
 * (cqlsh) Fix handling of CAS statement results (CASSANDRA-7671)
 * (cqlsh) COPY TO/FROM improvements (CASSANDRA-7405)
 * Support list index operations with conditions (CASSANDRA-7499)
 * Add max live/tombstoned cells to nodetool cfstats output (CASSANDRA-7731)
 * Validate IPv6 wildcard addresses properly (CASSANDRA-7680)
 * (cqlsh) Error when tracing query (CASSANDRA-7613)
 * Avoid IOOBE when building SyntaxError message snippet (CASSANDRA-7569)
 * SSTableExport uses correct validator to create string representation of partition
   keys (CASSANDRA-7498)
 * Avoid NPEs when receiving type changes for an unknown keyspace (CASSANDRA-7689)
 * Add support for custom 2i validation (CASSANDRA-7575)
 * Pig support for hadoop CqlInputFormat (CASSANDRA-6454)
 * Add duration mode to cassandra-stress (CASSANDRA-7468)
 * Add listen_interface and rpc_interface options (CASSANDRA-7417)
 * Improve schema merge performance (CASSANDRA-7444)
 * Adjust MT depth based on # of partition validating (CASSANDRA-5263)
 * Optimise NativeCell comparisons (CASSANDRA-6755)
 * Configurable client timeout for cqlsh (CASSANDRA-7516)
 * Include snippet of CQL query near syntax error in messages (CASSANDRA-7111)
 * Make repair -pr work with -local (CASSANDRA-7450)
 * Fix error in sstableloader with -cph > 1 (CASSANDRA-8007)
 * Fix snapshot repair error on indexed tables (CASSANDRA-8020)
 * Do not exit nodetool repair when receiving JMX NOTIF_LOST (CASSANDRA-7909)
 * Stream to private IP when available (CASSANDRA-8084)
Merged from 2.0:
 * Reject conditions on DELETE unless full PK is given (CASSANDRA-6430)
 * Properly reject the token function DELETE (CASSANDRA-7747)
 * Force batchlog replay before decommissioning a node (CASSANDRA-7446)
 * Fix hint replay with many accumulated expired hints (CASSANDRA-6998)
 * Fix duplicate results in DISTINCT queries on static columns with query
   paging (CASSANDRA-8108)
 * Add DateTieredCompactionStrategy (CASSANDRA-6602)
 * Properly validate ascii and utf8 string literals in CQL queries (CASSANDRA-8101)
 * (cqlsh) Fix autocompletion for alter keyspace (CASSANDRA-8021)
 * Create backup directories for commitlog archiving during startup (CASSANDRA-8111)
 * Reduce totalBlockFor() for LOCAL_* consistency levels (CASSANDRA-8058)
 * Fix merging schemas with re-dropped keyspaces (CASSANDRA-7256)
 * Fix counters in supercolumns during live upgrades from 1.2 (CASSANDRA-7188)
 * Notify DT subscribers when a column family is truncated (CASSANDRA-8088)
 * Add sanity check of $JAVA on startup (CASSANDRA-7676)
 * Schedule fat client schema pull on join (CASSANDRA-7993)
 * Don't reset nodes' versions when closing IncomingTcpConnections
   (CASSANDRA-7734)
 * Record the real messaging version in all cases in OutboundTcpConnection
   (CASSANDRA-8057)
 * SSL does not work in cassandra-cli (CASSANDRA-7899)
 * Fix potential exception when using ReversedType in DynamicCompositeType
   (CASSANDRA-7898)
 * Better validation of collection values (CASSANDRA-7833)
 * Track min/max timestamps correctly (CASSANDRA-7969)
 * Fix possible overflow while sorting CL segments for replay (CASSANDRA-7992)
 * Increase nodetool Xmx (CASSANDRA-7956)
 * Archive any commitlog segments present at startup (CASSANDRA-6904)
 * CrcCheckChance should adjust based on live CFMetadata not
   sstable metadata (CASSANDRA-7978)
 * token() should only accept columns in the partitioning
   key order (CASSANDRA-6075)
 * Add method to invalidate permission cache via JMX (CASSANDRA-7977)
 * Allow propagating multiple gossip states atomically (CASSANDRA-6125)
 * Log exceptions related to unclean native protocol client disconnects
   at DEBUG or INFO (CASSANDRA-7849)
 * Allow permissions cache to be set via JMX (CASSANDRA-7698)
 * Include schema_triggers CF in readable system resources (CASSANDRA-7967)
 * Fix RowIndexEntry to report correct serializedSize (CASSANDRA-7948)
 * Make CQLSSTableWriter sync within partitions (CASSANDRA-7360)
 * Potentially use non-local replicas in CqlConfigHelper (CASSANDRA-7906)
 * Explicitly disallow mixing multi-column and single-column
   relations on clustering columns (CASSANDRA-7711)
 * Better error message when condition is set on PK column (CASSANDRA-7804)
 * Don't send schema change responses and events for no-op DDL
   statements (CASSANDRA-7600)
 * (Hadoop) fix cluster initialisation for a split fetching (CASSANDRA-7774)
 * Throw InvalidRequestException when queries contain relations on entire
   collection columns (CASSANDRA-7506)
 * (cqlsh) enable CTRL-R history search with libedit (CASSANDRA-7577)
 * (Hadoop) allow ACFRW to limit nodes to local DC (CASSANDRA-7252)
 * (cqlsh) cqlsh should automatically disable tracing when selecting
   from system_traces (CASSANDRA-7641)
 * (Hadoop) Add CqlOutputFormat (CASSANDRA-6927)
 * Don't depend on cassandra config for nodetool ring (CASSANDRA-7508)
 * (cqlsh) Fix failing cqlsh formatting tests (CASSANDRA-7703)
 * Fix IncompatibleClassChangeError from hadoop2 (CASSANDRA-7229)
 * Add 'nodetool sethintedhandoffthrottlekb' (CASSANDRA-7635)
 * (cqlsh) Add tab-completion for CREATE/DROP USER IF [NOT] EXISTS (CASSANDRA-7611)
 * Catch errors when the JVM pulls the rug out from GCInspector (CASSANDRA-5345)
 * cqlsh fails when version number parts are not int (CASSANDRA-7524)
 * Fix NPE when table dropped during streaming (CASSANDRA-7946)
 * Fix wrong progress when streaming uncompressed (CASSANDRA-7878)
 * Fix possible infinite loop in creating repair range (CASSANDRA-7983)
 * Fix unit in nodetool for streaming throughput (CASSANDRA-7375)
Merged from 1.2:
 * Don't index tombstones (CASSANDRA-7828)
 * Improve PasswordAuthenticator default super user setup (CASSANDRA-7788)


2.1.0
 * (cqlsh) Removed "ALTER TYPE <name> RENAME TO <name>" from tab-completion
   (CASSANDRA-7895)
 * Fixed IllegalStateException in anticompaction (CASSANDRA-7892)
 * cqlsh: DESCRIBE support for frozen UDTs, tuples (CASSANDRA-7863)
 * Avoid exposing internal classes over JMX (CASSANDRA-7879)
 * Add null check for keys when freezing collection (CASSANDRA-7869)
 * Improve stress workload realism (CASSANDRA-7519)
Merged from 2.0:
 * Configure system.paxos with LeveledCompactionStrategy (CASSANDRA-7753)
 * Fix ALTER clustering column type from DateType to TimestampType when
   using DESC clustering order (CASSANRDA-7797)
 * Throw EOFException if we run out of chunks in compressed datafile
   (CASSANDRA-7664)
 * Fix PRSI handling of CQL3 row markers for row cleanup (CASSANDRA-7787)
 * Fix dropping collection when it's the last regular column (CASSANDRA-7744)
 * Make StreamReceiveTask thread safe and gc friendly (CASSANDRA-7795)
 * Validate empty cell names from counter updates (CASSANDRA-7798)
Merged from 1.2:
 * Don't allow compacted sstables to be marked as compacting (CASSANDRA-7145)
 * Track expired tombstones (CASSANDRA-7810)


2.1.0-rc7
 * Add frozen keyword and require UDT to be frozen (CASSANDRA-7857)
 * Track added sstable size correctly (CASSANDRA-7239)
 * (cqlsh) Fix case insensitivity (CASSANDRA-7834)
 * Fix failure to stream ranges when moving (CASSANDRA-7836)
 * Correctly remove tmplink files (CASSANDRA-7803)
 * (cqlsh) Fix column name formatting for functions, CAS operations,
   and UDT field selections (CASSANDRA-7806)
 * (cqlsh) Fix COPY FROM handling of null/empty primary key
   values (CASSANDRA-7792)
 * Fix ordering of static cells (CASSANDRA-7763)
Merged from 2.0:
 * Forbid re-adding dropped counter columns (CASSANDRA-7831)
 * Fix CFMetaData#isThriftCompatible() for PK-only tables (CASSANDRA-7832)
 * Always reject inequality on the partition key without token()
   (CASSANDRA-7722)
 * Always send Paxos commit to all replicas (CASSANDRA-7479)
 * Make disruptor_thrift_server invocation pool configurable (CASSANDRA-7594)
 * Make repair no-op when RF=1 (CASSANDRA-7864)


2.1.0-rc6
 * Fix OOM issue from netty caching over time (CASSANDRA-7743)
 * json2sstable couldn't import JSON for CQL table (CASSANDRA-7477)
 * Invalidate all caches on table drop (CASSANDRA-7561)
 * Skip strict endpoint selection for ranges if RF == nodes (CASSANRA-7765)
 * Fix Thrift range filtering without 2ary index lookups (CASSANDRA-7741)
 * Add tracing entries about concurrent range requests (CASSANDRA-7599)
 * (cqlsh) Fix DESCRIBE for NTS keyspaces (CASSANDRA-7729)
 * Remove netty buffer ref-counting (CASSANDRA-7735)
 * Pass mutated cf to index updater for use by PRSI (CASSANDRA-7742)
 * Include stress yaml example in release and deb (CASSANDRA-7717)
 * workaround for netty issue causing corrupted data off the wire (CASSANDRA-7695)
 * cqlsh DESC CLUSTER fails retrieving ring information (CASSANDRA-7687)
 * Fix binding null values inside UDT (CASSANDRA-7685)
 * Fix UDT field selection with empty fields (CASSANDRA-7670)
 * Bogus deserialization of static cells from sstable (CASSANDRA-7684)
 * Fix NPE on compaction leftover cleanup for dropped table (CASSANDRA-7770)
Merged from 2.0:
 * Fix race condition in StreamTransferTask that could lead to
   infinite loops and premature sstable deletion (CASSANDRA-7704)
 * (cqlsh) Wait up to 10 sec for a tracing session (CASSANDRA-7222)
 * Fix NPE in FileCacheService.sizeInBytes (CASSANDRA-7756)
 * Remove duplicates from StorageService.getJoiningNodes (CASSANDRA-7478)
 * Clone token map outside of hot gossip loops (CASSANDRA-7758)
 * Fix MS expiring map timeout for Paxos messages (CASSANDRA-7752)
 * Do not flush on truncate if durable_writes is false (CASSANDRA-7750)
 * Give CRR a default input_cql Statement (CASSANDRA-7226)
 * Better error message when adding a collection with the same name
   than a previously dropped one (CASSANDRA-6276)
 * Fix validation when adding static columns (CASSANDRA-7730)
 * (Thrift) fix range deletion of supercolumns (CASSANDRA-7733)
 * Fix potential AssertionError in RangeTombstoneList (CASSANDRA-7700)
 * Validate arguments of blobAs* functions (CASSANDRA-7707)
 * Fix potential AssertionError with 2ndary indexes (CASSANDRA-6612)
 * Avoid logging CompactionInterrupted at ERROR (CASSANDRA-7694)
 * Minor leak in sstable2jon (CASSANDRA-7709)
 * Add cassandra.auto_bootstrap system property (CASSANDRA-7650)
 * Update java driver (for hadoop) (CASSANDRA-7618)
 * Remove CqlPagingRecordReader/CqlPagingInputFormat (CASSANDRA-7570)
 * Support connecting to ipv6 jmx with nodetool (CASSANDRA-7669)


2.1.0-rc5
 * Reject counters inside user types (CASSANDRA-7672)
 * Switch to notification-based GCInspector (CASSANDRA-7638)
 * (cqlsh) Handle nulls in UDTs and tuples correctly (CASSANDRA-7656)
 * Don't use strict consistency when replacing (CASSANDRA-7568)
 * Fix min/max cell name collection on 2.0 SSTables with range
   tombstones (CASSANDRA-7593)
 * Tolerate min/max cell names of different lengths (CASSANDRA-7651)
 * Filter cached results correctly (CASSANDRA-7636)
 * Fix tracing on the new SEPExecutor (CASSANDRA-7644)
 * Remove shuffle and taketoken (CASSANDRA-7601)
 * Clean up Windows batch scripts (CASSANDRA-7619)
 * Fix native protocol drop user type notification (CASSANDRA-7571)
 * Give read access to system.schema_usertypes to all authenticated users
   (CASSANDRA-7578)
 * (cqlsh) Fix cqlsh display when zero rows are returned (CASSANDRA-7580)
 * Get java version correctly when JAVA_TOOL_OPTIONS is set (CASSANDRA-7572)
 * Fix NPE when dropping index from non-existent keyspace, AssertionError when
   dropping non-existent index with IF EXISTS (CASSANDRA-7590)
 * Fix sstablelevelresetter hang (CASSANDRA-7614)
 * (cqlsh) Fix deserialization of blobs (CASSANDRA-7603)
 * Use "keyspace updated" schema change message for UDT changes in v1 and
   v2 protocols (CASSANDRA-7617)
 * Fix tracing of range slices and secondary index lookups that are local
   to the coordinator (CASSANDRA-7599)
 * Set -Dcassandra.storagedir for all tool shell scripts (CASSANDRA-7587)
 * Don't swap max/min col names when mutating sstable metadata (CASSANDRA-7596)
 * (cqlsh) Correctly handle paged result sets (CASSANDRA-7625)
 * (cqlsh) Improve waiting for a trace to complete (CASSANDRA-7626)
 * Fix tracing of concurrent range slices and 2ary index queries (CASSANDRA-7626)
 * Fix scrub against collection type (CASSANDRA-7665)
Merged from 2.0:
 * Set gc_grace_seconds to seven days for system schema tables (CASSANDRA-7668)
 * SimpleSeedProvider no longer caches seeds forever (CASSANDRA-7663)
 * Always flush on truncate (CASSANDRA-7511)
 * Fix ReversedType(DateType) mapping to native protocol (CASSANDRA-7576)
 * Always merge ranges owned by a single node (CASSANDRA-6930)
 * Track max/min timestamps for range tombstones (CASSANDRA-7647)
 * Fix NPE when listing saved caches dir (CASSANDRA-7632)


2.1.0-rc4
 * Fix word count hadoop example (CASSANDRA-7200)
 * Updated memtable_cleanup_threshold and memtable_flush_writers defaults
   (CASSANDRA-7551)
 * (Windows) fix startup when WMI memory query fails (CASSANDRA-7505)
 * Anti-compaction proceeds if any part of the repair failed (CASSANDRA-7521)
 * Add missing table name to DROP INDEX responses and notifications (CASSANDRA-7539)
 * Bump CQL version to 3.2.0 and update CQL documentation (CASSANDRA-7527)
 * Fix configuration error message when running nodetool ring (CASSANDRA-7508)
 * Support conditional updates, tuple type, and the v3 protocol in cqlsh (CASSANDRA-7509)
 * Handle queries on multiple secondary index types (CASSANDRA-7525)
 * Fix cqlsh authentication with v3 native protocol (CASSANDRA-7564)
 * Fix NPE when unknown prepared statement ID is used (CASSANDRA-7454)
Merged from 2.0:
 * (Windows) force range-based repair to non-sequential mode (CASSANDRA-7541)
 * Fix range merging when DES scores are zero (CASSANDRA-7535)
 * Warn when SSL certificates have expired (CASSANDRA-7528)
 * Fix error when doing reversed queries with static columns (CASSANDRA-7490)
Merged from 1.2:
 * Set correct stream ID on responses when non-Exception Throwables
   are thrown while handling native protocol messages (CASSANDRA-7470)


2.1.0-rc3
 * Consider expiry when reconciling otherwise equal cells (CASSANDRA-7403)
 * Introduce CQL support for stress tool (CASSANDRA-6146)
 * Fix ClassCastException processing expired messages (CASSANDRA-7496)
 * Fix prepared marker for collections inside UDT (CASSANDRA-7472)
 * Remove left-over populate_io_cache_on_flush and replicate_on_write
   uses (CASSANDRA-7493)
 * (Windows) handle spaces in path names (CASSANDRA-7451)
 * Ensure writes have completed after dropping a table, before recycling
   commit log segments (CASSANDRA-7437)
 * Remove left-over rows_per_partition_to_cache (CASSANDRA-7493)
 * Fix error when CONTAINS is used with a bind marker (CASSANDRA-7502)
 * Properly reject unknown UDT field (CASSANDRA-7484)
Merged from 2.0:
 * Fix CC#collectTimeOrderedData() tombstone optimisations (CASSANDRA-7394)
 * Support DISTINCT for static columns and fix behaviour when DISTINC is
   not use (CASSANDRA-7305).
 * Workaround JVM NPE on JMX bind failure (CASSANDRA-7254)
 * Fix race in FileCacheService RemovalListener (CASSANDRA-7278)
 * Fix inconsistent use of consistencyForCommit that allowed LOCAL_QUORUM
   operations to incorrect become full QUORUM (CASSANDRA-7345)
 * Properly handle unrecognized opcodes and flags (CASSANDRA-7440)
 * (Hadoop) close CqlRecordWriter clients when finished (CASSANDRA-7459)
 * Commit disk failure policy (CASSANDRA-7429)
 * Make sure high level sstables get compacted (CASSANDRA-7414)
 * Fix AssertionError when using empty clustering columns and static columns
   (CASSANDRA-7455)
 * Add option to disable STCS in L0 (CASSANDRA-6621)
 * Upgrade to snappy-java 1.0.5.2 (CASSANDRA-7476)


2.1.0-rc2
 * Fix heap size calculation for CompoundSparseCellName and
   CompoundSparseCellName.WithCollection (CASSANDRA-7421)
 * Allow counter mutations in UNLOGGED batches (CASSANDRA-7351)
 * Modify reconcile logic to always pick a tombstone over a counter cell
   (CASSANDRA-7346)
 * Avoid incremental compaction on Windows (CASSANDRA-7365)
 * Fix exception when querying a composite-keyed table with a collection index
   (CASSANDRA-7372)
 * Use node's host id in place of counter ids (CASSANDRA-7366)
 * Fix error when doing reversed queries with static columns (CASSANDRA-7490)
 * Backport CASSANDRA-6747 (CASSANDRA-7560)
 * Track max/min timestamps for range tombstones (CASSANDRA-7647)
 * Fix NPE when listing saved caches dir (CASSANDRA-7632)
 * Fix sstableloader unable to connect encrypted node (CASSANDRA-7585)
Merged from 1.2:
 * Clone token map outside of hot gossip loops (CASSANDRA-7758)
 * Add stop method to EmbeddedCassandraService (CASSANDRA-7595)
 * Support connecting to ipv6 jmx with nodetool (CASSANDRA-7669)
 * Set gc_grace_seconds to seven days for system schema tables (CASSANDRA-7668)
 * SimpleSeedProvider no longer caches seeds forever (CASSANDRA-7663)
 * Set correct stream ID on responses when non-Exception Throwables
   are thrown while handling native protocol messages (CASSANDRA-7470)
 * Fix row size miscalculation in LazilyCompactedRow (CASSANDRA-7543)
 * Fix race in background compaction check (CASSANDRA-7745)
 * Don't clear out range tombstones during compaction (CASSANDRA-7808)


2.1.0-rc1
 * Revert flush directory (CASSANDRA-6357)
 * More efficient executor service for fast operations (CASSANDRA-4718)
 * Move less common tools into a new cassandra-tools package (CASSANDRA-7160)
 * Support more concurrent requests in native protocol (CASSANDRA-7231)
 * Add tab-completion to debian nodetool packaging (CASSANDRA-6421)
 * Change concurrent_compactors defaults (CASSANDRA-7139)
 * Add PowerShell Windows launch scripts (CASSANDRA-7001)
 * Make commitlog archive+restore more robust (CASSANDRA-6974)
 * Fix marking commitlogsegments clean (CASSANDRA-6959)
 * Add snapshot "manifest" describing files included (CASSANDRA-6326)
 * Parallel streaming for sstableloader (CASSANDRA-3668)
 * Fix bugs in supercolumns handling (CASSANDRA-7138)
 * Fix ClassClassException on composite dense tables (CASSANDRA-7112)
 * Cleanup and optimize collation and slice iterators (CASSANDRA-7107)
 * Upgrade NBHM lib (CASSANDRA-7128)
 * Optimize netty server (CASSANDRA-6861)
 * Fix repair hang when given CF does not exist (CASSANDRA-7189)
 * Allow c* to be shutdown in an embedded mode (CASSANDRA-5635)
 * Add server side batching to native transport (CASSANDRA-5663)
 * Make batchlog replay asynchronous (CASSANDRA-6134)
 * remove unused classes (CASSANDRA-7197)
 * Limit user types to the keyspace they are defined in (CASSANDRA-6643)
 * Add validate method to CollectionType (CASSANDRA-7208)
 * New serialization format for UDT values (CASSANDRA-7209, CASSANDRA-7261)
 * Fix nodetool netstats (CASSANDRA-7270)
 * Fix potential ClassCastException in HintedHandoffManager (CASSANDRA-7284)
 * Use prepared statements internally (CASSANDRA-6975)
 * Fix broken paging state with prepared statement (CASSANDRA-7120)
 * Fix IllegalArgumentException in CqlStorage (CASSANDRA-7287)
 * Allow nulls/non-existant fields in UDT (CASSANDRA-7206)
 * Add Thrift MultiSliceRequest (CASSANDRA-6757, CASSANDRA-7027)
 * Handle overlapping MultiSlices (CASSANDRA-7279)
 * Fix DataOutputTest on Windows (CASSANDRA-7265)
 * Embedded sets in user defined data-types are not updating (CASSANDRA-7267)
 * Add tuple type to CQL/native protocol (CASSANDRA-7248)
 * Fix CqlPagingRecordReader on tables with few rows (CASSANDRA-7322)
Merged from 2.0:
 * Copy compaction options to make sure they are reloaded (CASSANDRA-7290)
 * Add option to do more aggressive tombstone compactions (CASSANDRA-6563)
 * Don't try to compact already-compacting files in HHOM (CASSANDRA-7288)
 * Always reallocate buffers in HSHA (CASSANDRA-6285)
 * (Hadoop) support authentication in CqlRecordReader (CASSANDRA-7221)
 * (Hadoop) Close java driver Cluster in CQLRR.close (CASSANDRA-7228)
 * Warn when 'USING TIMESTAMP' is used on a CAS BATCH (CASSANDRA-7067)
 * return all cpu values from BackgroundActivityMonitor.readAndCompute (CASSANDRA-7183)
 * Correctly delete scheduled range xfers (CASSANDRA-7143)
 * return all cpu values from BackgroundActivityMonitor.readAndCompute (CASSANDRA-7183)
 * reduce garbage creation in calculatePendingRanges (CASSANDRA-7191)
 * fix c* launch issues on Russian os's due to output of linux 'free' cmd (CASSANDRA-6162)
 * Fix disabling autocompaction (CASSANDRA-7187)
 * Fix potential NumberFormatException when deserializing IntegerType (CASSANDRA-7088)
 * cqlsh can't tab-complete disabling compaction (CASSANDRA-7185)
 * cqlsh: Accept and execute CQL statement(s) from command-line parameter (CASSANDRA-7172)
 * Fix IllegalStateException in CqlPagingRecordReader (CASSANDRA-7198)
 * Fix the InvertedIndex trigger example (CASSANDRA-7211)
 * Add --resolve-ip option to 'nodetool ring' (CASSANDRA-7210)
 * reduce garbage on codec flag deserialization (CASSANDRA-7244)
 * Fix duplicated error messages on directory creation error at startup (CASSANDRA-5818)
 * Proper null handle for IF with map element access (CASSANDRA-7155)
 * Improve compaction visibility (CASSANDRA-7242)
 * Correctly delete scheduled range xfers (CASSANDRA-7143)
 * Make batchlog replica selection rack-aware (CASSANDRA-6551)
 * Fix CFMetaData#getColumnDefinitionFromColumnName() (CASSANDRA-7074)
 * Fix writetime/ttl functions for static columns (CASSANDRA-7081)
 * Suggest CTRL-C or semicolon after three blank lines in cqlsh (CASSANDRA-7142)
 * Fix 2ndary index queries with DESC clustering order (CASSANDRA-6950)
 * Invalid key cache entries on DROP (CASSANDRA-6525)
 * Fix flapping RecoveryManagerTest (CASSANDRA-7084)
 * Add missing iso8601 patterns for date strings (CASSANDRA-6973)
 * Support selecting multiple rows in a partition using IN (CASSANDRA-6875)
 * Add authentication support to shuffle (CASSANDRA-6484)
 * Swap local and global default read repair chances (CASSANDRA-7320)
 * Add conditional CREATE/DROP USER support (CASSANDRA-7264)
 * Cqlsh counts non-empty lines for "Blank lines" warning (CASSANDRA-7325)
Merged from 1.2:
 * Add Cloudstack snitch (CASSANDRA-7147)
 * Update system.peers correctly when relocating tokens (CASSANDRA-7126)
 * Add Google Compute Engine snitch (CASSANDRA-7132)
 * remove duplicate query for local tokens (CASSANDRA-7182)
 * exit CQLSH with error status code if script fails (CASSANDRA-6344)
 * Fix bug with some IN queries missig results (CASSANDRA-7105)
 * Fix availability validation for LOCAL_ONE CL (CASSANDRA-7319)
 * Hint streaming can cause decommission to fail (CASSANDRA-7219)


2.1.0-beta2
 * Increase default CL space to 8GB (CASSANDRA-7031)
 * Add range tombstones to read repair digests (CASSANDRA-6863)
 * Fix BTree.clear for large updates (CASSANDRA-6943)
 * Fail write instead of logging a warning when unable to append to CL
   (CASSANDRA-6764)
 * Eliminate possibility of CL segment appearing twice in active list
   (CASSANDRA-6557)
 * Apply DONTNEED fadvise to commitlog segments (CASSANDRA-6759)
 * Switch CRC component to Adler and include it for compressed sstables
   (CASSANDRA-4165)
 * Allow cassandra-stress to set compaction strategy options (CASSANDRA-6451)
 * Add broadcast_rpc_address option to cassandra.yaml (CASSANDRA-5899)
 * Auto reload GossipingPropertyFileSnitch config (CASSANDRA-5897)
 * Fix overflow of memtable_total_space_in_mb (CASSANDRA-6573)
 * Fix ABTC NPE and apply update function correctly (CASSANDRA-6692)
 * Allow nodetool to use a file or prompt for password (CASSANDRA-6660)
 * Fix AIOOBE when concurrently accessing ABSC (CASSANDRA-6742)
 * Fix assertion error in ALTER TYPE RENAME (CASSANDRA-6705)
 * Scrub should not always clear out repaired status (CASSANDRA-5351)
 * Improve handling of range tombstone for wide partitions (CASSANDRA-6446)
 * Fix ClassCastException for compact table with composites (CASSANDRA-6738)
 * Fix potentially repairing with wrong nodes (CASSANDRA-6808)
 * Change caching option syntax (CASSANDRA-6745)
 * Fix stress to do proper counter reads (CASSANDRA-6835)
 * Fix help message for stress counter_write (CASSANDRA-6824)
 * Fix stress smart Thrift client to pick servers correctly (CASSANDRA-6848)
 * Add logging levels (minimal, normal or verbose) to stress tool (CASSANDRA-6849)
 * Fix race condition in Batch CLE (CASSANDRA-6860)
 * Improve cleanup/scrub/upgradesstables failure handling (CASSANDRA-6774)
 * ByteBuffer write() methods for serializing sstables (CASSANDRA-6781)
 * Proper compare function for CollectionType (CASSANDRA-6783)
 * Update native server to Netty 4 (CASSANDRA-6236)
 * Fix off-by-one error in stress (CASSANDRA-6883)
 * Make OpOrder AutoCloseable (CASSANDRA-6901)
 * Remove sync repair JMX interface (CASSANDRA-6900)
 * Add multiple memory allocation options for memtables (CASSANDRA-6689, 6694)
 * Remove adjusted op rate from stress output (CASSANDRA-6921)
 * Add optimized CF.hasColumns() implementations (CASSANDRA-6941)
 * Serialize batchlog mutations with the version of the target node
   (CASSANDRA-6931)
 * Optimize CounterColumn#reconcile() (CASSANDRA-6953)
 * Properly remove 1.2 sstable support in 2.1 (CASSANDRA-6869)
 * Lock counter cells, not partitions (CASSANDRA-6880)
 * Track presence of legacy counter shards in sstables (CASSANDRA-6888)
 * Ensure safe resource cleanup when replacing sstables (CASSANDRA-6912)
 * Add failure handler to async callback (CASSANDRA-6747)
 * Fix AE when closing SSTable without releasing reference (CASSANDRA-7000)
 * Clean up IndexInfo on keyspace/table drops (CASSANDRA-6924)
 * Only snapshot relative SSTables when sequential repair (CASSANDRA-7024)
 * Require nodetool rebuild_index to specify index names (CASSANDRA-7038)
 * fix cassandra stress errors on reads with native protocol (CASSANDRA-7033)
 * Use OpOrder to guard sstable references for reads (CASSANDRA-6919)
 * Preemptive opening of compaction result (CASSANDRA-6916)
 * Multi-threaded scrub/cleanup/upgradesstables (CASSANDRA-5547)
 * Optimize cellname comparison (CASSANDRA-6934)
 * Native protocol v3 (CASSANDRA-6855)
 * Optimize Cell liveness checks and clean up Cell (CASSANDRA-7119)
 * Support consistent range movements (CASSANDRA-2434)
 * Display min timestamp in sstablemetadata viewer (CASSANDRA-6767)
Merged from 2.0:
 * Avoid race-prone second "scrub" of system keyspace (CASSANDRA-6797)
 * Pool CqlRecordWriter clients by inetaddress rather than Range
   (CASSANDRA-6665)
 * Fix compaction_history timestamps (CASSANDRA-6784)
 * Compare scores of full replica ordering in DES (CASSANDRA-6683)
 * fix CME in SessionInfo updateProgress affecting netstats (CASSANDRA-6577)
 * Allow repairing between specific replicas (CASSANDRA-6440)
 * Allow per-dc enabling of hints (CASSANDRA-6157)
 * Add compatibility for Hadoop 0.2.x (CASSANDRA-5201)
 * Fix EstimatedHistogram races (CASSANDRA-6682)
 * Failure detector correctly converts initial value to nanos (CASSANDRA-6658)
 * Add nodetool taketoken to relocate vnodes (CASSANDRA-4445)
 * Expose bulk loading progress over JMX (CASSANDRA-4757)
 * Correctly handle null with IF conditions and TTL (CASSANDRA-6623)
 * Account for range/row tombstones in tombstone drop
   time histogram (CASSANDRA-6522)
 * Stop CommitLogSegment.close() from calling sync() (CASSANDRA-6652)
 * Make commitlog failure handling configurable (CASSANDRA-6364)
 * Avoid overlaps in LCS (CASSANDRA-6688)
 * Improve support for paginating over composites (CASSANDRA-4851)
 * Fix count(*) queries in a mixed cluster (CASSANDRA-6707)
 * Improve repair tasks(snapshot, differencing) concurrency (CASSANDRA-6566)
 * Fix replaying pre-2.0 commit logs (CASSANDRA-6714)
 * Add static columns to CQL3 (CASSANDRA-6561)
 * Optimize single partition batch statements (CASSANDRA-6737)
 * Disallow post-query re-ordering when paging (CASSANDRA-6722)
 * Fix potential paging bug with deleted columns (CASSANDRA-6748)
 * Fix NPE on BulkLoader caused by losing StreamEvent (CASSANDRA-6636)
 * Fix truncating compression metadata (CASSANDRA-6791)
 * Add CMSClassUnloadingEnabled JVM option (CASSANDRA-6541)
 * Catch memtable flush exceptions during shutdown (CASSANDRA-6735)
 * Fix upgradesstables NPE for non-CF-based indexes (CASSANDRA-6645)
 * Fix UPDATE updating PRIMARY KEY columns implicitly (CASSANDRA-6782)
 * Fix IllegalArgumentException when updating from 1.2 with SuperColumns
   (CASSANDRA-6733)
 * FBUtilities.singleton() should use the CF comparator (CASSANDRA-6778)
 * Fix CQLSStableWriter.addRow(Map<String, Object>) (CASSANDRA-6526)
 * Fix HSHA server introducing corrupt data (CASSANDRA-6285)
 * Fix CAS conditions for COMPACT STORAGE tables (CASSANDRA-6813)
 * Starting threads in OutboundTcpConnectionPool constructor causes race conditions (CASSANDRA-7177)
 * Allow overriding cassandra-rackdc.properties file (CASSANDRA-7072)
 * Set JMX RMI port to 7199 (CASSANDRA-7087)
 * Use LOCAL_QUORUM for data reads at LOCAL_SERIAL (CASSANDRA-6939)
 * Log a warning for large batches (CASSANDRA-6487)
 * Put nodes in hibernate when join_ring is false (CASSANDRA-6961)
 * Avoid early loading of non-system keyspaces before compaction-leftovers
   cleanup at startup (CASSANDRA-6913)
 * Restrict Windows to parallel repairs (CASSANDRA-6907)
 * (Hadoop) Allow manually specifying start/end tokens in CFIF (CASSANDRA-6436)
 * Fix NPE in MeteredFlusher (CASSANDRA-6820)
 * Fix race processing range scan responses (CASSANDRA-6820)
 * Allow deleting snapshots from dropped keyspaces (CASSANDRA-6821)
 * Add uuid() function (CASSANDRA-6473)
 * Omit tombstones from schema digests (CASSANDRA-6862)
 * Include correct consistencyLevel in LWT timeout (CASSANDRA-6884)
 * Lower chances for losing new SSTables during nodetool refresh and
   ColumnFamilyStore.loadNewSSTables (CASSANDRA-6514)
 * Add support for DELETE ... IF EXISTS to CQL3 (CASSANDRA-5708)
 * Update hadoop_cql3_word_count example (CASSANDRA-6793)
 * Fix handling of RejectedExecution in sync Thrift server (CASSANDRA-6788)
 * Log more information when exceeding tombstone_warn_threshold (CASSANDRA-6865)
 * Fix truncate to not abort due to unreachable fat clients (CASSANDRA-6864)
 * Fix schema concurrency exceptions (CASSANDRA-6841)
 * Fix leaking validator FH in StreamWriter (CASSANDRA-6832)
 * Fix saving triggers to schema (CASSANDRA-6789)
 * Fix trigger mutations when base mutation list is immutable (CASSANDRA-6790)
 * Fix accounting in FileCacheService to allow re-using RAR (CASSANDRA-6838)
 * Fix static counter columns (CASSANDRA-6827)
 * Restore expiring->deleted (cell) compaction optimization (CASSANDRA-6844)
 * Fix CompactionManager.needsCleanup (CASSANDRA-6845)
 * Correctly compare BooleanType values other than 0 and 1 (CASSANDRA-6779)
 * Read message id as string from earlier versions (CASSANDRA-6840)
 * Properly use the Paxos consistency for (non-protocol) batch (CASSANDRA-6837)
 * Add paranoid disk failure option (CASSANDRA-6646)
 * Improve PerRowSecondaryIndex performance (CASSANDRA-6876)
 * Extend triggers to support CAS updates (CASSANDRA-6882)
 * Static columns with IF NOT EXISTS don't always work as expected (CASSANDRA-6873)
 * Fix paging with SELECT DISTINCT (CASSANDRA-6857)
 * Fix UnsupportedOperationException on CAS timeout (CASSANDRA-6923)
 * Improve MeteredFlusher handling of MF-unaffected column families
   (CASSANDRA-6867)
 * Add CqlRecordReader using native pagination (CASSANDRA-6311)
 * Add QueryHandler interface (CASSANDRA-6659)
 * Track liveRatio per-memtable, not per-CF (CASSANDRA-6945)
 * Make sure upgradesstables keeps sstable level (CASSANDRA-6958)
 * Fix LIMIT with static columns (CASSANDRA-6956)
 * Fix clash with CQL column name in thrift validation (CASSANDRA-6892)
 * Fix error with super columns in mixed 1.2-2.0 clusters (CASSANDRA-6966)
 * Fix bad skip of sstables on slice query with composite start/finish (CASSANDRA-6825)
 * Fix unintended update with conditional statement (CASSANDRA-6893)
 * Fix map element access in IF (CASSANDRA-6914)
 * Avoid costly range calculations for range queries on system keyspaces
   (CASSANDRA-6906)
 * Fix SSTable not released if stream session fails (CASSANDRA-6818)
 * Avoid build failure due to ANTLR timeout (CASSANDRA-6991)
 * Queries on compact tables can return more rows that requested (CASSANDRA-7052)
 * USING TIMESTAMP for batches does not work (CASSANDRA-7053)
 * Fix performance regression from CASSANDRA-5614 (CASSANDRA-6949)
 * Ensure that batchlog and hint timeouts do not produce hints (CASSANDRA-7058)
 * Merge groupable mutations in TriggerExecutor#execute() (CASSANDRA-7047)
 * Plug holes in resource release when wiring up StreamSession (CASSANDRA-7073)
 * Re-add parameter columns to tracing session (CASSANDRA-6942)
 * Preserves CQL metadata when updating table from thrift (CASSANDRA-6831)
Merged from 1.2:
 * Fix nodetool display with vnodes (CASSANDRA-7082)
 * Add UNLOGGED, COUNTER options to BATCH documentation (CASSANDRA-6816)
 * add extra SSL cipher suites (CASSANDRA-6613)
 * fix nodetool getsstables for blob PK (CASSANDRA-6803)
 * Fix BatchlogManager#deleteBatch() use of millisecond timestamps
   (CASSANDRA-6822)
 * Continue assassinating even if the endpoint vanishes (CASSANDRA-6787)
 * Schedule schema pulls on change (CASSANDRA-6971)
 * Non-droppable verbs shouldn't be dropped from OTC (CASSANDRA-6980)
 * Shutdown batchlog executor in SS#drain() (CASSANDRA-7025)
 * Fix batchlog to account for CF truncation records (CASSANDRA-6999)
 * Fix CQLSH parsing of functions and BLOB literals (CASSANDRA-7018)
 * Properly load trustore in the native protocol (CASSANDRA-6847)
 * Always clean up references in SerializingCache (CASSANDRA-6994)
 * Don't shut MessagingService down when replacing a node (CASSANDRA-6476)
 * fix npe when doing -Dcassandra.fd_initial_value_ms (CASSANDRA-6751)


2.1.0-beta1
 * Add flush directory distinct from compaction directories (CASSANDRA-6357)
 * Require JNA by default (CASSANDRA-6575)
 * add listsnapshots command to nodetool (CASSANDRA-5742)
 * Introduce AtomicBTreeColumns (CASSANDRA-6271, 6692)
 * Multithreaded commitlog (CASSANDRA-3578)
 * allocate fixed index summary memory pool and resample cold index summaries
   to use less memory (CASSANDRA-5519)
 * Removed multithreaded compaction (CASSANDRA-6142)
 * Parallelize fetching rows for low-cardinality indexes (CASSANDRA-1337)
 * change logging from log4j to logback (CASSANDRA-5883)
 * switch to LZ4 compression for internode communication (CASSANDRA-5887)
 * Stop using Thrift-generated Index* classes internally (CASSANDRA-5971)
 * Remove 1.2 network compatibility code (CASSANDRA-5960)
 * Remove leveled json manifest migration code (CASSANDRA-5996)
 * Remove CFDefinition (CASSANDRA-6253)
 * Use AtomicIntegerFieldUpdater in RefCountedMemory (CASSANDRA-6278)
 * User-defined types for CQL3 (CASSANDRA-5590)
 * Use of o.a.c.metrics in nodetool (CASSANDRA-5871, 6406)
 * Batch read from OTC's queue and cleanup (CASSANDRA-1632)
 * Secondary index support for collections (CASSANDRA-4511, 6383)
 * SSTable metadata(Stats.db) format change (CASSANDRA-6356)
 * Push composites support in the storage engine
   (CASSANDRA-5417, CASSANDRA-6520)
 * Add snapshot space used to cfstats (CASSANDRA-6231)
 * Add cardinality estimator for key count estimation (CASSANDRA-5906)
 * CF id is changed to be non-deterministic. Data dir/key cache are created
   uniquely for CF id (CASSANDRA-5202)
 * New counters implementation (CASSANDRA-6504)
 * Replace UnsortedColumns, EmptyColumns, TreeMapBackedSortedColumns with new
   ArrayBackedSortedColumns (CASSANDRA-6630, CASSANDRA-6662, CASSANDRA-6690)
 * Add option to use row cache with a given amount of rows (CASSANDRA-5357)
 * Avoid repairing already repaired data (CASSANDRA-5351)
 * Reject counter updates with USING TTL/TIMESTAMP (CASSANDRA-6649)
 * Replace index_interval with min/max_index_interval (CASSANDRA-6379)
 * Lift limitation that order by columns must be selected for IN queries (CASSANDRA-4911)


2.0.5
 * Reduce garbage generated by bloom filter lookups (CASSANDRA-6609)
 * Add ks.cf names to tombstone logging (CASSANDRA-6597)
 * Use LOCAL_QUORUM for LWT operations at LOCAL_SERIAL (CASSANDRA-6495)
 * Wait for gossip to settle before accepting client connections (CASSANDRA-4288)
 * Delete unfinished compaction incrementally (CASSANDRA-6086)
 * Allow specifying custom secondary index options in CQL3 (CASSANDRA-6480)
 * Improve replica pinning for cache efficiency in DES (CASSANDRA-6485)
 * Fix LOCAL_SERIAL from thrift (CASSANDRA-6584)
 * Don't special case received counts in CAS timeout exceptions (CASSANDRA-6595)
 * Add support for 2.1 global counter shards (CASSANDRA-6505)
 * Fix NPE when streaming connection is not yet established (CASSANDRA-6210)
 * Avoid rare duplicate read repair triggering (CASSANDRA-6606)
 * Fix paging discardFirst (CASSANDRA-6555)
 * Fix ArrayIndexOutOfBoundsException in 2ndary index query (CASSANDRA-6470)
 * Release sstables upon rebuilding 2i (CASSANDRA-6635)
 * Add AbstractCompactionStrategy.startup() method (CASSANDRA-6637)
 * SSTableScanner may skip rows during cleanup (CASSANDRA-6638)
 * sstables from stalled repair sessions can resurrect deleted data (CASSANDRA-6503)
 * Switch stress to use ITransportFactory (CASSANDRA-6641)
 * Fix IllegalArgumentException during prepare (CASSANDRA-6592)
 * Fix possible loss of 2ndary index entries during compaction (CASSANDRA-6517)
 * Fix direct Memory on architectures that do not support unaligned long access
   (CASSANDRA-6628)
 * Let scrub optionally skip broken counter partitions (CASSANDRA-5930)
Merged from 1.2:
 * fsync compression metadata (CASSANDRA-6531)
 * Validate CF existence on execution for prepared statement (CASSANDRA-6535)
 * Add ability to throttle batchlog replay (CASSANDRA-6550)
 * Fix executing LOCAL_QUORUM with SimpleStrategy (CASSANDRA-6545)
 * Avoid StackOverflow when using large IN queries (CASSANDRA-6567)
 * Nodetool upgradesstables includes secondary indexes (CASSANDRA-6598)
 * Paginate batchlog replay (CASSANDRA-6569)
 * skip blocking on streaming during drain (CASSANDRA-6603)
 * Improve error message when schema doesn't match loaded sstable (CASSANDRA-6262)
 * Add properties to adjust FD initial value and max interval (CASSANDRA-4375)
 * Fix preparing with batch and delete from collection (CASSANDRA-6607)
 * Fix ABSC reverse iterator's remove() method (CASSANDRA-6629)
 * Handle host ID conflicts properly (CASSANDRA-6615)
 * Move handling of migration event source to solve bootstrap race. (CASSANDRA-6648)
 * Make sure compaction throughput value doesn't overflow with int math (CASSANDRA-6647)


2.0.4
 * Allow removing snapshots of no-longer-existing CFs (CASSANDRA-6418)
 * add StorageService.stopDaemon() (CASSANDRA-4268)
 * add IRE for invalid CF supplied to get_count (CASSANDRA-5701)
 * add client encryption support to sstableloader (CASSANDRA-6378)
 * Fix accept() loop for SSL sockets post-shutdown (CASSANDRA-6468)
 * Fix size-tiered compaction in LCS L0 (CASSANDRA-6496)
 * Fix assertion failure in filterColdSSTables (CASSANDRA-6483)
 * Fix row tombstones in larger-than-memory compactions (CASSANDRA-6008)
 * Fix cleanup ClassCastException (CASSANDRA-6462)
 * Reduce gossip memory use by interning VersionedValue strings (CASSANDRA-6410)
 * Allow specifying datacenters to participate in a repair (CASSANDRA-6218)
 * Fix divide-by-zero in PCI (CASSANDRA-6403)
 * Fix setting last compacted key in the wrong level for LCS (CASSANDRA-6284)
 * Add millisecond precision formats to the timestamp parser (CASSANDRA-6395)
 * Expose a total memtable size metric for a CF (CASSANDRA-6391)
 * cqlsh: handle symlinks properly (CASSANDRA-6425)
 * Fix potential infinite loop when paging query with IN (CASSANDRA-6464)
 * Fix assertion error in AbstractQueryPager.discardFirst (CASSANDRA-6447)
 * Fix streaming older SSTable yields unnecessary tombstones (CASSANDRA-6527)
Merged from 1.2:
 * Improved error message on bad properties in DDL queries (CASSANDRA-6453)
 * Randomize batchlog candidates selection (CASSANDRA-6481)
 * Fix thundering herd on endpoint cache invalidation (CASSANDRA-6345, 6485)
 * Improve batchlog write performance with vnodes (CASSANDRA-6488)
 * cqlsh: quote single quotes in strings inside collections (CASSANDRA-6172)
 * Improve gossip performance for typical messages (CASSANDRA-6409)
 * Throw IRE if a prepared statement has more markers than supported
   (CASSANDRA-5598)
 * Expose Thread metrics for the native protocol server (CASSANDRA-6234)
 * Change snapshot response message verb to INTERNAL to avoid dropping it
   (CASSANDRA-6415)
 * Warn when collection read has > 65K elements (CASSANDRA-5428)
 * Fix cache persistence when both row and key cache are enabled
   (CASSANDRA-6413)
 * (Hadoop) add describe_local_ring (CASSANDRA-6268)
 * Fix handling of concurrent directory creation failure (CASSANDRA-6459)
 * Allow executing CREATE statements multiple times (CASSANDRA-6471)
 * Don't send confusing info with timeouts (CASSANDRA-6491)
 * Don't resubmit counter mutation runnables internally (CASSANDRA-6427)
 * Don't drop local mutations without a hint (CASSANDRA-6510)
 * Don't allow null max_hint_window_in_ms (CASSANDRA-6419)
 * Validate SliceRange start and finish lengths (CASSANDRA-6521)


2.0.3
 * Fix FD leak on slice read path (CASSANDRA-6275)
 * Cancel read meter task when closing SSTR (CASSANDRA-6358)
 * free off-heap IndexSummary during bulk (CASSANDRA-6359)
 * Recover from IOException in accept() thread (CASSANDRA-6349)
 * Improve Gossip tolerance of abnormally slow tasks (CASSANDRA-6338)
 * Fix trying to hint timed out counter writes (CASSANDRA-6322)
 * Allow restoring specific columnfamilies from archived CL (CASSANDRA-4809)
 * Avoid flushing compaction_history after each operation (CASSANDRA-6287)
 * Fix repair assertion error when tombstones expire (CASSANDRA-6277)
 * Skip loading corrupt key cache (CASSANDRA-6260)
 * Fixes for compacting larger-than-memory rows (CASSANDRA-6274)
 * Compact hottest sstables first and optionally omit coldest from
   compaction entirely (CASSANDRA-6109)
 * Fix modifying column_metadata from thrift (CASSANDRA-6182)
 * cqlsh: fix LIST USERS output (CASSANDRA-6242)
 * Add IRequestSink interface (CASSANDRA-6248)
 * Update memtable size while flushing (CASSANDRA-6249)
 * Provide hooks around CQL2/CQL3 statement execution (CASSANDRA-6252)
 * Require Permission.SELECT for CAS updates (CASSANDRA-6247)
 * New CQL-aware SSTableWriter (CASSANDRA-5894)
 * Reject CAS operation when the protocol v1 is used (CASSANDRA-6270)
 * Correctly throw error when frame too large (CASSANDRA-5981)
 * Fix serialization bug in PagedRange with 2ndary indexes (CASSANDRA-6299)
 * Fix CQL3 table validation in Thrift (CASSANDRA-6140)
 * Fix bug missing results with IN clauses (CASSANDRA-6327)
 * Fix paging with reversed slices (CASSANDRA-6343)
 * Set minTimestamp correctly to be able to drop expired sstables (CASSANDRA-6337)
 * Support NaN and Infinity as float literals (CASSANDRA-6003)
 * Remove RF from nodetool ring output (CASSANDRA-6289)
 * Fix attempting to flush empty rows (CASSANDRA-6374)
 * Fix potential out of bounds exception when paging (CASSANDRA-6333)
Merged from 1.2:
 * Optimize FD phi calculation (CASSANDRA-6386)
 * Improve initial FD phi estimate when starting up (CASSANDRA-6385)
 * Don't list CQL3 table in CLI describe even if named explicitely
   (CASSANDRA-5750)
 * Invalidate row cache when dropping CF (CASSANDRA-6351)
 * add non-jamm path for cached statements (CASSANDRA-6293)
 * add windows bat files for shell commands (CASSANDRA-6145)
 * Require logging in for Thrift CQL2/3 statement preparation (CASSANDRA-6254)
 * restrict max_num_tokens to 1536 (CASSANDRA-6267)
 * Nodetool gets default JMX port from cassandra-env.sh (CASSANDRA-6273)
 * make calculatePendingRanges asynchronous (CASSANDRA-6244)
 * Remove blocking flushes in gossip thread (CASSANDRA-6297)
 * Fix potential socket leak in connectionpool creation (CASSANDRA-6308)
 * Allow LOCAL_ONE/LOCAL_QUORUM to work with SimpleStrategy (CASSANDRA-6238)
 * cqlsh: handle 'null' as session duration (CASSANDRA-6317)
 * Fix json2sstable handling of range tombstones (CASSANDRA-6316)
 * Fix missing one row in reverse query (CASSANDRA-6330)
 * Fix reading expired row value from row cache (CASSANDRA-6325)
 * Fix AssertionError when doing set element deletion (CASSANDRA-6341)
 * Make CL code for the native protocol match the one in C* 2.0
   (CASSANDRA-6347)
 * Disallow altering CQL3 table from thrift (CASSANDRA-6370)
 * Fix size computation of prepared statement (CASSANDRA-6369)


2.0.2
 * Update FailureDetector to use nanontime (CASSANDRA-4925)
 * Fix FileCacheService regressions (CASSANDRA-6149)
 * Never return WriteTimeout for CL.ANY (CASSANDRA-6132)
 * Fix race conditions in bulk loader (CASSANDRA-6129)
 * Add configurable metrics reporting (CASSANDRA-4430)
 * drop queries exceeding a configurable number of tombstones (CASSANDRA-6117)
 * Track and persist sstable read activity (CASSANDRA-5515)
 * Fixes for speculative retry (CASSANDRA-5932, CASSANDRA-6194)
 * Improve memory usage of metadata min/max column names (CASSANDRA-6077)
 * Fix thrift validation refusing row markers on CQL3 tables (CASSANDRA-6081)
 * Fix insertion of collections with CAS (CASSANDRA-6069)
 * Correctly send metadata on SELECT COUNT (CASSANDRA-6080)
 * Track clients' remote addresses in ClientState (CASSANDRA-6070)
 * Create snapshot dir if it does not exist when migrating
   leveled manifest (CASSANDRA-6093)
 * make sequential nodetool repair the default (CASSANDRA-5950)
 * Add more hooks for compaction strategy implementations (CASSANDRA-6111)
 * Fix potential NPE on composite 2ndary indexes (CASSANDRA-6098)
 * Delete can potentially be skipped in batch (CASSANDRA-6115)
 * Allow alter keyspace on system_traces (CASSANDRA-6016)
 * Disallow empty column names in cql (CASSANDRA-6136)
 * Use Java7 file-handling APIs and fix file moving on Windows (CASSANDRA-5383)
 * Save compaction history to system keyspace (CASSANDRA-5078)
 * Fix NPE if StorageService.getOperationMode() is executed before full startup (CASSANDRA-6166)
 * CQL3: support pre-epoch longs for TimestampType (CASSANDRA-6212)
 * Add reloadtriggers command to nodetool (CASSANDRA-4949)
 * cqlsh: ignore empty 'value alias' in DESCRIBE (CASSANDRA-6139)
 * Fix sstable loader (CASSANDRA-6205)
 * Reject bootstrapping if the node already exists in gossip (CASSANDRA-5571)
 * Fix NPE while loading paxos state (CASSANDRA-6211)
 * cqlsh: add SHOW SESSION <tracing-session> command (CASSANDRA-6228)
Merged from 1.2:
 * (Hadoop) Require CFRR batchSize to be at least 2 (CASSANDRA-6114)
 * Add a warning for small LCS sstable size (CASSANDRA-6191)
 * Add ability to list specific KS/CF combinations in nodetool cfstats (CASSANDRA-4191)
 * Mark CF clean if a mutation raced the drop and got it marked dirty (CASSANDRA-5946)
 * Add a LOCAL_ONE consistency level (CASSANDRA-6202)
 * Limit CQL prepared statement cache by size instead of count (CASSANDRA-6107)
 * Tracing should log write failure rather than raw exceptions (CASSANDRA-6133)
 * lock access to TM.endpointToHostIdMap (CASSANDRA-6103)
 * Allow estimated memtable size to exceed slab allocator size (CASSANDRA-6078)
 * Start MeteredFlusher earlier to prevent OOM during CL replay (CASSANDRA-6087)
 * Avoid sending Truncate command to fat clients (CASSANDRA-6088)
 * Allow where clause conditions to be in parenthesis (CASSANDRA-6037)
 * Do not open non-ssl storage port if encryption option is all (CASSANDRA-3916)
 * Move batchlog replay to its own executor (CASSANDRA-6079)
 * Add tombstone debug threshold and histogram (CASSANDRA-6042, 6057)
 * Enable tcp keepalive on incoming connections (CASSANDRA-4053)
 * Fix fat client schema pull NPE (CASSANDRA-6089)
 * Fix memtable flushing for indexed tables (CASSANDRA-6112)
 * Fix skipping columns with multiple slices (CASSANDRA-6119)
 * Expose connected thrift + native client counts (CASSANDRA-5084)
 * Optimize auth setup (CASSANDRA-6122)
 * Trace index selection (CASSANDRA-6001)
 * Update sstablesPerReadHistogram to use biased sampling (CASSANDRA-6164)
 * Log UnknownColumnfamilyException when closing socket (CASSANDRA-5725)
 * Properly error out on CREATE INDEX for counters table (CASSANDRA-6160)
 * Handle JMX notification failure for repair (CASSANDRA-6097)
 * (Hadoop) Fetch no more than 128 splits in parallel (CASSANDRA-6169)
 * stress: add username/password authentication support (CASSANDRA-6068)
 * Fix indexed queries with row cache enabled on parent table (CASSANDRA-5732)
 * Fix compaction race during columnfamily drop (CASSANDRA-5957)
 * Fix validation of empty column names for compact tables (CASSANDRA-6152)
 * Skip replaying mutations that pass CRC but fail to deserialize (CASSANDRA-6183)
 * Rework token replacement to use replace_address (CASSANDRA-5916)
 * Fix altering column types (CASSANDRA-6185)
 * cqlsh: fix CREATE/ALTER WITH completion (CASSANDRA-6196)
 * add windows bat files for shell commands (CASSANDRA-6145)
 * Fix potential stack overflow during range tombstones insertion (CASSANDRA-6181)
 * (Hadoop) Make LOCAL_ONE the default consistency level (CASSANDRA-6214)


2.0.1
 * Fix bug that could allow reading deleted data temporarily (CASSANDRA-6025)
 * Improve memory use defaults (CASSANDRA-6059)
 * Make ThriftServer more easlly extensible (CASSANDRA-6058)
 * Remove Hadoop dependency from ITransportFactory (CASSANDRA-6062)
 * add file_cache_size_in_mb setting (CASSANDRA-5661)
 * Improve error message when yaml contains invalid properties (CASSANDRA-5958)
 * Improve leveled compaction's ability to find non-overlapping L0 compactions
   to work on concurrently (CASSANDRA-5921)
 * Notify indexer of columns shadowed by range tombstones (CASSANDRA-5614)
 * Log Merkle tree stats (CASSANDRA-2698)
 * Switch from crc32 to adler32 for compressed sstable checksums (CASSANDRA-5862)
 * Improve offheap memcpy performance (CASSANDRA-5884)
 * Use a range aware scanner for cleanup (CASSANDRA-2524)
 * Cleanup doesn't need to inspect sstables that contain only local data
   (CASSANDRA-5722)
 * Add ability for CQL3 to list partition keys (CASSANDRA-4536)
 * Improve native protocol serialization (CASSANDRA-5664)
 * Upgrade Thrift to 0.9.1 (CASSANDRA-5923)
 * Require superuser status for adding triggers (CASSANDRA-5963)
 * Make standalone scrubber handle old and new style leveled manifest
   (CASSANDRA-6005)
 * Fix paxos bugs (CASSANDRA-6012, 6013, 6023)
 * Fix paged ranges with multiple replicas (CASSANDRA-6004)
 * Fix potential AssertionError during tracing (CASSANDRA-6041)
 * Fix NPE in sstablesplit (CASSANDRA-6027)
 * Migrate pre-2.0 key/value/column aliases to system.schema_columns
   (CASSANDRA-6009)
 * Paging filter empty rows too agressively (CASSANDRA-6040)
 * Support variadic parameters for IN clauses (CASSANDRA-4210)
 * cqlsh: return the result of CAS writes (CASSANDRA-5796)
 * Fix validation of IN clauses with 2ndary indexes (CASSANDRA-6050)
 * Support named bind variables in CQL (CASSANDRA-6033)
Merged from 1.2:
 * Allow cache-keys-to-save to be set at runtime (CASSANDRA-5980)
 * Avoid second-guessing out-of-space state (CASSANDRA-5605)
 * Tuning knobs for dealing with large blobs and many CFs (CASSANDRA-5982)
 * (Hadoop) Fix CQLRW for thrift tables (CASSANDRA-6002)
 * Fix possible divide-by-zero in HHOM (CASSANDRA-5990)
 * Allow local batchlog writes for CL.ANY (CASSANDRA-5967)
 * Upgrade metrics-core to version 2.2.0 (CASSANDRA-5947)
 * Fix CqlRecordWriter with composite keys (CASSANDRA-5949)
 * Add snitch, schema version, cluster, partitioner to JMX (CASSANDRA-5881)
 * Allow disabling SlabAllocator (CASSANDRA-5935)
 * Make user-defined compaction JMX blocking (CASSANDRA-4952)
 * Fix streaming does not transfer wrapped range (CASSANDRA-5948)
 * Fix loading index summary containing empty key (CASSANDRA-5965)
 * Correctly handle limits in CompositesSearcher (CASSANDRA-5975)
 * Pig: handle CQL collections (CASSANDRA-5867)
 * Pass the updated cf to the PRSI index() method (CASSANDRA-5999)
 * Allow empty CQL3 batches (as no-op) (CASSANDRA-5994)
 * Support null in CQL3 functions (CASSANDRA-5910)
 * Replace the deprecated MapMaker with CacheLoader (CASSANDRA-6007)
 * Add SSTableDeletingNotification to DataTracker (CASSANDRA-6010)
 * Fix snapshots in use get deleted during snapshot repair (CASSANDRA-6011)
 * Move hints and exception count to o.a.c.metrics (CASSANDRA-6017)
 * Fix memory leak in snapshot repair (CASSANDRA-6047)
 * Fix sstable2sjon for CQL3 tables (CASSANDRA-5852)


2.0.0
 * Fix thrift validation when inserting into CQL3 tables (CASSANDRA-5138)
 * Fix periodic memtable flushing behavior with clean memtables (CASSANDRA-5931)
 * Fix dateOf() function for pre-2.0 timestamp columns (CASSANDRA-5928)
 * Fix SSTable unintentionally loads BF when opened for batch (CASSANDRA-5938)
 * Add stream session progress to JMX (CASSANDRA-4757)
 * Fix NPE during CAS operation (CASSANDRA-5925)
Merged from 1.2:
 * Fix getBloomFilterDiskSpaceUsed for AlwaysPresentFilter (CASSANDRA-5900)
 * Don't announce schema version until we've loaded the changes locally
   (CASSANDRA-5904)
 * Fix to support off heap bloom filters size greater than 2 GB (CASSANDRA-5903)
 * Properly handle parsing huge map and set literals (CASSANDRA-5893)


2.0.0-rc2
 * enable vnodes by default (CASSANDRA-5869)
 * fix CAS contention timeout (CASSANDRA-5830)
 * fix HsHa to respect max frame size (CASSANDRA-4573)
 * Fix (some) 2i on composite components omissions (CASSANDRA-5851)
 * cqlsh: add DESCRIBE FULL SCHEMA variant (CASSANDRA-5880)
Merged from 1.2:
 * Correctly validate sparse composite cells in scrub (CASSANDRA-5855)
 * Add KeyCacheHitRate metric to CF metrics (CASSANDRA-5868)
 * cqlsh: add support for multiline comments (CASSANDRA-5798)
 * Handle CQL3 SELECT duplicate IN restrictions on clustering columns
   (CASSANDRA-5856)


2.0.0-rc1
 * improve DecimalSerializer performance (CASSANDRA-5837)
 * fix potential spurious wakeup in AsyncOneResponse (CASSANDRA-5690)
 * fix schema-related trigger issues (CASSANDRA-5774)
 * Better validation when accessing CQL3 table from thrift (CASSANDRA-5138)
 * Fix assertion error during repair (CASSANDRA-5801)
 * Fix range tombstone bug (CASSANDRA-5805)
 * DC-local CAS (CASSANDRA-5797)
 * Add a native_protocol_version column to the system.local table (CASSANRDA-5819)
 * Use index_interval from cassandra.yaml when upgraded (CASSANDRA-5822)
 * Fix buffer underflow on socket close (CASSANDRA-5792)
Merged from 1.2:
 * Fix reading DeletionTime from 1.1-format sstables (CASSANDRA-5814)
 * cqlsh: add collections support to COPY (CASSANDRA-5698)
 * retry important messages for any IOException (CASSANDRA-5804)
 * Allow empty IN relations in SELECT/UPDATE/DELETE statements (CASSANDRA-5626)
 * cqlsh: fix crashing on Windows due to libedit detection (CASSANDRA-5812)
 * fix bulk-loading compressed sstables (CASSANDRA-5820)
 * (Hadoop) fix quoting in CqlPagingRecordReader and CqlRecordWriter
   (CASSANDRA-5824)
 * update default LCS sstable size to 160MB (CASSANDRA-5727)
 * Allow compacting 2Is via nodetool (CASSANDRA-5670)
 * Hex-encode non-String keys in OPP (CASSANDRA-5793)
 * nodetool history logging (CASSANDRA-5823)
 * (Hadoop) fix support for Thrift tables in CqlPagingRecordReader
   (CASSANDRA-5752)
 * add "all time blocked" to StatusLogger output (CASSANDRA-5825)
 * Future-proof inter-major-version schema migrations (CASSANDRA-5845)
 * (Hadoop) add CqlPagingRecordReader support for ReversedType in Thrift table
   (CASSANDRA-5718)
 * Add -no-snapshot option to scrub (CASSANDRA-5891)
 * Fix to support off heap bloom filters size greater than 2 GB (CASSANDRA-5903)
 * Properly handle parsing huge map and set literals (CASSANDRA-5893)
 * Fix LCS L0 compaction may overlap in L1 (CASSANDRA-5907)
 * New sstablesplit tool to split large sstables offline (CASSANDRA-4766)
 * Fix potential deadlock in native protocol server (CASSANDRA-5926)
 * Disallow incompatible type change in CQL3 (CASSANDRA-5882)
Merged from 1.1:
 * Correctly validate sparse composite cells in scrub (CASSANDRA-5855)


2.0.0-beta2
 * Replace countPendingHints with Hints Created metric (CASSANDRA-5746)
 * Allow nodetool with no args, and with help to run without a server (CASSANDRA-5734)
 * Cleanup AbstractType/TypeSerializer classes (CASSANDRA-5744)
 * Remove unimplemented cli option schema-mwt (CASSANDRA-5754)
 * Support range tombstones in thrift (CASSANDRA-5435)
 * Normalize table-manipulating CQL3 statements' class names (CASSANDRA-5759)
 * cqlsh: add missing table options to DESCRIBE output (CASSANDRA-5749)
 * Fix assertion error during repair (CASSANDRA-5757)
 * Fix bulkloader (CASSANDRA-5542)
 * Add LZ4 compression to the native protocol (CASSANDRA-5765)
 * Fix bugs in the native protocol v2 (CASSANDRA-5770)
 * CAS on 'primary key only' table (CASSANDRA-5715)
 * Support streaming SSTables of old versions (CASSANDRA-5772)
 * Always respect protocol version in native protocol (CASSANDRA-5778)
 * Fix ConcurrentModificationException during streaming (CASSANDRA-5782)
 * Update deletion timestamp in Commit#updatesWithPaxosTime (CASSANDRA-5787)
 * Thrift cas() method crashes if input columns are not sorted (CASSANDRA-5786)
 * Order columns names correctly when querying for CAS (CASSANDRA-5788)
 * Fix streaming retry (CASSANDRA-5775)
Merged from 1.2:
 * if no seeds can be a reached a node won't start in a ring by itself (CASSANDRA-5768)
 * add cassandra.unsafesystem property (CASSANDRA-5704)
 * (Hadoop) quote identifiers in CqlPagingRecordReader (CASSANDRA-5763)
 * Add replace_node functionality for vnodes (CASSANDRA-5337)
 * Add timeout events to query traces (CASSANDRA-5520)
 * Fix serialization of the LEFT gossip value (CASSANDRA-5696)
 * Pig: support for cql3 tables (CASSANDRA-5234)
 * Fix skipping range tombstones with reverse queries (CASSANDRA-5712)
 * Expire entries out of ThriftSessionManager (CASSANDRA-5719)
 * Don't keep ancestor information in memory (CASSANDRA-5342)
 * Expose native protocol server status in nodetool info (CASSANDRA-5735)
 * Fix pathetic performance of range tombstones (CASSANDRA-5677)
 * Fix querying with an empty (impossible) range (CASSANDRA-5573)
 * cqlsh: handle CUSTOM 2i in DESCRIBE output (CASSANDRA-5760)
 * Fix minor bug in Range.intersects(Bound) (CASSANDRA-5771)
 * cqlsh: handle disabled compression in DESCRIBE output (CASSANDRA-5766)
 * Ensure all UP events are notified on the native protocol (CASSANDRA-5769)
 * Fix formatting of sstable2json with multiple -k arguments (CASSANDRA-5781)
 * Don't rely on row marker for queries in general to hide lost markers
   after TTL expires (CASSANDRA-5762)
 * Sort nodetool help output (CASSANDRA-5776)
 * Fix column expiring during 2 phases compaction (CASSANDRA-5799)
 * now() is being rejected in INSERTs when inside collections (CASSANDRA-5795)


2.0.0-beta1
 * Add support for indexing clustered columns (CASSANDRA-5125)
 * Removed on-heap row cache (CASSANDRA-5348)
 * use nanotime consistently for node-local timeouts (CASSANDRA-5581)
 * Avoid unnecessary second pass on name-based queries (CASSANDRA-5577)
 * Experimental triggers (CASSANDRA-1311)
 * JEMalloc support for off-heap allocation (CASSANDRA-3997)
 * Single-pass compaction (CASSANDRA-4180)
 * Removed token range bisection (CASSANDRA-5518)
 * Removed compatibility with pre-1.2.5 sstables and network messages
   (CASSANDRA-5511)
 * removed PBSPredictor (CASSANDRA-5455)
 * CAS support (CASSANDRA-5062, 5441, 5442, 5443, 5619, 5667)
 * Leveled compaction performs size-tiered compactions in L0
   (CASSANDRA-5371, 5439)
 * Add yaml network topology snitch for mixed ec2/other envs (CASSANDRA-5339)
 * Log when a node is down longer than the hint window (CASSANDRA-4554)
 * Optimize tombstone creation for ExpiringColumns (CASSANDRA-4917)
 * Improve LeveledScanner work estimation (CASSANDRA-5250, 5407)
 * Replace compaction lock with runWithCompactionsDisabled (CASSANDRA-3430)
 * Change Message IDs to ints (CASSANDRA-5307)
 * Move sstable level information into the Stats component, removing the
   need for a separate Manifest file (CASSANDRA-4872)
 * avoid serializing to byte[] on commitlog append (CASSANDRA-5199)
 * make index_interval configurable per columnfamily (CASSANDRA-3961, CASSANDRA-5650)
 * add default_time_to_live (CASSANDRA-3974)
 * add memtable_flush_period_in_ms (CASSANDRA-4237)
 * replace supercolumns internally by composites (CASSANDRA-3237, 5123)
 * upgrade thrift to 0.9.0 (CASSANDRA-3719)
 * drop unnecessary keyspace parameter from user-defined compaction API
   (CASSANDRA-5139)
 * more robust solution to incomplete compactions + counters (CASSANDRA-5151)
 * Change order of directory searching for c*.in.sh (CASSANDRA-3983)
 * Add tool to reset SSTable compaction level for LCS (CASSANDRA-5271)
 * Allow custom configuration loader (CASSANDRA-5045)
 * Remove memory emergency pressure valve logic (CASSANDRA-3534)
 * Reduce request latency with eager retry (CASSANDRA-4705)
 * cqlsh: Remove ASSUME command (CASSANDRA-5331)
 * Rebuild BF when loading sstables if bloom_filter_fp_chance
   has changed since compaction (CASSANDRA-5015)
 * remove row-level bloom filters (CASSANDRA-4885)
 * Change Kernel Page Cache skipping into row preheating (disabled by default)
   (CASSANDRA-4937)
 * Improve repair by deciding on a gcBefore before sending
   out TreeRequests (CASSANDRA-4932)
 * Add an official way to disable compactions (CASSANDRA-5074)
 * Reenable ALTER TABLE DROP with new semantics (CASSANDRA-3919)
 * Add binary protocol versioning (CASSANDRA-5436)
 * Swap THshaServer for TThreadedSelectorServer (CASSANDRA-5530)
 * Add alias support to SELECT statement (CASSANDRA-5075)
 * Don't create empty RowMutations in CommitLogReplayer (CASSANDRA-5541)
 * Use range tombstones when dropping cfs/columns from schema (CASSANDRA-5579)
 * cqlsh: drop CQL2/CQL3-beta support (CASSANDRA-5585)
 * Track max/min column names in sstables to be able to optimize slice
   queries (CASSANDRA-5514, CASSANDRA-5595, CASSANDRA-5600)
 * Binary protocol: allow batching already prepared statements (CASSANDRA-4693)
 * Allow preparing timestamp, ttl and limit in CQL3 queries (CASSANDRA-4450)
 * Support native link w/o JNA in Java7 (CASSANDRA-3734)
 * Use SASL authentication in binary protocol v2 (CASSANDRA-5545)
 * Replace Thrift HsHa with LMAX Disruptor based implementation (CASSANDRA-5582)
 * cqlsh: Add row count to SELECT output (CASSANDRA-5636)
 * Include a timestamp with all read commands to determine column expiration
   (CASSANDRA-5149)
 * Streaming 2.0 (CASSANDRA-5286, 5699)
 * Conditional create/drop ks/table/index statements in CQL3 (CASSANDRA-2737)
 * more pre-table creation property validation (CASSANDRA-5693)
 * Redesign repair messages (CASSANDRA-5426)
 * Fix ALTER RENAME post-5125 (CASSANDRA-5702)
 * Disallow renaming a 2ndary indexed column (CASSANDRA-5705)
 * Rename Table to Keyspace (CASSANDRA-5613)
 * Ensure changing column_index_size_in_kb on different nodes don't corrupt the
   sstable (CASSANDRA-5454)
 * Move resultset type information into prepare, not execute (CASSANDRA-5649)
 * Auto paging in binary protocol (CASSANDRA-4415, 5714)
 * Don't tie client side use of AbstractType to JDBC (CASSANDRA-4495)
 * Adds new TimestampType to replace DateType (CASSANDRA-5723, CASSANDRA-5729)
Merged from 1.2:
 * make starting native protocol server idempotent (CASSANDRA-5728)
 * Fix loading key cache when a saved entry is no longer valid (CASSANDRA-5706)
 * Fix serialization of the LEFT gossip value (CASSANDRA-5696)
 * cqlsh: Don't show 'null' in place of empty values (CASSANDRA-5675)
 * Race condition in detecting version on a mixed 1.1/1.2 cluster
   (CASSANDRA-5692)
 * Fix skipping range tombstones with reverse queries (CASSANDRA-5712)
 * Expire entries out of ThriftSessionManager (CASSANRDA-5719)
 * Don't keep ancestor information in memory (CASSANDRA-5342)
 * cqlsh: fix handling of semicolons inside BATCH queries (CASSANDRA-5697)


1.2.6
 * Fix tracing when operation completes before all responses arrive
   (CASSANDRA-5668)
 * Fix cross-DC mutation forwarding (CASSANDRA-5632)
 * Reduce SSTableLoader memory usage (CASSANDRA-5555)
 * Scale hinted_handoff_throttle_in_kb to cluster size (CASSANDRA-5272)
 * (Hadoop) Add CQL3 input/output formats (CASSANDRA-4421, 5622)
 * (Hadoop) Fix InputKeyRange in CFIF (CASSANDRA-5536)
 * Fix dealing with ridiculously large max sstable sizes in LCS (CASSANDRA-5589)
 * Ignore pre-truncate hints (CASSANDRA-4655)
 * Move System.exit on OOM into a separate thread (CASSANDRA-5273)
 * Write row markers when serializing schema (CASSANDRA-5572)
 * Check only SSTables for the requested range when streaming (CASSANDRA-5569)
 * Improve batchlog replay behavior and hint ttl handling (CASSANDRA-5314)
 * Exclude localTimestamp from validation for tombstones (CASSANDRA-5398)
 * cqlsh: add custom prompt support (CASSANDRA-5539)
 * Reuse prepared statements in hot auth queries (CASSANDRA-5594)
 * cqlsh: add vertical output option (see EXPAND) (CASSANDRA-5597)
 * Add a rate limit option to stress (CASSANDRA-5004)
 * have BulkLoader ignore snapshots directories (CASSANDRA-5587)
 * fix SnitchProperties logging context (CASSANDRA-5602)
 * Expose whether jna is enabled and memory is locked via JMX (CASSANDRA-5508)
 * cqlsh: fix COPY FROM with ReversedType (CASSANDRA-5610)
 * Allow creating CUSTOM indexes on collections (CASSANDRA-5615)
 * Evaluate now() function at execution time (CASSANDRA-5616)
 * Expose detailed read repair metrics (CASSANDRA-5618)
 * Correct blob literal + ReversedType parsing (CASSANDRA-5629)
 * Allow GPFS to prefer the internal IP like EC2MRS (CASSANDRA-5630)
 * fix help text for -tspw cassandra-cli (CASSANDRA-5643)
 * don't throw away initial causes exceptions for internode encryption issues
   (CASSANDRA-5644)
 * Fix message spelling errors for cql select statements (CASSANDRA-5647)
 * Suppress custom exceptions thru jmx (CASSANDRA-5652)
 * Update CREATE CUSTOM INDEX syntax (CASSANDRA-5639)
 * Fix PermissionDetails.equals() method (CASSANDRA-5655)
 * Never allow partition key ranges in CQL3 without token() (CASSANDRA-5666)
 * Gossiper incorrectly drops AppState for an upgrading node (CASSANDRA-5660)
 * Connection thrashing during multi-region ec2 during upgrade, due to
   messaging version (CASSANDRA-5669)
 * Avoid over reconnecting in EC2MRS (CASSANDRA-5678)
 * Fix ReadResponseSerializer.serializedSize() for digest reads (CASSANDRA-5476)
 * allow sstable2json on 2i CFs (CASSANDRA-5694)
Merged from 1.1:
 * Remove buggy thrift max message length option (CASSANDRA-5529)
 * Fix NPE in Pig's widerow mode (CASSANDRA-5488)
 * Add split size parameter to Pig and disable split combination (CASSANDRA-5544)


1.2.5
 * make BytesToken.toString only return hex bytes (CASSANDRA-5566)
 * Ensure that submitBackground enqueues at least one task (CASSANDRA-5554)
 * fix 2i updates with identical values and timestamps (CASSANDRA-5540)
 * fix compaction throttling bursty-ness (CASSANDRA-4316)
 * reduce memory consumption of IndexSummary (CASSANDRA-5506)
 * remove per-row column name bloom filters (CASSANDRA-5492)
 * Include fatal errors in trace events (CASSANDRA-5447)
 * Ensure that PerRowSecondaryIndex is notified of row-level deletes
   (CASSANDRA-5445)
 * Allow empty blob literals in CQL3 (CASSANDRA-5452)
 * Fix streaming RangeTombstones at column index boundary (CASSANDRA-5418)
 * Fix preparing statements when current keyspace is not set (CASSANDRA-5468)
 * Fix SemanticVersion.isSupportedBy minor/patch handling (CASSANDRA-5496)
 * Don't provide oldCfId for post-1.1 system cfs (CASSANDRA-5490)
 * Fix primary range ignores replication strategy (CASSANDRA-5424)
 * Fix shutdown of binary protocol server (CASSANDRA-5507)
 * Fix repair -snapshot not working (CASSANDRA-5512)
 * Set isRunning flag later in binary protocol server (CASSANDRA-5467)
 * Fix use of CQL3 functions with descending clustering order (CASSANDRA-5472)
 * Disallow renaming columns one at a time for thrift table in CQL3
   (CASSANDRA-5531)
 * cqlsh: add CLUSTERING ORDER BY support to DESCRIBE (CASSANDRA-5528)
 * Add custom secondary index support to CQL3 (CASSANDRA-5484)
 * Fix repair hanging silently on unexpected error (CASSANDRA-5229)
 * Fix Ec2Snitch regression introduced by CASSANDRA-5171 (CASSANDRA-5432)
 * Add nodetool enablebackup/disablebackup (CASSANDRA-5556)
 * cqlsh: fix DESCRIBE after case insensitive USE (CASSANDRA-5567)
Merged from 1.1
 * Add retry mechanism to OTC for non-droppable_verbs (CASSANDRA-5393)
 * Use allocator information to improve memtable memory usage estimate
   (CASSANDRA-5497)
 * Fix trying to load deleted row into row cache on startup (CASSANDRA-4463)
 * fsync leveled manifest to avoid corruption (CASSANDRA-5535)
 * Fix Bound intersection computation (CASSANDRA-5551)
 * sstablescrub now respects max memory size in cassandra.in.sh (CASSANDRA-5562)


1.2.4
 * Ensure that PerRowSecondaryIndex updates see the most recent values
   (CASSANDRA-5397)
 * avoid duplicate index entries ind PrecompactedRow and
   ParallelCompactionIterable (CASSANDRA-5395)
 * remove the index entry on oldColumn when new column is a tombstone
   (CASSANDRA-5395)
 * Change default stream throughput from 400 to 200 mbps (CASSANDRA-5036)
 * Gossiper logs DOWN for symmetry with UP (CASSANDRA-5187)
 * Fix mixing prepared statements between keyspaces (CASSANDRA-5352)
 * Fix consistency level during bootstrap - strike 3 (CASSANDRA-5354)
 * Fix transposed arguments in AlreadyExistsException (CASSANDRA-5362)
 * Improve asynchronous hint delivery (CASSANDRA-5179)
 * Fix Guava dependency version (12.0 -> 13.0.1) for Maven (CASSANDRA-5364)
 * Validate that provided CQL3 collection value are < 64K (CASSANDRA-5355)
 * Make upgradeSSTable skip current version sstables by default (CASSANDRA-5366)
 * Optimize min/max timestamp collection (CASSANDRA-5373)
 * Invalid streamId in cql binary protocol when using invalid CL
   (CASSANDRA-5164)
 * Fix validation for IN where clauses with collections (CASSANDRA-5376)
 * Copy resultSet on count query to avoid ConcurrentModificationException
   (CASSANDRA-5382)
 * Correctly typecheck in CQL3 even with ReversedType (CASSANDRA-5386)
 * Fix streaming compressed files when using encryption (CASSANDRA-5391)
 * cassandra-all 1.2.0 pom missing netty dependency (CASSANDRA-5392)
 * Fix writetime/ttl functions on null values (CASSANDRA-5341)
 * Fix NPE during cql3 select with token() (CASSANDRA-5404)
 * IndexHelper.skipBloomFilters won't skip non-SHA filters (CASSANDRA-5385)
 * cqlsh: Print maps ordered by key, sort sets (CASSANDRA-5413)
 * Add null syntax support in CQL3 for inserts (CASSANDRA-3783)
 * Allow unauthenticated set_keyspace() calls (CASSANDRA-5423)
 * Fix potential incremental backups race (CASSANDRA-5410)
 * Fix prepared BATCH statements with batch-level timestamps (CASSANDRA-5415)
 * Allow overriding superuser setup delay (CASSANDRA-5430)
 * cassandra-shuffle with JMX usernames and passwords (CASSANDRA-5431)
Merged from 1.1:
 * cli: Quote ks and cf names in schema output when needed (CASSANDRA-5052)
 * Fix bad default for min/max timestamp in SSTableMetadata (CASSANDRA-5372)
 * Fix cf name extraction from manifest in Directories.migrateFile()
   (CASSANDRA-5242)
 * Support pluggable internode authentication (CASSANDRA-5401)


1.2.3
 * add check for sstable overlap within a level on startup (CASSANDRA-5327)
 * replace ipv6 colons in jmx object names (CASSANDRA-5298, 5328)
 * Avoid allocating SSTableBoundedScanner during repair when the range does
   not intersect the sstable (CASSANDRA-5249)
 * Don't lowercase property map keys (this breaks NTS) (CASSANDRA-5292)
 * Fix composite comparator with super columns (CASSANDRA-5287)
 * Fix insufficient validation of UPDATE queries against counter cfs
   (CASSANDRA-5300)
 * Fix PropertyFileSnitch default DC/Rack behavior (CASSANDRA-5285)
 * Handle null values when executing prepared statement (CASSANDRA-5081)
 * Add netty to pom dependencies (CASSANDRA-5181)
 * Include type arguments in Thrift CQLPreparedResult (CASSANDRA-5311)
 * Fix compaction not removing columns when bf_fp_ratio is 1 (CASSANDRA-5182)
 * cli: Warn about missing CQL3 tables in schema descriptions (CASSANDRA-5309)
 * Re-enable unknown option in replication/compaction strategies option for
   backward compatibility (CASSANDRA-4795)
 * Add binary protocol support to stress (CASSANDRA-4993)
 * cqlsh: Fix COPY FROM value quoting and null handling (CASSANDRA-5305)
 * Fix repair -pr for vnodes (CASSANDRA-5329)
 * Relax CL for auth queries for non-default users (CASSANDRA-5310)
 * Fix AssertionError during repair (CASSANDRA-5245)
 * Don't announce migrations to pre-1.2 nodes (CASSANDRA-5334)
Merged from 1.1:
 * Update offline scrub for 1.0 -> 1.1 directory structure (CASSANDRA-5195)
 * add tmp flag to Descriptor hashcode (CASSANDRA-4021)
 * fix logging of "Found table data in data directories" when only system tables
   are present (CASSANDRA-5289)
 * cli: Add JMX authentication support (CASSANDRA-5080)
 * nodetool: ability to repair specific range (CASSANDRA-5280)
 * Fix possible assertion triggered in SliceFromReadCommand (CASSANDRA-5284)
 * cqlsh: Add inet type support on Windows (ipv4-only) (CASSANDRA-4801)
 * Fix race when initializing ColumnFamilyStore (CASSANDRA-5350)
 * Add UseTLAB JVM flag (CASSANDRA-5361)


1.2.2
 * fix potential for multiple concurrent compactions of the same sstables
   (CASSANDRA-5256)
 * avoid no-op caching of byte[] on commitlog append (CASSANDRA-5199)
 * fix symlinks under data dir not working (CASSANDRA-5185)
 * fix bug in compact storage metadata handling (CASSANDRA-5189)
 * Validate login for USE queries (CASSANDRA-5207)
 * cli: remove default username and password (CASSANDRA-5208)
 * configure populate_io_cache_on_flush per-CF (CASSANDRA-4694)
 * allow configuration of internode socket buffer (CASSANDRA-3378)
 * Make sstable directory picking blacklist-aware again (CASSANDRA-5193)
 * Correctly expire gossip states for edge cases (CASSANDRA-5216)
 * Improve handling of directory creation failures (CASSANDRA-5196)
 * Expose secondary indicies to the rest of nodetool (CASSANDRA-4464)
 * Binary protocol: avoid sending notification for 0.0.0.0 (CASSANDRA-5227)
 * add UseCondCardMark XX jvm settings on jdk 1.7 (CASSANDRA-4366)
 * CQL3 refactor to allow conversion function (CASSANDRA-5226)
 * Fix drop of sstables in some circumstance (CASSANDRA-5232)
 * Implement caching of authorization results (CASSANDRA-4295)
 * Add support for LZ4 compression (CASSANDRA-5038)
 * Fix missing columns in wide rows queries (CASSANDRA-5225)
 * Simplify auth setup and make system_auth ks alterable (CASSANDRA-5112)
 * Stop compactions from hanging during bootstrap (CASSANDRA-5244)
 * fix compressed streaming sending extra chunk (CASSANDRA-5105)
 * Add CQL3-based implementations of IAuthenticator and IAuthorizer
   (CASSANDRA-4898)
 * Fix timestamp-based tomstone removal logic (CASSANDRA-5248)
 * cli: Add JMX authentication support (CASSANDRA-5080)
 * Fix forceFlush behavior (CASSANDRA-5241)
 * cqlsh: Add username autocompletion (CASSANDRA-5231)
 * Fix CQL3 composite partition key error (CASSANDRA-5240)
 * Allow IN clause on last clustering key (CASSANDRA-5230)
Merged from 1.1:
 * fix start key/end token validation for wide row iteration (CASSANDRA-5168)
 * add ConfigHelper support for Thrift frame and max message sizes (CASSANDRA-5188)
 * fix nodetool repair not fail on node down (CASSANDRA-5203)
 * always collect tombstone hints (CASSANDRA-5068)
 * Fix error when sourcing file in cqlsh (CASSANDRA-5235)


1.2.1
 * stream undelivered hints on decommission (CASSANDRA-5128)
 * GossipingPropertyFileSnitch loads saved dc/rack info if needed (CASSANDRA-5133)
 * drain should flush system CFs too (CASSANDRA-4446)
 * add inter_dc_tcp_nodelay setting (CASSANDRA-5148)
 * re-allow wrapping ranges for start_token/end_token range pairitspwng (CASSANDRA-5106)
 * fix validation compaction of empty rows (CASSANDRA-5136)
 * nodetool methods to enable/disable hint storage/delivery (CASSANDRA-4750)
 * disallow bloom filter false positive chance of 0 (CASSANDRA-5013)
 * add threadpool size adjustment methods to JMXEnabledThreadPoolExecutor and
   CompactionManagerMBean (CASSANDRA-5044)
 * fix hinting for dropped local writes (CASSANDRA-4753)
 * off-heap cache doesn't need mutable column container (CASSANDRA-5057)
 * apply disk_failure_policy to bad disks on initial directory creation
   (CASSANDRA-4847)
 * Optimize name-based queries to use ArrayBackedSortedColumns (CASSANDRA-5043)
 * Fall back to old manifest if most recent is unparseable (CASSANDRA-5041)
 * pool [Compressed]RandomAccessReader objects on the partitioned read path
   (CASSANDRA-4942)
 * Add debug logging to list filenames processed by Directories.migrateFile
   method (CASSANDRA-4939)
 * Expose black-listed directories via JMX (CASSANDRA-4848)
 * Log compaction merge counts (CASSANDRA-4894)
 * Minimize byte array allocation by AbstractData{Input,Output} (CASSANDRA-5090)
 * Add SSL support for the binary protocol (CASSANDRA-5031)
 * Allow non-schema system ks modification for shuffle to work (CASSANDRA-5097)
 * cqlsh: Add default limit to SELECT statements (CASSANDRA-4972)
 * cqlsh: fix DESCRIBE for 1.1 cfs in CQL3 (CASSANDRA-5101)
 * Correctly gossip with nodes >= 1.1.7 (CASSANDRA-5102)
 * Ensure CL guarantees on digest mismatch (CASSANDRA-5113)
 * Validate correctly selects on composite partition key (CASSANDRA-5122)
 * Fix exception when adding collection (CASSANDRA-5117)
 * Handle states for non-vnode clusters correctly (CASSANDRA-5127)
 * Refuse unrecognized replication and compaction strategy options (CASSANDRA-4795)
 * Pick the correct value validator in sstable2json for cql3 tables (CASSANDRA-5134)
 * Validate login for describe_keyspace, describe_keyspaces and set_keyspace
   (CASSANDRA-5144)
 * Fix inserting empty maps (CASSANDRA-5141)
 * Don't remove tokens from System table for node we know (CASSANDRA-5121)
 * fix streaming progress report for compresed files (CASSANDRA-5130)
 * Coverage analysis for low-CL queries (CASSANDRA-4858)
 * Stop interpreting dates as valid timeUUID value (CASSANDRA-4936)
 * Adds E notation for floating point numbers (CASSANDRA-4927)
 * Detect (and warn) unintentional use of the cql2 thrift methods when cql3 was
   intended (CASSANDRA-5172)
 * cli: Quote ks and cf names in schema output when needed (CASSANDRA-5052)
 * Fix cf name extraction from manifest in Directories.migrateFile() (CASSANDRA-5242)
 * Replace mistaken usage of commons-logging with slf4j (CASSANDRA-5464)
 * Ensure Jackson dependency matches lib (CASSANDRA-5126)
 * Expose droppable tombstone ratio stats over JMX (CASSANDRA-5159)
Merged from 1.1:
 * Simplify CompressedRandomAccessReader to work around JDK FD bug (CASSANDRA-5088)
 * Improve handling a changing target throttle rate mid-compaction (CASSANDRA-5087)
 * Pig: correctly decode row keys in widerow mode (CASSANDRA-5098)
 * nodetool repair command now prints progress (CASSANDRA-4767)
 * fix user defined compaction to run against 1.1 data directory (CASSANDRA-5118)
 * Fix CQL3 BATCH authorization caching (CASSANDRA-5145)
 * fix get_count returns incorrect value with TTL (CASSANDRA-5099)
 * better handling for mid-compaction failure (CASSANDRA-5137)
 * convert default marshallers list to map for better readability (CASSANDRA-5109)
 * fix ConcurrentModificationException in getBootstrapSource (CASSANDRA-5170)
 * fix sstable maxtimestamp for row deletes and pre-1.1.1 sstables (CASSANDRA-5153)
 * Fix thread growth on node removal (CASSANDRA-5175)
 * Make Ec2Region's datacenter name configurable (CASSANDRA-5155)


1.2.0
 * Disallow counters in collections (CASSANDRA-5082)
 * cqlsh: add unit tests (CASSANDRA-3920)
 * fix default bloom_filter_fp_chance for LeveledCompactionStrategy (CASSANDRA-5093)
Merged from 1.1:
 * add validation for get_range_slices with start_key and end_token (CASSANDRA-5089)


1.2.0-rc2
 * fix nodetool ownership display with vnodes (CASSANDRA-5065)
 * cqlsh: add DESCRIBE KEYSPACES command (CASSANDRA-5060)
 * Fix potential infinite loop when reloading CFS (CASSANDRA-5064)
 * Fix SimpleAuthorizer example (CASSANDRA-5072)
 * cqlsh: force CL.ONE for tracing and system.schema* queries (CASSANDRA-5070)
 * Includes cassandra-shuffle in the debian package (CASSANDRA-5058)
Merged from 1.1:
 * fix multithreaded compaction deadlock (CASSANDRA-4492)
 * fix temporarily missing schema after upgrade from pre-1.1.5 (CASSANDRA-5061)
 * Fix ALTER TABLE overriding compression options with defaults
   (CASSANDRA-4996, 5066)
 * fix specifying and altering crc_check_chance (CASSANDRA-5053)
 * fix Murmur3Partitioner ownership% calculation (CASSANDRA-5076)
 * Don't expire columns sooner than they should in 2ndary indexes (CASSANDRA-5079)


1.2-rc1
 * rename rpc_timeout settings to request_timeout (CASSANDRA-5027)
 * add BF with 0.1 FP to LCS by default (CASSANDRA-5029)
 * Fix preparing insert queries (CASSANDRA-5016)
 * Fix preparing queries with counter increment (CASSANDRA-5022)
 * Fix preparing updates with collections (CASSANDRA-5017)
 * Don't generate UUID based on other node address (CASSANDRA-5002)
 * Fix message when trying to alter a clustering key type (CASSANDRA-5012)
 * Update IAuthenticator to match the new IAuthorizer (CASSANDRA-5003)
 * Fix inserting only a key in CQL3 (CASSANDRA-5040)
 * Fix CQL3 token() function when used with strings (CASSANDRA-5050)
Merged from 1.1:
 * reduce log spam from invalid counter shards (CASSANDRA-5026)
 * Improve schema propagation performance (CASSANDRA-5025)
 * Fix for IndexHelper.IndexFor throws OOB Exception (CASSANDRA-5030)
 * cqlsh: make it possible to describe thrift CFs (CASSANDRA-4827)
 * cqlsh: fix timestamp formatting on some platforms (CASSANDRA-5046)


1.2-beta3
 * make consistency level configurable in cqlsh (CASSANDRA-4829)
 * fix cqlsh rendering of blob fields (CASSANDRA-4970)
 * fix cqlsh DESCRIBE command (CASSANDRA-4913)
 * save truncation position in system table (CASSANDRA-4906)
 * Move CompressionMetadata off-heap (CASSANDRA-4937)
 * allow CLI to GET cql3 columnfamily data (CASSANDRA-4924)
 * Fix rare race condition in getExpireTimeForEndpoint (CASSANDRA-4402)
 * acquire references to overlapping sstables during compaction so bloom filter
   doesn't get free'd prematurely (CASSANDRA-4934)
 * Don't share slice query filter in CQL3 SelectStatement (CASSANDRA-4928)
 * Separate tracing from Log4J (CASSANDRA-4861)
 * Exclude gcable tombstones from merkle-tree computation (CASSANDRA-4905)
 * Better printing of AbstractBounds for tracing (CASSANDRA-4931)
 * Optimize mostRecentTombstone check in CC.collectAllData (CASSANDRA-4883)
 * Change stream session ID to UUID to avoid collision from same node (CASSANDRA-4813)
 * Use Stats.db when bulk loading if present (CASSANDRA-4957)
 * Skip repair on system_trace and keyspaces with RF=1 (CASSANDRA-4956)
 * (cql3) Remove arbitrary SELECT limit (CASSANDRA-4918)
 * Correctly handle prepared operation on collections (CASSANDRA-4945)
 * Fix CQL3 LIMIT (CASSANDRA-4877)
 * Fix Stress for CQL3 (CASSANDRA-4979)
 * Remove cassandra specific exceptions from JMX interface (CASSANDRA-4893)
 * (CQL3) Force using ALLOW FILTERING on potentially inefficient queries (CASSANDRA-4915)
 * (cql3) Fix adding column when the table has collections (CASSANDRA-4982)
 * (cql3) Fix allowing collections with compact storage (CASSANDRA-4990)
 * (cql3) Refuse ttl/writetime function on collections (CASSANDRA-4992)
 * Replace IAuthority with new IAuthorizer (CASSANDRA-4874)
 * clqsh: fix KEY pseudocolumn escaping when describing Thrift tables
   in CQL3 mode (CASSANDRA-4955)
 * add basic authentication support for Pig CassandraStorage (CASSANDRA-3042)
 * fix CQL2 ALTER TABLE compaction_strategy_class altering (CASSANDRA-4965)
Merged from 1.1:
 * Fall back to old describe_splits if d_s_ex is not available (CASSANDRA-4803)
 * Improve error reporting when streaming ranges fail (CASSANDRA-5009)
 * Fix cqlsh timestamp formatting of timezone info (CASSANDRA-4746)
 * Fix assertion failure with leveled compaction (CASSANDRA-4799)
 * Check for null end_token in get_range_slice (CASSANDRA-4804)
 * Remove all remnants of removed nodes (CASSANDRA-4840)
 * Add aut-reloading of the log4j file in debian package (CASSANDRA-4855)
 * Fix estimated row cache entry size (CASSANDRA-4860)
 * reset getRangeSlice filter after finishing a row for get_paged_slice
   (CASSANDRA-4919)
 * expunge row cache post-truncate (CASSANDRA-4940)
 * Allow static CF definition with compact storage (CASSANDRA-4910)
 * Fix endless loop/compaction of schema_* CFs due to broken timestamps (CASSANDRA-4880)
 * Fix 'wrong class type' assertion in CounterColumn (CASSANDRA-4976)


1.2-beta2
 * fp rate of 1.0 disables BF entirely; LCS defaults to 1.0 (CASSANDRA-4876)
 * off-heap bloom filters for row keys (CASSANDRA_4865)
 * add extension point for sstable components (CASSANDRA-4049)
 * improve tracing output (CASSANDRA-4852, 4862)
 * make TRACE verb droppable (CASSANDRA-4672)
 * fix BulkLoader recognition of CQL3 columnfamilies (CASSANDRA-4755)
 * Sort commitlog segments for replay by id instead of mtime (CASSANDRA-4793)
 * Make hint delivery asynchronous (CASSANDRA-4761)
 * Pluggable Thrift transport factories for CLI and cqlsh (CASSANDRA-4609, 4610)
 * cassandra-cli: allow Double value type to be inserted to a column (CASSANDRA-4661)
 * Add ability to use custom TServerFactory implementations (CASSANDRA-4608)
 * optimize batchlog flushing to skip successful batches (CASSANDRA-4667)
 * include metadata for system keyspace itself in schema tables (CASSANDRA-4416)
 * add check to PropertyFileSnitch to verify presence of location for
   local node (CASSANDRA-4728)
 * add PBSPredictor consistency modeler (CASSANDRA-4261)
 * remove vestiges of Thrift unframed mode (CASSANDRA-4729)
 * optimize single-row PK lookups (CASSANDRA-4710)
 * adjust blockFor calculation to account for pending ranges due to node
   movement (CASSANDRA-833)
 * Change CQL version to 3.0.0 and stop accepting 3.0.0-beta1 (CASSANDRA-4649)
 * (CQL3) Make prepared statement global instead of per connection
   (CASSANDRA-4449)
 * Fix scrubbing of CQL3 created tables (CASSANDRA-4685)
 * (CQL3) Fix validation when using counter and regular columns in the same
   table (CASSANDRA-4706)
 * Fix bug starting Cassandra with simple authentication (CASSANDRA-4648)
 * Add support for batchlog in CQL3 (CASSANDRA-4545, 4738)
 * Add support for multiple column family outputs in CFOF (CASSANDRA-4208)
 * Support repairing only the local DC nodes (CASSANDRA-4747)
 * Use rpc_address for binary protocol and change default port (CASSANDRA-4751)
 * Fix use of collections in prepared statements (CASSANDRA-4739)
 * Store more information into peers table (CASSANDRA-4351, 4814)
 * Configurable bucket size for size tiered compaction (CASSANDRA-4704)
 * Run leveled compaction in parallel (CASSANDRA-4310)
 * Fix potential NPE during CFS reload (CASSANDRA-4786)
 * Composite indexes may miss results (CASSANDRA-4796)
 * Move consistency level to the protocol level (CASSANDRA-4734, 4824)
 * Fix Subcolumn slice ends not respected (CASSANDRA-4826)
 * Fix Assertion error in cql3 select (CASSANDRA-4783)
 * Fix list prepend logic (CQL3) (CASSANDRA-4835)
 * Add booleans as literals in CQL3 (CASSANDRA-4776)
 * Allow renaming PK columns in CQL3 (CASSANDRA-4822)
 * Fix binary protocol NEW_NODE event (CASSANDRA-4679)
 * Fix potential infinite loop in tombstone compaction (CASSANDRA-4781)
 * Remove system tables accounting from schema (CASSANDRA-4850)
 * (cql3) Force provided columns in clustering key order in
   'CLUSTERING ORDER BY' (CASSANDRA-4881)
 * Fix composite index bug (CASSANDRA-4884)
 * Fix short read protection for CQL3 (CASSANDRA-4882)
 * Add tracing support to the binary protocol (CASSANDRA-4699)
 * (cql3) Don't allow prepared marker inside collections (CASSANDRA-4890)
 * Re-allow order by on non-selected columns (CASSANDRA-4645)
 * Bug when composite index is created in a table having collections (CASSANDRA-4909)
 * log index scan subject in CompositesSearcher (CASSANDRA-4904)
Merged from 1.1:
 * add get[Row|Key]CacheEntries to CacheServiceMBean (CASSANDRA-4859)
 * fix get_paged_slice to wrap to next row correctly (CASSANDRA-4816)
 * fix indexing empty column values (CASSANDRA-4832)
 * allow JdbcDate to compose null Date objects (CASSANDRA-4830)
 * fix possible stackoverflow when compacting 1000s of sstables
   (CASSANDRA-4765)
 * fix wrong leveled compaction progress calculation (CASSANDRA-4807)
 * add a close() method to CRAR to prevent leaking file descriptors (CASSANDRA-4820)
 * fix potential infinite loop in get_count (CASSANDRA-4833)
 * fix compositeType.{get/from}String methods (CASSANDRA-4842)
 * (CQL) fix CREATE COLUMNFAMILY permissions check (CASSANDRA-4864)
 * Fix DynamicCompositeType same type comparison (CASSANDRA-4711)
 * Fix duplicate SSTable reference when stream session failed (CASSANDRA-3306)
 * Allow static CF definition with compact storage (CASSANDRA-4910)
 * Fix endless loop/compaction of schema_* CFs due to broken timestamps (CASSANDRA-4880)
 * Fix 'wrong class type' assertion in CounterColumn (CASSANDRA-4976)


1.2-beta1
 * add atomic_batch_mutate (CASSANDRA-4542, -4635)
 * increase default max_hint_window_in_ms to 3h (CASSANDRA-4632)
 * include message initiation time to replicas so they can more
   accurately drop timed-out requests (CASSANDRA-2858)
 * fix clientutil.jar dependencies (CASSANDRA-4566)
 * optimize WriteResponse (CASSANDRA-4548)
 * new metrics (CASSANDRA-4009)
 * redesign KEYS indexes to avoid read-before-write (CASSANDRA-2897)
 * debug tracing (CASSANDRA-1123)
 * parallelize row cache loading (CASSANDRA-4282)
 * Make compaction, flush JBOD-aware (CASSANDRA-4292)
 * run local range scans on the read stage (CASSANDRA-3687)
 * clean up ioexceptions (CASSANDRA-2116)
 * add disk_failure_policy (CASSANDRA-2118)
 * Introduce new json format with row level deletion (CASSANDRA-4054)
 * remove redundant "name" column from schema_keyspaces (CASSANDRA-4433)
 * improve "nodetool ring" handling of multi-dc clusters (CASSANDRA-3047)
 * update NTS calculateNaturalEndpoints to be O(N log N) (CASSANDRA-3881)
 * split up rpc timeout by operation type (CASSANDRA-2819)
 * rewrite key cache save/load to use only sequential i/o (CASSANDRA-3762)
 * update MS protocol with a version handshake + broadcast address id
   (CASSANDRA-4311)
 * multithreaded hint replay (CASSANDRA-4189)
 * add inter-node message compression (CASSANDRA-3127)
 * remove COPP (CASSANDRA-2479)
 * Track tombstone expiration and compact when tombstone content is
   higher than a configurable threshold, default 20% (CASSANDRA-3442, 4234)
 * update MurmurHash to version 3 (CASSANDRA-2975)
 * (CLI) track elapsed time for `delete' operation (CASSANDRA-4060)
 * (CLI) jline version is bumped to 1.0 to properly  support
   'delete' key function (CASSANDRA-4132)
 * Save IndexSummary into new SSTable 'Summary' component (CASSANDRA-2392, 4289)
 * Add support for range tombstones (CASSANDRA-3708)
 * Improve MessagingService efficiency (CASSANDRA-3617)
 * Avoid ID conflicts from concurrent schema changes (CASSANDRA-3794)
 * Set thrift HSHA server thread limit to unlimited by default (CASSANDRA-4277)
 * Avoids double serialization of CF id in RowMutation messages
   (CASSANDRA-4293)
 * stream compressed sstables directly with java nio (CASSANDRA-4297)
 * Support multiple ranges in SliceQueryFilter (CASSANDRA-3885)
 * Add column metadata to system column families (CASSANDRA-4018)
 * (cql3) Always use composite types by default (CASSANDRA-4329)
 * (cql3) Add support for set, map and list (CASSANDRA-3647)
 * Validate date type correctly (CASSANDRA-4441)
 * (cql3) Allow definitions with only a PK (CASSANDRA-4361)
 * (cql3) Add support for row key composites (CASSANDRA-4179)
 * improve DynamicEndpointSnitch by using reservoir sampling (CASSANDRA-4038)
 * (cql3) Add support for 2ndary indexes (CASSANDRA-3680)
 * (cql3) fix defining more than one PK to be invalid (CASSANDRA-4477)
 * remove schema agreement checking from all external APIs (Thrift, CQL and CQL3) (CASSANDRA-4487)
 * add Murmur3Partitioner and make it default for new installations (CASSANDRA-3772, 4621)
 * (cql3) update pseudo-map syntax to use map syntax (CASSANDRA-4497)
 * Finer grained exceptions hierarchy and provides error code with exceptions (CASSANDRA-3979)
 * Adds events push to binary protocol (CASSANDRA-4480)
 * Rewrite nodetool help (CASSANDRA-2293)
 * Make CQL3 the default for CQL (CASSANDRA-4640)
 * update stress tool to be able to use CQL3 (CASSANDRA-4406)
 * Accept all thrift update on CQL3 cf but don't expose their metadata (CASSANDRA-4377)
 * Replace Throttle with Guava's RateLimiter for HintedHandOff (CASSANDRA-4541)
 * fix counter add/get using CQL2 and CQL3 in stress tool (CASSANDRA-4633)
 * Add sstable count per level to cfstats (CASSANDRA-4537)
 * (cql3) Add ALTER KEYSPACE statement (CASSANDRA-4611)
 * (cql3) Allow defining default consistency levels (CASSANDRA-4448)
 * (cql3) Fix queries using LIMIT missing results (CASSANDRA-4579)
 * fix cross-version gossip messaging (CASSANDRA-4576)
 * added inet data type (CASSANDRA-4627)


1.1.6
 * Wait for writes on synchronous read digest mismatch (CASSANDRA-4792)
 * fix commitlog replay for nanotime-infected sstables (CASSANDRA-4782)
 * preflight check ttl for maximum of 20 years (CASSANDRA-4771)
 * (Pig) fix widerow input with single column rows (CASSANDRA-4789)
 * Fix HH to compact with correct gcBefore, which avoids wiping out
   undelivered hints (CASSANDRA-4772)
 * LCS will merge up to 32 L0 sstables as intended (CASSANDRA-4778)
 * NTS will default unconfigured DC replicas to zero (CASSANDRA-4675)
 * use default consistency level in counter validation if none is
   explicitly provide (CASSANDRA-4700)
 * Improve IAuthority interface by introducing fine-grained
   access permissions and grant/revoke commands (CASSANDRA-4490, 4644)
 * fix assumption error in CLI when updating/describing keyspace
   (CASSANDRA-4322)
 * Adds offline sstablescrub to debian packaging (CASSANDRA-4642)
 * Automatic fixing of overlapping leveled sstables (CASSANDRA-4644)
 * fix error when using ORDER BY with extended selections (CASSANDRA-4689)
 * (CQL3) Fix validation for IN queries for non-PK cols (CASSANDRA-4709)
 * fix re-created keyspace disappering after 1.1.5 upgrade
   (CASSANDRA-4698, 4752)
 * (CLI) display elapsed time in 2 fraction digits (CASSANDRA-3460)
 * add authentication support to sstableloader (CASSANDRA-4712)
 * Fix CQL3 'is reversed' logic (CASSANDRA-4716, 4759)
 * (CQL3) Don't return ReversedType in result set metadata (CASSANDRA-4717)
 * Backport adding AlterKeyspace statement (CASSANDRA-4611)
 * (CQL3) Correcty accept upper-case data types (CASSANDRA-4770)
 * Add binary protocol events for schema changes (CASSANDRA-4684)
Merged from 1.0:
 * Switch from NBHM to CHM in MessagingService's callback map, which
   prevents OOM in long-running instances (CASSANDRA-4708)


1.1.5
 * add SecondaryIndex.reload API (CASSANDRA-4581)
 * use millis + atomicint for commitlog segment creation instead of
   nanotime, which has issues under some hypervisors (CASSANDRA-4601)
 * fix FD leak in slice queries (CASSANDRA-4571)
 * avoid recursion in leveled compaction (CASSANDRA-4587)
 * increase stack size under Java7 to 180K
 * Log(info) schema changes (CASSANDRA-4547)
 * Change nodetool setcachecapcity to manipulate global caches (CASSANDRA-4563)
 * (cql3) fix setting compaction strategy (CASSANDRA-4597)
 * fix broken system.schema_* timestamps on system startup (CASSANDRA-4561)
 * fix wrong skip of cache saving (CASSANDRA-4533)
 * Avoid NPE when lost+found is in data dir (CASSANDRA-4572)
 * Respect five-minute flush moratorium after initial CL replay (CASSANDRA-4474)
 * Adds ntp as recommended in debian packaging (CASSANDRA-4606)
 * Configurable transport in CF Record{Reader|Writer} (CASSANDRA-4558)
 * (cql3) fix potential NPE with both equal and unequal restriction (CASSANDRA-4532)
 * (cql3) improves ORDER BY validation (CASSANDRA-4624)
 * Fix potential deadlock during counter writes (CASSANDRA-4578)
 * Fix cql error with ORDER BY when using IN (CASSANDRA-4612)
Merged from 1.0:
 * increase Xss to 160k to accomodate latest 1.6 JVMs (CASSANDRA-4602)
 * fix toString of hint destination tokens (CASSANDRA-4568)
 * Fix multiple values for CurrentLocal NodeID (CASSANDRA-4626)


1.1.4
 * fix offline scrub to catch >= out of order rows (CASSANDRA-4411)
 * fix cassandra-env.sh on RHEL and other non-dash-based systems
   (CASSANDRA-4494)
Merged from 1.0:
 * (Hadoop) fix setting key length for old-style mapred api (CASSANDRA-4534)
 * (Hadoop) fix iterating through a resultset consisting entirely
   of tombstoned rows (CASSANDRA-4466)


1.1.3
 * (cqlsh) add COPY TO (CASSANDRA-4434)
 * munmap commitlog segments before rename (CASSANDRA-4337)
 * (JMX) rename getRangeKeySample to sampleKeyRange to avoid returning
   multi-MB results as an attribute (CASSANDRA-4452)
 * flush based on data size, not throughput; overwritten columns no
   longer artificially inflate liveRatio (CASSANDRA-4399)
 * update default commitlog segment size to 32MB and total commitlog
   size to 32/1024 MB for 32/64 bit JVMs, respectively (CASSANDRA-4422)
 * avoid using global partitioner to estimate ranges in index sstables
   (CASSANDRA-4403)
 * restore pre-CASSANDRA-3862 approach to removing expired tombstones
   from row cache during compaction (CASSANDRA-4364)
 * (stress) support for CQL prepared statements (CASSANDRA-3633)
 * Correctly catch exception when Snappy cannot be loaded (CASSANDRA-4400)
 * (cql3) Support ORDER BY when IN condition is given in WHERE clause (CASSANDRA-4327)
 * (cql3) delete "component_index" column on DROP TABLE call (CASSANDRA-4420)
 * change nanoTime() to currentTimeInMillis() in schema related code (CASSANDRA-4432)
 * add a token generation tool (CASSANDRA-3709)
 * Fix LCS bug with sstable containing only 1 row (CASSANDRA-4411)
 * fix "Can't Modify Index Name" problem on CF update (CASSANDRA-4439)
 * Fix assertion error in getOverlappingSSTables during repair (CASSANDRA-4456)
 * fix nodetool's setcompactionthreshold command (CASSANDRA-4455)
 * Ensure compacted files are never used, to avoid counter overcount (CASSANDRA-4436)
Merged from 1.0:
 * Push the validation of secondary index values to the SecondaryIndexManager (CASSANDRA-4240)
 * allow dropping columns shadowed by not-yet-expired supercolumn or row
   tombstones in PrecompactedRow (CASSANDRA-4396)


1.1.2
 * Fix cleanup not deleting index entries (CASSANDRA-4379)
 * Use correct partitioner when saving + loading caches (CASSANDRA-4331)
 * Check schema before trying to export sstable (CASSANDRA-2760)
 * Raise a meaningful exception instead of NPE when PFS encounters
   an unconfigured node + no default (CASSANDRA-4349)
 * fix bug in sstable blacklisting with LCS (CASSANDRA-4343)
 * LCS no longer promotes tiny sstables out of L0 (CASSANDRA-4341)
 * skip tombstones during hint replay (CASSANDRA-4320)
 * fix NPE in compactionstats (CASSANDRA-4318)
 * enforce 1m min keycache for auto (CASSANDRA-4306)
 * Have DeletedColumn.isMFD always return true (CASSANDRA-4307)
 * (cql3) exeption message for ORDER BY constraints said primary filter can be
    an IN clause, which is misleading (CASSANDRA-4319)
 * (cql3) Reject (not yet supported) creation of 2ndardy indexes on tables with
   composite primary keys (CASSANDRA-4328)
 * Set JVM stack size to 160k for java 7 (CASSANDRA-4275)
 * cqlsh: add COPY command to load data from CSV flat files (CASSANDRA-4012)
 * CFMetaData.fromThrift to throw ConfigurationException upon error (CASSANDRA-4353)
 * Use CF comparator to sort indexed columns in SecondaryIndexManager
   (CASSANDRA-4365)
 * add strategy_options to the KSMetaData.toString() output (CASSANDRA-4248)
 * (cql3) fix range queries containing unqueried results (CASSANDRA-4372)
 * (cql3) allow updating column_alias types (CASSANDRA-4041)
 * (cql3) Fix deletion bug (CASSANDRA-4193)
 * Fix computation of overlapping sstable for leveled compaction (CASSANDRA-4321)
 * Improve scrub and allow to run it offline (CASSANDRA-4321)
 * Fix assertionError in StorageService.bulkLoad (CASSANDRA-4368)
 * (cqlsh) add option to authenticate to a keyspace at startup (CASSANDRA-4108)
 * (cqlsh) fix ASSUME functionality (CASSANDRA-4352)
 * Fix ColumnFamilyRecordReader to not return progress > 100% (CASSANDRA-3942)
Merged from 1.0:
 * Set gc_grace on index CF to 0 (CASSANDRA-4314)


1.1.1
 * add populate_io_cache_on_flush option (CASSANDRA-2635)
 * allow larger cache capacities than 2GB (CASSANDRA-4150)
 * add getsstables command to nodetool (CASSANDRA-4199)
 * apply parent CF compaction settings to secondary index CFs (CASSANDRA-4280)
 * preserve commitlog size cap when recycling segments at startup
   (CASSANDRA-4201)
 * (Hadoop) fix split generation regression (CASSANDRA-4259)
 * ignore min/max compactions settings in LCS, while preserving
   behavior that min=max=0 disables autocompaction (CASSANDRA-4233)
 * log number of rows read from saved cache (CASSANDRA-4249)
 * calculate exact size required for cleanup operations (CASSANDRA-1404)
 * avoid blocking additional writes during flush when the commitlog
   gets behind temporarily (CASSANDRA-1991)
 * enable caching on index CFs based on data CF cache setting (CASSANDRA-4197)
 * warn on invalid replication strategy creation options (CASSANDRA-4046)
 * remove [Freeable]Memory finalizers (CASSANDRA-4222)
 * include tombstone size in ColumnFamily.size, which can prevent OOM
   during sudden mass delete operations by yielding a nonzero liveRatio
   (CASSANDRA-3741)
 * Open 1 sstableScanner per level for leveled compaction (CASSANDRA-4142)
 * Optimize reads when row deletion timestamps allow us to restrict
   the set of sstables we check (CASSANDRA-4116)
 * add support for commitlog archiving and point-in-time recovery
   (CASSANDRA-3690)
 * avoid generating redundant compaction tasks during streaming
   (CASSANDRA-4174)
 * add -cf option to nodetool snapshot, and takeColumnFamilySnapshot to
   StorageService mbean (CASSANDRA-556)
 * optimize cleanup to drop entire sstables where possible (CASSANDRA-4079)
 * optimize truncate when autosnapshot is disabled (CASSANDRA-4153)
 * update caches to use byte[] keys to reduce memory overhead (CASSANDRA-3966)
 * add column limit to cli (CASSANDRA-3012, 4098)
 * clean up and optimize DataOutputBuffer, used by CQL compression and
   CompositeType (CASSANDRA-4072)
 * optimize commitlog checksumming (CASSANDRA-3610)
 * identify and blacklist corrupted SSTables from future compactions
   (CASSANDRA-2261)
 * Move CfDef and KsDef validation out of thrift (CASSANDRA-4037)
 * Expose API to repair a user provided range (CASSANDRA-3912)
 * Add way to force the cassandra-cli to refresh its schema (CASSANDRA-4052)
 * Avoid having replicate on write tasks stacking up at CL.ONE (CASSANDRA-2889)
 * (cql3) Backwards compatibility for composite comparators in non-cql3-aware
   clients (CASSANDRA-4093)
 * (cql3) Fix order by for reversed queries (CASSANDRA-4160)
 * (cql3) Add ReversedType support (CASSANDRA-4004)
 * (cql3) Add timeuuid type (CASSANDRA-4194)
 * (cql3) Minor fixes (CASSANDRA-4185)
 * (cql3) Fix prepared statement in BATCH (CASSANDRA-4202)
 * (cql3) Reduce the list of reserved keywords (CASSANDRA-4186)
 * (cql3) Move max/min compaction thresholds to compaction strategy options
   (CASSANDRA-4187)
 * Fix exception during move when localhost is the only source (CASSANDRA-4200)
 * (cql3) Allow paging through non-ordered partitioner results (CASSANDRA-3771)
 * (cql3) Fix drop index (CASSANDRA-4192)
 * (cql3) Don't return range ghosts anymore (CASSANDRA-3982)
 * fix re-creating Keyspaces/ColumnFamilies with the same name as dropped
   ones (CASSANDRA-4219)
 * fix SecondaryIndex LeveledManifest save upon snapshot (CASSANDRA-4230)
 * fix missing arrayOffset in FBUtilities.hash (CASSANDRA-4250)
 * (cql3) Add name of parameters in CqlResultSet (CASSANDRA-4242)
 * (cql3) Correctly validate order by queries (CASSANDRA-4246)
 * rename stress to cassandra-stress for saner packaging (CASSANDRA-4256)
 * Fix exception on colum metadata with non-string comparator (CASSANDRA-4269)
 * Check for unknown/invalid compression options (CASSANDRA-4266)
 * (cql3) Adds simple access to column timestamp and ttl (CASSANDRA-4217)
 * (cql3) Fix range queries with secondary indexes (CASSANDRA-4257)
 * Better error messages from improper input in cli (CASSANDRA-3865)
 * Try to stop all compaction upon Keyspace or ColumnFamily drop (CASSANDRA-4221)
 * (cql3) Allow keyspace properties to contain hyphens (CASSANDRA-4278)
 * (cql3) Correctly validate keyspace access in create table (CASSANDRA-4296)
 * Avoid deadlock in migration stage (CASSANDRA-3882)
 * Take supercolumn names and deletion info into account in memtable throughput
   (CASSANDRA-4264)
 * Add back backward compatibility for old style replication factor (CASSANDRA-4294)
 * Preserve compatibility with pre-1.1 index queries (CASSANDRA-4262)
Merged from 1.0:
 * Fix super columns bug where cache is not updated (CASSANDRA-4190)
 * fix maxTimestamp to include row tombstones (CASSANDRA-4116)
 * (CLI) properly handle quotes in create/update keyspace commands (CASSANDRA-4129)
 * Avoids possible deadlock during bootstrap (CASSANDRA-4159)
 * fix stress tool that hangs forever on timeout or error (CASSANDRA-4128)
 * stress tool to return appropriate exit code on failure (CASSANDRA-4188)
 * fix compaction NPE when out of disk space and assertions disabled
   (CASSANDRA-3985)
 * synchronize LCS getEstimatedTasks to avoid CME (CASSANDRA-4255)
 * ensure unique streaming session id's (CASSANDRA-4223)
 * kick off background compaction when min/max thresholds change
   (CASSANDRA-4279)
 * improve ability of STCS.getBuckets to deal with 100s of 1000s of
   sstables, such as when convertinb back from LCS (CASSANDRA-4287)
 * Oversize integer in CQL throws NumberFormatException (CASSANDRA-4291)
 * fix 1.0.x node join to mixed version cluster, other nodes >= 1.1 (CASSANDRA-4195)
 * Fix LCS splitting sstable base on uncompressed size (CASSANDRA-4419)
 * Push the validation of secondary index values to the SecondaryIndexManager (CASSANDRA-4240)
 * Don't purge columns during upgradesstables (CASSANDRA-4462)
 * Make cqlsh work with piping (CASSANDRA-4113)
 * Validate arguments for nodetool decommission (CASSANDRA-4061)
 * Report thrift status in nodetool info (CASSANDRA-4010)


1.1.0-final
 * average a reduced liveRatio estimate with the previous one (CASSANDRA-4065)
 * Allow KS and CF names up to 48 characters (CASSANDRA-4157)
 * fix stress build (CASSANDRA-4140)
 * add time remaining estimate to nodetool compactionstats (CASSANDRA-4167)
 * (cql) fix NPE in cql3 ALTER TABLE (CASSANDRA-4163)
 * (cql) Add support for CL.TWO and CL.THREE in CQL (CASSANDRA-4156)
 * (cql) Fix type in CQL3 ALTER TABLE preventing update (CASSANDRA-4170)
 * (cql) Throw invalid exception from CQL3 on obsolete options (CASSANDRA-4171)
 * (cqlsh) fix recognizing uppercase SELECT keyword (CASSANDRA-4161)
 * Pig: wide row support (CASSANDRA-3909)
Merged from 1.0:
 * avoid streaming empty files with bulk loader if sstablewriter errors out
   (CASSANDRA-3946)


1.1-rc1
 * Include stress tool in binary builds (CASSANDRA-4103)
 * (Hadoop) fix wide row iteration when last row read was deleted
   (CASSANDRA-4154)
 * fix read_repair_chance to really default to 0.1 in the cli (CASSANDRA-4114)
 * Adds caching and bloomFilterFpChange to CQL options (CASSANDRA-4042)
 * Adds posibility to autoconfigure size of the KeyCache (CASSANDRA-4087)
 * fix KEYS index from skipping results (CASSANDRA-3996)
 * Remove sliced_buffer_size_in_kb dead option (CASSANDRA-4076)
 * make loadNewSStable preserve sstable version (CASSANDRA-4077)
 * Respect 1.0 cache settings as much as possible when upgrading
   (CASSANDRA-4088)
 * relax path length requirement for sstable files when upgrading on
   non-Windows platforms (CASSANDRA-4110)
 * fix terminination of the stress.java when errors were encountered
   (CASSANDRA-4128)
 * Move CfDef and KsDef validation out of thrift (CASSANDRA-4037)
 * Fix get_paged_slice (CASSANDRA-4136)
 * CQL3: Support slice with exclusive start and stop (CASSANDRA-3785)
Merged from 1.0:
 * support PropertyFileSnitch in bulk loader (CASSANDRA-4145)
 * add auto_snapshot option allowing disabling snapshot before drop/truncate
   (CASSANDRA-3710)
 * allow short snitch names (CASSANDRA-4130)


1.1-beta2
 * rename loaded sstables to avoid conflicts with local snapshots
   (CASSANDRA-3967)
 * start hint replay as soon as FD notifies that the target is back up
   (CASSANDRA-3958)
 * avoid unproductive deserializing of cached rows during compaction
   (CASSANDRA-3921)
 * fix concurrency issues with CQL keyspace creation (CASSANDRA-3903)
 * Show Effective Owership via Nodetool ring <keyspace> (CASSANDRA-3412)
 * Update ORDER BY syntax for CQL3 (CASSANDRA-3925)
 * Fix BulkRecordWriter to not throw NPE if reducer gets no map data from Hadoop (CASSANDRA-3944)
 * Fix bug with counters in super columns (CASSANDRA-3821)
 * Remove deprecated merge_shard_chance (CASSANDRA-3940)
 * add a convenient way to reset a node's schema (CASSANDRA-2963)
 * fix for intermittent SchemaDisagreementException (CASSANDRA-3884)
 * CLI `list <CF>` to limit number of columns and their order (CASSANDRA-3012)
 * ignore deprecated KsDef/CfDef/ColumnDef fields in native schema (CASSANDRA-3963)
 * CLI to report when unsupported column_metadata pair was given (CASSANDRA-3959)
 * reincarnate removed and deprecated KsDef/CfDef attributes (CASSANDRA-3953)
 * Fix race between writes and read for cache (CASSANDRA-3862)
 * perform static initialization of StorageProxy on start-up (CASSANDRA-3797)
 * support trickling fsync() on writes (CASSANDRA-3950)
 * expose counters for unavailable/timeout exceptions given to thrift clients (CASSANDRA-3671)
 * avoid quadratic startup time in LeveledManifest (CASSANDRA-3952)
 * Add type information to new schema_ columnfamilies and remove thrift
   serialization for schema (CASSANDRA-3792)
 * add missing column validator options to the CLI help (CASSANDRA-3926)
 * skip reading saved key cache if CF's caching strategy is NONE or ROWS_ONLY (CASSANDRA-3954)
 * Unify migration code (CASSANDRA-4017)
Merged from 1.0:
 * cqlsh: guess correct version of Python for Arch Linux (CASSANDRA-4090)
 * (CLI) properly handle quotes in create/update keyspace commands (CASSANDRA-4129)
 * Avoids possible deadlock during bootstrap (CASSANDRA-4159)
 * fix stress tool that hangs forever on timeout or error (CASSANDRA-4128)
 * Fix super columns bug where cache is not updated (CASSANDRA-4190)
 * stress tool to return appropriate exit code on failure (CASSANDRA-4188)


1.0.9
 * improve index sampling performance (CASSANDRA-4023)
 * always compact away deleted hints immediately after handoff (CASSANDRA-3955)
 * delete hints from dropped ColumnFamilies on handoff instead of
   erroring out (CASSANDRA-3975)
 * add CompositeType ref to the CLI doc for create/update column family (CASSANDRA-3980)
 * Pig: support Counter ColumnFamilies (CASSANDRA-3973)
 * Pig: Composite column support (CASSANDRA-3684)
 * Avoid NPE during repair when a keyspace has no CFs (CASSANDRA-3988)
 * Fix division-by-zero error on get_slice (CASSANDRA-4000)
 * don't change manifest level for cleanup, scrub, and upgradesstables
   operations under LeveledCompactionStrategy (CASSANDRA-3989, 4112)
 * fix race leading to super columns assertion failure (CASSANDRA-3957)
 * fix NPE on invalid CQL delete command (CASSANDRA-3755)
 * allow custom types in CLI's assume command (CASSANDRA-4081)
 * fix totalBytes count for parallel compactions (CASSANDRA-3758)
 * fix intermittent NPE in get_slice (CASSANDRA-4095)
 * remove unnecessary asserts in native code interfaces (CASSANDRA-4096)
 * Validate blank keys in CQL to avoid assertion errors (CASSANDRA-3612)
 * cqlsh: fix bad decoding of some column names (CASSANDRA-4003)
 * cqlsh: fix incorrect padding with unicode chars (CASSANDRA-4033)
 * Fix EC2 snitch incorrectly reporting region (CASSANDRA-4026)
 * Shut down thrift during decommission (CASSANDRA-4086)
 * Expose nodetool cfhistograms for 2ndary indexes (CASSANDRA-4063)
Merged from 0.8:
 * Fix ConcurrentModificationException in gossiper (CASSANDRA-4019)


1.1-beta1
 * (cqlsh)
   + add SOURCE and CAPTURE commands, and --file option (CASSANDRA-3479)
   + add ALTER COLUMNFAMILY WITH (CASSANDRA-3523)
   + bundle Python dependencies with Cassandra (CASSANDRA-3507)
   + added to Debian package (CASSANDRA-3458)
   + display byte data instead of erroring out on decode failure
     (CASSANDRA-3874)
 * add nodetool rebuild_index (CASSANDRA-3583)
 * add nodetool rangekeysample (CASSANDRA-2917)
 * Fix streaming too much data during move operations (CASSANDRA-3639)
 * Nodetool and CLI connect to localhost by default (CASSANDRA-3568)
 * Reduce memory used by primary index sample (CASSANDRA-3743)
 * (Hadoop) separate input/output configurations (CASSANDRA-3197, 3765)
 * avoid returning internal Cassandra classes over JMX (CASSANDRA-2805)
 * add row-level isolation via SnapTree (CASSANDRA-2893)
 * Optimize key count estimation when opening sstable on startup
   (CASSANDRA-2988)
 * multi-dc replication optimization supporting CL > ONE (CASSANDRA-3577)
 * add command to stop compactions (CASSANDRA-1740, 3566, 3582)
 * multithreaded streaming (CASSANDRA-3494)
 * removed in-tree redhat spec (CASSANDRA-3567)
 * "defragment" rows for name-based queries under STCS, again (CASSANDRA-2503)
 * Recycle commitlog segments for improved performance
   (CASSANDRA-3411, 3543, 3557, 3615)
 * update size-tiered compaction to prioritize small tiers (CASSANDRA-2407)
 * add message expiration logic to OutboundTcpConnection (CASSANDRA-3005)
 * off-heap cache to use sun.misc.Unsafe instead of JNA (CASSANDRA-3271)
 * EACH_QUORUM is only supported for writes (CASSANDRA-3272)
 * replace compactionlock use in schema migration by checking CFS.isValid
   (CASSANDRA-3116)
 * recognize that "SELECT first ... *" isn't really "SELECT *" (CASSANDRA-3445)
 * Use faster bytes comparison (CASSANDRA-3434)
 * Bulk loader is no longer a fat client, (HADOOP) bulk load output format
   (CASSANDRA-3045)
 * (Hadoop) add support for KeyRange.filter
 * remove assumption that keys and token are in bijection
   (CASSANDRA-1034, 3574, 3604)
 * always remove endpoints from delevery queue in HH (CASSANDRA-3546)
 * fix race between cf flush and its 2ndary indexes flush (CASSANDRA-3547)
 * fix potential race in AES when a repair fails (CASSANDRA-3548)
 * Remove columns shadowed by a deleted container even when we cannot purge
   (CASSANDRA-3538)
 * Improve memtable slice iteration performance (CASSANDRA-3545)
 * more efficient allocation of small bloom filters (CASSANDRA-3618)
 * Use separate writer thread in SSTableSimpleUnsortedWriter (CASSANDRA-3619)
 * fsync the directory after new sstable or commitlog segment are created (CASSANDRA-3250)
 * fix minor issues reported by FindBugs (CASSANDRA-3658)
 * global key/row caches (CASSANDRA-3143, 3849)
 * optimize memtable iteration during range scan (CASSANDRA-3638)
 * introduce 'crc_check_chance' in CompressionParameters to support
   a checksum percentage checking chance similarly to read-repair (CASSANDRA-3611)
 * a way to deactivate global key/row cache on per-CF basis (CASSANDRA-3667)
 * fix LeveledCompactionStrategy broken because of generation pre-allocation
   in LeveledManifest (CASSANDRA-3691)
 * finer-grained control over data directories (CASSANDRA-2749)
 * Fix ClassCastException during hinted handoff (CASSANDRA-3694)
 * Upgrade Thrift to 0.7 (CASSANDRA-3213)
 * Make stress.java insert operation to use microseconds (CASSANDRA-3725)
 * Allows (internally) doing a range query with a limit of columns instead of
   rows (CASSANDRA-3742)
 * Allow rangeSlice queries to be start/end inclusive/exclusive (CASSANDRA-3749)
 * Fix BulkLoader to support new SSTable layout and add stream
   throttling to prevent an NPE when there is no yaml config (CASSANDRA-3752)
 * Allow concurrent schema migrations (CASSANDRA-1391, 3832)
 * Add SnapshotCommand to trigger snapshot on remote node (CASSANDRA-3721)
 * Make CFMetaData conversions to/from thrift/native schema inverses
   (CASSANDRA_3559)
 * Add initial code for CQL 3.0-beta (CASSANDRA-2474, 3781, 3753)
 * Add wide row support for ColumnFamilyInputFormat (CASSANDRA-3264)
 * Allow extending CompositeType comparator (CASSANDRA-3657)
 * Avoids over-paging during get_count (CASSANDRA-3798)
 * Add new command to rebuild a node without (repair) merkle tree calculations
   (CASSANDRA-3483, 3922)
 * respect not only row cache capacity but caching mode when
   trying to read data (CASSANDRA-3812)
 * fix system tests (CASSANDRA-3827)
 * CQL support for altering row key type in ALTER TABLE (CASSANDRA-3781)
 * turn compression on by default (CASSANDRA-3871)
 * make hexToBytes refuse invalid input (CASSANDRA-2851)
 * Make secondary indexes CF inherit compression and compaction from their
   parent CF (CASSANDRA-3877)
 * Finish cleanup up tombstone purge code (CASSANDRA-3872)
 * Avoid NPE on aboarted stream-out sessions (CASSANDRA-3904)
 * BulkRecordWriter throws NPE for counter columns (CASSANDRA-3906)
 * Support compression using BulkWriter (CASSANDRA-3907)


1.0.8
 * fix race between cleanup and flush on secondary index CFSes (CASSANDRA-3712)
 * avoid including non-queried nodes in rangeslice read repair
   (CASSANDRA-3843)
 * Only snapshot CF being compacted for snapshot_before_compaction
   (CASSANDRA-3803)
 * Log active compactions in StatusLogger (CASSANDRA-3703)
 * Compute more accurate compaction score per level (CASSANDRA-3790)
 * Return InvalidRequest when using a keyspace that doesn't exist
   (CASSANDRA-3764)
 * disallow user modification of System keyspace (CASSANDRA-3738)
 * allow using sstable2json on secondary index data (CASSANDRA-3738)
 * (cqlsh) add DESCRIBE COLUMNFAMILIES (CASSANDRA-3586)
 * (cqlsh) format blobs correctly and use colors to improve output
   readability (CASSANDRA-3726)
 * synchronize BiMap of bootstrapping tokens (CASSANDRA-3417)
 * show index options in CLI (CASSANDRA-3809)
 * add optional socket timeout for streaming (CASSANDRA-3838)
 * fix truncate not to leave behind non-CFS backed secondary indexes
   (CASSANDRA-3844)
 * make CLI `show schema` to use output stream directly instead
   of StringBuilder (CASSANDRA-3842)
 * remove the wait on hint future during write (CASSANDRA-3870)
 * (cqlsh) ignore missing CfDef opts (CASSANDRA-3933)
 * (cqlsh) look for cqlshlib relative to realpath (CASSANDRA-3767)
 * Fix short read protection (CASSANDRA-3934)
 * Make sure infered and actual schema match (CASSANDRA-3371)
 * Fix NPE during HH delivery (CASSANDRA-3677)
 * Don't put boostrapping node in 'hibernate' status (CASSANDRA-3737)
 * Fix double quotes in windows bat files (CASSANDRA-3744)
 * Fix bad validator lookup (CASSANDRA-3789)
 * Fix soft reset in EC2MultiRegionSnitch (CASSANDRA-3835)
 * Don't leave zombie connections with THSHA thrift server (CASSANDRA-3867)
 * (cqlsh) fix deserialization of data (CASSANDRA-3874)
 * Fix removetoken force causing an inconsistent state (CASSANDRA-3876)
 * Fix ahndling of some types with Pig (CASSANDRA-3886)
 * Don't allow to drop the system keyspace (CASSANDRA-3759)
 * Make Pig deletes disabled by default and configurable (CASSANDRA-3628)
Merged from 0.8:
 * (Pig) fix CassandraStorage to use correct comparator in Super ColumnFamily
   case (CASSANDRA-3251)
 * fix thread safety issues in commitlog replay, primarily affecting
   systems with many (100s) of CF definitions (CASSANDRA-3751)
 * Fix relevant tombstone ignored with super columns (CASSANDRA-3875)


1.0.7
 * fix regression in HH page size calculation (CASSANDRA-3624)
 * retry failed stream on IOException (CASSANDRA-3686)
 * allow configuring bloom_filter_fp_chance (CASSANDRA-3497)
 * attempt hint delivery every ten minutes, or when failure detector
   notifies us that a node is back up, whichever comes first.  hint
   handoff throttle delay default changed to 1ms, from 50 (CASSANDRA-3554)
 * add nodetool setstreamthroughput (CASSANDRA-3571)
 * fix assertion when dropping a columnfamily with no sstables (CASSANDRA-3614)
 * more efficient allocation of small bloom filters (CASSANDRA-3618)
 * CLibrary.createHardLinkWithExec() to check for errors (CASSANDRA-3101)
 * Avoid creating empty and non cleaned writer during compaction (CASSANDRA-3616)
 * stop thrift service in shutdown hook so we can quiesce MessagingService
   (CASSANDRA-3335)
 * (CQL) compaction_strategy_options and compression_parameters for
   CREATE COLUMNFAMILY statement (CASSANDRA-3374)
 * Reset min/max compaction threshold when creating size tiered compaction
   strategy (CASSANDRA-3666)
 * Don't ignore IOException during compaction (CASSANDRA-3655)
 * Fix assertion error for CF with gc_grace=0 (CASSANDRA-3579)
 * Shutdown ParallelCompaction reducer executor after use (CASSANDRA-3711)
 * Avoid < 0 value for pending tasks in leveled compaction (CASSANDRA-3693)
 * (Hadoop) Support TimeUUID in Pig CassandraStorage (CASSANDRA-3327)
 * Check schema is ready before continuing boostrapping (CASSANDRA-3629)
 * Catch overflows during parsing of chunk_length_kb (CASSANDRA-3644)
 * Improve stream protocol mismatch errors (CASSANDRA-3652)
 * Avoid multiple thread doing HH to the same target (CASSANDRA-3681)
 * Add JMX property for rp_timeout_in_ms (CASSANDRA-2940)
 * Allow DynamicCompositeType to compare component of different types
   (CASSANDRA-3625)
 * Flush non-cfs backed secondary indexes (CASSANDRA-3659)
 * Secondary Indexes should report memory consumption (CASSANDRA-3155)
 * fix for SelectStatement start/end key are not set correctly
   when a key alias is involved (CASSANDRA-3700)
 * fix CLI `show schema` command insert of an extra comma in
   column_metadata (CASSANDRA-3714)
Merged from 0.8:
 * avoid logging (harmless) exception when GC takes < 1ms (CASSANDRA-3656)
 * prevent new nodes from thinking down nodes are up forever (CASSANDRA-3626)
 * use correct list of replicas for LOCAL_QUORUM reads when read repair
   is disabled (CASSANDRA-3696)
 * block on flush before compacting hints (may prevent OOM) (CASSANDRA-3733)


1.0.6
 * (CQL) fix cqlsh support for replicate_on_write (CASSANDRA-3596)
 * fix adding to leveled manifest after streaming (CASSANDRA-3536)
 * filter out unavailable cipher suites when using encryption (CASSANDRA-3178)
 * (HADOOP) add old-style api support for CFIF and CFRR (CASSANDRA-2799)
 * Support TimeUUIDType column names in Stress.java tool (CASSANDRA-3541)
 * (CQL) INSERT/UPDATE/DELETE/TRUNCATE commands should allow CF names to
   be qualified by keyspace (CASSANDRA-3419)
 * always remove endpoints from delevery queue in HH (CASSANDRA-3546)
 * fix race between cf flush and its 2ndary indexes flush (CASSANDRA-3547)
 * fix potential race in AES when a repair fails (CASSANDRA-3548)
 * fix default value validation usage in CLI SET command (CASSANDRA-3553)
 * Optimize componentsFor method for compaction and startup time
   (CASSANDRA-3532)
 * (CQL) Proper ColumnFamily metadata validation on CREATE COLUMNFAMILY
   (CASSANDRA-3565)
 * fix compression "chunk_length_kb" option to set correct kb value for
   thrift/avro (CASSANDRA-3558)
 * fix missing response during range slice repair (CASSANDRA-3551)
 * 'describe ring' moved from CLI to nodetool and available through JMX (CASSANDRA-3220)
 * add back partitioner to sstable metadata (CASSANDRA-3540)
 * fix NPE in get_count for counters (CASSANDRA-3601)
Merged from 0.8:
 * remove invalid assertion that table was opened before dropping it
   (CASSANDRA-3580)
 * range and index scans now only send requests to enough replicas to
   satisfy requested CL + RR (CASSANDRA-3598)
 * use cannonical host for local node in nodetool info (CASSANDRA-3556)
 * remove nonlocal DC write optimization since it only worked with
   CL.ONE or CL.LOCAL_QUORUM (CASSANDRA-3577, 3585)
 * detect misuses of CounterColumnType (CASSANDRA-3422)
 * turn off string interning in json2sstable, take 2 (CASSANDRA-2189)
 * validate compression parameters on add/update of the ColumnFamily
   (CASSANDRA-3573)
 * Check for 0.0.0.0 is incorrect in CFIF (CASSANDRA-3584)
 * Increase vm.max_map_count in debian packaging (CASSANDRA-3563)
 * gossiper will never add itself to saved endpoints (CASSANDRA-3485)


1.0.5
 * revert CASSANDRA-3407 (see CASSANDRA-3540)
 * fix assertion error while forwarding writes to local nodes (CASSANDRA-3539)


1.0.4
 * fix self-hinting of timed out read repair updates and make hinted handoff
   less prone to OOMing a coordinator (CASSANDRA-3440)
 * expose bloom filter sizes via JMX (CASSANDRA-3495)
 * enforce RP tokens 0..2**127 (CASSANDRA-3501)
 * canonicalize paths exposed through JMX (CASSANDRA-3504)
 * fix "liveSize" stat when sstables are removed (CASSANDRA-3496)
 * add bloom filter FP rates to nodetool cfstats (CASSANDRA-3347)
 * record partitioner in sstable metadata component (CASSANDRA-3407)
 * add new upgradesstables nodetool command (CASSANDRA-3406)
 * skip --debug requirement to see common exceptions in CLI (CASSANDRA-3508)
 * fix incorrect query results due to invalid max timestamp (CASSANDRA-3510)
 * make sstableloader recognize compressed sstables (CASSANDRA-3521)
 * avoids race in OutboundTcpConnection in multi-DC setups (CASSANDRA-3530)
 * use SETLOCAL in cassandra.bat (CASSANDRA-3506)
 * fix ConcurrentModificationException in Table.all() (CASSANDRA-3529)
Merged from 0.8:
 * fix concurrence issue in the FailureDetector (CASSANDRA-3519)
 * fix array out of bounds error in counter shard removal (CASSANDRA-3514)
 * avoid dropping tombstones when they might still be needed to shadow
   data in a different sstable (CASSANDRA-2786)


1.0.3
 * revert name-based query defragmentation aka CASSANDRA-2503 (CASSANDRA-3491)
 * fix invalidate-related test failures (CASSANDRA-3437)
 * add next-gen cqlsh to bin/ (CASSANDRA-3188, 3131, 3493)
 * (CQL) fix handling of rows with no columns (CASSANDRA-3424, 3473)
 * fix querying supercolumns by name returning only a subset of
   subcolumns or old subcolumn versions (CASSANDRA-3446)
 * automatically compute sha1 sum for uncompressed data files (CASSANDRA-3456)
 * fix reading metadata/statistics component for version < h (CASSANDRA-3474)
 * add sstable forward-compatibility (CASSANDRA-3478)
 * report compression ratio in CFSMBean (CASSANDRA-3393)
 * fix incorrect size exception during streaming of counters (CASSANDRA-3481)
 * (CQL) fix for counter decrement syntax (CASSANDRA-3418)
 * Fix race introduced by CASSANDRA-2503 (CASSANDRA-3482)
 * Fix incomplete deletion of delivered hints (CASSANDRA-3466)
 * Avoid rescheduling compactions when no compaction was executed
   (CASSANDRA-3484)
 * fix handling of the chunk_length_kb compression options (CASSANDRA-3492)
Merged from 0.8:
 * fix updating CF row_cache_provider (CASSANDRA-3414)
 * CFMetaData.convertToThrift method to set RowCacheProvider (CASSANDRA-3405)
 * acquire compactionlock during truncate (CASSANDRA-3399)
 * fix displaying cfdef entries for super columnfamilies (CASSANDRA-3415)
 * Make counter shard merging thread safe (CASSANDRA-3178)
 * Revert CASSANDRA-2855
 * Fix bug preventing the use of efficient cross-DC writes (CASSANDRA-3472)
 * `describe ring` command for CLI (CASSANDRA-3220)
 * (Hadoop) skip empty rows when entire row is requested, redux (CASSANDRA-2855)


1.0.2
 * "defragment" rows for name-based queries under STCS (CASSANDRA-2503)
 * Add timing information to cassandra-cli GET/SET/LIST queries (CASSANDRA-3326)
 * Only create one CompressionMetadata object per sstable (CASSANDRA-3427)
 * cleanup usage of StorageService.setMode() (CASSANDRA-3388)
 * Avoid large array allocation for compressed chunk offsets (CASSANDRA-3432)
 * fix DecimalType bytebuffer marshalling (CASSANDRA-3421)
 * fix bug that caused first column in per row indexes to be ignored
   (CASSANDRA-3441)
 * add JMX call to clean (failed) repair sessions (CASSANDRA-3316)
 * fix sstableloader reference acquisition bug (CASSANDRA-3438)
 * fix estimated row size regression (CASSANDRA-3451)
 * make sure we don't return more columns than asked (CASSANDRA-3303, 3395)
Merged from 0.8:
 * acquire compactionlock during truncate (CASSANDRA-3399)
 * fix displaying cfdef entries for super columnfamilies (CASSANDRA-3415)


1.0.1
 * acquire references during index build to prevent delete problems
   on Windows (CASSANDRA-3314)
 * describe_ring should include datacenter/topology information (CASSANDRA-2882)
 * Thrift sockets are not properly buffered (CASSANDRA-3261)
 * performance improvement for bytebufferutil compare function (CASSANDRA-3286)
 * add system.versions ColumnFamily (CASSANDRA-3140)
 * reduce network copies (CASSANDRA-3333, 3373)
 * limit nodetool to 32MB of heap (CASSANDRA-3124)
 * (CQL) update parser to accept "timestamp" instead of "date" (CASSANDRA-3149)
 * Fix CLI `show schema` to include "compression_options" (CASSANDRA-3368)
 * Snapshot to include manifest under LeveledCompactionStrategy (CASSANDRA-3359)
 * (CQL) SELECT query should allow CF name to be qualified by keyspace (CASSANDRA-3130)
 * (CQL) Fix internal application error specifying 'using consistency ...'
   in lower case (CASSANDRA-3366)
 * fix Deflate compression when compression actually makes the data bigger
   (CASSANDRA-3370)
 * optimize UUIDGen to avoid lock contention on InetAddress.getLocalHost
   (CASSANDRA-3387)
 * tolerate index being dropped mid-mutation (CASSANDRA-3334, 3313)
 * CompactionManager is now responsible for checking for new candidates
   post-task execution, enabling more consistent leveled compaction
   (CASSANDRA-3391)
 * Cache HSHA threads (CASSANDRA-3372)
 * use CF/KS names as snapshot prefix for drop + truncate operations
   (CASSANDRA-2997)
 * Break bloom filters up to avoid heap fragmentation (CASSANDRA-2466)
 * fix cassandra hanging on jsvc stop (CASSANDRA-3302)
 * Avoid leveled compaction getting blocked on errors (CASSANDRA-3408)
 * Make reloading the compaction strategy safe (CASSANDRA-3409)
 * ignore 0.8 hints even if compaction begins before we try to purge
   them (CASSANDRA-3385)
 * remove procrun (bin\daemon) from Cassandra source tree and
   artifacts (CASSANDRA-3331)
 * make cassandra compile under JDK7 (CASSANDRA-3275)
 * remove dependency of clientutil.jar to FBUtilities (CASSANDRA-3299)
 * avoid truncation errors by using long math on long values (CASSANDRA-3364)
 * avoid clock drift on some Windows machine (CASSANDRA-3375)
 * display cache provider in cli 'describe keyspace' command (CASSANDRA-3384)
 * fix incomplete topology information in describe_ring (CASSANDRA-3403)
 * expire dead gossip states based on time (CASSANDRA-2961)
 * improve CompactionTask extensibility (CASSANDRA-3330)
 * Allow one leveled compaction task to kick off another (CASSANDRA-3363)
 * allow encryption only between datacenters (CASSANDRA-2802)
Merged from 0.8:
 * fix truncate allowing data to be replayed post-restart (CASSANDRA-3297)
 * make iwriter final in IndexWriter to avoid NPE (CASSANDRA-2863)
 * (CQL) update grammar to require key clause in DELETE statement
   (CASSANDRA-3349)
 * (CQL) allow numeric keyspace names in USE statement (CASSANDRA-3350)
 * (Hadoop) skip empty rows when slicing the entire row (CASSANDRA-2855)
 * Fix handling of tombstone by SSTableExport/Import (CASSANDRA-3357)
 * fix ColumnIndexer to use long offsets (CASSANDRA-3358)
 * Improved CLI exceptions (CASSANDRA-3312)
 * Fix handling of tombstone by SSTableExport/Import (CASSANDRA-3357)
 * Only count compaction as active (for throttling) when they have
   successfully acquired the compaction lock (CASSANDRA-3344)
 * Display CLI version string on startup (CASSANDRA-3196)
 * (Hadoop) make CFIF try rpc_address or fallback to listen_address
   (CASSANDRA-3214)
 * (Hadoop) accept comma delimited lists of initial thrift connections
   (CASSANDRA-3185)
 * ColumnFamily min_compaction_threshold should be >= 2 (CASSANDRA-3342)
 * (Pig) add 0.8+ types and key validation type in schema (CASSANDRA-3280)
 * Fix completely removing column metadata using CLI (CASSANDRA-3126)
 * CLI `describe cluster;` output should be on separate lines for separate versions
   (CASSANDRA-3170)
 * fix changing durable_writes keyspace option during CF creation
   (CASSANDRA-3292)
 * avoid locking on update when no indexes are involved (CASSANDRA-3386)
 * fix assertionError during repair with ordered partitioners (CASSANDRA-3369)
 * correctly serialize key_validation_class for avro (CASSANDRA-3391)
 * don't expire counter tombstone after streaming (CASSANDRA-3394)
 * prevent nodes that failed to join from hanging around forever
   (CASSANDRA-3351)
 * remove incorrect optimization from slice read path (CASSANDRA-3390)
 * Fix race in AntiEntropyService (CASSANDRA-3400)


1.0.0-final
 * close scrubbed sstable fd before deleting it (CASSANDRA-3318)
 * fix bug preventing obsolete commitlog segments from being removed
   (CASSANDRA-3269)
 * tolerate whitespace in seed CDL (CASSANDRA-3263)
 * Change default heap thresholds to max(min(1/2 ram, 1G), min(1/4 ram, 8GB))
   (CASSANDRA-3295)
 * Fix broken CompressedRandomAccessReaderTest (CASSANDRA-3298)
 * (CQL) fix type information returned for wildcard queries (CASSANDRA-3311)
 * add estimated tasks to LeveledCompactionStrategy (CASSANDRA-3322)
 * avoid including compaction cache-warming in keycache stats (CASSANDRA-3325)
 * run compaction and hinted handoff threads at MIN_PRIORITY (CASSANDRA-3308)
 * default hsha thrift server to cpu core count in rpc pool (CASSANDRA-3329)
 * add bin\daemon to binary tarball for Windows service (CASSANDRA-3331)
 * Fix places where uncompressed size of sstables was use in place of the
   compressed one (CASSANDRA-3338)
 * Fix hsha thrift server (CASSANDRA-3346)
 * Make sure repair only stream needed sstables (CASSANDRA-3345)


1.0.0-rc2
 * Log a meaningful warning when a node receives a message for a repair session
   that doesn't exist anymore (CASSANDRA-3256)
 * test for NUMA policy support as well as numactl presence (CASSANDRA-3245)
 * Fix FD leak when internode encryption is enabled (CASSANDRA-3257)
 * Remove incorrect assertion in mergeIterator (CASSANDRA-3260)
 * FBUtilities.hexToBytes(String) to throw NumberFormatException when string
   contains non-hex characters (CASSANDRA-3231)
 * Keep SimpleSnitch proximity ordering unchanged from what the Strategy
   generates, as intended (CASSANDRA-3262)
 * remove Scrub from compactionstats when finished (CASSANDRA-3255)
 * fix counter entry in jdbc TypesMap (CASSANDRA-3268)
 * fix full queue scenario for ParallelCompactionIterator (CASSANDRA-3270)
 * fix bootstrap process (CASSANDRA-3285)
 * don't try delivering hints if when there isn't any (CASSANDRA-3176)
 * CLI documentation change for ColumnFamily `compression_options` (CASSANDRA-3282)
 * ignore any CF ids sent by client for adding CF/KS (CASSANDRA-3288)
 * remove obsolete hints on first startup (CASSANDRA-3291)
 * use correct ISortedColumns for time-optimized reads (CASSANDRA-3289)
 * Evict gossip state immediately when a token is taken over by a new IP
   (CASSANDRA-3259)


1.0.0-rc1
 * Update CQL to generate microsecond timestamps by default (CASSANDRA-3227)
 * Fix counting CFMetadata towards Memtable liveRatio (CASSANDRA-3023)
 * Kill server on wrapped OOME such as from FileChannel.map (CASSANDRA-3201)
 * remove unnecessary copy when adding to row cache (CASSANDRA-3223)
 * Log message when a full repair operation completes (CASSANDRA-3207)
 * Fix streamOutSession keeping sstables references forever if the remote end
   dies (CASSANDRA-3216)
 * Remove dynamic_snitch boolean from example configuration (defaulting to
   true) and set default badness threshold to 0.1 (CASSANDRA-3229)
 * Base choice of random or "balanced" token on bootstrap on whether
   schema definitions were found (CASSANDRA-3219)
 * Fixes for LeveledCompactionStrategy score computation, prioritization,
   scheduling, and performance (CASSANDRA-3224, 3234)
 * parallelize sstable open at server startup (CASSANDRA-2988)
 * fix handling of exceptions writing to OutboundTcpConnection (CASSANDRA-3235)
 * Allow using quotes in "USE <keyspace>;" CLI command (CASSANDRA-3208)
 * Don't allow any cache loading exceptions to halt startup (CASSANDRA-3218)
 * Fix sstableloader --ignores option (CASSANDRA-3247)
 * File descriptor limit increased in packaging (CASSANDRA-3206)
 * Fix deadlock in commit log during flush (CASSANDRA-3253)


1.0.0-beta1
 * removed binarymemtable (CASSANDRA-2692)
 * add commitlog_total_space_in_mb to prevent fragmented logs (CASSANDRA-2427)
 * removed commitlog_rotation_threshold_in_mb configuration (CASSANDRA-2771)
 * make AbstractBounds.normalize de-overlapp overlapping ranges (CASSANDRA-2641)
 * replace CollatingIterator, ReducingIterator with MergeIterator
   (CASSANDRA-2062)
 * Fixed the ability to set compaction strategy in cli using create column
   family command (CASSANDRA-2778)
 * clean up tmp files after failed compaction (CASSANDRA-2468)
 * restrict repair streaming to specific columnfamilies (CASSANDRA-2280)
 * don't bother persisting columns shadowed by a row tombstone (CASSANDRA-2589)
 * reset CF and SC deletion times after gc_grace (CASSANDRA-2317)
 * optimize away seek when compacting wide rows (CASSANDRA-2879)
 * single-pass streaming (CASSANDRA-2677, 2906, 2916, 3003)
 * use reference counting for deleting sstables instead of relying on GC
   (CASSANDRA-2521, 3179)
 * store hints as serialized mutations instead of pointers to data row
   (CASSANDRA-2045)
 * store hints in the coordinator node instead of in the closest replica
   (CASSANDRA-2914)
 * add row_cache_keys_to_save CF option (CASSANDRA-1966)
 * check column family validity in nodetool repair (CASSANDRA-2933)
 * use lazy initialization instead of class initialization in NodeId
   (CASSANDRA-2953)
 * add paging to get_count (CASSANDRA-2894)
 * fix "short reads" in [multi]get (CASSANDRA-2643, 3157, 3192)
 * add optional compression for sstables (CASSANDRA-47, 2994, 3001, 3128)
 * add scheduler JMX metrics (CASSANDRA-2962)
 * add block level checksum for compressed data (CASSANDRA-1717)
 * make column family backed column map pluggable and introduce unsynchronized
   ArrayList backed one to speedup reads (CASSANDRA-2843, 3165, 3205)
 * refactoring of the secondary index api (CASSANDRA-2982)
 * make CL > ONE reads wait for digest reconciliation before returning
   (CASSANDRA-2494)
 * fix missing logging for some exceptions (CASSANDRA-2061)
 * refactor and optimize ColumnFamilyStore.files(...) and Descriptor.fromFilename(String)
   and few other places responsible for work with SSTable files (CASSANDRA-3040)
 * Stop reading from sstables once we know we have the most recent columns,
   for query-by-name requests (CASSANDRA-2498)
 * Add query-by-column mode to stress.java (CASSANDRA-3064)
 * Add "install" command to cassandra.bat (CASSANDRA-292)
 * clean up KSMetadata, CFMetadata from unnecessary
   Thrift<->Avro conversion methods (CASSANDRA-3032)
 * Add timeouts to client request schedulers (CASSANDRA-3079, 3096)
 * Cli to use hashes rather than array of hashes for strategy options (CASSANDRA-3081)
 * LeveledCompactionStrategy (CASSANDRA-1608, 3085, 3110, 3087, 3145, 3154, 3182)
 * Improvements of the CLI `describe` command (CASSANDRA-2630)
 * reduce window where dropped CF sstables may not be deleted (CASSANDRA-2942)
 * Expose gossip/FD info to JMX (CASSANDRA-2806)
 * Fix streaming over SSL when compressed SSTable involved (CASSANDRA-3051)
 * Add support for pluggable secondary index implementations (CASSANDRA-3078)
 * remove compaction_thread_priority setting (CASSANDRA-3104)
 * generate hints for replicas that timeout, not just replicas that are known
   to be down before starting (CASSANDRA-2034)
 * Add throttling for internode streaming (CASSANDRA-3080)
 * make the repair of a range repair all replica (CASSANDRA-2610, 3194)
 * expose the ability to repair the first range (as returned by the
   partitioner) of a node (CASSANDRA-2606)
 * Streams Compression (CASSANDRA-3015)
 * add ability to use multiple threads during a single compaction
   (CASSANDRA-2901)
 * make AbstractBounds.normalize support overlapping ranges (CASSANDRA-2641)
 * fix of the CQL count() behavior (CASSANDRA-3068)
 * use TreeMap backed column families for the SSTable simple writers
   (CASSANDRA-3148)
 * fix inconsistency of the CLI syntax when {} should be used instead of [{}]
   (CASSANDRA-3119)
 * rename CQL type names to match expected SQL behavior (CASSANDRA-3149, 3031)
 * Arena-based allocation for memtables (CASSANDRA-2252, 3162, 3163, 3168)
 * Default RR chance to 0.1 (CASSANDRA-3169)
 * Add RowLevel support to secondary index API (CASSANDRA-3147)
 * Make SerializingCacheProvider the default if JNA is available (CASSANDRA-3183)
 * Fix backwards compatibilty for CQL memtable properties (CASSANDRA-3190)
 * Add five-minute delay before starting compactions on a restarted server
   (CASSANDRA-3181)
 * Reduce copies done for intra-host messages (CASSANDRA-1788, 3144)
 * support of compaction strategy option for stress.java (CASSANDRA-3204)
 * make memtable throughput and column count thresholds no-ops (CASSANDRA-2449)
 * Return schema information along with the resultSet in CQL (CASSANDRA-2734)
 * Add new DecimalType (CASSANDRA-2883)
 * Fix assertion error in RowRepairResolver (CASSANDRA-3156)
 * Reduce unnecessary high buffer sizes (CASSANDRA-3171)
 * Pluggable compaction strategy (CASSANDRA-1610)
 * Add new broadcast_address config option (CASSANDRA-2491)


0.8.7
 * Kill server on wrapped OOME such as from FileChannel.map (CASSANDRA-3201)
 * Allow using quotes in "USE <keyspace>;" CLI command (CASSANDRA-3208)
 * Log message when a full repair operation completes (CASSANDRA-3207)
 * Don't allow any cache loading exceptions to halt startup (CASSANDRA-3218)
 * Fix sstableloader --ignores option (CASSANDRA-3247)
 * File descriptor limit increased in packaging (CASSANDRA-3206)
 * Log a meaningfull warning when a node receive a message for a repair session
   that doesn't exist anymore (CASSANDRA-3256)
 * Fix FD leak when internode encryption is enabled (CASSANDRA-3257)
 * FBUtilities.hexToBytes(String) to throw NumberFormatException when string
   contains non-hex characters (CASSANDRA-3231)
 * Keep SimpleSnitch proximity ordering unchanged from what the Strategy
   generates, as intended (CASSANDRA-3262)
 * remove Scrub from compactionstats when finished (CASSANDRA-3255)
 * Fix tool .bat files when CASSANDRA_HOME contains spaces (CASSANDRA-3258)
 * Force flush of status table when removing/updating token (CASSANDRA-3243)
 * Evict gossip state immediately when a token is taken over by a new IP (CASSANDRA-3259)
 * Fix bug where the failure detector can take too long to mark a host
   down (CASSANDRA-3273)
 * (Hadoop) allow wrapping ranges in queries (CASSANDRA-3137)
 * (Hadoop) check all interfaces for a match with split location
   before falling back to random replica (CASSANDRA-3211)
 * (Hadoop) Make Pig storage handle implements LoadMetadata (CASSANDRA-2777)
 * (Hadoop) Fix exception during PIG 'dump' (CASSANDRA-2810)
 * Fix stress COUNTER_GET option (CASSANDRA-3301)
 * Fix missing fields in CLI `show schema` output (CASSANDRA-3304)
 * Nodetool no longer leaks threads and closes JMX connections (CASSANDRA-3309)
 * fix truncate allowing data to be replayed post-restart (CASSANDRA-3297)
 * Move SimpleAuthority and SimpleAuthenticator to examples (CASSANDRA-2922)
 * Fix handling of tombstone by SSTableExport/Import (CASSANDRA-3357)
 * Fix transposition in cfHistograms (CASSANDRA-3222)
 * Allow using number as DC name when creating keyspace in CQL (CASSANDRA-3239)
 * Force flush of system table after updating/removing a token (CASSANDRA-3243)


0.8.6
 * revert CASSANDRA-2388
 * change TokenRange.endpoints back to listen/broadcast address to match
   pre-1777 behavior, and add TokenRange.rpc_endpoints instead (CASSANDRA-3187)
 * avoid trying to watch cassandra-topology.properties when loaded from jar
   (CASSANDRA-3138)
 * prevent users from creating keyspaces with LocalStrategy replication
   (CASSANDRA-3139)
 * fix CLI `show schema;` to output correct keyspace definition statement
   (CASSANDRA-3129)
 * CustomTThreadPoolServer to log TTransportException at DEBUG level
   (CASSANDRA-3142)
 * allow topology sort to work with non-unique rack names between
   datacenters (CASSANDRA-3152)
 * Improve caching of same-version Messages on digest and repair paths
   (CASSANDRA-3158)
 * Randomize choice of first replica for counter increment (CASSANDRA-2890)
 * Fix using read_repair_chance instead of merge_shard_change (CASSANDRA-3202)
 * Avoid streaming data to nodes that already have it, on move as well as
   decommission (CASSANDRA-3041)
 * Fix divide by zero error in GCInspector (CASSANDRA-3164)
 * allow quoting of the ColumnFamily name in CLI `create column family`
   statement (CASSANDRA-3195)
 * Fix rolling upgrade from 0.7 to 0.8 problem (CASSANDRA-3166)
 * Accomodate missing encryption_options in IncomingTcpConnection.stream
   (CASSANDRA-3212)


0.8.5
 * fix NPE when encryption_options is unspecified (CASSANDRA-3007)
 * include column name in validation failure exceptions (CASSANDRA-2849)
 * make sure truncate clears out the commitlog so replay won't re-
   populate with truncated data (CASSANDRA-2950)
 * fix NPE when debug logging is enabled and dropped CF is present
   in a commitlog segment (CASSANDRA-3021)
 * fix cassandra.bat when CASSANDRA_HOME contains spaces (CASSANDRA-2952)
 * fix to SSTableSimpleUnsortedWriter bufferSize calculation (CASSANDRA-3027)
 * make cleanup and normal compaction able to skip empty rows
   (rows containing nothing but expired tombstones) (CASSANDRA-3039)
 * work around native memory leak in com.sun.management.GarbageCollectorMXBean
   (CASSANDRA-2868)
 * validate that column names in column_metadata are not equal to key_alias
   on create/update of the ColumnFamily and CQL 'ALTER' statement (CASSANDRA-3036)
 * return an InvalidRequestException if an indexed column is assigned
   a value larger than 64KB (CASSANDRA-3057)
 * fix of numeric-only and string column names handling in CLI "drop index"
   (CASSANDRA-3054)
 * prune index scan resultset back to original request for lazy
   resultset expansion case (CASSANDRA-2964)
 * (Hadoop) fail jobs when Cassandra node has failed but TaskTracker
   has not (CASSANDRA-2388)
 * fix dynamic snitch ignoring nodes when read_repair_chance is zero
   (CASSANDRA-2662)
 * avoid retaining references to dropped CFS objects in
   CompactionManager.estimatedCompactions (CASSANDRA-2708)
 * expose rpc timeouts per host in MessagingServiceMBean (CASSANDRA-2941)
 * avoid including cwd in classpath for deb and rpm packages (CASSANDRA-2881)
 * remove gossip state when a new IP takes over a token (CASSANDRA-3071)
 * allow sstable2json to work on index sstable files (CASSANDRA-3059)
 * always hint counters (CASSANDRA-3099)
 * fix log4j initialization in EmbeddedCassandraService (CASSANDRA-2857)
 * remove gossip state when a new IP takes over a token (CASSANDRA-3071)
 * work around native memory leak in com.sun.management.GarbageCollectorMXBean
    (CASSANDRA-2868)
 * fix UnavailableException with writes at CL.EACH_QUORM (CASSANDRA-3084)
 * fix parsing of the Keyspace and ColumnFamily names in numeric
   and string representations in CLI (CASSANDRA-3075)
 * fix corner cases in Range.differenceToFetch (CASSANDRA-3084)
 * fix ip address String representation in the ring cache (CASSANDRA-3044)
 * fix ring cache compatibility when mixing pre-0.8.4 nodes with post-
   in the same cluster (CASSANDRA-3023)
 * make repair report failure when a node participating dies (instead of
   hanging forever) (CASSANDRA-2433)
 * fix handling of the empty byte buffer by ReversedType (CASSANDRA-3111)
 * Add validation that Keyspace names are case-insensitively unique (CASSANDRA-3066)
 * catch invalid key_validation_class before instantiating UpdateColumnFamily (CASSANDRA-3102)
 * make Range and Bounds objects client-safe (CASSANDRA-3108)
 * optionally skip log4j configuration (CASSANDRA-3061)
 * bundle sstableloader with the debian package (CASSANDRA-3113)
 * don't try to build secondary indexes when there is none (CASSANDRA-3123)
 * improve SSTableSimpleUnsortedWriter speed for large rows (CASSANDRA-3122)
 * handle keyspace arguments correctly in nodetool snapshot (CASSANDRA-3038)
 * Fix SSTableImportTest on windows (CASSANDRA-3043)
 * expose compactionThroughputMbPerSec through JMX (CASSANDRA-3117)
 * log keyspace and CF of large rows being compacted


0.8.4
 * change TokenRing.endpoints to be a list of rpc addresses instead of
   listen/broadcast addresses (CASSANDRA-1777)
 * include files-to-be-streamed in StreamInSession.getSources (CASSANDRA-2972)
 * use JAVA env var in cassandra-env.sh (CASSANDRA-2785, 2992)
 * avoid doing read for no-op replicate-on-write at CL=1 (CASSANDRA-2892)
 * refuse counter write for CL.ANY (CASSANDRA-2990)
 * switch back to only logging recent dropped messages (CASSANDRA-3004)
 * always deserialize RowMutation for counters (CASSANDRA-3006)
 * ignore saved replication_factor strategy_option for NTS (CASSANDRA-3011)
 * make sure pre-truncate CL segments are discarded (CASSANDRA-2950)


0.8.3
 * add ability to drop local reads/writes that are going to timeout
   (CASSANDRA-2943)
 * revamp token removal process, keep gossip states for 3 days (CASSANDRA-2496)
 * don't accept extra args for 0-arg nodetool commands (CASSANDRA-2740)
 * log unavailableexception details at debug level (CASSANDRA-2856)
 * expose data_dir though jmx (CASSANDRA-2770)
 * don't include tmp files as sstable when create cfs (CASSANDRA-2929)
 * log Java classpath on startup (CASSANDRA-2895)
 * keep gossipped version in sync with actual on migration coordinator
   (CASSANDRA-2946)
 * use lazy initialization instead of class initialization in NodeId
   (CASSANDRA-2953)
 * check column family validity in nodetool repair (CASSANDRA-2933)
 * speedup bytes to hex conversions dramatically (CASSANDRA-2850)
 * Flush memtables on shutdown when durable writes are disabled
   (CASSANDRA-2958)
 * improved POSIX compatibility of start scripts (CASsANDRA-2965)
 * add counter support to Hadoop InputFormat (CASSANDRA-2981)
 * fix bug where dirty commitlog segments were removed (and avoid keeping
   segments with no post-flush activity permanently dirty) (CASSANDRA-2829)
 * fix throwing exception with batch mutation of counter super columns
   (CASSANDRA-2949)
 * ignore system tables during repair (CASSANDRA-2979)
 * throw exception when NTS is given replication_factor as an option
   (CASSANDRA-2960)
 * fix assertion error during compaction of counter CFs (CASSANDRA-2968)
 * avoid trying to create index names, when no index exists (CASSANDRA-2867)
 * don't sample the system table when choosing a bootstrap token
   (CASSANDRA-2825)
 * gossiper notifies of local state changes (CASSANDRA-2948)
 * add asynchronous and half-sync/half-async (hsha) thrift servers
   (CASSANDRA-1405)
 * fix potential use of free'd native memory in SerializingCache
   (CASSANDRA-2951)
 * prune index scan resultset back to original request for lazy
   resultset expansion case (CASSANDRA-2964)
 * (Hadoop) fail jobs when Cassandra node has failed but TaskTracker
    has not (CASSANDRA-2388)


0.8.2
 * CQL:
   - include only one row per unique key for IN queries (CASSANDRA-2717)
   - respect client timestamp on full row deletions (CASSANDRA-2912)
 * improve thread-safety in StreamOutSession (CASSANDRA-2792)
 * allow deleting a row and updating indexed columns in it in the
   same mutation (CASSANDRA-2773)
 * Expose number of threads blocked on submitting memtable to flush
   in JMX (CASSANDRA-2817)
 * add ability to return "endpoints" to nodetool (CASSANDRA-2776)
 * Add support for multiple (comma-delimited) coordinator addresses
   to ColumnFamilyInputFormat (CASSANDRA-2807)
 * fix potential NPE while scheduling read repair for range slice
   (CASSANDRA-2823)
 * Fix race in SystemTable.getCurrentLocalNodeId (CASSANDRA-2824)
 * Correctly set default for replicate_on_write (CASSANDRA-2835)
 * improve nodetool compactionstats formatting (CASSANDRA-2844)
 * fix index-building status display (CASSANDRA-2853)
 * fix CLI perpetuating obsolete KsDef.replication_factor (CASSANDRA-2846)
 * improve cli treatment of multiline comments (CASSANDRA-2852)
 * handle row tombstones correctly in EchoedRow (CASSANDRA-2786)
 * add MessagingService.get[Recently]DroppedMessages and
   StorageService.getExceptionCount (CASSANDRA-2804)
 * fix possibility of spurious UnavailableException for LOCAL_QUORUM
   reads with dynamic snitch + read repair disabled (CASSANDRA-2870)
 * add ant-optional as dependence for the debian package (CASSANDRA-2164)
 * add option to specify limit for get_slice in the CLI (CASSANDRA-2646)
 * decrease HH page size (CASSANDRA-2832)
 * reset cli keyspace after dropping the current one (CASSANDRA-2763)
 * add KeyRange option to Hadoop inputformat (CASSANDRA-1125)
 * fix protocol versioning (CASSANDRA-2818, 2860)
 * support spaces in path to log4j configuration (CASSANDRA-2383)
 * avoid including inferred types in CF update (CASSANDRA-2809)
 * fix JMX bulkload call (CASSANDRA-2908)
 * fix updating KS with durable_writes=false (CASSANDRA-2907)
 * add simplified facade to SSTableWriter for bulk loading use
   (CASSANDRA-2911)
 * fix re-using index CF sstable names after drop/recreate (CASSANDRA-2872)
 * prepend CF to default index names (CASSANDRA-2903)
 * fix hint replay (CASSANDRA-2928)
 * Properly synchronize repair's merkle tree computation (CASSANDRA-2816)


0.8.1
 * CQL:
   - support for insert, delete in BATCH (CASSANDRA-2537)
   - support for IN to SELECT, UPDATE (CASSANDRA-2553)
   - timestamp support for INSERT, UPDATE, and BATCH (CASSANDRA-2555)
   - TTL support (CASSANDRA-2476)
   - counter support (CASSANDRA-2473)
   - ALTER COLUMNFAMILY (CASSANDRA-1709)
   - DROP INDEX (CASSANDRA-2617)
   - add SCHEMA/TABLE as aliases for KS/CF (CASSANDRA-2743)
   - server handles wait-for-schema-agreement (CASSANDRA-2756)
   - key alias support (CASSANDRA-2480)
 * add support for comparator parameters and a generic ReverseType
   (CASSANDRA-2355)
 * add CompositeType and DynamicCompositeType (CASSANDRA-2231)
 * optimize batches containing multiple updates to the same row
   (CASSANDRA-2583)
 * adjust hinted handoff page size to avoid OOM with large columns
   (CASSANDRA-2652)
 * mark BRAF buffer invalid post-flush so we don't re-flush partial
   buffers again, especially on CL writes (CASSANDRA-2660)
 * add DROP INDEX support to CLI (CASSANDRA-2616)
 * don't perform HH to client-mode [storageproxy] nodes (CASSANDRA-2668)
 * Improve forceDeserialize/getCompactedRow encapsulation (CASSANDRA-2659)
 * Don't write CounterUpdateColumn to disk in tests (CASSANDRA-2650)
 * Add sstable bulk loading utility (CASSANDRA-1278)
 * avoid replaying hints to dropped columnfamilies (CASSANDRA-2685)
 * add placeholders for missing rows in range query pseudo-RR (CASSANDRA-2680)
 * remove no-op HHOM.renameHints (CASSANDRA-2693)
 * clone super columns to avoid modifying them during flush (CASSANDRA-2675)
 * allow writes to bypass the commitlog for certain keyspaces (CASSANDRA-2683)
 * avoid NPE when bypassing commitlog during memtable flush (CASSANDRA-2781)
 * Added support for making bootstrap retry if nodes flap (CASSANDRA-2644)
 * Added statusthrift to nodetool to report if thrift server is running (CASSANDRA-2722)
 * Fixed rows being cached if they do not exist (CASSANDRA-2723)
 * Support passing tableName and cfName to RowCacheProviders (CASSANDRA-2702)
 * close scrub file handles (CASSANDRA-2669)
 * throttle migration replay (CASSANDRA-2714)
 * optimize column serializer creation (CASSANDRA-2716)
 * Added support for making bootstrap retry if nodes flap (CASSANDRA-2644)
 * Added statusthrift to nodetool to report if thrift server is running
   (CASSANDRA-2722)
 * Fixed rows being cached if they do not exist (CASSANDRA-2723)
 * fix truncate/compaction race (CASSANDRA-2673)
 * workaround large resultsets causing large allocation retention
   by nio sockets (CASSANDRA-2654)
 * fix nodetool ring use with Ec2Snitch (CASSANDRA-2733)
 * fix removing columns and subcolumns that are supressed by a row or
   supercolumn tombstone during replica resolution (CASSANDRA-2590)
 * support sstable2json against snapshot sstables (CASSANDRA-2386)
 * remove active-pull schema requests (CASSANDRA-2715)
 * avoid marking entire list of sstables as actively being compacted
   in multithreaded compaction (CASSANDRA-2765)
 * seek back after deserializing a row to update cache with (CASSANDRA-2752)
 * avoid skipping rows in scrub for counter column family (CASSANDRA-2759)
 * fix ConcurrentModificationException in repair when dealing with 0.7 node
   (CASSANDRA-2767)
 * use threadsafe collections for StreamInSession (CASSANDRA-2766)
 * avoid infinite loop when creating merkle tree (CASSANDRA-2758)
 * avoids unmarking compacting sstable prematurely in cleanup (CASSANDRA-2769)
 * fix NPE when the commit log is bypassed (CASSANDRA-2718)
 * don't throw an exception in SS.isRPCServerRunning (CASSANDRA-2721)
 * make stress.jar executable (CASSANDRA-2744)
 * add daemon mode to java stress (CASSANDRA-2267)
 * expose the DC and rack of a node through JMX and nodetool ring (CASSANDRA-2531)
 * fix cache mbean getSize (CASSANDRA-2781)
 * Add Date, Float, Double, and Boolean types (CASSANDRA-2530)
 * Add startup flag to renew counter node id (CASSANDRA-2788)
 * add jamm agent to cassandra.bat (CASSANDRA-2787)
 * fix repair hanging if a neighbor has nothing to send (CASSANDRA-2797)
 * purge tombstone even if row is in only one sstable (CASSANDRA-2801)
 * Fix wrong purge of deleted cf during compaction (CASSANDRA-2786)
 * fix race that could result in Hadoop writer failing to throw an
   exception encountered after close() (CASSANDRA-2755)
 * fix scan wrongly throwing assertion error (CASSANDRA-2653)
 * Always use even distribution for merkle tree with RandomPartitionner
   (CASSANDRA-2841)
 * fix describeOwnership for OPP (CASSANDRA-2800)
 * ensure that string tokens do not contain commas (CASSANDRA-2762)


0.8.0-final
 * fix CQL grammar warning and cqlsh regression from CASSANDRA-2622
 * add ant generate-cql-html target (CASSANDRA-2526)
 * update CQL consistency levels (CASSANDRA-2566)
 * debian packaging fixes (CASSANDRA-2481, 2647)
 * fix UUIDType, IntegerType for direct buffers (CASSANDRA-2682, 2684)
 * switch to native Thrift for Hadoop map/reduce (CASSANDRA-2667)
 * fix StackOverflowError when building from eclipse (CASSANDRA-2687)
 * only provide replication_factor to strategy_options "help" for
   SimpleStrategy, OldNetworkTopologyStrategy (CASSANDRA-2678, 2713)
 * fix exception adding validators to non-string columns (CASSANDRA-2696)
 * avoid instantiating DatabaseDescriptor in JDBC (CASSANDRA-2694)
 * fix potential stack overflow during compaction (CASSANDRA-2626)
 * clone super columns to avoid modifying them during flush (CASSANDRA-2675)
 * reset underlying iterator in EchoedRow constructor (CASSANDRA-2653)


0.8.0-rc1
 * faster flushes and compaction from fixing excessively pessimistic
   rebuffering in BRAF (CASSANDRA-2581)
 * fix returning null column values in the python cql driver (CASSANDRA-2593)
 * fix merkle tree splitting exiting early (CASSANDRA-2605)
 * snapshot_before_compaction directory name fix (CASSANDRA-2598)
 * Disable compaction throttling during bootstrap (CASSANDRA-2612)
 * fix CQL treatment of > and < operators in range slices (CASSANDRA-2592)
 * fix potential double-application of counter updates on commitlog replay
   by moving replay position from header to sstable metadata (CASSANDRA-2419)
 * JDBC CQL driver exposes getColumn for access to timestamp
 * JDBC ResultSetMetadata properties added to AbstractType
 * r/m clustertool (CASSANDRA-2607)
 * add support for presenting row key as a column in CQL result sets
   (CASSANDRA-2622)
 * Don't allow {LOCAL|EACH}_QUORUM unless strategy is NTS (CASSANDRA-2627)
 * validate keyspace strategy_options during CQL create (CASSANDRA-2624)
 * fix empty Result with secondary index when limit=1 (CASSANDRA-2628)
 * Fix regression where bootstrapping a node with no schema fails
   (CASSANDRA-2625)
 * Allow removing LocationInfo sstables (CASSANDRA-2632)
 * avoid attempting to replay mutations from dropped keyspaces (CASSANDRA-2631)
 * avoid using cached position of a key when GT is requested (CASSANDRA-2633)
 * fix counting bloom filter true positives (CASSANDRA-2637)
 * initialize local ep state prior to gossip startup if needed (CASSANDRA-2638)
 * fix counter increment lost after restart (CASSANDRA-2642)
 * add quote-escaping via backslash to CLI (CASSANDRA-2623)
 * fix pig example script (CASSANDRA-2487)
 * fix dynamic snitch race in adding latencies (CASSANDRA-2618)
 * Start/stop cassandra after more important services such as mdadm in
   debian packaging (CASSANDRA-2481)


0.8.0-beta2
 * fix NPE compacting index CFs (CASSANDRA-2528)
 * Remove checking all column families on startup for compaction candidates
   (CASSANDRA-2444)
 * validate CQL create keyspace options (CASSANDRA-2525)
 * fix nodetool setcompactionthroughput (CASSANDRA-2550)
 * move	gossip heartbeat back to its own thread (CASSANDRA-2554)
 * validate cql TRUNCATE columnfamily before truncating (CASSANDRA-2570)
 * fix batch_mutate for mixed standard-counter mutations (CASSANDRA-2457)
 * disallow making schema changes to system keyspace (CASSANDRA-2563)
 * fix sending mutation messages multiple times (CASSANDRA-2557)
 * fix incorrect use of NBHM.size in ReadCallback that could cause
   reads to time out even when responses were received (CASSANDRA-2552)
 * trigger read repair correctly for LOCAL_QUORUM reads (CASSANDRA-2556)
 * Allow configuring the number of compaction thread (CASSANDRA-2558)
 * forceUserDefinedCompaction will attempt to compact what it is given
   even if the pessimistic estimate is that there is not enough disk space;
   automatic compactions will only compact 2 or more sstables (CASSANDRA-2575)
 * refuse to apply migrations with older timestamps than the current
   schema (CASSANDRA-2536)
 * remove unframed Thrift transport option
 * include indexes in snapshots (CASSANDRA-2596)
 * improve ignoring of obsolete mutations in index maintenance (CASSANDRA-2401)
 * recognize attempt to drop just the index while leaving the column
   definition alone (CASSANDRA-2619)


0.8.0-beta1
 * remove Avro RPC support (CASSANDRA-926)
 * support for columns that act as incr/decr counters
   (CASSANDRA-1072, 1937, 1944, 1936, 2101, 2093, 2288, 2105, 2384, 2236, 2342,
   2454)
 * CQL (CASSANDRA-1703, 1704, 1705, 1706, 1707, 1708, 1710, 1711, 1940,
   2124, 2302, 2277, 2493)
 * avoid double RowMutation serialization on write path (CASSANDRA-1800)
 * make NetworkTopologyStrategy the default (CASSANDRA-1960)
 * configurable internode encryption (CASSANDRA-1567, 2152)
 * human readable column names in sstable2json output (CASSANDRA-1933)
 * change default JMX port to 7199 (CASSANDRA-2027)
 * backwards compatible internal messaging (CASSANDRA-1015)
 * atomic switch of memtables and sstables (CASSANDRA-2284)
 * add pluggable SeedProvider (CASSANDRA-1669)
 * Fix clustertool to not throw exception when calling get_endpoints (CASSANDRA-2437)
 * upgrade to thrift 0.6 (CASSANDRA-2412)
 * repair works on a token range instead of full ring (CASSANDRA-2324)
 * purge tombstones from row cache (CASSANDRA-2305)
 * push replication_factor into strategy_options (CASSANDRA-1263)
 * give snapshots the same name on each node (CASSANDRA-1791)
 * remove "nodetool loadbalance" (CASSANDRA-2448)
 * multithreaded compaction (CASSANDRA-2191)
 * compaction throttling (CASSANDRA-2156)
 * add key type information and alias (CASSANDRA-2311, 2396)
 * cli no longer divides read_repair_chance by 100 (CASSANDRA-2458)
 * made CompactionInfo.getTaskType return an enum (CASSANDRA-2482)
 * add a server-wide cap on measured memtable memory usage and aggressively
   flush to keep under that threshold (CASSANDRA-2006)
 * add unified UUIDType (CASSANDRA-2233)
 * add off-heap row cache support (CASSANDRA-1969)


0.7.5
 * improvements/fixes to PIG driver (CASSANDRA-1618, CASSANDRA-2387,
   CASSANDRA-2465, CASSANDRA-2484)
 * validate index names (CASSANDRA-1761)
 * reduce contention on Table.flusherLock (CASSANDRA-1954)
 * try harder to detect failures during streaming, cleaning up temporary
   files more reliably (CASSANDRA-2088)
 * shut down server for OOM on a Thrift thread (CASSANDRA-2269)
 * fix tombstone handling in repair and sstable2json (CASSANDRA-2279)
 * preserve version when streaming data from old sstables (CASSANDRA-2283)
 * don't start repair if a neighboring node is marked as dead (CASSANDRA-2290)
 * purge tombstones from row cache (CASSANDRA-2305)
 * Avoid seeking when sstable2json exports the entire file (CASSANDRA-2318)
 * clear Built flag in system table when dropping an index (CASSANDRA-2320)
 * don't allow arbitrary argument for stress.java (CASSANDRA-2323)
 * validate values for index predicates in get_indexed_slice (CASSANDRA-2328)
 * queue secondary indexes for flush before the parent (CASSANDRA-2330)
 * allow job configuration to set the CL used in Hadoop jobs (CASSANDRA-2331)
 * add memtable_flush_queue_size defaulting to 4 (CASSANDRA-2333)
 * Allow overriding of initial_token, storage_port and rpc_port from system
   properties (CASSANDRA-2343)
 * fix comparator used for non-indexed secondary expressions in index scan
   (CASSANDRA-2347)
 * ensure size calculation and write phase of large-row compaction use
   the same threshold for TTL expiration (CASSANDRA-2349)
 * fix race when iterating CFs during add/drop (CASSANDRA-2350)
 * add ConsistencyLevel command to CLI (CASSANDRA-2354)
 * allow negative numbers in the cli (CASSANDRA-2358)
 * hard code serialVersionUID for tokens class (CASSANDRA-2361)
 * fix potential infinite loop in ByteBufferUtil.inputStream (CASSANDRA-2365)
 * fix encoding bugs in HintedHandoffManager, SystemTable when default
   charset is not UTF8 (CASSANDRA-2367)
 * avoids having removed node reappearing in Gossip (CASSANDRA-2371)
 * fix incorrect truncation of long to int when reading columns via block
   index (CASSANDRA-2376)
 * fix NPE during stream session (CASSANDRA-2377)
 * fix race condition that could leave orphaned data files when dropping CF or
   KS (CASSANDRA-2381)
 * fsync statistics component on write (CASSANDRA-2382)
 * fix duplicate results from CFS.scan (CASSANDRA-2406)
 * add IntegerType to CLI help (CASSANDRA-2414)
 * avoid caching token-only decoratedkeys (CASSANDRA-2416)
 * convert mmap assertion to if/throw so scrub can catch it (CASSANDRA-2417)
 * don't overwrite gc log (CASSANDR-2418)
 * invalidate row cache for streamed row to avoid inconsitencies
   (CASSANDRA-2420)
 * avoid copies in range/index scans (CASSANDRA-2425)
 * make sure we don't wipe data during cleanup if the node has not join
   the ring (CASSANDRA-2428)
 * Try harder to close files after compaction (CASSANDRA-2431)
 * re-set bootstrapped flag after move finishes (CASSANDRA-2435)
 * display validation_class in CLI 'describe keyspace' (CASSANDRA-2442)
 * make cleanup compactions cleanup the row cache (CASSANDRA-2451)
 * add column fields validation to scrub (CASSANDRA-2460)
 * use 64KB flush buffer instead of in_memory_compaction_limit (CASSANDRA-2463)
 * fix backslash substitutions in CLI (CASSANDRA-2492)
 * disable cache saving for system CFS (CASSANDRA-2502)
 * fixes for verifying destination availability under hinted conditions
   so UE can be thrown intead of timing out (CASSANDRA-2514)
 * fix update of validation class in column metadata (CASSANDRA-2512)
 * support LOCAL_QUORUM, EACH_QUORUM CLs outside of NTS (CASSANDRA-2516)
 * preserve version when streaming data from old sstables (CASSANDRA-2283)
 * fix backslash substitutions in CLI (CASSANDRA-2492)
 * count a row deletion as one operation towards memtable threshold
   (CASSANDRA-2519)
 * support LOCAL_QUORUM, EACH_QUORUM CLs outside of NTS (CASSANDRA-2516)


0.7.4
 * add nodetool join command (CASSANDRA-2160)
 * fix secondary indexes on pre-existing or streamed data (CASSANDRA-2244)
 * initialize endpoint in gossiper earlier (CASSANDRA-2228)
 * add ability to write to Cassandra from Pig (CASSANDRA-1828)
 * add rpc_[min|max]_threads (CASSANDRA-2176)
 * add CL.TWO, CL.THREE (CASSANDRA-2013)
 * avoid exporting an un-requested row in sstable2json, when exporting
   a key that does not exist (CASSANDRA-2168)
 * add incremental_backups option (CASSANDRA-1872)
 * add configurable row limit to Pig loadfunc (CASSANDRA-2276)
 * validate column values in batches as well as single-Column inserts
   (CASSANDRA-2259)
 * move sample schema from cassandra.yaml to schema-sample.txt,
   a cli scripts (CASSANDRA-2007)
 * avoid writing empty rows when scrubbing tombstoned rows (CASSANDRA-2296)
 * fix assertion error in range and index scans for CL < ALL
   (CASSANDRA-2282)
 * fix commitlog replay when flush position refers to data that didn't
   get synced before server died (CASSANDRA-2285)
 * fix fd leak in sstable2json with non-mmap'd i/o (CASSANDRA-2304)
 * reduce memory use during streaming of multiple sstables (CASSANDRA-2301)
 * purge tombstoned rows from cache after GCGraceSeconds (CASSANDRA-2305)
 * allow zero replicas in a NTS datacenter (CASSANDRA-1924)
 * make range queries respect snitch for local replicas (CASSANDRA-2286)
 * fix HH delivery when column index is larger than 2GB (CASSANDRA-2297)
 * make 2ary indexes use parent CF flush thresholds during initial build
   (CASSANDRA-2294)
 * update memtable_throughput to be a long (CASSANDRA-2158)


0.7.3
 * Keep endpoint state until aVeryLongTime (CASSANDRA-2115)
 * lower-latency read repair (CASSANDRA-2069)
 * add hinted_handoff_throttle_delay_in_ms option (CASSANDRA-2161)
 * fixes for cache save/load (CASSANDRA-2172, -2174)
 * Handle whole-row deletions in CFOutputFormat (CASSANDRA-2014)
 * Make memtable_flush_writers flush in parallel (CASSANDRA-2178)
 * Add compaction_preheat_key_cache option (CASSANDRA-2175)
 * refactor stress.py to have only one copy of the format string
   used for creating row keys (CASSANDRA-2108)
 * validate index names for \w+ (CASSANDRA-2196)
 * Fix Cassandra cli to respect timeout if schema does not settle
   (CASSANDRA-2187)
 * fix for compaction and cleanup writing old-format data into new-version
   sstable (CASSANDRA-2211, -2216)
 * add nodetool scrub (CASSANDRA-2217, -2240)
 * fix sstable2json large-row pagination (CASSANDRA-2188)
 * fix EOFing on requests for the last bytes in a file (CASSANDRA-2213)
 * fix BufferedRandomAccessFile bugs (CASSANDRA-2218, -2241)
 * check for memtable flush_after_mins exceeded every 10s (CASSANDRA-2183)
 * fix cache saving on Windows (CASSANDRA-2207)
 * add validateSchemaAgreement call + synchronization to schema
   modification operations (CASSANDRA-2222)
 * fix for reversed slice queries on large rows (CASSANDRA-2212)
 * fat clients were writing local data (CASSANDRA-2223)
 * set DEFAULT_MEMTABLE_LIFETIME_IN_MINS to 24h
 * improve detection and cleanup of partially-written sstables
   (CASSANDRA-2206)
 * fix supercolumn de/serialization when subcolumn comparator is different
   from supercolumn's (CASSANDRA-2104)
 * fix starting up on Windows when CASSANDRA_HOME contains whitespace
   (CASSANDRA-2237)
 * add [get|set][row|key]cacheSavePeriod to JMX (CASSANDRA-2100)
 * fix Hadoop ColumnFamilyOutputFormat dropping of mutations
   when batch fills up (CASSANDRA-2255)
 * move file deletions off of scheduledtasks executor (CASSANDRA-2253)


0.7.2
 * copy DecoratedKey.key when inserting into caches to avoid retaining
   a reference to the underlying buffer (CASSANDRA-2102)
 * format subcolumn names with subcomparator (CASSANDRA-2136)
 * fix column bloom filter deserialization (CASSANDRA-2165)


0.7.1
 * refactor MessageDigest creation code. (CASSANDRA-2107)
 * buffer network stack to avoid inefficient small TCP messages while avoiding
   the nagle/delayed ack problem (CASSANDRA-1896)
 * check log4j configuration for changes every 10s (CASSANDRA-1525, 1907)
 * more-efficient cross-DC replication (CASSANDRA-1530, -2051, -2138)
 * avoid polluting page cache with commitlog or sstable writes
   and seq scan operations (CASSANDRA-1470)
 * add RMI authentication options to nodetool (CASSANDRA-1921)
 * make snitches configurable at runtime (CASSANDRA-1374)
 * retry hadoop split requests on connection failure (CASSANDRA-1927)
 * implement describeOwnership for BOP, COPP (CASSANDRA-1928)
 * make read repair behave as expected for ConsistencyLevel > ONE
   (CASSANDRA-982, 2038)
 * distributed test harness (CASSANDRA-1859, 1964)
 * reduce flush lock contention (CASSANDRA-1930)
 * optimize supercolumn deserialization (CASSANDRA-1891)
 * fix CFMetaData.apply to only compare objects of the same class
   (CASSANDRA-1962)
 * allow specifying specific SSTables to compact from JMX (CASSANDRA-1963)
 * fix race condition in MessagingService.targets (CASSANDRA-1959, 2094, 2081)
 * refuse to open sstables from a future version (CASSANDRA-1935)
 * zero-copy reads (CASSANDRA-1714)
 * fix copy bounds for word Text in wordcount demo (CASSANDRA-1993)
 * fixes for contrib/javautils (CASSANDRA-1979)
 * check more frequently for memtable expiration (CASSANDRA-2000)
 * fix writing SSTable column count statistics (CASSANDRA-1976)
 * fix streaming of multiple CFs during bootstrap (CASSANDRA-1992)
 * explicitly set JVM GC new generation size with -Xmn (CASSANDRA-1968)
 * add short options for CLI flags (CASSANDRA-1565)
 * make keyspace argument to "describe keyspace" in CLI optional
   when authenticated to keyspace already (CASSANDRA-2029)
 * added option to specify -Dcassandra.join_ring=false on startup
   to allow "warm spare" nodes or performing JMX maintenance before
   joining the ring (CASSANDRA-526)
 * log migrations at INFO (CASSANDRA-2028)
 * add CLI verbose option in file mode (CASSANDRA-2030)
 * add single-line "--" comments to CLI (CASSANDRA-2032)
 * message serialization tests (CASSANDRA-1923)
 * switch from ivy to maven-ant-tasks (CASSANDRA-2017)
 * CLI attempts to block for new schema to propagate (CASSANDRA-2044)
 * fix potential overflow in nodetool cfstats (CASSANDRA-2057)
 * add JVM shutdownhook to sync commitlog (CASSANDRA-1919)
 * allow nodes to be up without being part of  normal traffic (CASSANDRA-1951)
 * fix CLI "show keyspaces" with null options on NTS (CASSANDRA-2049)
 * fix possible ByteBuffer race conditions (CASSANDRA-2066)
 * reduce garbage generated by MessagingService to prevent load spikes
   (CASSANDRA-2058)
 * fix math in RandomPartitioner.describeOwnership (CASSANDRA-2071)
 * fix deletion of sstable non-data components (CASSANDRA-2059)
 * avoid blocking gossip while deleting handoff hints (CASSANDRA-2073)
 * ignore messages from newer versions, keep track of nodes in gossip
   regardless of version (CASSANDRA-1970)
 * cache writing moved to CompactionManager to reduce i/o contention and
   updated to use non-cache-polluting writes (CASSANDRA-2053)
 * page through large rows when exporting to JSON (CASSANDRA-2041)
 * add flush_largest_memtables_at and reduce_cache_sizes_at options
   (CASSANDRA-2142)
 * add cli 'describe cluster' command (CASSANDRA-2127)
 * add cli support for setting username/password at 'connect' command
   (CASSANDRA-2111)
 * add -D option to Stress.java to allow reading hosts from a file
   (CASSANDRA-2149)
 * bound hints CF throughput between 32M and 256M (CASSANDRA-2148)
 * continue starting when invalid saved cache entries are encountered
   (CASSANDRA-2076)
 * add max_hint_window_in_ms option (CASSANDRA-1459)


0.7.0-final
 * fix offsets to ByteBuffer.get (CASSANDRA-1939)


0.7.0-rc4
 * fix cli crash after backgrounding (CASSANDRA-1875)
 * count timeouts in storageproxy latencies, and include latency
   histograms in StorageProxyMBean (CASSANDRA-1893)
 * fix CLI get recognition of supercolumns (CASSANDRA-1899)
 * enable keepalive on intra-cluster sockets (CASSANDRA-1766)
 * count timeouts towards dynamicsnitch latencies (CASSANDRA-1905)
 * Expose index-building status in JMX + cli schema description
   (CASSANDRA-1871)
 * allow [LOCAL|EACH]_QUORUM to be used with non-NetworkTopology
   replication Strategies
 * increased amount of index locks for faster commitlog replay
 * collect secondary index tombstones immediately (CASSANDRA-1914)
 * revert commitlog changes from #1780 (CASSANDRA-1917)
 * change RandomPartitioner min token to -1 to avoid collision w/
   tokens on actual nodes (CASSANDRA-1901)
 * examine the right nibble when validating TimeUUID (CASSANDRA-1910)
 * include secondary indexes in cleanup (CASSANDRA-1916)
 * CFS.scrubDataDirectories should also cleanup invalid secondary indexes
   (CASSANDRA-1904)
 * ability to disable/enable gossip on nodes to force them down
   (CASSANDRA-1108)


0.7.0-rc3
 * expose getNaturalEndpoints in StorageServiceMBean taking byte[]
   key; RMI cannot serialize ByteBuffer (CASSANDRA-1833)
 * infer org.apache.cassandra.locator for replication strategy classes
   when not otherwise specified
 * validation that generates less garbage (CASSANDRA-1814)
 * add TTL support to CLI (CASSANDRA-1838)
 * cli defaults to bytestype for subcomparator when creating
   column families (CASSANDRA-1835)
 * unregister index MBeans when index is dropped (CASSANDRA-1843)
 * make ByteBufferUtil.clone thread-safe (CASSANDRA-1847)
 * change exception for read requests during bootstrap from
   InvalidRequest to Unavailable (CASSANDRA-1862)
 * respect row-level tombstones post-flush in range scans
   (CASSANDRA-1837)
 * ReadResponseResolver check digests against each other (CASSANDRA-1830)
 * return InvalidRequest when remove of subcolumn without supercolumn
   is requested (CASSANDRA-1866)
 * flush before repair (CASSANDRA-1748)
 * SSTableExport validates key order (CASSANDRA-1884)
 * large row support for SSTableExport (CASSANDRA-1867)
 * Re-cache hot keys post-compaction without hitting disk (CASSANDRA-1878)
 * manage read repair in coordinator instead of data source, to
   provide latency information to dynamic snitch (CASSANDRA-1873)


0.7.0-rc2
 * fix live-column-count of slice ranges including tombstoned supercolumn
   with live subcolumn (CASSANDRA-1591)
 * rename o.a.c.internal.AntientropyStage -> AntiEntropyStage,
   o.a.c.request.Request_responseStage -> RequestResponseStage,
   o.a.c.internal.Internal_responseStage -> InternalResponseStage
 * add AbstractType.fromString (CASSANDRA-1767)
 * require index_type to be present when specifying index_name
   on ColumnDef (CASSANDRA-1759)
 * fix add/remove index bugs in CFMetadata (CASSANDRA-1768)
 * rebuild Strategy during system_update_keyspace (CASSANDRA-1762)
 * cli updates prompt to ... in continuation lines (CASSANDRA-1770)
 * support multiple Mutations per key in hadoop ColumnFamilyOutputFormat
   (CASSANDRA-1774)
 * improvements to Debian init script (CASSANDRA-1772)
 * use local classloader to check for version.properties (CASSANDRA-1778)
 * Validate that column names in column_metadata are valid for the
   defined comparator, and decode properly in cli (CASSANDRA-1773)
 * use cross-platform newlines in cli (CASSANDRA-1786)
 * add ExpiringColumn support to sstable import/export (CASSANDRA-1754)
 * add flush for each append to periodic commitlog mode; added
   periodic_without_flush option to disable this (CASSANDRA-1780)
 * close file handle used for post-flush truncate (CASSANDRA-1790)
 * various code cleanup (CASSANDRA-1793, -1794, -1795)
 * fix range queries against wrapped range (CASSANDRA-1781)
 * fix consistencylevel calculations for NetworkTopologyStrategy
   (CASSANDRA-1804)
 * cli support index type enum names (CASSANDRA-1810)
 * improved validation of column_metadata (CASSANDRA-1813)
 * reads at ConsistencyLevel > 1 throw UnavailableException
   immediately if insufficient live nodes exist (CASSANDRA-1803)
 * copy bytebuffers for local writes to avoid retaining the entire
   Thrift frame (CASSANDRA-1801)
 * fix NPE adding index to column w/o prior metadata (CASSANDRA-1764)
 * reduce fat client timeout (CASSANDRA-1730)
 * fix botched merge of CASSANDRA-1316


0.7.0-rc1
 * fix compaction and flush races with schema updates (CASSANDRA-1715)
 * add clustertool, config-converter, sstablekeys, and schematool
   Windows .bat files (CASSANDRA-1723)
 * reject range queries received during bootstrap (CASSANDRA-1739)
 * fix wrapping-range queries on non-minimum token (CASSANDRA-1700)
 * add nodetool cfhistogram (CASSANDRA-1698)
 * limit repaired ranges to what the nodes have in common (CASSANDRA-1674)
 * index scan treats missing columns as not matching secondary
   expressions (CASSANDRA-1745)
 * Fix misuse of DataOutputBuffer.getData in AntiEntropyService
   (CASSANDRA-1729)
 * detect and warn when obsolete version of JNA is present (CASSANDRA-1760)
 * reduce fat client timeout (CASSANDRA-1730)
 * cleanup smallest CFs first to increase free temp space for larger ones
   (CASSANDRA-1811)
 * Update windows .bat files to work outside of main Cassandra
   directory (CASSANDRA-1713)
 * fix read repair regression from 0.6.7 (CASSANDRA-1727)
 * more-efficient read repair (CASSANDRA-1719)
 * fix hinted handoff replay (CASSANDRA-1656)
 * log type of dropped messages (CASSANDRA-1677)
 * upgrade to SLF4J 1.6.1
 * fix ByteBuffer bug in ExpiringColumn.updateDigest (CASSANDRA-1679)
 * fix IntegerType.getString (CASSANDRA-1681)
 * make -Djava.net.preferIPv4Stack=true the default (CASSANDRA-628)
 * add INTERNAL_RESPONSE verb to differentiate from responses related
   to client requests (CASSANDRA-1685)
 * log tpstats when dropping messages (CASSANDRA-1660)
 * include unreachable nodes in describeSchemaVersions (CASSANDRA-1678)
 * Avoid dropping messages off the client request path (CASSANDRA-1676)
 * fix jna errno reporting (CASSANDRA-1694)
 * add friendlier error for UnknownHostException on startup (CASSANDRA-1697)
 * include jna dependency in RPM package (CASSANDRA-1690)
 * add --skip-keys option to stress.py (CASSANDRA-1696)
 * improve cli handling of non-string keys and column names
   (CASSANDRA-1701, -1693)
 * r/m extra subcomparator line in cli keyspaces output (CASSANDRA-1712)
 * add read repair chance to cli "show keyspaces"
 * upgrade to ConcurrentLinkedHashMap 1.1 (CASSANDRA-975)
 * fix index scan routing (CASSANDRA-1722)
 * fix tombstoning of supercolumns in range queries (CASSANDRA-1734)
 * clear endpoint cache after updating keyspace metadata (CASSANDRA-1741)
 * fix wrapping-range queries on non-minimum token (CASSANDRA-1700)
 * truncate includes secondary indexes (CASSANDRA-1747)
 * retain reference to PendingFile sstables (CASSANDRA-1749)
 * fix sstableimport regression (CASSANDRA-1753)
 * fix for bootstrap when no non-system tables are defined (CASSANDRA-1732)
 * handle replica unavailability in index scan (CASSANDRA-1755)
 * fix service initialization order deadlock (CASSANDRA-1756)
 * multi-line cli commands (CASSANDRA-1742)
 * fix race between snapshot and compaction (CASSANDRA-1736)
 * add listEndpointsPendingHints, deleteHintsForEndpoint JMX methods
   (CASSANDRA-1551)


0.7.0-beta3
 * add strategy options to describe_keyspace output (CASSANDRA-1560)
 * log warning when using randomly generated token (CASSANDRA-1552)
 * re-organize JMX into .db, .net, .internal, .request (CASSANDRA-1217)
 * allow nodes to change IPs between restarts (CASSANDRA-1518)
 * remember ring state between restarts by default (CASSANDRA-1518)
 * flush index built flag so we can read it before log replay (CASSANDRA-1541)
 * lock row cache updates to prevent race condition (CASSANDRA-1293)
 * remove assertion causing rare (and harmless) error messages in
   commitlog (CASSANDRA-1330)
 * fix moving nodes with no keyspaces defined (CASSANDRA-1574)
 * fix unbootstrap when no data is present in a transfer range (CASSANDRA-1573)
 * take advantage of AVRO-495 to simplify our avro IDL (CASSANDRA-1436)
 * extend authorization hierarchy to column family (CASSANDRA-1554)
 * deletion support in secondary indexes (CASSANDRA-1571)
 * meaningful error message for invalid replication strategy class
   (CASSANDRA-1566)
 * allow keyspace creation with RF > N (CASSANDRA-1428)
 * improve cli error handling (CASSANDRA-1580)
 * add cache save/load ability (CASSANDRA-1417, 1606, 1647)
 * add StorageService.getDrainProgress (CASSANDRA-1588)
 * Disallow bootstrap to an in-use token (CASSANDRA-1561)
 * Allow dynamic secondary index creation and destruction (CASSANDRA-1532)
 * log auto-guessed memtable thresholds (CASSANDRA-1595)
 * add ColumnDef support to cli (CASSANDRA-1583)
 * reduce index sample time by 75% (CASSANDRA-1572)
 * add cli support for column, strategy metadata (CASSANDRA-1578, 1612)
 * add cli support for schema modification (CASSANDRA-1584)
 * delete temp files on failed compactions (CASSANDRA-1596)
 * avoid blocking for dead nodes during removetoken (CASSANDRA-1605)
 * remove ConsistencyLevel.ZERO (CASSANDRA-1607)
 * expose in-progress compaction type in jmx (CASSANDRA-1586)
 * removed IClock & related classes from internals (CASSANDRA-1502)
 * fix removing tokens from SystemTable on decommission and removetoken
   (CASSANDRA-1609)
 * include CF metadata in cli 'show keyspaces' (CASSANDRA-1613)
 * switch from Properties to HashMap in PropertyFileSnitch to
   avoid synchronization bottleneck (CASSANDRA-1481)
 * PropertyFileSnitch configuration file renamed to
   cassandra-topology.properties
 * add cli support for get_range_slices (CASSANDRA-1088, CASSANDRA-1619)
 * Make memtable flush thresholds per-CF instead of global
   (CASSANDRA-1007, 1637)
 * add cli support for binary data without CfDef hints (CASSANDRA-1603)
 * fix building SSTable statistics post-stream (CASSANDRA-1620)
 * fix potential infinite loop in 2ary index queries (CASSANDRA-1623)
 * allow creating NTS keyspaces with no replicas configured (CASSANDRA-1626)
 * add jmx histogram of sstables accessed per read (CASSANDRA-1624)
 * remove system_rename_column_family and system_rename_keyspace from the
   client API until races can be fixed (CASSANDRA-1630, CASSANDRA-1585)
 * add cli sanity tests (CASSANDRA-1582)
 * update GC settings in cassandra.bat (CASSANDRA-1636)
 * cli support for index queries (CASSANDRA-1635)
 * cli support for updating schema memtable settings (CASSANDRA-1634)
 * cli --file option (CASSANDRA-1616)
 * reduce automatically chosen memtable sizes by 50% (CASSANDRA-1641)
 * move endpoint cache from snitch to strategy (CASSANDRA-1643)
 * fix commitlog recovery deleting the newly-created segment as well as
   the old ones (CASSANDRA-1644)
 * upgrade to Thrift 0.5 (CASSANDRA-1367)
 * renamed CL.DCQUORUM to LOCAL_QUORUM and DCQUORUMSYNC to EACH_QUORUM
 * cli truncate support (CASSANDRA-1653)
 * update GC settings in cassandra.bat (CASSANDRA-1636)
 * avoid logging when a node's ip/token is gossipped back to it (CASSANDRA-1666)


0.7-beta2
 * always use UTF-8 for hint keys (CASSANDRA-1439)
 * remove cassandra.yaml dependency from Hadoop and Pig (CASSADRA-1322)
 * expose CfDef metadata in describe_keyspaces (CASSANDRA-1363)
 * restore use of mmap_index_only option (CASSANDRA-1241)
 * dropping a keyspace with no column families generated an error
   (CASSANDRA-1378)
 * rename RackAwareStrategy to OldNetworkTopologyStrategy, RackUnawareStrategy
   to SimpleStrategy, DatacenterShardStrategy to NetworkTopologyStrategy,
   AbstractRackAwareSnitch to AbstractNetworkTopologySnitch (CASSANDRA-1392)
 * merge StorageProxy.mutate, mutateBlocking (CASSANDRA-1396)
 * faster UUIDType, LongType comparisons (CASSANDRA-1386, 1393)
 * fix setting read_repair_chance from CLI addColumnFamily (CASSANDRA-1399)
 * fix updates to indexed columns (CASSANDRA-1373)
 * fix race condition leaving to FileNotFoundException (CASSANDRA-1382)
 * fix sharded lock hash on index write path (CASSANDRA-1402)
 * add support for GT/E, LT/E in subordinate index clauses (CASSANDRA-1401)
 * cfId counter got out of sync when CFs were added (CASSANDRA-1403)
 * less chatty schema updates (CASSANDRA-1389)
 * rename column family mbeans. 'type' will now include either
   'IndexColumnFamilies' or 'ColumnFamilies' depending on the CFS type.
   (CASSANDRA-1385)
 * disallow invalid keyspace and column family names. This includes name that
   matches a '^\w+' regex. (CASSANDRA-1377)
 * use JNA, if present, to take snapshots (CASSANDRA-1371)
 * truncate hints if starting 0.7 for the first time (CASSANDRA-1414)
 * fix FD leak in single-row slicepredicate queries (CASSANDRA-1416)
 * allow index expressions against columns that are not part of the
   SlicePredicate (CASSANDRA-1410)
 * config-converter properly handles snitches and framed support
   (CASSANDRA-1420)
 * remove keyspace argument from multiget_count (CASSANDRA-1422)
 * allow specifying cassandra.yaml location as (local or remote) URL
   (CASSANDRA-1126)
 * fix using DynamicEndpointSnitch with NetworkTopologyStrategy
   (CASSANDRA-1429)
 * Add CfDef.default_validation_class (CASSANDRA-891)
 * fix EstimatedHistogram.max (CASSANDRA-1413)
 * quorum read optimization (CASSANDRA-1622)
 * handle zero-length (or missing) rows during HH paging (CASSANDRA-1432)
 * include secondary indexes during schema migrations (CASSANDRA-1406)
 * fix commitlog header race during schema change (CASSANDRA-1435)
 * fix ColumnFamilyStoreMBeanIterator to use new type name (CASSANDRA-1433)
 * correct filename generated by xml->yaml converter (CASSANDRA-1419)
 * add CMSInitiatingOccupancyFraction=75 and UseCMSInitiatingOccupancyOnly
   to default JVM options
 * decrease jvm heap for cassandra-cli (CASSANDRA-1446)
 * ability to modify keyspaces and column family definitions on a live cluster
   (CASSANDRA-1285)
 * support for Hadoop Streaming [non-jvm map/reduce via stdin/out]
   (CASSANDRA-1368)
 * Move persistent sstable stats from the system table to an sstable component
   (CASSANDRA-1430)
 * remove failed bootstrap attempt from pending ranges when gossip times
   it out after 1h (CASSANDRA-1463)
 * eager-create tcp connections to other cluster members (CASSANDRA-1465)
 * enumerate stages and derive stage from message type instead of
   transmitting separately (CASSANDRA-1465)
 * apply reversed flag during collation from different data sources
   (CASSANDRA-1450)
 * make failure to remove commitlog segment non-fatal (CASSANDRA-1348)
 * correct ordering of drain operations so CL.recover is no longer
   necessary (CASSANDRA-1408)
 * removed keyspace from describe_splits method (CASSANDRA-1425)
 * rename check_schema_agreement to describe_schema_versions
   (CASSANDRA-1478)
 * fix QUORUM calculation for RF > 3 (CASSANDRA-1487)
 * remove tombstones during non-major compactions when bloom filter
   verifies that row does not exist in other sstables (CASSANDRA-1074)
 * nodes that coordinated a loadbalance in the past could not be seen by
   newly added nodes (CASSANDRA-1467)
 * exposed endpoint states (gossip details) via jmx (CASSANDRA-1467)
 * ensure that compacted sstables are not included when new readers are
   instantiated (CASSANDRA-1477)
 * by default, calculate heap size and memtable thresholds at runtime (CASSANDRA-1469)
 * fix races dealing with adding/dropping keyspaces and column families in
   rapid succession (CASSANDRA-1477)
 * clean up of Streaming system (CASSANDRA-1503, 1504, 1506)
 * add options to configure Thrift socket keepalive and buffer sizes (CASSANDRA-1426)
 * make contrib CassandraServiceDataCleaner recursive (CASSANDRA-1509)
 * min, max compaction threshold are configurable and persistent
   per-ColumnFamily (CASSANDRA-1468)
 * fix replaying the last mutation in a commitlog unnecessarily
   (CASSANDRA-1512)
 * invoke getDefaultUncaughtExceptionHandler from DTPE with the original
   exception rather than the ExecutionException wrapper (CASSANDRA-1226)
 * remove Clock from the Thrift (and Avro) API (CASSANDRA-1501)
 * Close intra-node sockets when connection is broken (CASSANDRA-1528)
 * RPM packaging spec file (CASSANDRA-786)
 * weighted request scheduler (CASSANDRA-1485)
 * treat expired columns as deleted (CASSANDRA-1539)
 * make IndexInterval configurable (CASSANDRA-1488)
 * add describe_snitch to Thrift API (CASSANDRA-1490)
 * MD5 authenticator compares plain text submitted password with MD5'd
   saved property, instead of vice versa (CASSANDRA-1447)
 * JMX MessagingService pending and completed counts (CASSANDRA-1533)
 * fix race condition processing repair responses (CASSANDRA-1511)
 * make repair blocking (CASSANDRA-1511)
 * create EndpointSnitchInfo and MBean to expose rack and DC (CASSANDRA-1491)
 * added option to contrib/word_count to output results back to Cassandra
   (CASSANDRA-1342)
 * rewrite Hadoop ColumnFamilyRecordWriter to pool connections, retry to
   multiple Cassandra nodes, and smooth impact on the Cassandra cluster
   by using smaller batch sizes (CASSANDRA-1434)
 * fix setting gc_grace_seconds via CLI (CASSANDRA-1549)
 * support TTL'd index values (CASSANDRA-1536)
 * make removetoken work like decommission (CASSANDRA-1216)
 * make cli comparator-aware and improve quote rules (CASSANDRA-1523,-1524)
 * make nodetool compact and cleanup blocking (CASSANDRA-1449)
 * add memtable, cache information to GCInspector logs (CASSANDRA-1558)
 * enable/disable HintedHandoff via JMX (CASSANDRA-1550)
 * Ignore stray files in the commit log directory (CASSANDRA-1547)
 * Disallow bootstrap to an in-use token (CASSANDRA-1561)


0.7-beta1
 * sstable versioning (CASSANDRA-389)
 * switched to slf4j logging (CASSANDRA-625)
 * add (optional) expiration time for column (CASSANDRA-699)
 * access levels for authentication/authorization (CASSANDRA-900)
 * add ReadRepairChance to CF definition (CASSANDRA-930)
 * fix heisenbug in system tests, especially common on OS X (CASSANDRA-944)
 * convert to byte[] keys internally and all public APIs (CASSANDRA-767)
 * ability to alter schema definitions on a live cluster (CASSANDRA-44)
 * renamed configuration file to cassandra.xml, and log4j.properties to
   log4j-server.properties, which must now be loaded from
   the classpath (which is how our scripts in bin/ have always done it)
   (CASSANDRA-971)
 * change get_count to require a SlicePredicate. create multi_get_count
   (CASSANDRA-744)
 * re-organized endpointsnitch implementations and added SimpleSnitch
   (CASSANDRA-994)
 * Added preload_row_cache option (CASSANDRA-946)
 * add CRC to commitlog header (CASSANDRA-999)
 * removed deprecated batch_insert and get_range_slice methods (CASSANDRA-1065)
 * add truncate thrift method (CASSANDRA-531)
 * http mini-interface using mx4j (CASSANDRA-1068)
 * optimize away copy of sliced row on memtable read path (CASSANDRA-1046)
 * replace constant-size 2GB mmaped segments and special casing for index
   entries spanning segment boundaries, with SegmentedFile that computes
   segments that always contain entire entries/rows (CASSANDRA-1117)
 * avoid reading large rows into memory during compaction (CASSANDRA-16)
 * added hadoop OutputFormat (CASSANDRA-1101)
 * efficient Streaming (no more anticompaction) (CASSANDRA-579)
 * split commitlog header into separate file and add size checksum to
   mutations (CASSANDRA-1179)
 * avoid allocating a new byte[] for each mutation on replay (CASSANDRA-1219)
 * revise HH schema to be per-endpoint (CASSANDRA-1142)
 * add joining/leaving status to nodetool ring (CASSANDRA-1115)
 * allow multiple repair sessions per node (CASSANDRA-1190)
 * optimize away MessagingService for local range queries (CASSANDRA-1261)
 * make framed transport the default so malformed requests can't OOM the
   server (CASSANDRA-475)
 * significantly faster reads from row cache (CASSANDRA-1267)
 * take advantage of row cache during range queries (CASSANDRA-1302)
 * make GCGraceSeconds a per-ColumnFamily value (CASSANDRA-1276)
 * keep persistent row size and column count statistics (CASSANDRA-1155)
 * add IntegerType (CASSANDRA-1282)
 * page within a single row during hinted handoff (CASSANDRA-1327)
 * push DatacenterShardStrategy configuration into keyspace definition,
   eliminating datacenter.properties. (CASSANDRA-1066)
 * optimize forward slices starting with '' and single-index-block name
   queries by skipping the column index (CASSANDRA-1338)
 * streaming refactor (CASSANDRA-1189)
 * faster comparison for UUID types (CASSANDRA-1043)
 * secondary index support (CASSANDRA-749 and subtasks)
 * make compaction buckets deterministic (CASSANDRA-1265)


0.6.6
 * Allow using DynamicEndpointSnitch with RackAwareStrategy (CASSANDRA-1429)
 * remove the remaining vestiges of the unfinished DatacenterShardStrategy
   (replaced by NetworkTopologyStrategy in 0.7)


0.6.5
 * fix key ordering in range query results with RandomPartitioner
   and ConsistencyLevel > ONE (CASSANDRA-1145)
 * fix for range query starting with the wrong token range (CASSANDRA-1042)
 * page within a single row during hinted handoff (CASSANDRA-1327)
 * fix compilation on non-sun JDKs (CASSANDRA-1061)
 * remove String.trim() call on row keys in batch mutations (CASSANDRA-1235)
 * Log summary of dropped messages instead of spamming log (CASSANDRA-1284)
 * add dynamic endpoint snitch (CASSANDRA-981)
 * fix streaming for keyspaces with hyphens in their name (CASSANDRA-1377)
 * fix errors in hard-coded bloom filter optKPerBucket by computing it
   algorithmically (CASSANDRA-1220
 * remove message deserialization stage, and uncap read/write stages
   so slow reads/writes don't block gossip processing (CASSANDRA-1358)
 * add jmx port configuration to Debian package (CASSANDRA-1202)
 * use mlockall via JNA, if present, to prevent Linux from swapping
   out parts of the JVM (CASSANDRA-1214)


0.6.4
 * avoid queuing multiple hint deliveries for the same endpoint
   (CASSANDRA-1229)
 * better performance for and stricter checking of UTF8 column names
   (CASSANDRA-1232)
 * extend option to lower compaction priority to hinted handoff
   as well (CASSANDRA-1260)
 * log errors in gossip instead of re-throwing (CASSANDRA-1289)
 * avoid aborting commitlog replay prematurely if a flushed-but-
   not-removed commitlog segment is encountered (CASSANDRA-1297)
 * fix duplicate rows being read during mapreduce (CASSANDRA-1142)
 * failure detection wasn't closing command sockets (CASSANDRA-1221)
 * cassandra-cli.bat works on windows (CASSANDRA-1236)
 * pre-emptively drop requests that cannot be processed within RPCTimeout
   (CASSANDRA-685)
 * add ack to Binary write verb and update CassandraBulkLoader
   to wait for acks for each row (CASSANDRA-1093)
 * added describe_partitioner Thrift method (CASSANDRA-1047)
 * Hadoop jobs no longer require the Cassandra storage-conf.xml
   (CASSANDRA-1280, CASSANDRA-1047)
 * log thread pool stats when GC is excessive (CASSANDRA-1275)
 * remove gossip message size limit (CASSANDRA-1138)
 * parallelize local and remote reads during multiget, and respect snitch
   when determining whether to do local read for CL.ONE (CASSANDRA-1317)
 * fix read repair to use requested consistency level on digest mismatch,
   rather than assuming QUORUM (CASSANDRA-1316)
 * process digest mismatch re-reads in parallel (CASSANDRA-1323)
 * switch hints CF comparator to BytesType (CASSANDRA-1274)


0.6.3
 * retry to make streaming connections up to 8 times. (CASSANDRA-1019)
 * reject describe_ring() calls on invalid keyspaces (CASSANDRA-1111)
 * fix cache size calculation for size of 100% (CASSANDRA-1129)
 * fix cache capacity only being recalculated once (CASSANDRA-1129)
 * remove hourly scan of all hints on the off chance that the gossiper
   missed a status change; instead, expose deliverHintsToEndpoint to JMX
   so it can be done manually, if necessary (CASSANDRA-1141)
 * don't reject reads at CL.ALL (CASSANDRA-1152)
 * reject deletions to supercolumns in CFs containing only standard
   columns (CASSANDRA-1139)
 * avoid preserving login information after client disconnects
   (CASSANDRA-1057)
 * prefer sun jdk to openjdk in debian init script (CASSANDRA-1174)
 * detect partioner config changes between restarts and fail fast
   (CASSANDRA-1146)
 * use generation time to resolve node token reassignment disagreements
   (CASSANDRA-1118)
 * restructure the startup ordering of Gossiper and MessageService to avoid
   timing anomalies (CASSANDRA-1160)
 * detect incomplete commit log hearders (CASSANDRA-1119)
 * force anti-entropy service to stream files on the stream stage to avoid
   sending streams out of order (CASSANDRA-1169)
 * remove inactive stream managers after AES streams files (CASSANDRA-1169)
 * allow removing entire row through batch_mutate Deletion (CASSANDRA-1027)
 * add JMX metrics for row-level bloom filter false positives (CASSANDRA-1212)
 * added a redhat init script to contrib (CASSANDRA-1201)
 * use midpoint when bootstrapping a new machine into range with not
   much data yet instead of random token (CASSANDRA-1112)
 * kill server on OOM in executor stage as well as Thrift (CASSANDRA-1226)
 * remove opportunistic repairs, when two machines with overlapping replica
   responsibilities happen to finish major compactions of the same CF near
   the same time.  repairs are now fully manual (CASSANDRA-1190)
 * add ability to lower compaction priority (default is no change from 0.6.2)
   (CASSANDRA-1181)


0.6.2
 * fix contrib/word_count build. (CASSANDRA-992)
 * split CommitLogExecutorService into BatchCommitLogExecutorService and
   PeriodicCommitLogExecutorService (CASSANDRA-1014)
 * add latency histograms to CFSMBean (CASSANDRA-1024)
 * make resolving timestamp ties deterministic by using value bytes
   as a tiebreaker (CASSANDRA-1039)
 * Add option to turn off Hinted Handoff (CASSANDRA-894)
 * fix windows startup (CASSANDRA-948)
 * make concurrent_reads, concurrent_writes configurable at runtime via JMX
   (CASSANDRA-1060)
 * disable GCInspector on non-Sun JVMs (CASSANDRA-1061)
 * fix tombstone handling in sstable rows with no other data (CASSANDRA-1063)
 * fix size of row in spanned index entries (CASSANDRA-1056)
 * install json2sstable, sstable2json, and sstablekeys to Debian package
 * StreamingService.StreamDestinations wouldn't empty itself after streaming
   finished (CASSANDRA-1076)
 * added Collections.shuffle(splits) before returning the splits in
   ColumnFamilyInputFormat (CASSANDRA-1096)
 * do not recalculate cache capacity post-compaction if it's been manually
   modified (CASSANDRA-1079)
 * better defaults for flush sorter + writer executor queue sizes
   (CASSANDRA-1100)
 * windows scripts for SSTableImport/Export (CASSANDRA-1051)
 * windows script for nodetool (CASSANDRA-1113)
 * expose PhiConvictThreshold (CASSANDRA-1053)
 * make repair of RF==1 a no-op (CASSANDRA-1090)
 * improve default JVM GC options (CASSANDRA-1014)
 * fix SlicePredicate serialization inside Hadoop jobs (CASSANDRA-1049)
 * close Thrift sockets in Hadoop ColumnFamilyRecordReader (CASSANDRA-1081)


0.6.1
 * fix NPE in sstable2json when no excluded keys are given (CASSANDRA-934)
 * keep the replica set constant throughout the read repair process
   (CASSANDRA-937)
 * allow querying getAllRanges with empty token list (CASSANDRA-933)
 * fix command line arguments inversion in clustertool (CASSANDRA-942)
 * fix race condition that could trigger a false-positive assertion
   during post-flush discard of old commitlog segments (CASSANDRA-936)
 * fix neighbor calculation for anti-entropy repair (CASSANDRA-924)
 * perform repair even for small entropy differences (CASSANDRA-924)
 * Use hostnames in CFInputFormat to allow Hadoop's naive string-based
   locality comparisons to work (CASSANDRA-955)
 * cache read-only BufferedRandomAccessFile length to avoid
   3 system calls per invocation (CASSANDRA-950)
 * nodes with IPv6 (and no IPv4) addresses could not join cluster
   (CASSANDRA-969)
 * Retrieve the correct number of undeleted columns, if any, from
   a supercolumn in a row that had been deleted previously (CASSANDRA-920)
 * fix index scans that cross the 2GB mmap boundaries for both mmap
   and standard i/o modes (CASSANDRA-866)
 * expose drain via nodetool (CASSANDRA-978)


0.6.0-RC1
 * JMX drain to flush memtables and run through commit log (CASSANDRA-880)
 * Bootstrapping can skip ranges under the right conditions (CASSANDRA-902)
 * fix merging row versions in range_slice for CL > ONE (CASSANDRA-884)
 * default write ConsistencyLeven chaned from ZERO to ONE
 * fix for index entries spanning mmap buffer boundaries (CASSANDRA-857)
 * use lexical comparison if time part of TimeUUIDs are the same
   (CASSANDRA-907)
 * bound read, mutation, and response stages to fix possible OOM
   during log replay (CASSANDRA-885)
 * Use microseconds-since-epoch (UTC) in cli, instead of milliseconds
 * Treat batch_mutate Deletion with null supercolumn as "apply this predicate
   to top level supercolumns" (CASSANDRA-834)
 * Streaming destination nodes do not update their JMX status (CASSANDRA-916)
 * Fix internal RPC timeout calculation (CASSANDRA-911)
 * Added Pig loadfunc to contrib/pig (CASSANDRA-910)


0.6.0-beta3
 * fix compaction bucketing bug (CASSANDRA-814)
 * update windows batch file (CASSANDRA-824)
 * deprecate KeysCachedFraction configuration directive in favor
   of KeysCached; move to unified-per-CF key cache (CASSANDRA-801)
 * add invalidateRowCache to ColumnFamilyStoreMBean (CASSANDRA-761)
 * send Handoff hints to natural locations to reduce load on
   remaining nodes in a failure scenario (CASSANDRA-822)
 * Add RowWarningThresholdInMB configuration option to warn before very
   large rows get big enough to threaten node stability, and -x option to
   be able to remove them with sstable2json if the warning is unheeded
   until it's too late (CASSANDRA-843)
 * Add logging of GC activity (CASSANDRA-813)
 * fix ConcurrentModificationException in commitlog discard (CASSANDRA-853)
 * Fix hardcoded row count in Hadoop RecordReader (CASSANDRA-837)
 * Add a jmx status to the streaming service and change several DEBUG
   messages to INFO (CASSANDRA-845)
 * fix classpath in cassandra-cli.bat for Windows (CASSANDRA-858)
 * allow re-specifying host, port to cassandra-cli if invalid ones
   are first tried (CASSANDRA-867)
 * fix race condition handling rpc timeout in the coordinator
   (CASSANDRA-864)
 * Remove CalloutLocation and StagingFileDirectory from storage-conf files
   since those settings are no longer used (CASSANDRA-878)
 * Parse a long from RowWarningThresholdInMB instead of an int (CASSANDRA-882)
 * Remove obsolete ControlPort code from DatabaseDescriptor (CASSANDRA-886)
 * move skipBytes side effect out of assert (CASSANDRA-899)
 * add "double getLoad" to StorageServiceMBean (CASSANDRA-898)
 * track row stats per CF at compaction time (CASSANDRA-870)
 * disallow CommitLogDirectory matching a DataFileDirectory (CASSANDRA-888)
 * default key cache size is 200k entries, changed from 10% (CASSANDRA-863)
 * add -Dcassandra-foreground=yes to cassandra.bat
 * exit if cluster name is changed unexpectedly (CASSANDRA-769)


0.6.0-beta1/beta2
 * add batch_mutate thrift command, deprecating batch_insert (CASSANDRA-336)
 * remove get_key_range Thrift API, deprecated in 0.5 (CASSANDRA-710)
 * add optional login() Thrift call for authentication (CASSANDRA-547)
 * support fat clients using gossiper and StorageProxy to perform
   replication in-process [jvm-only] (CASSANDRA-535)
 * support mmapped I/O for reads, on by default on 64bit JVMs
   (CASSANDRA-408, CASSANDRA-669)
 * improve insert concurrency, particularly during Hinted Handoff
   (CASSANDRA-658)
 * faster network code (CASSANDRA-675)
 * stress.py moved to contrib (CASSANDRA-635)
 * row caching [must be explicitly enabled per-CF in config] (CASSANDRA-678)
 * present a useful measure of compaction progress in JMX (CASSANDRA-599)
 * add bin/sstablekeys (CASSNADRA-679)
 * add ConsistencyLevel.ANY (CASSANDRA-687)
 * make removetoken remove nodes from gossip entirely (CASSANDRA-644)
 * add ability to set cache sizes at runtime (CASSANDRA-708)
 * report latency and cache hit rate statistics with lifetime totals
   instead of average over the last minute (CASSANDRA-702)
 * support get_range_slice for RandomPartitioner (CASSANDRA-745)
 * per-keyspace replication factory and replication strategy (CASSANDRA-620)
 * track latency in microseconds (CASSANDRA-733)
 * add describe_ Thrift methods, deprecating get_string_property and
   get_string_list_property
 * jmx interface for tracking operation mode and streams in general.
   (CASSANDRA-709)
 * keep memtables in sorted order to improve range query performance
   (CASSANDRA-799)
 * use while loop instead of recursion when trimming sstables compaction list
   to avoid blowing stack in pathological cases (CASSANDRA-804)
 * basic Hadoop map/reduce support (CASSANDRA-342)


0.5.1
 * ensure all files for an sstable are streamed to the same directory.
   (CASSANDRA-716)
 * more accurate load estimate for bootstrapping (CASSANDRA-762)
 * tolerate dead or unavailable bootstrap target on write (CASSANDRA-731)
 * allow larger numbers of keys (> 140M) in a sstable bloom filter
   (CASSANDRA-790)
 * include jvm argument improvements from CASSANDRA-504 in debian package
 * change streaming chunk size to 32MB to accomodate Windows XP limitations
   (was 64MB) (CASSANDRA-795)
 * fix get_range_slice returning results in the wrong order (CASSANDRA-781)


0.5.0 final
 * avoid attempting to delete temporary bootstrap files twice (CASSANDRA-681)
 * fix bogus NaN in nodeprobe cfstats output (CASSANDRA-646)
 * provide a policy for dealing with single thread executors w/ a full queue
   (CASSANDRA-694)
 * optimize inner read in MessagingService, vastly improving multiple-node
   performance (CASSANDRA-675)
 * wait for table flush before streaming data back to a bootstrapping node.
   (CASSANDRA-696)
 * keep track of bootstrapping sources by table so that bootstrapping doesn't
   give the indication of finishing early (CASSANDRA-673)


0.5.0 RC3
 * commit the correct version of the patch for CASSANDRA-663


0.5.0 RC2 (unreleased)
 * fix bugs in converting get_range_slice results to Thrift
   (CASSANDRA-647, CASSANDRA-649)
 * expose java.util.concurrent.TimeoutException in StorageProxy methods
   (CASSANDRA-600)
 * TcpConnectionManager was holding on to disconnected connections,
   giving the false indication they were being used. (CASSANDRA-651)
 * Remove duplicated write. (CASSANDRA-662)
 * Abort bootstrap if IP is already in the token ring (CASSANDRA-663)
 * increase default commitlog sync period, and wait for last sync to
   finish before submitting another (CASSANDRA-668)


0.5.0 RC1
 * Fix potential NPE in get_range_slice (CASSANDRA-623)
 * add CRC32 to commitlog entries (CASSANDRA-605)
 * fix data streaming on windows (CASSANDRA-630)
 * GC compacted sstables after cleanup and compaction (CASSANDRA-621)
 * Speed up anti-entropy validation (CASSANDRA-629)
 * Fix anti-entropy assertion error (CASSANDRA-639)
 * Fix pending range conflicts when bootstapping or moving
   multiple nodes at once (CASSANDRA-603)
 * Handle obsolete gossip related to node movement in the case where
   one or more nodes is down when the movement occurs (CASSANDRA-572)
 * Include dead nodes in gossip to avoid a variety of problems
   and fix HH to removed nodes (CASSANDRA-634)
 * return an InvalidRequestException for mal-formed SlicePredicates
   (CASSANDRA-643)
 * fix bug determining closest neighbor for use in multiple datacenters
   (CASSANDRA-648)
 * Vast improvements in anticompaction speed (CASSANDRA-607)
 * Speed up log replay and writes by avoiding redundant serializations
   (CASSANDRA-652)


0.5.0 beta 2
 * Bootstrap improvements (several tickets)
 * add nodeprobe repair anti-entropy feature (CASSANDRA-193, CASSANDRA-520)
 * fix possibility of partition when many nodes restart at once
   in clusters with multiple seeds (CASSANDRA-150)
 * fix NPE in get_range_slice when no data is found (CASSANDRA-578)
 * fix potential NPE in hinted handoff (CASSANDRA-585)
 * fix cleanup of local "system" keyspace (CASSANDRA-576)
 * improve computation of cluster load balance (CASSANDRA-554)
 * added super column read/write, column count, and column/row delete to
   cassandra-cli (CASSANDRA-567, CASSANDRA-594)
 * fix returning live subcolumns of deleted supercolumns (CASSANDRA-583)
 * respect JAVA_HOME in bin/ scripts (several tickets)
 * add StorageService.initClient for fat clients on the JVM (CASSANDRA-535)
   (see contrib/client_only for an example of use)
 * make consistency_level functional in get_range_slice (CASSANDRA-568)
 * optimize key deserialization for RandomPartitioner (CASSANDRA-581)
 * avoid GCing tombstones except on major compaction (CASSANDRA-604)
 * increase failure conviction threshold, resulting in less nodes
   incorrectly (and temporarily) marked as down (CASSANDRA-610)
 * respect memtable thresholds during log replay (CASSANDRA-609)
 * support ConsistencyLevel.ALL on read (CASSANDRA-584)
 * add nodeprobe removetoken command (CASSANDRA-564)


0.5.0 beta
 * Allow multiple simultaneous flushes, improving flush throughput
   on multicore systems (CASSANDRA-401)
 * Split up locks to improve write and read throughput on multicore systems
   (CASSANDRA-444, CASSANDRA-414)
 * More efficient use of memory during compaction (CASSANDRA-436)
 * autobootstrap option: when enabled, all non-seed nodes will attempt
   to bootstrap when started, until bootstrap successfully
   completes. -b option is removed.  (CASSANDRA-438)
 * Unless a token is manually specified in the configuration xml,
   a bootstraping node will use a token that gives it half the
   keys from the most-heavily-loaded node in the cluster,
   instead of generating a random token.
   (CASSANDRA-385, CASSANDRA-517)
 * Miscellaneous bootstrap fixes (several tickets)
 * Ability to change a node's token even after it has data on it
   (CASSANDRA-541)
 * Ability to decommission a live node from the ring (CASSANDRA-435)
 * Semi-automatic loadbalancing via nodeprobe (CASSANDRA-192)
 * Add ability to set compaction thresholds at runtime via
   JMX / nodeprobe.  (CASSANDRA-465)
 * Add "comment" field to ColumnFamily definition. (CASSANDRA-481)
 * Additional JMX metrics (CASSANDRA-482)
 * JSON based export and import tools (several tickets)
 * Hinted Handoff fixes (several tickets)
 * Add key cache to improve read performance (CASSANDRA-423)
 * Simplified construction of custom ReplicationStrategy classes
   (CASSANDRA-497)
 * Graphical application (Swing) for ring integrity verification and
   visualization was added to contrib (CASSANDRA-252)
 * Add DCQUORUM, DCQUORUMSYNC consistency levels and corresponding
   ReplicationStrategy / EndpointSnitch classes.  Experimental.
   (CASSANDRA-492)
 * Web client interface added to contrib (CASSANDRA-457)
 * More-efficient flush for Random, CollatedOPP partitioners
   for normal writes (CASSANDRA-446) and bulk load (CASSANDRA-420)
 * Add MemtableFlushAfterMinutes, a global replacement for the old
   per-CF FlushPeriodInMinutes setting (CASSANDRA-463)
 * optimizations to slice reading (CASSANDRA-350) and supercolumn
   queries (CASSANDRA-510)
 * force binding to given listenaddress for nodes with multiple
   interfaces (CASSANDRA-546)
 * stress.py benchmarking tool improvements (several tickets)
 * optimized replica placement code (CASSANDRA-525)
 * faster log replay on restart (CASSANDRA-539, CASSANDRA-540)
 * optimized local-node writes (CASSANDRA-558)
 * added get_range_slice, deprecating get_key_range (CASSANDRA-344)
 * expose TimedOutException to thrift (CASSANDRA-563)


0.4.2
 * Add validation disallowing null keys (CASSANDRA-486)
 * Fix race conditions in TCPConnectionManager (CASSANDRA-487)
 * Fix using non-utf8-aware comparison as a sanity check.
   (CASSANDRA-493)
 * Improve default garbage collector options (CASSANDRA-504)
 * Add "nodeprobe flush" (CASSANDRA-505)
 * remove NotFoundException from get_slice throws list (CASSANDRA-518)
 * fix get (not get_slice) of entire supercolumn (CASSANDRA-508)
 * fix null token during bootstrap (CASSANDRA-501)


0.4.1
 * Fix FlushPeriod columnfamily configuration regression
   (CASSANDRA-455)
 * Fix long column name support (CASSANDRA-460)
 * Fix for serializing a row that only contains tombstones
   (CASSANDRA-458)
 * Fix for discarding unneeded commitlog segments (CASSANDRA-459)
 * Add SnapshotBeforeCompaction configuration option (CASSANDRA-426)
 * Fix compaction abort under insufficient disk space (CASSANDRA-473)
 * Fix reading subcolumn slice from tombstoned CF (CASSANDRA-484)
 * Fix race condition in RVH causing occasional NPE (CASSANDRA-478)


0.4.0
 * fix get_key_range problems when a node is down (CASSANDRA-440)
   and add UnavailableException to more Thrift methods
 * Add example EndPointSnitch contrib code (several tickets)


0.4.0 RC2
 * fix SSTable generation clash during compaction (CASSANDRA-418)
 * reject method calls with null parameters (CASSANDRA-308)
 * properly order ranges in nodeprobe output (CASSANDRA-421)
 * fix logging of certain errors on executor threads (CASSANDRA-425)


0.4.0 RC1
 * Bootstrap feature is live; use -b on startup (several tickets)
 * Added multiget api (CASSANDRA-70)
 * fix Deadlock with SelectorManager.doProcess and TcpConnection.write
   (CASSANDRA-392)
 * remove key cache b/c of concurrency bugs in third-party
   CLHM library (CASSANDRA-405)
 * update non-major compaction logic to use two threshold values
   (CASSANDRA-407)
 * add periodic / batch commitlog sync modes (several tickets)
 * inline BatchMutation into batch_insert params (CASSANDRA-403)
 * allow setting the logging level at runtime via mbean (CASSANDRA-402)
 * change default comparator to BytesType (CASSANDRA-400)
 * add forwards-compatible ConsistencyLevel parameter to get_key_range
   (CASSANDRA-322)
 * r/m special case of blocking for local destination when writing with
   ConsistencyLevel.ZERO (CASSANDRA-399)
 * Fixes to make BinaryMemtable [bulk load interface] useful (CASSANDRA-337);
   see contrib/bmt_example for an example of using it.
 * More JMX properties added (several tickets)
 * Thrift changes (several tickets)
    - Merged _super get methods with the normal ones; return values
      are now of ColumnOrSuperColumn.
    - Similarly, merged batch_insert_super into batch_insert.



0.4.0 beta
 * On-disk data format has changed to allow billions of keys/rows per
   node instead of only millions
 * Multi-keyspace support
 * Scan all sstables for all queries to avoid situations where
   different types of operation on the same ColumnFamily could
   disagree on what data was present
 * Snapshot support via JMX
 * Thrift API has changed a _lot_:
    - removed time-sorted CFs; instead, user-defined comparators
      may be defined on the column names, which are now byte arrays.
      Default comparators are provided for UTF8, Bytes, Ascii, Long (i64),
      and UUID types.
    - removed colon-delimited strings in thrift api in favor of explicit
      structs such as ColumnPath, ColumnParent, etc.  Also normalized
      thrift struct and argument naming.
    - Added columnFamily argument to get_key_range.
    - Change signature of get_slice to accept starting and ending
      columns as well as an offset.  (This allows use of indexes.)
      Added "ascending" flag to allow reasonably-efficient reverse
      scans as well.  Removed get_slice_by_range as redundant.
    - get_key_range operates on one CF at a time
    - changed `block` boolean on insert methods to ConsistencyLevel enum,
      with options of NONE, ONE, QUORUM, and ALL.
    - added similar consistency_level parameter to read methods
    - column-name-set slice with no names given now returns zero columns
      instead of all of them.  ("all" can run your server out of memory.
      use a range-based slice with a high max column count instead.)
 * Removed the web interface. Node information can now be obtained by
   using the newly introduced nodeprobe utility.
 * More JMX stats
 * Remove magic values from internals (e.g. special key to indicate
   when to flush memtables)
 * Rename configuration "table" to "keyspace"
 * Moved to crash-only design; no more shutdown (just kill the process)
 * Lots of bug fixes

Full list of issues resolved in 0.4 is at https://issues.apache.org/jira/secure/IssueNavigator.jspa?reset=true&&pid=12310865&fixfor=12313862&resolution=1&sorter/field=issuekey&sorter/order=DESC


0.3.0 RC3
 * Fix potential deadlock under load in TCPConnection.
   (CASSANDRA-220)


0.3.0 RC2
 * Fix possible data loss when server is stopped after replaying
   log but before new inserts force memtable flush.
   (CASSANDRA-204)
 * Added BUGS file


0.3.0 RC1
 * Range queries on keys, including user-defined key collation
 * Remove support
 * Workarounds for a weird bug in JDK select/register that seems
   particularly common on VM environments. Cassandra should deploy
   fine on EC2 now
 * Much improved infrastructure: the beginnings of a decent test suite
   ("ant test" for unit tests; "nosetests" for system tests), code
   coverage reporting, etc.
 * Expanded node status reporting via JMX
 * Improved error reporting/logging on both server and client
 * Reduced memory footprint in default configuration
 * Combined blocking and non-blocking versions of insert APIs
 * Added FlushPeriodInMinutes configuration parameter to force
   flushing of infrequently-updated ColumnFamilies<|MERGE_RESOLUTION|>--- conflicted
+++ resolved
@@ -1,14 +1,11 @@
-<<<<<<< HEAD
 DSE 5.2.0
  * For TWCS, flush to separate sstables based on write time (APOLLO-42)
  * Cleanup maven dependencies and download sources on maven ant tasks (APOLLO-302)
 Merged from 4.0:
  * Parallelize streaming of different keyspaces (4663)
-=======
 4.0
  * Refactor ColumnCondition (CASSANDRA-12981)
  * Parallelize streaming of different keyspaces (CASSANDRA-4663)
->>>>>>> 3580f6c0
  * Improved compactions metrics (CASSANDRA-13015)
  * Speed-up start-up sequence by avoiding un-needed flushes (CASSANDRA-13031)
  * Use Caffeine (W-TinyLFU) for on-heap caches (CASSANDRA-10855)
@@ -193,9 +190,6 @@
  * Restore resumable hints delivery (CASSANDRA-11960)
  * Properly record CAS contention (CASSANDRA-12626)
 Merged from 3.0:
-=======
-Merged from 3.0.X
->>>>>>> dse5.0
  * Better error when modifying function permissions without explicit keyspace (CASSANDRA-12925)
  * Indexer is not correctly invoked when building indexes over sstables (CASSANDRA-13075)
  * Stress daemon help is incorrect (CASSANDRA-12563)
