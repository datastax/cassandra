<<<<<<< HEAD
3.0.9
 * Faster startup by only scanning each directory for temporary files once (CASSANDRA-12114)
 * Respond with v1/v2 protocol header when responding to driver that attempts
   to connect with too low of a protocol version (CASSANDRA-11464)
 * NullPointerExpception when reading/compacting table (CASSANDRA-11988)
 * Fix problem with undeleteable rows on upgrade to new sstable format (CASSANDRA-12144)
 * Fix paging logic for deleted partitions with static columns (CASSANDRA-12107)
 * Wait until the message is being send to decide which serializer must be used (CASSANDRA-11393)
 * Fix migration of static thrift column names with non-text comparators (CASSANDRA-12147)
 * Fix upgrading sparse tables that are incorrectly marked as dense (CASSANDRA-11315)
 * Fix reverse queries ignoring range tombstones (CASSANDRA-11733)
 * Avoid potential race when rebuilding CFMetaData (CASSANDRA-12098)
 * Avoid missing sstables when getting the canonical sstables (CASSANDRA-11996)
 * Always select the live sstables when getting sstables in bounds (CASSANDRA-11944)
 * Fix column ordering of results with static columns for Thrift requests in
   a mixed 2.x/3.x cluster, also fix potential non-resolved duplication of
   those static columns in query results (CASSANDRA-12123)
 * Avoid digest mismatch with empty but static rows (CASSANDRA-12090)
 * Fix EOF exception when altering column type (CASSANDRA-11820)
Merged from 2.2:
=======
2.2.8
 * cqlsh copyutil should get host metadata by connected address (CASSANDRA-11979)
>>>>>>> b92ab60f
 * Fixed cqlshlib.test.remove_test_db (CASSANDRA-12214)
 * Synchronize ThriftServer::stop() (CASSANDRA-12105)
 * Use dedicated thread for JMX notifications (CASSANDRA-12146)
 * Improve streaming synchronization and fault tolerance (CASSANDRA-11414)
 * MemoryUtil.getShort() should return an unsigned short also for architectures not supporting unaligned memory accesses (CASSANDRA-11973)
Merged from 2.1:
 * cannot use cql since upgrading python to 2.7.11+ (CASSANDRA-11850)
 * Fix filtering on clustering columns when 2i is used (CASSANDRA-11907)


3.0.8
 * Fix potential race in schema during new table creation (CASSANDRA-12083)
 * cqlsh: fix error handling in rare COPY FROM failure scenario (CASSANDRA-12070)
 * Disable autocompaction during drain (CASSANDRA-11878)
 * Add a metrics timer to MemtablePool and use it to track time spent blocked on memory in MemtableAllocator (CASSANDRA-11327)
 * Fix upgrading schema with super columns with non-text subcomparators (CASSANDRA-12023)
 * Add TimeWindowCompactionStrategy (CASSANDRA-9666)
Merged from 2.2:
 * Allow nodetool info to run with readonly JMX access (CASSANDRA-11755)
 * Validate bloom_filter_fp_chance against lowest supported
   value when the table is created (CASSANDRA-11920)
 * Don't send erroneous NEW_NODE notifications on restart (CASSANDRA-11038)
 * StorageService shutdown hook should use a volatile variable (CASSANDRA-11984)
Merged from 2.1:
 * Avoid stalling paxos when the paxos state expires (CASSANDRA-12043)
 * Remove finished incoming streaming connections from MessagingService (CASSANDRA-11854)
 * Don't try to get sstables for non-repairing column families (CASSANDRA-12077)
 * Avoid marking too many sstables as repaired (CASSANDRA-11696)
 * Prevent select statements with clustering key > 64k (CASSANDRA-11882)
 * Fix clock skew corrupting other nodes with paxos (CASSANDRA-11991)
 * Remove distinction between non-existing static columns and existing but null in LWTs (CASSANDRA-9842)
 * Cache local ranges when calculating repair neighbors (CASSANDRA-11934)
 * Allow LWT operation on static column with only partition keys (CASSANDRA-10532)
 * Create interval tree over canonical sstables to avoid missing sstables during streaming (CASSANDRA-11886)
 * cqlsh COPY FROM: shutdown parent cluster after forking, to avoid corrupting SSL connections (CASSANDRA-11749)


3.0.7
 * Fix legacy serialization of Thrift-generated non-compound range tombstones
   when communicating with 2.x nodes (CASSANDRA-11930)
 * Fix Directories instantiations where CFS.initialDirectories should be used (CASSANDRA-11849)
 * Avoid referencing DatabaseDescriptor in AbstractType (CASSANDRA-11912)
 * Fix sstables not being protected from removal during index build (CASSANDRA-11905)
 * cqlsh: Suppress stack trace from Read/WriteFailures (CASSANDRA-11032)
 * Remove unneeded code to repair index summaries that have
   been improperly down-sampled (CASSANDRA-11127)
 * Avoid WriteTimeoutExceptions during commit log replay due to materialized
   view lock contention (CASSANDRA-11891)
 * Prevent OOM failures on SSTable corruption, improve tests for corruption detection (CASSANDRA-9530)
 * Use CFS.initialDirectories when clearing snapshots (CASSANDRA-11705)
 * Allow compaction strategies to disable early open (CASSANDRA-11754)
 * Refactor Materialized View code (CASSANDRA-11475)
 * Update Java Driver (CASSANDRA-11615)
Merged from 2.2:
 * Persist local metadata earlier in startup sequence (CASSANDRA-11742)
 * Run CommitLog tests with different compression settings (CASSANDRA-9039)
 * cqlsh: fix tab completion for case-sensitive identifiers (CASSANDRA-11664)
 * Avoid showing estimated key as -1 in tablestats (CASSANDRA-11587)
 * Fix possible race condition in CommitLog.recover (CASSANDRA-11743)
 * Enable client encryption in sstableloader with cli options (CASSANDRA-11708)
 * Possible memory leak in NIODataInputStream (CASSANDRA-11867)
 * Add seconds to cqlsh tracing session duration (CASSANDRA-11753)
 * Prohibit Reversed Counter type as part of the PK (CASSANDRA-9395)
Merged from 2.1:
 * cqlsh: apply current keyspace to source command (CASSANDRA-11152)
 * Backport CASSANDRA-11578 (CASSANDRA-11750)
 * Clear out parent repair session if repair coordinator dies (CASSANDRA-11824)
 * Set default streaming_socket_timeout_in_ms to 24 hours (CASSANDRA-11840)
 * Do not consider local node a valid source during replace (CASSANDRA-11848)
 * Add message dropped tasks to nodetool netstats (CASSANDRA-11855)
 * Avoid holding SSTableReaders for duration of incremental repair (CASSANDRA-11739)


3.0.6
 * Disallow creating view with a static column (CASSANDRA-11602)
 * Reduce the amount of object allocations caused by the getFunctions methods (CASSANDRA-11593)
 * Potential error replaying commitlog with smallint/tinyint/date/time types (CASSANDRA-11618)
 * Fix queries with filtering on counter columns (CASSANDRA-11629)
 * Improve tombstone printing in sstabledump (CASSANDRA-11655)
 * Fix paging for range queries where all clustering columns are specified (CASSANDRA-11669)
 * Don't require HEAP_NEW_SIZE to be set when using G1 (CASSANDRA-11600)
 * Fix sstabledump not showing cells after tombstone marker (CASSANDRA-11654)
 * Ignore all LocalStrategy keyspaces for streaming and other related
   operations (CASSANDRA-11627)
 * Ensure columnfilter covers indexed columns for thrift 2i queries (CASSANDRA-11523)
 * Only open one sstable scanner per sstable (CASSANDRA-11412)
 * Option to specify ProtocolVersion in cassandra-stress (CASSANDRA-11410)
 * ArithmeticException in avgFunctionForDecimal (CASSANDRA-11485)
 * LogAwareFileLister should only use OLD sstable files in current folder to determine disk consistency (CASSANDRA-11470)
 * Notify indexers of expired rows during compaction (CASSANDRA-11329)
 * Properly respond with ProtocolError when a v1/v2 native protocol
   header is received (CASSANDRA-11464)
 * Validate that num_tokens and initial_token are consistent with one another (CASSANDRA-10120)
Merged from 2.2:
 * Fix commit log replay after out-of-order flush completion (CASSANDRA-9669)
 * cqlsh: correctly handle non-ascii chars in error messages (CASSANDRA-11626)
 * Exit JVM if JMX server fails to startup (CASSANDRA-11540)
 * Produce a heap dump when exiting on OOM (CASSANDRA-9861)
 * Restore ability to filter on clustering columns when using a 2i (CASSANDRA-11510)
 * JSON datetime formatting needs timezone (CASSANDRA-11137)
 * Fix is_dense recalculation for Thrift-updated tables (CASSANDRA-11502)
 * Remove unnescessary file existence check during anticompaction (CASSANDRA-11660)
 * Add missing files to debian packages (CASSANDRA-11642)
 * Avoid calling Iterables::concat in loops during ModificationStatement::getFunctions (CASSANDRA-11621)
 * cqlsh: COPY FROM should use regular inserts for single statement batches and
   report errors correctly if workers processes crash on initialization (CASSANDRA-11474)
 * Always close cluster with connection in CqlRecordWriter (CASSANDRA-11553)
 * Allow only DISTINCT queries with partition keys restrictions (CASSANDRA-11339)
 * CqlConfigHelper no longer requires both a keystore and truststore to work (CASSANDRA-11532)
 * Make deprecated repair methods backward-compatible with previous notification service (CASSANDRA-11430)
 * IncomingStreamingConnection version check message wrong (CASSANDRA-11462)
Merged from 2.1:
 * Support mlockall on IBM POWER arch (CASSANDRA-11576)
 * Add option to disable use of severity in DynamicEndpointSnitch (CASSANDRA-11737)
 * cqlsh COPY FROM fails for null values with non-prepared statements (CASSANDRA-11631)
 * Make cython optional in pylib/setup.py (CASSANDRA-11630)
 * Change order of directory searching for cassandra.in.sh to favor local one (CASSANDRA-11628)
 * cqlsh COPY FROM fails with []{} chars in UDT/tuple fields/values (CASSANDRA-11633)
 * clqsh: COPY FROM throws TypeError with Cython extensions enabled (CASSANDRA-11574)
 * cqlsh: COPY FROM ignores NULL values in conversion (CASSANDRA-11549)
 * Validate levels when building LeveledScanner to avoid overlaps with orphaned sstables (CASSANDRA-9935)


3.0.5
 * Fix rare NPE on schema upgrade from 2.x to 3.x (CASSANDRA-10943)
 * Improve backoff policy for cqlsh COPY FROM (CASSANDRA-11320)
 * Improve IF NOT EXISTS check in CREATE INDEX (CASSANDRA-11131)
 * Upgrade ohc to 0.4.3
 * Enable SO_REUSEADDR for JMX RMI server sockets (CASSANDRA-11093)
 * Allocate merkletrees with the correct size (CASSANDRA-11390)
 * Support streaming pre-3.0 sstables (CASSANDRA-10990)
 * Add backpressure to compressed commit log (CASSANDRA-10971)
 * SSTableExport supports secondary index tables (CASSANDRA-11330)
 * Fix sstabledump to include missing info in debug output (CASSANDRA-11321)
 * Establish and implement canonical bulk reading workload(s) (CASSANDRA-10331)
 * Fix paging for IN queries on tables without clustering columns (CASSANDRA-11208)
 * Remove recursive call from CompositesSearcher (CASSANDRA-11304)
 * Fix filtering on non-primary key columns for queries without index (CASSANDRA-6377)
 * Fix sstableloader fail when using materialized view (CASSANDRA-11275)
Merged from 2.2:
 * DatabaseDescriptor should log stacktrace in case of Eception during seed provider creation (CASSANDRA-11312)
 * Use canonical path for directory in SSTable descriptor (CASSANDRA-10587)
 * Add cassandra-stress keystore option (CASSANDRA-9325)
 * Dont mark sstables as repairing with sub range repairs (CASSANDRA-11451)
 * Notify when sstables change after cancelling compaction (CASSANDRA-11373)
 * cqlsh: COPY FROM should check that explicit column names are valid (CASSANDRA-11333)
 * Add -Dcassandra.start_gossip startup option (CASSANDRA-10809)
 * Fix UTF8Validator.validate() for modified UTF-8 (CASSANDRA-10748)
 * Clarify that now() function is calculated on the coordinator node in CQL documentation (CASSANDRA-10900)
 * Fix bloom filter sizing with LCS (CASSANDRA-11344)
 * (cqlsh) Fix error when result is 0 rows with EXPAND ON (CASSANDRA-11092)
 * Add missing newline at end of bin/cqlsh (CASSANDRA-11325)
 * Fix AE in nodetool cfstats (backport CASSANDRA-10859) (CASSANDRA-11297)
 * Unresolved hostname leads to replace being ignored (CASSANDRA-11210)
 * Only log yaml config once, at startup (CASSANDRA-11217)
 * Reference leak with parallel repairs on the same table (CASSANDRA-11215)
Merged from 2.1:
 * Add a -j parameter to scrub/cleanup/upgradesstables to state how
   many threads to use (CASSANDRA-11179)
 * Backport CASSANDRA-10679 (CASSANDRA-9598)
 * InvalidateKeys should have a weak ref to key cache (CASSANDRA-11176)
 * COPY FROM on large datasets: fix progress report and debug performance (CASSANDRA-11053)

3.0.4
 * Preserve order for preferred SSL cipher suites (CASSANDRA-11164)
 * MV should only query complex columns included in the view (CASSANDRA-11069)
 * Failed aggregate creation breaks server permanently (CASSANDRA-11064)
 * Add sstabledump tool (CASSANDRA-7464)
 * Introduce backpressure for hints (CASSANDRA-10972)
 * Fix ClusteringPrefix not being able to read tombstone range boundaries (CASSANDRA-11158)
 * Prevent logging in sandboxed state (CASSANDRA-11033)
 * Disallow drop/alter operations of UDTs used by UDAs (CASSANDRA-10721)
 * Add query time validation method on Index (CASSANDRA-11043)
 * Avoid potential AssertionError in mixed version cluster (CASSANDRA-11128)
 * Properly handle hinted handoff after topology changes (CASSANDRA-5902)
 * AssertionError when listing sstable files on inconsistent disk state (CASSANDRA-11156)
 * Fix wrong rack counting and invalid conditions check for TokenAllocation
   (CASSANDRA-11139)
 * Avoid creating empty hint files (CASSANDRA-11090)
 * Fix leak detection strong reference loop using weak reference (CASSANDRA-11120)
 * Configurie BatchlogManager to stop delayed tasks on shutdown (CASSANDRA-11062)
 * Hadoop integration is incompatible with Cassandra Driver 3.0.0 (CASSANDRA-11001)
 * Add dropped_columns to the list of schema table so it gets handled
   properly (CASSANDRA-11050)
 * Fix NPE when using forceRepairRangeAsync without DC (CASSANDRA-11239)
Merged from 2.2:
 * Range.compareTo() violates the contract of Comparable (CASSANDRA-11216)
 * Avoid NPE when serializing ErrorMessage with null message (CASSANDRA-11167)
 * Replacing an aggregate with a new version doesn't reset INITCOND (CASSANDRA-10840)
 * (cqlsh) cqlsh cannot be called through symlink (CASSANDRA-11037)
 * fix ohc and java-driver pom dependencies in build.xml (CASSANDRA-10793)
 * Protect from keyspace dropped during repair (CASSANDRA-11065)
 * Handle adding fields to a UDT in SELECT JSON and toJson() (CASSANDRA-11146)
 * Better error message for cleanup (CASSANDRA-10991)
 * cqlsh pg-style-strings broken if line ends with ';' (CASSANDRA-11123)
 * Always persist upsampled index summaries (CASSANDRA-10512)
 * (cqlsh) Fix inconsistent auto-complete (CASSANDRA-10733)
 * Make SELECT JSON and toJson() threadsafe (CASSANDRA-11048)
 * Fix SELECT on tuple relations for mixed ASC/DESC clustering order (CASSANDRA-7281)
 * Use cloned TokenMetadata in size estimates to avoid race against membership check
   (CASSANDRA-10736)
 * (cqlsh) Support utf-8/cp65001 encoding on Windows (CASSANDRA-11030)
 * Fix paging on DISTINCT queries repeats result when first row in partition changes
   (CASSANDRA-10010)
 * cqlsh: change default encoding to UTF-8 (CASSANDRA-11124)
Merged from 2.1:
 * Checking if an unlogged batch is local is inefficient (CASSANDRA-11529)
 * Fix out-of-space error treatment in memtable flushing (CASSANDRA-11448).
 * Don't do defragmentation if reading from repaired sstables (CASSANDRA-10342)
 * Fix streaming_socket_timeout_in_ms not enforced (CASSANDRA-11286)
 * Avoid dropping message too quickly due to missing unit conversion (CASSANDRA-11302)
 * Don't remove FailureDetector history on removeEndpoint (CASSANDRA-10371)
 * Only notify if repair status changed (CASSANDRA-11172)
 * Use logback setting for 'cassandra -v' command (CASSANDRA-10767)
 * Fix sstableloader to unthrottle streaming by default (CASSANDRA-9714)
 * Fix incorrect warning in 'nodetool status' (CASSANDRA-10176)
 * Properly release sstable ref when doing offline scrub (CASSANDRA-10697)
 * Improve nodetool status performance for large cluster (CASSANDRA-7238)
 * Gossiper#isEnabled is not thread safe (CASSANDRA-11116)
 * Avoid major compaction mixing repaired and unrepaired sstables in DTCS (CASSANDRA-11113)
 * Make it clear what DTCS timestamp_resolution is used for (CASSANDRA-11041)
 * (cqlsh) Support timezone conversion using pytz (CASSANDRA-10397)
 * (cqlsh) Display milliseconds when datetime overflows (CASSANDRA-10625)


3.0.3
 * Remove double initialization of newly added tables (CASSANDRA-11027)
 * Filter keys searcher results by target range (CASSANDRA-11104)
 * Fix deserialization of legacy read commands (CASSANDRA-11087)
 * Fix incorrect computation of deletion time in sstable metadata (CASSANDRA-11102)
 * Avoid memory leak when collecting sstable metadata (CASSANDRA-11026)
 * Mutations do not block for completion under view lock contention (CASSANDRA-10779)
 * Invalidate legacy schema tables when unloading them (CASSANDRA-11071)
 * (cqlsh) handle INSERT and UPDATE statements with LWT conditions correctly
   (CASSANDRA-11003)
 * Fix DISTINCT queries in mixed version clusters (CASSANDRA-10762)
 * Migrate build status for indexes along with legacy schema (CASSANDRA-11046)
 * Ensure SSTables for legacy KEYS indexes can be read (CASSANDRA-11045)
 * Added support for IBM zSystems architecture (CASSANDRA-11054)
 * Update CQL documentation (CASSANDRA-10899)
 * Check the column name, not cell name, for dropped columns when reading
   legacy sstables (CASSANDRA-11018)
 * Don't attempt to index clustering values of static rows (CASSANDRA-11021)
 * Remove checksum files after replaying hints (CASSANDRA-10947)
 * Support passing base table metadata to custom 2i validation (CASSANDRA-10924)
 * Ensure stale index entries are purged during reads (CASSANDRA-11013)
 * Fix AssertionError when removing from list using UPDATE (CASSANDRA-10954)
 * Fix UnsupportedOperationException when reading old sstable with range
   tombstone (CASSANDRA-10743)
 * MV should use the maximum timestamp of the primary key (CASSANDRA-10910)
 * Fix potential assertion error during compaction (CASSANDRA-10944)
 * Fix counting of received sstables in streaming (CASSANDRA-10949)
 * Implement hints compression (CASSANDRA-9428)
 * Fix potential assertion error when reading static columns (CASSANDRA-10903)
 * Avoid NoSuchElementException when executing empty batch (CASSANDRA-10711)
 * Avoid building PartitionUpdate in toString (CASSANDRA-10897)
 * Reduce heap spent when receiving many SSTables (CASSANDRA-10797)
 * Add back support for 3rd party auth providers to bulk loader (CASSANDRA-10873)
 * Eliminate the dependency on jgrapht for UDT resolution (CASSANDRA-10653)
 * (Hadoop) Close Clusters and Sessions in Hadoop Input/Output classes (CASSANDRA-10837)
 * Fix sstableloader not working with upper case keyspace name (CASSANDRA-10806)
Merged from 2.2:
 * maxPurgeableTimestamp needs to check memtables too (CASSANDRA-9949)
 * Apply change to compaction throughput in real time (CASSANDRA-10025)
 * Fix potential NPE on ORDER BY queries with IN (CASSANDRA-10955)
 * Start L0 STCS-compactions even if there is a L0 -> L1 compaction
   going (CASSANDRA-10979)
 * Make UUID LSB unique per process (CASSANDRA-7925)
 * Avoid NPE when performing sstable tasks (scrub etc.) (CASSANDRA-10980)
 * Make sure client gets tombstone overwhelmed warning (CASSANDRA-9465)
 * Fix error streaming section more than 2GB (CASSANDRA-10961)
 * (cqlsh) Also apply --connect-timeout to control connection
   timeout (CASSANDRA-10959)
 * Histogram buckets exposed in jmx are sorted incorrectly (CASSANDRA-10975)
 * Enable GC logging by default (CASSANDRA-10140)
 * Optimize pending range computation (CASSANDRA-9258)
 * Skip commit log and saved cache directories in SSTable version startup check (CASSANDRA-10902)
 * drop/alter user should be case sensitive (CASSANDRA-10817)
 * jemalloc detection fails due to quoting issues in regexv (CASSANDRA-10946)
 * (cqlsh) show correct column names for empty result sets (CASSANDRA-9813)
 * Add new types to Stress (CASSANDRA-9556)
 * Add property to allow listening on broadcast interface (CASSANDRA-9748)
 * Fix regression in split size on CqlInputFormat (CASSANDRA-10835)
 * Better handling of SSL connection errors inter-node (CASSANDRA-10816)
 * Disable reloading of GossipingPropertyFileSnitch (CASSANDRA-9474)
 * Verify tables in pseudo-system keyspaces at startup (CASSANDRA-10761)
 * (cqlsh) encode input correctly when saving history
Merged from 2.1:
 * test_bulk_round_trip_blogposts is failing occasionally (CASSANDRA-10938)
 * Fix isJoined return true only after becoming cluster member (CASANDRA-11007)
 * Fix bad gossip generation seen in long-running clusters (CASSANDRA-10969)
 * Avoid NPE when incremental repair fails (CASSANDRA-10909)
 * Unmark sstables compacting once they are done in cleanup/scrub/upgradesstables (CASSANDRA-10829)
 * Allow simultaneous bootstrapping with strict consistency when no vnodes are used (CASSANDRA-11005)
 * Log a message when major compaction does not result in a single file (CASSANDRA-10847)
 * (cqlsh) fix cqlsh_copy_tests when vnodes are disabled (CASSANDRA-10997)
 * (cqlsh) Add request timeout option to cqlsh (CASSANDRA-10686)
 * Avoid AssertionError while submitting hint with LWT (CASSANDRA-10477)
 * If CompactionMetadata is not in stats file, use index summary instead (CASSANDRA-10676)
 * Retry sending gossip syn multiple times during shadow round (CASSANDRA-8072)
 * Fix pending range calculation during moves (CASSANDRA-10887)
 * Sane default (200Mbps) for inter-DC streaming througput (CASSANDRA-8708)
 * Match cassandra-loader options in COPY FROM (CASSANDRA-9303)
 * Fix binding to any address in CqlBulkRecordWriter (CASSANDRA-9309)
 * cqlsh fails to decode utf-8 characters for text typed columns (CASSANDRA-10875)
 * Log error when stream session fails (CASSANDRA-9294)
 * Fix bugs in commit log archiving startup behavior (CASSANDRA-10593)
 * (cqlsh) further optimise COPY FROM (CASSANDRA-9302)
 * Allow CREATE TABLE WITH ID (CASSANDRA-9179)
 * Make Stress compiles within eclipse (CASSANDRA-10807)
 * Cassandra Daemon should print JVM arguments (CASSANDRA-10764)
 * Allow cancellation of index summary redistribution (CASSANDRA-8805)


3.0.2
 * Fix upgrade data loss due to range tombstone deleting more data than then should
   (CASSANDRA-10822)


3.0.1
 * Avoid MV race during node decommission (CASSANDRA-10674)
 * Disable reloading of GossipingPropertyFileSnitch (CASSANDRA-9474)
 * Handle single-column deletions correction in materialized views
   when the column is part of the view primary key (CASSANDRA-10796)
 * Fix issue with datadir migration on upgrade (CASSANDRA-10788)
 * Fix bug with range tombstones on reverse queries and test coverage for
   AbstractBTreePartition (CASSANDRA-10059)
 * Remove 64k limit on collection elements (CASSANDRA-10374)
 * Remove unclear Indexer.indexes() method (CASSANDRA-10690)
 * Fix NPE on stream read error (CASSANDRA-10771)
 * Normalize cqlsh DESC output (CASSANDRA-10431)
 * Rejects partition range deletions when columns are specified (CASSANDRA-10739)
 * Fix error when saving cached key for old format sstable (CASSANDRA-10778)
 * Invalidate prepared statements on DROP INDEX (CASSANDRA-10758)
 * Fix SELECT statement with IN restrictions on partition key,
   ORDER BY and LIMIT (CASSANDRA-10729)
 * Improve stress performance over 1k threads (CASSANDRA-7217)
 * Wait for migration responses to complete before bootstrapping (CASSANDRA-10731)
 * Unable to create a function with argument of type Inet (CASSANDRA-10741)
 * Fix backward incompatibiliy in CqlInputFormat (CASSANDRA-10717)
 * Correctly preserve deletion info on updated rows when notifying indexers
   of single-row deletions (CASSANDRA-10694)
 * Notify indexers of partition delete during cleanup (CASSANDRA-10685)
 * Keep the file open in trySkipCache (CASSANDRA-10669)
 * Updated trigger example (CASSANDRA-10257)
Merged from 2.2:
 * Verify tables in pseudo-system keyspaces at startup (CASSANDRA-10761)
 * Fix IllegalArgumentException in DataOutputBuffer.reallocate for large buffers (CASSANDRA-10592)
 * Show CQL help in cqlsh in web browser (CASSANDRA-7225)
 * Serialize on disk the proper SSTable compression ratio (CASSANDRA-10775)
 * Reject index queries while the index is building (CASSANDRA-8505)
 * CQL.textile syntax incorrectly includes optional keyspace for aggregate SFUNC and FINALFUNC (CASSANDRA-10747)
 * Fix JSON update with prepared statements (CASSANDRA-10631)
 * Don't do anticompaction after subrange repair (CASSANDRA-10422)
 * Fix SimpleDateType type compatibility (CASSANDRA-10027)
 * (Hadoop) fix splits calculation (CASSANDRA-10640)
 * (Hadoop) ensure that Cluster instances are always closed (CASSANDRA-10058)
Merged from 2.1:
 * Fix Stress profile parsing on Windows (CASSANDRA-10808)
 * Fix incremental repair hang when replica is down (CASSANDRA-10288)
 * Optimize the way we check if a token is repaired in anticompaction (CASSANDRA-10768)
 * Add proper error handling to stream receiver (CASSANDRA-10774)
 * Warn or fail when changing cluster topology live (CASSANDRA-10243)
 * Status command in debian/ubuntu init script doesn't work (CASSANDRA-10213)
 * Some DROP ... IF EXISTS incorrectly result in exceptions on non-existing KS (CASSANDRA-10658)
 * DeletionTime.compareTo wrong in rare cases (CASSANDRA-10749)
 * Force encoding when computing statement ids (CASSANDRA-10755)
 * Properly reject counters as map keys (CASSANDRA-10760)
 * Fix the sstable-needs-cleanup check (CASSANDRA-10740)
 * (cqlsh) Print column names before COPY operation (CASSANDRA-8935)
 * Fix CompressedInputStream for proper cleanup (CASSANDRA-10012)
 * (cqlsh) Support counters in COPY commands (CASSANDRA-9043)
 * Try next replica if not possible to connect to primary replica on
   ColumnFamilyRecordReader (CASSANDRA-2388)
 * Limit window size in DTCS (CASSANDRA-10280)
 * sstableloader does not use MAX_HEAP_SIZE env parameter (CASSANDRA-10188)
 * (cqlsh) Improve COPY TO performance and error handling (CASSANDRA-9304)
 * Create compression chunk for sending file only (CASSANDRA-10680)
 * Forbid compact clustering column type changes in ALTER TABLE (CASSANDRA-8879)
 * Reject incremental repair with subrange repair (CASSANDRA-10422)
 * Add a nodetool command to refresh size_estimates (CASSANDRA-9579)
 * Invalidate cache after stream receive task is completed (CASSANDRA-10341)
 * Reject counter writes in CQLSSTableWriter (CASSANDRA-10258)
 * Remove superfluous COUNTER_MUTATION stage mapping (CASSANDRA-10605)


3.0
 * Fix AssertionError while flushing memtable due to materialized views
   incorrectly inserting empty rows (CASSANDRA-10614)
 * Store UDA initcond as CQL literal in the schema table, instead of a blob (CASSANDRA-10650)
 * Don't use -1 for the position of partition key in schema (CASSANDRA-10491)
 * Fix distinct queries in mixed version cluster (CASSANDRA-10573)
 * Skip sstable on clustering in names query (CASSANDRA-10571)
 * Remove value skipping as it breaks read-repair (CASSANDRA-10655)
 * Fix bootstrapping with MVs (CASSANDRA-10621)
 * Make sure EACH_QUORUM reads are using NTS (CASSANDRA-10584)
 * Fix MV replica filtering for non-NetworkTopologyStrategy (CASSANDRA-10634)
 * (Hadoop) fix CIF describeSplits() not handling 0 size estimates (CASSANDRA-10600)
 * Fix reading of legacy sstables (CASSANDRA-10590)
 * Use CQL type names in schema metadata tables (CASSANDRA-10365)
 * Guard batchlog replay against integer division by zero (CASSANDRA-9223)
 * Fix bug when adding a column to thrift with the same name than a primary key (CASSANDRA-10608)
 * Add client address argument to IAuthenticator::newSaslNegotiator (CASSANDRA-8068)
 * Fix implementation of LegacyLayout.LegacyBoundComparator (CASSANDRA-10602)
 * Don't use 'names query' read path for counters (CASSANDRA-10572)
 * Fix backward compatibility for counters (CASSANDRA-10470)
 * Remove memory_allocator paramter from cassandra.yaml (CASSANDRA-10581,10628)
 * Execute the metadata reload task of all registered indexes on CFS::reload (CASSANDRA-10604)
 * Fix thrift cas operations with defined columns (CASSANDRA-10576)
 * Fix PartitionUpdate.operationCount()for updates with static column operations (CASSANDRA-10606)
 * Fix thrift get() queries with defined columns (CASSANDRA-10586)
 * Fix marking of indexes as built and removed (CASSANDRA-10601)
 * Skip initialization of non-registered 2i instances, remove Index::getIndexName (CASSANDRA-10595)
 * Fix batches on multiple tables (CASSANDRA-10554)
 * Ensure compaction options are validated when updating KeyspaceMetadata (CASSANDRA-10569)
 * Flatten Iterator Transformation Hierarchy (CASSANDRA-9975)
 * Remove token generator (CASSANDRA-5261)
 * RolesCache should not be created for any authenticator that does not requireAuthentication (CASSANDRA-10562)
 * Fix LogTransaction checking only a single directory for files (CASSANDRA-10421)
 * Fix handling of range tombstones when reading old format sstables (CASSANDRA-10360)
 * Aggregate with Initial Condition fails with C* 3.0 (CASSANDRA-10367)
Merged from 2.2:
 * (cqlsh) show partial trace if incomplete after max_trace_wait (CASSANDRA-7645)
 * Use most up-to-date version of schema for system tables (CASSANDRA-10652)
 * Deprecate memory_allocator in cassandra.yaml (CASSANDRA-10581,10628)
 * Expose phi values from failure detector via JMX and tweak debug
   and trace logging (CASSANDRA-9526)
 * Fix IllegalArgumentException in DataOutputBuffer.reallocate for large buffers (CASSANDRA-10592)
Merged from 2.1:
 * Shutdown compaction in drain to prevent leak (CASSANDRA-10079)
 * (cqlsh) fix COPY using wrong variable name for time_format (CASSANDRA-10633)
 * Do not run SizeEstimatesRecorder if a node is not a member of the ring (CASSANDRA-9912)
 * Improve handling of dead nodes in gossip (CASSANDRA-10298)
 * Fix logback-tools.xml incorrectly configured for outputing to System.err
   (CASSANDRA-9937)
 * Fix streaming to catch exception so retry not fail (CASSANDRA-10557)
 * Add validation method to PerRowSecondaryIndex (CASSANDRA-10092)
 * Support encrypted and plain traffic on the same port (CASSANDRA-10559)
 * Do STCS in DTCS windows (CASSANDRA-10276)
 * Avoid repetition of JVM_OPTS in debian package (CASSANDRA-10251)
 * Fix potential NPE from handling result of SIM.highestSelectivityIndex (CASSANDRA-10550)
 * Fix paging issues with partitions containing only static columns data (CASSANDRA-10381)
 * Fix conditions on static columns (CASSANDRA-10264)
 * AssertionError: attempted to delete non-existing file CommitLog (CASSANDRA-10377)
 * Fix sorting for queries with an IN condition on partition key columns (CASSANDRA-10363)


3.0-rc2
 * Fix SELECT DISTINCT queries between 2.2.2 nodes and 3.0 nodes (CASSANDRA-10473)
 * Remove circular references in SegmentedFile (CASSANDRA-10543)
 * Ensure validation of indexed values only occurs once per-partition (CASSANDRA-10536)
 * Fix handling of static columns for range tombstones in thrift (CASSANDRA-10174)
 * Support empty ColumnFilter for backward compatility on empty IN (CASSANDRA-10471)
 * Remove Pig support (CASSANDRA-10542)
 * Fix LogFile throws Exception when assertion is disabled (CASSANDRA-10522)
 * Revert CASSANDRA-7486, make CMS default GC, move GC config to
   conf/jvm.options (CASSANDRA-10403)
 * Fix TeeingAppender causing some logs to be truncated/empty (CASSANDRA-10447)
 * Allow EACH_QUORUM for reads (CASSANDRA-9602)
 * Fix potential ClassCastException while upgrading (CASSANDRA-10468)
 * Fix NPE in MVs on update (CASSANDRA-10503)
 * Only include modified cell data in indexing deltas (CASSANDRA-10438)
 * Do not load keyspace when creating sstable writer (CASSANDRA-10443)
 * If node is not yet gossiping write all MV updates to batchlog only (CASSANDRA-10413)
 * Re-populate token metadata after commit log recovery (CASSANDRA-10293)
 * Provide additional metrics for materialized views (CASSANDRA-10323)
 * Flush system schema tables after local schema changes (CASSANDRA-10429)
Merged from 2.2:
 * Reduce contention getting instances of CompositeType (CASSANDRA-10433)
 * Fix the regression when using LIMIT with aggregates (CASSANDRA-10487)
 * Avoid NoClassDefFoundError during DataDescriptor initialization on windows (CASSANDRA-10412)
 * Preserve case of quoted Role & User names (CASSANDRA-10394)
 * cqlsh pg-style-strings broken (CASSANDRA-10484)
 * cqlsh prompt includes name of keyspace after failed `use` statement (CASSANDRA-10369)
Merged from 2.1:
 * (cqlsh) Distinguish negative and positive infinity in output (CASSANDRA-10523)
 * (cqlsh) allow custom time_format for COPY TO (CASSANDRA-8970)
 * Don't allow startup if the node's rack has changed (CASSANDRA-10242)
 * (cqlsh) show partial trace if incomplete after max_trace_wait (CASSANDRA-7645)
 * Allow LOCAL_JMX to be easily overridden (CASSANDRA-10275)
 * Mark nodes as dead even if they've already left (CASSANDRA-10205)


3.0.0-rc1
 * Fix mixed version read request compatibility for compact static tables
   (CASSANDRA-10373)
 * Fix paging of DISTINCT with static and IN (CASSANDRA-10354)
 * Allow MATERIALIZED VIEW's SELECT statement to restrict primary key
   columns (CASSANDRA-9664)
 * Move crc_check_chance out of compression options (CASSANDRA-9839)
 * Fix descending iteration past end of BTreeSearchIterator (CASSANDRA-10301)
 * Transfer hints to a different node on decommission (CASSANDRA-10198)
 * Check partition keys for CAS operations during stmt validation (CASSANDRA-10338)
 * Add custom query expressions to SELECT (CASSANDRA-10217)
 * Fix minor bugs in MV handling (CASSANDRA-10362)
 * Allow custom indexes with 0,1 or multiple target columns (CASSANDRA-10124)
 * Improve MV schema representation (CASSANDRA-9921)
 * Add flag to enable/disable coordinator batchlog for MV writes (CASSANDRA-10230)
 * Update cqlsh COPY for new internal driver serialization interface (CASSANDRA-10318)
 * Give index implementations more control over rebuild operations (CASSANDRA-10312)
 * Update index file format (CASSANDRA-10314)
 * Add "shadowable" row tombstones to deal with mv timestamp issues (CASSANDRA-10261)
 * CFS.loadNewSSTables() broken for pre-3.0 sstables
 * Cache selected index in read command to reduce lookups (CASSANDRA-10215)
 * Small optimizations of sstable index serialization (CASSANDRA-10232)
 * Support for both encrypted and unencrypted native transport connections (CASSANDRA-9590)
Merged from 2.2:
 * Configurable page size in cqlsh (CASSANDRA-9855)
 * Defer default role manager setup until all nodes are on 2.2+ (CASSANDRA-9761)
 * Handle missing RoleManager in config after upgrade to 2.2 (CASSANDRA-10209)
Merged from 2.1:
 * Bulk Loader API could not tolerate even node failure (CASSANDRA-10347)
 * Avoid misleading pushed notifications when multiple nodes
   share an rpc_address (CASSANDRA-10052)
 * Fix dropping undroppable when message queue is full (CASSANDRA-10113)
 * Fix potential ClassCastException during paging (CASSANDRA-10352)
 * Prevent ALTER TYPE from creating circular references (CASSANDRA-10339)
 * Fix cache handling of 2i and base tables (CASSANDRA-10155, 10359)
 * Fix NPE in nodetool compactionhistory (CASSANDRA-9758)
 * (Pig) support BulkOutputFormat as a URL parameter (CASSANDRA-7410)
 * BATCH statement is broken in cqlsh (CASSANDRA-10272)
 * (cqlsh) Make cqlsh PEP8 Compliant (CASSANDRA-10066)
 * (cqlsh) Fix error when starting cqlsh with --debug (CASSANDRA-10282)
 * Scrub, Cleanup and Upgrade do not unmark compacting until all operations
   have completed, regardless of the occurence of exceptions (CASSANDRA-10274)


3.0.0-beta2
 * Fix columns returned by AbstractBtreePartitions (CASSANDRA-10220)
 * Fix backward compatibility issue due to AbstractBounds serialization bug (CASSANDRA-9857)
 * Fix startup error when upgrading nodes (CASSANDRA-10136)
 * Base table PRIMARY KEY can be assumed to be NOT NULL in MV creation (CASSANDRA-10147)
 * Improve batchlog write patch (CASSANDRA-9673)
 * Re-apply MaterializedView updates on commitlog replay (CASSANDRA-10164)
 * Require AbstractType.isByteOrderComparable declaration in constructor (CASSANDRA-9901)
 * Avoid digest mismatch on upgrade to 3.0 (CASSANDRA-9554)
 * Fix Materialized View builder when adding multiple MVs (CASSANDRA-10156)
 * Choose better poolingOptions for protocol v4 in cassandra-stress (CASSANDRA-10182)
 * Fix LWW bug affecting Materialized Views (CASSANDRA-10197)
 * Ensures frozen sets and maps are always sorted (CASSANDRA-10162)
 * Don't deadlock when flushing CFS backed custom indexes (CASSANDRA-10181)
 * Fix double flushing of secondary index tables (CASSANDRA-10180)
 * Fix incorrect handling of range tombstones in thrift (CASSANDRA-10046)
 * Only use batchlog when paired materialized view replica is remote (CASSANDRA-10061)
 * Reuse TemporalRow when updating multiple MaterializedViews (CASSANDRA-10060)
 * Validate gc_grace_seconds for batchlog writes and MVs (CASSANDRA-9917)
 * Fix sstablerepairedset (CASSANDRA-10132)
Merged from 2.2:
 * Cancel transaction for sstables we wont redistribute index summary
   for (CASSANDRA-10270)
 * Retry snapshot deletion after compaction and gc on Windows (CASSANDRA-10222)
 * Fix failure to start with space in directory path on Windows (CASSANDRA-10239)
 * Fix repair hang when snapshot failed (CASSANDRA-10057)
 * Fall back to 1/4 commitlog volume for commitlog_total_space on small disks
   (CASSANDRA-10199)
Merged from 2.1:
 * Added configurable warning threshold for GC duration (CASSANDRA-8907)
 * Fix handling of streaming EOF (CASSANDRA-10206)
 * Only check KeyCache when it is enabled
 * Change streaming_socket_timeout_in_ms default to 1 hour (CASSANDRA-8611)
 * (cqlsh) update list of CQL keywords (CASSANDRA-9232)
 * Add nodetool gettraceprobability command (CASSANDRA-10234)
Merged from 2.0:
 * Fix rare race where older gossip states can be shadowed (CASSANDRA-10366)
 * Fix consolidating racks violating the RF contract (CASSANDRA-10238)
 * Disallow decommission when node is in drained state (CASSANDRA-8741)


2.2.1
 * Fix race during construction of commit log (CASSANDRA-10049)
 * Fix LeveledCompactionStrategyTest (CASSANDRA-9757)
 * Fix broken UnbufferedDataOutputStreamPlus.writeUTF (CASSANDRA-10203)
 * (cqlsh) default load-from-file encoding to utf-8 (CASSANDRA-9898)
 * Avoid returning Permission.NONE when failing to query users table (CASSANDRA-10168)
 * (cqlsh) add CLEAR command (CASSANDRA-10086)
 * Support string literals as Role names for compatibility (CASSANDRA-10135)
Merged from 2.1:
 * Only check KeyCache when it is enabled
 * Change streaming_socket_timeout_in_ms default to 1 hour (CASSANDRA-8611)
 * (cqlsh) update list of CQL keywords (CASSANDRA-9232)


3.0.0-beta1
 * Redesign secondary index API (CASSANDRA-9459, 7771, 9041)
 * Fix throwing ReadFailure instead of ReadTimeout on range queries (CASSANDRA-10125)
 * Rewrite hinted handoff (CASSANDRA-6230)
 * Fix query on static compact tables (CASSANDRA-10093)
 * Fix race during construction of commit log (CASSANDRA-10049)
 * Add option to only purge repaired tombstones (CASSANDRA-6434)
 * Change authorization handling for MVs (CASSANDRA-9927)
 * Add custom JMX enabled executor for UDF sandbox (CASSANDRA-10026)
 * Fix row deletion bug for Materialized Views (CASSANDRA-10014)
 * Support mixed-version clusters with Cassandra 2.1 and 2.2 (CASSANDRA-9704)
 * Fix multiple slices on RowSearchers (CASSANDRA-10002)
 * Fix bug in merging of collections (CASSANDRA-10001)
 * Optimize batchlog replay to avoid full scans (CASSANDRA-7237)
 * Repair improvements when using vnodes (CASSANDRA-5220)
 * Disable scripted UDFs by default (CASSANDRA-9889)
 * Bytecode inspection for Java-UDFs (CASSANDRA-9890)
 * Use byte to serialize MT hash length (CASSANDRA-9792)
 * Replace usage of Adler32 with CRC32 (CASSANDRA-8684)
 * Fix migration to new format from 2.1 SSTable (CASSANDRA-10006)
 * SequentialWriter should extend BufferedDataOutputStreamPlus (CASSANDRA-9500)
 * Use the same repairedAt timestamp within incremental repair session (CASSANDRA-9111)
Merged from 2.2:
 * Allow count(*) and count(1) to be use as normal aggregation (CASSANDRA-10114)
 * An NPE is thrown if the column name is unknown for an IN relation (CASSANDRA-10043)
 * Apply commit_failure_policy to more errors on startup (CASSANDRA-9749)
 * Fix histogram overflow exception (CASSANDRA-9973)
 * Route gossip messages over dedicated socket (CASSANDRA-9237)
 * Add checksum to saved cache files (CASSANDRA-9265)
 * Log warning when using an aggregate without partition key (CASSANDRA-9737)
Merged from 2.1:
 * (cqlsh) Allow encoding to be set through command line (CASSANDRA-10004)
 * Add new JMX methods to change local compaction strategy (CASSANDRA-9965)
 * Write hints for paxos commits (CASSANDRA-7342)
 * (cqlsh) Fix timestamps before 1970 on Windows, always
   use UTC for timestamp display (CASSANDRA-10000)
 * (cqlsh) Avoid overwriting new config file with old config
   when both exist (CASSANDRA-9777)
 * Release snapshot selfRef when doing snapshot repair (CASSANDRA-9998)
 * Cannot replace token does not exist - DN node removed as Fat Client (CASSANDRA-9871)
Merged from 2.0:
 * Don't cast expected bf size to an int (CASSANDRA-9959)
 * Make getFullyExpiredSSTables less expensive (CASSANDRA-9882)


3.0.0-alpha1
 * Implement proper sandboxing for UDFs (CASSANDRA-9402)
 * Simplify (and unify) cleanup of compaction leftovers (CASSANDRA-7066)
 * Allow extra schema definitions in cassandra-stress yaml (CASSANDRA-9850)
 * Metrics should use up to date nomenclature (CASSANDRA-9448)
 * Change CREATE/ALTER TABLE syntax for compression (CASSANDRA-8384)
 * Cleanup crc and adler code for java 8 (CASSANDRA-9650)
 * Storage engine refactor (CASSANDRA-8099, 9743, 9746, 9759, 9781, 9808, 9825,
   9848, 9705, 9859, 9867, 9874, 9828, 9801)
 * Update Guava to 18.0 (CASSANDRA-9653)
 * Bloom filter false positive ratio is not honoured (CASSANDRA-8413)
 * New option for cassandra-stress to leave a ratio of columns null (CASSANDRA-9522)
 * Change hinted_handoff_enabled yaml setting, JMX (CASSANDRA-9035)
 * Add algorithmic token allocation (CASSANDRA-7032)
 * Add nodetool command to replay batchlog (CASSANDRA-9547)
 * Make file buffer cache independent of paths being read (CASSANDRA-8897)
 * Remove deprecated legacy Hadoop code (CASSANDRA-9353)
 * Decommissioned nodes will not rejoin the cluster (CASSANDRA-8801)
 * Change gossip stabilization to use endpoit size (CASSANDRA-9401)
 * Change default garbage collector to G1 (CASSANDRA-7486)
 * Populate TokenMetadata early during startup (CASSANDRA-9317)
 * Undeprecate cache recentHitRate (CASSANDRA-6591)
 * Add support for selectively varint encoding fields (CASSANDRA-9499, 9865)
 * Materialized Views (CASSANDRA-6477)
Merged from 2.2:
 * Avoid grouping sstables for anticompaction with DTCS (CASSANDRA-9900)
 * UDF / UDA execution time in trace (CASSANDRA-9723)
 * Fix broken internode SSL (CASSANDRA-9884)
Merged from 2.1:
 * Add new JMX methods to change local compaction strategy (CASSANDRA-9965)
 * Fix handling of enable/disable autocompaction (CASSANDRA-9899)
 * Add consistency level to tracing ouput (CASSANDRA-9827)
 * Remove repair snapshot leftover on startup (CASSANDRA-7357)
 * Use random nodes for batch log when only 2 racks (CASSANDRA-8735)
 * Ensure atomicity inside thrift and stream session (CASSANDRA-7757)
 * Fix nodetool info error when the node is not joined (CASSANDRA-9031)
Merged from 2.0:
 * Log when messages are dropped due to cross_node_timeout (CASSANDRA-9793)
 * Don't track hotness when opening from snapshot for validation (CASSANDRA-9382)


2.2.0
 * Allow the selection of columns together with aggregates (CASSANDRA-9767)
 * Fix cqlsh copy methods and other windows specific issues (CASSANDRA-9795)
 * Don't wrap byte arrays in SequentialWriter (CASSANDRA-9797)
 * sum() and avg() functions missing for smallint and tinyint types (CASSANDRA-9671)
 * Revert CASSANDRA-9542 (allow native functions in UDA) (CASSANDRA-9771)
Merged from 2.1:
 * Fix MarshalException when upgrading superColumn family (CASSANDRA-9582)
 * Fix broken logging for "empty" flushes in Memtable (CASSANDRA-9837)
 * Handle corrupt files on startup (CASSANDRA-9686)
 * Fix clientutil jar and tests (CASSANDRA-9760)
 * (cqlsh) Allow the SSL protocol version to be specified through the
    config file or environment variables (CASSANDRA-9544)
Merged from 2.0:
 * Add tool to find why expired sstables are not getting dropped (CASSANDRA-10015)
 * Remove erroneous pending HH tasks from tpstats/jmx (CASSANDRA-9129)
 * Don't cast expected bf size to an int (CASSANDRA-9959)
 * checkForEndpointCollision fails for legitimate collisions (CASSANDRA-9765)
 * Complete CASSANDRA-8448 fix (CASSANDRA-9519)
 * Don't include auth credentials in debug log (CASSANDRA-9682)
 * Can't transition from write survey to normal mode (CASSANDRA-9740)
 * Scrub (recover) sstables even when -Index.db is missing (CASSANDRA-9591)
 * Fix growing pending background compaction (CASSANDRA-9662)


2.2.0-rc2
 * Re-enable memory-mapped I/O on Windows (CASSANDRA-9658)
 * Warn when an extra-large partition is compacted (CASSANDRA-9643)
 * (cqlsh) Allow setting the initial connection timeout (CASSANDRA-9601)
 * BulkLoader has --transport-factory option but does not use it (CASSANDRA-9675)
 * Allow JMX over SSL directly from nodetool (CASSANDRA-9090)
 * Update cqlsh for UDFs (CASSANDRA-7556)
 * Change Windows kernel default timer resolution (CASSANDRA-9634)
 * Deprected sstable2json and json2sstable (CASSANDRA-9618)
 * Allow native functions in user-defined aggregates (CASSANDRA-9542)
 * Don't repair system_distributed by default (CASSANDRA-9621)
 * Fix mixing min, max, and count aggregates for blob type (CASSANRA-9622)
 * Rename class for DATE type in Java driver (CASSANDRA-9563)
 * Duplicate compilation of UDFs on coordinator (CASSANDRA-9475)
 * Fix connection leak in CqlRecordWriter (CASSANDRA-9576)
 * Mlockall before opening system sstables & remove boot_without_jna option (CASSANDRA-9573)
 * Add functions to convert timeuuid to date or time, deprecate dateOf and unixTimestampOf (CASSANDRA-9229)
 * Make sure we cancel non-compacting sstables from LifecycleTransaction (CASSANDRA-9566)
 * Fix deprecated repair JMX API (CASSANDRA-9570)
 * Add logback metrics (CASSANDRA-9378)
 * Update and refactor ant test/test-compression to run the tests in parallel (CASSANDRA-9583)
 * Fix upgrading to new directory for secondary index (CASSANDRA-9687)
Merged from 2.1:
 * (cqlsh) Fix bad check for CQL compatibility when DESCRIBE'ing
   COMPACT STORAGE tables with no clustering columns
 * Eliminate strong self-reference chains in sstable ref tidiers (CASSANDRA-9656)
 * Ensure StreamSession uses canonical sstable reader instances (CASSANDRA-9700) 
 * Ensure memtable book keeping is not corrupted in the event we shrink usage (CASSANDRA-9681)
 * Update internal python driver for cqlsh (CASSANDRA-9064)
 * Fix IndexOutOfBoundsException when inserting tuple with too many
   elements using the string literal notation (CASSANDRA-9559)
 * Enable describe on indices (CASSANDRA-7814)
 * Fix incorrect result for IN queries where column not found (CASSANDRA-9540)
 * ColumnFamilyStore.selectAndReference may block during compaction (CASSANDRA-9637)
 * Fix bug in cardinality check when compacting (CASSANDRA-9580)
 * Fix memory leak in Ref due to ConcurrentLinkedQueue.remove() behaviour (CASSANDRA-9549)
 * Make rebuild only run one at a time (CASSANDRA-9119)
Merged from 2.0:
 * Avoid NPE in AuthSuccess#decode (CASSANDRA-9727)
 * Add listen_address to system.local (CASSANDRA-9603)
 * Bug fixes to resultset metadata construction (CASSANDRA-9636)
 * Fix setting 'durable_writes' in ALTER KEYSPACE (CASSANDRA-9560)
 * Avoids ballot clash in Paxos (CASSANDRA-9649)
 * Improve trace messages for RR (CASSANDRA-9479)
 * Fix suboptimal secondary index selection when restricted
   clustering column is also indexed (CASSANDRA-9631)
 * (cqlsh) Add min_threshold to DTCS option autocomplete (CASSANDRA-9385)
 * Fix error message when attempting to create an index on a column
   in a COMPACT STORAGE table with clustering columns (CASSANDRA-9527)
 * 'WITH WITH' in alter keyspace statements causes NPE (CASSANDRA-9565)
 * Expose some internals of SelectStatement for inspection (CASSANDRA-9532)
 * ArrivalWindow should use primitives (CASSANDRA-9496)
 * Periodically submit background compaction tasks (CASSANDRA-9592)
 * Set HAS_MORE_PAGES flag to false when PagingState is null (CASSANDRA-9571)


2.2.0-rc1
 * Compressed commit log should measure compressed space used (CASSANDRA-9095)
 * Fix comparison bug in CassandraRoleManager#collectRoles (CASSANDRA-9551)
 * Add tinyint,smallint,time,date support for UDFs (CASSANDRA-9400)
 * Deprecates SSTableSimpleWriter and SSTableSimpleUnsortedWriter (CASSANDRA-9546)
 * Empty INITCOND treated as null in aggregate (CASSANDRA-9457)
 * Remove use of Cell in Thrift MapReduce classes (CASSANDRA-8609)
 * Integrate pre-release Java Driver 2.2-rc1, custom build (CASSANDRA-9493)
 * Clean up gossiper logic for old versions (CASSANDRA-9370)
 * Fix custom payload coding/decoding to match the spec (CASSANDRA-9515)
 * ant test-all results incomplete when parsed (CASSANDRA-9463)
 * Disallow frozen<> types in function arguments and return types for
   clarity (CASSANDRA-9411)
 * Static Analysis to warn on unsafe use of Autocloseable instances (CASSANDRA-9431)
 * Update commitlog archiving examples now that commitlog segments are
   not recycled (CASSANDRA-9350)
 * Extend Transactional API to sstable lifecycle management (CASSANDRA-8568)
 * (cqlsh) Add support for native protocol 4 (CASSANDRA-9399)
 * Ensure that UDF and UDAs are keyspace-isolated (CASSANDRA-9409)
 * Revert CASSANDRA-7807 (tracing completion client notifications) (CASSANDRA-9429)
 * Add ability to stop compaction by ID (CASSANDRA-7207)
 * Let CassandraVersion handle SNAPSHOT version (CASSANDRA-9438)
Merged from 2.1:
 * (cqlsh) Fix using COPY through SOURCE or -f (CASSANDRA-9083)
 * Fix occasional lack of `system` keyspace in schema tables (CASSANDRA-8487)
 * Use ProtocolError code instead of ServerError code for native protocol
   error responses to unsupported protocol versions (CASSANDRA-9451)
 * Default commitlog_sync_batch_window_in_ms changed to 2ms (CASSANDRA-9504)
 * Fix empty partition assertion in unsorted sstable writing tools (CASSANDRA-9071)
 * Ensure truncate without snapshot cannot produce corrupt responses (CASSANDRA-9388) 
 * Consistent error message when a table mixes counter and non-counter
   columns (CASSANDRA-9492)
 * Avoid getting unreadable keys during anticompaction (CASSANDRA-9508)
 * (cqlsh) Better float precision by default (CASSANDRA-9224)
 * Improve estimated row count (CASSANDRA-9107)
 * Optimize range tombstone memory footprint (CASSANDRA-8603)
 * Use configured gcgs in anticompaction (CASSANDRA-9397)
Merged from 2.0:
 * Don't accumulate more range than necessary in RangeTombstone.Tracker (CASSANDRA-9486)
 * Add broadcast and rpc addresses to system.local (CASSANDRA-9436)
 * Always mark sstable suspect when corrupted (CASSANDRA-9478)
 * Add database users and permissions to CQL3 documentation (CASSANDRA-7558)
 * Allow JVM_OPTS to be passed to standalone tools (CASSANDRA-5969)
 * Fix bad condition in RangeTombstoneList (CASSANDRA-9485)
 * Fix potential StackOverflow when setting CrcCheckChance over JMX (CASSANDRA-9488)
 * Fix null static columns in pages after the first, paged reversed
   queries (CASSANDRA-8502)
 * Fix counting cache serialization in request metrics (CASSANDRA-9466)
 * Add option not to validate atoms during scrub (CASSANDRA-9406)


2.2.0-beta1
 * Introduce Transactional API for internal state changes (CASSANDRA-8984)
 * Add a flag in cassandra.yaml to enable UDFs (CASSANDRA-9404)
 * Better support of null for UDF (CASSANDRA-8374)
 * Use ecj instead of javassist for UDFs (CASSANDRA-8241)
 * faster async logback configuration for tests (CASSANDRA-9376)
 * Add `smallint` and `tinyint` data types (CASSANDRA-8951)
 * Avoid thrift schema creation when native driver is used in stress tool (CASSANDRA-9374)
 * Make Functions.declared thread-safe
 * Add client warnings to native protocol v4 (CASSANDRA-8930)
 * Allow roles cache to be invalidated (CASSANDRA-8967)
 * Upgrade Snappy (CASSANDRA-9063)
 * Don't start Thrift rpc by default (CASSANDRA-9319)
 * Only stream from unrepaired sstables with incremental repair (CASSANDRA-8267)
 * Aggregate UDFs allow SFUNC return type to differ from STYPE if FFUNC specified (CASSANDRA-9321)
 * Remove Thrift dependencies in bundled tools (CASSANDRA-8358)
 * Disable memory mapping of hsperfdata file for JVM statistics (CASSANDRA-9242)
 * Add pre-startup checks to detect potential incompatibilities (CASSANDRA-8049)
 * Distinguish between null and unset in protocol v4 (CASSANDRA-7304)
 * Add user/role permissions for user-defined functions (CASSANDRA-7557)
 * Allow cassandra config to be updated to restart daemon without unloading classes (CASSANDRA-9046)
 * Don't initialize compaction writer before checking if iter is empty (CASSANDRA-9117)
 * Don't execute any functions at prepare-time (CASSANDRA-9037)
 * Share file handles between all instances of a SegmentedFile (CASSANDRA-8893)
 * Make it possible to major compact LCS (CASSANDRA-7272)
 * Make FunctionExecutionException extend RequestExecutionException
   (CASSANDRA-9055)
 * Add support for SELECT JSON, INSERT JSON syntax and new toJson(), fromJson()
   functions (CASSANDRA-7970)
 * Optimise max purgeable timestamp calculation in compaction (CASSANDRA-8920)
 * Constrain internode message buffer sizes, and improve IO class hierarchy (CASSANDRA-8670) 
 * New tool added to validate all sstables in a node (CASSANDRA-5791)
 * Push notification when tracing completes for an operation (CASSANDRA-7807)
 * Delay "node up" and "node added" notifications until native protocol server is started (CASSANDRA-8236)
 * Compressed Commit Log (CASSANDRA-6809)
 * Optimise IntervalTree (CASSANDRA-8988)
 * Add a key-value payload for third party usage (CASSANDRA-8553, 9212)
 * Bump metrics-reporter-config dependency for metrics 3.0 (CASSANDRA-8149)
 * Partition intra-cluster message streams by size, not type (CASSANDRA-8789)
 * Add WriteFailureException to native protocol, notify coordinator of
   write failures (CASSANDRA-8592)
 * Convert SequentialWriter to nio (CASSANDRA-8709)
 * Add role based access control (CASSANDRA-7653, 8650, 7216, 8760, 8849, 8761, 8850)
 * Record client ip address in tracing sessions (CASSANDRA-8162)
 * Indicate partition key columns in response metadata for prepared
   statements (CASSANDRA-7660)
 * Merge UUIDType and TimeUUIDType parse logic (CASSANDRA-8759)
 * Avoid memory allocation when searching index summary (CASSANDRA-8793)
 * Optimise (Time)?UUIDType Comparisons (CASSANDRA-8730)
 * Make CRC32Ex into a separate maven dependency (CASSANDRA-8836)
 * Use preloaded jemalloc w/ Unsafe (CASSANDRA-8714, 9197)
 * Avoid accessing partitioner through StorageProxy (CASSANDRA-8244, 8268)
 * Upgrade Metrics library and remove depricated metrics (CASSANDRA-5657)
 * Serializing Row cache alternative, fully off heap (CASSANDRA-7438)
 * Duplicate rows returned when in clause has repeated values (CASSANDRA-6706)
 * Make CassandraException unchecked, extend RuntimeException (CASSANDRA-8560)
 * Support direct buffer decompression for reads (CASSANDRA-8464)
 * DirectByteBuffer compatible LZ4 methods (CASSANDRA-7039)
 * Group sstables for anticompaction correctly (CASSANDRA-8578)
 * Add ReadFailureException to native protocol, respond
   immediately when replicas encounter errors while handling
   a read request (CASSANDRA-7886)
 * Switch CommitLogSegment from RandomAccessFile to nio (CASSANDRA-8308)
 * Allow mixing token and partition key restrictions (CASSANDRA-7016)
 * Support index key/value entries on map collections (CASSANDRA-8473)
 * Modernize schema tables (CASSANDRA-8261)
 * Support for user-defined aggregation functions (CASSANDRA-8053)
 * Fix NPE in SelectStatement with empty IN values (CASSANDRA-8419)
 * Refactor SelectStatement, return IN results in natural order instead
   of IN value list order and ignore duplicate values in partition key IN restrictions (CASSANDRA-7981)
 * Support UDTs, tuples, and collections in user-defined
   functions (CASSANDRA-7563)
 * Fix aggregate fn results on empty selection, result column name,
   and cqlsh parsing (CASSANDRA-8229)
 * Mark sstables as repaired after full repair (CASSANDRA-7586)
 * Extend Descriptor to include a format value and refactor reader/writer
   APIs (CASSANDRA-7443)
 * Integrate JMH for microbenchmarks (CASSANDRA-8151)
 * Keep sstable levels when bootstrapping (CASSANDRA-7460)
 * Add Sigar library and perform basic OS settings check on startup (CASSANDRA-7838)
 * Support for aggregation functions (CASSANDRA-4914)
 * Remove cassandra-cli (CASSANDRA-7920)
 * Accept dollar quoted strings in CQL (CASSANDRA-7769)
 * Make assassinate a first class command (CASSANDRA-7935)
 * Support IN clause on any partition key column (CASSANDRA-7855)
 * Support IN clause on any clustering column (CASSANDRA-4762)
 * Improve compaction logging (CASSANDRA-7818)
 * Remove YamlFileNetworkTopologySnitch (CASSANDRA-7917)
 * Do anticompaction in groups (CASSANDRA-6851)
 * Support user-defined functions (CASSANDRA-7395, 7526, 7562, 7740, 7781, 7929,
   7924, 7812, 8063, 7813, 7708)
 * Permit configurable timestamps with cassandra-stress (CASSANDRA-7416)
 * Move sstable RandomAccessReader to nio2, which allows using the
   FILE_SHARE_DELETE flag on Windows (CASSANDRA-4050)
 * Remove CQL2 (CASSANDRA-5918)
 * Optimize fetching multiple cells by name (CASSANDRA-6933)
 * Allow compilation in java 8 (CASSANDRA-7028)
 * Make incremental repair default (CASSANDRA-7250)
 * Enable code coverage thru JaCoCo (CASSANDRA-7226)
 * Switch external naming of 'column families' to 'tables' (CASSANDRA-4369) 
 * Shorten SSTable path (CASSANDRA-6962)
 * Use unsafe mutations for most unit tests (CASSANDRA-6969)
 * Fix race condition during calculation of pending ranges (CASSANDRA-7390)
 * Fail on very large batch sizes (CASSANDRA-8011)
 * Improve concurrency of repair (CASSANDRA-6455, 8208, 9145)
 * Select optimal CRC32 implementation at runtime (CASSANDRA-8614)
 * Evaluate MurmurHash of Token once per query (CASSANDRA-7096)
 * Generalize progress reporting (CASSANDRA-8901)
 * Resumable bootstrap streaming (CASSANDRA-8838, CASSANDRA-8942)
 * Allow scrub for secondary index (CASSANDRA-5174)
 * Save repair data to system table (CASSANDRA-5839)
 * fix nodetool names that reference column families (CASSANDRA-8872)
 Merged from 2.1:
 * Warn on misuse of unlogged batches (CASSANDRA-9282)
 * Failure detector detects and ignores local pauses (CASSANDRA-9183)
 * Add utility class to support for rate limiting a given log statement (CASSANDRA-9029)
 * Add missing consistency levels to cassandra-stess (CASSANDRA-9361)
 * Fix commitlog getCompletedTasks to not increment (CASSANDRA-9339)
 * Fix for harmless exceptions logged as ERROR (CASSANDRA-8564)
 * Delete processed sstables in sstablesplit/sstableupgrade (CASSANDRA-8606)
 * Improve sstable exclusion from partition tombstones (CASSANDRA-9298)
 * Validate the indexed column rather than the cell's contents for 2i (CASSANDRA-9057)
 * Add support for top-k custom 2i queries (CASSANDRA-8717)
 * Fix error when dropping table during compaction (CASSANDRA-9251)
 * cassandra-stress supports validation operations over user profiles (CASSANDRA-8773)
 * Add support for rate limiting log messages (CASSANDRA-9029)
 * Log the partition key with tombstone warnings (CASSANDRA-8561)
 * Reduce runWithCompactionsDisabled poll interval to 1ms (CASSANDRA-9271)
 * Fix PITR commitlog replay (CASSANDRA-9195)
 * GCInspector logs very different times (CASSANDRA-9124)
 * Fix deleting from an empty list (CASSANDRA-9198)
 * Update tuple and collection types that use a user-defined type when that UDT
   is modified (CASSANDRA-9148, CASSANDRA-9192)
 * Use higher timeout for prepair and snapshot in repair (CASSANDRA-9261)
 * Fix anticompaction blocking ANTI_ENTROPY stage (CASSANDRA-9151)
 * Repair waits for anticompaction to finish (CASSANDRA-9097)
 * Fix streaming not holding ref when stream error (CASSANDRA-9295)
 * Fix canonical view returning early opened SSTables (CASSANDRA-9396)
Merged from 2.0:
 * (cqlsh) Add LOGIN command to switch users (CASSANDRA-7212)
 * Clone SliceQueryFilter in AbstractReadCommand implementations (CASSANDRA-8940)
 * Push correct protocol notification for DROP INDEX (CASSANDRA-9310)
 * token-generator - generated tokens too long (CASSANDRA-9300)
 * Fix counting of tombstones for TombstoneOverwhelmingException (CASSANDRA-9299)
 * Fix ReconnectableSnitch reconnecting to peers during upgrade (CASSANDRA-6702)
 * Include keyspace and table name in error log for collections over the size
   limit (CASSANDRA-9286)
 * Avoid potential overlap in LCS with single-partition sstables (CASSANDRA-9322)
 * Log warning message when a table is queried before the schema has fully
   propagated (CASSANDRA-9136)
 * Overload SecondaryIndex#indexes to accept the column definition (CASSANDRA-9314)
 * (cqlsh) Add SERIAL and LOCAL_SERIAL consistency levels (CASSANDRA-8051)
 * Fix index selection during rebuild with certain table layouts (CASSANDRA-9281)
 * Fix partition-level-delete-only workload accounting (CASSANDRA-9194)
 * Allow scrub to handle corrupted compressed chunks (CASSANDRA-9140)
 * Fix assertion error when resetlocalschema is run during repair (CASSANDRA-9249)
 * Disable single sstable tombstone compactions for DTCS by default (CASSANDRA-9234)
 * IncomingTcpConnection thread is not named (CASSANDRA-9262)
 * Close incoming connections when MessagingService is stopped (CASSANDRA-9238)
 * Fix streaming hang when retrying (CASSANDRA-9132)


2.1.5
 * Re-add deprecated cold_reads_to_omit param for backwards compat (CASSANDRA-9203)
 * Make anticompaction visible in compactionstats (CASSANDRA-9098)
 * Improve nodetool getendpoints documentation about the partition
   key parameter (CASSANDRA-6458)
 * Don't check other keyspaces for schema changes when an user-defined
   type is altered (CASSANDRA-9187)
 * Add generate-idea-files target to build.xml (CASSANDRA-9123)
 * Allow takeColumnFamilySnapshot to take a list of tables (CASSANDRA-8348)
 * Limit major sstable operations to their canonical representation (CASSANDRA-8669)
 * cqlsh: Add tests for INSERT and UPDATE tab completion (CASSANDRA-9125)
 * cqlsh: quote column names when needed in COPY FROM inserts (CASSANDRA-9080)
 * Do not load read meter for offline operations (CASSANDRA-9082)
 * cqlsh: Make CompositeType data readable (CASSANDRA-8919)
 * cqlsh: Fix display of triggers (CASSANDRA-9081)
 * Fix NullPointerException when deleting or setting an element by index on
   a null list collection (CASSANDRA-9077)
 * Buffer bloom filter serialization (CASSANDRA-9066)
 * Fix anti-compaction target bloom filter size (CASSANDRA-9060)
 * Make FROZEN and TUPLE unreserved keywords in CQL (CASSANDRA-9047)
 * Prevent AssertionError from SizeEstimatesRecorder (CASSANDRA-9034)
 * Avoid overwriting index summaries for sstables with an older format that
   does not support downsampling; rebuild summaries on startup when this
   is detected (CASSANDRA-8993)
 * Fix potential data loss in CompressedSequentialWriter (CASSANDRA-8949)
 * Make PasswordAuthenticator number of hashing rounds configurable (CASSANDRA-8085)
 * Fix AssertionError when binding nested collections in DELETE (CASSANDRA-8900)
 * Check for overlap with non-early sstables in LCS (CASSANDRA-8739)
 * Only calculate max purgable timestamp if we have to (CASSANDRA-8914)
 * (cqlsh) Greatly improve performance of COPY FROM (CASSANDRA-8225)
 * IndexSummary effectiveIndexInterval is now a guideline, not a rule (CASSANDRA-8993)
 * Use correct bounds for page cache eviction of compressed files (CASSANDRA-8746)
 * SSTableScanner enforces its bounds (CASSANDRA-8946)
 * Cleanup cell equality (CASSANDRA-8947)
 * Introduce intra-cluster message coalescing (CASSANDRA-8692)
 * DatabaseDescriptor throws NPE when rpc_interface is used (CASSANDRA-8839)
 * Don't check if an sstable is live for offline compactions (CASSANDRA-8841)
 * Don't set clientMode in SSTableLoader (CASSANDRA-8238)
 * Fix SSTableRewriter with disabled early open (CASSANDRA-8535)
 * Fix cassandra-stress so it respects the CL passed in user mode (CASSANDRA-8948)
 * Fix rare NPE in ColumnDefinition#hasIndexOption() (CASSANDRA-8786)
 * cassandra-stress reports per-operation statistics, plus misc (CASSANDRA-8769)
 * Add SimpleDate (cql date) and Time (cql time) types (CASSANDRA-7523)
 * Use long for key count in cfstats (CASSANDRA-8913)
 * Make SSTableRewriter.abort() more robust to failure (CASSANDRA-8832)
 * Remove cold_reads_to_omit from STCS (CASSANDRA-8860)
 * Make EstimatedHistogram#percentile() use ceil instead of floor (CASSANDRA-8883)
 * Fix top partitions reporting wrong cardinality (CASSANDRA-8834)
 * Fix rare NPE in KeyCacheSerializer (CASSANDRA-8067)
 * Pick sstables for validation as late as possible inc repairs (CASSANDRA-8366)
 * Fix commitlog getPendingTasks to not increment (CASSANDRA-8862)
 * Fix parallelism adjustment in range and secondary index queries
   when the first fetch does not satisfy the limit (CASSANDRA-8856)
 * Check if the filtered sstables is non-empty in STCS (CASSANDRA-8843)
 * Upgrade java-driver used for cassandra-stress (CASSANDRA-8842)
 * Fix CommitLog.forceRecycleAllSegments() memory access error (CASSANDRA-8812)
 * Improve assertions in Memory (CASSANDRA-8792)
 * Fix SSTableRewriter cleanup (CASSANDRA-8802)
 * Introduce SafeMemory for CompressionMetadata.Writer (CASSANDRA-8758)
 * 'nodetool info' prints exception against older node (CASSANDRA-8796)
 * Ensure SSTableReader.last corresponds exactly with the file end (CASSANDRA-8750)
 * Make SSTableWriter.openEarly more robust and obvious (CASSANDRA-8747)
 * Enforce SSTableReader.first/last (CASSANDRA-8744)
 * Cleanup SegmentedFile API (CASSANDRA-8749)
 * Avoid overlap with early compaction replacement (CASSANDRA-8683)
 * Safer Resource Management++ (CASSANDRA-8707)
 * Write partition size estimates into a system table (CASSANDRA-7688)
 * cqlsh: Fix keys() and full() collection indexes in DESCRIBE output
   (CASSANDRA-8154)
 * Show progress of streaming in nodetool netstats (CASSANDRA-8886)
 * IndexSummaryBuilder utilises offheap memory, and shares data between
   each IndexSummary opened from it (CASSANDRA-8757)
 * markCompacting only succeeds if the exact SSTableReader instances being 
   marked are in the live set (CASSANDRA-8689)
 * cassandra-stress support for varint (CASSANDRA-8882)
 * Fix Adler32 digest for compressed sstables (CASSANDRA-8778)
 * Add nodetool statushandoff/statusbackup (CASSANDRA-8912)
 * Use stdout for progress and stats in sstableloader (CASSANDRA-8982)
 * Correctly identify 2i datadir from older versions (CASSANDRA-9116)
Merged from 2.0:
 * Ignore gossip SYNs after shutdown (CASSANDRA-9238)
 * Avoid overflow when calculating max sstable size in LCS (CASSANDRA-9235)
 * Make sstable blacklisting work with compression (CASSANDRA-9138)
 * Do not attempt to rebuild indexes if no index accepts any column (CASSANDRA-9196)
 * Don't initiate snitch reconnection for dead states (CASSANDRA-7292)
 * Fix ArrayIndexOutOfBoundsException in CQLSSTableWriter (CASSANDRA-8978)
 * Add shutdown gossip state to prevent timeouts during rolling restarts (CASSANDRA-8336)
 * Fix running with java.net.preferIPv6Addresses=true (CASSANDRA-9137)
 * Fix failed bootstrap/replace attempts being persisted in system.peers (CASSANDRA-9180)
 * Flush system.IndexInfo after marking index built (CASSANDRA-9128)
 * Fix updates to min/max_compaction_threshold through cassandra-cli
   (CASSANDRA-8102)
 * Don't include tmp files when doing offline relevel (CASSANDRA-9088)
 * Use the proper CAS WriteType when finishing a previous round during Paxos
   preparation (CASSANDRA-8672)
 * Avoid race in cancelling compactions (CASSANDRA-9070)
 * More aggressive check for expired sstables in DTCS (CASSANDRA-8359)
 * Fix ignored index_interval change in ALTER TABLE statements (CASSANDRA-7976)
 * Do more aggressive compaction in old time windows in DTCS (CASSANDRA-8360)
 * java.lang.AssertionError when reading saved cache (CASSANDRA-8740)
 * "disk full" when running cleanup (CASSANDRA-9036)
 * Lower logging level from ERROR to DEBUG when a scheduled schema pull
   cannot be completed due to a node being down (CASSANDRA-9032)
 * Fix MOVED_NODE client event (CASSANDRA-8516)
 * Allow overriding MAX_OUTSTANDING_REPLAY_COUNT (CASSANDRA-7533)
 * Fix malformed JMX ObjectName containing IPv6 addresses (CASSANDRA-9027)
 * (cqlsh) Allow increasing CSV field size limit through
   cqlshrc config option (CASSANDRA-8934)
 * Stop logging range tombstones when exceeding the threshold
   (CASSANDRA-8559)
 * Fix NullPointerException when nodetool getendpoints is run
   against invalid keyspaces or tables (CASSANDRA-8950)
 * Allow specifying the tmp dir (CASSANDRA-7712)
 * Improve compaction estimated tasks estimation (CASSANDRA-8904)
 * Fix duplicate up/down messages sent to native clients (CASSANDRA-7816)
 * Expose commit log archive status via JMX (CASSANDRA-8734)
 * Provide better exceptions for invalid replication strategy parameters
   (CASSANDRA-8909)
 * Fix regression in mixed single and multi-column relation support for
   SELECT statements (CASSANDRA-8613)
 * Add ability to limit number of native connections (CASSANDRA-8086)
 * Fix CQLSSTableWriter throwing exception and spawning threads
   (CASSANDRA-8808)
 * Fix MT mismatch between empty and GC-able data (CASSANDRA-8979)
 * Fix incorrect validation when snapshotting single table (CASSANDRA-8056)
 * Add offline tool to relevel sstables (CASSANDRA-8301)
 * Preserve stream ID for more protocol errors (CASSANDRA-8848)
 * Fix combining token() function with multi-column relations on
   clustering columns (CASSANDRA-8797)
 * Make CFS.markReferenced() resistant to bad refcounting (CASSANDRA-8829)
 * Fix StreamTransferTask abort/complete bad refcounting (CASSANDRA-8815)
 * Fix AssertionError when querying a DESC clustering ordered
   table with ASC ordering and paging (CASSANDRA-8767)
 * AssertionError: "Memory was freed" when running cleanup (CASSANDRA-8716)
 * Make it possible to set max_sstable_age to fractional days (CASSANDRA-8406)
 * Fix some multi-column relations with indexes on some clustering
   columns (CASSANDRA-8275)
 * Fix memory leak in SSTableSimple*Writer and SSTableReader.validate()
   (CASSANDRA-8748)
 * Throw OOM if allocating memory fails to return a valid pointer (CASSANDRA-8726)
 * Fix SSTableSimpleUnsortedWriter ConcurrentModificationException (CASSANDRA-8619)
 * 'nodetool info' prints exception against older node (CASSANDRA-8796)
 * Ensure SSTableSimpleUnsortedWriter.close() terminates if
   disk writer has crashed (CASSANDRA-8807)


2.1.4
 * Bind JMX to localhost unless explicitly configured otherwise (CASSANDRA-9085)


2.1.3
 * Fix HSHA/offheap_objects corruption (CASSANDRA-8719)
 * Upgrade libthrift to 0.9.2 (CASSANDRA-8685)
 * Don't use the shared ref in sstableloader (CASSANDRA-8704)
 * Purge internal prepared statements if related tables or
   keyspaces are dropped (CASSANDRA-8693)
 * (cqlsh) Handle unicode BOM at start of files (CASSANDRA-8638)
 * Stop compactions before exiting offline tools (CASSANDRA-8623)
 * Update tools/stress/README.txt to match current behaviour (CASSANDRA-7933)
 * Fix schema from Thrift conversion with empty metadata (CASSANDRA-8695)
 * Safer Resource Management (CASSANDRA-7705)
 * Make sure we compact highly overlapping cold sstables with
   STCS (CASSANDRA-8635)
 * rpc_interface and listen_interface generate NPE on startup when specified
   interface doesn't exist (CASSANDRA-8677)
 * Fix ArrayIndexOutOfBoundsException in nodetool cfhistograms (CASSANDRA-8514)
 * Switch from yammer metrics for nodetool cf/proxy histograms (CASSANDRA-8662)
 * Make sure we don't add tmplink files to the compaction
   strategy (CASSANDRA-8580)
 * (cqlsh) Handle maps with blob keys (CASSANDRA-8372)
 * (cqlsh) Handle DynamicCompositeType schemas correctly (CASSANDRA-8563)
 * Duplicate rows returned when in clause has repeated values (CASSANDRA-6706)
 * Add tooling to detect hot partitions (CASSANDRA-7974)
 * Fix cassandra-stress user-mode truncation of partition generation (CASSANDRA-8608)
 * Only stream from unrepaired sstables during inc repair (CASSANDRA-8267)
 * Don't allow starting multiple inc repairs on the same sstables (CASSANDRA-8316)
 * Invalidate prepared BATCH statements when related tables
   or keyspaces are dropped (CASSANDRA-8652)
 * Fix missing results in secondary index queries on collections
   with ALLOW FILTERING (CASSANDRA-8421)
 * Expose EstimatedHistogram metrics for range slices (CASSANDRA-8627)
 * (cqlsh) Escape clqshrc passwords properly (CASSANDRA-8618)
 * Fix NPE when passing wrong argument in ALTER TABLE statement (CASSANDRA-8355)
 * Pig: Refactor and deprecate CqlStorage (CASSANDRA-8599)
 * Don't reuse the same cleanup strategy for all sstables (CASSANDRA-8537)
 * Fix case-sensitivity of index name on CREATE and DROP INDEX
   statements (CASSANDRA-8365)
 * Better detection/logging for corruption in compressed sstables (CASSANDRA-8192)
 * Use the correct repairedAt value when closing writer (CASSANDRA-8570)
 * (cqlsh) Handle a schema mismatch being detected on startup (CASSANDRA-8512)
 * Properly calculate expected write size during compaction (CASSANDRA-8532)
 * Invalidate affected prepared statements when a table's columns
   are altered (CASSANDRA-7910)
 * Stress - user defined writes should populate sequentally (CASSANDRA-8524)
 * Fix regression in SSTableRewriter causing some rows to become unreadable 
   during compaction (CASSANDRA-8429)
 * Run major compactions for repaired/unrepaired in parallel (CASSANDRA-8510)
 * (cqlsh) Fix compression options in DESCRIBE TABLE output when compression
   is disabled (CASSANDRA-8288)
 * (cqlsh) Fix DESCRIBE output after keyspaces are altered (CASSANDRA-7623)
 * Make sure we set lastCompactedKey correctly (CASSANDRA-8463)
 * (cqlsh) Fix output of CONSISTENCY command (CASSANDRA-8507)
 * (cqlsh) Fixed the handling of LIST statements (CASSANDRA-8370)
 * Make sstablescrub check leveled manifest again (CASSANDRA-8432)
 * Check first/last keys in sstable when giving out positions (CASSANDRA-8458)
 * Disable mmap on Windows (CASSANDRA-6993)
 * Add missing ConsistencyLevels to cassandra-stress (CASSANDRA-8253)
 * Add auth support to cassandra-stress (CASSANDRA-7985)
 * Fix ArrayIndexOutOfBoundsException when generating error message
   for some CQL syntax errors (CASSANDRA-8455)
 * Scale memtable slab allocation logarithmically (CASSANDRA-7882)
 * cassandra-stress simultaneous inserts over same seed (CASSANDRA-7964)
 * Reduce cassandra-stress sampling memory requirements (CASSANDRA-7926)
 * Ensure memtable flush cannot expire commit log entries from its future (CASSANDRA-8383)
 * Make read "defrag" async to reclaim memtables (CASSANDRA-8459)
 * Remove tmplink files for offline compactions (CASSANDRA-8321)
 * Reduce maxHintsInProgress (CASSANDRA-8415)
 * BTree updates may call provided update function twice (CASSANDRA-8018)
 * Release sstable references after anticompaction (CASSANDRA-8386)
 * Handle abort() in SSTableRewriter properly (CASSANDRA-8320)
 * Centralize shared executors (CASSANDRA-8055)
 * Fix filtering for CONTAINS (KEY) relations on frozen collection
   clustering columns when the query is restricted to a single
   partition (CASSANDRA-8203)
 * Do more aggressive entire-sstable TTL expiry checks (CASSANDRA-8243)
 * Add more log info if readMeter is null (CASSANDRA-8238)
 * add check of the system wall clock time at startup (CASSANDRA-8305)
 * Support for frozen collections (CASSANDRA-7859)
 * Fix overflow on histogram computation (CASSANDRA-8028)
 * Have paxos reuse the timestamp generation of normal queries (CASSANDRA-7801)
 * Fix incremental repair not remove parent session on remote (CASSANDRA-8291)
 * Improve JBOD disk utilization (CASSANDRA-7386)
 * Log failed host when preparing incremental repair (CASSANDRA-8228)
 * Force config client mode in CQLSSTableWriter (CASSANDRA-8281)
 * Fix sstableupgrade throws exception (CASSANDRA-8688)
 * Fix hang when repairing empty keyspace (CASSANDRA-8694)
Merged from 2.0:
 * Fix IllegalArgumentException in dynamic snitch (CASSANDRA-8448)
 * Add support for UPDATE ... IF EXISTS (CASSANDRA-8610)
 * Fix reversal of list prepends (CASSANDRA-8733)
 * Prevent non-zero default_time_to_live on tables with counters
   (CASSANDRA-8678)
 * Fix SSTableSimpleUnsortedWriter ConcurrentModificationException
   (CASSANDRA-8619)
 * Round up time deltas lower than 1ms in BulkLoader (CASSANDRA-8645)
 * Add batch remove iterator to ABSC (CASSANDRA-8414, 8666)
 * Round up time deltas lower than 1ms in BulkLoader (CASSANDRA-8645)
 * Fix isClientMode check in Keyspace (CASSANDRA-8687)
 * Use more efficient slice size for querying internal secondary
   index tables (CASSANDRA-8550)
 * Fix potentially returning deleted rows with range tombstone (CASSANDRA-8558)
 * Check for available disk space before starting a compaction (CASSANDRA-8562)
 * Fix DISTINCT queries with LIMITs or paging when some partitions
   contain only tombstones (CASSANDRA-8490)
 * Introduce background cache refreshing to permissions cache
   (CASSANDRA-8194)
 * Fix race condition in StreamTransferTask that could lead to
   infinite loops and premature sstable deletion (CASSANDRA-7704)
 * Add an extra version check to MigrationTask (CASSANDRA-8462)
 * Ensure SSTableWriter cleans up properly after failure (CASSANDRA-8499)
 * Increase bf true positive count on key cache hit (CASSANDRA-8525)
 * Move MeteredFlusher to its own thread (CASSANDRA-8485)
 * Fix non-distinct results in DISTNCT queries on static columns when
   paging is enabled (CASSANDRA-8087)
 * Move all hints related tasks to hints internal executor (CASSANDRA-8285)
 * Fix paging for multi-partition IN queries (CASSANDRA-8408)
 * Fix MOVED_NODE topology event never being emitted when a node
   moves its token (CASSANDRA-8373)
 * Fix validation of indexes in COMPACT tables (CASSANDRA-8156)
 * Avoid StackOverflowError when a large list of IN values
   is used for a clustering column (CASSANDRA-8410)
 * Fix NPE when writetime() or ttl() calls are wrapped by
   another function call (CASSANDRA-8451)
 * Fix NPE after dropping a keyspace (CASSANDRA-8332)
 * Fix error message on read repair timeouts (CASSANDRA-7947)
 * Default DTCS base_time_seconds changed to 60 (CASSANDRA-8417)
 * Refuse Paxos operation with more than one pending endpoint (CASSANDRA-8346, 8640)
 * Throw correct exception when trying to bind a keyspace or table
   name (CASSANDRA-6952)
 * Make HHOM.compact synchronized (CASSANDRA-8416)
 * cancel latency-sampling task when CF is dropped (CASSANDRA-8401)
 * don't block SocketThread for MessagingService (CASSANDRA-8188)
 * Increase quarantine delay on replacement (CASSANDRA-8260)
 * Expose off-heap memory usage stats (CASSANDRA-7897)
 * Ignore Paxos commits for truncated tables (CASSANDRA-7538)
 * Validate size of indexed column values (CASSANDRA-8280)
 * Make LCS split compaction results over all data directories (CASSANDRA-8329)
 * Fix some failing queries that use multi-column relations
   on COMPACT STORAGE tables (CASSANDRA-8264)
 * Fix InvalidRequestException with ORDER BY (CASSANDRA-8286)
 * Disable SSLv3 for POODLE (CASSANDRA-8265)
 * Fix millisecond timestamps in Tracing (CASSANDRA-8297)
 * Include keyspace name in error message when there are insufficient
   live nodes to stream from (CASSANDRA-8221)
 * Avoid overlap in L1 when L0 contains many nonoverlapping
   sstables (CASSANDRA-8211)
 * Improve PropertyFileSnitch logging (CASSANDRA-8183)
 * Add DC-aware sequential repair (CASSANDRA-8193)
 * Use live sstables in snapshot repair if possible (CASSANDRA-8312)
 * Fix hints serialized size calculation (CASSANDRA-8587)


2.1.2
 * (cqlsh) parse_for_table_meta errors out on queries with undefined
   grammars (CASSANDRA-8262)
 * (cqlsh) Fix SELECT ... TOKEN() function broken in C* 2.1.1 (CASSANDRA-8258)
 * Fix Cassandra crash when running on JDK8 update 40 (CASSANDRA-8209)
 * Optimize partitioner tokens (CASSANDRA-8230)
 * Improve compaction of repaired/unrepaired sstables (CASSANDRA-8004)
 * Make cache serializers pluggable (CASSANDRA-8096)
 * Fix issues with CONTAINS (KEY) queries on secondary indexes
   (CASSANDRA-8147)
 * Fix read-rate tracking of sstables for some queries (CASSANDRA-8239)
 * Fix default timestamp in QueryOptions (CASSANDRA-8246)
 * Set socket timeout when reading remote version (CASSANDRA-8188)
 * Refactor how we track live size (CASSANDRA-7852)
 * Make sure unfinished compaction files are removed (CASSANDRA-8124)
 * Fix shutdown when run as Windows service (CASSANDRA-8136)
 * Fix DESCRIBE TABLE with custom indexes (CASSANDRA-8031)
 * Fix race in RecoveryManagerTest (CASSANDRA-8176)
 * Avoid IllegalArgumentException while sorting sstables in
   IndexSummaryManager (CASSANDRA-8182)
 * Shutdown JVM on file descriptor exhaustion (CASSANDRA-7579)
 * Add 'die' policy for commit log and disk failure (CASSANDRA-7927)
 * Fix installing as service on Windows (CASSANDRA-8115)
 * Fix CREATE TABLE for CQL2 (CASSANDRA-8144)
 * Avoid boxing in ColumnStats min/max trackers (CASSANDRA-8109)
Merged from 2.0:
 * Correctly handle non-text column names in cql3 (CASSANDRA-8178)
 * Fix deletion for indexes on primary key columns (CASSANDRA-8206)
 * Add 'nodetool statusgossip' (CASSANDRA-8125)
 * Improve client notification that nodes are ready for requests (CASSANDRA-7510)
 * Handle negative timestamp in writetime method (CASSANDRA-8139)
 * Pig: Remove errant LIMIT clause in CqlNativeStorage (CASSANDRA-8166)
 * Throw ConfigurationException when hsha is used with the default
   rpc_max_threads setting of 'unlimited' (CASSANDRA-8116)
 * Allow concurrent writing of the same table in the same JVM using
   CQLSSTableWriter (CASSANDRA-7463)
 * Fix totalDiskSpaceUsed calculation (CASSANDRA-8205)


2.1.1
 * Fix spin loop in AtomicSortedColumns (CASSANDRA-7546)
 * Dont notify when replacing tmplink files (CASSANDRA-8157)
 * Fix validation with multiple CONTAINS clause (CASSANDRA-8131)
 * Fix validation of collections in TriggerExecutor (CASSANDRA-8146)
 * Fix IllegalArgumentException when a list of IN values containing tuples
   is passed as a single arg to a prepared statement with the v1 or v2
   protocol (CASSANDRA-8062)
 * Fix ClassCastException in DISTINCT query on static columns with
   query paging (CASSANDRA-8108)
 * Fix NPE on null nested UDT inside a set (CASSANDRA-8105)
 * Fix exception when querying secondary index on set items or map keys
   when some clustering columns are specified (CASSANDRA-8073)
 * Send proper error response when there is an error during native
   protocol message decode (CASSANDRA-8118)
 * Gossip should ignore generation numbers too far in the future (CASSANDRA-8113)
 * Fix NPE when creating a table with frozen sets, lists (CASSANDRA-8104)
 * Fix high memory use due to tracking reads on incrementally opened sstable
   readers (CASSANDRA-8066)
 * Fix EXECUTE request with skipMetadata=false returning no metadata
   (CASSANDRA-8054)
 * Allow concurrent use of CQLBulkOutputFormat (CASSANDRA-7776)
 * Shutdown JVM on OOM (CASSANDRA-7507)
 * Upgrade netty version and enable epoll event loop (CASSANDRA-7761)
 * Don't duplicate sstables smaller than split size when using
   the sstablesplitter tool (CASSANDRA-7616)
 * Avoid re-parsing already prepared statements (CASSANDRA-7923)
 * Fix some Thrift slice deletions and updates of COMPACT STORAGE
   tables with some clustering columns omitted (CASSANDRA-7990)
 * Fix filtering for CONTAINS on sets (CASSANDRA-8033)
 * Properly track added size (CASSANDRA-7239)
 * Allow compilation in java 8 (CASSANDRA-7208)
 * Fix Assertion error on RangeTombstoneList diff (CASSANDRA-8013)
 * Release references to overlapping sstables during compaction (CASSANDRA-7819)
 * Send notification when opening compaction results early (CASSANDRA-8034)
 * Make native server start block until properly bound (CASSANDRA-7885)
 * (cqlsh) Fix IPv6 support (CASSANDRA-7988)
 * Ignore fat clients when checking for endpoint collision (CASSANDRA-7939)
 * Make sstablerepairedset take a list of files (CASSANDRA-7995)
 * (cqlsh) Tab completeion for indexes on map keys (CASSANDRA-7972)
 * (cqlsh) Fix UDT field selection in select clause (CASSANDRA-7891)
 * Fix resource leak in event of corrupt sstable
 * (cqlsh) Add command line option for cqlshrc file path (CASSANDRA-7131)
 * Provide visibility into prepared statements churn (CASSANDRA-7921, CASSANDRA-7930)
 * Invalidate prepared statements when their keyspace or table is
   dropped (CASSANDRA-7566)
 * cassandra-stress: fix support for NetworkTopologyStrategy (CASSANDRA-7945)
 * Fix saving caches when a table is dropped (CASSANDRA-7784)
 * Add better error checking of new stress profile (CASSANDRA-7716)
 * Use ThreadLocalRandom and remove FBUtilities.threadLocalRandom (CASSANDRA-7934)
 * Prevent operator mistakes due to simultaneous bootstrap (CASSANDRA-7069)
 * cassandra-stress supports whitelist mode for node config (CASSANDRA-7658)
 * GCInspector more closely tracks GC; cassandra-stress and nodetool report it (CASSANDRA-7916)
 * nodetool won't output bogus ownership info without a keyspace (CASSANDRA-7173)
 * Add human readable option to nodetool commands (CASSANDRA-5433)
 * Don't try to set repairedAt on old sstables (CASSANDRA-7913)
 * Add metrics for tracking PreparedStatement use (CASSANDRA-7719)
 * (cqlsh) tab-completion for triggers (CASSANDRA-7824)
 * (cqlsh) Support for query paging (CASSANDRA-7514)
 * (cqlsh) Show progress of COPY operations (CASSANDRA-7789)
 * Add syntax to remove multiple elements from a map (CASSANDRA-6599)
 * Support non-equals conditions in lightweight transactions (CASSANDRA-6839)
 * Add IF [NOT] EXISTS to create/drop triggers (CASSANDRA-7606)
 * (cqlsh) Display the current logged-in user (CASSANDRA-7785)
 * (cqlsh) Don't ignore CTRL-C during COPY FROM execution (CASSANDRA-7815)
 * (cqlsh) Order UDTs according to cross-type dependencies in DESCRIBE
   output (CASSANDRA-7659)
 * (cqlsh) Fix handling of CAS statement results (CASSANDRA-7671)
 * (cqlsh) COPY TO/FROM improvements (CASSANDRA-7405)
 * Support list index operations with conditions (CASSANDRA-7499)
 * Add max live/tombstoned cells to nodetool cfstats output (CASSANDRA-7731)
 * Validate IPv6 wildcard addresses properly (CASSANDRA-7680)
 * (cqlsh) Error when tracing query (CASSANDRA-7613)
 * Avoid IOOBE when building SyntaxError message snippet (CASSANDRA-7569)
 * SSTableExport uses correct validator to create string representation of partition
   keys (CASSANDRA-7498)
 * Avoid NPEs when receiving type changes for an unknown keyspace (CASSANDRA-7689)
 * Add support for custom 2i validation (CASSANDRA-7575)
 * Pig support for hadoop CqlInputFormat (CASSANDRA-6454)
 * Add duration mode to cassandra-stress (CASSANDRA-7468)
 * Add listen_interface and rpc_interface options (CASSANDRA-7417)
 * Improve schema merge performance (CASSANDRA-7444)
 * Adjust MT depth based on # of partition validating (CASSANDRA-5263)
 * Optimise NativeCell comparisons (CASSANDRA-6755)
 * Configurable client timeout for cqlsh (CASSANDRA-7516)
 * Include snippet of CQL query near syntax error in messages (CASSANDRA-7111)
 * Make repair -pr work with -local (CASSANDRA-7450)
 * Fix error in sstableloader with -cph > 1 (CASSANDRA-8007)
 * Fix snapshot repair error on indexed tables (CASSANDRA-8020)
 * Do not exit nodetool repair when receiving JMX NOTIF_LOST (CASSANDRA-7909)
 * Stream to private IP when available (CASSANDRA-8084)
Merged from 2.0:
 * Reject conditions on DELETE unless full PK is given (CASSANDRA-6430)
 * Properly reject the token function DELETE (CASSANDRA-7747)
 * Force batchlog replay before decommissioning a node (CASSANDRA-7446)
 * Fix hint replay with many accumulated expired hints (CASSANDRA-6998)
 * Fix duplicate results in DISTINCT queries on static columns with query
   paging (CASSANDRA-8108)
 * Add DateTieredCompactionStrategy (CASSANDRA-6602)
 * Properly validate ascii and utf8 string literals in CQL queries (CASSANDRA-8101)
 * (cqlsh) Fix autocompletion for alter keyspace (CASSANDRA-8021)
 * Create backup directories for commitlog archiving during startup (CASSANDRA-8111)
 * Reduce totalBlockFor() for LOCAL_* consistency levels (CASSANDRA-8058)
 * Fix merging schemas with re-dropped keyspaces (CASSANDRA-7256)
 * Fix counters in supercolumns during live upgrades from 1.2 (CASSANDRA-7188)
 * Notify DT subscribers when a column family is truncated (CASSANDRA-8088)
 * Add sanity check of $JAVA on startup (CASSANDRA-7676)
 * Schedule fat client schema pull on join (CASSANDRA-7993)
 * Don't reset nodes' versions when closing IncomingTcpConnections
   (CASSANDRA-7734)
 * Record the real messaging version in all cases in OutboundTcpConnection
   (CASSANDRA-8057)
 * SSL does not work in cassandra-cli (CASSANDRA-7899)
 * Fix potential exception when using ReversedType in DynamicCompositeType
   (CASSANDRA-7898)
 * Better validation of collection values (CASSANDRA-7833)
 * Track min/max timestamps correctly (CASSANDRA-7969)
 * Fix possible overflow while sorting CL segments for replay (CASSANDRA-7992)
 * Increase nodetool Xmx (CASSANDRA-7956)
 * Archive any commitlog segments present at startup (CASSANDRA-6904)
 * CrcCheckChance should adjust based on live CFMetadata not 
   sstable metadata (CASSANDRA-7978)
 * token() should only accept columns in the partitioning
   key order (CASSANDRA-6075)
 * Add method to invalidate permission cache via JMX (CASSANDRA-7977)
 * Allow propagating multiple gossip states atomically (CASSANDRA-6125)
 * Log exceptions related to unclean native protocol client disconnects
   at DEBUG or INFO (CASSANDRA-7849)
 * Allow permissions cache to be set via JMX (CASSANDRA-7698)
 * Include schema_triggers CF in readable system resources (CASSANDRA-7967)
 * Fix RowIndexEntry to report correct serializedSize (CASSANDRA-7948)
 * Make CQLSSTableWriter sync within partitions (CASSANDRA-7360)
 * Potentially use non-local replicas in CqlConfigHelper (CASSANDRA-7906)
 * Explicitly disallow mixing multi-column and single-column
   relations on clustering columns (CASSANDRA-7711)
 * Better error message when condition is set on PK column (CASSANDRA-7804)
 * Don't send schema change responses and events for no-op DDL
   statements (CASSANDRA-7600)
 * (Hadoop) fix cluster initialisation for a split fetching (CASSANDRA-7774)
 * Throw InvalidRequestException when queries contain relations on entire
   collection columns (CASSANDRA-7506)
 * (cqlsh) enable CTRL-R history search with libedit (CASSANDRA-7577)
 * (Hadoop) allow ACFRW to limit nodes to local DC (CASSANDRA-7252)
 * (cqlsh) cqlsh should automatically disable tracing when selecting
   from system_traces (CASSANDRA-7641)
 * (Hadoop) Add CqlOutputFormat (CASSANDRA-6927)
 * Don't depend on cassandra config for nodetool ring (CASSANDRA-7508)
 * (cqlsh) Fix failing cqlsh formatting tests (CASSANDRA-7703)
 * Fix IncompatibleClassChangeError from hadoop2 (CASSANDRA-7229)
 * Add 'nodetool sethintedhandoffthrottlekb' (CASSANDRA-7635)
 * (cqlsh) Add tab-completion for CREATE/DROP USER IF [NOT] EXISTS (CASSANDRA-7611)
 * Catch errors when the JVM pulls the rug out from GCInspector (CASSANDRA-5345)
 * cqlsh fails when version number parts are not int (CASSANDRA-7524)
 * Fix NPE when table dropped during streaming (CASSANDRA-7946)
 * Fix wrong progress when streaming uncompressed (CASSANDRA-7878)
 * Fix possible infinite loop in creating repair range (CASSANDRA-7983)
 * Fix unit in nodetool for streaming throughput (CASSANDRA-7375)
Merged from 1.2:
 * Don't index tombstones (CASSANDRA-7828)
 * Improve PasswordAuthenticator default super user setup (CASSANDRA-7788)


2.1.0
 * (cqlsh) Removed "ALTER TYPE <name> RENAME TO <name>" from tab-completion
   (CASSANDRA-7895)
 * Fixed IllegalStateException in anticompaction (CASSANDRA-7892)
 * cqlsh: DESCRIBE support for frozen UDTs, tuples (CASSANDRA-7863)
 * Avoid exposing internal classes over JMX (CASSANDRA-7879)
 * Add null check for keys when freezing collection (CASSANDRA-7869)
 * Improve stress workload realism (CASSANDRA-7519)
Merged from 2.0:
 * Configure system.paxos with LeveledCompactionStrategy (CASSANDRA-7753)
 * Fix ALTER clustering column type from DateType to TimestampType when
   using DESC clustering order (CASSANRDA-7797)
 * Throw EOFException if we run out of chunks in compressed datafile
   (CASSANDRA-7664)
 * Fix PRSI handling of CQL3 row markers for row cleanup (CASSANDRA-7787)
 * Fix dropping collection when it's the last regular column (CASSANDRA-7744)
 * Make StreamReceiveTask thread safe and gc friendly (CASSANDRA-7795)
 * Validate empty cell names from counter updates (CASSANDRA-7798)
Merged from 1.2:
 * Don't allow compacted sstables to be marked as compacting (CASSANDRA-7145)
 * Track expired tombstones (CASSANDRA-7810)


2.1.0-rc7
 * Add frozen keyword and require UDT to be frozen (CASSANDRA-7857)
 * Track added sstable size correctly (CASSANDRA-7239)
 * (cqlsh) Fix case insensitivity (CASSANDRA-7834)
 * Fix failure to stream ranges when moving (CASSANDRA-7836)
 * Correctly remove tmplink files (CASSANDRA-7803)
 * (cqlsh) Fix column name formatting for functions, CAS operations,
   and UDT field selections (CASSANDRA-7806)
 * (cqlsh) Fix COPY FROM handling of null/empty primary key
   values (CASSANDRA-7792)
 * Fix ordering of static cells (CASSANDRA-7763)
Merged from 2.0:
 * Forbid re-adding dropped counter columns (CASSANDRA-7831)
 * Fix CFMetaData#isThriftCompatible() for PK-only tables (CASSANDRA-7832)
 * Always reject inequality on the partition key without token()
   (CASSANDRA-7722)
 * Always send Paxos commit to all replicas (CASSANDRA-7479)
 * Make disruptor_thrift_server invocation pool configurable (CASSANDRA-7594)
 * Make repair no-op when RF=1 (CASSANDRA-7864)


2.1.0-rc6
 * Fix OOM issue from netty caching over time (CASSANDRA-7743)
 * json2sstable couldn't import JSON for CQL table (CASSANDRA-7477)
 * Invalidate all caches on table drop (CASSANDRA-7561)
 * Skip strict endpoint selection for ranges if RF == nodes (CASSANRA-7765)
 * Fix Thrift range filtering without 2ary index lookups (CASSANDRA-7741)
 * Add tracing entries about concurrent range requests (CASSANDRA-7599)
 * (cqlsh) Fix DESCRIBE for NTS keyspaces (CASSANDRA-7729)
 * Remove netty buffer ref-counting (CASSANDRA-7735)
 * Pass mutated cf to index updater for use by PRSI (CASSANDRA-7742)
 * Include stress yaml example in release and deb (CASSANDRA-7717)
 * workaround for netty issue causing corrupted data off the wire (CASSANDRA-7695)
 * cqlsh DESC CLUSTER fails retrieving ring information (CASSANDRA-7687)
 * Fix binding null values inside UDT (CASSANDRA-7685)
 * Fix UDT field selection with empty fields (CASSANDRA-7670)
 * Bogus deserialization of static cells from sstable (CASSANDRA-7684)
 * Fix NPE on compaction leftover cleanup for dropped table (CASSANDRA-7770)
Merged from 2.0:
 * Fix race condition in StreamTransferTask that could lead to
   infinite loops and premature sstable deletion (CASSANDRA-7704)
 * (cqlsh) Wait up to 10 sec for a tracing session (CASSANDRA-7222)
 * Fix NPE in FileCacheService.sizeInBytes (CASSANDRA-7756)
 * Remove duplicates from StorageService.getJoiningNodes (CASSANDRA-7478)
 * Clone token map outside of hot gossip loops (CASSANDRA-7758)
 * Fix MS expiring map timeout for Paxos messages (CASSANDRA-7752)
 * Do not flush on truncate if durable_writes is false (CASSANDRA-7750)
 * Give CRR a default input_cql Statement (CASSANDRA-7226)
 * Better error message when adding a collection with the same name
   than a previously dropped one (CASSANDRA-6276)
 * Fix validation when adding static columns (CASSANDRA-7730)
 * (Thrift) fix range deletion of supercolumns (CASSANDRA-7733)
 * Fix potential AssertionError in RangeTombstoneList (CASSANDRA-7700)
 * Validate arguments of blobAs* functions (CASSANDRA-7707)
 * Fix potential AssertionError with 2ndary indexes (CASSANDRA-6612)
 * Avoid logging CompactionInterrupted at ERROR (CASSANDRA-7694)
 * Minor leak in sstable2jon (CASSANDRA-7709)
 * Add cassandra.auto_bootstrap system property (CASSANDRA-7650)
 * Update java driver (for hadoop) (CASSANDRA-7618)
 * Remove CqlPagingRecordReader/CqlPagingInputFormat (CASSANDRA-7570)
 * Support connecting to ipv6 jmx with nodetool (CASSANDRA-7669)


2.1.0-rc5
 * Reject counters inside user types (CASSANDRA-7672)
 * Switch to notification-based GCInspector (CASSANDRA-7638)
 * (cqlsh) Handle nulls in UDTs and tuples correctly (CASSANDRA-7656)
 * Don't use strict consistency when replacing (CASSANDRA-7568)
 * Fix min/max cell name collection on 2.0 SSTables with range
   tombstones (CASSANDRA-7593)
 * Tolerate min/max cell names of different lengths (CASSANDRA-7651)
 * Filter cached results correctly (CASSANDRA-7636)
 * Fix tracing on the new SEPExecutor (CASSANDRA-7644)
 * Remove shuffle and taketoken (CASSANDRA-7601)
 * Clean up Windows batch scripts (CASSANDRA-7619)
 * Fix native protocol drop user type notification (CASSANDRA-7571)
 * Give read access to system.schema_usertypes to all authenticated users
   (CASSANDRA-7578)
 * (cqlsh) Fix cqlsh display when zero rows are returned (CASSANDRA-7580)
 * Get java version correctly when JAVA_TOOL_OPTIONS is set (CASSANDRA-7572)
 * Fix NPE when dropping index from non-existent keyspace, AssertionError when
   dropping non-existent index with IF EXISTS (CASSANDRA-7590)
 * Fix sstablelevelresetter hang (CASSANDRA-7614)
 * (cqlsh) Fix deserialization of blobs (CASSANDRA-7603)
 * Use "keyspace updated" schema change message for UDT changes in v1 and
   v2 protocols (CASSANDRA-7617)
 * Fix tracing of range slices and secondary index lookups that are local
   to the coordinator (CASSANDRA-7599)
 * Set -Dcassandra.storagedir for all tool shell scripts (CASSANDRA-7587)
 * Don't swap max/min col names when mutating sstable metadata (CASSANDRA-7596)
 * (cqlsh) Correctly handle paged result sets (CASSANDRA-7625)
 * (cqlsh) Improve waiting for a trace to complete (CASSANDRA-7626)
 * Fix tracing of concurrent range slices and 2ary index queries (CASSANDRA-7626)
 * Fix scrub against collection type (CASSANDRA-7665)
Merged from 2.0:
 * Set gc_grace_seconds to seven days for system schema tables (CASSANDRA-7668)
 * SimpleSeedProvider no longer caches seeds forever (CASSANDRA-7663)
 * Always flush on truncate (CASSANDRA-7511)
 * Fix ReversedType(DateType) mapping to native protocol (CASSANDRA-7576)
 * Always merge ranges owned by a single node (CASSANDRA-6930)
 * Track max/min timestamps for range tombstones (CASSANDRA-7647)
 * Fix NPE when listing saved caches dir (CASSANDRA-7632)


2.1.0-rc4
 * Fix word count hadoop example (CASSANDRA-7200)
 * Updated memtable_cleanup_threshold and memtable_flush_writers defaults 
   (CASSANDRA-7551)
 * (Windows) fix startup when WMI memory query fails (CASSANDRA-7505)
 * Anti-compaction proceeds if any part of the repair failed (CASSANDRA-7521)
 * Add missing table name to DROP INDEX responses and notifications (CASSANDRA-7539)
 * Bump CQL version to 3.2.0 and update CQL documentation (CASSANDRA-7527)
 * Fix configuration error message when running nodetool ring (CASSANDRA-7508)
 * Support conditional updates, tuple type, and the v3 protocol in cqlsh (CASSANDRA-7509)
 * Handle queries on multiple secondary index types (CASSANDRA-7525)
 * Fix cqlsh authentication with v3 native protocol (CASSANDRA-7564)
 * Fix NPE when unknown prepared statement ID is used (CASSANDRA-7454)
Merged from 2.0:
 * (Windows) force range-based repair to non-sequential mode (CASSANDRA-7541)
 * Fix range merging when DES scores are zero (CASSANDRA-7535)
 * Warn when SSL certificates have expired (CASSANDRA-7528)
 * Fix error when doing reversed queries with static columns (CASSANDRA-7490)
Merged from 1.2:
 * Set correct stream ID on responses when non-Exception Throwables
   are thrown while handling native protocol messages (CASSANDRA-7470)


2.1.0-rc3
 * Consider expiry when reconciling otherwise equal cells (CASSANDRA-7403)
 * Introduce CQL support for stress tool (CASSANDRA-6146)
 * Fix ClassCastException processing expired messages (CASSANDRA-7496)
 * Fix prepared marker for collections inside UDT (CASSANDRA-7472)
 * Remove left-over populate_io_cache_on_flush and replicate_on_write
   uses (CASSANDRA-7493)
 * (Windows) handle spaces in path names (CASSANDRA-7451)
 * Ensure writes have completed after dropping a table, before recycling
   commit log segments (CASSANDRA-7437)
 * Remove left-over rows_per_partition_to_cache (CASSANDRA-7493)
 * Fix error when CONTAINS is used with a bind marker (CASSANDRA-7502)
 * Properly reject unknown UDT field (CASSANDRA-7484)
Merged from 2.0:
 * Fix CC#collectTimeOrderedData() tombstone optimisations (CASSANDRA-7394)
 * Support DISTINCT for static columns and fix behaviour when DISTINC is
   not use (CASSANDRA-7305).
 * Workaround JVM NPE on JMX bind failure (CASSANDRA-7254)
 * Fix race in FileCacheService RemovalListener (CASSANDRA-7278)
 * Fix inconsistent use of consistencyForCommit that allowed LOCAL_QUORUM
   operations to incorrect become full QUORUM (CASSANDRA-7345)
 * Properly handle unrecognized opcodes and flags (CASSANDRA-7440)
 * (Hadoop) close CqlRecordWriter clients when finished (CASSANDRA-7459)
 * Commit disk failure policy (CASSANDRA-7429)
 * Make sure high level sstables get compacted (CASSANDRA-7414)
 * Fix AssertionError when using empty clustering columns and static columns
   (CASSANDRA-7455)
 * Add option to disable STCS in L0 (CASSANDRA-6621)
 * Upgrade to snappy-java 1.0.5.2 (CASSANDRA-7476)


2.1.0-rc2
 * Fix heap size calculation for CompoundSparseCellName and 
   CompoundSparseCellName.WithCollection (CASSANDRA-7421)
 * Allow counter mutations in UNLOGGED batches (CASSANDRA-7351)
 * Modify reconcile logic to always pick a tombstone over a counter cell
   (CASSANDRA-7346)
 * Avoid incremental compaction on Windows (CASSANDRA-7365)
 * Fix exception when querying a composite-keyed table with a collection index
   (CASSANDRA-7372)
 * Use node's host id in place of counter ids (CASSANDRA-7366)
 * Fix error when doing reversed queries with static columns (CASSANDRA-7490)
 * Backport CASSANDRA-6747 (CASSANDRA-7560)
 * Track max/min timestamps for range tombstones (CASSANDRA-7647)
 * Fix NPE when listing saved caches dir (CASSANDRA-7632)
 * Fix sstableloader unable to connect encrypted node (CASSANDRA-7585)
Merged from 1.2:
 * Clone token map outside of hot gossip loops (CASSANDRA-7758)
 * Add stop method to EmbeddedCassandraService (CASSANDRA-7595)
 * Support connecting to ipv6 jmx with nodetool (CASSANDRA-7669)
 * Set gc_grace_seconds to seven days for system schema tables (CASSANDRA-7668)
 * SimpleSeedProvider no longer caches seeds forever (CASSANDRA-7663)
 * Set correct stream ID on responses when non-Exception Throwables
   are thrown while handling native protocol messages (CASSANDRA-7470)
 * Fix row size miscalculation in LazilyCompactedRow (CASSANDRA-7543)
 * Fix race in background compaction check (CASSANDRA-7745)
 * Don't clear out range tombstones during compaction (CASSANDRA-7808)


2.1.0-rc1
 * Revert flush directory (CASSANDRA-6357)
 * More efficient executor service for fast operations (CASSANDRA-4718)
 * Move less common tools into a new cassandra-tools package (CASSANDRA-7160)
 * Support more concurrent requests in native protocol (CASSANDRA-7231)
 * Add tab-completion to debian nodetool packaging (CASSANDRA-6421)
 * Change concurrent_compactors defaults (CASSANDRA-7139)
 * Add PowerShell Windows launch scripts (CASSANDRA-7001)
 * Make commitlog archive+restore more robust (CASSANDRA-6974)
 * Fix marking commitlogsegments clean (CASSANDRA-6959)
 * Add snapshot "manifest" describing files included (CASSANDRA-6326)
 * Parallel streaming for sstableloader (CASSANDRA-3668)
 * Fix bugs in supercolumns handling (CASSANDRA-7138)
 * Fix ClassClassException on composite dense tables (CASSANDRA-7112)
 * Cleanup and optimize collation and slice iterators (CASSANDRA-7107)
 * Upgrade NBHM lib (CASSANDRA-7128)
 * Optimize netty server (CASSANDRA-6861)
 * Fix repair hang when given CF does not exist (CASSANDRA-7189)
 * Allow c* to be shutdown in an embedded mode (CASSANDRA-5635)
 * Add server side batching to native transport (CASSANDRA-5663)
 * Make batchlog replay asynchronous (CASSANDRA-6134)
 * remove unused classes (CASSANDRA-7197)
 * Limit user types to the keyspace they are defined in (CASSANDRA-6643)
 * Add validate method to CollectionType (CASSANDRA-7208)
 * New serialization format for UDT values (CASSANDRA-7209, CASSANDRA-7261)
 * Fix nodetool netstats (CASSANDRA-7270)
 * Fix potential ClassCastException in HintedHandoffManager (CASSANDRA-7284)
 * Use prepared statements internally (CASSANDRA-6975)
 * Fix broken paging state with prepared statement (CASSANDRA-7120)
 * Fix IllegalArgumentException in CqlStorage (CASSANDRA-7287)
 * Allow nulls/non-existant fields in UDT (CASSANDRA-7206)
 * Add Thrift MultiSliceRequest (CASSANDRA-6757, CASSANDRA-7027)
 * Handle overlapping MultiSlices (CASSANDRA-7279)
 * Fix DataOutputTest on Windows (CASSANDRA-7265)
 * Embedded sets in user defined data-types are not updating (CASSANDRA-7267)
 * Add tuple type to CQL/native protocol (CASSANDRA-7248)
 * Fix CqlPagingRecordReader on tables with few rows (CASSANDRA-7322)
Merged from 2.0:
 * Copy compaction options to make sure they are reloaded (CASSANDRA-7290)
 * Add option to do more aggressive tombstone compactions (CASSANDRA-6563)
 * Don't try to compact already-compacting files in HHOM (CASSANDRA-7288)
 * Always reallocate buffers in HSHA (CASSANDRA-6285)
 * (Hadoop) support authentication in CqlRecordReader (CASSANDRA-7221)
 * (Hadoop) Close java driver Cluster in CQLRR.close (CASSANDRA-7228)
 * Warn when 'USING TIMESTAMP' is used on a CAS BATCH (CASSANDRA-7067)
 * return all cpu values from BackgroundActivityMonitor.readAndCompute (CASSANDRA-7183)
 * Correctly delete scheduled range xfers (CASSANDRA-7143)
 * return all cpu values from BackgroundActivityMonitor.readAndCompute (CASSANDRA-7183)  
 * reduce garbage creation in calculatePendingRanges (CASSANDRA-7191)
 * fix c* launch issues on Russian os's due to output of linux 'free' cmd (CASSANDRA-6162)
 * Fix disabling autocompaction (CASSANDRA-7187)
 * Fix potential NumberFormatException when deserializing IntegerType (CASSANDRA-7088)
 * cqlsh can't tab-complete disabling compaction (CASSANDRA-7185)
 * cqlsh: Accept and execute CQL statement(s) from command-line parameter (CASSANDRA-7172)
 * Fix IllegalStateException in CqlPagingRecordReader (CASSANDRA-7198)
 * Fix the InvertedIndex trigger example (CASSANDRA-7211)
 * Add --resolve-ip option to 'nodetool ring' (CASSANDRA-7210)
 * reduce garbage on codec flag deserialization (CASSANDRA-7244) 
 * Fix duplicated error messages on directory creation error at startup (CASSANDRA-5818)
 * Proper null handle for IF with map element access (CASSANDRA-7155)
 * Improve compaction visibility (CASSANDRA-7242)
 * Correctly delete scheduled range xfers (CASSANDRA-7143)
 * Make batchlog replica selection rack-aware (CASSANDRA-6551)
 * Fix CFMetaData#getColumnDefinitionFromColumnName() (CASSANDRA-7074)
 * Fix writetime/ttl functions for static columns (CASSANDRA-7081)
 * Suggest CTRL-C or semicolon after three blank lines in cqlsh (CASSANDRA-7142)
 * Fix 2ndary index queries with DESC clustering order (CASSANDRA-6950)
 * Invalid key cache entries on DROP (CASSANDRA-6525)
 * Fix flapping RecoveryManagerTest (CASSANDRA-7084)
 * Add missing iso8601 patterns for date strings (CASSANDRA-6973)
 * Support selecting multiple rows in a partition using IN (CASSANDRA-6875)
 * Add authentication support to shuffle (CASSANDRA-6484)
 * Swap local and global default read repair chances (CASSANDRA-7320)
 * Add conditional CREATE/DROP USER support (CASSANDRA-7264)
 * Cqlsh counts non-empty lines for "Blank lines" warning (CASSANDRA-7325)
Merged from 1.2:
 * Add Cloudstack snitch (CASSANDRA-7147)
 * Update system.peers correctly when relocating tokens (CASSANDRA-7126)
 * Add Google Compute Engine snitch (CASSANDRA-7132)
 * remove duplicate query for local tokens (CASSANDRA-7182)
 * exit CQLSH with error status code if script fails (CASSANDRA-6344)
 * Fix bug with some IN queries missig results (CASSANDRA-7105)
 * Fix availability validation for LOCAL_ONE CL (CASSANDRA-7319)
 * Hint streaming can cause decommission to fail (CASSANDRA-7219)


2.1.0-beta2
 * Increase default CL space to 8GB (CASSANDRA-7031)
 * Add range tombstones to read repair digests (CASSANDRA-6863)
 * Fix BTree.clear for large updates (CASSANDRA-6943)
 * Fail write instead of logging a warning when unable to append to CL
   (CASSANDRA-6764)
 * Eliminate possibility of CL segment appearing twice in active list 
   (CASSANDRA-6557)
 * Apply DONTNEED fadvise to commitlog segments (CASSANDRA-6759)
 * Switch CRC component to Adler and include it for compressed sstables 
   (CASSANDRA-4165)
 * Allow cassandra-stress to set compaction strategy options (CASSANDRA-6451)
 * Add broadcast_rpc_address option to cassandra.yaml (CASSANDRA-5899)
 * Auto reload GossipingPropertyFileSnitch config (CASSANDRA-5897)
 * Fix overflow of memtable_total_space_in_mb (CASSANDRA-6573)
 * Fix ABTC NPE and apply update function correctly (CASSANDRA-6692)
 * Allow nodetool to use a file or prompt for password (CASSANDRA-6660)
 * Fix AIOOBE when concurrently accessing ABSC (CASSANDRA-6742)
 * Fix assertion error in ALTER TYPE RENAME (CASSANDRA-6705)
 * Scrub should not always clear out repaired status (CASSANDRA-5351)
 * Improve handling of range tombstone for wide partitions (CASSANDRA-6446)
 * Fix ClassCastException for compact table with composites (CASSANDRA-6738)
 * Fix potentially repairing with wrong nodes (CASSANDRA-6808)
 * Change caching option syntax (CASSANDRA-6745)
 * Fix stress to do proper counter reads (CASSANDRA-6835)
 * Fix help message for stress counter_write (CASSANDRA-6824)
 * Fix stress smart Thrift client to pick servers correctly (CASSANDRA-6848)
 * Add logging levels (minimal, normal or verbose) to stress tool (CASSANDRA-6849)
 * Fix race condition in Batch CLE (CASSANDRA-6860)
 * Improve cleanup/scrub/upgradesstables failure handling (CASSANDRA-6774)
 * ByteBuffer write() methods for serializing sstables (CASSANDRA-6781)
 * Proper compare function for CollectionType (CASSANDRA-6783)
 * Update native server to Netty 4 (CASSANDRA-6236)
 * Fix off-by-one error in stress (CASSANDRA-6883)
 * Make OpOrder AutoCloseable (CASSANDRA-6901)
 * Remove sync repair JMX interface (CASSANDRA-6900)
 * Add multiple memory allocation options for memtables (CASSANDRA-6689, 6694)
 * Remove adjusted op rate from stress output (CASSANDRA-6921)
 * Add optimized CF.hasColumns() implementations (CASSANDRA-6941)
 * Serialize batchlog mutations with the version of the target node
   (CASSANDRA-6931)
 * Optimize CounterColumn#reconcile() (CASSANDRA-6953)
 * Properly remove 1.2 sstable support in 2.1 (CASSANDRA-6869)
 * Lock counter cells, not partitions (CASSANDRA-6880)
 * Track presence of legacy counter shards in sstables (CASSANDRA-6888)
 * Ensure safe resource cleanup when replacing sstables (CASSANDRA-6912)
 * Add failure handler to async callback (CASSANDRA-6747)
 * Fix AE when closing SSTable without releasing reference (CASSANDRA-7000)
 * Clean up IndexInfo on keyspace/table drops (CASSANDRA-6924)
 * Only snapshot relative SSTables when sequential repair (CASSANDRA-7024)
 * Require nodetool rebuild_index to specify index names (CASSANDRA-7038)
 * fix cassandra stress errors on reads with native protocol (CASSANDRA-7033)
 * Use OpOrder to guard sstable references for reads (CASSANDRA-6919)
 * Preemptive opening of compaction result (CASSANDRA-6916)
 * Multi-threaded scrub/cleanup/upgradesstables (CASSANDRA-5547)
 * Optimize cellname comparison (CASSANDRA-6934)
 * Native protocol v3 (CASSANDRA-6855)
 * Optimize Cell liveness checks and clean up Cell (CASSANDRA-7119)
 * Support consistent range movements (CASSANDRA-2434)
 * Display min timestamp in sstablemetadata viewer (CASSANDRA-6767)
Merged from 2.0:
 * Avoid race-prone second "scrub" of system keyspace (CASSANDRA-6797)
 * Pool CqlRecordWriter clients by inetaddress rather than Range
   (CASSANDRA-6665)
 * Fix compaction_history timestamps (CASSANDRA-6784)
 * Compare scores of full replica ordering in DES (CASSANDRA-6683)
 * fix CME in SessionInfo updateProgress affecting netstats (CASSANDRA-6577)
 * Allow repairing between specific replicas (CASSANDRA-6440)
 * Allow per-dc enabling of hints (CASSANDRA-6157)
 * Add compatibility for Hadoop 0.2.x (CASSANDRA-5201)
 * Fix EstimatedHistogram races (CASSANDRA-6682)
 * Failure detector correctly converts initial value to nanos (CASSANDRA-6658)
 * Add nodetool taketoken to relocate vnodes (CASSANDRA-4445)
 * Expose bulk loading progress over JMX (CASSANDRA-4757)
 * Correctly handle null with IF conditions and TTL (CASSANDRA-6623)
 * Account for range/row tombstones in tombstone drop
   time histogram (CASSANDRA-6522)
 * Stop CommitLogSegment.close() from calling sync() (CASSANDRA-6652)
 * Make commitlog failure handling configurable (CASSANDRA-6364)
 * Avoid overlaps in LCS (CASSANDRA-6688)
 * Improve support for paginating over composites (CASSANDRA-4851)
 * Fix count(*) queries in a mixed cluster (CASSANDRA-6707)
 * Improve repair tasks(snapshot, differencing) concurrency (CASSANDRA-6566)
 * Fix replaying pre-2.0 commit logs (CASSANDRA-6714)
 * Add static columns to CQL3 (CASSANDRA-6561)
 * Optimize single partition batch statements (CASSANDRA-6737)
 * Disallow post-query re-ordering when paging (CASSANDRA-6722)
 * Fix potential paging bug with deleted columns (CASSANDRA-6748)
 * Fix NPE on BulkLoader caused by losing StreamEvent (CASSANDRA-6636)
 * Fix truncating compression metadata (CASSANDRA-6791)
 * Add CMSClassUnloadingEnabled JVM option (CASSANDRA-6541)
 * Catch memtable flush exceptions during shutdown (CASSANDRA-6735)
 * Fix upgradesstables NPE for non-CF-based indexes (CASSANDRA-6645)
 * Fix UPDATE updating PRIMARY KEY columns implicitly (CASSANDRA-6782)
 * Fix IllegalArgumentException when updating from 1.2 with SuperColumns
   (CASSANDRA-6733)
 * FBUtilities.singleton() should use the CF comparator (CASSANDRA-6778)
 * Fix CQLSStableWriter.addRow(Map<String, Object>) (CASSANDRA-6526)
 * Fix HSHA server introducing corrupt data (CASSANDRA-6285)
 * Fix CAS conditions for COMPACT STORAGE tables (CASSANDRA-6813)
 * Starting threads in OutboundTcpConnectionPool constructor causes race conditions (CASSANDRA-7177)
 * Allow overriding cassandra-rackdc.properties file (CASSANDRA-7072)
 * Set JMX RMI port to 7199 (CASSANDRA-7087)
 * Use LOCAL_QUORUM for data reads at LOCAL_SERIAL (CASSANDRA-6939)
 * Log a warning for large batches (CASSANDRA-6487)
 * Put nodes in hibernate when join_ring is false (CASSANDRA-6961)
 * Avoid early loading of non-system keyspaces before compaction-leftovers 
   cleanup at startup (CASSANDRA-6913)
 * Restrict Windows to parallel repairs (CASSANDRA-6907)
 * (Hadoop) Allow manually specifying start/end tokens in CFIF (CASSANDRA-6436)
 * Fix NPE in MeteredFlusher (CASSANDRA-6820)
 * Fix race processing range scan responses (CASSANDRA-6820)
 * Allow deleting snapshots from dropped keyspaces (CASSANDRA-6821)
 * Add uuid() function (CASSANDRA-6473)
 * Omit tombstones from schema digests (CASSANDRA-6862)
 * Include correct consistencyLevel in LWT timeout (CASSANDRA-6884)
 * Lower chances for losing new SSTables during nodetool refresh and
   ColumnFamilyStore.loadNewSSTables (CASSANDRA-6514)
 * Add support for DELETE ... IF EXISTS to CQL3 (CASSANDRA-5708)
 * Update hadoop_cql3_word_count example (CASSANDRA-6793)
 * Fix handling of RejectedExecution in sync Thrift server (CASSANDRA-6788)
 * Log more information when exceeding tombstone_warn_threshold (CASSANDRA-6865)
 * Fix truncate to not abort due to unreachable fat clients (CASSANDRA-6864)
 * Fix schema concurrency exceptions (CASSANDRA-6841)
 * Fix leaking validator FH in StreamWriter (CASSANDRA-6832)
 * Fix saving triggers to schema (CASSANDRA-6789)
 * Fix trigger mutations when base mutation list is immutable (CASSANDRA-6790)
 * Fix accounting in FileCacheService to allow re-using RAR (CASSANDRA-6838)
 * Fix static counter columns (CASSANDRA-6827)
 * Restore expiring->deleted (cell) compaction optimization (CASSANDRA-6844)
 * Fix CompactionManager.needsCleanup (CASSANDRA-6845)
 * Correctly compare BooleanType values other than 0 and 1 (CASSANDRA-6779)
 * Read message id as string from earlier versions (CASSANDRA-6840)
 * Properly use the Paxos consistency for (non-protocol) batch (CASSANDRA-6837)
 * Add paranoid disk failure option (CASSANDRA-6646)
 * Improve PerRowSecondaryIndex performance (CASSANDRA-6876)
 * Extend triggers to support CAS updates (CASSANDRA-6882)
 * Static columns with IF NOT EXISTS don't always work as expected (CASSANDRA-6873)
 * Fix paging with SELECT DISTINCT (CASSANDRA-6857)
 * Fix UnsupportedOperationException on CAS timeout (CASSANDRA-6923)
 * Improve MeteredFlusher handling of MF-unaffected column families
   (CASSANDRA-6867)
 * Add CqlRecordReader using native pagination (CASSANDRA-6311)
 * Add QueryHandler interface (CASSANDRA-6659)
 * Track liveRatio per-memtable, not per-CF (CASSANDRA-6945)
 * Make sure upgradesstables keeps sstable level (CASSANDRA-6958)
 * Fix LIMIT with static columns (CASSANDRA-6956)
 * Fix clash with CQL column name in thrift validation (CASSANDRA-6892)
 * Fix error with super columns in mixed 1.2-2.0 clusters (CASSANDRA-6966)
 * Fix bad skip of sstables on slice query with composite start/finish (CASSANDRA-6825)
 * Fix unintended update with conditional statement (CASSANDRA-6893)
 * Fix map element access in IF (CASSANDRA-6914)
 * Avoid costly range calculations for range queries on system keyspaces
   (CASSANDRA-6906)
 * Fix SSTable not released if stream session fails (CASSANDRA-6818)
 * Avoid build failure due to ANTLR timeout (CASSANDRA-6991)
 * Queries on compact tables can return more rows that requested (CASSANDRA-7052)
 * USING TIMESTAMP for batches does not work (CASSANDRA-7053)
 * Fix performance regression from CASSANDRA-5614 (CASSANDRA-6949)
 * Ensure that batchlog and hint timeouts do not produce hints (CASSANDRA-7058)
 * Merge groupable mutations in TriggerExecutor#execute() (CASSANDRA-7047)
 * Plug holes in resource release when wiring up StreamSession (CASSANDRA-7073)
 * Re-add parameter columns to tracing session (CASSANDRA-6942)
 * Preserves CQL metadata when updating table from thrift (CASSANDRA-6831)
Merged from 1.2:
 * Fix nodetool display with vnodes (CASSANDRA-7082)
 * Add UNLOGGED, COUNTER options to BATCH documentation (CASSANDRA-6816)
 * add extra SSL cipher suites (CASSANDRA-6613)
 * fix nodetool getsstables for blob PK (CASSANDRA-6803)
 * Fix BatchlogManager#deleteBatch() use of millisecond timestamps
   (CASSANDRA-6822)
 * Continue assassinating even if the endpoint vanishes (CASSANDRA-6787)
 * Schedule schema pulls on change (CASSANDRA-6971)
 * Non-droppable verbs shouldn't be dropped from OTC (CASSANDRA-6980)
 * Shutdown batchlog executor in SS#drain() (CASSANDRA-7025)
 * Fix batchlog to account for CF truncation records (CASSANDRA-6999)
 * Fix CQLSH parsing of functions and BLOB literals (CASSANDRA-7018)
 * Properly load trustore in the native protocol (CASSANDRA-6847)
 * Always clean up references in SerializingCache (CASSANDRA-6994)
 * Don't shut MessagingService down when replacing a node (CASSANDRA-6476)
 * fix npe when doing -Dcassandra.fd_initial_value_ms (CASSANDRA-6751)


2.1.0-beta1
 * Add flush directory distinct from compaction directories (CASSANDRA-6357)
 * Require JNA by default (CASSANDRA-6575)
 * add listsnapshots command to nodetool (CASSANDRA-5742)
 * Introduce AtomicBTreeColumns (CASSANDRA-6271, 6692)
 * Multithreaded commitlog (CASSANDRA-3578)
 * allocate fixed index summary memory pool and resample cold index summaries 
   to use less memory (CASSANDRA-5519)
 * Removed multithreaded compaction (CASSANDRA-6142)
 * Parallelize fetching rows for low-cardinality indexes (CASSANDRA-1337)
 * change logging from log4j to logback (CASSANDRA-5883)
 * switch to LZ4 compression for internode communication (CASSANDRA-5887)
 * Stop using Thrift-generated Index* classes internally (CASSANDRA-5971)
 * Remove 1.2 network compatibility code (CASSANDRA-5960)
 * Remove leveled json manifest migration code (CASSANDRA-5996)
 * Remove CFDefinition (CASSANDRA-6253)
 * Use AtomicIntegerFieldUpdater in RefCountedMemory (CASSANDRA-6278)
 * User-defined types for CQL3 (CASSANDRA-5590)
 * Use of o.a.c.metrics in nodetool (CASSANDRA-5871, 6406)
 * Batch read from OTC's queue and cleanup (CASSANDRA-1632)
 * Secondary index support for collections (CASSANDRA-4511, 6383)
 * SSTable metadata(Stats.db) format change (CASSANDRA-6356)
 * Push composites support in the storage engine
   (CASSANDRA-5417, CASSANDRA-6520)
 * Add snapshot space used to cfstats (CASSANDRA-6231)
 * Add cardinality estimator for key count estimation (CASSANDRA-5906)
 * CF id is changed to be non-deterministic. Data dir/key cache are created
   uniquely for CF id (CASSANDRA-5202)
 * New counters implementation (CASSANDRA-6504)
 * Replace UnsortedColumns, EmptyColumns, TreeMapBackedSortedColumns with new
   ArrayBackedSortedColumns (CASSANDRA-6630, CASSANDRA-6662, CASSANDRA-6690)
 * Add option to use row cache with a given amount of rows (CASSANDRA-5357)
 * Avoid repairing already repaired data (CASSANDRA-5351)
 * Reject counter updates with USING TTL/TIMESTAMP (CASSANDRA-6649)
 * Replace index_interval with min/max_index_interval (CASSANDRA-6379)
 * Lift limitation that order by columns must be selected for IN queries (CASSANDRA-4911)


2.0.5
 * Reduce garbage generated by bloom filter lookups (CASSANDRA-6609)
 * Add ks.cf names to tombstone logging (CASSANDRA-6597)
 * Use LOCAL_QUORUM for LWT operations at LOCAL_SERIAL (CASSANDRA-6495)
 * Wait for gossip to settle before accepting client connections (CASSANDRA-4288)
 * Delete unfinished compaction incrementally (CASSANDRA-6086)
 * Allow specifying custom secondary index options in CQL3 (CASSANDRA-6480)
 * Improve replica pinning for cache efficiency in DES (CASSANDRA-6485)
 * Fix LOCAL_SERIAL from thrift (CASSANDRA-6584)
 * Don't special case received counts in CAS timeout exceptions (CASSANDRA-6595)
 * Add support for 2.1 global counter shards (CASSANDRA-6505)
 * Fix NPE when streaming connection is not yet established (CASSANDRA-6210)
 * Avoid rare duplicate read repair triggering (CASSANDRA-6606)
 * Fix paging discardFirst (CASSANDRA-6555)
 * Fix ArrayIndexOutOfBoundsException in 2ndary index query (CASSANDRA-6470)
 * Release sstables upon rebuilding 2i (CASSANDRA-6635)
 * Add AbstractCompactionStrategy.startup() method (CASSANDRA-6637)
 * SSTableScanner may skip rows during cleanup (CASSANDRA-6638)
 * sstables from stalled repair sessions can resurrect deleted data (CASSANDRA-6503)
 * Switch stress to use ITransportFactory (CASSANDRA-6641)
 * Fix IllegalArgumentException during prepare (CASSANDRA-6592)
 * Fix possible loss of 2ndary index entries during compaction (CASSANDRA-6517)
 * Fix direct Memory on architectures that do not support unaligned long access
   (CASSANDRA-6628)
 * Let scrub optionally skip broken counter partitions (CASSANDRA-5930)
Merged from 1.2:
 * fsync compression metadata (CASSANDRA-6531)
 * Validate CF existence on execution for prepared statement (CASSANDRA-6535)
 * Add ability to throttle batchlog replay (CASSANDRA-6550)
 * Fix executing LOCAL_QUORUM with SimpleStrategy (CASSANDRA-6545)
 * Avoid StackOverflow when using large IN queries (CASSANDRA-6567)
 * Nodetool upgradesstables includes secondary indexes (CASSANDRA-6598)
 * Paginate batchlog replay (CASSANDRA-6569)
 * skip blocking on streaming during drain (CASSANDRA-6603)
 * Improve error message when schema doesn't match loaded sstable (CASSANDRA-6262)
 * Add properties to adjust FD initial value and max interval (CASSANDRA-4375)
 * Fix preparing with batch and delete from collection (CASSANDRA-6607)
 * Fix ABSC reverse iterator's remove() method (CASSANDRA-6629)
 * Handle host ID conflicts properly (CASSANDRA-6615)
 * Move handling of migration event source to solve bootstrap race. (CASSANDRA-6648)
 * Make sure compaction throughput value doesn't overflow with int math (CASSANDRA-6647)


2.0.4
 * Allow removing snapshots of no-longer-existing CFs (CASSANDRA-6418)
 * add StorageService.stopDaemon() (CASSANDRA-4268)
 * add IRE for invalid CF supplied to get_count (CASSANDRA-5701)
 * add client encryption support to sstableloader (CASSANDRA-6378)
 * Fix accept() loop for SSL sockets post-shutdown (CASSANDRA-6468)
 * Fix size-tiered compaction in LCS L0 (CASSANDRA-6496)
 * Fix assertion failure in filterColdSSTables (CASSANDRA-6483)
 * Fix row tombstones in larger-than-memory compactions (CASSANDRA-6008)
 * Fix cleanup ClassCastException (CASSANDRA-6462)
 * Reduce gossip memory use by interning VersionedValue strings (CASSANDRA-6410)
 * Allow specifying datacenters to participate in a repair (CASSANDRA-6218)
 * Fix divide-by-zero in PCI (CASSANDRA-6403)
 * Fix setting last compacted key in the wrong level for LCS (CASSANDRA-6284)
 * Add millisecond precision formats to the timestamp parser (CASSANDRA-6395)
 * Expose a total memtable size metric for a CF (CASSANDRA-6391)
 * cqlsh: handle symlinks properly (CASSANDRA-6425)
 * Fix potential infinite loop when paging query with IN (CASSANDRA-6464)
 * Fix assertion error in AbstractQueryPager.discardFirst (CASSANDRA-6447)
 * Fix streaming older SSTable yields unnecessary tombstones (CASSANDRA-6527)
Merged from 1.2:
 * Improved error message on bad properties in DDL queries (CASSANDRA-6453)
 * Randomize batchlog candidates selection (CASSANDRA-6481)
 * Fix thundering herd on endpoint cache invalidation (CASSANDRA-6345, 6485)
 * Improve batchlog write performance with vnodes (CASSANDRA-6488)
 * cqlsh: quote single quotes in strings inside collections (CASSANDRA-6172)
 * Improve gossip performance for typical messages (CASSANDRA-6409)
 * Throw IRE if a prepared statement has more markers than supported 
   (CASSANDRA-5598)
 * Expose Thread metrics for the native protocol server (CASSANDRA-6234)
 * Change snapshot response message verb to INTERNAL to avoid dropping it 
   (CASSANDRA-6415)
 * Warn when collection read has > 65K elements (CASSANDRA-5428)
 * Fix cache persistence when both row and key cache are enabled 
   (CASSANDRA-6413)
 * (Hadoop) add describe_local_ring (CASSANDRA-6268)
 * Fix handling of concurrent directory creation failure (CASSANDRA-6459)
 * Allow executing CREATE statements multiple times (CASSANDRA-6471)
 * Don't send confusing info with timeouts (CASSANDRA-6491)
 * Don't resubmit counter mutation runnables internally (CASSANDRA-6427)
 * Don't drop local mutations without a hint (CASSANDRA-6510)
 * Don't allow null max_hint_window_in_ms (CASSANDRA-6419)
 * Validate SliceRange start and finish lengths (CASSANDRA-6521)


2.0.3
 * Fix FD leak on slice read path (CASSANDRA-6275)
 * Cancel read meter task when closing SSTR (CASSANDRA-6358)
 * free off-heap IndexSummary during bulk (CASSANDRA-6359)
 * Recover from IOException in accept() thread (CASSANDRA-6349)
 * Improve Gossip tolerance of abnormally slow tasks (CASSANDRA-6338)
 * Fix trying to hint timed out counter writes (CASSANDRA-6322)
 * Allow restoring specific columnfamilies from archived CL (CASSANDRA-4809)
 * Avoid flushing compaction_history after each operation (CASSANDRA-6287)
 * Fix repair assertion error when tombstones expire (CASSANDRA-6277)
 * Skip loading corrupt key cache (CASSANDRA-6260)
 * Fixes for compacting larger-than-memory rows (CASSANDRA-6274)
 * Compact hottest sstables first and optionally omit coldest from
   compaction entirely (CASSANDRA-6109)
 * Fix modifying column_metadata from thrift (CASSANDRA-6182)
 * cqlsh: fix LIST USERS output (CASSANDRA-6242)
 * Add IRequestSink interface (CASSANDRA-6248)
 * Update memtable size while flushing (CASSANDRA-6249)
 * Provide hooks around CQL2/CQL3 statement execution (CASSANDRA-6252)
 * Require Permission.SELECT for CAS updates (CASSANDRA-6247)
 * New CQL-aware SSTableWriter (CASSANDRA-5894)
 * Reject CAS operation when the protocol v1 is used (CASSANDRA-6270)
 * Correctly throw error when frame too large (CASSANDRA-5981)
 * Fix serialization bug in PagedRange with 2ndary indexes (CASSANDRA-6299)
 * Fix CQL3 table validation in Thrift (CASSANDRA-6140)
 * Fix bug missing results with IN clauses (CASSANDRA-6327)
 * Fix paging with reversed slices (CASSANDRA-6343)
 * Set minTimestamp correctly to be able to drop expired sstables (CASSANDRA-6337)
 * Support NaN and Infinity as float literals (CASSANDRA-6003)
 * Remove RF from nodetool ring output (CASSANDRA-6289)
 * Fix attempting to flush empty rows (CASSANDRA-6374)
 * Fix potential out of bounds exception when paging (CASSANDRA-6333)
Merged from 1.2:
 * Optimize FD phi calculation (CASSANDRA-6386)
 * Improve initial FD phi estimate when starting up (CASSANDRA-6385)
 * Don't list CQL3 table in CLI describe even if named explicitely 
   (CASSANDRA-5750)
 * Invalidate row cache when dropping CF (CASSANDRA-6351)
 * add non-jamm path for cached statements (CASSANDRA-6293)
 * add windows bat files for shell commands (CASSANDRA-6145)
 * Require logging in for Thrift CQL2/3 statement preparation (CASSANDRA-6254)
 * restrict max_num_tokens to 1536 (CASSANDRA-6267)
 * Nodetool gets default JMX port from cassandra-env.sh (CASSANDRA-6273)
 * make calculatePendingRanges asynchronous (CASSANDRA-6244)
 * Remove blocking flushes in gossip thread (CASSANDRA-6297)
 * Fix potential socket leak in connectionpool creation (CASSANDRA-6308)
 * Allow LOCAL_ONE/LOCAL_QUORUM to work with SimpleStrategy (CASSANDRA-6238)
 * cqlsh: handle 'null' as session duration (CASSANDRA-6317)
 * Fix json2sstable handling of range tombstones (CASSANDRA-6316)
 * Fix missing one row in reverse query (CASSANDRA-6330)
 * Fix reading expired row value from row cache (CASSANDRA-6325)
 * Fix AssertionError when doing set element deletion (CASSANDRA-6341)
 * Make CL code for the native protocol match the one in C* 2.0
   (CASSANDRA-6347)
 * Disallow altering CQL3 table from thrift (CASSANDRA-6370)
 * Fix size computation of prepared statement (CASSANDRA-6369)


2.0.2
 * Update FailureDetector to use nanontime (CASSANDRA-4925)
 * Fix FileCacheService regressions (CASSANDRA-6149)
 * Never return WriteTimeout for CL.ANY (CASSANDRA-6132)
 * Fix race conditions in bulk loader (CASSANDRA-6129)
 * Add configurable metrics reporting (CASSANDRA-4430)
 * drop queries exceeding a configurable number of tombstones (CASSANDRA-6117)
 * Track and persist sstable read activity (CASSANDRA-5515)
 * Fixes for speculative retry (CASSANDRA-5932, CASSANDRA-6194)
 * Improve memory usage of metadata min/max column names (CASSANDRA-6077)
 * Fix thrift validation refusing row markers on CQL3 tables (CASSANDRA-6081)
 * Fix insertion of collections with CAS (CASSANDRA-6069)
 * Correctly send metadata on SELECT COUNT (CASSANDRA-6080)
 * Track clients' remote addresses in ClientState (CASSANDRA-6070)
 * Create snapshot dir if it does not exist when migrating
   leveled manifest (CASSANDRA-6093)
 * make sequential nodetool repair the default (CASSANDRA-5950)
 * Add more hooks for compaction strategy implementations (CASSANDRA-6111)
 * Fix potential NPE on composite 2ndary indexes (CASSANDRA-6098)
 * Delete can potentially be skipped in batch (CASSANDRA-6115)
 * Allow alter keyspace on system_traces (CASSANDRA-6016)
 * Disallow empty column names in cql (CASSANDRA-6136)
 * Use Java7 file-handling APIs and fix file moving on Windows (CASSANDRA-5383)
 * Save compaction history to system keyspace (CASSANDRA-5078)
 * Fix NPE if StorageService.getOperationMode() is executed before full startup (CASSANDRA-6166)
 * CQL3: support pre-epoch longs for TimestampType (CASSANDRA-6212)
 * Add reloadtriggers command to nodetool (CASSANDRA-4949)
 * cqlsh: ignore empty 'value alias' in DESCRIBE (CASSANDRA-6139)
 * Fix sstable loader (CASSANDRA-6205)
 * Reject bootstrapping if the node already exists in gossip (CASSANDRA-5571)
 * Fix NPE while loading paxos state (CASSANDRA-6211)
 * cqlsh: add SHOW SESSION <tracing-session> command (CASSANDRA-6228)
Merged from 1.2:
 * (Hadoop) Require CFRR batchSize to be at least 2 (CASSANDRA-6114)
 * Add a warning for small LCS sstable size (CASSANDRA-6191)
 * Add ability to list specific KS/CF combinations in nodetool cfstats (CASSANDRA-4191)
 * Mark CF clean if a mutation raced the drop and got it marked dirty (CASSANDRA-5946)
 * Add a LOCAL_ONE consistency level (CASSANDRA-6202)
 * Limit CQL prepared statement cache by size instead of count (CASSANDRA-6107)
 * Tracing should log write failure rather than raw exceptions (CASSANDRA-6133)
 * lock access to TM.endpointToHostIdMap (CASSANDRA-6103)
 * Allow estimated memtable size to exceed slab allocator size (CASSANDRA-6078)
 * Start MeteredFlusher earlier to prevent OOM during CL replay (CASSANDRA-6087)
 * Avoid sending Truncate command to fat clients (CASSANDRA-6088)
 * Allow where clause conditions to be in parenthesis (CASSANDRA-6037)
 * Do not open non-ssl storage port if encryption option is all (CASSANDRA-3916)
 * Move batchlog replay to its own executor (CASSANDRA-6079)
 * Add tombstone debug threshold and histogram (CASSANDRA-6042, 6057)
 * Enable tcp keepalive on incoming connections (CASSANDRA-4053)
 * Fix fat client schema pull NPE (CASSANDRA-6089)
 * Fix memtable flushing for indexed tables (CASSANDRA-6112)
 * Fix skipping columns with multiple slices (CASSANDRA-6119)
 * Expose connected thrift + native client counts (CASSANDRA-5084)
 * Optimize auth setup (CASSANDRA-6122)
 * Trace index selection (CASSANDRA-6001)
 * Update sstablesPerReadHistogram to use biased sampling (CASSANDRA-6164)
 * Log UnknownColumnfamilyException when closing socket (CASSANDRA-5725)
 * Properly error out on CREATE INDEX for counters table (CASSANDRA-6160)
 * Handle JMX notification failure for repair (CASSANDRA-6097)
 * (Hadoop) Fetch no more than 128 splits in parallel (CASSANDRA-6169)
 * stress: add username/password authentication support (CASSANDRA-6068)
 * Fix indexed queries with row cache enabled on parent table (CASSANDRA-5732)
 * Fix compaction race during columnfamily drop (CASSANDRA-5957)
 * Fix validation of empty column names for compact tables (CASSANDRA-6152)
 * Skip replaying mutations that pass CRC but fail to deserialize (CASSANDRA-6183)
 * Rework token replacement to use replace_address (CASSANDRA-5916)
 * Fix altering column types (CASSANDRA-6185)
 * cqlsh: fix CREATE/ALTER WITH completion (CASSANDRA-6196)
 * add windows bat files for shell commands (CASSANDRA-6145)
 * Fix potential stack overflow during range tombstones insertion (CASSANDRA-6181)
 * (Hadoop) Make LOCAL_ONE the default consistency level (CASSANDRA-6214)


2.0.1
 * Fix bug that could allow reading deleted data temporarily (CASSANDRA-6025)
 * Improve memory use defaults (CASSANDRA-6059)
 * Make ThriftServer more easlly extensible (CASSANDRA-6058)
 * Remove Hadoop dependency from ITransportFactory (CASSANDRA-6062)
 * add file_cache_size_in_mb setting (CASSANDRA-5661)
 * Improve error message when yaml contains invalid properties (CASSANDRA-5958)
 * Improve leveled compaction's ability to find non-overlapping L0 compactions
   to work on concurrently (CASSANDRA-5921)
 * Notify indexer of columns shadowed by range tombstones (CASSANDRA-5614)
 * Log Merkle tree stats (CASSANDRA-2698)
 * Switch from crc32 to adler32 for compressed sstable checksums (CASSANDRA-5862)
 * Improve offheap memcpy performance (CASSANDRA-5884)
 * Use a range aware scanner for cleanup (CASSANDRA-2524)
 * Cleanup doesn't need to inspect sstables that contain only local data
   (CASSANDRA-5722)
 * Add ability for CQL3 to list partition keys (CASSANDRA-4536)
 * Improve native protocol serialization (CASSANDRA-5664)
 * Upgrade Thrift to 0.9.1 (CASSANDRA-5923)
 * Require superuser status for adding triggers (CASSANDRA-5963)
 * Make standalone scrubber handle old and new style leveled manifest
   (CASSANDRA-6005)
 * Fix paxos bugs (CASSANDRA-6012, 6013, 6023)
 * Fix paged ranges with multiple replicas (CASSANDRA-6004)
 * Fix potential AssertionError during tracing (CASSANDRA-6041)
 * Fix NPE in sstablesplit (CASSANDRA-6027)
 * Migrate pre-2.0 key/value/column aliases to system.schema_columns
   (CASSANDRA-6009)
 * Paging filter empty rows too agressively (CASSANDRA-6040)
 * Support variadic parameters for IN clauses (CASSANDRA-4210)
 * cqlsh: return the result of CAS writes (CASSANDRA-5796)
 * Fix validation of IN clauses with 2ndary indexes (CASSANDRA-6050)
 * Support named bind variables in CQL (CASSANDRA-6033)
Merged from 1.2:
 * Allow cache-keys-to-save to be set at runtime (CASSANDRA-5980)
 * Avoid second-guessing out-of-space state (CASSANDRA-5605)
 * Tuning knobs for dealing with large blobs and many CFs (CASSANDRA-5982)
 * (Hadoop) Fix CQLRW for thrift tables (CASSANDRA-6002)
 * Fix possible divide-by-zero in HHOM (CASSANDRA-5990)
 * Allow local batchlog writes for CL.ANY (CASSANDRA-5967)
 * Upgrade metrics-core to version 2.2.0 (CASSANDRA-5947)
 * Fix CqlRecordWriter with composite keys (CASSANDRA-5949)
 * Add snitch, schema version, cluster, partitioner to JMX (CASSANDRA-5881)
 * Allow disabling SlabAllocator (CASSANDRA-5935)
 * Make user-defined compaction JMX blocking (CASSANDRA-4952)
 * Fix streaming does not transfer wrapped range (CASSANDRA-5948)
 * Fix loading index summary containing empty key (CASSANDRA-5965)
 * Correctly handle limits in CompositesSearcher (CASSANDRA-5975)
 * Pig: handle CQL collections (CASSANDRA-5867)
 * Pass the updated cf to the PRSI index() method (CASSANDRA-5999)
 * Allow empty CQL3 batches (as no-op) (CASSANDRA-5994)
 * Support null in CQL3 functions (CASSANDRA-5910)
 * Replace the deprecated MapMaker with CacheLoader (CASSANDRA-6007)
 * Add SSTableDeletingNotification to DataTracker (CASSANDRA-6010)
 * Fix snapshots in use get deleted during snapshot repair (CASSANDRA-6011)
 * Move hints and exception count to o.a.c.metrics (CASSANDRA-6017)
 * Fix memory leak in snapshot repair (CASSANDRA-6047)
 * Fix sstable2sjon for CQL3 tables (CASSANDRA-5852)


2.0.0
 * Fix thrift validation when inserting into CQL3 tables (CASSANDRA-5138)
 * Fix periodic memtable flushing behavior with clean memtables (CASSANDRA-5931)
 * Fix dateOf() function for pre-2.0 timestamp columns (CASSANDRA-5928)
 * Fix SSTable unintentionally loads BF when opened for batch (CASSANDRA-5938)
 * Add stream session progress to JMX (CASSANDRA-4757)
 * Fix NPE during CAS operation (CASSANDRA-5925)
Merged from 1.2:
 * Fix getBloomFilterDiskSpaceUsed for AlwaysPresentFilter (CASSANDRA-5900)
 * Don't announce schema version until we've loaded the changes locally
   (CASSANDRA-5904)
 * Fix to support off heap bloom filters size greater than 2 GB (CASSANDRA-5903)
 * Properly handle parsing huge map and set literals (CASSANDRA-5893)


2.0.0-rc2
 * enable vnodes by default (CASSANDRA-5869)
 * fix CAS contention timeout (CASSANDRA-5830)
 * fix HsHa to respect max frame size (CASSANDRA-4573)
 * Fix (some) 2i on composite components omissions (CASSANDRA-5851)
 * cqlsh: add DESCRIBE FULL SCHEMA variant (CASSANDRA-5880)
Merged from 1.2:
 * Correctly validate sparse composite cells in scrub (CASSANDRA-5855)
 * Add KeyCacheHitRate metric to CF metrics (CASSANDRA-5868)
 * cqlsh: add support for multiline comments (CASSANDRA-5798)
 * Handle CQL3 SELECT duplicate IN restrictions on clustering columns
   (CASSANDRA-5856)


2.0.0-rc1
 * improve DecimalSerializer performance (CASSANDRA-5837)
 * fix potential spurious wakeup in AsyncOneResponse (CASSANDRA-5690)
 * fix schema-related trigger issues (CASSANDRA-5774)
 * Better validation when accessing CQL3 table from thrift (CASSANDRA-5138)
 * Fix assertion error during repair (CASSANDRA-5801)
 * Fix range tombstone bug (CASSANDRA-5805)
 * DC-local CAS (CASSANDRA-5797)
 * Add a native_protocol_version column to the system.local table (CASSANRDA-5819)
 * Use index_interval from cassandra.yaml when upgraded (CASSANDRA-5822)
 * Fix buffer underflow on socket close (CASSANDRA-5792)
Merged from 1.2:
 * Fix reading DeletionTime from 1.1-format sstables (CASSANDRA-5814)
 * cqlsh: add collections support to COPY (CASSANDRA-5698)
 * retry important messages for any IOException (CASSANDRA-5804)
 * Allow empty IN relations in SELECT/UPDATE/DELETE statements (CASSANDRA-5626)
 * cqlsh: fix crashing on Windows due to libedit detection (CASSANDRA-5812)
 * fix bulk-loading compressed sstables (CASSANDRA-5820)
 * (Hadoop) fix quoting in CqlPagingRecordReader and CqlRecordWriter 
   (CASSANDRA-5824)
 * update default LCS sstable size to 160MB (CASSANDRA-5727)
 * Allow compacting 2Is via nodetool (CASSANDRA-5670)
 * Hex-encode non-String keys in OPP (CASSANDRA-5793)
 * nodetool history logging (CASSANDRA-5823)
 * (Hadoop) fix support for Thrift tables in CqlPagingRecordReader 
   (CASSANDRA-5752)
 * add "all time blocked" to StatusLogger output (CASSANDRA-5825)
 * Future-proof inter-major-version schema migrations (CASSANDRA-5845)
 * (Hadoop) add CqlPagingRecordReader support for ReversedType in Thrift table
   (CASSANDRA-5718)
 * Add -no-snapshot option to scrub (CASSANDRA-5891)
 * Fix to support off heap bloom filters size greater than 2 GB (CASSANDRA-5903)
 * Properly handle parsing huge map and set literals (CASSANDRA-5893)
 * Fix LCS L0 compaction may overlap in L1 (CASSANDRA-5907)
 * New sstablesplit tool to split large sstables offline (CASSANDRA-4766)
 * Fix potential deadlock in native protocol server (CASSANDRA-5926)
 * Disallow incompatible type change in CQL3 (CASSANDRA-5882)
Merged from 1.1:
 * Correctly validate sparse composite cells in scrub (CASSANDRA-5855)


2.0.0-beta2
 * Replace countPendingHints with Hints Created metric (CASSANDRA-5746)
 * Allow nodetool with no args, and with help to run without a server (CASSANDRA-5734)
 * Cleanup AbstractType/TypeSerializer classes (CASSANDRA-5744)
 * Remove unimplemented cli option schema-mwt (CASSANDRA-5754)
 * Support range tombstones in thrift (CASSANDRA-5435)
 * Normalize table-manipulating CQL3 statements' class names (CASSANDRA-5759)
 * cqlsh: add missing table options to DESCRIBE output (CASSANDRA-5749)
 * Fix assertion error during repair (CASSANDRA-5757)
 * Fix bulkloader (CASSANDRA-5542)
 * Add LZ4 compression to the native protocol (CASSANDRA-5765)
 * Fix bugs in the native protocol v2 (CASSANDRA-5770)
 * CAS on 'primary key only' table (CASSANDRA-5715)
 * Support streaming SSTables of old versions (CASSANDRA-5772)
 * Always respect protocol version in native protocol (CASSANDRA-5778)
 * Fix ConcurrentModificationException during streaming (CASSANDRA-5782)
 * Update deletion timestamp in Commit#updatesWithPaxosTime (CASSANDRA-5787)
 * Thrift cas() method crashes if input columns are not sorted (CASSANDRA-5786)
 * Order columns names correctly when querying for CAS (CASSANDRA-5788)
 * Fix streaming retry (CASSANDRA-5775)
Merged from 1.2:
 * if no seeds can be a reached a node won't start in a ring by itself (CASSANDRA-5768)
 * add cassandra.unsafesystem property (CASSANDRA-5704)
 * (Hadoop) quote identifiers in CqlPagingRecordReader (CASSANDRA-5763)
 * Add replace_node functionality for vnodes (CASSANDRA-5337)
 * Add timeout events to query traces (CASSANDRA-5520)
 * Fix serialization of the LEFT gossip value (CASSANDRA-5696)
 * Pig: support for cql3 tables (CASSANDRA-5234)
 * Fix skipping range tombstones with reverse queries (CASSANDRA-5712)
 * Expire entries out of ThriftSessionManager (CASSANDRA-5719)
 * Don't keep ancestor information in memory (CASSANDRA-5342)
 * Expose native protocol server status in nodetool info (CASSANDRA-5735)
 * Fix pathetic performance of range tombstones (CASSANDRA-5677)
 * Fix querying with an empty (impossible) range (CASSANDRA-5573)
 * cqlsh: handle CUSTOM 2i in DESCRIBE output (CASSANDRA-5760)
 * Fix minor bug in Range.intersects(Bound) (CASSANDRA-5771)
 * cqlsh: handle disabled compression in DESCRIBE output (CASSANDRA-5766)
 * Ensure all UP events are notified on the native protocol (CASSANDRA-5769)
 * Fix formatting of sstable2json with multiple -k arguments (CASSANDRA-5781)
 * Don't rely on row marker for queries in general to hide lost markers
   after TTL expires (CASSANDRA-5762)
 * Sort nodetool help output (CASSANDRA-5776)
 * Fix column expiring during 2 phases compaction (CASSANDRA-5799)
 * now() is being rejected in INSERTs when inside collections (CASSANDRA-5795)


2.0.0-beta1
 * Add support for indexing clustered columns (CASSANDRA-5125)
 * Removed on-heap row cache (CASSANDRA-5348)
 * use nanotime consistently for node-local timeouts (CASSANDRA-5581)
 * Avoid unnecessary second pass on name-based queries (CASSANDRA-5577)
 * Experimental triggers (CASSANDRA-1311)
 * JEMalloc support for off-heap allocation (CASSANDRA-3997)
 * Single-pass compaction (CASSANDRA-4180)
 * Removed token range bisection (CASSANDRA-5518)
 * Removed compatibility with pre-1.2.5 sstables and network messages
   (CASSANDRA-5511)
 * removed PBSPredictor (CASSANDRA-5455)
 * CAS support (CASSANDRA-5062, 5441, 5442, 5443, 5619, 5667)
 * Leveled compaction performs size-tiered compactions in L0 
   (CASSANDRA-5371, 5439)
 * Add yaml network topology snitch for mixed ec2/other envs (CASSANDRA-5339)
 * Log when a node is down longer than the hint window (CASSANDRA-4554)
 * Optimize tombstone creation for ExpiringColumns (CASSANDRA-4917)
 * Improve LeveledScanner work estimation (CASSANDRA-5250, 5407)
 * Replace compaction lock with runWithCompactionsDisabled (CASSANDRA-3430)
 * Change Message IDs to ints (CASSANDRA-5307)
 * Move sstable level information into the Stats component, removing the
   need for a separate Manifest file (CASSANDRA-4872)
 * avoid serializing to byte[] on commitlog append (CASSANDRA-5199)
 * make index_interval configurable per columnfamily (CASSANDRA-3961, CASSANDRA-5650)
 * add default_time_to_live (CASSANDRA-3974)
 * add memtable_flush_period_in_ms (CASSANDRA-4237)
 * replace supercolumns internally by composites (CASSANDRA-3237, 5123)
 * upgrade thrift to 0.9.0 (CASSANDRA-3719)
 * drop unnecessary keyspace parameter from user-defined compaction API 
   (CASSANDRA-5139)
 * more robust solution to incomplete compactions + counters (CASSANDRA-5151)
 * Change order of directory searching for c*.in.sh (CASSANDRA-3983)
 * Add tool to reset SSTable compaction level for LCS (CASSANDRA-5271)
 * Allow custom configuration loader (CASSANDRA-5045)
 * Remove memory emergency pressure valve logic (CASSANDRA-3534)
 * Reduce request latency with eager retry (CASSANDRA-4705)
 * cqlsh: Remove ASSUME command (CASSANDRA-5331)
 * Rebuild BF when loading sstables if bloom_filter_fp_chance
   has changed since compaction (CASSANDRA-5015)
 * remove row-level bloom filters (CASSANDRA-4885)
 * Change Kernel Page Cache skipping into row preheating (disabled by default)
   (CASSANDRA-4937)
 * Improve repair by deciding on a gcBefore before sending
   out TreeRequests (CASSANDRA-4932)
 * Add an official way to disable compactions (CASSANDRA-5074)
 * Reenable ALTER TABLE DROP with new semantics (CASSANDRA-3919)
 * Add binary protocol versioning (CASSANDRA-5436)
 * Swap THshaServer for TThreadedSelectorServer (CASSANDRA-5530)
 * Add alias support to SELECT statement (CASSANDRA-5075)
 * Don't create empty RowMutations in CommitLogReplayer (CASSANDRA-5541)
 * Use range tombstones when dropping cfs/columns from schema (CASSANDRA-5579)
 * cqlsh: drop CQL2/CQL3-beta support (CASSANDRA-5585)
 * Track max/min column names in sstables to be able to optimize slice
   queries (CASSANDRA-5514, CASSANDRA-5595, CASSANDRA-5600)
 * Binary protocol: allow batching already prepared statements (CASSANDRA-4693)
 * Allow preparing timestamp, ttl and limit in CQL3 queries (CASSANDRA-4450)
 * Support native link w/o JNA in Java7 (CASSANDRA-3734)
 * Use SASL authentication in binary protocol v2 (CASSANDRA-5545)
 * Replace Thrift HsHa with LMAX Disruptor based implementation (CASSANDRA-5582)
 * cqlsh: Add row count to SELECT output (CASSANDRA-5636)
 * Include a timestamp with all read commands to determine column expiration
   (CASSANDRA-5149)
 * Streaming 2.0 (CASSANDRA-5286, 5699)
 * Conditional create/drop ks/table/index statements in CQL3 (CASSANDRA-2737)
 * more pre-table creation property validation (CASSANDRA-5693)
 * Redesign repair messages (CASSANDRA-5426)
 * Fix ALTER RENAME post-5125 (CASSANDRA-5702)
 * Disallow renaming a 2ndary indexed column (CASSANDRA-5705)
 * Rename Table to Keyspace (CASSANDRA-5613)
 * Ensure changing column_index_size_in_kb on different nodes don't corrupt the
   sstable (CASSANDRA-5454)
 * Move resultset type information into prepare, not execute (CASSANDRA-5649)
 * Auto paging in binary protocol (CASSANDRA-4415, 5714)
 * Don't tie client side use of AbstractType to JDBC (CASSANDRA-4495)
 * Adds new TimestampType to replace DateType (CASSANDRA-5723, CASSANDRA-5729)
Merged from 1.2:
 * make starting native protocol server idempotent (CASSANDRA-5728)
 * Fix loading key cache when a saved entry is no longer valid (CASSANDRA-5706)
 * Fix serialization of the LEFT gossip value (CASSANDRA-5696)
 * cqlsh: Don't show 'null' in place of empty values (CASSANDRA-5675)
 * Race condition in detecting version on a mixed 1.1/1.2 cluster
   (CASSANDRA-5692)
 * Fix skipping range tombstones with reverse queries (CASSANDRA-5712)
 * Expire entries out of ThriftSessionManager (CASSANRDA-5719)
 * Don't keep ancestor information in memory (CASSANDRA-5342)
 * cqlsh: fix handling of semicolons inside BATCH queries (CASSANDRA-5697)


1.2.6
 * Fix tracing when operation completes before all responses arrive 
   (CASSANDRA-5668)
 * Fix cross-DC mutation forwarding (CASSANDRA-5632)
 * Reduce SSTableLoader memory usage (CASSANDRA-5555)
 * Scale hinted_handoff_throttle_in_kb to cluster size (CASSANDRA-5272)
 * (Hadoop) Add CQL3 input/output formats (CASSANDRA-4421, 5622)
 * (Hadoop) Fix InputKeyRange in CFIF (CASSANDRA-5536)
 * Fix dealing with ridiculously large max sstable sizes in LCS (CASSANDRA-5589)
 * Ignore pre-truncate hints (CASSANDRA-4655)
 * Move System.exit on OOM into a separate thread (CASSANDRA-5273)
 * Write row markers when serializing schema (CASSANDRA-5572)
 * Check only SSTables for the requested range when streaming (CASSANDRA-5569)
 * Improve batchlog replay behavior and hint ttl handling (CASSANDRA-5314)
 * Exclude localTimestamp from validation for tombstones (CASSANDRA-5398)
 * cqlsh: add custom prompt support (CASSANDRA-5539)
 * Reuse prepared statements in hot auth queries (CASSANDRA-5594)
 * cqlsh: add vertical output option (see EXPAND) (CASSANDRA-5597)
 * Add a rate limit option to stress (CASSANDRA-5004)
 * have BulkLoader ignore snapshots directories (CASSANDRA-5587) 
 * fix SnitchProperties logging context (CASSANDRA-5602)
 * Expose whether jna is enabled and memory is locked via JMX (CASSANDRA-5508)
 * cqlsh: fix COPY FROM with ReversedType (CASSANDRA-5610)
 * Allow creating CUSTOM indexes on collections (CASSANDRA-5615)
 * Evaluate now() function at execution time (CASSANDRA-5616)
 * Expose detailed read repair metrics (CASSANDRA-5618)
 * Correct blob literal + ReversedType parsing (CASSANDRA-5629)
 * Allow GPFS to prefer the internal IP like EC2MRS (CASSANDRA-5630)
 * fix help text for -tspw cassandra-cli (CASSANDRA-5643)
 * don't throw away initial causes exceptions for internode encryption issues 
   (CASSANDRA-5644)
 * Fix message spelling errors for cql select statements (CASSANDRA-5647)
 * Suppress custom exceptions thru jmx (CASSANDRA-5652)
 * Update CREATE CUSTOM INDEX syntax (CASSANDRA-5639)
 * Fix PermissionDetails.equals() method (CASSANDRA-5655)
 * Never allow partition key ranges in CQL3 without token() (CASSANDRA-5666)
 * Gossiper incorrectly drops AppState for an upgrading node (CASSANDRA-5660)
 * Connection thrashing during multi-region ec2 during upgrade, due to 
   messaging version (CASSANDRA-5669)
 * Avoid over reconnecting in EC2MRS (CASSANDRA-5678)
 * Fix ReadResponseSerializer.serializedSize() for digest reads (CASSANDRA-5476)
 * allow sstable2json on 2i CFs (CASSANDRA-5694)
Merged from 1.1:
 * Remove buggy thrift max message length option (CASSANDRA-5529)
 * Fix NPE in Pig's widerow mode (CASSANDRA-5488)
 * Add split size parameter to Pig and disable split combination (CASSANDRA-5544)


1.2.5
 * make BytesToken.toString only return hex bytes (CASSANDRA-5566)
 * Ensure that submitBackground enqueues at least one task (CASSANDRA-5554)
 * fix 2i updates with identical values and timestamps (CASSANDRA-5540)
 * fix compaction throttling bursty-ness (CASSANDRA-4316)
 * reduce memory consumption of IndexSummary (CASSANDRA-5506)
 * remove per-row column name bloom filters (CASSANDRA-5492)
 * Include fatal errors in trace events (CASSANDRA-5447)
 * Ensure that PerRowSecondaryIndex is notified of row-level deletes
   (CASSANDRA-5445)
 * Allow empty blob literals in CQL3 (CASSANDRA-5452)
 * Fix streaming RangeTombstones at column index boundary (CASSANDRA-5418)
 * Fix preparing statements when current keyspace is not set (CASSANDRA-5468)
 * Fix SemanticVersion.isSupportedBy minor/patch handling (CASSANDRA-5496)
 * Don't provide oldCfId for post-1.1 system cfs (CASSANDRA-5490)
 * Fix primary range ignores replication strategy (CASSANDRA-5424)
 * Fix shutdown of binary protocol server (CASSANDRA-5507)
 * Fix repair -snapshot not working (CASSANDRA-5512)
 * Set isRunning flag later in binary protocol server (CASSANDRA-5467)
 * Fix use of CQL3 functions with descending clustering order (CASSANDRA-5472)
 * Disallow renaming columns one at a time for thrift table in CQL3
   (CASSANDRA-5531)
 * cqlsh: add CLUSTERING ORDER BY support to DESCRIBE (CASSANDRA-5528)
 * Add custom secondary index support to CQL3 (CASSANDRA-5484)
 * Fix repair hanging silently on unexpected error (CASSANDRA-5229)
 * Fix Ec2Snitch regression introduced by CASSANDRA-5171 (CASSANDRA-5432)
 * Add nodetool enablebackup/disablebackup (CASSANDRA-5556)
 * cqlsh: fix DESCRIBE after case insensitive USE (CASSANDRA-5567)
Merged from 1.1
 * Add retry mechanism to OTC for non-droppable_verbs (CASSANDRA-5393)
 * Use allocator information to improve memtable memory usage estimate
   (CASSANDRA-5497)
 * Fix trying to load deleted row into row cache on startup (CASSANDRA-4463)
 * fsync leveled manifest to avoid corruption (CASSANDRA-5535)
 * Fix Bound intersection computation (CASSANDRA-5551)
 * sstablescrub now respects max memory size in cassandra.in.sh (CASSANDRA-5562)


1.2.4
 * Ensure that PerRowSecondaryIndex updates see the most recent values
   (CASSANDRA-5397)
 * avoid duplicate index entries ind PrecompactedRow and 
   ParallelCompactionIterable (CASSANDRA-5395)
 * remove the index entry on oldColumn when new column is a tombstone 
   (CASSANDRA-5395)
 * Change default stream throughput from 400 to 200 mbps (CASSANDRA-5036)
 * Gossiper logs DOWN for symmetry with UP (CASSANDRA-5187)
 * Fix mixing prepared statements between keyspaces (CASSANDRA-5352)
 * Fix consistency level during bootstrap - strike 3 (CASSANDRA-5354)
 * Fix transposed arguments in AlreadyExistsException (CASSANDRA-5362)
 * Improve asynchronous hint delivery (CASSANDRA-5179)
 * Fix Guava dependency version (12.0 -> 13.0.1) for Maven (CASSANDRA-5364)
 * Validate that provided CQL3 collection value are < 64K (CASSANDRA-5355)
 * Make upgradeSSTable skip current version sstables by default (CASSANDRA-5366)
 * Optimize min/max timestamp collection (CASSANDRA-5373)
 * Invalid streamId in cql binary protocol when using invalid CL 
   (CASSANDRA-5164)
 * Fix validation for IN where clauses with collections (CASSANDRA-5376)
 * Copy resultSet on count query to avoid ConcurrentModificationException 
   (CASSANDRA-5382)
 * Correctly typecheck in CQL3 even with ReversedType (CASSANDRA-5386)
 * Fix streaming compressed files when using encryption (CASSANDRA-5391)
 * cassandra-all 1.2.0 pom missing netty dependency (CASSANDRA-5392)
 * Fix writetime/ttl functions on null values (CASSANDRA-5341)
 * Fix NPE during cql3 select with token() (CASSANDRA-5404)
 * IndexHelper.skipBloomFilters won't skip non-SHA filters (CASSANDRA-5385)
 * cqlsh: Print maps ordered by key, sort sets (CASSANDRA-5413)
 * Add null syntax support in CQL3 for inserts (CASSANDRA-3783)
 * Allow unauthenticated set_keyspace() calls (CASSANDRA-5423)
 * Fix potential incremental backups race (CASSANDRA-5410)
 * Fix prepared BATCH statements with batch-level timestamps (CASSANDRA-5415)
 * Allow overriding superuser setup delay (CASSANDRA-5430)
 * cassandra-shuffle with JMX usernames and passwords (CASSANDRA-5431)
Merged from 1.1:
 * cli: Quote ks and cf names in schema output when needed (CASSANDRA-5052)
 * Fix bad default for min/max timestamp in SSTableMetadata (CASSANDRA-5372)
 * Fix cf name extraction from manifest in Directories.migrateFile() 
   (CASSANDRA-5242)
 * Support pluggable internode authentication (CASSANDRA-5401)


1.2.3
 * add check for sstable overlap within a level on startup (CASSANDRA-5327)
 * replace ipv6 colons in jmx object names (CASSANDRA-5298, 5328)
 * Avoid allocating SSTableBoundedScanner during repair when the range does 
   not intersect the sstable (CASSANDRA-5249)
 * Don't lowercase property map keys (this breaks NTS) (CASSANDRA-5292)
 * Fix composite comparator with super columns (CASSANDRA-5287)
 * Fix insufficient validation of UPDATE queries against counter cfs
   (CASSANDRA-5300)
 * Fix PropertyFileSnitch default DC/Rack behavior (CASSANDRA-5285)
 * Handle null values when executing prepared statement (CASSANDRA-5081)
 * Add netty to pom dependencies (CASSANDRA-5181)
 * Include type arguments in Thrift CQLPreparedResult (CASSANDRA-5311)
 * Fix compaction not removing columns when bf_fp_ratio is 1 (CASSANDRA-5182)
 * cli: Warn about missing CQL3 tables in schema descriptions (CASSANDRA-5309)
 * Re-enable unknown option in replication/compaction strategies option for
   backward compatibility (CASSANDRA-4795)
 * Add binary protocol support to stress (CASSANDRA-4993)
 * cqlsh: Fix COPY FROM value quoting and null handling (CASSANDRA-5305)
 * Fix repair -pr for vnodes (CASSANDRA-5329)
 * Relax CL for auth queries for non-default users (CASSANDRA-5310)
 * Fix AssertionError during repair (CASSANDRA-5245)
 * Don't announce migrations to pre-1.2 nodes (CASSANDRA-5334)
Merged from 1.1:
 * Update offline scrub for 1.0 -> 1.1 directory structure (CASSANDRA-5195)
 * add tmp flag to Descriptor hashcode (CASSANDRA-4021)
 * fix logging of "Found table data in data directories" when only system tables
   are present (CASSANDRA-5289)
 * cli: Add JMX authentication support (CASSANDRA-5080)
 * nodetool: ability to repair specific range (CASSANDRA-5280)
 * Fix possible assertion triggered in SliceFromReadCommand (CASSANDRA-5284)
 * cqlsh: Add inet type support on Windows (ipv4-only) (CASSANDRA-4801)
 * Fix race when initializing ColumnFamilyStore (CASSANDRA-5350)
 * Add UseTLAB JVM flag (CASSANDRA-5361)


1.2.2
 * fix potential for multiple concurrent compactions of the same sstables
   (CASSANDRA-5256)
 * avoid no-op caching of byte[] on commitlog append (CASSANDRA-5199)
 * fix symlinks under data dir not working (CASSANDRA-5185)
 * fix bug in compact storage metadata handling (CASSANDRA-5189)
 * Validate login for USE queries (CASSANDRA-5207)
 * cli: remove default username and password (CASSANDRA-5208)
 * configure populate_io_cache_on_flush per-CF (CASSANDRA-4694)
 * allow configuration of internode socket buffer (CASSANDRA-3378)
 * Make sstable directory picking blacklist-aware again (CASSANDRA-5193)
 * Correctly expire gossip states for edge cases (CASSANDRA-5216)
 * Improve handling of directory creation failures (CASSANDRA-5196)
 * Expose secondary indicies to the rest of nodetool (CASSANDRA-4464)
 * Binary protocol: avoid sending notification for 0.0.0.0 (CASSANDRA-5227)
 * add UseCondCardMark XX jvm settings on jdk 1.7 (CASSANDRA-4366)
 * CQL3 refactor to allow conversion function (CASSANDRA-5226)
 * Fix drop of sstables in some circumstance (CASSANDRA-5232)
 * Implement caching of authorization results (CASSANDRA-4295)
 * Add support for LZ4 compression (CASSANDRA-5038)
 * Fix missing columns in wide rows queries (CASSANDRA-5225)
 * Simplify auth setup and make system_auth ks alterable (CASSANDRA-5112)
 * Stop compactions from hanging during bootstrap (CASSANDRA-5244)
 * fix compressed streaming sending extra chunk (CASSANDRA-5105)
 * Add CQL3-based implementations of IAuthenticator and IAuthorizer
   (CASSANDRA-4898)
 * Fix timestamp-based tomstone removal logic (CASSANDRA-5248)
 * cli: Add JMX authentication support (CASSANDRA-5080)
 * Fix forceFlush behavior (CASSANDRA-5241)
 * cqlsh: Add username autocompletion (CASSANDRA-5231)
 * Fix CQL3 composite partition key error (CASSANDRA-5240)
 * Allow IN clause on last clustering key (CASSANDRA-5230)
Merged from 1.1:
 * fix start key/end token validation for wide row iteration (CASSANDRA-5168)
 * add ConfigHelper support for Thrift frame and max message sizes (CASSANDRA-5188)
 * fix nodetool repair not fail on node down (CASSANDRA-5203)
 * always collect tombstone hints (CASSANDRA-5068)
 * Fix error when sourcing file in cqlsh (CASSANDRA-5235)


1.2.1
 * stream undelivered hints on decommission (CASSANDRA-5128)
 * GossipingPropertyFileSnitch loads saved dc/rack info if needed (CASSANDRA-5133)
 * drain should flush system CFs too (CASSANDRA-4446)
 * add inter_dc_tcp_nodelay setting (CASSANDRA-5148)
 * re-allow wrapping ranges for start_token/end_token range pairitspwng (CASSANDRA-5106)
 * fix validation compaction of empty rows (CASSANDRA-5136)
 * nodetool methods to enable/disable hint storage/delivery (CASSANDRA-4750)
 * disallow bloom filter false positive chance of 0 (CASSANDRA-5013)
 * add threadpool size adjustment methods to JMXEnabledThreadPoolExecutor and 
   CompactionManagerMBean (CASSANDRA-5044)
 * fix hinting for dropped local writes (CASSANDRA-4753)
 * off-heap cache doesn't need mutable column container (CASSANDRA-5057)
 * apply disk_failure_policy to bad disks on initial directory creation 
   (CASSANDRA-4847)
 * Optimize name-based queries to use ArrayBackedSortedColumns (CASSANDRA-5043)
 * Fall back to old manifest if most recent is unparseable (CASSANDRA-5041)
 * pool [Compressed]RandomAccessReader objects on the partitioned read path
   (CASSANDRA-4942)
 * Add debug logging to list filenames processed by Directories.migrateFile 
   method (CASSANDRA-4939)
 * Expose black-listed directories via JMX (CASSANDRA-4848)
 * Log compaction merge counts (CASSANDRA-4894)
 * Minimize byte array allocation by AbstractData{Input,Output} (CASSANDRA-5090)
 * Add SSL support for the binary protocol (CASSANDRA-5031)
 * Allow non-schema system ks modification for shuffle to work (CASSANDRA-5097)
 * cqlsh: Add default limit to SELECT statements (CASSANDRA-4972)
 * cqlsh: fix DESCRIBE for 1.1 cfs in CQL3 (CASSANDRA-5101)
 * Correctly gossip with nodes >= 1.1.7 (CASSANDRA-5102)
 * Ensure CL guarantees on digest mismatch (CASSANDRA-5113)
 * Validate correctly selects on composite partition key (CASSANDRA-5122)
 * Fix exception when adding collection (CASSANDRA-5117)
 * Handle states for non-vnode clusters correctly (CASSANDRA-5127)
 * Refuse unrecognized replication and compaction strategy options (CASSANDRA-4795)
 * Pick the correct value validator in sstable2json for cql3 tables (CASSANDRA-5134)
 * Validate login for describe_keyspace, describe_keyspaces and set_keyspace
   (CASSANDRA-5144)
 * Fix inserting empty maps (CASSANDRA-5141)
 * Don't remove tokens from System table for node we know (CASSANDRA-5121)
 * fix streaming progress report for compresed files (CASSANDRA-5130)
 * Coverage analysis for low-CL queries (CASSANDRA-4858)
 * Stop interpreting dates as valid timeUUID value (CASSANDRA-4936)
 * Adds E notation for floating point numbers (CASSANDRA-4927)
 * Detect (and warn) unintentional use of the cql2 thrift methods when cql3 was
   intended (CASSANDRA-5172)
 * cli: Quote ks and cf names in schema output when needed (CASSANDRA-5052)
 * Fix cf name extraction from manifest in Directories.migrateFile() (CASSANDRA-5242)
 * Replace mistaken usage of commons-logging with slf4j (CASSANDRA-5464)
 * Ensure Jackson dependency matches lib (CASSANDRA-5126)
 * Expose droppable tombstone ratio stats over JMX (CASSANDRA-5159)
Merged from 1.1:
 * Simplify CompressedRandomAccessReader to work around JDK FD bug (CASSANDRA-5088)
 * Improve handling a changing target throttle rate mid-compaction (CASSANDRA-5087)
 * Pig: correctly decode row keys in widerow mode (CASSANDRA-5098)
 * nodetool repair command now prints progress (CASSANDRA-4767)
 * fix user defined compaction to run against 1.1 data directory (CASSANDRA-5118)
 * Fix CQL3 BATCH authorization caching (CASSANDRA-5145)
 * fix get_count returns incorrect value with TTL (CASSANDRA-5099)
 * better handling for mid-compaction failure (CASSANDRA-5137)
 * convert default marshallers list to map for better readability (CASSANDRA-5109)
 * fix ConcurrentModificationException in getBootstrapSource (CASSANDRA-5170)
 * fix sstable maxtimestamp for row deletes and pre-1.1.1 sstables (CASSANDRA-5153)
 * Fix thread growth on node removal (CASSANDRA-5175)
 * Make Ec2Region's datacenter name configurable (CASSANDRA-5155)


1.2.0
 * Disallow counters in collections (CASSANDRA-5082)
 * cqlsh: add unit tests (CASSANDRA-3920)
 * fix default bloom_filter_fp_chance for LeveledCompactionStrategy (CASSANDRA-5093)
Merged from 1.1:
 * add validation for get_range_slices with start_key and end_token (CASSANDRA-5089)


1.2.0-rc2
 * fix nodetool ownership display with vnodes (CASSANDRA-5065)
 * cqlsh: add DESCRIBE KEYSPACES command (CASSANDRA-5060)
 * Fix potential infinite loop when reloading CFS (CASSANDRA-5064)
 * Fix SimpleAuthorizer example (CASSANDRA-5072)
 * cqlsh: force CL.ONE for tracing and system.schema* queries (CASSANDRA-5070)
 * Includes cassandra-shuffle in the debian package (CASSANDRA-5058)
Merged from 1.1:
 * fix multithreaded compaction deadlock (CASSANDRA-4492)
 * fix temporarily missing schema after upgrade from pre-1.1.5 (CASSANDRA-5061)
 * Fix ALTER TABLE overriding compression options with defaults
   (CASSANDRA-4996, 5066)
 * fix specifying and altering crc_check_chance (CASSANDRA-5053)
 * fix Murmur3Partitioner ownership% calculation (CASSANDRA-5076)
 * Don't expire columns sooner than they should in 2ndary indexes (CASSANDRA-5079)


1.2-rc1
 * rename rpc_timeout settings to request_timeout (CASSANDRA-5027)
 * add BF with 0.1 FP to LCS by default (CASSANDRA-5029)
 * Fix preparing insert queries (CASSANDRA-5016)
 * Fix preparing queries with counter increment (CASSANDRA-5022)
 * Fix preparing updates with collections (CASSANDRA-5017)
 * Don't generate UUID based on other node address (CASSANDRA-5002)
 * Fix message when trying to alter a clustering key type (CASSANDRA-5012)
 * Update IAuthenticator to match the new IAuthorizer (CASSANDRA-5003)
 * Fix inserting only a key in CQL3 (CASSANDRA-5040)
 * Fix CQL3 token() function when used with strings (CASSANDRA-5050)
Merged from 1.1:
 * reduce log spam from invalid counter shards (CASSANDRA-5026)
 * Improve schema propagation performance (CASSANDRA-5025)
 * Fix for IndexHelper.IndexFor throws OOB Exception (CASSANDRA-5030)
 * cqlsh: make it possible to describe thrift CFs (CASSANDRA-4827)
 * cqlsh: fix timestamp formatting on some platforms (CASSANDRA-5046)


1.2-beta3
 * make consistency level configurable in cqlsh (CASSANDRA-4829)
 * fix cqlsh rendering of blob fields (CASSANDRA-4970)
 * fix cqlsh DESCRIBE command (CASSANDRA-4913)
 * save truncation position in system table (CASSANDRA-4906)
 * Move CompressionMetadata off-heap (CASSANDRA-4937)
 * allow CLI to GET cql3 columnfamily data (CASSANDRA-4924)
 * Fix rare race condition in getExpireTimeForEndpoint (CASSANDRA-4402)
 * acquire references to overlapping sstables during compaction so bloom filter
   doesn't get free'd prematurely (CASSANDRA-4934)
 * Don't share slice query filter in CQL3 SelectStatement (CASSANDRA-4928)
 * Separate tracing from Log4J (CASSANDRA-4861)
 * Exclude gcable tombstones from merkle-tree computation (CASSANDRA-4905)
 * Better printing of AbstractBounds for tracing (CASSANDRA-4931)
 * Optimize mostRecentTombstone check in CC.collectAllData (CASSANDRA-4883)
 * Change stream session ID to UUID to avoid collision from same node (CASSANDRA-4813)
 * Use Stats.db when bulk loading if present (CASSANDRA-4957)
 * Skip repair on system_trace and keyspaces with RF=1 (CASSANDRA-4956)
 * (cql3) Remove arbitrary SELECT limit (CASSANDRA-4918)
 * Correctly handle prepared operation on collections (CASSANDRA-4945)
 * Fix CQL3 LIMIT (CASSANDRA-4877)
 * Fix Stress for CQL3 (CASSANDRA-4979)
 * Remove cassandra specific exceptions from JMX interface (CASSANDRA-4893)
 * (CQL3) Force using ALLOW FILTERING on potentially inefficient queries (CASSANDRA-4915)
 * (cql3) Fix adding column when the table has collections (CASSANDRA-4982)
 * (cql3) Fix allowing collections with compact storage (CASSANDRA-4990)
 * (cql3) Refuse ttl/writetime function on collections (CASSANDRA-4992)
 * Replace IAuthority with new IAuthorizer (CASSANDRA-4874)
 * clqsh: fix KEY pseudocolumn escaping when describing Thrift tables
   in CQL3 mode (CASSANDRA-4955)
 * add basic authentication support for Pig CassandraStorage (CASSANDRA-3042)
 * fix CQL2 ALTER TABLE compaction_strategy_class altering (CASSANDRA-4965)
Merged from 1.1:
 * Fall back to old describe_splits if d_s_ex is not available (CASSANDRA-4803)
 * Improve error reporting when streaming ranges fail (CASSANDRA-5009)
 * Fix cqlsh timestamp formatting of timezone info (CASSANDRA-4746)
 * Fix assertion failure with leveled compaction (CASSANDRA-4799)
 * Check for null end_token in get_range_slice (CASSANDRA-4804)
 * Remove all remnants of removed nodes (CASSANDRA-4840)
 * Add aut-reloading of the log4j file in debian package (CASSANDRA-4855)
 * Fix estimated row cache entry size (CASSANDRA-4860)
 * reset getRangeSlice filter after finishing a row for get_paged_slice
   (CASSANDRA-4919)
 * expunge row cache post-truncate (CASSANDRA-4940)
 * Allow static CF definition with compact storage (CASSANDRA-4910)
 * Fix endless loop/compaction of schema_* CFs due to broken timestamps (CASSANDRA-4880)
 * Fix 'wrong class type' assertion in CounterColumn (CASSANDRA-4976)


1.2-beta2
 * fp rate of 1.0 disables BF entirely; LCS defaults to 1.0 (CASSANDRA-4876)
 * off-heap bloom filters for row keys (CASSANDRA_4865)
 * add extension point for sstable components (CASSANDRA-4049)
 * improve tracing output (CASSANDRA-4852, 4862)
 * make TRACE verb droppable (CASSANDRA-4672)
 * fix BulkLoader recognition of CQL3 columnfamilies (CASSANDRA-4755)
 * Sort commitlog segments for replay by id instead of mtime (CASSANDRA-4793)
 * Make hint delivery asynchronous (CASSANDRA-4761)
 * Pluggable Thrift transport factories for CLI and cqlsh (CASSANDRA-4609, 4610)
 * cassandra-cli: allow Double value type to be inserted to a column (CASSANDRA-4661)
 * Add ability to use custom TServerFactory implementations (CASSANDRA-4608)
 * optimize batchlog flushing to skip successful batches (CASSANDRA-4667)
 * include metadata for system keyspace itself in schema tables (CASSANDRA-4416)
 * add check to PropertyFileSnitch to verify presence of location for
   local node (CASSANDRA-4728)
 * add PBSPredictor consistency modeler (CASSANDRA-4261)
 * remove vestiges of Thrift unframed mode (CASSANDRA-4729)
 * optimize single-row PK lookups (CASSANDRA-4710)
 * adjust blockFor calculation to account for pending ranges due to node 
   movement (CASSANDRA-833)
 * Change CQL version to 3.0.0 and stop accepting 3.0.0-beta1 (CASSANDRA-4649)
 * (CQL3) Make prepared statement global instead of per connection 
   (CASSANDRA-4449)
 * Fix scrubbing of CQL3 created tables (CASSANDRA-4685)
 * (CQL3) Fix validation when using counter and regular columns in the same 
   table (CASSANDRA-4706)
 * Fix bug starting Cassandra with simple authentication (CASSANDRA-4648)
 * Add support for batchlog in CQL3 (CASSANDRA-4545, 4738)
 * Add support for multiple column family outputs in CFOF (CASSANDRA-4208)
 * Support repairing only the local DC nodes (CASSANDRA-4747)
 * Use rpc_address for binary protocol and change default port (CASSANDRA-4751)
 * Fix use of collections in prepared statements (CASSANDRA-4739)
 * Store more information into peers table (CASSANDRA-4351, 4814)
 * Configurable bucket size for size tiered compaction (CASSANDRA-4704)
 * Run leveled compaction in parallel (CASSANDRA-4310)
 * Fix potential NPE during CFS reload (CASSANDRA-4786)
 * Composite indexes may miss results (CASSANDRA-4796)
 * Move consistency level to the protocol level (CASSANDRA-4734, 4824)
 * Fix Subcolumn slice ends not respected (CASSANDRA-4826)
 * Fix Assertion error in cql3 select (CASSANDRA-4783)
 * Fix list prepend logic (CQL3) (CASSANDRA-4835)
 * Add booleans as literals in CQL3 (CASSANDRA-4776)
 * Allow renaming PK columns in CQL3 (CASSANDRA-4822)
 * Fix binary protocol NEW_NODE event (CASSANDRA-4679)
 * Fix potential infinite loop in tombstone compaction (CASSANDRA-4781)
 * Remove system tables accounting from schema (CASSANDRA-4850)
 * (cql3) Force provided columns in clustering key order in 
   'CLUSTERING ORDER BY' (CASSANDRA-4881)
 * Fix composite index bug (CASSANDRA-4884)
 * Fix short read protection for CQL3 (CASSANDRA-4882)
 * Add tracing support to the binary protocol (CASSANDRA-4699)
 * (cql3) Don't allow prepared marker inside collections (CASSANDRA-4890)
 * Re-allow order by on non-selected columns (CASSANDRA-4645)
 * Bug when composite index is created in a table having collections (CASSANDRA-4909)
 * log index scan subject in CompositesSearcher (CASSANDRA-4904)
Merged from 1.1:
 * add get[Row|Key]CacheEntries to CacheServiceMBean (CASSANDRA-4859)
 * fix get_paged_slice to wrap to next row correctly (CASSANDRA-4816)
 * fix indexing empty column values (CASSANDRA-4832)
 * allow JdbcDate to compose null Date objects (CASSANDRA-4830)
 * fix possible stackoverflow when compacting 1000s of sstables
   (CASSANDRA-4765)
 * fix wrong leveled compaction progress calculation (CASSANDRA-4807)
 * add a close() method to CRAR to prevent leaking file descriptors (CASSANDRA-4820)
 * fix potential infinite loop in get_count (CASSANDRA-4833)
 * fix compositeType.{get/from}String methods (CASSANDRA-4842)
 * (CQL) fix CREATE COLUMNFAMILY permissions check (CASSANDRA-4864)
 * Fix DynamicCompositeType same type comparison (CASSANDRA-4711)
 * Fix duplicate SSTable reference when stream session failed (CASSANDRA-3306)
 * Allow static CF definition with compact storage (CASSANDRA-4910)
 * Fix endless loop/compaction of schema_* CFs due to broken timestamps (CASSANDRA-4880)
 * Fix 'wrong class type' assertion in CounterColumn (CASSANDRA-4976)


1.2-beta1
 * add atomic_batch_mutate (CASSANDRA-4542, -4635)
 * increase default max_hint_window_in_ms to 3h (CASSANDRA-4632)
 * include message initiation time to replicas so they can more
   accurately drop timed-out requests (CASSANDRA-2858)
 * fix clientutil.jar dependencies (CASSANDRA-4566)
 * optimize WriteResponse (CASSANDRA-4548)
 * new metrics (CASSANDRA-4009)
 * redesign KEYS indexes to avoid read-before-write (CASSANDRA-2897)
 * debug tracing (CASSANDRA-1123)
 * parallelize row cache loading (CASSANDRA-4282)
 * Make compaction, flush JBOD-aware (CASSANDRA-4292)
 * run local range scans on the read stage (CASSANDRA-3687)
 * clean up ioexceptions (CASSANDRA-2116)
 * add disk_failure_policy (CASSANDRA-2118)
 * Introduce new json format with row level deletion (CASSANDRA-4054)
 * remove redundant "name" column from schema_keyspaces (CASSANDRA-4433)
 * improve "nodetool ring" handling of multi-dc clusters (CASSANDRA-3047)
 * update NTS calculateNaturalEndpoints to be O(N log N) (CASSANDRA-3881)
 * split up rpc timeout by operation type (CASSANDRA-2819)
 * rewrite key cache save/load to use only sequential i/o (CASSANDRA-3762)
 * update MS protocol with a version handshake + broadcast address id
   (CASSANDRA-4311)
 * multithreaded hint replay (CASSANDRA-4189)
 * add inter-node message compression (CASSANDRA-3127)
 * remove COPP (CASSANDRA-2479)
 * Track tombstone expiration and compact when tombstone content is
   higher than a configurable threshold, default 20% (CASSANDRA-3442, 4234)
 * update MurmurHash to version 3 (CASSANDRA-2975)
 * (CLI) track elapsed time for `delete' operation (CASSANDRA-4060)
 * (CLI) jline version is bumped to 1.0 to properly  support
   'delete' key function (CASSANDRA-4132)
 * Save IndexSummary into new SSTable 'Summary' component (CASSANDRA-2392, 4289)
 * Add support for range tombstones (CASSANDRA-3708)
 * Improve MessagingService efficiency (CASSANDRA-3617)
 * Avoid ID conflicts from concurrent schema changes (CASSANDRA-3794)
 * Set thrift HSHA server thread limit to unlimited by default (CASSANDRA-4277)
 * Avoids double serialization of CF id in RowMutation messages
   (CASSANDRA-4293)
 * stream compressed sstables directly with java nio (CASSANDRA-4297)
 * Support multiple ranges in SliceQueryFilter (CASSANDRA-3885)
 * Add column metadata to system column families (CASSANDRA-4018)
 * (cql3) Always use composite types by default (CASSANDRA-4329)
 * (cql3) Add support for set, map and list (CASSANDRA-3647)
 * Validate date type correctly (CASSANDRA-4441)
 * (cql3) Allow definitions with only a PK (CASSANDRA-4361)
 * (cql3) Add support for row key composites (CASSANDRA-4179)
 * improve DynamicEndpointSnitch by using reservoir sampling (CASSANDRA-4038)
 * (cql3) Add support for 2ndary indexes (CASSANDRA-3680)
 * (cql3) fix defining more than one PK to be invalid (CASSANDRA-4477)
 * remove schema agreement checking from all external APIs (Thrift, CQL and CQL3) (CASSANDRA-4487)
 * add Murmur3Partitioner and make it default for new installations (CASSANDRA-3772, 4621)
 * (cql3) update pseudo-map syntax to use map syntax (CASSANDRA-4497)
 * Finer grained exceptions hierarchy and provides error code with exceptions (CASSANDRA-3979)
 * Adds events push to binary protocol (CASSANDRA-4480)
 * Rewrite nodetool help (CASSANDRA-2293)
 * Make CQL3 the default for CQL (CASSANDRA-4640)
 * update stress tool to be able to use CQL3 (CASSANDRA-4406)
 * Accept all thrift update on CQL3 cf but don't expose their metadata (CASSANDRA-4377)
 * Replace Throttle with Guava's RateLimiter for HintedHandOff (CASSANDRA-4541)
 * fix counter add/get using CQL2 and CQL3 in stress tool (CASSANDRA-4633)
 * Add sstable count per level to cfstats (CASSANDRA-4537)
 * (cql3) Add ALTER KEYSPACE statement (CASSANDRA-4611)
 * (cql3) Allow defining default consistency levels (CASSANDRA-4448)
 * (cql3) Fix queries using LIMIT missing results (CASSANDRA-4579)
 * fix cross-version gossip messaging (CASSANDRA-4576)
 * added inet data type (CASSANDRA-4627)


1.1.6
 * Wait for writes on synchronous read digest mismatch (CASSANDRA-4792)
 * fix commitlog replay for nanotime-infected sstables (CASSANDRA-4782)
 * preflight check ttl for maximum of 20 years (CASSANDRA-4771)
 * (Pig) fix widerow input with single column rows (CASSANDRA-4789)
 * Fix HH to compact with correct gcBefore, which avoids wiping out
   undelivered hints (CASSANDRA-4772)
 * LCS will merge up to 32 L0 sstables as intended (CASSANDRA-4778)
 * NTS will default unconfigured DC replicas to zero (CASSANDRA-4675)
 * use default consistency level in counter validation if none is
   explicitly provide (CASSANDRA-4700)
 * Improve IAuthority interface by introducing fine-grained
   access permissions and grant/revoke commands (CASSANDRA-4490, 4644)
 * fix assumption error in CLI when updating/describing keyspace 
   (CASSANDRA-4322)
 * Adds offline sstablescrub to debian packaging (CASSANDRA-4642)
 * Automatic fixing of overlapping leveled sstables (CASSANDRA-4644)
 * fix error when using ORDER BY with extended selections (CASSANDRA-4689)
 * (CQL3) Fix validation for IN queries for non-PK cols (CASSANDRA-4709)
 * fix re-created keyspace disappering after 1.1.5 upgrade 
   (CASSANDRA-4698, 4752)
 * (CLI) display elapsed time in 2 fraction digits (CASSANDRA-3460)
 * add authentication support to sstableloader (CASSANDRA-4712)
 * Fix CQL3 'is reversed' logic (CASSANDRA-4716, 4759)
 * (CQL3) Don't return ReversedType in result set metadata (CASSANDRA-4717)
 * Backport adding AlterKeyspace statement (CASSANDRA-4611)
 * (CQL3) Correcty accept upper-case data types (CASSANDRA-4770)
 * Add binary protocol events for schema changes (CASSANDRA-4684)
Merged from 1.0:
 * Switch from NBHM to CHM in MessagingService's callback map, which
   prevents OOM in long-running instances (CASSANDRA-4708)


1.1.5
 * add SecondaryIndex.reload API (CASSANDRA-4581)
 * use millis + atomicint for commitlog segment creation instead of
   nanotime, which has issues under some hypervisors (CASSANDRA-4601)
 * fix FD leak in slice queries (CASSANDRA-4571)
 * avoid recursion in leveled compaction (CASSANDRA-4587)
 * increase stack size under Java7 to 180K
 * Log(info) schema changes (CASSANDRA-4547)
 * Change nodetool setcachecapcity to manipulate global caches (CASSANDRA-4563)
 * (cql3) fix setting compaction strategy (CASSANDRA-4597)
 * fix broken system.schema_* timestamps on system startup (CASSANDRA-4561)
 * fix wrong skip of cache saving (CASSANDRA-4533)
 * Avoid NPE when lost+found is in data dir (CASSANDRA-4572)
 * Respect five-minute flush moratorium after initial CL replay (CASSANDRA-4474)
 * Adds ntp as recommended in debian packaging (CASSANDRA-4606)
 * Configurable transport in CF Record{Reader|Writer} (CASSANDRA-4558)
 * (cql3) fix potential NPE with both equal and unequal restriction (CASSANDRA-4532)
 * (cql3) improves ORDER BY validation (CASSANDRA-4624)
 * Fix potential deadlock during counter writes (CASSANDRA-4578)
 * Fix cql error with ORDER BY when using IN (CASSANDRA-4612)
Merged from 1.0:
 * increase Xss to 160k to accomodate latest 1.6 JVMs (CASSANDRA-4602)
 * fix toString of hint destination tokens (CASSANDRA-4568)
 * Fix multiple values for CurrentLocal NodeID (CASSANDRA-4626)


1.1.4
 * fix offline scrub to catch >= out of order rows (CASSANDRA-4411)
 * fix cassandra-env.sh on RHEL and other non-dash-based systems 
   (CASSANDRA-4494)
Merged from 1.0:
 * (Hadoop) fix setting key length for old-style mapred api (CASSANDRA-4534)
 * (Hadoop) fix iterating through a resultset consisting entirely
   of tombstoned rows (CASSANDRA-4466)


1.1.3
 * (cqlsh) add COPY TO (CASSANDRA-4434)
 * munmap commitlog segments before rename (CASSANDRA-4337)
 * (JMX) rename getRangeKeySample to sampleKeyRange to avoid returning
   multi-MB results as an attribute (CASSANDRA-4452)
 * flush based on data size, not throughput; overwritten columns no 
   longer artificially inflate liveRatio (CASSANDRA-4399)
 * update default commitlog segment size to 32MB and total commitlog
   size to 32/1024 MB for 32/64 bit JVMs, respectively (CASSANDRA-4422)
 * avoid using global partitioner to estimate ranges in index sstables
   (CASSANDRA-4403)
 * restore pre-CASSANDRA-3862 approach to removing expired tombstones
   from row cache during compaction (CASSANDRA-4364)
 * (stress) support for CQL prepared statements (CASSANDRA-3633)
 * Correctly catch exception when Snappy cannot be loaded (CASSANDRA-4400)
 * (cql3) Support ORDER BY when IN condition is given in WHERE clause (CASSANDRA-4327)
 * (cql3) delete "component_index" column on DROP TABLE call (CASSANDRA-4420)
 * change nanoTime() to currentTimeInMillis() in schema related code (CASSANDRA-4432)
 * add a token generation tool (CASSANDRA-3709)
 * Fix LCS bug with sstable containing only 1 row (CASSANDRA-4411)
 * fix "Can't Modify Index Name" problem on CF update (CASSANDRA-4439)
 * Fix assertion error in getOverlappingSSTables during repair (CASSANDRA-4456)
 * fix nodetool's setcompactionthreshold command (CASSANDRA-4455)
 * Ensure compacted files are never used, to avoid counter overcount (CASSANDRA-4436)
Merged from 1.0:
 * Push the validation of secondary index values to the SecondaryIndexManager (CASSANDRA-4240)
 * allow dropping columns shadowed by not-yet-expired supercolumn or row
   tombstones in PrecompactedRow (CASSANDRA-4396)


1.1.2
 * Fix cleanup not deleting index entries (CASSANDRA-4379)
 * Use correct partitioner when saving + loading caches (CASSANDRA-4331)
 * Check schema before trying to export sstable (CASSANDRA-2760)
 * Raise a meaningful exception instead of NPE when PFS encounters
   an unconfigured node + no default (CASSANDRA-4349)
 * fix bug in sstable blacklisting with LCS (CASSANDRA-4343)
 * LCS no longer promotes tiny sstables out of L0 (CASSANDRA-4341)
 * skip tombstones during hint replay (CASSANDRA-4320)
 * fix NPE in compactionstats (CASSANDRA-4318)
 * enforce 1m min keycache for auto (CASSANDRA-4306)
 * Have DeletedColumn.isMFD always return true (CASSANDRA-4307)
 * (cql3) exeption message for ORDER BY constraints said primary filter can be
    an IN clause, which is misleading (CASSANDRA-4319)
 * (cql3) Reject (not yet supported) creation of 2ndardy indexes on tables with
   composite primary keys (CASSANDRA-4328)
 * Set JVM stack size to 160k for java 7 (CASSANDRA-4275)
 * cqlsh: add COPY command to load data from CSV flat files (CASSANDRA-4012)
 * CFMetaData.fromThrift to throw ConfigurationException upon error (CASSANDRA-4353)
 * Use CF comparator to sort indexed columns in SecondaryIndexManager
   (CASSANDRA-4365)
 * add strategy_options to the KSMetaData.toString() output (CASSANDRA-4248)
 * (cql3) fix range queries containing unqueried results (CASSANDRA-4372)
 * (cql3) allow updating column_alias types (CASSANDRA-4041)
 * (cql3) Fix deletion bug (CASSANDRA-4193)
 * Fix computation of overlapping sstable for leveled compaction (CASSANDRA-4321)
 * Improve scrub and allow to run it offline (CASSANDRA-4321)
 * Fix assertionError in StorageService.bulkLoad (CASSANDRA-4368)
 * (cqlsh) add option to authenticate to a keyspace at startup (CASSANDRA-4108)
 * (cqlsh) fix ASSUME functionality (CASSANDRA-4352)
 * Fix ColumnFamilyRecordReader to not return progress > 100% (CASSANDRA-3942)
Merged from 1.0:
 * Set gc_grace on index CF to 0 (CASSANDRA-4314)


1.1.1
 * add populate_io_cache_on_flush option (CASSANDRA-2635)
 * allow larger cache capacities than 2GB (CASSANDRA-4150)
 * add getsstables command to nodetool (CASSANDRA-4199)
 * apply parent CF compaction settings to secondary index CFs (CASSANDRA-4280)
 * preserve commitlog size cap when recycling segments at startup
   (CASSANDRA-4201)
 * (Hadoop) fix split generation regression (CASSANDRA-4259)
 * ignore min/max compactions settings in LCS, while preserving
   behavior that min=max=0 disables autocompaction (CASSANDRA-4233)
 * log number of rows read from saved cache (CASSANDRA-4249)
 * calculate exact size required for cleanup operations (CASSANDRA-1404)
 * avoid blocking additional writes during flush when the commitlog
   gets behind temporarily (CASSANDRA-1991)
 * enable caching on index CFs based on data CF cache setting (CASSANDRA-4197)
 * warn on invalid replication strategy creation options (CASSANDRA-4046)
 * remove [Freeable]Memory finalizers (CASSANDRA-4222)
 * include tombstone size in ColumnFamily.size, which can prevent OOM
   during sudden mass delete operations by yielding a nonzero liveRatio
   (CASSANDRA-3741)
 * Open 1 sstableScanner per level for leveled compaction (CASSANDRA-4142)
 * Optimize reads when row deletion timestamps allow us to restrict
   the set of sstables we check (CASSANDRA-4116)
 * add support for commitlog archiving and point-in-time recovery
   (CASSANDRA-3690)
 * avoid generating redundant compaction tasks during streaming
   (CASSANDRA-4174)
 * add -cf option to nodetool snapshot, and takeColumnFamilySnapshot to
   StorageService mbean (CASSANDRA-556)
 * optimize cleanup to drop entire sstables where possible (CASSANDRA-4079)
 * optimize truncate when autosnapshot is disabled (CASSANDRA-4153)
 * update caches to use byte[] keys to reduce memory overhead (CASSANDRA-3966)
 * add column limit to cli (CASSANDRA-3012, 4098)
 * clean up and optimize DataOutputBuffer, used by CQL compression and
   CompositeType (CASSANDRA-4072)
 * optimize commitlog checksumming (CASSANDRA-3610)
 * identify and blacklist corrupted SSTables from future compactions 
   (CASSANDRA-2261)
 * Move CfDef and KsDef validation out of thrift (CASSANDRA-4037)
 * Expose API to repair a user provided range (CASSANDRA-3912)
 * Add way to force the cassandra-cli to refresh its schema (CASSANDRA-4052)
 * Avoid having replicate on write tasks stacking up at CL.ONE (CASSANDRA-2889)
 * (cql3) Backwards compatibility for composite comparators in non-cql3-aware
   clients (CASSANDRA-4093)
 * (cql3) Fix order by for reversed queries (CASSANDRA-4160)
 * (cql3) Add ReversedType support (CASSANDRA-4004)
 * (cql3) Add timeuuid type (CASSANDRA-4194)
 * (cql3) Minor fixes (CASSANDRA-4185)
 * (cql3) Fix prepared statement in BATCH (CASSANDRA-4202)
 * (cql3) Reduce the list of reserved keywords (CASSANDRA-4186)
 * (cql3) Move max/min compaction thresholds to compaction strategy options
   (CASSANDRA-4187)
 * Fix exception during move when localhost is the only source (CASSANDRA-4200)
 * (cql3) Allow paging through non-ordered partitioner results (CASSANDRA-3771)
 * (cql3) Fix drop index (CASSANDRA-4192)
 * (cql3) Don't return range ghosts anymore (CASSANDRA-3982)
 * fix re-creating Keyspaces/ColumnFamilies with the same name as dropped
   ones (CASSANDRA-4219)
 * fix SecondaryIndex LeveledManifest save upon snapshot (CASSANDRA-4230)
 * fix missing arrayOffset in FBUtilities.hash (CASSANDRA-4250)
 * (cql3) Add name of parameters in CqlResultSet (CASSANDRA-4242)
 * (cql3) Correctly validate order by queries (CASSANDRA-4246)
 * rename stress to cassandra-stress for saner packaging (CASSANDRA-4256)
 * Fix exception on colum metadata with non-string comparator (CASSANDRA-4269)
 * Check for unknown/invalid compression options (CASSANDRA-4266)
 * (cql3) Adds simple access to column timestamp and ttl (CASSANDRA-4217)
 * (cql3) Fix range queries with secondary indexes (CASSANDRA-4257)
 * Better error messages from improper input in cli (CASSANDRA-3865)
 * Try to stop all compaction upon Keyspace or ColumnFamily drop (CASSANDRA-4221)
 * (cql3) Allow keyspace properties to contain hyphens (CASSANDRA-4278)
 * (cql3) Correctly validate keyspace access in create table (CASSANDRA-4296)
 * Avoid deadlock in migration stage (CASSANDRA-3882)
 * Take supercolumn names and deletion info into account in memtable throughput
   (CASSANDRA-4264)
 * Add back backward compatibility for old style replication factor (CASSANDRA-4294)
 * Preserve compatibility with pre-1.1 index queries (CASSANDRA-4262)
Merged from 1.0:
 * Fix super columns bug where cache is not updated (CASSANDRA-4190)
 * fix maxTimestamp to include row tombstones (CASSANDRA-4116)
 * (CLI) properly handle quotes in create/update keyspace commands (CASSANDRA-4129)
 * Avoids possible deadlock during bootstrap (CASSANDRA-4159)
 * fix stress tool that hangs forever on timeout or error (CASSANDRA-4128)
 * stress tool to return appropriate exit code on failure (CASSANDRA-4188)
 * fix compaction NPE when out of disk space and assertions disabled
   (CASSANDRA-3985)
 * synchronize LCS getEstimatedTasks to avoid CME (CASSANDRA-4255)
 * ensure unique streaming session id's (CASSANDRA-4223)
 * kick off background compaction when min/max thresholds change 
   (CASSANDRA-4279)
 * improve ability of STCS.getBuckets to deal with 100s of 1000s of
   sstables, such as when convertinb back from LCS (CASSANDRA-4287)
 * Oversize integer in CQL throws NumberFormatException (CASSANDRA-4291)
 * fix 1.0.x node join to mixed version cluster, other nodes >= 1.1 (CASSANDRA-4195)
 * Fix LCS splitting sstable base on uncompressed size (CASSANDRA-4419)
 * Push the validation of secondary index values to the SecondaryIndexManager (CASSANDRA-4240)
 * Don't purge columns during upgradesstables (CASSANDRA-4462)
 * Make cqlsh work with piping (CASSANDRA-4113)
 * Validate arguments for nodetool decommission (CASSANDRA-4061)
 * Report thrift status in nodetool info (CASSANDRA-4010)


1.1.0-final
 * average a reduced liveRatio estimate with the previous one (CASSANDRA-4065)
 * Allow KS and CF names up to 48 characters (CASSANDRA-4157)
 * fix stress build (CASSANDRA-4140)
 * add time remaining estimate to nodetool compactionstats (CASSANDRA-4167)
 * (cql) fix NPE in cql3 ALTER TABLE (CASSANDRA-4163)
 * (cql) Add support for CL.TWO and CL.THREE in CQL (CASSANDRA-4156)
 * (cql) Fix type in CQL3 ALTER TABLE preventing update (CASSANDRA-4170)
 * (cql) Throw invalid exception from CQL3 on obsolete options (CASSANDRA-4171)
 * (cqlsh) fix recognizing uppercase SELECT keyword (CASSANDRA-4161)
 * Pig: wide row support (CASSANDRA-3909)
Merged from 1.0:
 * avoid streaming empty files with bulk loader if sstablewriter errors out
   (CASSANDRA-3946)


1.1-rc1
 * Include stress tool in binary builds (CASSANDRA-4103)
 * (Hadoop) fix wide row iteration when last row read was deleted
   (CASSANDRA-4154)
 * fix read_repair_chance to really default to 0.1 in the cli (CASSANDRA-4114)
 * Adds caching and bloomFilterFpChange to CQL options (CASSANDRA-4042)
 * Adds posibility to autoconfigure size of the KeyCache (CASSANDRA-4087)
 * fix KEYS index from skipping results (CASSANDRA-3996)
 * Remove sliced_buffer_size_in_kb dead option (CASSANDRA-4076)
 * make loadNewSStable preserve sstable version (CASSANDRA-4077)
 * Respect 1.0 cache settings as much as possible when upgrading 
   (CASSANDRA-4088)
 * relax path length requirement for sstable files when upgrading on 
   non-Windows platforms (CASSANDRA-4110)
 * fix terminination of the stress.java when errors were encountered
   (CASSANDRA-4128)
 * Move CfDef and KsDef validation out of thrift (CASSANDRA-4037)
 * Fix get_paged_slice (CASSANDRA-4136)
 * CQL3: Support slice with exclusive start and stop (CASSANDRA-3785)
Merged from 1.0:
 * support PropertyFileSnitch in bulk loader (CASSANDRA-4145)
 * add auto_snapshot option allowing disabling snapshot before drop/truncate
   (CASSANDRA-3710)
 * allow short snitch names (CASSANDRA-4130)


1.1-beta2
 * rename loaded sstables to avoid conflicts with local snapshots
   (CASSANDRA-3967)
 * start hint replay as soon as FD notifies that the target is back up
   (CASSANDRA-3958)
 * avoid unproductive deserializing of cached rows during compaction
   (CASSANDRA-3921)
 * fix concurrency issues with CQL keyspace creation (CASSANDRA-3903)
 * Show Effective Owership via Nodetool ring <keyspace> (CASSANDRA-3412)
 * Update ORDER BY syntax for CQL3 (CASSANDRA-3925)
 * Fix BulkRecordWriter to not throw NPE if reducer gets no map data from Hadoop (CASSANDRA-3944)
 * Fix bug with counters in super columns (CASSANDRA-3821)
 * Remove deprecated merge_shard_chance (CASSANDRA-3940)
 * add a convenient way to reset a node's schema (CASSANDRA-2963)
 * fix for intermittent SchemaDisagreementException (CASSANDRA-3884)
 * CLI `list <CF>` to limit number of columns and their order (CASSANDRA-3012)
 * ignore deprecated KsDef/CfDef/ColumnDef fields in native schema (CASSANDRA-3963)
 * CLI to report when unsupported column_metadata pair was given (CASSANDRA-3959)
 * reincarnate removed and deprecated KsDef/CfDef attributes (CASSANDRA-3953)
 * Fix race between writes and read for cache (CASSANDRA-3862)
 * perform static initialization of StorageProxy on start-up (CASSANDRA-3797)
 * support trickling fsync() on writes (CASSANDRA-3950)
 * expose counters for unavailable/timeout exceptions given to thrift clients (CASSANDRA-3671)
 * avoid quadratic startup time in LeveledManifest (CASSANDRA-3952)
 * Add type information to new schema_ columnfamilies and remove thrift
   serialization for schema (CASSANDRA-3792)
 * add missing column validator options to the CLI help (CASSANDRA-3926)
 * skip reading saved key cache if CF's caching strategy is NONE or ROWS_ONLY (CASSANDRA-3954)
 * Unify migration code (CASSANDRA-4017)
Merged from 1.0:
 * cqlsh: guess correct version of Python for Arch Linux (CASSANDRA-4090)
 * (CLI) properly handle quotes in create/update keyspace commands (CASSANDRA-4129)
 * Avoids possible deadlock during bootstrap (CASSANDRA-4159)
 * fix stress tool that hangs forever on timeout or error (CASSANDRA-4128)
 * Fix super columns bug where cache is not updated (CASSANDRA-4190)
 * stress tool to return appropriate exit code on failure (CASSANDRA-4188)


1.0.9
 * improve index sampling performance (CASSANDRA-4023)
 * always compact away deleted hints immediately after handoff (CASSANDRA-3955)
 * delete hints from dropped ColumnFamilies on handoff instead of
   erroring out (CASSANDRA-3975)
 * add CompositeType ref to the CLI doc for create/update column family (CASSANDRA-3980)
 * Pig: support Counter ColumnFamilies (CASSANDRA-3973)
 * Pig: Composite column support (CASSANDRA-3684)
 * Avoid NPE during repair when a keyspace has no CFs (CASSANDRA-3988)
 * Fix division-by-zero error on get_slice (CASSANDRA-4000)
 * don't change manifest level for cleanup, scrub, and upgradesstables
   operations under LeveledCompactionStrategy (CASSANDRA-3989, 4112)
 * fix race leading to super columns assertion failure (CASSANDRA-3957)
 * fix NPE on invalid CQL delete command (CASSANDRA-3755)
 * allow custom types in CLI's assume command (CASSANDRA-4081)
 * fix totalBytes count for parallel compactions (CASSANDRA-3758)
 * fix intermittent NPE in get_slice (CASSANDRA-4095)
 * remove unnecessary asserts in native code interfaces (CASSANDRA-4096)
 * Validate blank keys in CQL to avoid assertion errors (CASSANDRA-3612)
 * cqlsh: fix bad decoding of some column names (CASSANDRA-4003)
 * cqlsh: fix incorrect padding with unicode chars (CASSANDRA-4033)
 * Fix EC2 snitch incorrectly reporting region (CASSANDRA-4026)
 * Shut down thrift during decommission (CASSANDRA-4086)
 * Expose nodetool cfhistograms for 2ndary indexes (CASSANDRA-4063)
Merged from 0.8:
 * Fix ConcurrentModificationException in gossiper (CASSANDRA-4019)


1.1-beta1
 * (cqlsh)
   + add SOURCE and CAPTURE commands, and --file option (CASSANDRA-3479)
   + add ALTER COLUMNFAMILY WITH (CASSANDRA-3523)
   + bundle Python dependencies with Cassandra (CASSANDRA-3507)
   + added to Debian package (CASSANDRA-3458)
   + display byte data instead of erroring out on decode failure 
     (CASSANDRA-3874)
 * add nodetool rebuild_index (CASSANDRA-3583)
 * add nodetool rangekeysample (CASSANDRA-2917)
 * Fix streaming too much data during move operations (CASSANDRA-3639)
 * Nodetool and CLI connect to localhost by default (CASSANDRA-3568)
 * Reduce memory used by primary index sample (CASSANDRA-3743)
 * (Hadoop) separate input/output configurations (CASSANDRA-3197, 3765)
 * avoid returning internal Cassandra classes over JMX (CASSANDRA-2805)
 * add row-level isolation via SnapTree (CASSANDRA-2893)
 * Optimize key count estimation when opening sstable on startup
   (CASSANDRA-2988)
 * multi-dc replication optimization supporting CL > ONE (CASSANDRA-3577)
 * add command to stop compactions (CASSANDRA-1740, 3566, 3582)
 * multithreaded streaming (CASSANDRA-3494)
 * removed in-tree redhat spec (CASSANDRA-3567)
 * "defragment" rows for name-based queries under STCS, again (CASSANDRA-2503)
 * Recycle commitlog segments for improved performance 
   (CASSANDRA-3411, 3543, 3557, 3615)
 * update size-tiered compaction to prioritize small tiers (CASSANDRA-2407)
 * add message expiration logic to OutboundTcpConnection (CASSANDRA-3005)
 * off-heap cache to use sun.misc.Unsafe instead of JNA (CASSANDRA-3271)
 * EACH_QUORUM is only supported for writes (CASSANDRA-3272)
 * replace compactionlock use in schema migration by checking CFS.isValid
   (CASSANDRA-3116)
 * recognize that "SELECT first ... *" isn't really "SELECT *" (CASSANDRA-3445)
 * Use faster bytes comparison (CASSANDRA-3434)
 * Bulk loader is no longer a fat client, (HADOOP) bulk load output format
   (CASSANDRA-3045)
 * (Hadoop) add support for KeyRange.filter
 * remove assumption that keys and token are in bijection
   (CASSANDRA-1034, 3574, 3604)
 * always remove endpoints from delevery queue in HH (CASSANDRA-3546)
 * fix race between cf flush and its 2ndary indexes flush (CASSANDRA-3547)
 * fix potential race in AES when a repair fails (CASSANDRA-3548)
 * Remove columns shadowed by a deleted container even when we cannot purge
   (CASSANDRA-3538)
 * Improve memtable slice iteration performance (CASSANDRA-3545)
 * more efficient allocation of small bloom filters (CASSANDRA-3618)
 * Use separate writer thread in SSTableSimpleUnsortedWriter (CASSANDRA-3619)
 * fsync the directory after new sstable or commitlog segment are created (CASSANDRA-3250)
 * fix minor issues reported by FindBugs (CASSANDRA-3658)
 * global key/row caches (CASSANDRA-3143, 3849)
 * optimize memtable iteration during range scan (CASSANDRA-3638)
 * introduce 'crc_check_chance' in CompressionParameters to support
   a checksum percentage checking chance similarly to read-repair (CASSANDRA-3611)
 * a way to deactivate global key/row cache on per-CF basis (CASSANDRA-3667)
 * fix LeveledCompactionStrategy broken because of generation pre-allocation
   in LeveledManifest (CASSANDRA-3691)
 * finer-grained control over data directories (CASSANDRA-2749)
 * Fix ClassCastException during hinted handoff (CASSANDRA-3694)
 * Upgrade Thrift to 0.7 (CASSANDRA-3213)
 * Make stress.java insert operation to use microseconds (CASSANDRA-3725)
 * Allows (internally) doing a range query with a limit of columns instead of
   rows (CASSANDRA-3742)
 * Allow rangeSlice queries to be start/end inclusive/exclusive (CASSANDRA-3749)
 * Fix BulkLoader to support new SSTable layout and add stream
   throttling to prevent an NPE when there is no yaml config (CASSANDRA-3752)
 * Allow concurrent schema migrations (CASSANDRA-1391, 3832)
 * Add SnapshotCommand to trigger snapshot on remote node (CASSANDRA-3721)
 * Make CFMetaData conversions to/from thrift/native schema inverses
   (CASSANDRA_3559)
 * Add initial code for CQL 3.0-beta (CASSANDRA-2474, 3781, 3753)
 * Add wide row support for ColumnFamilyInputFormat (CASSANDRA-3264)
 * Allow extending CompositeType comparator (CASSANDRA-3657)
 * Avoids over-paging during get_count (CASSANDRA-3798)
 * Add new command to rebuild a node without (repair) merkle tree calculations
   (CASSANDRA-3483, 3922)
 * respect not only row cache capacity but caching mode when
   trying to read data (CASSANDRA-3812)
 * fix system tests (CASSANDRA-3827)
 * CQL support for altering row key type in ALTER TABLE (CASSANDRA-3781)
 * turn compression on by default (CASSANDRA-3871)
 * make hexToBytes refuse invalid input (CASSANDRA-2851)
 * Make secondary indexes CF inherit compression and compaction from their
   parent CF (CASSANDRA-3877)
 * Finish cleanup up tombstone purge code (CASSANDRA-3872)
 * Avoid NPE on aboarted stream-out sessions (CASSANDRA-3904)
 * BulkRecordWriter throws NPE for counter columns (CASSANDRA-3906)
 * Support compression using BulkWriter (CASSANDRA-3907)


1.0.8
 * fix race between cleanup and flush on secondary index CFSes (CASSANDRA-3712)
 * avoid including non-queried nodes in rangeslice read repair
   (CASSANDRA-3843)
 * Only snapshot CF being compacted for snapshot_before_compaction 
   (CASSANDRA-3803)
 * Log active compactions in StatusLogger (CASSANDRA-3703)
 * Compute more accurate compaction score per level (CASSANDRA-3790)
 * Return InvalidRequest when using a keyspace that doesn't exist
   (CASSANDRA-3764)
 * disallow user modification of System keyspace (CASSANDRA-3738)
 * allow using sstable2json on secondary index data (CASSANDRA-3738)
 * (cqlsh) add DESCRIBE COLUMNFAMILIES (CASSANDRA-3586)
 * (cqlsh) format blobs correctly and use colors to improve output
   readability (CASSANDRA-3726)
 * synchronize BiMap of bootstrapping tokens (CASSANDRA-3417)
 * show index options in CLI (CASSANDRA-3809)
 * add optional socket timeout for streaming (CASSANDRA-3838)
 * fix truncate not to leave behind non-CFS backed secondary indexes
   (CASSANDRA-3844)
 * make CLI `show schema` to use output stream directly instead
   of StringBuilder (CASSANDRA-3842)
 * remove the wait on hint future during write (CASSANDRA-3870)
 * (cqlsh) ignore missing CfDef opts (CASSANDRA-3933)
 * (cqlsh) look for cqlshlib relative to realpath (CASSANDRA-3767)
 * Fix short read protection (CASSANDRA-3934)
 * Make sure infered and actual schema match (CASSANDRA-3371)
 * Fix NPE during HH delivery (CASSANDRA-3677)
 * Don't put boostrapping node in 'hibernate' status (CASSANDRA-3737)
 * Fix double quotes in windows bat files (CASSANDRA-3744)
 * Fix bad validator lookup (CASSANDRA-3789)
 * Fix soft reset in EC2MultiRegionSnitch (CASSANDRA-3835)
 * Don't leave zombie connections with THSHA thrift server (CASSANDRA-3867)
 * (cqlsh) fix deserialization of data (CASSANDRA-3874)
 * Fix removetoken force causing an inconsistent state (CASSANDRA-3876)
 * Fix ahndling of some types with Pig (CASSANDRA-3886)
 * Don't allow to drop the system keyspace (CASSANDRA-3759)
 * Make Pig deletes disabled by default and configurable (CASSANDRA-3628)
Merged from 0.8:
 * (Pig) fix CassandraStorage to use correct comparator in Super ColumnFamily
   case (CASSANDRA-3251)
 * fix thread safety issues in commitlog replay, primarily affecting
   systems with many (100s) of CF definitions (CASSANDRA-3751)
 * Fix relevant tombstone ignored with super columns (CASSANDRA-3875)


1.0.7
 * fix regression in HH page size calculation (CASSANDRA-3624)
 * retry failed stream on IOException (CASSANDRA-3686)
 * allow configuring bloom_filter_fp_chance (CASSANDRA-3497)
 * attempt hint delivery every ten minutes, or when failure detector
   notifies us that a node is back up, whichever comes first.  hint
   handoff throttle delay default changed to 1ms, from 50 (CASSANDRA-3554)
 * add nodetool setstreamthroughput (CASSANDRA-3571)
 * fix assertion when dropping a columnfamily with no sstables (CASSANDRA-3614)
 * more efficient allocation of small bloom filters (CASSANDRA-3618)
 * CLibrary.createHardLinkWithExec() to check for errors (CASSANDRA-3101)
 * Avoid creating empty and non cleaned writer during compaction (CASSANDRA-3616)
 * stop thrift service in shutdown hook so we can quiesce MessagingService
   (CASSANDRA-3335)
 * (CQL) compaction_strategy_options and compression_parameters for
   CREATE COLUMNFAMILY statement (CASSANDRA-3374)
 * Reset min/max compaction threshold when creating size tiered compaction
   strategy (CASSANDRA-3666)
 * Don't ignore IOException during compaction (CASSANDRA-3655)
 * Fix assertion error for CF with gc_grace=0 (CASSANDRA-3579)
 * Shutdown ParallelCompaction reducer executor after use (CASSANDRA-3711)
 * Avoid < 0 value for pending tasks in leveled compaction (CASSANDRA-3693)
 * (Hadoop) Support TimeUUID in Pig CassandraStorage (CASSANDRA-3327)
 * Check schema is ready before continuing boostrapping (CASSANDRA-3629)
 * Catch overflows during parsing of chunk_length_kb (CASSANDRA-3644)
 * Improve stream protocol mismatch errors (CASSANDRA-3652)
 * Avoid multiple thread doing HH to the same target (CASSANDRA-3681)
 * Add JMX property for rp_timeout_in_ms (CASSANDRA-2940)
 * Allow DynamicCompositeType to compare component of different types
   (CASSANDRA-3625)
 * Flush non-cfs backed secondary indexes (CASSANDRA-3659)
 * Secondary Indexes should report memory consumption (CASSANDRA-3155)
 * fix for SelectStatement start/end key are not set correctly
   when a key alias is involved (CASSANDRA-3700)
 * fix CLI `show schema` command insert of an extra comma in
   column_metadata (CASSANDRA-3714)
Merged from 0.8:
 * avoid logging (harmless) exception when GC takes < 1ms (CASSANDRA-3656)
 * prevent new nodes from thinking down nodes are up forever (CASSANDRA-3626)
 * use correct list of replicas for LOCAL_QUORUM reads when read repair
   is disabled (CASSANDRA-3696)
 * block on flush before compacting hints (may prevent OOM) (CASSANDRA-3733)


1.0.6
 * (CQL) fix cqlsh support for replicate_on_write (CASSANDRA-3596)
 * fix adding to leveled manifest after streaming (CASSANDRA-3536)
 * filter out unavailable cipher suites when using encryption (CASSANDRA-3178)
 * (HADOOP) add old-style api support for CFIF and CFRR (CASSANDRA-2799)
 * Support TimeUUIDType column names in Stress.java tool (CASSANDRA-3541)
 * (CQL) INSERT/UPDATE/DELETE/TRUNCATE commands should allow CF names to
   be qualified by keyspace (CASSANDRA-3419)
 * always remove endpoints from delevery queue in HH (CASSANDRA-3546)
 * fix race between cf flush and its 2ndary indexes flush (CASSANDRA-3547)
 * fix potential race in AES when a repair fails (CASSANDRA-3548)
 * fix default value validation usage in CLI SET command (CASSANDRA-3553)
 * Optimize componentsFor method for compaction and startup time
   (CASSANDRA-3532)
 * (CQL) Proper ColumnFamily metadata validation on CREATE COLUMNFAMILY 
   (CASSANDRA-3565)
 * fix compression "chunk_length_kb" option to set correct kb value for 
   thrift/avro (CASSANDRA-3558)
 * fix missing response during range slice repair (CASSANDRA-3551)
 * 'describe ring' moved from CLI to nodetool and available through JMX (CASSANDRA-3220)
 * add back partitioner to sstable metadata (CASSANDRA-3540)
 * fix NPE in get_count for counters (CASSANDRA-3601)
Merged from 0.8:
 * remove invalid assertion that table was opened before dropping it
   (CASSANDRA-3580)
 * range and index scans now only send requests to enough replicas to
   satisfy requested CL + RR (CASSANDRA-3598)
 * use cannonical host for local node in nodetool info (CASSANDRA-3556)
 * remove nonlocal DC write optimization since it only worked with
   CL.ONE or CL.LOCAL_QUORUM (CASSANDRA-3577, 3585)
 * detect misuses of CounterColumnType (CASSANDRA-3422)
 * turn off string interning in json2sstable, take 2 (CASSANDRA-2189)
 * validate compression parameters on add/update of the ColumnFamily 
   (CASSANDRA-3573)
 * Check for 0.0.0.0 is incorrect in CFIF (CASSANDRA-3584)
 * Increase vm.max_map_count in debian packaging (CASSANDRA-3563)
 * gossiper will never add itself to saved endpoints (CASSANDRA-3485)


1.0.5
 * revert CASSANDRA-3407 (see CASSANDRA-3540)
 * fix assertion error while forwarding writes to local nodes (CASSANDRA-3539)


1.0.4
 * fix self-hinting of timed out read repair updates and make hinted handoff
   less prone to OOMing a coordinator (CASSANDRA-3440)
 * expose bloom filter sizes via JMX (CASSANDRA-3495)
 * enforce RP tokens 0..2**127 (CASSANDRA-3501)
 * canonicalize paths exposed through JMX (CASSANDRA-3504)
 * fix "liveSize" stat when sstables are removed (CASSANDRA-3496)
 * add bloom filter FP rates to nodetool cfstats (CASSANDRA-3347)
 * record partitioner in sstable metadata component (CASSANDRA-3407)
 * add new upgradesstables nodetool command (CASSANDRA-3406)
 * skip --debug requirement to see common exceptions in CLI (CASSANDRA-3508)
 * fix incorrect query results due to invalid max timestamp (CASSANDRA-3510)
 * make sstableloader recognize compressed sstables (CASSANDRA-3521)
 * avoids race in OutboundTcpConnection in multi-DC setups (CASSANDRA-3530)
 * use SETLOCAL in cassandra.bat (CASSANDRA-3506)
 * fix ConcurrentModificationException in Table.all() (CASSANDRA-3529)
Merged from 0.8:
 * fix concurrence issue in the FailureDetector (CASSANDRA-3519)
 * fix array out of bounds error in counter shard removal (CASSANDRA-3514)
 * avoid dropping tombstones when they might still be needed to shadow
   data in a different sstable (CASSANDRA-2786)


1.0.3
 * revert name-based query defragmentation aka CASSANDRA-2503 (CASSANDRA-3491)
 * fix invalidate-related test failures (CASSANDRA-3437)
 * add next-gen cqlsh to bin/ (CASSANDRA-3188, 3131, 3493)
 * (CQL) fix handling of rows with no columns (CASSANDRA-3424, 3473)
 * fix querying supercolumns by name returning only a subset of
   subcolumns or old subcolumn versions (CASSANDRA-3446)
 * automatically compute sha1 sum for uncompressed data files (CASSANDRA-3456)
 * fix reading metadata/statistics component for version < h (CASSANDRA-3474)
 * add sstable forward-compatibility (CASSANDRA-3478)
 * report compression ratio in CFSMBean (CASSANDRA-3393)
 * fix incorrect size exception during streaming of counters (CASSANDRA-3481)
 * (CQL) fix for counter decrement syntax (CASSANDRA-3418)
 * Fix race introduced by CASSANDRA-2503 (CASSANDRA-3482)
 * Fix incomplete deletion of delivered hints (CASSANDRA-3466)
 * Avoid rescheduling compactions when no compaction was executed 
   (CASSANDRA-3484)
 * fix handling of the chunk_length_kb compression options (CASSANDRA-3492)
Merged from 0.8:
 * fix updating CF row_cache_provider (CASSANDRA-3414)
 * CFMetaData.convertToThrift method to set RowCacheProvider (CASSANDRA-3405)
 * acquire compactionlock during truncate (CASSANDRA-3399)
 * fix displaying cfdef entries for super columnfamilies (CASSANDRA-3415)
 * Make counter shard merging thread safe (CASSANDRA-3178)
 * Revert CASSANDRA-2855
 * Fix bug preventing the use of efficient cross-DC writes (CASSANDRA-3472)
 * `describe ring` command for CLI (CASSANDRA-3220)
 * (Hadoop) skip empty rows when entire row is requested, redux (CASSANDRA-2855)


1.0.2
 * "defragment" rows for name-based queries under STCS (CASSANDRA-2503)
 * Add timing information to cassandra-cli GET/SET/LIST queries (CASSANDRA-3326)
 * Only create one CompressionMetadata object per sstable (CASSANDRA-3427)
 * cleanup usage of StorageService.setMode() (CASSANDRA-3388)
 * Avoid large array allocation for compressed chunk offsets (CASSANDRA-3432)
 * fix DecimalType bytebuffer marshalling (CASSANDRA-3421)
 * fix bug that caused first column in per row indexes to be ignored 
   (CASSANDRA-3441)
 * add JMX call to clean (failed) repair sessions (CASSANDRA-3316)
 * fix sstableloader reference acquisition bug (CASSANDRA-3438)
 * fix estimated row size regression (CASSANDRA-3451)
 * make sure we don't return more columns than asked (CASSANDRA-3303, 3395)
Merged from 0.8:
 * acquire compactionlock during truncate (CASSANDRA-3399)
 * fix displaying cfdef entries for super columnfamilies (CASSANDRA-3415)


1.0.1
 * acquire references during index build to prevent delete problems
   on Windows (CASSANDRA-3314)
 * describe_ring should include datacenter/topology information (CASSANDRA-2882)
 * Thrift sockets are not properly buffered (CASSANDRA-3261)
 * performance improvement for bytebufferutil compare function (CASSANDRA-3286)
 * add system.versions ColumnFamily (CASSANDRA-3140)
 * reduce network copies (CASSANDRA-3333, 3373)
 * limit nodetool to 32MB of heap (CASSANDRA-3124)
 * (CQL) update parser to accept "timestamp" instead of "date" (CASSANDRA-3149)
 * Fix CLI `show schema` to include "compression_options" (CASSANDRA-3368)
 * Snapshot to include manifest under LeveledCompactionStrategy (CASSANDRA-3359)
 * (CQL) SELECT query should allow CF name to be qualified by keyspace (CASSANDRA-3130)
 * (CQL) Fix internal application error specifying 'using consistency ...'
   in lower case (CASSANDRA-3366)
 * fix Deflate compression when compression actually makes the data bigger
   (CASSANDRA-3370)
 * optimize UUIDGen to avoid lock contention on InetAddress.getLocalHost 
   (CASSANDRA-3387)
 * tolerate index being dropped mid-mutation (CASSANDRA-3334, 3313)
 * CompactionManager is now responsible for checking for new candidates
   post-task execution, enabling more consistent leveled compaction 
   (CASSANDRA-3391)
 * Cache HSHA threads (CASSANDRA-3372)
 * use CF/KS names as snapshot prefix for drop + truncate operations
   (CASSANDRA-2997)
 * Break bloom filters up to avoid heap fragmentation (CASSANDRA-2466)
 * fix cassandra hanging on jsvc stop (CASSANDRA-3302)
 * Avoid leveled compaction getting blocked on errors (CASSANDRA-3408)
 * Make reloading the compaction strategy safe (CASSANDRA-3409)
 * ignore 0.8 hints even if compaction begins before we try to purge
   them (CASSANDRA-3385)
 * remove procrun (bin\daemon) from Cassandra source tree and 
   artifacts (CASSANDRA-3331)
 * make cassandra compile under JDK7 (CASSANDRA-3275)
 * remove dependency of clientutil.jar to FBUtilities (CASSANDRA-3299)
 * avoid truncation errors by using long math on long values (CASSANDRA-3364)
 * avoid clock drift on some Windows machine (CASSANDRA-3375)
 * display cache provider in cli 'describe keyspace' command (CASSANDRA-3384)
 * fix incomplete topology information in describe_ring (CASSANDRA-3403)
 * expire dead gossip states based on time (CASSANDRA-2961)
 * improve CompactionTask extensibility (CASSANDRA-3330)
 * Allow one leveled compaction task to kick off another (CASSANDRA-3363)
 * allow encryption only between datacenters (CASSANDRA-2802)
Merged from 0.8:
 * fix truncate allowing data to be replayed post-restart (CASSANDRA-3297)
 * make iwriter final in IndexWriter to avoid NPE (CASSANDRA-2863)
 * (CQL) update grammar to require key clause in DELETE statement
   (CASSANDRA-3349)
 * (CQL) allow numeric keyspace names in USE statement (CASSANDRA-3350)
 * (Hadoop) skip empty rows when slicing the entire row (CASSANDRA-2855)
 * Fix handling of tombstone by SSTableExport/Import (CASSANDRA-3357)
 * fix ColumnIndexer to use long offsets (CASSANDRA-3358)
 * Improved CLI exceptions (CASSANDRA-3312)
 * Fix handling of tombstone by SSTableExport/Import (CASSANDRA-3357)
 * Only count compaction as active (for throttling) when they have
   successfully acquired the compaction lock (CASSANDRA-3344)
 * Display CLI version string on startup (CASSANDRA-3196)
 * (Hadoop) make CFIF try rpc_address or fallback to listen_address
   (CASSANDRA-3214)
 * (Hadoop) accept comma delimited lists of initial thrift connections
   (CASSANDRA-3185)
 * ColumnFamily min_compaction_threshold should be >= 2 (CASSANDRA-3342)
 * (Pig) add 0.8+ types and key validation type in schema (CASSANDRA-3280)
 * Fix completely removing column metadata using CLI (CASSANDRA-3126)
 * CLI `describe cluster;` output should be on separate lines for separate versions
   (CASSANDRA-3170)
 * fix changing durable_writes keyspace option during CF creation
   (CASSANDRA-3292)
 * avoid locking on update when no indexes are involved (CASSANDRA-3386)
 * fix assertionError during repair with ordered partitioners (CASSANDRA-3369)
 * correctly serialize key_validation_class for avro (CASSANDRA-3391)
 * don't expire counter tombstone after streaming (CASSANDRA-3394)
 * prevent nodes that failed to join from hanging around forever 
   (CASSANDRA-3351)
 * remove incorrect optimization from slice read path (CASSANDRA-3390)
 * Fix race in AntiEntropyService (CASSANDRA-3400)


1.0.0-final
 * close scrubbed sstable fd before deleting it (CASSANDRA-3318)
 * fix bug preventing obsolete commitlog segments from being removed
   (CASSANDRA-3269)
 * tolerate whitespace in seed CDL (CASSANDRA-3263)
 * Change default heap thresholds to max(min(1/2 ram, 1G), min(1/4 ram, 8GB))
   (CASSANDRA-3295)
 * Fix broken CompressedRandomAccessReaderTest (CASSANDRA-3298)
 * (CQL) fix type information returned for wildcard queries (CASSANDRA-3311)
 * add estimated tasks to LeveledCompactionStrategy (CASSANDRA-3322)
 * avoid including compaction cache-warming in keycache stats (CASSANDRA-3325)
 * run compaction and hinted handoff threads at MIN_PRIORITY (CASSANDRA-3308)
 * default hsha thrift server to cpu core count in rpc pool (CASSANDRA-3329)
 * add bin\daemon to binary tarball for Windows service (CASSANDRA-3331)
 * Fix places where uncompressed size of sstables was use in place of the
   compressed one (CASSANDRA-3338)
 * Fix hsha thrift server (CASSANDRA-3346)
 * Make sure repair only stream needed sstables (CASSANDRA-3345)


1.0.0-rc2
 * Log a meaningful warning when a node receives a message for a repair session
   that doesn't exist anymore (CASSANDRA-3256)
 * test for NUMA policy support as well as numactl presence (CASSANDRA-3245)
 * Fix FD leak when internode encryption is enabled (CASSANDRA-3257)
 * Remove incorrect assertion in mergeIterator (CASSANDRA-3260)
 * FBUtilities.hexToBytes(String) to throw NumberFormatException when string
   contains non-hex characters (CASSANDRA-3231)
 * Keep SimpleSnitch proximity ordering unchanged from what the Strategy
   generates, as intended (CASSANDRA-3262)
 * remove Scrub from compactionstats when finished (CASSANDRA-3255)
 * fix counter entry in jdbc TypesMap (CASSANDRA-3268)
 * fix full queue scenario for ParallelCompactionIterator (CASSANDRA-3270)
 * fix bootstrap process (CASSANDRA-3285)
 * don't try delivering hints if when there isn't any (CASSANDRA-3176)
 * CLI documentation change for ColumnFamily `compression_options` (CASSANDRA-3282)
 * ignore any CF ids sent by client for adding CF/KS (CASSANDRA-3288)
 * remove obsolete hints on first startup (CASSANDRA-3291)
 * use correct ISortedColumns for time-optimized reads (CASSANDRA-3289)
 * Evict gossip state immediately when a token is taken over by a new IP 
   (CASSANDRA-3259)


1.0.0-rc1
 * Update CQL to generate microsecond timestamps by default (CASSANDRA-3227)
 * Fix counting CFMetadata towards Memtable liveRatio (CASSANDRA-3023)
 * Kill server on wrapped OOME such as from FileChannel.map (CASSANDRA-3201)
 * remove unnecessary copy when adding to row cache (CASSANDRA-3223)
 * Log message when a full repair operation completes (CASSANDRA-3207)
 * Fix streamOutSession keeping sstables references forever if the remote end
   dies (CASSANDRA-3216)
 * Remove dynamic_snitch boolean from example configuration (defaulting to 
   true) and set default badness threshold to 0.1 (CASSANDRA-3229)
 * Base choice of random or "balanced" token on bootstrap on whether
   schema definitions were found (CASSANDRA-3219)
 * Fixes for LeveledCompactionStrategy score computation, prioritization,
   scheduling, and performance (CASSANDRA-3224, 3234)
 * parallelize sstable open at server startup (CASSANDRA-2988)
 * fix handling of exceptions writing to OutboundTcpConnection (CASSANDRA-3235)
 * Allow using quotes in "USE <keyspace>;" CLI command (CASSANDRA-3208)
 * Don't allow any cache loading exceptions to halt startup (CASSANDRA-3218)
 * Fix sstableloader --ignores option (CASSANDRA-3247)
 * File descriptor limit increased in packaging (CASSANDRA-3206)
 * Fix deadlock in commit log during flush (CASSANDRA-3253) 


1.0.0-beta1
 * removed binarymemtable (CASSANDRA-2692)
 * add commitlog_total_space_in_mb to prevent fragmented logs (CASSANDRA-2427)
 * removed commitlog_rotation_threshold_in_mb configuration (CASSANDRA-2771)
 * make AbstractBounds.normalize de-overlapp overlapping ranges (CASSANDRA-2641)
 * replace CollatingIterator, ReducingIterator with MergeIterator 
   (CASSANDRA-2062)
 * Fixed the ability to set compaction strategy in cli using create column 
   family command (CASSANDRA-2778)
 * clean up tmp files after failed compaction (CASSANDRA-2468)
 * restrict repair streaming to specific columnfamilies (CASSANDRA-2280)
 * don't bother persisting columns shadowed by a row tombstone (CASSANDRA-2589)
 * reset CF and SC deletion times after gc_grace (CASSANDRA-2317)
 * optimize away seek when compacting wide rows (CASSANDRA-2879)
 * single-pass streaming (CASSANDRA-2677, 2906, 2916, 3003)
 * use reference counting for deleting sstables instead of relying on GC
   (CASSANDRA-2521, 3179)
 * store hints as serialized mutations instead of pointers to data row
   (CASSANDRA-2045)
 * store hints in the coordinator node instead of in the closest replica 
   (CASSANDRA-2914)
 * add row_cache_keys_to_save CF option (CASSANDRA-1966)
 * check column family validity in nodetool repair (CASSANDRA-2933)
 * use lazy initialization instead of class initialization in NodeId
   (CASSANDRA-2953)
 * add paging to get_count (CASSANDRA-2894)
 * fix "short reads" in [multi]get (CASSANDRA-2643, 3157, 3192)
 * add optional compression for sstables (CASSANDRA-47, 2994, 3001, 3128)
 * add scheduler JMX metrics (CASSANDRA-2962)
 * add block level checksum for compressed data (CASSANDRA-1717)
 * make column family backed column map pluggable and introduce unsynchronized
   ArrayList backed one to speedup reads (CASSANDRA-2843, 3165, 3205)
 * refactoring of the secondary index api (CASSANDRA-2982)
 * make CL > ONE reads wait for digest reconciliation before returning
   (CASSANDRA-2494)
 * fix missing logging for some exceptions (CASSANDRA-2061)
 * refactor and optimize ColumnFamilyStore.files(...) and Descriptor.fromFilename(String)
   and few other places responsible for work with SSTable files (CASSANDRA-3040)
 * Stop reading from sstables once we know we have the most recent columns,
   for query-by-name requests (CASSANDRA-2498)
 * Add query-by-column mode to stress.java (CASSANDRA-3064)
 * Add "install" command to cassandra.bat (CASSANDRA-292)
 * clean up KSMetadata, CFMetadata from unnecessary
   Thrift<->Avro conversion methods (CASSANDRA-3032)
 * Add timeouts to client request schedulers (CASSANDRA-3079, 3096)
 * Cli to use hashes rather than array of hashes for strategy options (CASSANDRA-3081)
 * LeveledCompactionStrategy (CASSANDRA-1608, 3085, 3110, 3087, 3145, 3154, 3182)
 * Improvements of the CLI `describe` command (CASSANDRA-2630)
 * reduce window where dropped CF sstables may not be deleted (CASSANDRA-2942)
 * Expose gossip/FD info to JMX (CASSANDRA-2806)
 * Fix streaming over SSL when compressed SSTable involved (CASSANDRA-3051)
 * Add support for pluggable secondary index implementations (CASSANDRA-3078)
 * remove compaction_thread_priority setting (CASSANDRA-3104)
 * generate hints for replicas that timeout, not just replicas that are known
   to be down before starting (CASSANDRA-2034)
 * Add throttling for internode streaming (CASSANDRA-3080)
 * make the repair of a range repair all replica (CASSANDRA-2610, 3194)
 * expose the ability to repair the first range (as returned by the
   partitioner) of a node (CASSANDRA-2606)
 * Streams Compression (CASSANDRA-3015)
 * add ability to use multiple threads during a single compaction
   (CASSANDRA-2901)
 * make AbstractBounds.normalize support overlapping ranges (CASSANDRA-2641)
 * fix of the CQL count() behavior (CASSANDRA-3068)
 * use TreeMap backed column families for the SSTable simple writers
   (CASSANDRA-3148)
 * fix inconsistency of the CLI syntax when {} should be used instead of [{}]
   (CASSANDRA-3119)
 * rename CQL type names to match expected SQL behavior (CASSANDRA-3149, 3031)
 * Arena-based allocation for memtables (CASSANDRA-2252, 3162, 3163, 3168)
 * Default RR chance to 0.1 (CASSANDRA-3169)
 * Add RowLevel support to secondary index API (CASSANDRA-3147)
 * Make SerializingCacheProvider the default if JNA is available (CASSANDRA-3183)
 * Fix backwards compatibilty for CQL memtable properties (CASSANDRA-3190)
 * Add five-minute delay before starting compactions on a restarted server
   (CASSANDRA-3181)
 * Reduce copies done for intra-host messages (CASSANDRA-1788, 3144)
 * support of compaction strategy option for stress.java (CASSANDRA-3204)
 * make memtable throughput and column count thresholds no-ops (CASSANDRA-2449)
 * Return schema information along with the resultSet in CQL (CASSANDRA-2734)
 * Add new DecimalType (CASSANDRA-2883)
 * Fix assertion error in RowRepairResolver (CASSANDRA-3156)
 * Reduce unnecessary high buffer sizes (CASSANDRA-3171)
 * Pluggable compaction strategy (CASSANDRA-1610)
 * Add new broadcast_address config option (CASSANDRA-2491)


0.8.7
 * Kill server on wrapped OOME such as from FileChannel.map (CASSANDRA-3201)
 * Allow using quotes in "USE <keyspace>;" CLI command (CASSANDRA-3208)
 * Log message when a full repair operation completes (CASSANDRA-3207)
 * Don't allow any cache loading exceptions to halt startup (CASSANDRA-3218)
 * Fix sstableloader --ignores option (CASSANDRA-3247)
 * File descriptor limit increased in packaging (CASSANDRA-3206)
 * Log a meaningfull warning when a node receive a message for a repair session
   that doesn't exist anymore (CASSANDRA-3256)
 * Fix FD leak when internode encryption is enabled (CASSANDRA-3257)
 * FBUtilities.hexToBytes(String) to throw NumberFormatException when string
   contains non-hex characters (CASSANDRA-3231)
 * Keep SimpleSnitch proximity ordering unchanged from what the Strategy
   generates, as intended (CASSANDRA-3262)
 * remove Scrub from compactionstats when finished (CASSANDRA-3255)
 * Fix tool .bat files when CASSANDRA_HOME contains spaces (CASSANDRA-3258)
 * Force flush of status table when removing/updating token (CASSANDRA-3243)
 * Evict gossip state immediately when a token is taken over by a new IP (CASSANDRA-3259)
 * Fix bug where the failure detector can take too long to mark a host
   down (CASSANDRA-3273)
 * (Hadoop) allow wrapping ranges in queries (CASSANDRA-3137)
 * (Hadoop) check all interfaces for a match with split location
   before falling back to random replica (CASSANDRA-3211)
 * (Hadoop) Make Pig storage handle implements LoadMetadata (CASSANDRA-2777)
 * (Hadoop) Fix exception during PIG 'dump' (CASSANDRA-2810)
 * Fix stress COUNTER_GET option (CASSANDRA-3301)
 * Fix missing fields in CLI `show schema` output (CASSANDRA-3304)
 * Nodetool no longer leaks threads and closes JMX connections (CASSANDRA-3309)
 * fix truncate allowing data to be replayed post-restart (CASSANDRA-3297)
 * Move SimpleAuthority and SimpleAuthenticator to examples (CASSANDRA-2922)
 * Fix handling of tombstone by SSTableExport/Import (CASSANDRA-3357)
 * Fix transposition in cfHistograms (CASSANDRA-3222)
 * Allow using number as DC name when creating keyspace in CQL (CASSANDRA-3239)
 * Force flush of system table after updating/removing a token (CASSANDRA-3243)


0.8.6
 * revert CASSANDRA-2388
 * change TokenRange.endpoints back to listen/broadcast address to match
   pre-1777 behavior, and add TokenRange.rpc_endpoints instead (CASSANDRA-3187)
 * avoid trying to watch cassandra-topology.properties when loaded from jar
   (CASSANDRA-3138)
 * prevent users from creating keyspaces with LocalStrategy replication
   (CASSANDRA-3139)
 * fix CLI `show schema;` to output correct keyspace definition statement
   (CASSANDRA-3129)
 * CustomTThreadPoolServer to log TTransportException at DEBUG level
   (CASSANDRA-3142)
 * allow topology sort to work with non-unique rack names between 
   datacenters (CASSANDRA-3152)
 * Improve caching of same-version Messages on digest and repair paths
   (CASSANDRA-3158)
 * Randomize choice of first replica for counter increment (CASSANDRA-2890)
 * Fix using read_repair_chance instead of merge_shard_change (CASSANDRA-3202)
 * Avoid streaming data to nodes that already have it, on move as well as
   decommission (CASSANDRA-3041)
 * Fix divide by zero error in GCInspector (CASSANDRA-3164)
 * allow quoting of the ColumnFamily name in CLI `create column family`
   statement (CASSANDRA-3195)
 * Fix rolling upgrade from 0.7 to 0.8 problem (CASSANDRA-3166)
 * Accomodate missing encryption_options in IncomingTcpConnection.stream
   (CASSANDRA-3212)


0.8.5
 * fix NPE when encryption_options is unspecified (CASSANDRA-3007)
 * include column name in validation failure exceptions (CASSANDRA-2849)
 * make sure truncate clears out the commitlog so replay won't re-
   populate with truncated data (CASSANDRA-2950)
 * fix NPE when debug logging is enabled and dropped CF is present
   in a commitlog segment (CASSANDRA-3021)
 * fix cassandra.bat when CASSANDRA_HOME contains spaces (CASSANDRA-2952)
 * fix to SSTableSimpleUnsortedWriter bufferSize calculation (CASSANDRA-3027)
 * make cleanup and normal compaction able to skip empty rows
   (rows containing nothing but expired tombstones) (CASSANDRA-3039)
 * work around native memory leak in com.sun.management.GarbageCollectorMXBean
   (CASSANDRA-2868)
 * validate that column names in column_metadata are not equal to key_alias
   on create/update of the ColumnFamily and CQL 'ALTER' statement (CASSANDRA-3036)
 * return an InvalidRequestException if an indexed column is assigned
   a value larger than 64KB (CASSANDRA-3057)
 * fix of numeric-only and string column names handling in CLI "drop index" 
   (CASSANDRA-3054)
 * prune index scan resultset back to original request for lazy
   resultset expansion case (CASSANDRA-2964)
 * (Hadoop) fail jobs when Cassandra node has failed but TaskTracker
   has not (CASSANDRA-2388)
 * fix dynamic snitch ignoring nodes when read_repair_chance is zero
   (CASSANDRA-2662)
 * avoid retaining references to dropped CFS objects in 
   CompactionManager.estimatedCompactions (CASSANDRA-2708)
 * expose rpc timeouts per host in MessagingServiceMBean (CASSANDRA-2941)
 * avoid including cwd in classpath for deb and rpm packages (CASSANDRA-2881)
 * remove gossip state when a new IP takes over a token (CASSANDRA-3071)
 * allow sstable2json to work on index sstable files (CASSANDRA-3059)
 * always hint counters (CASSANDRA-3099)
 * fix log4j initialization in EmbeddedCassandraService (CASSANDRA-2857)
 * remove gossip state when a new IP takes over a token (CASSANDRA-3071)
 * work around native memory leak in com.sun.management.GarbageCollectorMXBean
    (CASSANDRA-2868)
 * fix UnavailableException with writes at CL.EACH_QUORM (CASSANDRA-3084)
 * fix parsing of the Keyspace and ColumnFamily names in numeric
   and string representations in CLI (CASSANDRA-3075)
 * fix corner cases in Range.differenceToFetch (CASSANDRA-3084)
 * fix ip address String representation in the ring cache (CASSANDRA-3044)
 * fix ring cache compatibility when mixing pre-0.8.4 nodes with post-
   in the same cluster (CASSANDRA-3023)
 * make repair report failure when a node participating dies (instead of
   hanging forever) (CASSANDRA-2433)
 * fix handling of the empty byte buffer by ReversedType (CASSANDRA-3111)
 * Add validation that Keyspace names are case-insensitively unique (CASSANDRA-3066)
 * catch invalid key_validation_class before instantiating UpdateColumnFamily (CASSANDRA-3102)
 * make Range and Bounds objects client-safe (CASSANDRA-3108)
 * optionally skip log4j configuration (CASSANDRA-3061)
 * bundle sstableloader with the debian package (CASSANDRA-3113)
 * don't try to build secondary indexes when there is none (CASSANDRA-3123)
 * improve SSTableSimpleUnsortedWriter speed for large rows (CASSANDRA-3122)
 * handle keyspace arguments correctly in nodetool snapshot (CASSANDRA-3038)
 * Fix SSTableImportTest on windows (CASSANDRA-3043)
 * expose compactionThroughputMbPerSec through JMX (CASSANDRA-3117)
 * log keyspace and CF of large rows being compacted


0.8.4
 * change TokenRing.endpoints to be a list of rpc addresses instead of 
   listen/broadcast addresses (CASSANDRA-1777)
 * include files-to-be-streamed in StreamInSession.getSources (CASSANDRA-2972)
 * use JAVA env var in cassandra-env.sh (CASSANDRA-2785, 2992)
 * avoid doing read for no-op replicate-on-write at CL=1 (CASSANDRA-2892)
 * refuse counter write for CL.ANY (CASSANDRA-2990)
 * switch back to only logging recent dropped messages (CASSANDRA-3004)
 * always deserialize RowMutation for counters (CASSANDRA-3006)
 * ignore saved replication_factor strategy_option for NTS (CASSANDRA-3011)
 * make sure pre-truncate CL segments are discarded (CASSANDRA-2950)


0.8.3
 * add ability to drop local reads/writes that are going to timeout
   (CASSANDRA-2943)
 * revamp token removal process, keep gossip states for 3 days (CASSANDRA-2496)
 * don't accept extra args for 0-arg nodetool commands (CASSANDRA-2740)
 * log unavailableexception details at debug level (CASSANDRA-2856)
 * expose data_dir though jmx (CASSANDRA-2770)
 * don't include tmp files as sstable when create cfs (CASSANDRA-2929)
 * log Java classpath on startup (CASSANDRA-2895)
 * keep gossipped version in sync with actual on migration coordinator 
   (CASSANDRA-2946)
 * use lazy initialization instead of class initialization in NodeId
   (CASSANDRA-2953)
 * check column family validity in nodetool repair (CASSANDRA-2933)
 * speedup bytes to hex conversions dramatically (CASSANDRA-2850)
 * Flush memtables on shutdown when durable writes are disabled 
   (CASSANDRA-2958)
 * improved POSIX compatibility of start scripts (CASsANDRA-2965)
 * add counter support to Hadoop InputFormat (CASSANDRA-2981)
 * fix bug where dirty commitlog segments were removed (and avoid keeping 
   segments with no post-flush activity permanently dirty) (CASSANDRA-2829)
 * fix throwing exception with batch mutation of counter super columns
   (CASSANDRA-2949)
 * ignore system tables during repair (CASSANDRA-2979)
 * throw exception when NTS is given replication_factor as an option
   (CASSANDRA-2960)
 * fix assertion error during compaction of counter CFs (CASSANDRA-2968)
 * avoid trying to create index names, when no index exists (CASSANDRA-2867)
 * don't sample the system table when choosing a bootstrap token
   (CASSANDRA-2825)
 * gossiper notifies of local state changes (CASSANDRA-2948)
 * add asynchronous and half-sync/half-async (hsha) thrift servers 
   (CASSANDRA-1405)
 * fix potential use of free'd native memory in SerializingCache 
   (CASSANDRA-2951)
 * prune index scan resultset back to original request for lazy
   resultset expansion case (CASSANDRA-2964)
 * (Hadoop) fail jobs when Cassandra node has failed but TaskTracker
    has not (CASSANDRA-2388)


0.8.2
 * CQL: 
   - include only one row per unique key for IN queries (CASSANDRA-2717)
   - respect client timestamp on full row deletions (CASSANDRA-2912)
 * improve thread-safety in StreamOutSession (CASSANDRA-2792)
 * allow deleting a row and updating indexed columns in it in the
   same mutation (CASSANDRA-2773)
 * Expose number of threads blocked on submitting memtable to flush
   in JMX (CASSANDRA-2817)
 * add ability to return "endpoints" to nodetool (CASSANDRA-2776)
 * Add support for multiple (comma-delimited) coordinator addresses
   to ColumnFamilyInputFormat (CASSANDRA-2807)
 * fix potential NPE while scheduling read repair for range slice
   (CASSANDRA-2823)
 * Fix race in SystemTable.getCurrentLocalNodeId (CASSANDRA-2824)
 * Correctly set default for replicate_on_write (CASSANDRA-2835)
 * improve nodetool compactionstats formatting (CASSANDRA-2844)
 * fix index-building status display (CASSANDRA-2853)
 * fix CLI perpetuating obsolete KsDef.replication_factor (CASSANDRA-2846)
 * improve cli treatment of multiline comments (CASSANDRA-2852)
 * handle row tombstones correctly in EchoedRow (CASSANDRA-2786)
 * add MessagingService.get[Recently]DroppedMessages and
   StorageService.getExceptionCount (CASSANDRA-2804)
 * fix possibility of spurious UnavailableException for LOCAL_QUORUM
   reads with dynamic snitch + read repair disabled (CASSANDRA-2870)
 * add ant-optional as dependence for the debian package (CASSANDRA-2164)
 * add option to specify limit for get_slice in the CLI (CASSANDRA-2646)
 * decrease HH page size (CASSANDRA-2832)
 * reset cli keyspace after dropping the current one (CASSANDRA-2763)
 * add KeyRange option to Hadoop inputformat (CASSANDRA-1125)
 * fix protocol versioning (CASSANDRA-2818, 2860)
 * support spaces in path to log4j configuration (CASSANDRA-2383)
 * avoid including inferred types in CF update (CASSANDRA-2809)
 * fix JMX bulkload call (CASSANDRA-2908)
 * fix updating KS with durable_writes=false (CASSANDRA-2907)
 * add simplified facade to SSTableWriter for bulk loading use
   (CASSANDRA-2911)
 * fix re-using index CF sstable names after drop/recreate (CASSANDRA-2872)
 * prepend CF to default index names (CASSANDRA-2903)
 * fix hint replay (CASSANDRA-2928)
 * Properly synchronize repair's merkle tree computation (CASSANDRA-2816)


0.8.1
 * CQL:
   - support for insert, delete in BATCH (CASSANDRA-2537)
   - support for IN to SELECT, UPDATE (CASSANDRA-2553)
   - timestamp support for INSERT, UPDATE, and BATCH (CASSANDRA-2555)
   - TTL support (CASSANDRA-2476)
   - counter support (CASSANDRA-2473)
   - ALTER COLUMNFAMILY (CASSANDRA-1709)
   - DROP INDEX (CASSANDRA-2617)
   - add SCHEMA/TABLE as aliases for KS/CF (CASSANDRA-2743)
   - server handles wait-for-schema-agreement (CASSANDRA-2756)
   - key alias support (CASSANDRA-2480)
 * add support for comparator parameters and a generic ReverseType
   (CASSANDRA-2355)
 * add CompositeType and DynamicCompositeType (CASSANDRA-2231)
 * optimize batches containing multiple updates to the same row
   (CASSANDRA-2583)
 * adjust hinted handoff page size to avoid OOM with large columns 
   (CASSANDRA-2652)
 * mark BRAF buffer invalid post-flush so we don't re-flush partial
   buffers again, especially on CL writes (CASSANDRA-2660)
 * add DROP INDEX support to CLI (CASSANDRA-2616)
 * don't perform HH to client-mode [storageproxy] nodes (CASSANDRA-2668)
 * Improve forceDeserialize/getCompactedRow encapsulation (CASSANDRA-2659)
 * Don't write CounterUpdateColumn to disk in tests (CASSANDRA-2650)
 * Add sstable bulk loading utility (CASSANDRA-1278)
 * avoid replaying hints to dropped columnfamilies (CASSANDRA-2685)
 * add placeholders for missing rows in range query pseudo-RR (CASSANDRA-2680)
 * remove no-op HHOM.renameHints (CASSANDRA-2693)
 * clone super columns to avoid modifying them during flush (CASSANDRA-2675)
 * allow writes to bypass the commitlog for certain keyspaces (CASSANDRA-2683)
 * avoid NPE when bypassing commitlog during memtable flush (CASSANDRA-2781)
 * Added support for making bootstrap retry if nodes flap (CASSANDRA-2644)
 * Added statusthrift to nodetool to report if thrift server is running (CASSANDRA-2722)
 * Fixed rows being cached if they do not exist (CASSANDRA-2723)
 * Support passing tableName and cfName to RowCacheProviders (CASSANDRA-2702)
 * close scrub file handles (CASSANDRA-2669)
 * throttle migration replay (CASSANDRA-2714)
 * optimize column serializer creation (CASSANDRA-2716)
 * Added support for making bootstrap retry if nodes flap (CASSANDRA-2644)
 * Added statusthrift to nodetool to report if thrift server is running
   (CASSANDRA-2722)
 * Fixed rows being cached if they do not exist (CASSANDRA-2723)
 * fix truncate/compaction race (CASSANDRA-2673)
 * workaround large resultsets causing large allocation retention
   by nio sockets (CASSANDRA-2654)
 * fix nodetool ring use with Ec2Snitch (CASSANDRA-2733)
 * fix removing columns and subcolumns that are supressed by a row or
   supercolumn tombstone during replica resolution (CASSANDRA-2590)
 * support sstable2json against snapshot sstables (CASSANDRA-2386)
 * remove active-pull schema requests (CASSANDRA-2715)
 * avoid marking entire list of sstables as actively being compacted
   in multithreaded compaction (CASSANDRA-2765)
 * seek back after deserializing a row to update cache with (CASSANDRA-2752)
 * avoid skipping rows in scrub for counter column family (CASSANDRA-2759)
 * fix ConcurrentModificationException in repair when dealing with 0.7 node
   (CASSANDRA-2767)
 * use threadsafe collections for StreamInSession (CASSANDRA-2766)
 * avoid infinite loop when creating merkle tree (CASSANDRA-2758)
 * avoids unmarking compacting sstable prematurely in cleanup (CASSANDRA-2769)
 * fix NPE when the commit log is bypassed (CASSANDRA-2718)
 * don't throw an exception in SS.isRPCServerRunning (CASSANDRA-2721)
 * make stress.jar executable (CASSANDRA-2744)
 * add daemon mode to java stress (CASSANDRA-2267)
 * expose the DC and rack of a node through JMX and nodetool ring (CASSANDRA-2531)
 * fix cache mbean getSize (CASSANDRA-2781)
 * Add Date, Float, Double, and Boolean types (CASSANDRA-2530)
 * Add startup flag to renew counter node id (CASSANDRA-2788)
 * add jamm agent to cassandra.bat (CASSANDRA-2787)
 * fix repair hanging if a neighbor has nothing to send (CASSANDRA-2797)
 * purge tombstone even if row is in only one sstable (CASSANDRA-2801)
 * Fix wrong purge of deleted cf during compaction (CASSANDRA-2786)
 * fix race that could result in Hadoop writer failing to throw an
   exception encountered after close() (CASSANDRA-2755)
 * fix scan wrongly throwing assertion error (CASSANDRA-2653)
 * Always use even distribution for merkle tree with RandomPartitionner
   (CASSANDRA-2841)
 * fix describeOwnership for OPP (CASSANDRA-2800)
 * ensure that string tokens do not contain commas (CASSANDRA-2762)


0.8.0-final
 * fix CQL grammar warning and cqlsh regression from CASSANDRA-2622
 * add ant generate-cql-html target (CASSANDRA-2526)
 * update CQL consistency levels (CASSANDRA-2566)
 * debian packaging fixes (CASSANDRA-2481, 2647)
 * fix UUIDType, IntegerType for direct buffers (CASSANDRA-2682, 2684)
 * switch to native Thrift for Hadoop map/reduce (CASSANDRA-2667)
 * fix StackOverflowError when building from eclipse (CASSANDRA-2687)
 * only provide replication_factor to strategy_options "help" for
   SimpleStrategy, OldNetworkTopologyStrategy (CASSANDRA-2678, 2713)
 * fix exception adding validators to non-string columns (CASSANDRA-2696)
 * avoid instantiating DatabaseDescriptor in JDBC (CASSANDRA-2694)
 * fix potential stack overflow during compaction (CASSANDRA-2626)
 * clone super columns to avoid modifying them during flush (CASSANDRA-2675)
 * reset underlying iterator in EchoedRow constructor (CASSANDRA-2653)


0.8.0-rc1
 * faster flushes and compaction from fixing excessively pessimistic 
   rebuffering in BRAF (CASSANDRA-2581)
 * fix returning null column values in the python cql driver (CASSANDRA-2593)
 * fix merkle tree splitting exiting early (CASSANDRA-2605)
 * snapshot_before_compaction directory name fix (CASSANDRA-2598)
 * Disable compaction throttling during bootstrap (CASSANDRA-2612) 
 * fix CQL treatment of > and < operators in range slices (CASSANDRA-2592)
 * fix potential double-application of counter updates on commitlog replay
   by moving replay position from header to sstable metadata (CASSANDRA-2419)
 * JDBC CQL driver exposes getColumn for access to timestamp
 * JDBC ResultSetMetadata properties added to AbstractType
 * r/m clustertool (CASSANDRA-2607)
 * add support for presenting row key as a column in CQL result sets 
   (CASSANDRA-2622)
 * Don't allow {LOCAL|EACH}_QUORUM unless strategy is NTS (CASSANDRA-2627)
 * validate keyspace strategy_options during CQL create (CASSANDRA-2624)
 * fix empty Result with secondary index when limit=1 (CASSANDRA-2628)
 * Fix regression where bootstrapping a node with no schema fails
   (CASSANDRA-2625)
 * Allow removing LocationInfo sstables (CASSANDRA-2632)
 * avoid attempting to replay mutations from dropped keyspaces (CASSANDRA-2631)
 * avoid using cached position of a key when GT is requested (CASSANDRA-2633)
 * fix counting bloom filter true positives (CASSANDRA-2637)
 * initialize local ep state prior to gossip startup if needed (CASSANDRA-2638)
 * fix counter increment lost after restart (CASSANDRA-2642)
 * add quote-escaping via backslash to CLI (CASSANDRA-2623)
 * fix pig example script (CASSANDRA-2487)
 * fix dynamic snitch race in adding latencies (CASSANDRA-2618)
 * Start/stop cassandra after more important services such as mdadm in
   debian packaging (CASSANDRA-2481)


0.8.0-beta2
 * fix NPE compacting index CFs (CASSANDRA-2528)
 * Remove checking all column families on startup for compaction candidates 
   (CASSANDRA-2444)
 * validate CQL create keyspace options (CASSANDRA-2525)
 * fix nodetool setcompactionthroughput (CASSANDRA-2550)
 * move	gossip heartbeat back to its own thread (CASSANDRA-2554)
 * validate cql TRUNCATE columnfamily before truncating (CASSANDRA-2570)
 * fix batch_mutate for mixed standard-counter mutations (CASSANDRA-2457)
 * disallow making schema changes to system keyspace (CASSANDRA-2563)
 * fix sending mutation messages multiple times (CASSANDRA-2557)
 * fix incorrect use of NBHM.size in ReadCallback that could cause
   reads to time out even when responses were received (CASSANDRA-2552)
 * trigger read repair correctly for LOCAL_QUORUM reads (CASSANDRA-2556)
 * Allow configuring the number of compaction thread (CASSANDRA-2558)
 * forceUserDefinedCompaction will attempt to compact what it is given
   even if the pessimistic estimate is that there is not enough disk space;
   automatic compactions will only compact 2 or more sstables (CASSANDRA-2575)
 * refuse to apply migrations with older timestamps than the current 
   schema (CASSANDRA-2536)
 * remove unframed Thrift transport option
 * include indexes in snapshots (CASSANDRA-2596)
 * improve ignoring of obsolete mutations in index maintenance (CASSANDRA-2401)
 * recognize attempt to drop just the index while leaving the column
   definition alone (CASSANDRA-2619)
  

0.8.0-beta1
 * remove Avro RPC support (CASSANDRA-926)
 * support for columns that act as incr/decr counters 
   (CASSANDRA-1072, 1937, 1944, 1936, 2101, 2093, 2288, 2105, 2384, 2236, 2342,
   2454)
 * CQL (CASSANDRA-1703, 1704, 1705, 1706, 1707, 1708, 1710, 1711, 1940, 
   2124, 2302, 2277, 2493)
 * avoid double RowMutation serialization on write path (CASSANDRA-1800)
 * make NetworkTopologyStrategy the default (CASSANDRA-1960)
 * configurable internode encryption (CASSANDRA-1567, 2152)
 * human readable column names in sstable2json output (CASSANDRA-1933)
 * change default JMX port to 7199 (CASSANDRA-2027)
 * backwards compatible internal messaging (CASSANDRA-1015)
 * atomic switch of memtables and sstables (CASSANDRA-2284)
 * add pluggable SeedProvider (CASSANDRA-1669)
 * Fix clustertool to not throw exception when calling get_endpoints (CASSANDRA-2437)
 * upgrade to thrift 0.6 (CASSANDRA-2412) 
 * repair works on a token range instead of full ring (CASSANDRA-2324)
 * purge tombstones from row cache (CASSANDRA-2305)
 * push replication_factor into strategy_options (CASSANDRA-1263)
 * give snapshots the same name on each node (CASSANDRA-1791)
 * remove "nodetool loadbalance" (CASSANDRA-2448)
 * multithreaded compaction (CASSANDRA-2191)
 * compaction throttling (CASSANDRA-2156)
 * add key type information and alias (CASSANDRA-2311, 2396)
 * cli no longer divides read_repair_chance by 100 (CASSANDRA-2458)
 * made CompactionInfo.getTaskType return an enum (CASSANDRA-2482)
 * add a server-wide cap on measured memtable memory usage and aggressively
   flush to keep under that threshold (CASSANDRA-2006)
 * add unified UUIDType (CASSANDRA-2233)
 * add off-heap row cache support (CASSANDRA-1969)


0.7.5
 * improvements/fixes to PIG driver (CASSANDRA-1618, CASSANDRA-2387,
   CASSANDRA-2465, CASSANDRA-2484)
 * validate index names (CASSANDRA-1761)
 * reduce contention on Table.flusherLock (CASSANDRA-1954)
 * try harder to detect failures during streaming, cleaning up temporary
   files more reliably (CASSANDRA-2088)
 * shut down server for OOM on a Thrift thread (CASSANDRA-2269)
 * fix tombstone handling in repair and sstable2json (CASSANDRA-2279)
 * preserve version when streaming data from old sstables (CASSANDRA-2283)
 * don't start repair if a neighboring node is marked as dead (CASSANDRA-2290)
 * purge tombstones from row cache (CASSANDRA-2305)
 * Avoid seeking when sstable2json exports the entire file (CASSANDRA-2318)
 * clear Built flag in system table when dropping an index (CASSANDRA-2320)
 * don't allow arbitrary argument for stress.java (CASSANDRA-2323)
 * validate values for index predicates in get_indexed_slice (CASSANDRA-2328)
 * queue secondary indexes for flush before the parent (CASSANDRA-2330)
 * allow job configuration to set the CL used in Hadoop jobs (CASSANDRA-2331)
 * add memtable_flush_queue_size defaulting to 4 (CASSANDRA-2333)
 * Allow overriding of initial_token, storage_port and rpc_port from system
   properties (CASSANDRA-2343)
 * fix comparator used for non-indexed secondary expressions in index scan
   (CASSANDRA-2347)
 * ensure size calculation and write phase of large-row compaction use
   the same threshold for TTL expiration (CASSANDRA-2349)
 * fix race when iterating CFs during add/drop (CASSANDRA-2350)
 * add ConsistencyLevel command to CLI (CASSANDRA-2354)
 * allow negative numbers in the cli (CASSANDRA-2358)
 * hard code serialVersionUID for tokens class (CASSANDRA-2361)
 * fix potential infinite loop in ByteBufferUtil.inputStream (CASSANDRA-2365)
 * fix encoding bugs in HintedHandoffManager, SystemTable when default
   charset is not UTF8 (CASSANDRA-2367)
 * avoids having removed node reappearing in Gossip (CASSANDRA-2371)
 * fix incorrect truncation of long to int when reading columns via block
   index (CASSANDRA-2376)
 * fix NPE during stream session (CASSANDRA-2377)
 * fix race condition that could leave orphaned data files when dropping CF or
   KS (CASSANDRA-2381)
 * fsync statistics component on write (CASSANDRA-2382)
 * fix duplicate results from CFS.scan (CASSANDRA-2406)
 * add IntegerType to CLI help (CASSANDRA-2414)
 * avoid caching token-only decoratedkeys (CASSANDRA-2416)
 * convert mmap assertion to if/throw so scrub can catch it (CASSANDRA-2417)
 * don't overwrite gc log (CASSANDR-2418)
 * invalidate row cache for streamed row to avoid inconsitencies
   (CASSANDRA-2420)
 * avoid copies in range/index scans (CASSANDRA-2425)
 * make sure we don't wipe data during cleanup if the node has not join
   the ring (CASSANDRA-2428)
 * Try harder to close files after compaction (CASSANDRA-2431)
 * re-set bootstrapped flag after move finishes (CASSANDRA-2435)
 * display validation_class in CLI 'describe keyspace' (CASSANDRA-2442)
 * make cleanup compactions cleanup the row cache (CASSANDRA-2451)
 * add column fields validation to scrub (CASSANDRA-2460)
 * use 64KB flush buffer instead of in_memory_compaction_limit (CASSANDRA-2463)
 * fix backslash substitutions in CLI (CASSANDRA-2492)
 * disable cache saving for system CFS (CASSANDRA-2502)
 * fixes for verifying destination availability under hinted conditions
   so UE can be thrown intead of timing out (CASSANDRA-2514)
 * fix update of validation class in column metadata (CASSANDRA-2512)
 * support LOCAL_QUORUM, EACH_QUORUM CLs outside of NTS (CASSANDRA-2516)
 * preserve version when streaming data from old sstables (CASSANDRA-2283)
 * fix backslash substitutions in CLI (CASSANDRA-2492)
 * count a row deletion as one operation towards memtable threshold 
   (CASSANDRA-2519)
 * support LOCAL_QUORUM, EACH_QUORUM CLs outside of NTS (CASSANDRA-2516)


0.7.4
 * add nodetool join command (CASSANDRA-2160)
 * fix secondary indexes on pre-existing or streamed data (CASSANDRA-2244)
 * initialize endpoint in gossiper earlier (CASSANDRA-2228)
 * add ability to write to Cassandra from Pig (CASSANDRA-1828)
 * add rpc_[min|max]_threads (CASSANDRA-2176)
 * add CL.TWO, CL.THREE (CASSANDRA-2013)
 * avoid exporting an un-requested row in sstable2json, when exporting 
   a key that does not exist (CASSANDRA-2168)
 * add incremental_backups option (CASSANDRA-1872)
 * add configurable row limit to Pig loadfunc (CASSANDRA-2276)
 * validate column values in batches as well as single-Column inserts
   (CASSANDRA-2259)
 * move sample schema from cassandra.yaml to schema-sample.txt,
   a cli scripts (CASSANDRA-2007)
 * avoid writing empty rows when scrubbing tombstoned rows (CASSANDRA-2296)
 * fix assertion error in range and index scans for CL < ALL
   (CASSANDRA-2282)
 * fix commitlog replay when flush position refers to data that didn't
   get synced before server died (CASSANDRA-2285)
 * fix fd leak in sstable2json with non-mmap'd i/o (CASSANDRA-2304)
 * reduce memory use during streaming of multiple sstables (CASSANDRA-2301)
 * purge tombstoned rows from cache after GCGraceSeconds (CASSANDRA-2305)
 * allow zero replicas in a NTS datacenter (CASSANDRA-1924)
 * make range queries respect snitch for local replicas (CASSANDRA-2286)
 * fix HH delivery when column index is larger than 2GB (CASSANDRA-2297)
 * make 2ary indexes use parent CF flush thresholds during initial build
   (CASSANDRA-2294)
 * update memtable_throughput to be a long (CASSANDRA-2158)


0.7.3
 * Keep endpoint state until aVeryLongTime (CASSANDRA-2115)
 * lower-latency read repair (CASSANDRA-2069)
 * add hinted_handoff_throttle_delay_in_ms option (CASSANDRA-2161)
 * fixes for cache save/load (CASSANDRA-2172, -2174)
 * Handle whole-row deletions in CFOutputFormat (CASSANDRA-2014)
 * Make memtable_flush_writers flush in parallel (CASSANDRA-2178)
 * Add compaction_preheat_key_cache option (CASSANDRA-2175)
 * refactor stress.py to have only one copy of the format string 
   used for creating row keys (CASSANDRA-2108)
 * validate index names for \w+ (CASSANDRA-2196)
 * Fix Cassandra cli to respect timeout if schema does not settle 
   (CASSANDRA-2187)
 * fix for compaction and cleanup writing old-format data into new-version 
   sstable (CASSANDRA-2211, -2216)
 * add nodetool scrub (CASSANDRA-2217, -2240)
 * fix sstable2json large-row pagination (CASSANDRA-2188)
 * fix EOFing on requests for the last bytes in a file (CASSANDRA-2213)
 * fix BufferedRandomAccessFile bugs (CASSANDRA-2218, -2241)
 * check for memtable flush_after_mins exceeded every 10s (CASSANDRA-2183)
 * fix cache saving on Windows (CASSANDRA-2207)
 * add validateSchemaAgreement call + synchronization to schema
   modification operations (CASSANDRA-2222)
 * fix for reversed slice queries on large rows (CASSANDRA-2212)
 * fat clients were writing local data (CASSANDRA-2223)
 * set DEFAULT_MEMTABLE_LIFETIME_IN_MINS to 24h
 * improve detection and cleanup of partially-written sstables 
   (CASSANDRA-2206)
 * fix supercolumn de/serialization when subcolumn comparator is different
   from supercolumn's (CASSANDRA-2104)
 * fix starting up on Windows when CASSANDRA_HOME contains whitespace
   (CASSANDRA-2237)
 * add [get|set][row|key]cacheSavePeriod to JMX (CASSANDRA-2100)
 * fix Hadoop ColumnFamilyOutputFormat dropping of mutations
   when batch fills up (CASSANDRA-2255)
 * move file deletions off of scheduledtasks executor (CASSANDRA-2253)


0.7.2
 * copy DecoratedKey.key when inserting into caches to avoid retaining
   a reference to the underlying buffer (CASSANDRA-2102)
 * format subcolumn names with subcomparator (CASSANDRA-2136)
 * fix column bloom filter deserialization (CASSANDRA-2165)


0.7.1
 * refactor MessageDigest creation code. (CASSANDRA-2107)
 * buffer network stack to avoid inefficient small TCP messages while avoiding
   the nagle/delayed ack problem (CASSANDRA-1896)
 * check log4j configuration for changes every 10s (CASSANDRA-1525, 1907)
 * more-efficient cross-DC replication (CASSANDRA-1530, -2051, -2138)
 * avoid polluting page cache with commitlog or sstable writes
   and seq scan operations (CASSANDRA-1470)
 * add RMI authentication options to nodetool (CASSANDRA-1921)
 * make snitches configurable at runtime (CASSANDRA-1374)
 * retry hadoop split requests on connection failure (CASSANDRA-1927)
 * implement describeOwnership for BOP, COPP (CASSANDRA-1928)
 * make read repair behave as expected for ConsistencyLevel > ONE
   (CASSANDRA-982, 2038)
 * distributed test harness (CASSANDRA-1859, 1964)
 * reduce flush lock contention (CASSANDRA-1930)
 * optimize supercolumn deserialization (CASSANDRA-1891)
 * fix CFMetaData.apply to only compare objects of the same class 
   (CASSANDRA-1962)
 * allow specifying specific SSTables to compact from JMX (CASSANDRA-1963)
 * fix race condition in MessagingService.targets (CASSANDRA-1959, 2094, 2081)
 * refuse to open sstables from a future version (CASSANDRA-1935)
 * zero-copy reads (CASSANDRA-1714)
 * fix copy bounds for word Text in wordcount demo (CASSANDRA-1993)
 * fixes for contrib/javautils (CASSANDRA-1979)
 * check more frequently for memtable expiration (CASSANDRA-2000)
 * fix writing SSTable column count statistics (CASSANDRA-1976)
 * fix streaming of multiple CFs during bootstrap (CASSANDRA-1992)
 * explicitly set JVM GC new generation size with -Xmn (CASSANDRA-1968)
 * add short options for CLI flags (CASSANDRA-1565)
 * make keyspace argument to "describe keyspace" in CLI optional
   when authenticated to keyspace already (CASSANDRA-2029)
 * added option to specify -Dcassandra.join_ring=false on startup
   to allow "warm spare" nodes or performing JMX maintenance before
   joining the ring (CASSANDRA-526)
 * log migrations at INFO (CASSANDRA-2028)
 * add CLI verbose option in file mode (CASSANDRA-2030)
 * add single-line "--" comments to CLI (CASSANDRA-2032)
 * message serialization tests (CASSANDRA-1923)
 * switch from ivy to maven-ant-tasks (CASSANDRA-2017)
 * CLI attempts to block for new schema to propagate (CASSANDRA-2044)
 * fix potential overflow in nodetool cfstats (CASSANDRA-2057)
 * add JVM shutdownhook to sync commitlog (CASSANDRA-1919)
 * allow nodes to be up without being part of  normal traffic (CASSANDRA-1951)
 * fix CLI "show keyspaces" with null options on NTS (CASSANDRA-2049)
 * fix possible ByteBuffer race conditions (CASSANDRA-2066)
 * reduce garbage generated by MessagingService to prevent load spikes
   (CASSANDRA-2058)
 * fix math in RandomPartitioner.describeOwnership (CASSANDRA-2071)
 * fix deletion of sstable non-data components (CASSANDRA-2059)
 * avoid blocking gossip while deleting handoff hints (CASSANDRA-2073)
 * ignore messages from newer versions, keep track of nodes in gossip 
   regardless of version (CASSANDRA-1970)
 * cache writing moved to CompactionManager to reduce i/o contention and
   updated to use non-cache-polluting writes (CASSANDRA-2053)
 * page through large rows when exporting to JSON (CASSANDRA-2041)
 * add flush_largest_memtables_at and reduce_cache_sizes_at options
   (CASSANDRA-2142)
 * add cli 'describe cluster' command (CASSANDRA-2127)
 * add cli support for setting username/password at 'connect' command 
   (CASSANDRA-2111)
 * add -D option to Stress.java to allow reading hosts from a file 
   (CASSANDRA-2149)
 * bound hints CF throughput between 32M and 256M (CASSANDRA-2148)
 * continue starting when invalid saved cache entries are encountered
   (CASSANDRA-2076)
 * add max_hint_window_in_ms option (CASSANDRA-1459)


0.7.0-final
 * fix offsets to ByteBuffer.get (CASSANDRA-1939)


0.7.0-rc4
 * fix cli crash after backgrounding (CASSANDRA-1875)
 * count timeouts in storageproxy latencies, and include latency 
   histograms in StorageProxyMBean (CASSANDRA-1893)
 * fix CLI get recognition of supercolumns (CASSANDRA-1899)
 * enable keepalive on intra-cluster sockets (CASSANDRA-1766)
 * count timeouts towards dynamicsnitch latencies (CASSANDRA-1905)
 * Expose index-building status in JMX + cli schema description
   (CASSANDRA-1871)
 * allow [LOCAL|EACH]_QUORUM to be used with non-NetworkTopology 
   replication Strategies
 * increased amount of index locks for faster commitlog replay
 * collect secondary index tombstones immediately (CASSANDRA-1914)
 * revert commitlog changes from #1780 (CASSANDRA-1917)
 * change RandomPartitioner min token to -1 to avoid collision w/
   tokens on actual nodes (CASSANDRA-1901)
 * examine the right nibble when validating TimeUUID (CASSANDRA-1910)
 * include secondary indexes in cleanup (CASSANDRA-1916)
 * CFS.scrubDataDirectories should also cleanup invalid secondary indexes
   (CASSANDRA-1904)
 * ability to disable/enable gossip on nodes to force them down
   (CASSANDRA-1108)


0.7.0-rc3
 * expose getNaturalEndpoints in StorageServiceMBean taking byte[]
   key; RMI cannot serialize ByteBuffer (CASSANDRA-1833)
 * infer org.apache.cassandra.locator for replication strategy classes
   when not otherwise specified
 * validation that generates less garbage (CASSANDRA-1814)
 * add TTL support to CLI (CASSANDRA-1838)
 * cli defaults to bytestype for subcomparator when creating
   column families (CASSANDRA-1835)
 * unregister index MBeans when index is dropped (CASSANDRA-1843)
 * make ByteBufferUtil.clone thread-safe (CASSANDRA-1847)
 * change exception for read requests during bootstrap from 
   InvalidRequest to Unavailable (CASSANDRA-1862)
 * respect row-level tombstones post-flush in range scans
   (CASSANDRA-1837)
 * ReadResponseResolver check digests against each other (CASSANDRA-1830)
 * return InvalidRequest when remove of subcolumn without supercolumn
   is requested (CASSANDRA-1866)
 * flush before repair (CASSANDRA-1748)
 * SSTableExport validates key order (CASSANDRA-1884)
 * large row support for SSTableExport (CASSANDRA-1867)
 * Re-cache hot keys post-compaction without hitting disk (CASSANDRA-1878)
 * manage read repair in coordinator instead of data source, to
   provide latency information to dynamic snitch (CASSANDRA-1873)


0.7.0-rc2
 * fix live-column-count of slice ranges including tombstoned supercolumn 
   with live subcolumn (CASSANDRA-1591)
 * rename o.a.c.internal.AntientropyStage -> AntiEntropyStage,
   o.a.c.request.Request_responseStage -> RequestResponseStage,
   o.a.c.internal.Internal_responseStage -> InternalResponseStage
 * add AbstractType.fromString (CASSANDRA-1767)
 * require index_type to be present when specifying index_name
   on ColumnDef (CASSANDRA-1759)
 * fix add/remove index bugs in CFMetadata (CASSANDRA-1768)
 * rebuild Strategy during system_update_keyspace (CASSANDRA-1762)
 * cli updates prompt to ... in continuation lines (CASSANDRA-1770)
 * support multiple Mutations per key in hadoop ColumnFamilyOutputFormat
   (CASSANDRA-1774)
 * improvements to Debian init script (CASSANDRA-1772)
 * use local classloader to check for version.properties (CASSANDRA-1778)
 * Validate that column names in column_metadata are valid for the
   defined comparator, and decode properly in cli (CASSANDRA-1773)
 * use cross-platform newlines in cli (CASSANDRA-1786)
 * add ExpiringColumn support to sstable import/export (CASSANDRA-1754)
 * add flush for each append to periodic commitlog mode; added
   periodic_without_flush option to disable this (CASSANDRA-1780)
 * close file handle used for post-flush truncate (CASSANDRA-1790)
 * various code cleanup (CASSANDRA-1793, -1794, -1795)
 * fix range queries against wrapped range (CASSANDRA-1781)
 * fix consistencylevel calculations for NetworkTopologyStrategy
   (CASSANDRA-1804)
 * cli support index type enum names (CASSANDRA-1810)
 * improved validation of column_metadata (CASSANDRA-1813)
 * reads at ConsistencyLevel > 1 throw UnavailableException
   immediately if insufficient live nodes exist (CASSANDRA-1803)
 * copy bytebuffers for local writes to avoid retaining the entire
   Thrift frame (CASSANDRA-1801)
 * fix NPE adding index to column w/o prior metadata (CASSANDRA-1764)
 * reduce fat client timeout (CASSANDRA-1730)
 * fix botched merge of CASSANDRA-1316


0.7.0-rc1
 * fix compaction and flush races with schema updates (CASSANDRA-1715)
 * add clustertool, config-converter, sstablekeys, and schematool 
   Windows .bat files (CASSANDRA-1723)
 * reject range queries received during bootstrap (CASSANDRA-1739)
 * fix wrapping-range queries on non-minimum token (CASSANDRA-1700)
 * add nodetool cfhistogram (CASSANDRA-1698)
 * limit repaired ranges to what the nodes have in common (CASSANDRA-1674)
 * index scan treats missing columns as not matching secondary
   expressions (CASSANDRA-1745)
 * Fix misuse of DataOutputBuffer.getData in AntiEntropyService
   (CASSANDRA-1729)
 * detect and warn when obsolete version of JNA is present (CASSANDRA-1760)
 * reduce fat client timeout (CASSANDRA-1730)
 * cleanup smallest CFs first to increase free temp space for larger ones
   (CASSANDRA-1811)
 * Update windows .bat files to work outside of main Cassandra
   directory (CASSANDRA-1713)
 * fix read repair regression from 0.6.7 (CASSANDRA-1727)
 * more-efficient read repair (CASSANDRA-1719)
 * fix hinted handoff replay (CASSANDRA-1656)
 * log type of dropped messages (CASSANDRA-1677)
 * upgrade to SLF4J 1.6.1
 * fix ByteBuffer bug in ExpiringColumn.updateDigest (CASSANDRA-1679)
 * fix IntegerType.getString (CASSANDRA-1681)
 * make -Djava.net.preferIPv4Stack=true the default (CASSANDRA-628)
 * add INTERNAL_RESPONSE verb to differentiate from responses related
   to client requests (CASSANDRA-1685)
 * log tpstats when dropping messages (CASSANDRA-1660)
 * include unreachable nodes in describeSchemaVersions (CASSANDRA-1678)
 * Avoid dropping messages off the client request path (CASSANDRA-1676)
 * fix jna errno reporting (CASSANDRA-1694)
 * add friendlier error for UnknownHostException on startup (CASSANDRA-1697)
 * include jna dependency in RPM package (CASSANDRA-1690)
 * add --skip-keys option to stress.py (CASSANDRA-1696)
 * improve cli handling of non-string keys and column names 
   (CASSANDRA-1701, -1693)
 * r/m extra subcomparator line in cli keyspaces output (CASSANDRA-1712)
 * add read repair chance to cli "show keyspaces"
 * upgrade to ConcurrentLinkedHashMap 1.1 (CASSANDRA-975)
 * fix index scan routing (CASSANDRA-1722)
 * fix tombstoning of supercolumns in range queries (CASSANDRA-1734)
 * clear endpoint cache after updating keyspace metadata (CASSANDRA-1741)
 * fix wrapping-range queries on non-minimum token (CASSANDRA-1700)
 * truncate includes secondary indexes (CASSANDRA-1747)
 * retain reference to PendingFile sstables (CASSANDRA-1749)
 * fix sstableimport regression (CASSANDRA-1753)
 * fix for bootstrap when no non-system tables are defined (CASSANDRA-1732)
 * handle replica unavailability in index scan (CASSANDRA-1755)
 * fix service initialization order deadlock (CASSANDRA-1756)
 * multi-line cli commands (CASSANDRA-1742)
 * fix race between snapshot and compaction (CASSANDRA-1736)
 * add listEndpointsPendingHints, deleteHintsForEndpoint JMX methods 
   (CASSANDRA-1551)


0.7.0-beta3
 * add strategy options to describe_keyspace output (CASSANDRA-1560)
 * log warning when using randomly generated token (CASSANDRA-1552)
 * re-organize JMX into .db, .net, .internal, .request (CASSANDRA-1217)
 * allow nodes to change IPs between restarts (CASSANDRA-1518)
 * remember ring state between restarts by default (CASSANDRA-1518)
 * flush index built flag so we can read it before log replay (CASSANDRA-1541)
 * lock row cache updates to prevent race condition (CASSANDRA-1293)
 * remove assertion causing rare (and harmless) error messages in
   commitlog (CASSANDRA-1330)
 * fix moving nodes with no keyspaces defined (CASSANDRA-1574)
 * fix unbootstrap when no data is present in a transfer range (CASSANDRA-1573)
 * take advantage of AVRO-495 to simplify our avro IDL (CASSANDRA-1436)
 * extend authorization hierarchy to column family (CASSANDRA-1554)
 * deletion support in secondary indexes (CASSANDRA-1571)
 * meaningful error message for invalid replication strategy class 
   (CASSANDRA-1566)
 * allow keyspace creation with RF > N (CASSANDRA-1428)
 * improve cli error handling (CASSANDRA-1580)
 * add cache save/load ability (CASSANDRA-1417, 1606, 1647)
 * add StorageService.getDrainProgress (CASSANDRA-1588)
 * Disallow bootstrap to an in-use token (CASSANDRA-1561)
 * Allow dynamic secondary index creation and destruction (CASSANDRA-1532)
 * log auto-guessed memtable thresholds (CASSANDRA-1595)
 * add ColumnDef support to cli (CASSANDRA-1583)
 * reduce index sample time by 75% (CASSANDRA-1572)
 * add cli support for column, strategy metadata (CASSANDRA-1578, 1612)
 * add cli support for schema modification (CASSANDRA-1584)
 * delete temp files on failed compactions (CASSANDRA-1596)
 * avoid blocking for dead nodes during removetoken (CASSANDRA-1605)
 * remove ConsistencyLevel.ZERO (CASSANDRA-1607)
 * expose in-progress compaction type in jmx (CASSANDRA-1586)
 * removed IClock & related classes from internals (CASSANDRA-1502)
 * fix removing tokens from SystemTable on decommission and removetoken
   (CASSANDRA-1609)
 * include CF metadata in cli 'show keyspaces' (CASSANDRA-1613)
 * switch from Properties to HashMap in PropertyFileSnitch to
   avoid synchronization bottleneck (CASSANDRA-1481)
 * PropertyFileSnitch configuration file renamed to 
   cassandra-topology.properties
 * add cli support for get_range_slices (CASSANDRA-1088, CASSANDRA-1619)
 * Make memtable flush thresholds per-CF instead of global 
   (CASSANDRA-1007, 1637)
 * add cli support for binary data without CfDef hints (CASSANDRA-1603)
 * fix building SSTable statistics post-stream (CASSANDRA-1620)
 * fix potential infinite loop in 2ary index queries (CASSANDRA-1623)
 * allow creating NTS keyspaces with no replicas configured (CASSANDRA-1626)
 * add jmx histogram of sstables accessed per read (CASSANDRA-1624)
 * remove system_rename_column_family and system_rename_keyspace from the
   client API until races can be fixed (CASSANDRA-1630, CASSANDRA-1585)
 * add cli sanity tests (CASSANDRA-1582)
 * update GC settings in cassandra.bat (CASSANDRA-1636)
 * cli support for index queries (CASSANDRA-1635)
 * cli support for updating schema memtable settings (CASSANDRA-1634)
 * cli --file option (CASSANDRA-1616)
 * reduce automatically chosen memtable sizes by 50% (CASSANDRA-1641)
 * move endpoint cache from snitch to strategy (CASSANDRA-1643)
 * fix commitlog recovery deleting the newly-created segment as well as
   the old ones (CASSANDRA-1644)
 * upgrade to Thrift 0.5 (CASSANDRA-1367)
 * renamed CL.DCQUORUM to LOCAL_QUORUM and DCQUORUMSYNC to EACH_QUORUM
 * cli truncate support (CASSANDRA-1653)
 * update GC settings in cassandra.bat (CASSANDRA-1636)
 * avoid logging when a node's ip/token is gossipped back to it (CASSANDRA-1666)


0.7-beta2
 * always use UTF-8 for hint keys (CASSANDRA-1439)
 * remove cassandra.yaml dependency from Hadoop and Pig (CASSADRA-1322)
 * expose CfDef metadata in describe_keyspaces (CASSANDRA-1363)
 * restore use of mmap_index_only option (CASSANDRA-1241)
 * dropping a keyspace with no column families generated an error 
   (CASSANDRA-1378)
 * rename RackAwareStrategy to OldNetworkTopologyStrategy, RackUnawareStrategy 
   to SimpleStrategy, DatacenterShardStrategy to NetworkTopologyStrategy,
   AbstractRackAwareSnitch to AbstractNetworkTopologySnitch (CASSANDRA-1392)
 * merge StorageProxy.mutate, mutateBlocking (CASSANDRA-1396)
 * faster UUIDType, LongType comparisons (CASSANDRA-1386, 1393)
 * fix setting read_repair_chance from CLI addColumnFamily (CASSANDRA-1399)
 * fix updates to indexed columns (CASSANDRA-1373)
 * fix race condition leaving to FileNotFoundException (CASSANDRA-1382)
 * fix sharded lock hash on index write path (CASSANDRA-1402)
 * add support for GT/E, LT/E in subordinate index clauses (CASSANDRA-1401)
 * cfId counter got out of sync when CFs were added (CASSANDRA-1403)
 * less chatty schema updates (CASSANDRA-1389)
 * rename column family mbeans. 'type' will now include either 
   'IndexColumnFamilies' or 'ColumnFamilies' depending on the CFS type.
   (CASSANDRA-1385)
 * disallow invalid keyspace and column family names. This includes name that
   matches a '^\w+' regex. (CASSANDRA-1377)
 * use JNA, if present, to take snapshots (CASSANDRA-1371)
 * truncate hints if starting 0.7 for the first time (CASSANDRA-1414)
 * fix FD leak in single-row slicepredicate queries (CASSANDRA-1416)
 * allow index expressions against columns that are not part of the 
   SlicePredicate (CASSANDRA-1410)
 * config-converter properly handles snitches and framed support 
   (CASSANDRA-1420)
 * remove keyspace argument from multiget_count (CASSANDRA-1422)
 * allow specifying cassandra.yaml location as (local or remote) URL
   (CASSANDRA-1126)
 * fix using DynamicEndpointSnitch with NetworkTopologyStrategy
   (CASSANDRA-1429)
 * Add CfDef.default_validation_class (CASSANDRA-891)
 * fix EstimatedHistogram.max (CASSANDRA-1413)
 * quorum read optimization (CASSANDRA-1622)
 * handle zero-length (or missing) rows during HH paging (CASSANDRA-1432)
 * include secondary indexes during schema migrations (CASSANDRA-1406)
 * fix commitlog header race during schema change (CASSANDRA-1435)
 * fix ColumnFamilyStoreMBeanIterator to use new type name (CASSANDRA-1433)
 * correct filename generated by xml->yaml converter (CASSANDRA-1419)
 * add CMSInitiatingOccupancyFraction=75 and UseCMSInitiatingOccupancyOnly
   to default JVM options
 * decrease jvm heap for cassandra-cli (CASSANDRA-1446)
 * ability to modify keyspaces and column family definitions on a live cluster
   (CASSANDRA-1285)
 * support for Hadoop Streaming [non-jvm map/reduce via stdin/out]
   (CASSANDRA-1368)
 * Move persistent sstable stats from the system table to an sstable component
   (CASSANDRA-1430)
 * remove failed bootstrap attempt from pending ranges when gossip times
   it out after 1h (CASSANDRA-1463)
 * eager-create tcp connections to other cluster members (CASSANDRA-1465)
 * enumerate stages and derive stage from message type instead of 
   transmitting separately (CASSANDRA-1465)
 * apply reversed flag during collation from different data sources
   (CASSANDRA-1450)
 * make failure to remove commitlog segment non-fatal (CASSANDRA-1348)
 * correct ordering of drain operations so CL.recover is no longer 
   necessary (CASSANDRA-1408)
 * removed keyspace from describe_splits method (CASSANDRA-1425)
 * rename check_schema_agreement to describe_schema_versions
   (CASSANDRA-1478)
 * fix QUORUM calculation for RF > 3 (CASSANDRA-1487)
 * remove tombstones during non-major compactions when bloom filter
   verifies that row does not exist in other sstables (CASSANDRA-1074)
 * nodes that coordinated a loadbalance in the past could not be seen by
   newly added nodes (CASSANDRA-1467)
 * exposed endpoint states (gossip details) via jmx (CASSANDRA-1467)
 * ensure that compacted sstables are not included when new readers are
   instantiated (CASSANDRA-1477)
 * by default, calculate heap size and memtable thresholds at runtime (CASSANDRA-1469)
 * fix races dealing with adding/dropping keyspaces and column families in
   rapid succession (CASSANDRA-1477)
 * clean up of Streaming system (CASSANDRA-1503, 1504, 1506)
 * add options to configure Thrift socket keepalive and buffer sizes (CASSANDRA-1426)
 * make contrib CassandraServiceDataCleaner recursive (CASSANDRA-1509)
 * min, max compaction threshold are configurable and persistent 
   per-ColumnFamily (CASSANDRA-1468)
 * fix replaying the last mutation in a commitlog unnecessarily 
   (CASSANDRA-1512)
 * invoke getDefaultUncaughtExceptionHandler from DTPE with the original
   exception rather than the ExecutionException wrapper (CASSANDRA-1226)
 * remove Clock from the Thrift (and Avro) API (CASSANDRA-1501)
 * Close intra-node sockets when connection is broken (CASSANDRA-1528)
 * RPM packaging spec file (CASSANDRA-786)
 * weighted request scheduler (CASSANDRA-1485)
 * treat expired columns as deleted (CASSANDRA-1539)
 * make IndexInterval configurable (CASSANDRA-1488)
 * add describe_snitch to Thrift API (CASSANDRA-1490)
 * MD5 authenticator compares plain text submitted password with MD5'd
   saved property, instead of vice versa (CASSANDRA-1447)
 * JMX MessagingService pending and completed counts (CASSANDRA-1533)
 * fix race condition processing repair responses (CASSANDRA-1511)
 * make repair blocking (CASSANDRA-1511)
 * create EndpointSnitchInfo and MBean to expose rack and DC (CASSANDRA-1491)
 * added option to contrib/word_count to output results back to Cassandra
   (CASSANDRA-1342)
 * rewrite Hadoop ColumnFamilyRecordWriter to pool connections, retry to
   multiple Cassandra nodes, and smooth impact on the Cassandra cluster
   by using smaller batch sizes (CASSANDRA-1434)
 * fix setting gc_grace_seconds via CLI (CASSANDRA-1549)
 * support TTL'd index values (CASSANDRA-1536)
 * make removetoken work like decommission (CASSANDRA-1216)
 * make cli comparator-aware and improve quote rules (CASSANDRA-1523,-1524)
 * make nodetool compact and cleanup blocking (CASSANDRA-1449)
 * add memtable, cache information to GCInspector logs (CASSANDRA-1558)
 * enable/disable HintedHandoff via JMX (CASSANDRA-1550)
 * Ignore stray files in the commit log directory (CASSANDRA-1547)
 * Disallow bootstrap to an in-use token (CASSANDRA-1561)


0.7-beta1
 * sstable versioning (CASSANDRA-389)
 * switched to slf4j logging (CASSANDRA-625)
 * add (optional) expiration time for column (CASSANDRA-699)
 * access levels for authentication/authorization (CASSANDRA-900)
 * add ReadRepairChance to CF definition (CASSANDRA-930)
 * fix heisenbug in system tests, especially common on OS X (CASSANDRA-944)
 * convert to byte[] keys internally and all public APIs (CASSANDRA-767)
 * ability to alter schema definitions on a live cluster (CASSANDRA-44)
 * renamed configuration file to cassandra.xml, and log4j.properties to
   log4j-server.properties, which must now be loaded from
   the classpath (which is how our scripts in bin/ have always done it)
   (CASSANDRA-971)
 * change get_count to require a SlicePredicate. create multi_get_count
   (CASSANDRA-744)
 * re-organized endpointsnitch implementations and added SimpleSnitch
   (CASSANDRA-994)
 * Added preload_row_cache option (CASSANDRA-946)
 * add CRC to commitlog header (CASSANDRA-999)
 * removed deprecated batch_insert and get_range_slice methods (CASSANDRA-1065)
 * add truncate thrift method (CASSANDRA-531)
 * http mini-interface using mx4j (CASSANDRA-1068)
 * optimize away copy of sliced row on memtable read path (CASSANDRA-1046)
 * replace constant-size 2GB mmaped segments and special casing for index 
   entries spanning segment boundaries, with SegmentedFile that computes 
   segments that always contain entire entries/rows (CASSANDRA-1117)
 * avoid reading large rows into memory during compaction (CASSANDRA-16)
 * added hadoop OutputFormat (CASSANDRA-1101)
 * efficient Streaming (no more anticompaction) (CASSANDRA-579)
 * split commitlog header into separate file and add size checksum to
   mutations (CASSANDRA-1179)
 * avoid allocating a new byte[] for each mutation on replay (CASSANDRA-1219)
 * revise HH schema to be per-endpoint (CASSANDRA-1142)
 * add joining/leaving status to nodetool ring (CASSANDRA-1115)
 * allow multiple repair sessions per node (CASSANDRA-1190)
 * optimize away MessagingService for local range queries (CASSANDRA-1261)
 * make framed transport the default so malformed requests can't OOM the 
   server (CASSANDRA-475)
 * significantly faster reads from row cache (CASSANDRA-1267)
 * take advantage of row cache during range queries (CASSANDRA-1302)
 * make GCGraceSeconds a per-ColumnFamily value (CASSANDRA-1276)
 * keep persistent row size and column count statistics (CASSANDRA-1155)
 * add IntegerType (CASSANDRA-1282)
 * page within a single row during hinted handoff (CASSANDRA-1327)
 * push DatacenterShardStrategy configuration into keyspace definition,
   eliminating datacenter.properties. (CASSANDRA-1066)
 * optimize forward slices starting with '' and single-index-block name 
   queries by skipping the column index (CASSANDRA-1338)
 * streaming refactor (CASSANDRA-1189)
 * faster comparison for UUID types (CASSANDRA-1043)
 * secondary index support (CASSANDRA-749 and subtasks)
 * make compaction buckets deterministic (CASSANDRA-1265)


0.6.6
 * Allow using DynamicEndpointSnitch with RackAwareStrategy (CASSANDRA-1429)
 * remove the remaining vestiges of the unfinished DatacenterShardStrategy 
   (replaced by NetworkTopologyStrategy in 0.7)
   

0.6.5
 * fix key ordering in range query results with RandomPartitioner
   and ConsistencyLevel > ONE (CASSANDRA-1145)
 * fix for range query starting with the wrong token range (CASSANDRA-1042)
 * page within a single row during hinted handoff (CASSANDRA-1327)
 * fix compilation on non-sun JDKs (CASSANDRA-1061)
 * remove String.trim() call on row keys in batch mutations (CASSANDRA-1235)
 * Log summary of dropped messages instead of spamming log (CASSANDRA-1284)
 * add dynamic endpoint snitch (CASSANDRA-981)
 * fix streaming for keyspaces with hyphens in their name (CASSANDRA-1377)
 * fix errors in hard-coded bloom filter optKPerBucket by computing it
   algorithmically (CASSANDRA-1220
 * remove message deserialization stage, and uncap read/write stages
   so slow reads/writes don't block gossip processing (CASSANDRA-1358)
 * add jmx port configuration to Debian package (CASSANDRA-1202)
 * use mlockall via JNA, if present, to prevent Linux from swapping
   out parts of the JVM (CASSANDRA-1214)


0.6.4
 * avoid queuing multiple hint deliveries for the same endpoint
   (CASSANDRA-1229)
 * better performance for and stricter checking of UTF8 column names
   (CASSANDRA-1232)
 * extend option to lower compaction priority to hinted handoff
   as well (CASSANDRA-1260)
 * log errors in gossip instead of re-throwing (CASSANDRA-1289)
 * avoid aborting commitlog replay prematurely if a flushed-but-
   not-removed commitlog segment is encountered (CASSANDRA-1297)
 * fix duplicate rows being read during mapreduce (CASSANDRA-1142)
 * failure detection wasn't closing command sockets (CASSANDRA-1221)
 * cassandra-cli.bat works on windows (CASSANDRA-1236)
 * pre-emptively drop requests that cannot be processed within RPCTimeout
   (CASSANDRA-685)
 * add ack to Binary write verb and update CassandraBulkLoader
   to wait for acks for each row (CASSANDRA-1093)
 * added describe_partitioner Thrift method (CASSANDRA-1047)
 * Hadoop jobs no longer require the Cassandra storage-conf.xml
   (CASSANDRA-1280, CASSANDRA-1047)
 * log thread pool stats when GC is excessive (CASSANDRA-1275)
 * remove gossip message size limit (CASSANDRA-1138)
 * parallelize local and remote reads during multiget, and respect snitch 
   when determining whether to do local read for CL.ONE (CASSANDRA-1317)
 * fix read repair to use requested consistency level on digest mismatch,
   rather than assuming QUORUM (CASSANDRA-1316)
 * process digest mismatch re-reads in parallel (CASSANDRA-1323)
 * switch hints CF comparator to BytesType (CASSANDRA-1274)


0.6.3
 * retry to make streaming connections up to 8 times. (CASSANDRA-1019)
 * reject describe_ring() calls on invalid keyspaces (CASSANDRA-1111)
 * fix cache size calculation for size of 100% (CASSANDRA-1129)
 * fix cache capacity only being recalculated once (CASSANDRA-1129)
 * remove hourly scan of all hints on the off chance that the gossiper
   missed a status change; instead, expose deliverHintsToEndpoint to JMX
   so it can be done manually, if necessary (CASSANDRA-1141)
 * don't reject reads at CL.ALL (CASSANDRA-1152)
 * reject deletions to supercolumns in CFs containing only standard
   columns (CASSANDRA-1139)
 * avoid preserving login information after client disconnects
   (CASSANDRA-1057)
 * prefer sun jdk to openjdk in debian init script (CASSANDRA-1174)
 * detect partioner config changes between restarts and fail fast 
   (CASSANDRA-1146)
 * use generation time to resolve node token reassignment disagreements
   (CASSANDRA-1118)
 * restructure the startup ordering of Gossiper and MessageService to avoid
   timing anomalies (CASSANDRA-1160)
 * detect incomplete commit log hearders (CASSANDRA-1119)
 * force anti-entropy service to stream files on the stream stage to avoid
   sending streams out of order (CASSANDRA-1169)
 * remove inactive stream managers after AES streams files (CASSANDRA-1169)
 * allow removing entire row through batch_mutate Deletion (CASSANDRA-1027)
 * add JMX metrics for row-level bloom filter false positives (CASSANDRA-1212)
 * added a redhat init script to contrib (CASSANDRA-1201)
 * use midpoint when bootstrapping a new machine into range with not
   much data yet instead of random token (CASSANDRA-1112)
 * kill server on OOM in executor stage as well as Thrift (CASSANDRA-1226)
 * remove opportunistic repairs, when two machines with overlapping replica
   responsibilities happen to finish major compactions of the same CF near
   the same time.  repairs are now fully manual (CASSANDRA-1190)
 * add ability to lower compaction priority (default is no change from 0.6.2)
   (CASSANDRA-1181)


0.6.2
 * fix contrib/word_count build. (CASSANDRA-992)
 * split CommitLogExecutorService into BatchCommitLogExecutorService and 
   PeriodicCommitLogExecutorService (CASSANDRA-1014)
 * add latency histograms to CFSMBean (CASSANDRA-1024)
 * make resolving timestamp ties deterministic by using value bytes
   as a tiebreaker (CASSANDRA-1039)
 * Add option to turn off Hinted Handoff (CASSANDRA-894)
 * fix windows startup (CASSANDRA-948)
 * make concurrent_reads, concurrent_writes configurable at runtime via JMX
   (CASSANDRA-1060)
 * disable GCInspector on non-Sun JVMs (CASSANDRA-1061)
 * fix tombstone handling in sstable rows with no other data (CASSANDRA-1063)
 * fix size of row in spanned index entries (CASSANDRA-1056)
 * install json2sstable, sstable2json, and sstablekeys to Debian package
 * StreamingService.StreamDestinations wouldn't empty itself after streaming
   finished (CASSANDRA-1076)
 * added Collections.shuffle(splits) before returning the splits in 
   ColumnFamilyInputFormat (CASSANDRA-1096)
 * do not recalculate cache capacity post-compaction if it's been manually 
   modified (CASSANDRA-1079)
 * better defaults for flush sorter + writer executor queue sizes
   (CASSANDRA-1100)
 * windows scripts for SSTableImport/Export (CASSANDRA-1051)
 * windows script for nodetool (CASSANDRA-1113)
 * expose PhiConvictThreshold (CASSANDRA-1053)
 * make repair of RF==1 a no-op (CASSANDRA-1090)
 * improve default JVM GC options (CASSANDRA-1014)
 * fix SlicePredicate serialization inside Hadoop jobs (CASSANDRA-1049)
 * close Thrift sockets in Hadoop ColumnFamilyRecordReader (CASSANDRA-1081)


0.6.1
 * fix NPE in sstable2json when no excluded keys are given (CASSANDRA-934)
 * keep the replica set constant throughout the read repair process
   (CASSANDRA-937)
 * allow querying getAllRanges with empty token list (CASSANDRA-933)
 * fix command line arguments inversion in clustertool (CASSANDRA-942)
 * fix race condition that could trigger a false-positive assertion
   during post-flush discard of old commitlog segments (CASSANDRA-936)
 * fix neighbor calculation for anti-entropy repair (CASSANDRA-924)
 * perform repair even for small entropy differences (CASSANDRA-924)
 * Use hostnames in CFInputFormat to allow Hadoop's naive string-based
   locality comparisons to work (CASSANDRA-955)
 * cache read-only BufferedRandomAccessFile length to avoid
   3 system calls per invocation (CASSANDRA-950)
 * nodes with IPv6 (and no IPv4) addresses could not join cluster
   (CASSANDRA-969)
 * Retrieve the correct number of undeleted columns, if any, from
   a supercolumn in a row that had been deleted previously (CASSANDRA-920)
 * fix index scans that cross the 2GB mmap boundaries for both mmap
   and standard i/o modes (CASSANDRA-866)
 * expose drain via nodetool (CASSANDRA-978)


0.6.0-RC1
 * JMX drain to flush memtables and run through commit log (CASSANDRA-880)
 * Bootstrapping can skip ranges under the right conditions (CASSANDRA-902)
 * fix merging row versions in range_slice for CL > ONE (CASSANDRA-884)
 * default write ConsistencyLeven chaned from ZERO to ONE
 * fix for index entries spanning mmap buffer boundaries (CASSANDRA-857)
 * use lexical comparison if time part of TimeUUIDs are the same 
   (CASSANDRA-907)
 * bound read, mutation, and response stages to fix possible OOM
   during log replay (CASSANDRA-885)
 * Use microseconds-since-epoch (UTC) in cli, instead of milliseconds
 * Treat batch_mutate Deletion with null supercolumn as "apply this predicate 
   to top level supercolumns" (CASSANDRA-834)
 * Streaming destination nodes do not update their JMX status (CASSANDRA-916)
 * Fix internal RPC timeout calculation (CASSANDRA-911)
 * Added Pig loadfunc to contrib/pig (CASSANDRA-910)


0.6.0-beta3
 * fix compaction bucketing bug (CASSANDRA-814)
 * update windows batch file (CASSANDRA-824)
 * deprecate KeysCachedFraction configuration directive in favor
   of KeysCached; move to unified-per-CF key cache (CASSANDRA-801)
 * add invalidateRowCache to ColumnFamilyStoreMBean (CASSANDRA-761)
 * send Handoff hints to natural locations to reduce load on
   remaining nodes in a failure scenario (CASSANDRA-822)
 * Add RowWarningThresholdInMB configuration option to warn before very 
   large rows get big enough to threaten node stability, and -x option to
   be able to remove them with sstable2json if the warning is unheeded
   until it's too late (CASSANDRA-843)
 * Add logging of GC activity (CASSANDRA-813)
 * fix ConcurrentModificationException in commitlog discard (CASSANDRA-853)
 * Fix hardcoded row count in Hadoop RecordReader (CASSANDRA-837)
 * Add a jmx status to the streaming service and change several DEBUG
   messages to INFO (CASSANDRA-845)
 * fix classpath in cassandra-cli.bat for Windows (CASSANDRA-858)
 * allow re-specifying host, port to cassandra-cli if invalid ones
   are first tried (CASSANDRA-867)
 * fix race condition handling rpc timeout in the coordinator
   (CASSANDRA-864)
 * Remove CalloutLocation and StagingFileDirectory from storage-conf files 
   since those settings are no longer used (CASSANDRA-878)
 * Parse a long from RowWarningThresholdInMB instead of an int (CASSANDRA-882)
 * Remove obsolete ControlPort code from DatabaseDescriptor (CASSANDRA-886)
 * move skipBytes side effect out of assert (CASSANDRA-899)
 * add "double getLoad" to StorageServiceMBean (CASSANDRA-898)
 * track row stats per CF at compaction time (CASSANDRA-870)
 * disallow CommitLogDirectory matching a DataFileDirectory (CASSANDRA-888)
 * default key cache size is 200k entries, changed from 10% (CASSANDRA-863)
 * add -Dcassandra-foreground=yes to cassandra.bat
 * exit if cluster name is changed unexpectedly (CASSANDRA-769)


0.6.0-beta1/beta2
 * add batch_mutate thrift command, deprecating batch_insert (CASSANDRA-336)
 * remove get_key_range Thrift API, deprecated in 0.5 (CASSANDRA-710)
 * add optional login() Thrift call for authentication (CASSANDRA-547)
 * support fat clients using gossiper and StorageProxy to perform
   replication in-process [jvm-only] (CASSANDRA-535)
 * support mmapped I/O for reads, on by default on 64bit JVMs 
   (CASSANDRA-408, CASSANDRA-669)
 * improve insert concurrency, particularly during Hinted Handoff
   (CASSANDRA-658)
 * faster network code (CASSANDRA-675)
 * stress.py moved to contrib (CASSANDRA-635)
 * row caching [must be explicitly enabled per-CF in config] (CASSANDRA-678)
 * present a useful measure of compaction progress in JMX (CASSANDRA-599)
 * add bin/sstablekeys (CASSNADRA-679)
 * add ConsistencyLevel.ANY (CASSANDRA-687)
 * make removetoken remove nodes from gossip entirely (CASSANDRA-644)
 * add ability to set cache sizes at runtime (CASSANDRA-708)
 * report latency and cache hit rate statistics with lifetime totals
   instead of average over the last minute (CASSANDRA-702)
 * support get_range_slice for RandomPartitioner (CASSANDRA-745)
 * per-keyspace replication factory and replication strategy (CASSANDRA-620)
 * track latency in microseconds (CASSANDRA-733)
 * add describe_ Thrift methods, deprecating get_string_property and 
   get_string_list_property
 * jmx interface for tracking operation mode and streams in general.
   (CASSANDRA-709)
 * keep memtables in sorted order to improve range query performance
   (CASSANDRA-799)
 * use while loop instead of recursion when trimming sstables compaction list 
   to avoid blowing stack in pathological cases (CASSANDRA-804)
 * basic Hadoop map/reduce support (CASSANDRA-342)


0.5.1
 * ensure all files for an sstable are streamed to the same directory.
   (CASSANDRA-716)
 * more accurate load estimate for bootstrapping (CASSANDRA-762)
 * tolerate dead or unavailable bootstrap target on write (CASSANDRA-731)
 * allow larger numbers of keys (> 140M) in a sstable bloom filter
   (CASSANDRA-790)
 * include jvm argument improvements from CASSANDRA-504 in debian package
 * change streaming chunk size to 32MB to accomodate Windows XP limitations
   (was 64MB) (CASSANDRA-795)
 * fix get_range_slice returning results in the wrong order (CASSANDRA-781)
 

0.5.0 final
 * avoid attempting to delete temporary bootstrap files twice (CASSANDRA-681)
 * fix bogus NaN in nodeprobe cfstats output (CASSANDRA-646)
 * provide a policy for dealing with single thread executors w/ a full queue
   (CASSANDRA-694)
 * optimize inner read in MessagingService, vastly improving multiple-node
   performance (CASSANDRA-675)
 * wait for table flush before streaming data back to a bootstrapping node.
   (CASSANDRA-696)
 * keep track of bootstrapping sources by table so that bootstrapping doesn't 
   give the indication of finishing early (CASSANDRA-673)


0.5.0 RC3
 * commit the correct version of the patch for CASSANDRA-663


0.5.0 RC2 (unreleased)
 * fix bugs in converting get_range_slice results to Thrift 
   (CASSANDRA-647, CASSANDRA-649)
 * expose java.util.concurrent.TimeoutException in StorageProxy methods
   (CASSANDRA-600)
 * TcpConnectionManager was holding on to disconnected connections, 
   giving the false indication they were being used. (CASSANDRA-651)
 * Remove duplicated write. (CASSANDRA-662)
 * Abort bootstrap if IP is already in the token ring (CASSANDRA-663)
 * increase default commitlog sync period, and wait for last sync to 
   finish before submitting another (CASSANDRA-668)


0.5.0 RC1
 * Fix potential NPE in get_range_slice (CASSANDRA-623)
 * add CRC32 to commitlog entries (CASSANDRA-605)
 * fix data streaming on windows (CASSANDRA-630)
 * GC compacted sstables after cleanup and compaction (CASSANDRA-621)
 * Speed up anti-entropy validation (CASSANDRA-629)
 * Fix anti-entropy assertion error (CASSANDRA-639)
 * Fix pending range conflicts when bootstapping or moving
   multiple nodes at once (CASSANDRA-603)
 * Handle obsolete gossip related to node movement in the case where
   one or more nodes is down when the movement occurs (CASSANDRA-572)
 * Include dead nodes in gossip to avoid a variety of problems
   and fix HH to removed nodes (CASSANDRA-634)
 * return an InvalidRequestException for mal-formed SlicePredicates
   (CASSANDRA-643)
 * fix bug determining closest neighbor for use in multiple datacenters
   (CASSANDRA-648)
 * Vast improvements in anticompaction speed (CASSANDRA-607)
 * Speed up log replay and writes by avoiding redundant serializations
   (CASSANDRA-652)


0.5.0 beta 2
 * Bootstrap improvements (several tickets)
 * add nodeprobe repair anti-entropy feature (CASSANDRA-193, CASSANDRA-520)
 * fix possibility of partition when many nodes restart at once
   in clusters with multiple seeds (CASSANDRA-150)
 * fix NPE in get_range_slice when no data is found (CASSANDRA-578)
 * fix potential NPE in hinted handoff (CASSANDRA-585)
 * fix cleanup of local "system" keyspace (CASSANDRA-576)
 * improve computation of cluster load balance (CASSANDRA-554)
 * added super column read/write, column count, and column/row delete to
   cassandra-cli (CASSANDRA-567, CASSANDRA-594)
 * fix returning live subcolumns of deleted supercolumns (CASSANDRA-583)
 * respect JAVA_HOME in bin/ scripts (several tickets)
 * add StorageService.initClient for fat clients on the JVM (CASSANDRA-535)
   (see contrib/client_only for an example of use)
 * make consistency_level functional in get_range_slice (CASSANDRA-568)
 * optimize key deserialization for RandomPartitioner (CASSANDRA-581)
 * avoid GCing tombstones except on major compaction (CASSANDRA-604)
 * increase failure conviction threshold, resulting in less nodes
   incorrectly (and temporarily) marked as down (CASSANDRA-610)
 * respect memtable thresholds during log replay (CASSANDRA-609)
 * support ConsistencyLevel.ALL on read (CASSANDRA-584)
 * add nodeprobe removetoken command (CASSANDRA-564)


0.5.0 beta
 * Allow multiple simultaneous flushes, improving flush throughput 
   on multicore systems (CASSANDRA-401)
 * Split up locks to improve write and read throughput on multicore systems
   (CASSANDRA-444, CASSANDRA-414)
 * More efficient use of memory during compaction (CASSANDRA-436)
 * autobootstrap option: when enabled, all non-seed nodes will attempt
   to bootstrap when started, until bootstrap successfully
   completes. -b option is removed.  (CASSANDRA-438)
 * Unless a token is manually specified in the configuration xml,
   a bootstraping node will use a token that gives it half the
   keys from the most-heavily-loaded node in the cluster,
   instead of generating a random token. 
   (CASSANDRA-385, CASSANDRA-517)
 * Miscellaneous bootstrap fixes (several tickets)
 * Ability to change a node's token even after it has data on it
   (CASSANDRA-541)
 * Ability to decommission a live node from the ring (CASSANDRA-435)
 * Semi-automatic loadbalancing via nodeprobe (CASSANDRA-192)
 * Add ability to set compaction thresholds at runtime via
   JMX / nodeprobe.  (CASSANDRA-465)
 * Add "comment" field to ColumnFamily definition. (CASSANDRA-481)
 * Additional JMX metrics (CASSANDRA-482)
 * JSON based export and import tools (several tickets)
 * Hinted Handoff fixes (several tickets)
 * Add key cache to improve read performance (CASSANDRA-423)
 * Simplified construction of custom ReplicationStrategy classes
   (CASSANDRA-497)
 * Graphical application (Swing) for ring integrity verification and 
   visualization was added to contrib (CASSANDRA-252)
 * Add DCQUORUM, DCQUORUMSYNC consistency levels and corresponding
   ReplicationStrategy / EndpointSnitch classes.  Experimental.
   (CASSANDRA-492)
 * Web client interface added to contrib (CASSANDRA-457)
 * More-efficient flush for Random, CollatedOPP partitioners 
   for normal writes (CASSANDRA-446) and bulk load (CASSANDRA-420)
 * Add MemtableFlushAfterMinutes, a global replacement for the old 
   per-CF FlushPeriodInMinutes setting (CASSANDRA-463)
 * optimizations to slice reading (CASSANDRA-350) and supercolumn
   queries (CASSANDRA-510)
 * force binding to given listenaddress for nodes with multiple
   interfaces (CASSANDRA-546)
 * stress.py benchmarking tool improvements (several tickets)
 * optimized replica placement code (CASSANDRA-525)
 * faster log replay on restart (CASSANDRA-539, CASSANDRA-540)
 * optimized local-node writes (CASSANDRA-558)
 * added get_range_slice, deprecating get_key_range (CASSANDRA-344)
 * expose TimedOutException to thrift (CASSANDRA-563)
 

0.4.2
 * Add validation disallowing null keys (CASSANDRA-486)
 * Fix race conditions in TCPConnectionManager (CASSANDRA-487)
 * Fix using non-utf8-aware comparison as a sanity check.
   (CASSANDRA-493)
 * Improve default garbage collector options (CASSANDRA-504)
 * Add "nodeprobe flush" (CASSANDRA-505)
 * remove NotFoundException from get_slice throws list (CASSANDRA-518)
 * fix get (not get_slice) of entire supercolumn (CASSANDRA-508)
 * fix null token during bootstrap (CASSANDRA-501)


0.4.1
 * Fix FlushPeriod columnfamily configuration regression
   (CASSANDRA-455)
 * Fix long column name support (CASSANDRA-460)
 * Fix for serializing a row that only contains tombstones
   (CASSANDRA-458)
 * Fix for discarding unneeded commitlog segments (CASSANDRA-459)
 * Add SnapshotBeforeCompaction configuration option (CASSANDRA-426)
 * Fix compaction abort under insufficient disk space (CASSANDRA-473)
 * Fix reading subcolumn slice from tombstoned CF (CASSANDRA-484)
 * Fix race condition in RVH causing occasional NPE (CASSANDRA-478)


0.4.0
 * fix get_key_range problems when a node is down (CASSANDRA-440)
   and add UnavailableException to more Thrift methods
 * Add example EndPointSnitch contrib code (several tickets)


0.4.0 RC2
 * fix SSTable generation clash during compaction (CASSANDRA-418)
 * reject method calls with null parameters (CASSANDRA-308)
 * properly order ranges in nodeprobe output (CASSANDRA-421)
 * fix logging of certain errors on executor threads (CASSANDRA-425)


0.4.0 RC1
 * Bootstrap feature is live; use -b on startup (several tickets)
 * Added multiget api (CASSANDRA-70)
 * fix Deadlock with SelectorManager.doProcess and TcpConnection.write
   (CASSANDRA-392)
 * remove key cache b/c of concurrency bugs in third-party
   CLHM library (CASSANDRA-405)
 * update non-major compaction logic to use two threshold values
   (CASSANDRA-407)
 * add periodic / batch commitlog sync modes (several tickets)
 * inline BatchMutation into batch_insert params (CASSANDRA-403)
 * allow setting the logging level at runtime via mbean (CASSANDRA-402)
 * change default comparator to BytesType (CASSANDRA-400)
 * add forwards-compatible ConsistencyLevel parameter to get_key_range
   (CASSANDRA-322)
 * r/m special case of blocking for local destination when writing with 
   ConsistencyLevel.ZERO (CASSANDRA-399)
 * Fixes to make BinaryMemtable [bulk load interface] useful (CASSANDRA-337);
   see contrib/bmt_example for an example of using it.
 * More JMX properties added (several tickets)
 * Thrift changes (several tickets)
    - Merged _super get methods with the normal ones; return values
      are now of ColumnOrSuperColumn.
    - Similarly, merged batch_insert_super into batch_insert.



0.4.0 beta
 * On-disk data format has changed to allow billions of keys/rows per
   node instead of only millions
 * Multi-keyspace support
 * Scan all sstables for all queries to avoid situations where
   different types of operation on the same ColumnFamily could
   disagree on what data was present
 * Snapshot support via JMX
 * Thrift API has changed a _lot_:
    - removed time-sorted CFs; instead, user-defined comparators
      may be defined on the column names, which are now byte arrays.
      Default comparators are provided for UTF8, Bytes, Ascii, Long (i64),
      and UUID types.
    - removed colon-delimited strings in thrift api in favor of explicit
      structs such as ColumnPath, ColumnParent, etc.  Also normalized
      thrift struct and argument naming.
    - Added columnFamily argument to get_key_range.
    - Change signature of get_slice to accept starting and ending
      columns as well as an offset.  (This allows use of indexes.)
      Added "ascending" flag to allow reasonably-efficient reverse
      scans as well.  Removed get_slice_by_range as redundant.
    - get_key_range operates on one CF at a time
    - changed `block` boolean on insert methods to ConsistencyLevel enum,
      with options of NONE, ONE, QUORUM, and ALL.
    - added similar consistency_level parameter to read methods
    - column-name-set slice with no names given now returns zero columns
      instead of all of them.  ("all" can run your server out of memory.
      use a range-based slice with a high max column count instead.)
 * Removed the web interface. Node information can now be obtained by 
   using the newly introduced nodeprobe utility.
 * More JMX stats
 * Remove magic values from internals (e.g. special key to indicate
   when to flush memtables)
 * Rename configuration "table" to "keyspace"
 * Moved to crash-only design; no more shutdown (just kill the process)
 * Lots of bug fixes

Full list of issues resolved in 0.4 is at https://issues.apache.org/jira/secure/IssueNavigator.jspa?reset=true&&pid=12310865&fixfor=12313862&resolution=1&sorter/field=issuekey&sorter/order=DESC


0.3.0 RC3
 * Fix potential deadlock under load in TCPConnection.
   (CASSANDRA-220)


0.3.0 RC2
 * Fix possible data loss when server is stopped after replaying
   log but before new inserts force memtable flush.
   (CASSANDRA-204)
 * Added BUGS file


0.3.0 RC1
 * Range queries on keys, including user-defined key collation
 * Remove support
 * Workarounds for a weird bug in JDK select/register that seems
   particularly common on VM environments. Cassandra should deploy
   fine on EC2 now
 * Much improved infrastructure: the beginnings of a decent test suite
   ("ant test" for unit tests; "nosetests" for system tests), code
   coverage reporting, etc.
 * Expanded node status reporting via JMX
 * Improved error reporting/logging on both server and client
 * Reduced memory footprint in default configuration
 * Combined blocking and non-blocking versions of insert APIs
 * Added FlushPeriodInMinutes configuration parameter to force
   flushing of infrequently-updated ColumnFamilies<|MERGE_RESOLUTION|>--- conflicted
+++ resolved
@@ -1,4 +1,3 @@
-<<<<<<< HEAD
 3.0.9
  * Faster startup by only scanning each directory for temporary files once (CASSANDRA-12114)
  * Respond with v1/v2 protocol header when responding to driver that attempts
@@ -19,10 +18,7 @@
  * Avoid digest mismatch with empty but static rows (CASSANDRA-12090)
  * Fix EOF exception when altering column type (CASSANDRA-11820)
 Merged from 2.2:
-=======
-2.2.8
  * cqlsh copyutil should get host metadata by connected address (CASSANDRA-11979)
->>>>>>> b92ab60f
  * Fixed cqlshlib.test.remove_test_db (CASSANDRA-12214)
  * Synchronize ThriftServer::stop() (CASSANDRA-12105)
  * Use dedicated thread for JMX notifications (CASSANDRA-12146)
