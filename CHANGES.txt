--- conflicted
+++ resolved
@@ -1,14 +1,12 @@
-<<<<<<< HEAD
 DSE backports/cherry-picks
  * Use SASL authentication in binary protocol v2 (CASSANDRA-5545)
  
    
-=======
 1.2.18
  * Support Thrift tables clustering columns on CqlPagingInputFormat (CASSANDRA-7445)
  * Fix compilation with java 6 broke by CASSANDRA-7147
 
->>>>>>> 5a658be5
+
 1.2.17
  * cqlsh: Fix CompositeType columns in DESCRIBE TABLE output (CASSANDRA-7399)
  * Expose global ColumnFamily metrics (CASSANDRA-7273)
