--- conflicted
+++ resolved
@@ -192,11 +192,7 @@
  * Fully utilise specified compaction threads (CASSANDRA-14210)
  * Pre-create deletion log records to finish compactions quicker (CASSANDRA-12763)
 Merged from 2.2:
-<<<<<<< HEAD
-=======
  * Fix compaction failure caused by reading un-flushed data (CASSANDRA-12743)
- * Use Bounds instead of Range for sstables in anticompaction (CASSANDRA-14411)
->>>>>>> e9418f80
  * Fix JSON queries with IN restrictions and ORDER BY clause (CASSANDRA-14286)
  * CQL fromJson(null) throws NullPointerException (CASSANDRA-13891)
 Merged from 2.1:
