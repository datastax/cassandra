<<<<<<< HEAD
2.2.8
 * Fixed cqlshlib.test.remove_test_db (CASSANDRA-12214)
 * Synchronize ThriftServer::stop() (CASSANDRA-12105)
 * Use dedicated thread for JMX notifications (CASSANDRA-12146)
 * NPE when trying to remove purgable tombstones from result (CASSANDRA-12143)
 * Improve streaming synchronization and fault tolerance (CASSANDRA-11414)
 * MemoryUtil.getShort() should return an unsigned short also for architectures not supporting unaligned memory accesses (CASSANDRA-11973)
 * Don't write shadowed range tombstone (CASSANDRA-12030)
Merged from 2.1:
=======
2.1.16
 * cannot use cql since upgrading python to 2.7.11+ (CASSANDRA-11850)
 * Fix filtering on clustering columns when 2i is used (CASSANDRA-11907)
>>>>>>> 3d3359eb
 * Improve digest calculation in the presence of overlapping tombstones (CASSANDRA-11349)
 * Fix filtering on clustering columns when 2i is used (CASSANDRA-11907)
 * Account for partition deletions in tombstone histogram (CASSANDRA-12112)


2.2.7
 * Allow nodetool info to run with readonly JMX access (CASSANDRA-11755)
 * Validate bloom_filter_fp_chance against lowest supported
   value when the table is created (CASSANDRA-11920)
 * RandomAccessReader: call isEOF() only when rebuffering, not for every read operation (CASSANDRA-12013)
 * Don't send erroneous NEW_NODE notifications on restart (CASSANDRA-11038)
 * StorageService shutdown hook should use a volatile variable (CASSANDRA-11984)
 * Persist local metadata earlier in startup sequence (CASSANDRA-11742)
 * Run CommitLog tests with different compression settings (CASSANDRA-9039)
 * cqlsh: fix tab completion for case-sensitive identifiers (CASSANDRA-11664)
 * Avoid showing estimated key as -1 in tablestats (CASSANDRA-11587)
 * Fix possible race condition in CommitLog.recover (CASSANDRA-11743)
 * Enable client encryption in sstableloader with cli options (CASSANDRA-11708)
 * Possible memory leak in NIODataInputStream (CASSANDRA-11867)
 * Fix commit log replay after out-of-order flush completion (CASSANDRA-9669)
 * Add seconds to cqlsh tracing session duration (CASSANDRA-11753)
 * Prohibit Reverse Counter type as part of the PK (CASSANDRA-9395)
 * cqlsh: correctly handle non-ascii chars in error messages (CASSANDRA-11626)
 * Exit JVM if JMX server fails to startup (CASSANDRA-11540)
 * Produce a heap dump when exiting on OOM (CASSANDRA-9861)
 * Avoid read repairing purgeable tombstones on range slices (CASSANDRA-11427)
 * Restore ability to filter on clustering columns when using a 2i (CASSANDRA-11510)
 * JSON datetime formatting needs timezone (CASSANDRA-11137)
 * Fix is_dense recalculation for Thrift-updated tables (CASSANDRA-11502)
 * Remove unnescessary file existence check during anticompaction (CASSANDRA-11660)
 * Add missing files to debian packages (CASSANDRA-11642)
 * Avoid calling Iterables::concat in loops during ModificationStatement::getFunctions (CASSANDRA-11621)
 * cqlsh: COPY FROM should use regular inserts for single statement batches and
   report errors correctly if workers processes crash on initialization (CASSANDRA-11474)
 * Always close cluster with connection in CqlRecordWriter (CASSANDRA-11553)
 * Fix slice queries on ordered COMPACT tables (CASSANDRA-10988)
Merged from 2.1:
 * Avoid stalling paxos when the paxos state expires (CASSANDRA-12043)
 * Remove finished incoming streaming connections from MessagingService (CASSANDRA-11854)
 * Don't try to get sstables for non-repairing column families (CASSANDRA-12077)
 * Prevent select statements with clustering key > 64k (CASSANDRA-11882)
 * Avoid marking too many sstables as repaired (CASSANDRA-11696)
 * Fix clock skew corrupting other nodes with paxos (CASSANDRA-11991)
 * Remove distinction between non-existing static columns and existing but null in LWTs (CASSANDRA-9842)
 * Support mlockall on IBM POWER arch (CASSANDRA-11576)
 * Cache local ranges when calculating repair neighbors (CASSANDRA-11933)
 * Allow LWT operation on static column with only partition keys (CASSANDRA-10532)
 * Create interval tree over canonical sstables to avoid missing sstables during streaming (CASSANDRA-11886)
 * cqlsh COPY FROM: shutdown parent cluster after forking, to avoid corrupting SSL connections (CASSANDRA-11749)
 * cqlsh: apply current keyspace to source command (CASSANDRA-11152)
 * Backport CASSANDRA-11578 (CASSANDRA-11750)
 * Clear out parent repair session if repair coordinator dies (CASSANDRA-11824)
 * Set default streaming_socket_timeout_in_ms to 24 hours (CASSANDRA-11840)
 * Do not consider local node a valid source during replace (CASSANDRA-11848)
 * Avoid holding SSTableReaders for duration of incremental repair (CASSANDRA-11739)
 * Add message dropped tasks to nodetool netstats (CASSANDRA-11855)
 * Don't compute expensive MaxPurgeableTimestamp until we've verified there's an 
   expired tombstone (CASSANDRA-11834)
 * Add option to disable use of severity in DynamicEndpointSnitch (CASSANDRA-11737)
 * cqlsh COPY FROM fails for null values with non-prepared statements (CASSANDRA-11631)
 * Make cython optional in pylib/setup.py (CASSANDRA-11630)
 * Change order of directory searching for cassandra.in.sh to favor local one 
   (CASSANDRA-11628)
 * cqlsh COPY FROM fails with []{} chars in UDT/tuple fields/values (CASSANDRA-11633)
 * clqsh: COPY FROM throws TypeError with Cython extensions enabled (CASSANDRA-11574)
 * cqlsh: COPY FROM ignores NULL values in conversion (CASSANDRA-11549)
 * (cqlsh) Fix potential COPY deadlock when parent process is terminating child
   processes (CASSANDRA-11505)
 * Validate levels when building LeveledScanner to avoid overlaps with orphaned 
   sstables (CASSANDRA-9935)


2.2.6
 * Allow only DISTINCT queries with partition keys restrictions (CASSANDRA-11339)
 * CqlConfigHelper no longer requires both a keystore and truststore to work (CASSANDRA-11532)
 * Make deprecated repair methods backward-compatible with previous notification service (CASSANDRA-11430)
 * IncomingStreamingConnection version check message wrong (CASSANDRA-11462)
 * DatabaseDescriptor should log stacktrace in case of Eception during seed provider creation (CASSANDRA-11312)
 * Use canonical path for directory in SSTable descriptor (CASSANDRA-10587)
 * Add cassandra-stress keystore option (CASSANDRA-9325)
 * Fix out-of-space error treatment in memtable flushing (CASSANDRA-11448).
 * Dont mark sstables as repairing with sub range repairs (CASSANDRA-11451)
 * Fix use of NullUpdater for 2i during compaction (CASSANDRA-11450)
 * Notify when sstables change after cancelling compaction (CASSANDRA-11373)
 * cqlsh: COPY FROM should check that explicit column names are valid (CASSANDRA-11333)
 * Add -Dcassandra.start_gossip startup option (CASSANDRA-10809)
 * Fix UTF8Validator.validate() for modified UTF-8 (CASSANDRA-10748)
 * Clarify that now() function is calculated on the coordinator node in CQL documentation (CASSANDRA-10900)
 * Fix bloom filter sizing with LCS (CASSANDRA-11344)
 * (cqlsh) Fix error when result is 0 rows with EXPAND ON (CASSANDRA-11092)
 * Fix intra-node serialization issue for multicolumn-restrictions (CASSANDRA-11196)
 * Non-obsoleting compaction operations over compressed files can impose rate limit on normal reads (CASSANDRA-11301)
 * Add missing newline at end of bin/cqlsh (CASSANDRA-11325)
 * Fix AE in nodetool cfstats (backport CASSANDRA-10859) (CASSANDRA-11297)
 * Unresolved hostname leads to replace being ignored (CASSANDRA-11210)
 * Fix filtering on non-primary key columns for thrift static column families
   (CASSANDRA-6377)
 * Only log yaml config once, at startup (CASSANDRA-11217)
 * Preserve order for preferred SSL cipher suites (CASSANDRA-11164)
 * Reference leak with parallel repairs on the same table (CASSANDRA-11215)
 * Range.compareTo() violates the contract of Comparable (CASSANDRA-11216)
 * Avoid NPE when serializing ErrorMessage with null message (CASSANDRA-11167)
 * Replacing an aggregate with a new version doesn't reset INITCOND (CASSANDRA-10840)
 * (cqlsh) cqlsh cannot be called through symlink (CASSANDRA-11037)
 * fix ohc and java-driver pom dependencies in build.xml (CASSANDRA-10793)
 * Protect from keyspace dropped during repair (CASSANDRA-11065)
 * Handle adding fields to a UDT in SELECT JSON and toJson() (CASSANDRA-11146)
 * Better error message for cleanup (CASSANDRA-10991)
 * cqlsh pg-style-strings broken if line ends with ';' (CASSANDRA-11123)
 * Use cloned TokenMetadata in size estimates to avoid race against membership check
   (CASSANDRA-10736)
 * Always persist upsampled index summaries (CASSANDRA-10512)
 * (cqlsh) Fix inconsistent auto-complete (CASSANDRA-10733)
 * Make SELECT JSON and toJson() threadsafe (CASSANDRA-11048)
 * Fix SELECT on tuple relations for mixed ASC/DESC clustering order (CASSANDRA-7281)
 * (cqlsh) Support utf-8/cp65001 encoding on Windows (CASSANDRA-11030)
 * Fix paging on DISTINCT queries repeats result when first row in partition changes
   (CASSANDRA-10010)
Merged from 2.1:
 * Checking if an unlogged batch is local is inefficient (CASSANDRA-11529)
 * Fix paging for COMPACT tables without clustering columns (CASSANDRA-11467)
 * Add a -j parameter to scrub/cleanup/upgradesstables to state how
   many threads to use (CASSANDRA-11179)
 * Backport CASSANDRA-10679 (CASSANDRA-9598)
 * Don't do defragmentation if reading from repaired sstables (CASSANDRA-10342)
 * Fix streaming_socket_timeout_in_ms not enforced (CASSANDRA-11286)
 * Avoid dropping message too quickly due to missing unit conversion (CASSANDRA-11302)
 * COPY FROM on large datasets: fix progress report and debug performance (CASSANDRA-11053)
 * InvalidateKeys should have a weak ref to key cache (CASSANDRA-11176)
 * Don't remove FailureDetector history on removeEndpoint (CASSANDRA-10371)
 * Only notify if repair status changed (CASSANDRA-11172)
 * Add partition key to TombstoneOverwhelmingException error message (CASSANDRA-10888)
 * Use logback setting for 'cassandra -v' command (CASSANDRA-10767)
 * Fix sstableloader to unthrottle streaming by default (CASSANDRA-9714)
 * Fix incorrect warning in 'nodetool status' (CASSANDRA-10176)
 * Properly release sstable ref when doing offline scrub (CASSANDRA-10697)
 * Improve nodetool status performance for large cluster (CASSANDRA-7238)
 * Gossiper#isEnabled is not thread safe (CASSANDRA-11116)
 * Avoid major compaction mixing repaired and unrepaired sstables in DTCS (CASSANDRA-11113)
 * Make it clear what DTCS timestamp_resolution is used for (CASSANDRA-11041)
 * test_bulk_round_trip_blogposts is failing occasionally (CASSANDRA-10938)
 * (cqlsh) Support timezone conversion using pytz (CASSANDRA-10397)
 * cqlsh: change default encoding to UTF-8 (CASSANDRA-11124)


2.2.5
 * maxPurgeableTimestamp needs to check memtables too (CASSANDRA-9949)
 * Apply change to compaction throughput in real time (CASSANDRA-10025)
 * Fix potential NPE on ORDER BY queries with IN (CASSANDRA-10955)
 * Avoid over-fetching during the page of range queries (CASSANDRA-8521)
 * Start L0 STCS-compactions even if there is a L0 -> L1 compaction
   going (CASSANDRA-10979)
 * Make UUID LSB unique per process (CASSANDRA-7925)
 * Avoid NPE when performing sstable tasks (scrub etc.) (CASSANDRA-10980)
 * Make sure client gets tombstone overwhelmed warning (CASSANDRA-9465)
 * Fix error streaming section more than 2GB (CASSANDRA-10961)
 * (cqlsh) Also apply --connect-timeout to control connection
   timeout (CASSANDRA-10959)
 * Histogram buckets exposed in jmx are sorted incorrectly (CASSANDRA-10975)
 * Enable GC logging by default (CASSANDRA-10140)
 * Optimize pending range computation (CASSANDRA-9258)
 * Skip commit log and saved cache directories in SSTable version startup check (CASSANDRA-10902)
 * drop/alter user should be case sensitive (CASSANDRA-10817)
 * jemalloc detection fails due to quoting issues in regexv (CASSANDRA-10946)
 * Support counter-columns for native aggregates (sum,avg,max,min) (CASSANDRA-9977)
 * (cqlsh) show correct column names for empty result sets (CASSANDRA-9813)
 * Add new types to Stress (CASSANDRA-9556)
 * Add property to allow listening on broadcast interface (CASSANDRA-9748)
 * Fix regression in split size on CqlInputFormat (CASSANDRA-10835)
 * Better handling of SSL connection errors inter-node (CASSANDRA-10816)
 * Disable reloading of GossipingPropertyFileSnitch (CASSANDRA-9474)
 * Verify tables in pseudo-system keyspaces at startup (CASSANDRA-10761)
 * (cqlsh) encode input correctly when saving history
Merged from 2.1:
 * Fix isJoined return true only after becoming cluster member (CASANDRA-11007)
 * Fix bad gossip generation seen in long-running clusters (CASSANDRA-10969)
 * Avoid NPE when incremental repair fails (CASSANDRA-10909)
 * Unmark sstables compacting once they are done in cleanup/scrub/upgradesstables (CASSANDRA-10829)
 * Allow simultaneous bootstrapping with strict consistency when no vnodes are used (CASSANDRA-11005)
 * Log a message when major compaction does not result in a single file (CASSANDRA-10847)
 * (cqlsh) fix cqlsh_copy_tests when vnodes are disabled (CASSANDRA-10997)
 * (cqlsh) Add request timeout option to cqlsh (CASSANDRA-10686)
 * Avoid AssertionError while submitting hint with LWT (CASSANDRA-10477)
 * If CompactionMetadata is not in stats file, use index summary instead (CASSANDRA-10676)
 * Retry sending gossip syn multiple times during shadow round (CASSANDRA-8072)
 * Fix pending range calculation during moves (CASSANDRA-10887)
 * Sane default (200Mbps) for inter-DC streaming througput (CASSANDRA-8708)
 * Match cassandra-loader options in COPY FROM (CASSANDRA-9303)
 * Fix binding to any address in CqlBulkRecordWriter (CASSANDRA-9309)
 * cqlsh fails to decode utf-8 characters for text typed columns (CASSANDRA-10875)
 * Log error when stream session fails (CASSANDRA-9294)
 * Fix bugs in commit log archiving startup behavior (CASSANDRA-10593)
 * (cqlsh) further optimise COPY FROM (CASSANDRA-9302)
 * Allow CREATE TABLE WITH ID (CASSANDRA-9179)
 * Make Stress compiles within eclipse (CASSANDRA-10807)
 * Cassandra Daemon should print JVM arguments (CASSANDRA-10764)
 * Allow cancellation of index summary redistribution (CASSANDRA-8805)
 * sstableloader will fail if there are collections in the schema tables (CASSANDRA-10700)
 * Disable reloading of GossipingPropertyFileSnitch (CASSANDRA-9474)
 * Fix Stress profile parsing on Windows (CASSANDRA-10808)


2.2.4
 * Show CQL help in cqlsh in web browser (CASSANDRA-7225)
 * Serialize on disk the proper SSTable compression ratio (CASSANDRA-10775)
 * Reject index queries while the index is building (CASSANDRA-8505)
 * CQL.textile syntax incorrectly includes optional keyspace for aggregate SFUNC and FINALFUNC (CASSANDRA-10747)
 * Fix JSON update with prepared statements (CASSANDRA-10631)
 * Don't do anticompaction after subrange repair (CASSANDRA-10422)
 * Fix SimpleDateType type compatibility (CASSANDRA-10027)
 * (Hadoop) fix splits calculation (CASSANDRA-10640)
 * (Hadoop) ensure that Cluster instances are always closed (CASSANDRA-10058)
 * (cqlsh) show partial trace if incomplete after max_trace_wait (CASSANDRA-7645)
 * Use most up-to-date version of schema for system tables (CASSANDRA-10652)
 * Deprecate memory_allocator in cassandra.yaml (CASSANDRA-10581,10628)
 * Expose phi values from failure detector via JMX and tweak debug
   and trace logging (CASSANDRA-9526)
 * Fix RangeNamesQueryPager (CASSANDRA-10509)
 * Deprecate Pig support (CASSANDRA-10542)
 * Reduce contention getting instances of CompositeType (CASSANDRA-10433)
 * Fix IllegalArgumentException in DataOutputBuffer.reallocate for large buffers (CASSANDRA-10592)
Merged from 2.1:
 * Fix incremental repair hang when replica is down (CASSANDRA-10288)
 * Avoid writing range tombstones after END_OF_ROW marker (CASSANDRA-10791)
 * Optimize the way we check if a token is repaired in anticompaction (CASSANDRA-10768)
 * Add proper error handling to stream receiver (CASSANDRA-10774)
 * Warn or fail when changing cluster topology live (CASSANDRA-10243)
 * Status command in debian/ubuntu init script doesn't work (CASSANDRA-10213)
 * Some DROP ... IF EXISTS incorrectly result in exceptions on non-existing KS (CASSANDRA-10658)
 * DeletionTime.compareTo wrong in rare cases (CASSANDRA-10749)
 * Force encoding when computing statement ids (CASSANDRA-10755)
 * Properly reject counters as map keys (CASSANDRA-10760)
 * Fix the sstable-needs-cleanup check (CASSANDRA-10740)
 * (cqlsh) Print column names before COPY operation (CASSANDRA-8935)
 * Make paging logic consistent between searcher impls (CASSANDRA-10683)
 * Fix CompressedInputStream for proper cleanup (CASSANDRA-10012)
 * (cqlsh) Support counters in COPY commands (CASSANDRA-9043)
 * Try next replica if not possible to connect to primary replica on
   ColumnFamilyRecordReader (CASSANDRA-2388)
 * Limit window size in DTCS (CASSANDRA-10280)
 * sstableloader does not use MAX_HEAP_SIZE env parameter (CASSANDRA-10188)
 * (cqlsh) Improve COPY TO performance and error handling (CASSANDRA-9304)
 * Don't remove level info when running upgradesstables (CASSANDRA-10692)
 * Create compression chunk for sending file only (CASSANDRA-10680)
 * Make buffered read size configurable (CASSANDRA-10249)
 * Forbid compact clustering column type changes in ALTER TABLE (CASSANDRA-8879)
 * Reject incremental repair with subrange repair (CASSANDRA-10422)
 * Add a nodetool command to refresh size_estimates (CASSANDRA-9579)
 * Shutdown compaction in drain to prevent leak (CASSANDRA-10079)
 * Invalidate cache after stream receive task is completed (CASSANDRA-10341)
 * Reject counter writes in CQLSSTableWriter (CASSANDRA-10258)
 * Remove superfluous COUNTER_MUTATION stage mapping (CASSANDRA-10605)
 * Improve json2sstable error reporting on nonexistent columns (CASSANDRA-10401)
 * (cqlsh) fix COPY using wrong variable name for time_format (CASSANDRA-10633)
 * Do not run SizeEstimatesRecorder if a node is not a member of the ring (CASSANDRA-9912)
 * Improve handling of dead nodes in gossip (CASSANDRA-10298)
 * Fix logback-tools.xml incorrectly configured for outputing to System.err
   (CASSANDRA-9937)
 * Fix streaming to catch exception so retry not fail (CASSANDRA-10557)
 * Add validation method to PerRowSecondaryIndex (CASSANDRA-10092)
 * Support encrypted and plain traffic on the same port (CASSANDRA-10559)
 * Do STCS in DTCS windows (CASSANDRA-10276)
 * Don't try to get ancestors from half-renamed sstables (CASSANDRA-10501)
 * Avoid repetition of JVM_OPTS in debian package (CASSANDRA-10251)
 * Fix potential NPE from handling result of SIM.highestSelectivityIndex (CASSANDRA-10550)
 * Fix paging issues with partitions containing only static columns data (CASSANDRA-10381)
 * Fix conditions on static columns (CASSANDRA-10264)
 * AssertionError: attempted to delete non-existing file CommitLog (CASSANDRA-10377)
 * (cqlsh) Distinguish negative and positive infinity in output (CASSANDRA-10523)
 * (cqlsh) allow custom time_format for COPY TO (CASSANDRA-8970)
 * Don't allow startup if the node's rack has changed (CASSANDRA-10242)
 * Fix sorting for queries with an IN condition on partition key columns (CASSANDRA-10363)


2.2.3
 * Avoid NoClassDefFoundError during DataDescriptor initialization on windows (CASSANDRA-10412)
 * Preserve case of quoted Role & User names (CASSANDRA-10394)
 * cqlsh pg-style-strings broken (CASSANDRA-10484)
 * Make Hadoop CF splits more polite to custom orderered partitioners (CASSANDRA-10400)
 * Fix the regression when using LIMIT with aggregates (CASSANDRA-10487)
Merged from 2.1:
 * Fix mmap file segment seeking to EOF (CASSANDRA-10478)
 * Allow LOCAL_JMX to be easily overridden (CASSANDRA-10275)
 * Mark nodes as dead even if they've already left (CASSANDRA-10205)
 * Update internal python driver used by cqlsh (CASSANDRA-10161, CASSANDRA-10507)


2.2.2
 * cqlsh prompt includes name of keyspace after failed `use` statement (CASSANDRA-10369)
 * Configurable page size in cqlsh (CASSANDRA-9855)
 * Defer default role manager setup until all nodes are on 2.2+ (CASSANDRA-9761)
 * Cancel transaction for sstables we wont redistribute index summary
   for (CASSANDRA-10270)
 * Handle missing RoleManager in config after upgrade to 2.2 (CASSANDRA-10209) 
 * Retry snapshot deletion after compaction and gc on Windows (CASSANDRA-10222)
 * Fix failure to start with space in directory path on Windows (CASSANDRA-10239)
 * Fix repair hang when snapshot failed (CASSANDRA-10057)
 * Fall back to 1/4 commitlog volume for commitlog_total_space on small disks
   (CASSANDRA-10199)
Merged from 2.1:
 * Bulk Loader API could not tolerate even node failure (CASSANDRA-10347)
 * Avoid misleading pushed notifications when multiple nodes
   share an rpc_address (CASSANDRA-10052)
 * Fix dropping undroppable when message queue is full (CASSANDRA-10113)
 * Fix potential ClassCastException during paging (CASSANDRA-10352)
 * Prevent ALTER TYPE from creating circular references (CASSANDRA-10339)
 * Fix cache handling of 2i and base tables (CASSANDRA-10155, 10359)
 * Fix NPE in nodetool compactionhistory (CASSANDRA-9758)
 * (Pig) support BulkOutputFormat as a URL parameter (CASSANDRA-7410)
 * BATCH statement is broken in cqlsh (CASSANDRA-10272)
 * Added configurable warning threshold for GC duration (CASSANDRA-8907)
 * (cqlsh) Make cqlsh PEP8 Compliant (CASSANDRA-10066)
 * (cqlsh) Fix error when starting cqlsh with --debug (CASSANDRA-10282)
 * Scrub, Cleanup and Upgrade do not unmark compacting until all operations
   have completed, regardless of the occurence of exceptions (CASSANDRA-10274)
 * Fix handling of streaming EOF (CASSANDRA-10206)
 * Only check KeyCache when it is enabled
 * Change streaming_socket_timeout_in_ms default to 1 hour (CASSANDRA-8611)
 * (cqlsh) update list of CQL keywords (CASSANDRA-9232)
 * Add nodetool gettraceprobability command (CASSANDRA-10234)
Merged from 2.0:
 * Fix rare race where older gossip states can be shadowed (CASSANDRA-10366)
 * Fix consolidating racks violating the RF contract (CASSANDRA-10238)
 * Disallow decommission when node is in drained state (CASSANDRA-8741)


2.2.1
 * Fix race during construction of commit log (CASSANDRA-10049)
 * Fix LeveledCompactionStrategyTest (CASSANDRA-9757)
 * Fix broken UnbufferedDataOutputStreamPlus.writeUTF (CASSANDRA-10203)
 * (cqlsh) add CLEAR command (CASSANDRA-10086)
 * Support string literals as Role names for compatibility (CASSANDRA-10135)
 * Allow count(*) and count(1) to be use as normal aggregation (CASSANDRA-10114)
 * An NPE is thrown if the column name is unknown for an IN relation (CASSANDRA-10043)
 * Apply commit_failure_policy to more errors on startup (CASSANDRA-9749)
 * Fix histogram overflow exception (CASSANDRA-9973)
 * Route gossip messages over dedicated socket (CASSANDRA-9237)
 * Add checksum to saved cache files (CASSANDRA-9265)
 * Log warning when using an aggregate without partition key (CASSANDRA-9737)
 * Avoid grouping sstables for anticompaction with DTCS (CASSANDRA-9900)
 * UDF / UDA execution time in trace (CASSANDRA-9723)
 * Fix broken internode SSL (CASSANDRA-9884)
Merged from 2.1:
 * Change streaming_socket_timeout_in_ms default to 1 hour (CASSANDRA-8611)
 * (cqlsh) update list of CQL keywords (CASSANDRA-9232)
 * Avoid race condition during read repair (CASSANDRA-9460)
 * (cqlsh) default load-from-file encoding to utf-8 (CASSANDRA-9898)
 * Avoid returning Permission.NONE when failing to query users table (CASSANDRA-10168)
 * (cqlsh) Allow encoding to be set through command line (CASSANDRA-10004)
 * Add new JMX methods to change local compaction strategy (CASSANDRA-9965)
 * Write hints for paxos commits (CASSANDRA-7342)
 * (cqlsh) Fix timestamps before 1970 on Windows, always
   use UTC for timestamp display (CASSANDRA-10000)
 * (cqlsh) Avoid overwriting new config file with old config
   when both exist (CASSANDRA-9777)
 * Release snapshot selfRef when doing snapshot repair (CASSANDRA-9998)
 * Cannot replace token does not exist - DN node removed as Fat Client (CASSANDRA-9871)
 * Fix handling of enable/disable autocompaction (CASSANDRA-9899)
 * Add consistency level to tracing ouput (CASSANDRA-9827)
 * Remove repair snapshot leftover on startup (CASSANDRA-7357)
 * Use random nodes for batch log when only 2 racks (CASSANDRA-8735)
 * Ensure atomicity inside thrift and stream session (CASSANDRA-7757)
 * Fix nodetool info error when the node is not joined (CASSANDRA-9031)
Merged from 2.0:
 * Make getFullyExpiredSSTables less expensive (CASSANDRA-9882)
 * Log when messages are dropped due to cross_node_timeout (CASSANDRA-9793)
 * Don't track hotness when opening from snapshot for validation (CASSANDRA-9382)


2.2.0
 * Allow the selection of columns together with aggregates (CASSANDRA-9767)
 * Fix cqlsh copy methods and other windows specific issues (CASSANDRA-9795)
 * Don't wrap byte arrays in SequentialWriter (CASSANDRA-9797)
 * sum() and avg() functions missing for smallint and tinyint types (CASSANDRA-9671)
 * Revert CASSANDRA-9542 (allow native functions in UDA) (CASSANDRA-9771)
Merged from 2.1:
 * Fix MarshalException when upgrading superColumn family (CASSANDRA-9582)
 * Fix broken logging for "empty" flushes in Memtable (CASSANDRA-9837)
 * Handle corrupt files on startup (CASSANDRA-9686)
 * Fix clientutil jar and tests (CASSANDRA-9760)
 * (cqlsh) Allow the SSL protocol version to be specified through the
   config file or environment variables (CASSANDRA-9544)
Merged from 2.0:
 * Add tool to find why expired sstables are not getting dropped (CASSANDRA-10015)
 * Remove erroneous pending HH tasks from tpstats/jmx (CASSANDRA-9129)
 * Don't cast expected bf size to an int (CASSANDRA-9959)
 * checkForEndpointCollision fails for legitimate collisions (CASSANDRA-9765)
 * Complete CASSANDRA-8448 fix (CASSANDRA-9519)
 * Don't include auth credentials in debug log (CASSANDRA-9682)
 * Can't transition from write survey to normal mode (CASSANDRA-9740)
 * Scrub (recover) sstables even when -Index.db is missing (CASSANDRA-9591)
 * Fix growing pending background compaction (CASSANDRA-9662)


2.2.0-rc2
 * Re-enable memory-mapped I/O on Windows (CASSANDRA-9658)
 * Warn when an extra-large partition is compacted (CASSANDRA-9643)
 * (cqlsh) Allow setting the initial connection timeout (CASSANDRA-9601)
 * BulkLoader has --transport-factory option but does not use it (CASSANDRA-9675)
 * Allow JMX over SSL directly from nodetool (CASSANDRA-9090)
 * Update cqlsh for UDFs (CASSANDRA-7556)
 * Change Windows kernel default timer resolution (CASSANDRA-9634)
 * Deprected sstable2json and json2sstable (CASSANDRA-9618)
 * Allow native functions in user-defined aggregates (CASSANDRA-9542)
 * Don't repair system_distributed by default (CASSANDRA-9621)
 * Fix mixing min, max, and count aggregates for blob type (CASSANRA-9622)
 * Rename class for DATE type in Java driver (CASSANDRA-9563)
 * Duplicate compilation of UDFs on coordinator (CASSANDRA-9475)
 * Fix connection leak in CqlRecordWriter (CASSANDRA-9576)
 * Mlockall before opening system sstables & remove boot_without_jna option (CASSANDRA-9573)
 * Add functions to convert timeuuid to date or time, deprecate dateOf and unixTimestampOf (CASSANDRA-9229)
 * Make sure we cancel non-compacting sstables from LifecycleTransaction (CASSANDRA-9566)
 * Fix deprecated repair JMX API (CASSANDRA-9570)
 * Add logback metrics (CASSANDRA-9378)
 * Update and refactor ant test/test-compression to run the tests in parallel (CASSANDRA-9583)
 * Fix upgrading to new directory for secondary index (CASSANDRA-9687)
Merged from 2.1:
 * (cqlsh) Fix bad check for CQL compatibility when DESCRIBE'ing
   COMPACT STORAGE tables with no clustering columns
 * Eliminate strong self-reference chains in sstable ref tidiers (CASSANDRA-9656)
 * Ensure StreamSession uses canonical sstable reader instances (CASSANDRA-9700) 
 * Ensure memtable book keeping is not corrupted in the event we shrink usage (CASSANDRA-9681)
 * Update internal python driver for cqlsh (CASSANDRA-9064)
 * Fix IndexOutOfBoundsException when inserting tuple with too many
   elements using the string literal notation (CASSANDRA-9559)
 * Enable describe on indices (CASSANDRA-7814)
 * Fix incorrect result for IN queries where column not found (CASSANDRA-9540)
 * ColumnFamilyStore.selectAndReference may block during compaction (CASSANDRA-9637)
 * Fix bug in cardinality check when compacting (CASSANDRA-9580)
 * Fix memory leak in Ref due to ConcurrentLinkedQueue.remove() behaviour (CASSANDRA-9549)
 * Make rebuild only run one at a time (CASSANDRA-9119)
Merged from 2.0:
 * Avoid NPE in AuthSuccess#decode (CASSANDRA-9727)
 * Add listen_address to system.local (CASSANDRA-9603)
 * Bug fixes to resultset metadata construction (CASSANDRA-9636)
 * Fix setting 'durable_writes' in ALTER KEYSPACE (CASSANDRA-9560)
 * Avoids ballot clash in Paxos (CASSANDRA-9649)
 * Improve trace messages for RR (CASSANDRA-9479)
 * Fix suboptimal secondary index selection when restricted
   clustering column is also indexed (CASSANDRA-9631)
 * (cqlsh) Add min_threshold to DTCS option autocomplete (CASSANDRA-9385)
 * Fix error message when attempting to create an index on a column
   in a COMPACT STORAGE table with clustering columns (CASSANDRA-9527)
 * 'WITH WITH' in alter keyspace statements causes NPE (CASSANDRA-9565)
 * Expose some internals of SelectStatement for inspection (CASSANDRA-9532)
 * ArrivalWindow should use primitives (CASSANDRA-9496)
 * Periodically submit background compaction tasks (CASSANDRA-9592)
 * Set HAS_MORE_PAGES flag to false when PagingState is null (CASSANDRA-9571)


2.2.0-rc1
 * Compressed commit log should measure compressed space used (CASSANDRA-9095)
 * Fix comparison bug in CassandraRoleManager#collectRoles (CASSANDRA-9551)
 * Add tinyint,smallint,time,date support for UDFs (CASSANDRA-9400)
 * Deprecates SSTableSimpleWriter and SSTableSimpleUnsortedWriter (CASSANDRA-9546)
 * Empty INITCOND treated as null in aggregate (CASSANDRA-9457)
 * Remove use of Cell in Thrift MapReduce classes (CASSANDRA-8609)
 * Integrate pre-release Java Driver 2.2-rc1, custom build (CASSANDRA-9493)
 * Clean up gossiper logic for old versions (CASSANDRA-9370)
 * Fix custom payload coding/decoding to match the spec (CASSANDRA-9515)
 * ant test-all results incomplete when parsed (CASSANDRA-9463)
 * Disallow frozen<> types in function arguments and return types for
   clarity (CASSANDRA-9411)
 * Static Analysis to warn on unsafe use of Autocloseable instances (CASSANDRA-9431)
 * Update commitlog archiving examples now that commitlog segments are
   not recycled (CASSANDRA-9350)
 * Extend Transactional API to sstable lifecycle management (CASSANDRA-8568)
 * (cqlsh) Add support for native protocol 4 (CASSANDRA-9399)
 * Ensure that UDF and UDAs are keyspace-isolated (CASSANDRA-9409)
 * Revert CASSANDRA-7807 (tracing completion client notifications) (CASSANDRA-9429)
 * Add ability to stop compaction by ID (CASSANDRA-7207)
 * Let CassandraVersion handle SNAPSHOT version (CASSANDRA-9438)
Merged from 2.1:
 * (cqlsh) Fix using COPY through SOURCE or -f (CASSANDRA-9083)
 * Fix occasional lack of `system` keyspace in schema tables (CASSANDRA-8487)
 * Use ProtocolError code instead of ServerError code for native protocol
   error responses to unsupported protocol versions (CASSANDRA-9451)
 * Default commitlog_sync_batch_window_in_ms changed to 2ms (CASSANDRA-9504)
 * Fix empty partition assertion in unsorted sstable writing tools (CASSANDRA-9071)
 * Ensure truncate without snapshot cannot produce corrupt responses (CASSANDRA-9388) 
 * Consistent error message when a table mixes counter and non-counter
   columns (CASSANDRA-9492)
 * Avoid getting unreadable keys during anticompaction (CASSANDRA-9508)
 * (cqlsh) Better float precision by default (CASSANDRA-9224)
 * Improve estimated row count (CASSANDRA-9107)
 * Optimize range tombstone memory footprint (CASSANDRA-8603)
 * Use configured gcgs in anticompaction (CASSANDRA-9397)
Merged from 2.0:
 * Don't accumulate more range than necessary in RangeTombstone.Tracker (CASSANDRA-9486)
 * Add broadcast and rpc addresses to system.local (CASSANDRA-9436)
 * Always mark sstable suspect when corrupted (CASSANDRA-9478)
 * Add database users and permissions to CQL3 documentation (CASSANDRA-7558)
 * Allow JVM_OPTS to be passed to standalone tools (CASSANDRA-5969)
 * Fix bad condition in RangeTombstoneList (CASSANDRA-9485)
 * Fix potential StackOverflow when setting CrcCheckChance over JMX (CASSANDRA-9488)
 * Fix null static columns in pages after the first, paged reversed
   queries (CASSANDRA-8502)
 * Fix counting cache serialization in request metrics (CASSANDRA-9466)
 * Add option not to validate atoms during scrub (CASSANDRA-9406)


2.2.0-beta1
 * Introduce Transactional API for internal state changes (CASSANDRA-8984)
 * Add a flag in cassandra.yaml to enable UDFs (CASSANDRA-9404)
 * Better support of null for UDF (CASSANDRA-8374)
 * Use ecj instead of javassist for UDFs (CASSANDRA-8241)
 * faster async logback configuration for tests (CASSANDRA-9376)
 * Add `smallint` and `tinyint` data types (CASSANDRA-8951)
 * Avoid thrift schema creation when native driver is used in stress tool (CASSANDRA-9374)
 * Make Functions.declared thread-safe
 * Add client warnings to native protocol v4 (CASSANDRA-8930)
 * Allow roles cache to be invalidated (CASSANDRA-8967)
 * Upgrade Snappy (CASSANDRA-9063)
 * Don't start Thrift rpc by default (CASSANDRA-9319)
 * Only stream from unrepaired sstables with incremental repair (CASSANDRA-8267)
 * Aggregate UDFs allow SFUNC return type to differ from STYPE if FFUNC specified (CASSANDRA-9321)
 * Remove Thrift dependencies in bundled tools (CASSANDRA-8358)
 * Disable memory mapping of hsperfdata file for JVM statistics (CASSANDRA-9242)
 * Add pre-startup checks to detect potential incompatibilities (CASSANDRA-8049)
 * Distinguish between null and unset in protocol v4 (CASSANDRA-7304)
 * Add user/role permissions for user-defined functions (CASSANDRA-7557)
 * Allow cassandra config to be updated to restart daemon without unloading classes (CASSANDRA-9046)
 * Don't initialize compaction writer before checking if iter is empty (CASSANDRA-9117)
 * Don't execute any functions at prepare-time (CASSANDRA-9037)
 * Share file handles between all instances of a SegmentedFile (CASSANDRA-8893)
 * Make it possible to major compact LCS (CASSANDRA-7272)
 * Make FunctionExecutionException extend RequestExecutionException
   (CASSANDRA-9055)
 * Add support for SELECT JSON, INSERT JSON syntax and new toJson(), fromJson()
   functions (CASSANDRA-7970)
 * Optimise max purgeable timestamp calculation in compaction (CASSANDRA-8920)
 * Constrain internode message buffer sizes, and improve IO class hierarchy (CASSANDRA-8670) 
 * New tool added to validate all sstables in a node (CASSANDRA-5791)
 * Push notification when tracing completes for an operation (CASSANDRA-7807)
 * Delay "node up" and "node added" notifications until native protocol server is started (CASSANDRA-8236)
 * Compressed Commit Log (CASSANDRA-6809)
 * Optimise IntervalTree (CASSANDRA-8988)
 * Add a key-value payload for third party usage (CASSANDRA-8553, 9212)
 * Bump metrics-reporter-config dependency for metrics 3.0 (CASSANDRA-8149)
 * Partition intra-cluster message streams by size, not type (CASSANDRA-8789)
 * Add WriteFailureException to native protocol, notify coordinator of
   write failures (CASSANDRA-8592)
 * Convert SequentialWriter to nio (CASSANDRA-8709)
 * Add role based access control (CASSANDRA-7653, 8650, 7216, 8760, 8849, 8761, 8850)
 * Record client ip address in tracing sessions (CASSANDRA-8162)
 * Indicate partition key columns in response metadata for prepared
   statements (CASSANDRA-7660)
 * Merge UUIDType and TimeUUIDType parse logic (CASSANDRA-8759)
 * Avoid memory allocation when searching index summary (CASSANDRA-8793)
 * Optimise (Time)?UUIDType Comparisons (CASSANDRA-8730)
 * Make CRC32Ex into a separate maven dependency (CASSANDRA-8836)
 * Use preloaded jemalloc w/ Unsafe (CASSANDRA-8714, 9197)
 * Avoid accessing partitioner through StorageProxy (CASSANDRA-8244, 8268)
 * Upgrade Metrics library and remove depricated metrics (CASSANDRA-5657)
 * Serializing Row cache alternative, fully off heap (CASSANDRA-7438)
 * Duplicate rows returned when in clause has repeated values (CASSANDRA-6706)
 * Make CassandraException unchecked, extend RuntimeException (CASSANDRA-8560)
 * Support direct buffer decompression for reads (CASSANDRA-8464)
 * DirectByteBuffer compatible LZ4 methods (CASSANDRA-7039)
 * Group sstables for anticompaction correctly (CASSANDRA-8578)
 * Add ReadFailureException to native protocol, respond
   immediately when replicas encounter errors while handling
   a read request (CASSANDRA-7886)
 * Switch CommitLogSegment from RandomAccessFile to nio (CASSANDRA-8308)
 * Allow mixing token and partition key restrictions (CASSANDRA-7016)
 * Support index key/value entries on map collections (CASSANDRA-8473)
 * Modernize schema tables (CASSANDRA-8261)
 * Support for user-defined aggregation functions (CASSANDRA-8053)
 * Fix NPE in SelectStatement with empty IN values (CASSANDRA-8419)
 * Refactor SelectStatement, return IN results in natural order instead
   of IN value list order and ignore duplicate values in partition key IN restrictions (CASSANDRA-7981)
 * Support UDTs, tuples, and collections in user-defined
   functions (CASSANDRA-7563)
 * Fix aggregate fn results on empty selection, result column name,
   and cqlsh parsing (CASSANDRA-8229)
 * Mark sstables as repaired after full repair (CASSANDRA-7586)
 * Extend Descriptor to include a format value and refactor reader/writer
   APIs (CASSANDRA-7443)
 * Integrate JMH for microbenchmarks (CASSANDRA-8151)
 * Keep sstable levels when bootstrapping (CASSANDRA-7460)
 * Add Sigar library and perform basic OS settings check on startup (CASSANDRA-7838)
 * Support for aggregation functions (CASSANDRA-4914)
 * Remove cassandra-cli (CASSANDRA-7920)
 * Accept dollar quoted strings in CQL (CASSANDRA-7769)
 * Make assassinate a first class command (CASSANDRA-7935)
 * Support IN clause on any partition key column (CASSANDRA-7855)
 * Support IN clause on any clustering column (CASSANDRA-4762)
 * Improve compaction logging (CASSANDRA-7818)
 * Remove YamlFileNetworkTopologySnitch (CASSANDRA-7917)
 * Do anticompaction in groups (CASSANDRA-6851)
 * Support user-defined functions (CASSANDRA-7395, 7526, 7562, 7740, 7781, 7929,
   7924, 7812, 8063, 7813, 7708)
 * Permit configurable timestamps with cassandra-stress (CASSANDRA-7416)
 * Move sstable RandomAccessReader to nio2, which allows using the
   FILE_SHARE_DELETE flag on Windows (CASSANDRA-4050)
 * Remove CQL2 (CASSANDRA-5918)
 * Optimize fetching multiple cells by name (CASSANDRA-6933)
 * Allow compilation in java 8 (CASSANDRA-7028)
 * Make incremental repair default (CASSANDRA-7250)
 * Enable code coverage thru JaCoCo (CASSANDRA-7226)
 * Switch external naming of 'column families' to 'tables' (CASSANDRA-4369) 
 * Shorten SSTable path (CASSANDRA-6962)
 * Use unsafe mutations for most unit tests (CASSANDRA-6969)
 * Fix race condition during calculation of pending ranges (CASSANDRA-7390)
 * Fail on very large batch sizes (CASSANDRA-8011)
 * Improve concurrency of repair (CASSANDRA-6455, 8208, 9145)
 * Select optimal CRC32 implementation at runtime (CASSANDRA-8614)
 * Evaluate MurmurHash of Token once per query (CASSANDRA-7096)
 * Generalize progress reporting (CASSANDRA-8901)
 * Resumable bootstrap streaming (CASSANDRA-8838, CASSANDRA-8942)
 * Allow scrub for secondary index (CASSANDRA-5174)
 * Save repair data to system table (CASSANDRA-5839)
 * fix nodetool names that reference column families (CASSANDRA-8872)
 Merged from 2.1:
 * Warn on misuse of unlogged batches (CASSANDRA-9282)
 * Failure detector detects and ignores local pauses (CASSANDRA-9183)
 * Add utility class to support for rate limiting a given log statement (CASSANDRA-9029)
 * Add missing consistency levels to cassandra-stess (CASSANDRA-9361)
 * Fix commitlog getCompletedTasks to not increment (CASSANDRA-9339)
 * Fix for harmless exceptions logged as ERROR (CASSANDRA-8564)
 * Delete processed sstables in sstablesplit/sstableupgrade (CASSANDRA-8606)
 * Improve sstable exclusion from partition tombstones (CASSANDRA-9298)
 * Validate the indexed column rather than the cell's contents for 2i (CASSANDRA-9057)
 * Add support for top-k custom 2i queries (CASSANDRA-8717)
 * Fix error when dropping table during compaction (CASSANDRA-9251)
 * cassandra-stress supports validation operations over user profiles (CASSANDRA-8773)
 * Add support for rate limiting log messages (CASSANDRA-9029)
 * Log the partition key with tombstone warnings (CASSANDRA-8561)
 * Reduce runWithCompactionsDisabled poll interval to 1ms (CASSANDRA-9271)
 * Fix PITR commitlog replay (CASSANDRA-9195)
 * GCInspector logs very different times (CASSANDRA-9124)
 * Fix deleting from an empty list (CASSANDRA-9198)
 * Update tuple and collection types that use a user-defined type when that UDT
   is modified (CASSANDRA-9148, CASSANDRA-9192)
 * Use higher timeout for prepair and snapshot in repair (CASSANDRA-9261)
 * Fix anticompaction blocking ANTI_ENTROPY stage (CASSANDRA-9151)
 * Repair waits for anticompaction to finish (CASSANDRA-9097)
 * Fix streaming not holding ref when stream error (CASSANDRA-9295)
 * Fix canonical view returning early opened SSTables (CASSANDRA-9396)
Merged from 2.0:
 * (cqlsh) Add LOGIN command to switch users (CASSANDRA-7212)
 * Clone SliceQueryFilter in AbstractReadCommand implementations (CASSANDRA-8940)
 * Push correct protocol notification for DROP INDEX (CASSANDRA-9310)
 * token-generator - generated tokens too long (CASSANDRA-9300)
 * Fix counting of tombstones for TombstoneOverwhelmingException (CASSANDRA-9299)
 * Fix ReconnectableSnitch reconnecting to peers during upgrade (CASSANDRA-6702)
 * Include keyspace and table name in error log for collections over the size
   limit (CASSANDRA-9286)
 * Avoid potential overlap in LCS with single-partition sstables (CASSANDRA-9322)
 * Log warning message when a table is queried before the schema has fully
   propagated (CASSANDRA-9136)
 * Overload SecondaryIndex#indexes to accept the column definition (CASSANDRA-9314)
 * (cqlsh) Add SERIAL and LOCAL_SERIAL consistency levels (CASSANDRA-8051)
 * Fix index selection during rebuild with certain table layouts (CASSANDRA-9281)
 * Fix partition-level-delete-only workload accounting (CASSANDRA-9194)
 * Allow scrub to handle corrupted compressed chunks (CASSANDRA-9140)
 * Fix assertion error when resetlocalschema is run during repair (CASSANDRA-9249)
 * Disable single sstable tombstone compactions for DTCS by default (CASSANDRA-9234)
 * IncomingTcpConnection thread is not named (CASSANDRA-9262)
 * Close incoming connections when MessagingService is stopped (CASSANDRA-9238)
 * Fix streaming hang when retrying (CASSANDRA-9132)


2.1.5
 * Re-add deprecated cold_reads_to_omit param for backwards compat (CASSANDRA-9203)
 * Make anticompaction visible in compactionstats (CASSANDRA-9098)
 * Improve nodetool getendpoints documentation about the partition
   key parameter (CASSANDRA-6458)
 * Don't check other keyspaces for schema changes when an user-defined
   type is altered (CASSANDRA-9187)
 * Add generate-idea-files target to build.xml (CASSANDRA-9123)
 * Allow takeColumnFamilySnapshot to take a list of tables (CASSANDRA-8348)
 * Limit major sstable operations to their canonical representation (CASSANDRA-8669)
 * cqlsh: Add tests for INSERT and UPDATE tab completion (CASSANDRA-9125)
 * cqlsh: quote column names when needed in COPY FROM inserts (CASSANDRA-9080)
 * Do not load read meter for offline operations (CASSANDRA-9082)
 * cqlsh: Make CompositeType data readable (CASSANDRA-8919)
 * cqlsh: Fix display of triggers (CASSANDRA-9081)
 * Fix NullPointerException when deleting or setting an element by index on
   a null list collection (CASSANDRA-9077)
 * Buffer bloom filter serialization (CASSANDRA-9066)
 * Fix anti-compaction target bloom filter size (CASSANDRA-9060)
 * Make FROZEN and TUPLE unreserved keywords in CQL (CASSANDRA-9047)
 * Prevent AssertionError from SizeEstimatesRecorder (CASSANDRA-9034)
 * Avoid overwriting index summaries for sstables with an older format that
   does not support downsampling; rebuild summaries on startup when this
   is detected (CASSANDRA-8993)
 * Fix potential data loss in CompressedSequentialWriter (CASSANDRA-8949)
 * Make PasswordAuthenticator number of hashing rounds configurable (CASSANDRA-8085)
 * Fix AssertionError when binding nested collections in DELETE (CASSANDRA-8900)
 * Check for overlap with non-early sstables in LCS (CASSANDRA-8739)
 * Only calculate max purgable timestamp if we have to (CASSANDRA-8914)
 * (cqlsh) Greatly improve performance of COPY FROM (CASSANDRA-8225)
 * IndexSummary effectiveIndexInterval is now a guideline, not a rule (CASSANDRA-8993)
 * Use correct bounds for page cache eviction of compressed files (CASSANDRA-8746)
 * SSTableScanner enforces its bounds (CASSANDRA-8946)
 * Cleanup cell equality (CASSANDRA-8947)
 * Introduce intra-cluster message coalescing (CASSANDRA-8692)
 * DatabaseDescriptor throws NPE when rpc_interface is used (CASSANDRA-8839)
 * Don't check if an sstable is live for offline compactions (CASSANDRA-8841)
 * Don't set clientMode in SSTableLoader (CASSANDRA-8238)
 * Fix SSTableRewriter with disabled early open (CASSANDRA-8535)
 * Fix cassandra-stress so it respects the CL passed in user mode (CASSANDRA-8948)
 * Fix rare NPE in ColumnDefinition#hasIndexOption() (CASSANDRA-8786)
 * cassandra-stress reports per-operation statistics, plus misc (CASSANDRA-8769)
 * Add SimpleDate (cql date) and Time (cql time) types (CASSANDRA-7523)
 * Use long for key count in cfstats (CASSANDRA-8913)
 * Make SSTableRewriter.abort() more robust to failure (CASSANDRA-8832)
 * Remove cold_reads_to_omit from STCS (CASSANDRA-8860)
 * Make EstimatedHistogram#percentile() use ceil instead of floor (CASSANDRA-8883)
 * Fix top partitions reporting wrong cardinality (CASSANDRA-8834)
 * Fix rare NPE in KeyCacheSerializer (CASSANDRA-8067)
 * Pick sstables for validation as late as possible inc repairs (CASSANDRA-8366)
 * Fix commitlog getPendingTasks to not increment (CASSANDRA-8862)
 * Fix parallelism adjustment in range and secondary index queries
   when the first fetch does not satisfy the limit (CASSANDRA-8856)
 * Check if the filtered sstables is non-empty in STCS (CASSANDRA-8843)
 * Upgrade java-driver used for cassandra-stress (CASSANDRA-8842)
 * Fix CommitLog.forceRecycleAllSegments() memory access error (CASSANDRA-8812)
 * Improve assertions in Memory (CASSANDRA-8792)
 * Fix SSTableRewriter cleanup (CASSANDRA-8802)
 * Introduce SafeMemory for CompressionMetadata.Writer (CASSANDRA-8758)
 * 'nodetool info' prints exception against older node (CASSANDRA-8796)
 * Ensure SSTableReader.last corresponds exactly with the file end (CASSANDRA-8750)
 * Make SSTableWriter.openEarly more robust and obvious (CASSANDRA-8747)
 * Enforce SSTableReader.first/last (CASSANDRA-8744)
 * Cleanup SegmentedFile API (CASSANDRA-8749)
 * Avoid overlap with early compaction replacement (CASSANDRA-8683)
 * Safer Resource Management++ (CASSANDRA-8707)
 * Write partition size estimates into a system table (CASSANDRA-7688)
 * cqlsh: Fix keys() and full() collection indexes in DESCRIBE output
   (CASSANDRA-8154)
 * Show progress of streaming in nodetool netstats (CASSANDRA-8886)
 * IndexSummaryBuilder utilises offheap memory, and shares data between
   each IndexSummary opened from it (CASSANDRA-8757)
 * markCompacting only succeeds if the exact SSTableReader instances being 
   marked are in the live set (CASSANDRA-8689)
 * cassandra-stress support for varint (CASSANDRA-8882)
 * Fix Adler32 digest for compressed sstables (CASSANDRA-8778)
 * Add nodetool statushandoff/statusbackup (CASSANDRA-8912)
 * Use stdout for progress and stats in sstableloader (CASSANDRA-8982)
 * Correctly identify 2i datadir from older versions (CASSANDRA-9116)
Merged from 2.0:
 * Ignore gossip SYNs after shutdown (CASSANDRA-9238)
 * Avoid overflow when calculating max sstable size in LCS (CASSANDRA-9235)
 * Make sstable blacklisting work with compression (CASSANDRA-9138)
 * Do not attempt to rebuild indexes if no index accepts any column (CASSANDRA-9196)
 * Don't initiate snitch reconnection for dead states (CASSANDRA-7292)
 * Fix ArrayIndexOutOfBoundsException in CQLSSTableWriter (CASSANDRA-8978)
 * Add shutdown gossip state to prevent timeouts during rolling restarts (CASSANDRA-8336)
 * Fix running with java.net.preferIPv6Addresses=true (CASSANDRA-9137)
 * Fix failed bootstrap/replace attempts being persisted in system.peers (CASSANDRA-9180)
 * Flush system.IndexInfo after marking index built (CASSANDRA-9128)
 * Fix updates to min/max_compaction_threshold through cassandra-cli
   (CASSANDRA-8102)
 * Don't include tmp files when doing offline relevel (CASSANDRA-9088)
 * Use the proper CAS WriteType when finishing a previous round during Paxos
   preparation (CASSANDRA-8672)
 * Avoid race in cancelling compactions (CASSANDRA-9070)
 * More aggressive check for expired sstables in DTCS (CASSANDRA-8359)
 * Fix ignored index_interval change in ALTER TABLE statements (CASSANDRA-7976)
 * Do more aggressive compaction in old time windows in DTCS (CASSANDRA-8360)
 * java.lang.AssertionError when reading saved cache (CASSANDRA-8740)
 * "disk full" when running cleanup (CASSANDRA-9036)
 * Lower logging level from ERROR to DEBUG when a scheduled schema pull
   cannot be completed due to a node being down (CASSANDRA-9032)
 * Fix MOVED_NODE client event (CASSANDRA-8516)
 * Allow overriding MAX_OUTSTANDING_REPLAY_COUNT (CASSANDRA-7533)
 * Fix malformed JMX ObjectName containing IPv6 addresses (CASSANDRA-9027)
 * (cqlsh) Allow increasing CSV field size limit through
   cqlshrc config option (CASSANDRA-8934)
 * Stop logging range tombstones when exceeding the threshold
   (CASSANDRA-8559)
 * Fix NullPointerException when nodetool getendpoints is run
   against invalid keyspaces or tables (CASSANDRA-8950)
 * Allow specifying the tmp dir (CASSANDRA-7712)
 * Improve compaction estimated tasks estimation (CASSANDRA-8904)
 * Fix duplicate up/down messages sent to native clients (CASSANDRA-7816)
 * Expose commit log archive status via JMX (CASSANDRA-8734)
 * Provide better exceptions for invalid replication strategy parameters
   (CASSANDRA-8909)
 * Fix regression in mixed single and multi-column relation support for
   SELECT statements (CASSANDRA-8613)
 * Add ability to limit number of native connections (CASSANDRA-8086)
 * Fix CQLSSTableWriter throwing exception and spawning threads
   (CASSANDRA-8808)
 * Fix MT mismatch between empty and GC-able data (CASSANDRA-8979)
 * Fix incorrect validation when snapshotting single table (CASSANDRA-8056)
 * Add offline tool to relevel sstables (CASSANDRA-8301)
 * Preserve stream ID for more protocol errors (CASSANDRA-8848)
 * Fix combining token() function with multi-column relations on
   clustering columns (CASSANDRA-8797)
 * Make CFS.markReferenced() resistant to bad refcounting (CASSANDRA-8829)
 * Fix StreamTransferTask abort/complete bad refcounting (CASSANDRA-8815)
 * Fix AssertionError when querying a DESC clustering ordered
   table with ASC ordering and paging (CASSANDRA-8767)
 * AssertionError: "Memory was freed" when running cleanup (CASSANDRA-8716)
 * Make it possible to set max_sstable_age to fractional days (CASSANDRA-8406)
 * Fix some multi-column relations with indexes on some clustering
   columns (CASSANDRA-8275)
 * Fix memory leak in SSTableSimple*Writer and SSTableReader.validate()
   (CASSANDRA-8748)
 * Throw OOM if allocating memory fails to return a valid pointer (CASSANDRA-8726)
 * Fix SSTableSimpleUnsortedWriter ConcurrentModificationException (CASSANDRA-8619)
 * 'nodetool info' prints exception against older node (CASSANDRA-8796)
 * Ensure SSTableSimpleUnsortedWriter.close() terminates if
   disk writer has crashed (CASSANDRA-8807)


2.1.4
 * Bind JMX to localhost unless explicitly configured otherwise (CASSANDRA-9085)


2.1.3
 * Fix HSHA/offheap_objects corruption (CASSANDRA-8719)
 * Upgrade libthrift to 0.9.2 (CASSANDRA-8685)
 * Don't use the shared ref in sstableloader (CASSANDRA-8704)
 * Purge internal prepared statements if related tables or
   keyspaces are dropped (CASSANDRA-8693)
 * (cqlsh) Handle unicode BOM at start of files (CASSANDRA-8638)
 * Stop compactions before exiting offline tools (CASSANDRA-8623)
 * Update tools/stress/README.txt to match current behaviour (CASSANDRA-7933)
 * Fix schema from Thrift conversion with empty metadata (CASSANDRA-8695)
 * Safer Resource Management (CASSANDRA-7705)
 * Make sure we compact highly overlapping cold sstables with
   STCS (CASSANDRA-8635)
 * rpc_interface and listen_interface generate NPE on startup when specified
   interface doesn't exist (CASSANDRA-8677)
 * Fix ArrayIndexOutOfBoundsException in nodetool cfhistograms (CASSANDRA-8514)
 * Switch from yammer metrics for nodetool cf/proxy histograms (CASSANDRA-8662)
 * Make sure we don't add tmplink files to the compaction
   strategy (CASSANDRA-8580)
 * (cqlsh) Handle maps with blob keys (CASSANDRA-8372)
 * (cqlsh) Handle DynamicCompositeType schemas correctly (CASSANDRA-8563)
 * Duplicate rows returned when in clause has repeated values (CASSANDRA-6706)
 * Add tooling to detect hot partitions (CASSANDRA-7974)
 * Fix cassandra-stress user-mode truncation of partition generation (CASSANDRA-8608)
 * Only stream from unrepaired sstables during inc repair (CASSANDRA-8267)
 * Don't allow starting multiple inc repairs on the same sstables (CASSANDRA-8316)
 * Invalidate prepared BATCH statements when related tables
   or keyspaces are dropped (CASSANDRA-8652)
 * Fix missing results in secondary index queries on collections
   with ALLOW FILTERING (CASSANDRA-8421)
 * Expose EstimatedHistogram metrics for range slices (CASSANDRA-8627)
 * (cqlsh) Escape clqshrc passwords properly (CASSANDRA-8618)
 * Fix NPE when passing wrong argument in ALTER TABLE statement (CASSANDRA-8355)
 * Pig: Refactor and deprecate CqlStorage (CASSANDRA-8599)
 * Don't reuse the same cleanup strategy for all sstables (CASSANDRA-8537)
 * Fix case-sensitivity of index name on CREATE and DROP INDEX
   statements (CASSANDRA-8365)
 * Better detection/logging for corruption in compressed sstables (CASSANDRA-8192)
 * Use the correct repairedAt value when closing writer (CASSANDRA-8570)
 * (cqlsh) Handle a schema mismatch being detected on startup (CASSANDRA-8512)
 * Properly calculate expected write size during compaction (CASSANDRA-8532)
 * Invalidate affected prepared statements when a table's columns
   are altered (CASSANDRA-7910)
 * Stress - user defined writes should populate sequentally (CASSANDRA-8524)
 * Fix regression in SSTableRewriter causing some rows to become unreadable 
   during compaction (CASSANDRA-8429)
 * Run major compactions for repaired/unrepaired in parallel (CASSANDRA-8510)
 * (cqlsh) Fix compression options in DESCRIBE TABLE output when compression
   is disabled (CASSANDRA-8288)
 * (cqlsh) Fix DESCRIBE output after keyspaces are altered (CASSANDRA-7623)
 * Make sure we set lastCompactedKey correctly (CASSANDRA-8463)
 * (cqlsh) Fix output of CONSISTENCY command (CASSANDRA-8507)
 * (cqlsh) Fixed the handling of LIST statements (CASSANDRA-8370)
 * Make sstablescrub check leveled manifest again (CASSANDRA-8432)
 * Check first/last keys in sstable when giving out positions (CASSANDRA-8458)
 * Disable mmap on Windows (CASSANDRA-6993)
 * Add missing ConsistencyLevels to cassandra-stress (CASSANDRA-8253)
 * Add auth support to cassandra-stress (CASSANDRA-7985)
 * Fix ArrayIndexOutOfBoundsException when generating error message
   for some CQL syntax errors (CASSANDRA-8455)
 * Scale memtable slab allocation logarithmically (CASSANDRA-7882)
 * cassandra-stress simultaneous inserts over same seed (CASSANDRA-7964)
 * Reduce cassandra-stress sampling memory requirements (CASSANDRA-7926)
 * Ensure memtable flush cannot expire commit log entries from its future (CASSANDRA-8383)
 * Make read "defrag" async to reclaim memtables (CASSANDRA-8459)
 * Remove tmplink files for offline compactions (CASSANDRA-8321)
 * Reduce maxHintsInProgress (CASSANDRA-8415)
 * BTree updates may call provided update function twice (CASSANDRA-8018)
 * Release sstable references after anticompaction (CASSANDRA-8386)
 * Handle abort() in SSTableRewriter properly (CASSANDRA-8320)
 * Centralize shared executors (CASSANDRA-8055)
 * Fix filtering for CONTAINS (KEY) relations on frozen collection
   clustering columns when the query is restricted to a single
   partition (CASSANDRA-8203)
 * Do more aggressive entire-sstable TTL expiry checks (CASSANDRA-8243)
 * Add more log info if readMeter is null (CASSANDRA-8238)
 * add check of the system wall clock time at startup (CASSANDRA-8305)
 * Support for frozen collections (CASSANDRA-7859)
 * Fix overflow on histogram computation (CASSANDRA-8028)
 * Have paxos reuse the timestamp generation of normal queries (CASSANDRA-7801)
 * Fix incremental repair not remove parent session on remote (CASSANDRA-8291)
 * Improve JBOD disk utilization (CASSANDRA-7386)
 * Log failed host when preparing incremental repair (CASSANDRA-8228)
 * Force config client mode in CQLSSTableWriter (CASSANDRA-8281)
 * Fix sstableupgrade throws exception (CASSANDRA-8688)
 * Fix hang when repairing empty keyspace (CASSANDRA-8694)
Merged from 2.0:
 * Fix IllegalArgumentException in dynamic snitch (CASSANDRA-8448)
 * Add support for UPDATE ... IF EXISTS (CASSANDRA-8610)
 * Fix reversal of list prepends (CASSANDRA-8733)
 * Prevent non-zero default_time_to_live on tables with counters
   (CASSANDRA-8678)
 * Fix SSTableSimpleUnsortedWriter ConcurrentModificationException
   (CASSANDRA-8619)
 * Round up time deltas lower than 1ms in BulkLoader (CASSANDRA-8645)
 * Add batch remove iterator to ABSC (CASSANDRA-8414, 8666)
 * Round up time deltas lower than 1ms in BulkLoader (CASSANDRA-8645)
 * Fix isClientMode check in Keyspace (CASSANDRA-8687)
 * Use more efficient slice size for querying internal secondary
   index tables (CASSANDRA-8550)
 * Fix potentially returning deleted rows with range tombstone (CASSANDRA-8558)
 * Check for available disk space before starting a compaction (CASSANDRA-8562)
 * Fix DISTINCT queries with LIMITs or paging when some partitions
   contain only tombstones (CASSANDRA-8490)
 * Introduce background cache refreshing to permissions cache
   (CASSANDRA-8194)
 * Fix race condition in StreamTransferTask that could lead to
   infinite loops and premature sstable deletion (CASSANDRA-7704)
 * Add an extra version check to MigrationTask (CASSANDRA-8462)
 * Ensure SSTableWriter cleans up properly after failure (CASSANDRA-8499)
 * Increase bf true positive count on key cache hit (CASSANDRA-8525)
 * Move MeteredFlusher to its own thread (CASSANDRA-8485)
 * Fix non-distinct results in DISTNCT queries on static columns when
   paging is enabled (CASSANDRA-8087)
 * Move all hints related tasks to hints internal executor (CASSANDRA-8285)
 * Fix paging for multi-partition IN queries (CASSANDRA-8408)
 * Fix MOVED_NODE topology event never being emitted when a node
   moves its token (CASSANDRA-8373)
 * Fix validation of indexes in COMPACT tables (CASSANDRA-8156)
 * Avoid StackOverflowError when a large list of IN values
   is used for a clustering column (CASSANDRA-8410)
 * Fix NPE when writetime() or ttl() calls are wrapped by
   another function call (CASSANDRA-8451)
 * Fix NPE after dropping a keyspace (CASSANDRA-8332)
 * Fix error message on read repair timeouts (CASSANDRA-7947)
 * Default DTCS base_time_seconds changed to 60 (CASSANDRA-8417)
 * Refuse Paxos operation with more than one pending endpoint (CASSANDRA-8346, 8640)
 * Throw correct exception when trying to bind a keyspace or table
   name (CASSANDRA-6952)
 * Make HHOM.compact synchronized (CASSANDRA-8416)
 * cancel latency-sampling task when CF is dropped (CASSANDRA-8401)
 * don't block SocketThread for MessagingService (CASSANDRA-8188)
 * Increase quarantine delay on replacement (CASSANDRA-8260)
 * Expose off-heap memory usage stats (CASSANDRA-7897)
 * Ignore Paxos commits for truncated tables (CASSANDRA-7538)
 * Validate size of indexed column values (CASSANDRA-8280)
 * Make LCS split compaction results over all data directories (CASSANDRA-8329)
 * Fix some failing queries that use multi-column relations
   on COMPACT STORAGE tables (CASSANDRA-8264)
 * Fix InvalidRequestException with ORDER BY (CASSANDRA-8286)
 * Disable SSLv3 for POODLE (CASSANDRA-8265)
 * Fix millisecond timestamps in Tracing (CASSANDRA-8297)
 * Include keyspace name in error message when there are insufficient
   live nodes to stream from (CASSANDRA-8221)
 * Avoid overlap in L1 when L0 contains many nonoverlapping
   sstables (CASSANDRA-8211)
 * Improve PropertyFileSnitch logging (CASSANDRA-8183)
 * Add DC-aware sequential repair (CASSANDRA-8193)
 * Use live sstables in snapshot repair if possible (CASSANDRA-8312)
 * Fix hints serialized size calculation (CASSANDRA-8587)


2.1.2
 * (cqlsh) parse_for_table_meta errors out on queries with undefined
   grammars (CASSANDRA-8262)
 * (cqlsh) Fix SELECT ... TOKEN() function broken in C* 2.1.1 (CASSANDRA-8258)
 * Fix Cassandra crash when running on JDK8 update 40 (CASSANDRA-8209)
 * Optimize partitioner tokens (CASSANDRA-8230)
 * Improve compaction of repaired/unrepaired sstables (CASSANDRA-8004)
 * Make cache serializers pluggable (CASSANDRA-8096)
 * Fix issues with CONTAINS (KEY) queries on secondary indexes
   (CASSANDRA-8147)
 * Fix read-rate tracking of sstables for some queries (CASSANDRA-8239)
 * Fix default timestamp in QueryOptions (CASSANDRA-8246)
 * Set socket timeout when reading remote version (CASSANDRA-8188)
 * Refactor how we track live size (CASSANDRA-7852)
 * Make sure unfinished compaction files are removed (CASSANDRA-8124)
 * Fix shutdown when run as Windows service (CASSANDRA-8136)
 * Fix DESCRIBE TABLE with custom indexes (CASSANDRA-8031)
 * Fix race in RecoveryManagerTest (CASSANDRA-8176)
 * Avoid IllegalArgumentException while sorting sstables in
   IndexSummaryManager (CASSANDRA-8182)
 * Shutdown JVM on file descriptor exhaustion (CASSANDRA-7579)
 * Add 'die' policy for commit log and disk failure (CASSANDRA-7927)
 * Fix installing as service on Windows (CASSANDRA-8115)
 * Fix CREATE TABLE for CQL2 (CASSANDRA-8144)
 * Avoid boxing in ColumnStats min/max trackers (CASSANDRA-8109)
Merged from 2.0:
 * Correctly handle non-text column names in cql3 (CASSANDRA-8178)
 * Fix deletion for indexes on primary key columns (CASSANDRA-8206)
 * Add 'nodetool statusgossip' (CASSANDRA-8125)
 * Improve client notification that nodes are ready for requests (CASSANDRA-7510)
 * Handle negative timestamp in writetime method (CASSANDRA-8139)
 * Pig: Remove errant LIMIT clause in CqlNativeStorage (CASSANDRA-8166)
 * Throw ConfigurationException when hsha is used with the default
   rpc_max_threads setting of 'unlimited' (CASSANDRA-8116)
 * Allow concurrent writing of the same table in the same JVM using
   CQLSSTableWriter (CASSANDRA-7463)
 * Fix totalDiskSpaceUsed calculation (CASSANDRA-8205)


2.1.1
 * Fix spin loop in AtomicSortedColumns (CASSANDRA-7546)
 * Dont notify when replacing tmplink files (CASSANDRA-8157)
 * Fix validation with multiple CONTAINS clause (CASSANDRA-8131)
 * Fix validation of collections in TriggerExecutor (CASSANDRA-8146)
 * Fix IllegalArgumentException when a list of IN values containing tuples
   is passed as a single arg to a prepared statement with the v1 or v2
   protocol (CASSANDRA-8062)
 * Fix ClassCastException in DISTINCT query on static columns with
   query paging (CASSANDRA-8108)
 * Fix NPE on null nested UDT inside a set (CASSANDRA-8105)
 * Fix exception when querying secondary index on set items or map keys
   when some clustering columns are specified (CASSANDRA-8073)
 * Send proper error response when there is an error during native
   protocol message decode (CASSANDRA-8118)
 * Gossip should ignore generation numbers too far in the future (CASSANDRA-8113)
 * Fix NPE when creating a table with frozen sets, lists (CASSANDRA-8104)
 * Fix high memory use due to tracking reads on incrementally opened sstable
   readers (CASSANDRA-8066)
 * Fix EXECUTE request with skipMetadata=false returning no metadata
   (CASSANDRA-8054)
 * Allow concurrent use of CQLBulkOutputFormat (CASSANDRA-7776)
 * Shutdown JVM on OOM (CASSANDRA-7507)
 * Upgrade netty version and enable epoll event loop (CASSANDRA-7761)
 * Don't duplicate sstables smaller than split size when using
   the sstablesplitter tool (CASSANDRA-7616)
 * Avoid re-parsing already prepared statements (CASSANDRA-7923)
 * Fix some Thrift slice deletions and updates of COMPACT STORAGE
   tables with some clustering columns omitted (CASSANDRA-7990)
 * Fix filtering for CONTAINS on sets (CASSANDRA-8033)
 * Properly track added size (CASSANDRA-7239)
 * Allow compilation in java 8 (CASSANDRA-7208)
 * Fix Assertion error on RangeTombstoneList diff (CASSANDRA-8013)
 * Release references to overlapping sstables during compaction (CASSANDRA-7819)
 * Send notification when opening compaction results early (CASSANDRA-8034)
 * Make native server start block until properly bound (CASSANDRA-7885)
 * (cqlsh) Fix IPv6 support (CASSANDRA-7988)
 * Ignore fat clients when checking for endpoint collision (CASSANDRA-7939)
 * Make sstablerepairedset take a list of files (CASSANDRA-7995)
 * (cqlsh) Tab completeion for indexes on map keys (CASSANDRA-7972)
 * (cqlsh) Fix UDT field selection in select clause (CASSANDRA-7891)
 * Fix resource leak in event of corrupt sstable
 * (cqlsh) Add command line option for cqlshrc file path (CASSANDRA-7131)
 * Provide visibility into prepared statements churn (CASSANDRA-7921, CASSANDRA-7930)
 * Invalidate prepared statements when their keyspace or table is
   dropped (CASSANDRA-7566)
 * cassandra-stress: fix support for NetworkTopologyStrategy (CASSANDRA-7945)
 * Fix saving caches when a table is dropped (CASSANDRA-7784)
 * Add better error checking of new stress profile (CASSANDRA-7716)
 * Use ThreadLocalRandom and remove FBUtilities.threadLocalRandom (CASSANDRA-7934)
 * Prevent operator mistakes due to simultaneous bootstrap (CASSANDRA-7069)
 * cassandra-stress supports whitelist mode for node config (CASSANDRA-7658)
 * GCInspector more closely tracks GC; cassandra-stress and nodetool report it (CASSANDRA-7916)
 * nodetool won't output bogus ownership info without a keyspace (CASSANDRA-7173)
 * Add human readable option to nodetool commands (CASSANDRA-5433)
 * Don't try to set repairedAt on old sstables (CASSANDRA-7913)
 * Add metrics for tracking PreparedStatement use (CASSANDRA-7719)
 * (cqlsh) tab-completion for triggers (CASSANDRA-7824)
 * (cqlsh) Support for query paging (CASSANDRA-7514)
 * (cqlsh) Show progress of COPY operations (CASSANDRA-7789)
 * Add syntax to remove multiple elements from a map (CASSANDRA-6599)
 * Support non-equals conditions in lightweight transactions (CASSANDRA-6839)
 * Add IF [NOT] EXISTS to create/drop triggers (CASSANDRA-7606)
 * (cqlsh) Display the current logged-in user (CASSANDRA-7785)
 * (cqlsh) Don't ignore CTRL-C during COPY FROM execution (CASSANDRA-7815)
 * (cqlsh) Order UDTs according to cross-type dependencies in DESCRIBE
   output (CASSANDRA-7659)
 * (cqlsh) Fix handling of CAS statement results (CASSANDRA-7671)
 * (cqlsh) COPY TO/FROM improvements (CASSANDRA-7405)
 * Support list index operations with conditions (CASSANDRA-7499)
 * Add max live/tombstoned cells to nodetool cfstats output (CASSANDRA-7731)
 * Validate IPv6 wildcard addresses properly (CASSANDRA-7680)
 * (cqlsh) Error when tracing query (CASSANDRA-7613)
 * Avoid IOOBE when building SyntaxError message snippet (CASSANDRA-7569)
 * SSTableExport uses correct validator to create string representation of partition
   keys (CASSANDRA-7498)
 * Avoid NPEs when receiving type changes for an unknown keyspace (CASSANDRA-7689)
 * Add support for custom 2i validation (CASSANDRA-7575)
 * Pig support for hadoop CqlInputFormat (CASSANDRA-6454)
 * Add duration mode to cassandra-stress (CASSANDRA-7468)
 * Add listen_interface and rpc_interface options (CASSANDRA-7417)
 * Improve schema merge performance (CASSANDRA-7444)
 * Adjust MT depth based on # of partition validating (CASSANDRA-5263)
 * Optimise NativeCell comparisons (CASSANDRA-6755)
 * Configurable client timeout for cqlsh (CASSANDRA-7516)
 * Include snippet of CQL query near syntax error in messages (CASSANDRA-7111)
 * Make repair -pr work with -local (CASSANDRA-7450)
 * Fix error in sstableloader with -cph > 1 (CASSANDRA-8007)
 * Fix snapshot repair error on indexed tables (CASSANDRA-8020)
 * Do not exit nodetool repair when receiving JMX NOTIF_LOST (CASSANDRA-7909)
 * Stream to private IP when available (CASSANDRA-8084)
Merged from 2.0:
 * Reject conditions on DELETE unless full PK is given (CASSANDRA-6430)
 * Properly reject the token function DELETE (CASSANDRA-7747)
 * Force batchlog replay before decommissioning a node (CASSANDRA-7446)
 * Fix hint replay with many accumulated expired hints (CASSANDRA-6998)
 * Fix duplicate results in DISTINCT queries on static columns with query
   paging (CASSANDRA-8108)
 * Add DateTieredCompactionStrategy (CASSANDRA-6602)
 * Properly validate ascii and utf8 string literals in CQL queries (CASSANDRA-8101)
 * (cqlsh) Fix autocompletion for alter keyspace (CASSANDRA-8021)
 * Create backup directories for commitlog archiving during startup (CASSANDRA-8111)
 * Reduce totalBlockFor() for LOCAL_* consistency levels (CASSANDRA-8058)
 * Fix merging schemas with re-dropped keyspaces (CASSANDRA-7256)
 * Fix counters in supercolumns during live upgrades from 1.2 (CASSANDRA-7188)
 * Notify DT subscribers when a column family is truncated (CASSANDRA-8088)
 * Add sanity check of $JAVA on startup (CASSANDRA-7676)
 * Schedule fat client schema pull on join (CASSANDRA-7993)
 * Don't reset nodes' versions when closing IncomingTcpConnections
   (CASSANDRA-7734)
 * Record the real messaging version in all cases in OutboundTcpConnection
   (CASSANDRA-8057)
 * SSL does not work in cassandra-cli (CASSANDRA-7899)
 * Fix potential exception when using ReversedType in DynamicCompositeType
   (CASSANDRA-7898)
 * Better validation of collection values (CASSANDRA-7833)
 * Track min/max timestamps correctly (CASSANDRA-7969)
 * Fix possible overflow while sorting CL segments for replay (CASSANDRA-7992)
 * Increase nodetool Xmx (CASSANDRA-7956)
 * Archive any commitlog segments present at startup (CASSANDRA-6904)
 * CrcCheckChance should adjust based on live CFMetadata not 
   sstable metadata (CASSANDRA-7978)
 * token() should only accept columns in the partitioning
   key order (CASSANDRA-6075)
 * Add method to invalidate permission cache via JMX (CASSANDRA-7977)
 * Allow propagating multiple gossip states atomically (CASSANDRA-6125)
 * Log exceptions related to unclean native protocol client disconnects
   at DEBUG or INFO (CASSANDRA-7849)
 * Allow permissions cache to be set via JMX (CASSANDRA-7698)
 * Include schema_triggers CF in readable system resources (CASSANDRA-7967)
 * Fix RowIndexEntry to report correct serializedSize (CASSANDRA-7948)
 * Make CQLSSTableWriter sync within partitions (CASSANDRA-7360)
 * Potentially use non-local replicas in CqlConfigHelper (CASSANDRA-7906)
 * Explicitly disallow mixing multi-column and single-column
   relations on clustering columns (CASSANDRA-7711)
 * Better error message when condition is set on PK column (CASSANDRA-7804)
 * Don't send schema change responses and events for no-op DDL
   statements (CASSANDRA-7600)
 * (Hadoop) fix cluster initialisation for a split fetching (CASSANDRA-7774)
 * Throw InvalidRequestException when queries contain relations on entire
   collection columns (CASSANDRA-7506)
 * (cqlsh) enable CTRL-R history search with libedit (CASSANDRA-7577)
 * (Hadoop) allow ACFRW to limit nodes to local DC (CASSANDRA-7252)
 * (cqlsh) cqlsh should automatically disable tracing when selecting
   from system_traces (CASSANDRA-7641)
 * (Hadoop) Add CqlOutputFormat (CASSANDRA-6927)
 * Don't depend on cassandra config for nodetool ring (CASSANDRA-7508)
 * (cqlsh) Fix failing cqlsh formatting tests (CASSANDRA-7703)
 * Fix IncompatibleClassChangeError from hadoop2 (CASSANDRA-7229)
 * Add 'nodetool sethintedhandoffthrottlekb' (CASSANDRA-7635)
 * (cqlsh) Add tab-completion for CREATE/DROP USER IF [NOT] EXISTS (CASSANDRA-7611)
 * Catch errors when the JVM pulls the rug out from GCInspector (CASSANDRA-5345)
 * cqlsh fails when version number parts are not int (CASSANDRA-7524)
 * Fix NPE when table dropped during streaming (CASSANDRA-7946)
 * Fix wrong progress when streaming uncompressed (CASSANDRA-7878)
 * Fix possible infinite loop in creating repair range (CASSANDRA-7983)
 * Fix unit in nodetool for streaming throughput (CASSANDRA-7375)
Merged from 1.2:
 * Don't index tombstones (CASSANDRA-7828)
 * Improve PasswordAuthenticator default super user setup (CASSANDRA-7788)


2.1.0
 * (cqlsh) Removed "ALTER TYPE <name> RENAME TO <name>" from tab-completion
   (CASSANDRA-7895)
 * Fixed IllegalStateException in anticompaction (CASSANDRA-7892)
 * cqlsh: DESCRIBE support for frozen UDTs, tuples (CASSANDRA-7863)
 * Avoid exposing internal classes over JMX (CASSANDRA-7879)
 * Add null check for keys when freezing collection (CASSANDRA-7869)
 * Improve stress workload realism (CASSANDRA-7519)
Merged from 2.0:
 * Configure system.paxos with LeveledCompactionStrategy (CASSANDRA-7753)
 * Fix ALTER clustering column type from DateType to TimestampType when
   using DESC clustering order (CASSANRDA-7797)
 * Throw EOFException if we run out of chunks in compressed datafile
   (CASSANDRA-7664)
 * Fix PRSI handling of CQL3 row markers for row cleanup (CASSANDRA-7787)
 * Fix dropping collection when it's the last regular column (CASSANDRA-7744)
 * Make StreamReceiveTask thread safe and gc friendly (CASSANDRA-7795)
 * Validate empty cell names from counter updates (CASSANDRA-7798)
Merged from 1.2:
 * Don't allow compacted sstables to be marked as compacting (CASSANDRA-7145)
 * Track expired tombstones (CASSANDRA-7810)


2.1.0-rc7
 * Add frozen keyword and require UDT to be frozen (CASSANDRA-7857)
 * Track added sstable size correctly (CASSANDRA-7239)
 * (cqlsh) Fix case insensitivity (CASSANDRA-7834)
 * Fix failure to stream ranges when moving (CASSANDRA-7836)
 * Correctly remove tmplink files (CASSANDRA-7803)
 * (cqlsh) Fix column name formatting for functions, CAS operations,
   and UDT field selections (CASSANDRA-7806)
 * (cqlsh) Fix COPY FROM handling of null/empty primary key
   values (CASSANDRA-7792)
 * Fix ordering of static cells (CASSANDRA-7763)
Merged from 2.0:
 * Forbid re-adding dropped counter columns (CASSANDRA-7831)
 * Fix CFMetaData#isThriftCompatible() for PK-only tables (CASSANDRA-7832)
 * Always reject inequality on the partition key without token()
   (CASSANDRA-7722)
 * Always send Paxos commit to all replicas (CASSANDRA-7479)
 * Make disruptor_thrift_server invocation pool configurable (CASSANDRA-7594)
 * Make repair no-op when RF=1 (CASSANDRA-7864)


2.1.0-rc6
 * Fix OOM issue from netty caching over time (CASSANDRA-7743)
 * json2sstable couldn't import JSON for CQL table (CASSANDRA-7477)
 * Invalidate all caches on table drop (CASSANDRA-7561)
 * Skip strict endpoint selection for ranges if RF == nodes (CASSANRA-7765)
 * Fix Thrift range filtering without 2ary index lookups (CASSANDRA-7741)
 * Add tracing entries about concurrent range requests (CASSANDRA-7599)
 * (cqlsh) Fix DESCRIBE for NTS keyspaces (CASSANDRA-7729)
 * Remove netty buffer ref-counting (CASSANDRA-7735)
 * Pass mutated cf to index updater for use by PRSI (CASSANDRA-7742)
 * Include stress yaml example in release and deb (CASSANDRA-7717)
 * workaround for netty issue causing corrupted data off the wire (CASSANDRA-7695)
 * cqlsh DESC CLUSTER fails retrieving ring information (CASSANDRA-7687)
 * Fix binding null values inside UDT (CASSANDRA-7685)
 * Fix UDT field selection with empty fields (CASSANDRA-7670)
 * Bogus deserialization of static cells from sstable (CASSANDRA-7684)
 * Fix NPE on compaction leftover cleanup for dropped table (CASSANDRA-7770)
Merged from 2.0:
 * Fix race condition in StreamTransferTask that could lead to
   infinite loops and premature sstable deletion (CASSANDRA-7704)
 * (cqlsh) Wait up to 10 sec for a tracing session (CASSANDRA-7222)
 * Fix NPE in FileCacheService.sizeInBytes (CASSANDRA-7756)
 * Remove duplicates from StorageService.getJoiningNodes (CASSANDRA-7478)
 * Clone token map outside of hot gossip loops (CASSANDRA-7758)
 * Fix MS expiring map timeout for Paxos messages (CASSANDRA-7752)
 * Do not flush on truncate if durable_writes is false (CASSANDRA-7750)
 * Give CRR a default input_cql Statement (CASSANDRA-7226)
 * Better error message when adding a collection with the same name
   than a previously dropped one (CASSANDRA-6276)
 * Fix validation when adding static columns (CASSANDRA-7730)
 * (Thrift) fix range deletion of supercolumns (CASSANDRA-7733)
 * Fix potential AssertionError in RangeTombstoneList (CASSANDRA-7700)
 * Validate arguments of blobAs* functions (CASSANDRA-7707)
 * Fix potential AssertionError with 2ndary indexes (CASSANDRA-6612)
 * Avoid logging CompactionInterrupted at ERROR (CASSANDRA-7694)
 * Minor leak in sstable2jon (CASSANDRA-7709)
 * Add cassandra.auto_bootstrap system property (CASSANDRA-7650)
 * Update java driver (for hadoop) (CASSANDRA-7618)
 * Remove CqlPagingRecordReader/CqlPagingInputFormat (CASSANDRA-7570)
 * Support connecting to ipv6 jmx with nodetool (CASSANDRA-7669)


2.1.0-rc5
 * Reject counters inside user types (CASSANDRA-7672)
 * Switch to notification-based GCInspector (CASSANDRA-7638)
 * (cqlsh) Handle nulls in UDTs and tuples correctly (CASSANDRA-7656)
 * Don't use strict consistency when replacing (CASSANDRA-7568)
 * Fix min/max cell name collection on 2.0 SSTables with range
   tombstones (CASSANDRA-7593)
 * Tolerate min/max cell names of different lengths (CASSANDRA-7651)
 * Filter cached results correctly (CASSANDRA-7636)
 * Fix tracing on the new SEPExecutor (CASSANDRA-7644)
 * Remove shuffle and taketoken (CASSANDRA-7601)
 * Clean up Windows batch scripts (CASSANDRA-7619)
 * Fix native protocol drop user type notification (CASSANDRA-7571)
 * Give read access to system.schema_usertypes to all authenticated users
   (CASSANDRA-7578)
 * (cqlsh) Fix cqlsh display when zero rows are returned (CASSANDRA-7580)
 * Get java version correctly when JAVA_TOOL_OPTIONS is set (CASSANDRA-7572)
 * Fix NPE when dropping index from non-existent keyspace, AssertionError when
   dropping non-existent index with IF EXISTS (CASSANDRA-7590)
 * Fix sstablelevelresetter hang (CASSANDRA-7614)
 * (cqlsh) Fix deserialization of blobs (CASSANDRA-7603)
 * Use "keyspace updated" schema change message for UDT changes in v1 and
   v2 protocols (CASSANDRA-7617)
 * Fix tracing of range slices and secondary index lookups that are local
   to the coordinator (CASSANDRA-7599)
 * Set -Dcassandra.storagedir for all tool shell scripts (CASSANDRA-7587)
 * Don't swap max/min col names when mutating sstable metadata (CASSANDRA-7596)
 * (cqlsh) Correctly handle paged result sets (CASSANDRA-7625)
 * (cqlsh) Improve waiting for a trace to complete (CASSANDRA-7626)
 * Fix tracing of concurrent range slices and 2ary index queries (CASSANDRA-7626)
 * Fix scrub against collection type (CASSANDRA-7665)
Merged from 2.0:
 * Set gc_grace_seconds to seven days for system schema tables (CASSANDRA-7668)
 * SimpleSeedProvider no longer caches seeds forever (CASSANDRA-7663)
 * Always flush on truncate (CASSANDRA-7511)
 * Fix ReversedType(DateType) mapping to native protocol (CASSANDRA-7576)
 * Always merge ranges owned by a single node (CASSANDRA-6930)
 * Track max/min timestamps for range tombstones (CASSANDRA-7647)
 * Fix NPE when listing saved caches dir (CASSANDRA-7632)


2.1.0-rc4
 * Fix word count hadoop example (CASSANDRA-7200)
 * Updated memtable_cleanup_threshold and memtable_flush_writers defaults 
   (CASSANDRA-7551)
 * (Windows) fix startup when WMI memory query fails (CASSANDRA-7505)
 * Anti-compaction proceeds if any part of the repair failed (CASSANDRA-7521)
 * Add missing table name to DROP INDEX responses and notifications (CASSANDRA-7539)
 * Bump CQL version to 3.2.0 and update CQL documentation (CASSANDRA-7527)
 * Fix configuration error message when running nodetool ring (CASSANDRA-7508)
 * Support conditional updates, tuple type, and the v3 protocol in cqlsh (CASSANDRA-7509)
 * Handle queries on multiple secondary index types (CASSANDRA-7525)
 * Fix cqlsh authentication with v3 native protocol (CASSANDRA-7564)
 * Fix NPE when unknown prepared statement ID is used (CASSANDRA-7454)
Merged from 2.0:
 * (Windows) force range-based repair to non-sequential mode (CASSANDRA-7541)
 * Fix range merging when DES scores are zero (CASSANDRA-7535)
 * Warn when SSL certificates have expired (CASSANDRA-7528)
 * Fix error when doing reversed queries with static columns (CASSANDRA-7490)
Merged from 1.2:
 * Set correct stream ID on responses when non-Exception Throwables
   are thrown while handling native protocol messages (CASSANDRA-7470)


2.1.0-rc3
 * Consider expiry when reconciling otherwise equal cells (CASSANDRA-7403)
 * Introduce CQL support for stress tool (CASSANDRA-6146)
 * Fix ClassCastException processing expired messages (CASSANDRA-7496)
 * Fix prepared marker for collections inside UDT (CASSANDRA-7472)
 * Remove left-over populate_io_cache_on_flush and replicate_on_write
   uses (CASSANDRA-7493)
 * (Windows) handle spaces in path names (CASSANDRA-7451)
 * Ensure writes have completed after dropping a table, before recycling
   commit log segments (CASSANDRA-7437)
 * Remove left-over rows_per_partition_to_cache (CASSANDRA-7493)
 * Fix error when CONTAINS is used with a bind marker (CASSANDRA-7502)
 * Properly reject unknown UDT field (CASSANDRA-7484)
Merged from 2.0:
 * Fix CC#collectTimeOrderedData() tombstone optimisations (CASSANDRA-7394)
 * Support DISTINCT for static columns and fix behaviour when DISTINC is
   not use (CASSANDRA-7305).
 * Workaround JVM NPE on JMX bind failure (CASSANDRA-7254)
 * Fix race in FileCacheService RemovalListener (CASSANDRA-7278)
 * Fix inconsistent use of consistencyForCommit that allowed LOCAL_QUORUM
   operations to incorrect become full QUORUM (CASSANDRA-7345)
 * Properly handle unrecognized opcodes and flags (CASSANDRA-7440)
 * (Hadoop) close CqlRecordWriter clients when finished (CASSANDRA-7459)
 * Commit disk failure policy (CASSANDRA-7429)
 * Make sure high level sstables get compacted (CASSANDRA-7414)
 * Fix AssertionError when using empty clustering columns and static columns
   (CASSANDRA-7455)
 * Add option to disable STCS in L0 (CASSANDRA-6621)
 * Upgrade to snappy-java 1.0.5.2 (CASSANDRA-7476)


2.1.0-rc2
 * Fix heap size calculation for CompoundSparseCellName and 
   CompoundSparseCellName.WithCollection (CASSANDRA-7421)
 * Allow counter mutations in UNLOGGED batches (CASSANDRA-7351)
 * Modify reconcile logic to always pick a tombstone over a counter cell
   (CASSANDRA-7346)
 * Avoid incremental compaction on Windows (CASSANDRA-7365)
 * Fix exception when querying a composite-keyed table with a collection index
   (CASSANDRA-7372)
 * Use node's host id in place of counter ids (CASSANDRA-7366)
 * Fix error when doing reversed queries with static columns (CASSANDRA-7490)
 * Backport CASSANDRA-6747 (CASSANDRA-7560)
 * Track max/min timestamps for range tombstones (CASSANDRA-7647)
 * Fix NPE when listing saved caches dir (CASSANDRA-7632)
 * Fix sstableloader unable to connect encrypted node (CASSANDRA-7585)
Merged from 1.2:
 * Clone token map outside of hot gossip loops (CASSANDRA-7758)
 * Add stop method to EmbeddedCassandraService (CASSANDRA-7595)
 * Support connecting to ipv6 jmx with nodetool (CASSANDRA-7669)
 * Set gc_grace_seconds to seven days for system schema tables (CASSANDRA-7668)
 * SimpleSeedProvider no longer caches seeds forever (CASSANDRA-7663)
 * Set correct stream ID on responses when non-Exception Throwables
   are thrown while handling native protocol messages (CASSANDRA-7470)
 * Fix row size miscalculation in LazilyCompactedRow (CASSANDRA-7543)
 * Fix race in background compaction check (CASSANDRA-7745)
 * Don't clear out range tombstones during compaction (CASSANDRA-7808)


2.1.0-rc1
 * Revert flush directory (CASSANDRA-6357)
 * More efficient executor service for fast operations (CASSANDRA-4718)
 * Move less common tools into a new cassandra-tools package (CASSANDRA-7160)
 * Support more concurrent requests in native protocol (CASSANDRA-7231)
 * Add tab-completion to debian nodetool packaging (CASSANDRA-6421)
 * Change concurrent_compactors defaults (CASSANDRA-7139)
 * Add PowerShell Windows launch scripts (CASSANDRA-7001)
 * Make commitlog archive+restore more robust (CASSANDRA-6974)
 * Fix marking commitlogsegments clean (CASSANDRA-6959)
 * Add snapshot "manifest" describing files included (CASSANDRA-6326)
 * Parallel streaming for sstableloader (CASSANDRA-3668)
 * Fix bugs in supercolumns handling (CASSANDRA-7138)
 * Fix ClassClassException on composite dense tables (CASSANDRA-7112)
 * Cleanup and optimize collation and slice iterators (CASSANDRA-7107)
 * Upgrade NBHM lib (CASSANDRA-7128)
 * Optimize netty server (CASSANDRA-6861)
 * Fix repair hang when given CF does not exist (CASSANDRA-7189)
 * Allow c* to be shutdown in an embedded mode (CASSANDRA-5635)
 * Add server side batching to native transport (CASSANDRA-5663)
 * Make batchlog replay asynchronous (CASSANDRA-6134)
 * remove unused classes (CASSANDRA-7197)
 * Limit user types to the keyspace they are defined in (CASSANDRA-6643)
 * Add validate method to CollectionType (CASSANDRA-7208)
 * New serialization format for UDT values (CASSANDRA-7209, CASSANDRA-7261)
 * Fix nodetool netstats (CASSANDRA-7270)
 * Fix potential ClassCastException in HintedHandoffManager (CASSANDRA-7284)
 * Use prepared statements internally (CASSANDRA-6975)
 * Fix broken paging state with prepared statement (CASSANDRA-7120)
 * Fix IllegalArgumentException in CqlStorage (CASSANDRA-7287)
 * Allow nulls/non-existant fields in UDT (CASSANDRA-7206)
 * Add Thrift MultiSliceRequest (CASSANDRA-6757, CASSANDRA-7027)
 * Handle overlapping MultiSlices (CASSANDRA-7279)
 * Fix DataOutputTest on Windows (CASSANDRA-7265)
 * Embedded sets in user defined data-types are not updating (CASSANDRA-7267)
 * Add tuple type to CQL/native protocol (CASSANDRA-7248)
 * Fix CqlPagingRecordReader on tables with few rows (CASSANDRA-7322)
Merged from 2.0:
 * Copy compaction options to make sure they are reloaded (CASSANDRA-7290)
 * Add option to do more aggressive tombstone compactions (CASSANDRA-6563)
 * Don't try to compact already-compacting files in HHOM (CASSANDRA-7288)
 * Always reallocate buffers in HSHA (CASSANDRA-6285)
 * (Hadoop) support authentication in CqlRecordReader (CASSANDRA-7221)
 * (Hadoop) Close java driver Cluster in CQLRR.close (CASSANDRA-7228)
 * Warn when 'USING TIMESTAMP' is used on a CAS BATCH (CASSANDRA-7067)
 * return all cpu values from BackgroundActivityMonitor.readAndCompute (CASSANDRA-7183)
 * Correctly delete scheduled range xfers (CASSANDRA-7143)
 * return all cpu values from BackgroundActivityMonitor.readAndCompute (CASSANDRA-7183)  
 * reduce garbage creation in calculatePendingRanges (CASSANDRA-7191)
 * fix c* launch issues on Russian os's due to output of linux 'free' cmd (CASSANDRA-6162)
 * Fix disabling autocompaction (CASSANDRA-7187)
 * Fix potential NumberFormatException when deserializing IntegerType (CASSANDRA-7088)
 * cqlsh can't tab-complete disabling compaction (CASSANDRA-7185)
 * cqlsh: Accept and execute CQL statement(s) from command-line parameter (CASSANDRA-7172)
 * Fix IllegalStateException in CqlPagingRecordReader (CASSANDRA-7198)
 * Fix the InvertedIndex trigger example (CASSANDRA-7211)
 * Add --resolve-ip option to 'nodetool ring' (CASSANDRA-7210)
 * reduce garbage on codec flag deserialization (CASSANDRA-7244) 
 * Fix duplicated error messages on directory creation error at startup (CASSANDRA-5818)
 * Proper null handle for IF with map element access (CASSANDRA-7155)
 * Improve compaction visibility (CASSANDRA-7242)
 * Correctly delete scheduled range xfers (CASSANDRA-7143)
 * Make batchlog replica selection rack-aware (CASSANDRA-6551)
 * Fix CFMetaData#getColumnDefinitionFromColumnName() (CASSANDRA-7074)
 * Fix writetime/ttl functions for static columns (CASSANDRA-7081)
 * Suggest CTRL-C or semicolon after three blank lines in cqlsh (CASSANDRA-7142)
 * Fix 2ndary index queries with DESC clustering order (CASSANDRA-6950)
 * Invalid key cache entries on DROP (CASSANDRA-6525)
 * Fix flapping RecoveryManagerTest (CASSANDRA-7084)
 * Add missing iso8601 patterns for date strings (CASSANDRA-6973)
 * Support selecting multiple rows in a partition using IN (CASSANDRA-6875)
 * Add authentication support to shuffle (CASSANDRA-6484)
 * Swap local and global default read repair chances (CASSANDRA-7320)
 * Add conditional CREATE/DROP USER support (CASSANDRA-7264)
 * Cqlsh counts non-empty lines for "Blank lines" warning (CASSANDRA-7325)
Merged from 1.2:
 * Add Cloudstack snitch (CASSANDRA-7147)
 * Update system.peers correctly when relocating tokens (CASSANDRA-7126)
 * Add Google Compute Engine snitch (CASSANDRA-7132)
 * remove duplicate query for local tokens (CASSANDRA-7182)
 * exit CQLSH with error status code if script fails (CASSANDRA-6344)
 * Fix bug with some IN queries missig results (CASSANDRA-7105)
 * Fix availability validation for LOCAL_ONE CL (CASSANDRA-7319)
 * Hint streaming can cause decommission to fail (CASSANDRA-7219)


2.1.0-beta2
 * Increase default CL space to 8GB (CASSANDRA-7031)
 * Add range tombstones to read repair digests (CASSANDRA-6863)
 * Fix BTree.clear for large updates (CASSANDRA-6943)
 * Fail write instead of logging a warning when unable to append to CL
   (CASSANDRA-6764)
 * Eliminate possibility of CL segment appearing twice in active list 
   (CASSANDRA-6557)
 * Apply DONTNEED fadvise to commitlog segments (CASSANDRA-6759)
 * Switch CRC component to Adler and include it for compressed sstables 
   (CASSANDRA-4165)
 * Allow cassandra-stress to set compaction strategy options (CASSANDRA-6451)
 * Add broadcast_rpc_address option to cassandra.yaml (CASSANDRA-5899)
 * Auto reload GossipingPropertyFileSnitch config (CASSANDRA-5897)
 * Fix overflow of memtable_total_space_in_mb (CASSANDRA-6573)
 * Fix ABTC NPE and apply update function correctly (CASSANDRA-6692)
 * Allow nodetool to use a file or prompt for password (CASSANDRA-6660)
 * Fix AIOOBE when concurrently accessing ABSC (CASSANDRA-6742)
 * Fix assertion error in ALTER TYPE RENAME (CASSANDRA-6705)
 * Scrub should not always clear out repaired status (CASSANDRA-5351)
 * Improve handling of range tombstone for wide partitions (CASSANDRA-6446)
 * Fix ClassCastException for compact table with composites (CASSANDRA-6738)
 * Fix potentially repairing with wrong nodes (CASSANDRA-6808)
 * Change caching option syntax (CASSANDRA-6745)
 * Fix stress to do proper counter reads (CASSANDRA-6835)
 * Fix help message for stress counter_write (CASSANDRA-6824)
 * Fix stress smart Thrift client to pick servers correctly (CASSANDRA-6848)
 * Add logging levels (minimal, normal or verbose) to stress tool (CASSANDRA-6849)
 * Fix race condition in Batch CLE (CASSANDRA-6860)
 * Improve cleanup/scrub/upgradesstables failure handling (CASSANDRA-6774)
 * ByteBuffer write() methods for serializing sstables (CASSANDRA-6781)
 * Proper compare function for CollectionType (CASSANDRA-6783)
 * Update native server to Netty 4 (CASSANDRA-6236)
 * Fix off-by-one error in stress (CASSANDRA-6883)
 * Make OpOrder AutoCloseable (CASSANDRA-6901)
 * Remove sync repair JMX interface (CASSANDRA-6900)
 * Add multiple memory allocation options for memtables (CASSANDRA-6689, 6694)
 * Remove adjusted op rate from stress output (CASSANDRA-6921)
 * Add optimized CF.hasColumns() implementations (CASSANDRA-6941)
 * Serialize batchlog mutations with the version of the target node
   (CASSANDRA-6931)
 * Optimize CounterColumn#reconcile() (CASSANDRA-6953)
 * Properly remove 1.2 sstable support in 2.1 (CASSANDRA-6869)
 * Lock counter cells, not partitions (CASSANDRA-6880)
 * Track presence of legacy counter shards in sstables (CASSANDRA-6888)
 * Ensure safe resource cleanup when replacing sstables (CASSANDRA-6912)
 * Add failure handler to async callback (CASSANDRA-6747)
 * Fix AE when closing SSTable without releasing reference (CASSANDRA-7000)
 * Clean up IndexInfo on keyspace/table drops (CASSANDRA-6924)
 * Only snapshot relative SSTables when sequential repair (CASSANDRA-7024)
 * Require nodetool rebuild_index to specify index names (CASSANDRA-7038)
 * fix cassandra stress errors on reads with native protocol (CASSANDRA-7033)
 * Use OpOrder to guard sstable references for reads (CASSANDRA-6919)
 * Preemptive opening of compaction result (CASSANDRA-6916)
 * Multi-threaded scrub/cleanup/upgradesstables (CASSANDRA-5547)
 * Optimize cellname comparison (CASSANDRA-6934)
 * Native protocol v3 (CASSANDRA-6855)
 * Optimize Cell liveness checks and clean up Cell (CASSANDRA-7119)
 * Support consistent range movements (CASSANDRA-2434)
 * Display min timestamp in sstablemetadata viewer (CASSANDRA-6767)
Merged from 2.0:
 * Avoid race-prone second "scrub" of system keyspace (CASSANDRA-6797)
 * Pool CqlRecordWriter clients by inetaddress rather than Range
   (CASSANDRA-6665)
 * Fix compaction_history timestamps (CASSANDRA-6784)
 * Compare scores of full replica ordering in DES (CASSANDRA-6683)
 * fix CME in SessionInfo updateProgress affecting netstats (CASSANDRA-6577)
 * Allow repairing between specific replicas (CASSANDRA-6440)
 * Allow per-dc enabling of hints (CASSANDRA-6157)
 * Add compatibility for Hadoop 0.2.x (CASSANDRA-5201)
 * Fix EstimatedHistogram races (CASSANDRA-6682)
 * Failure detector correctly converts initial value to nanos (CASSANDRA-6658)
 * Add nodetool taketoken to relocate vnodes (CASSANDRA-4445)
 * Expose bulk loading progress over JMX (CASSANDRA-4757)
 * Correctly handle null with IF conditions and TTL (CASSANDRA-6623)
 * Account for range/row tombstones in tombstone drop
   time histogram (CASSANDRA-6522)
 * Stop CommitLogSegment.close() from calling sync() (CASSANDRA-6652)
 * Make commitlog failure handling configurable (CASSANDRA-6364)
 * Avoid overlaps in LCS (CASSANDRA-6688)
 * Improve support for paginating over composites (CASSANDRA-4851)
 * Fix count(*) queries in a mixed cluster (CASSANDRA-6707)
 * Improve repair tasks(snapshot, differencing) concurrency (CASSANDRA-6566)
 * Fix replaying pre-2.0 commit logs (CASSANDRA-6714)
 * Add static columns to CQL3 (CASSANDRA-6561)
 * Optimize single partition batch statements (CASSANDRA-6737)
 * Disallow post-query re-ordering when paging (CASSANDRA-6722)
 * Fix potential paging bug with deleted columns (CASSANDRA-6748)
 * Fix NPE on BulkLoader caused by losing StreamEvent (CASSANDRA-6636)
 * Fix truncating compression metadata (CASSANDRA-6791)
 * Add CMSClassUnloadingEnabled JVM option (CASSANDRA-6541)
 * Catch memtable flush exceptions during shutdown (CASSANDRA-6735)
 * Fix upgradesstables NPE for non-CF-based indexes (CASSANDRA-6645)
 * Fix UPDATE updating PRIMARY KEY columns implicitly (CASSANDRA-6782)
 * Fix IllegalArgumentException when updating from 1.2 with SuperColumns
   (CASSANDRA-6733)
 * FBUtilities.singleton() should use the CF comparator (CASSANDRA-6778)
 * Fix CQLSStableWriter.addRow(Map<String, Object>) (CASSANDRA-6526)
 * Fix HSHA server introducing corrupt data (CASSANDRA-6285)
 * Fix CAS conditions for COMPACT STORAGE tables (CASSANDRA-6813)
 * Starting threads in OutboundTcpConnectionPool constructor causes race conditions (CASSANDRA-7177)
 * Allow overriding cassandra-rackdc.properties file (CASSANDRA-7072)
 * Set JMX RMI port to 7199 (CASSANDRA-7087)
 * Use LOCAL_QUORUM for data reads at LOCAL_SERIAL (CASSANDRA-6939)
 * Log a warning for large batches (CASSANDRA-6487)
 * Put nodes in hibernate when join_ring is false (CASSANDRA-6961)
 * Avoid early loading of non-system keyspaces before compaction-leftovers 
   cleanup at startup (CASSANDRA-6913)
 * Restrict Windows to parallel repairs (CASSANDRA-6907)
 * (Hadoop) Allow manually specifying start/end tokens in CFIF (CASSANDRA-6436)
 * Fix NPE in MeteredFlusher (CASSANDRA-6820)
 * Fix race processing range scan responses (CASSANDRA-6820)
 * Allow deleting snapshots from dropped keyspaces (CASSANDRA-6821)
 * Add uuid() function (CASSANDRA-6473)
 * Omit tombstones from schema digests (CASSANDRA-6862)
 * Include correct consistencyLevel in LWT timeout (CASSANDRA-6884)
 * Lower chances for losing new SSTables during nodetool refresh and
   ColumnFamilyStore.loadNewSSTables (CASSANDRA-6514)
 * Add support for DELETE ... IF EXISTS to CQL3 (CASSANDRA-5708)
 * Update hadoop_cql3_word_count example (CASSANDRA-6793)
 * Fix handling of RejectedExecution in sync Thrift server (CASSANDRA-6788)
 * Log more information when exceeding tombstone_warn_threshold (CASSANDRA-6865)
 * Fix truncate to not abort due to unreachable fat clients (CASSANDRA-6864)
 * Fix schema concurrency exceptions (CASSANDRA-6841)
 * Fix leaking validator FH in StreamWriter (CASSANDRA-6832)
 * Fix saving triggers to schema (CASSANDRA-6789)
 * Fix trigger mutations when base mutation list is immutable (CASSANDRA-6790)
 * Fix accounting in FileCacheService to allow re-using RAR (CASSANDRA-6838)
 * Fix static counter columns (CASSANDRA-6827)
 * Restore expiring->deleted (cell) compaction optimization (CASSANDRA-6844)
 * Fix CompactionManager.needsCleanup (CASSANDRA-6845)
 * Correctly compare BooleanType values other than 0 and 1 (CASSANDRA-6779)
 * Read message id as string from earlier versions (CASSANDRA-6840)
 * Properly use the Paxos consistency for (non-protocol) batch (CASSANDRA-6837)
 * Add paranoid disk failure option (CASSANDRA-6646)
 * Improve PerRowSecondaryIndex performance (CASSANDRA-6876)
 * Extend triggers to support CAS updates (CASSANDRA-6882)
 * Static columns with IF NOT EXISTS don't always work as expected (CASSANDRA-6873)
 * Fix paging with SELECT DISTINCT (CASSANDRA-6857)
 * Fix UnsupportedOperationException on CAS timeout (CASSANDRA-6923)
 * Improve MeteredFlusher handling of MF-unaffected column families
   (CASSANDRA-6867)
 * Add CqlRecordReader using native pagination (CASSANDRA-6311)
 * Add QueryHandler interface (CASSANDRA-6659)
 * Track liveRatio per-memtable, not per-CF (CASSANDRA-6945)
 * Make sure upgradesstables keeps sstable level (CASSANDRA-6958)
 * Fix LIMIT with static columns (CASSANDRA-6956)
 * Fix clash with CQL column name in thrift validation (CASSANDRA-6892)
 * Fix error with super columns in mixed 1.2-2.0 clusters (CASSANDRA-6966)
 * Fix bad skip of sstables on slice query with composite start/finish (CASSANDRA-6825)
 * Fix unintended update with conditional statement (CASSANDRA-6893)
 * Fix map element access in IF (CASSANDRA-6914)
 * Avoid costly range calculations for range queries on system keyspaces
   (CASSANDRA-6906)
 * Fix SSTable not released if stream session fails (CASSANDRA-6818)
 * Avoid build failure due to ANTLR timeout (CASSANDRA-6991)
 * Queries on compact tables can return more rows that requested (CASSANDRA-7052)
 * USING TIMESTAMP for batches does not work (CASSANDRA-7053)
 * Fix performance regression from CASSANDRA-5614 (CASSANDRA-6949)
 * Ensure that batchlog and hint timeouts do not produce hints (CASSANDRA-7058)
 * Merge groupable mutations in TriggerExecutor#execute() (CASSANDRA-7047)
 * Plug holes in resource release when wiring up StreamSession (CASSANDRA-7073)
 * Re-add parameter columns to tracing session (CASSANDRA-6942)
 * Preserves CQL metadata when updating table from thrift (CASSANDRA-6831)
Merged from 1.2:
 * Fix nodetool display with vnodes (CASSANDRA-7082)
 * Add UNLOGGED, COUNTER options to BATCH documentation (CASSANDRA-6816)
 * add extra SSL cipher suites (CASSANDRA-6613)
 * fix nodetool getsstables for blob PK (CASSANDRA-6803)
 * Fix BatchlogManager#deleteBatch() use of millisecond timestamps
   (CASSANDRA-6822)
 * Continue assassinating even if the endpoint vanishes (CASSANDRA-6787)
 * Schedule schema pulls on change (CASSANDRA-6971)
 * Non-droppable verbs shouldn't be dropped from OTC (CASSANDRA-6980)
 * Shutdown batchlog executor in SS#drain() (CASSANDRA-7025)
 * Fix batchlog to account for CF truncation records (CASSANDRA-6999)
 * Fix CQLSH parsing of functions and BLOB literals (CASSANDRA-7018)
 * Properly load trustore in the native protocol (CASSANDRA-6847)
 * Always clean up references in SerializingCache (CASSANDRA-6994)
 * Don't shut MessagingService down when replacing a node (CASSANDRA-6476)
 * fix npe when doing -Dcassandra.fd_initial_value_ms (CASSANDRA-6751)


2.1.0-beta1
 * Add flush directory distinct from compaction directories (CASSANDRA-6357)
 * Require JNA by default (CASSANDRA-6575)
 * add listsnapshots command to nodetool (CASSANDRA-5742)
 * Introduce AtomicBTreeColumns (CASSANDRA-6271, 6692)
 * Multithreaded commitlog (CASSANDRA-3578)
 * allocate fixed index summary memory pool and resample cold index summaries 
   to use less memory (CASSANDRA-5519)
 * Removed multithreaded compaction (CASSANDRA-6142)
 * Parallelize fetching rows for low-cardinality indexes (CASSANDRA-1337)
 * change logging from log4j to logback (CASSANDRA-5883)
 * switch to LZ4 compression for internode communication (CASSANDRA-5887)
 * Stop using Thrift-generated Index* classes internally (CASSANDRA-5971)
 * Remove 1.2 network compatibility code (CASSANDRA-5960)
 * Remove leveled json manifest migration code (CASSANDRA-5996)
 * Remove CFDefinition (CASSANDRA-6253)
 * Use AtomicIntegerFieldUpdater in RefCountedMemory (CASSANDRA-6278)
 * User-defined types for CQL3 (CASSANDRA-5590)
 * Use of o.a.c.metrics in nodetool (CASSANDRA-5871, 6406)
 * Batch read from OTC's queue and cleanup (CASSANDRA-1632)
 * Secondary index support for collections (CASSANDRA-4511, 6383)
 * SSTable metadata(Stats.db) format change (CASSANDRA-6356)
 * Push composites support in the storage engine
   (CASSANDRA-5417, CASSANDRA-6520)
 * Add snapshot space used to cfstats (CASSANDRA-6231)
 * Add cardinality estimator for key count estimation (CASSANDRA-5906)
 * CF id is changed to be non-deterministic. Data dir/key cache are created
   uniquely for CF id (CASSANDRA-5202)
 * New counters implementation (CASSANDRA-6504)
 * Replace UnsortedColumns, EmptyColumns, TreeMapBackedSortedColumns with new
   ArrayBackedSortedColumns (CASSANDRA-6630, CASSANDRA-6662, CASSANDRA-6690)
 * Add option to use row cache with a given amount of rows (CASSANDRA-5357)
 * Avoid repairing already repaired data (CASSANDRA-5351)
 * Reject counter updates with USING TTL/TIMESTAMP (CASSANDRA-6649)
 * Replace index_interval with min/max_index_interval (CASSANDRA-6379)
 * Lift limitation that order by columns must be selected for IN queries (CASSANDRA-4911)


2.0.5
 * Reduce garbage generated by bloom filter lookups (CASSANDRA-6609)
 * Add ks.cf names to tombstone logging (CASSANDRA-6597)
 * Use LOCAL_QUORUM for LWT operations at LOCAL_SERIAL (CASSANDRA-6495)
 * Wait for gossip to settle before accepting client connections (CASSANDRA-4288)
 * Delete unfinished compaction incrementally (CASSANDRA-6086)
 * Allow specifying custom secondary index options in CQL3 (CASSANDRA-6480)
 * Improve replica pinning for cache efficiency in DES (CASSANDRA-6485)
 * Fix LOCAL_SERIAL from thrift (CASSANDRA-6584)
 * Don't special case received counts in CAS timeout exceptions (CASSANDRA-6595)
 * Add support for 2.1 global counter shards (CASSANDRA-6505)
 * Fix NPE when streaming connection is not yet established (CASSANDRA-6210)
 * Avoid rare duplicate read repair triggering (CASSANDRA-6606)
 * Fix paging discardFirst (CASSANDRA-6555)
 * Fix ArrayIndexOutOfBoundsException in 2ndary index query (CASSANDRA-6470)
 * Release sstables upon rebuilding 2i (CASSANDRA-6635)
 * Add AbstractCompactionStrategy.startup() method (CASSANDRA-6637)
 * SSTableScanner may skip rows during cleanup (CASSANDRA-6638)
 * sstables from stalled repair sessions can resurrect deleted data (CASSANDRA-6503)
 * Switch stress to use ITransportFactory (CASSANDRA-6641)
 * Fix IllegalArgumentException during prepare (CASSANDRA-6592)
 * Fix possible loss of 2ndary index entries during compaction (CASSANDRA-6517)
 * Fix direct Memory on architectures that do not support unaligned long access
   (CASSANDRA-6628)
 * Let scrub optionally skip broken counter partitions (CASSANDRA-5930)
Merged from 1.2:
 * fsync compression metadata (CASSANDRA-6531)
 * Validate CF existence on execution for prepared statement (CASSANDRA-6535)
 * Add ability to throttle batchlog replay (CASSANDRA-6550)
 * Fix executing LOCAL_QUORUM with SimpleStrategy (CASSANDRA-6545)
 * Avoid StackOverflow when using large IN queries (CASSANDRA-6567)
 * Nodetool upgradesstables includes secondary indexes (CASSANDRA-6598)
 * Paginate batchlog replay (CASSANDRA-6569)
 * skip blocking on streaming during drain (CASSANDRA-6603)
 * Improve error message when schema doesn't match loaded sstable (CASSANDRA-6262)
 * Add properties to adjust FD initial value and max interval (CASSANDRA-4375)
 * Fix preparing with batch and delete from collection (CASSANDRA-6607)
 * Fix ABSC reverse iterator's remove() method (CASSANDRA-6629)
 * Handle host ID conflicts properly (CASSANDRA-6615)
 * Move handling of migration event source to solve bootstrap race. (CASSANDRA-6648)
 * Make sure compaction throughput value doesn't overflow with int math (CASSANDRA-6647)


2.0.4
 * Allow removing snapshots of no-longer-existing CFs (CASSANDRA-6418)
 * add StorageService.stopDaemon() (CASSANDRA-4268)
 * add IRE for invalid CF supplied to get_count (CASSANDRA-5701)
 * add client encryption support to sstableloader (CASSANDRA-6378)
 * Fix accept() loop for SSL sockets post-shutdown (CASSANDRA-6468)
 * Fix size-tiered compaction in LCS L0 (CASSANDRA-6496)
 * Fix assertion failure in filterColdSSTables (CASSANDRA-6483)
 * Fix row tombstones in larger-than-memory compactions (CASSANDRA-6008)
 * Fix cleanup ClassCastException (CASSANDRA-6462)
 * Reduce gossip memory use by interning VersionedValue strings (CASSANDRA-6410)
 * Allow specifying datacenters to participate in a repair (CASSANDRA-6218)
 * Fix divide-by-zero in PCI (CASSANDRA-6403)
 * Fix setting last compacted key in the wrong level for LCS (CASSANDRA-6284)
 * Add millisecond precision formats to the timestamp parser (CASSANDRA-6395)
 * Expose a total memtable size metric for a CF (CASSANDRA-6391)
 * cqlsh: handle symlinks properly (CASSANDRA-6425)
 * Fix potential infinite loop when paging query with IN (CASSANDRA-6464)
 * Fix assertion error in AbstractQueryPager.discardFirst (CASSANDRA-6447)
 * Fix streaming older SSTable yields unnecessary tombstones (CASSANDRA-6527)
Merged from 1.2:
 * Improved error message on bad properties in DDL queries (CASSANDRA-6453)
 * Randomize batchlog candidates selection (CASSANDRA-6481)
 * Fix thundering herd on endpoint cache invalidation (CASSANDRA-6345, 6485)
 * Improve batchlog write performance with vnodes (CASSANDRA-6488)
 * cqlsh: quote single quotes in strings inside collections (CASSANDRA-6172)
 * Improve gossip performance for typical messages (CASSANDRA-6409)
 * Throw IRE if a prepared statement has more markers than supported 
   (CASSANDRA-5598)
 * Expose Thread metrics for the native protocol server (CASSANDRA-6234)
 * Change snapshot response message verb to INTERNAL to avoid dropping it 
   (CASSANDRA-6415)
 * Warn when collection read has > 65K elements (CASSANDRA-5428)
 * Fix cache persistence when both row and key cache are enabled 
   (CASSANDRA-6413)
 * (Hadoop) add describe_local_ring (CASSANDRA-6268)
 * Fix handling of concurrent directory creation failure (CASSANDRA-6459)
 * Allow executing CREATE statements multiple times (CASSANDRA-6471)
 * Don't send confusing info with timeouts (CASSANDRA-6491)
 * Don't resubmit counter mutation runnables internally (CASSANDRA-6427)
 * Don't drop local mutations without a hint (CASSANDRA-6510)
 * Don't allow null max_hint_window_in_ms (CASSANDRA-6419)
 * Validate SliceRange start and finish lengths (CASSANDRA-6521)


2.0.3
 * Fix FD leak on slice read path (CASSANDRA-6275)
 * Cancel read meter task when closing SSTR (CASSANDRA-6358)
 * free off-heap IndexSummary during bulk (CASSANDRA-6359)
 * Recover from IOException in accept() thread (CASSANDRA-6349)
 * Improve Gossip tolerance of abnormally slow tasks (CASSANDRA-6338)
 * Fix trying to hint timed out counter writes (CASSANDRA-6322)
 * Allow restoring specific columnfamilies from archived CL (CASSANDRA-4809)
 * Avoid flushing compaction_history after each operation (CASSANDRA-6287)
 * Fix repair assertion error when tombstones expire (CASSANDRA-6277)
 * Skip loading corrupt key cache (CASSANDRA-6260)
 * Fixes for compacting larger-than-memory rows (CASSANDRA-6274)
 * Compact hottest sstables first and optionally omit coldest from
   compaction entirely (CASSANDRA-6109)
 * Fix modifying column_metadata from thrift (CASSANDRA-6182)
 * cqlsh: fix LIST USERS output (CASSANDRA-6242)
 * Add IRequestSink interface (CASSANDRA-6248)
 * Update memtable size while flushing (CASSANDRA-6249)
 * Provide hooks around CQL2/CQL3 statement execution (CASSANDRA-6252)
 * Require Permission.SELECT for CAS updates (CASSANDRA-6247)
 * New CQL-aware SSTableWriter (CASSANDRA-5894)
 * Reject CAS operation when the protocol v1 is used (CASSANDRA-6270)
 * Correctly throw error when frame too large (CASSANDRA-5981)
 * Fix serialization bug in PagedRange with 2ndary indexes (CASSANDRA-6299)
 * Fix CQL3 table validation in Thrift (CASSANDRA-6140)
 * Fix bug missing results with IN clauses (CASSANDRA-6327)
 * Fix paging with reversed slices (CASSANDRA-6343)
 * Set minTimestamp correctly to be able to drop expired sstables (CASSANDRA-6337)
 * Support NaN and Infinity as float literals (CASSANDRA-6003)
 * Remove RF from nodetool ring output (CASSANDRA-6289)
 * Fix attempting to flush empty rows (CASSANDRA-6374)
 * Fix potential out of bounds exception when paging (CASSANDRA-6333)
Merged from 1.2:
 * Optimize FD phi calculation (CASSANDRA-6386)
 * Improve initial FD phi estimate when starting up (CASSANDRA-6385)
 * Don't list CQL3 table in CLI describe even if named explicitely 
   (CASSANDRA-5750)
 * Invalidate row cache when dropping CF (CASSANDRA-6351)
 * add non-jamm path for cached statements (CASSANDRA-6293)
 * add windows bat files for shell commands (CASSANDRA-6145)
 * Require logging in for Thrift CQL2/3 statement preparation (CASSANDRA-6254)
 * restrict max_num_tokens to 1536 (CASSANDRA-6267)
 * Nodetool gets default JMX port from cassandra-env.sh (CASSANDRA-6273)
 * make calculatePendingRanges asynchronous (CASSANDRA-6244)
 * Remove blocking flushes in gossip thread (CASSANDRA-6297)
 * Fix potential socket leak in connectionpool creation (CASSANDRA-6308)
 * Allow LOCAL_ONE/LOCAL_QUORUM to work with SimpleStrategy (CASSANDRA-6238)
 * cqlsh: handle 'null' as session duration (CASSANDRA-6317)
 * Fix json2sstable handling of range tombstones (CASSANDRA-6316)
 * Fix missing one row in reverse query (CASSANDRA-6330)
 * Fix reading expired row value from row cache (CASSANDRA-6325)
 * Fix AssertionError when doing set element deletion (CASSANDRA-6341)
 * Make CL code for the native protocol match the one in C* 2.0
   (CASSANDRA-6347)
 * Disallow altering CQL3 table from thrift (CASSANDRA-6370)
 * Fix size computation of prepared statement (CASSANDRA-6369)


2.0.2
 * Update FailureDetector to use nanontime (CASSANDRA-4925)
 * Fix FileCacheService regressions (CASSANDRA-6149)
 * Never return WriteTimeout for CL.ANY (CASSANDRA-6132)
 * Fix race conditions in bulk loader (CASSANDRA-6129)
 * Add configurable metrics reporting (CASSANDRA-4430)
 * drop queries exceeding a configurable number of tombstones (CASSANDRA-6117)
 * Track and persist sstable read activity (CASSANDRA-5515)
 * Fixes for speculative retry (CASSANDRA-5932, CASSANDRA-6194)
 * Improve memory usage of metadata min/max column names (CASSANDRA-6077)
 * Fix thrift validation refusing row markers on CQL3 tables (CASSANDRA-6081)
 * Fix insertion of collections with CAS (CASSANDRA-6069)
 * Correctly send metadata on SELECT COUNT (CASSANDRA-6080)
 * Track clients' remote addresses in ClientState (CASSANDRA-6070)
 * Create snapshot dir if it does not exist when migrating
   leveled manifest (CASSANDRA-6093)
 * make sequential nodetool repair the default (CASSANDRA-5950)
 * Add more hooks for compaction strategy implementations (CASSANDRA-6111)
 * Fix potential NPE on composite 2ndary indexes (CASSANDRA-6098)
 * Delete can potentially be skipped in batch (CASSANDRA-6115)
 * Allow alter keyspace on system_traces (CASSANDRA-6016)
 * Disallow empty column names in cql (CASSANDRA-6136)
 * Use Java7 file-handling APIs and fix file moving on Windows (CASSANDRA-5383)
 * Save compaction history to system keyspace (CASSANDRA-5078)
 * Fix NPE if StorageService.getOperationMode() is executed before full startup (CASSANDRA-6166)
 * CQL3: support pre-epoch longs for TimestampType (CASSANDRA-6212)
 * Add reloadtriggers command to nodetool (CASSANDRA-4949)
 * cqlsh: ignore empty 'value alias' in DESCRIBE (CASSANDRA-6139)
 * Fix sstable loader (CASSANDRA-6205)
 * Reject bootstrapping if the node already exists in gossip (CASSANDRA-5571)
 * Fix NPE while loading paxos state (CASSANDRA-6211)
 * cqlsh: add SHOW SESSION <tracing-session> command (CASSANDRA-6228)
Merged from 1.2:
 * (Hadoop) Require CFRR batchSize to be at least 2 (CASSANDRA-6114)
 * Add a warning for small LCS sstable size (CASSANDRA-6191)
 * Add ability to list specific KS/CF combinations in nodetool cfstats (CASSANDRA-4191)
 * Mark CF clean if a mutation raced the drop and got it marked dirty (CASSANDRA-5946)
 * Add a LOCAL_ONE consistency level (CASSANDRA-6202)
 * Limit CQL prepared statement cache by size instead of count (CASSANDRA-6107)
 * Tracing should log write failure rather than raw exceptions (CASSANDRA-6133)
 * lock access to TM.endpointToHostIdMap (CASSANDRA-6103)
 * Allow estimated memtable size to exceed slab allocator size (CASSANDRA-6078)
 * Start MeteredFlusher earlier to prevent OOM during CL replay (CASSANDRA-6087)
 * Avoid sending Truncate command to fat clients (CASSANDRA-6088)
 * Allow where clause conditions to be in parenthesis (CASSANDRA-6037)
 * Do not open non-ssl storage port if encryption option is all (CASSANDRA-3916)
 * Move batchlog replay to its own executor (CASSANDRA-6079)
 * Add tombstone debug threshold and histogram (CASSANDRA-6042, 6057)
 * Enable tcp keepalive on incoming connections (CASSANDRA-4053)
 * Fix fat client schema pull NPE (CASSANDRA-6089)
 * Fix memtable flushing for indexed tables (CASSANDRA-6112)
 * Fix skipping columns with multiple slices (CASSANDRA-6119)
 * Expose connected thrift + native client counts (CASSANDRA-5084)
 * Optimize auth setup (CASSANDRA-6122)
 * Trace index selection (CASSANDRA-6001)
 * Update sstablesPerReadHistogram to use biased sampling (CASSANDRA-6164)
 * Log UnknownColumnfamilyException when closing socket (CASSANDRA-5725)
 * Properly error out on CREATE INDEX for counters table (CASSANDRA-6160)
 * Handle JMX notification failure for repair (CASSANDRA-6097)
 * (Hadoop) Fetch no more than 128 splits in parallel (CASSANDRA-6169)
 * stress: add username/password authentication support (CASSANDRA-6068)
 * Fix indexed queries with row cache enabled on parent table (CASSANDRA-5732)
 * Fix compaction race during columnfamily drop (CASSANDRA-5957)
 * Fix validation of empty column names for compact tables (CASSANDRA-6152)
 * Skip replaying mutations that pass CRC but fail to deserialize (CASSANDRA-6183)
 * Rework token replacement to use replace_address (CASSANDRA-5916)
 * Fix altering column types (CASSANDRA-6185)
 * cqlsh: fix CREATE/ALTER WITH completion (CASSANDRA-6196)
 * add windows bat files for shell commands (CASSANDRA-6145)
 * Fix potential stack overflow during range tombstones insertion (CASSANDRA-6181)
 * (Hadoop) Make LOCAL_ONE the default consistency level (CASSANDRA-6214)


2.0.1
 * Fix bug that could allow reading deleted data temporarily (CASSANDRA-6025)
 * Improve memory use defaults (CASSANDRA-6059)
 * Make ThriftServer more easlly extensible (CASSANDRA-6058)
 * Remove Hadoop dependency from ITransportFactory (CASSANDRA-6062)
 * add file_cache_size_in_mb setting (CASSANDRA-5661)
 * Improve error message when yaml contains invalid properties (CASSANDRA-5958)
 * Improve leveled compaction's ability to find non-overlapping L0 compactions
   to work on concurrently (CASSANDRA-5921)
 * Notify indexer of columns shadowed by range tombstones (CASSANDRA-5614)
 * Log Merkle tree stats (CASSANDRA-2698)
 * Switch from crc32 to adler32 for compressed sstable checksums (CASSANDRA-5862)
 * Improve offheap memcpy performance (CASSANDRA-5884)
 * Use a range aware scanner for cleanup (CASSANDRA-2524)
 * Cleanup doesn't need to inspect sstables that contain only local data
   (CASSANDRA-5722)
 * Add ability for CQL3 to list partition keys (CASSANDRA-4536)
 * Improve native protocol serialization (CASSANDRA-5664)
 * Upgrade Thrift to 0.9.1 (CASSANDRA-5923)
 * Require superuser status for adding triggers (CASSANDRA-5963)
 * Make standalone scrubber handle old and new style leveled manifest
   (CASSANDRA-6005)
 * Fix paxos bugs (CASSANDRA-6012, 6013, 6023)
 * Fix paged ranges with multiple replicas (CASSANDRA-6004)
 * Fix potential AssertionError during tracing (CASSANDRA-6041)
 * Fix NPE in sstablesplit (CASSANDRA-6027)
 * Migrate pre-2.0 key/value/column aliases to system.schema_columns
   (CASSANDRA-6009)
 * Paging filter empty rows too agressively (CASSANDRA-6040)
 * Support variadic parameters for IN clauses (CASSANDRA-4210)
 * cqlsh: return the result of CAS writes (CASSANDRA-5796)
 * Fix validation of IN clauses with 2ndary indexes (CASSANDRA-6050)
 * Support named bind variables in CQL (CASSANDRA-6033)
Merged from 1.2:
 * Allow cache-keys-to-save to be set at runtime (CASSANDRA-5980)
 * Avoid second-guessing out-of-space state (CASSANDRA-5605)
 * Tuning knobs for dealing with large blobs and many CFs (CASSANDRA-5982)
 * (Hadoop) Fix CQLRW for thrift tables (CASSANDRA-6002)
 * Fix possible divide-by-zero in HHOM (CASSANDRA-5990)
 * Allow local batchlog writes for CL.ANY (CASSANDRA-5967)
 * Upgrade metrics-core to version 2.2.0 (CASSANDRA-5947)
 * Fix CqlRecordWriter with composite keys (CASSANDRA-5949)
 * Add snitch, schema version, cluster, partitioner to JMX (CASSANDRA-5881)
 * Allow disabling SlabAllocator (CASSANDRA-5935)
 * Make user-defined compaction JMX blocking (CASSANDRA-4952)
 * Fix streaming does not transfer wrapped range (CASSANDRA-5948)
 * Fix loading index summary containing empty key (CASSANDRA-5965)
 * Correctly handle limits in CompositesSearcher (CASSANDRA-5975)
 * Pig: handle CQL collections (CASSANDRA-5867)
 * Pass the updated cf to the PRSI index() method (CASSANDRA-5999)
 * Allow empty CQL3 batches (as no-op) (CASSANDRA-5994)
 * Support null in CQL3 functions (CASSANDRA-5910)
 * Replace the deprecated MapMaker with CacheLoader (CASSANDRA-6007)
 * Add SSTableDeletingNotification to DataTracker (CASSANDRA-6010)
 * Fix snapshots in use get deleted during snapshot repair (CASSANDRA-6011)
 * Move hints and exception count to o.a.c.metrics (CASSANDRA-6017)
 * Fix memory leak in snapshot repair (CASSANDRA-6047)
 * Fix sstable2sjon for CQL3 tables (CASSANDRA-5852)


2.0.0
 * Fix thrift validation when inserting into CQL3 tables (CASSANDRA-5138)
 * Fix periodic memtable flushing behavior with clean memtables (CASSANDRA-5931)
 * Fix dateOf() function for pre-2.0 timestamp columns (CASSANDRA-5928)
 * Fix SSTable unintentionally loads BF when opened for batch (CASSANDRA-5938)
 * Add stream session progress to JMX (CASSANDRA-4757)
 * Fix NPE during CAS operation (CASSANDRA-5925)
Merged from 1.2:
 * Fix getBloomFilterDiskSpaceUsed for AlwaysPresentFilter (CASSANDRA-5900)
 * Don't announce schema version until we've loaded the changes locally
   (CASSANDRA-5904)
 * Fix to support off heap bloom filters size greater than 2 GB (CASSANDRA-5903)
 * Properly handle parsing huge map and set literals (CASSANDRA-5893)


2.0.0-rc2
 * enable vnodes by default (CASSANDRA-5869)
 * fix CAS contention timeout (CASSANDRA-5830)
 * fix HsHa to respect max frame size (CASSANDRA-4573)
 * Fix (some) 2i on composite components omissions (CASSANDRA-5851)
 * cqlsh: add DESCRIBE FULL SCHEMA variant (CASSANDRA-5880)
Merged from 1.2:
 * Correctly validate sparse composite cells in scrub (CASSANDRA-5855)
 * Add KeyCacheHitRate metric to CF metrics (CASSANDRA-5868)
 * cqlsh: add support for multiline comments (CASSANDRA-5798)
 * Handle CQL3 SELECT duplicate IN restrictions on clustering columns
   (CASSANDRA-5856)


2.0.0-rc1
 * improve DecimalSerializer performance (CASSANDRA-5837)
 * fix potential spurious wakeup in AsyncOneResponse (CASSANDRA-5690)
 * fix schema-related trigger issues (CASSANDRA-5774)
 * Better validation when accessing CQL3 table from thrift (CASSANDRA-5138)
 * Fix assertion error during repair (CASSANDRA-5801)
 * Fix range tombstone bug (CASSANDRA-5805)
 * DC-local CAS (CASSANDRA-5797)
 * Add a native_protocol_version column to the system.local table (CASSANRDA-5819)
 * Use index_interval from cassandra.yaml when upgraded (CASSANDRA-5822)
 * Fix buffer underflow on socket close (CASSANDRA-5792)
Merged from 1.2:
 * Fix reading DeletionTime from 1.1-format sstables (CASSANDRA-5814)
 * cqlsh: add collections support to COPY (CASSANDRA-5698)
 * retry important messages for any IOException (CASSANDRA-5804)
 * Allow empty IN relations in SELECT/UPDATE/DELETE statements (CASSANDRA-5626)
 * cqlsh: fix crashing on Windows due to libedit detection (CASSANDRA-5812)
 * fix bulk-loading compressed sstables (CASSANDRA-5820)
 * (Hadoop) fix quoting in CqlPagingRecordReader and CqlRecordWriter 
   (CASSANDRA-5824)
 * update default LCS sstable size to 160MB (CASSANDRA-5727)
 * Allow compacting 2Is via nodetool (CASSANDRA-5670)
 * Hex-encode non-String keys in OPP (CASSANDRA-5793)
 * nodetool history logging (CASSANDRA-5823)
 * (Hadoop) fix support for Thrift tables in CqlPagingRecordReader 
   (CASSANDRA-5752)
 * add "all time blocked" to StatusLogger output (CASSANDRA-5825)
 * Future-proof inter-major-version schema migrations (CASSANDRA-5845)
 * (Hadoop) add CqlPagingRecordReader support for ReversedType in Thrift table
   (CASSANDRA-5718)
 * Add -no-snapshot option to scrub (CASSANDRA-5891)
 * Fix to support off heap bloom filters size greater than 2 GB (CASSANDRA-5903)
 * Properly handle parsing huge map and set literals (CASSANDRA-5893)
 * Fix LCS L0 compaction may overlap in L1 (CASSANDRA-5907)
 * New sstablesplit tool to split large sstables offline (CASSANDRA-4766)
 * Fix potential deadlock in native protocol server (CASSANDRA-5926)
 * Disallow incompatible type change in CQL3 (CASSANDRA-5882)
Merged from 1.1:
 * Correctly validate sparse composite cells in scrub (CASSANDRA-5855)


2.0.0-beta2
 * Replace countPendingHints with Hints Created metric (CASSANDRA-5746)
 * Allow nodetool with no args, and with help to run without a server (CASSANDRA-5734)
 * Cleanup AbstractType/TypeSerializer classes (CASSANDRA-5744)
 * Remove unimplemented cli option schema-mwt (CASSANDRA-5754)
 * Support range tombstones in thrift (CASSANDRA-5435)
 * Normalize table-manipulating CQL3 statements' class names (CASSANDRA-5759)
 * cqlsh: add missing table options to DESCRIBE output (CASSANDRA-5749)
 * Fix assertion error during repair (CASSANDRA-5757)
 * Fix bulkloader (CASSANDRA-5542)
 * Add LZ4 compression to the native protocol (CASSANDRA-5765)
 * Fix bugs in the native protocol v2 (CASSANDRA-5770)
 * CAS on 'primary key only' table (CASSANDRA-5715)
 * Support streaming SSTables of old versions (CASSANDRA-5772)
 * Always respect protocol version in native protocol (CASSANDRA-5778)
 * Fix ConcurrentModificationException during streaming (CASSANDRA-5782)
 * Update deletion timestamp in Commit#updatesWithPaxosTime (CASSANDRA-5787)
 * Thrift cas() method crashes if input columns are not sorted (CASSANDRA-5786)
 * Order columns names correctly when querying for CAS (CASSANDRA-5788)
 * Fix streaming retry (CASSANDRA-5775)
Merged from 1.2:
 * if no seeds can be a reached a node won't start in a ring by itself (CASSANDRA-5768)
 * add cassandra.unsafesystem property (CASSANDRA-5704)
 * (Hadoop) quote identifiers in CqlPagingRecordReader (CASSANDRA-5763)
 * Add replace_node functionality for vnodes (CASSANDRA-5337)
 * Add timeout events to query traces (CASSANDRA-5520)
 * Fix serialization of the LEFT gossip value (CASSANDRA-5696)
 * Pig: support for cql3 tables (CASSANDRA-5234)
 * Fix skipping range tombstones with reverse queries (CASSANDRA-5712)
 * Expire entries out of ThriftSessionManager (CASSANDRA-5719)
 * Don't keep ancestor information in memory (CASSANDRA-5342)
 * Expose native protocol server status in nodetool info (CASSANDRA-5735)
 * Fix pathetic performance of range tombstones (CASSANDRA-5677)
 * Fix querying with an empty (impossible) range (CASSANDRA-5573)
 * cqlsh: handle CUSTOM 2i in DESCRIBE output (CASSANDRA-5760)
 * Fix minor bug in Range.intersects(Bound) (CASSANDRA-5771)
 * cqlsh: handle disabled compression in DESCRIBE output (CASSANDRA-5766)
 * Ensure all UP events are notified on the native protocol (CASSANDRA-5769)
 * Fix formatting of sstable2json with multiple -k arguments (CASSANDRA-5781)
 * Don't rely on row marker for queries in general to hide lost markers
   after TTL expires (CASSANDRA-5762)
 * Sort nodetool help output (CASSANDRA-5776)
 * Fix column expiring during 2 phases compaction (CASSANDRA-5799)
 * now() is being rejected in INSERTs when inside collections (CASSANDRA-5795)


2.0.0-beta1
 * Add support for indexing clustered columns (CASSANDRA-5125)
 * Removed on-heap row cache (CASSANDRA-5348)
 * use nanotime consistently for node-local timeouts (CASSANDRA-5581)
 * Avoid unnecessary second pass on name-based queries (CASSANDRA-5577)
 * Experimental triggers (CASSANDRA-1311)
 * JEMalloc support for off-heap allocation (CASSANDRA-3997)
 * Single-pass compaction (CASSANDRA-4180)
 * Removed token range bisection (CASSANDRA-5518)
 * Removed compatibility with pre-1.2.5 sstables and network messages
   (CASSANDRA-5511)
 * removed PBSPredictor (CASSANDRA-5455)
 * CAS support (CASSANDRA-5062, 5441, 5442, 5443, 5619, 5667)
 * Leveled compaction performs size-tiered compactions in L0 
   (CASSANDRA-5371, 5439)
 * Add yaml network topology snitch for mixed ec2/other envs (CASSANDRA-5339)
 * Log when a node is down longer than the hint window (CASSANDRA-4554)
 * Optimize tombstone creation for ExpiringColumns (CASSANDRA-4917)
 * Improve LeveledScanner work estimation (CASSANDRA-5250, 5407)
 * Replace compaction lock with runWithCompactionsDisabled (CASSANDRA-3430)
 * Change Message IDs to ints (CASSANDRA-5307)
 * Move sstable level information into the Stats component, removing the
   need for a separate Manifest file (CASSANDRA-4872)
 * avoid serializing to byte[] on commitlog append (CASSANDRA-5199)
 * make index_interval configurable per columnfamily (CASSANDRA-3961, CASSANDRA-5650)
 * add default_time_to_live (CASSANDRA-3974)
 * add memtable_flush_period_in_ms (CASSANDRA-4237)
 * replace supercolumns internally by composites (CASSANDRA-3237, 5123)
 * upgrade thrift to 0.9.0 (CASSANDRA-3719)
 * drop unnecessary keyspace parameter from user-defined compaction API 
   (CASSANDRA-5139)
 * more robust solution to incomplete compactions + counters (CASSANDRA-5151)
 * Change order of directory searching for c*.in.sh (CASSANDRA-3983)
 * Add tool to reset SSTable compaction level for LCS (CASSANDRA-5271)
 * Allow custom configuration loader (CASSANDRA-5045)
 * Remove memory emergency pressure valve logic (CASSANDRA-3534)
 * Reduce request latency with eager retry (CASSANDRA-4705)
 * cqlsh: Remove ASSUME command (CASSANDRA-5331)
 * Rebuild BF when loading sstables if bloom_filter_fp_chance
   has changed since compaction (CASSANDRA-5015)
 * remove row-level bloom filters (CASSANDRA-4885)
 * Change Kernel Page Cache skipping into row preheating (disabled by default)
   (CASSANDRA-4937)
 * Improve repair by deciding on a gcBefore before sending
   out TreeRequests (CASSANDRA-4932)
 * Add an official way to disable compactions (CASSANDRA-5074)
 * Reenable ALTER TABLE DROP with new semantics (CASSANDRA-3919)
 * Add binary protocol versioning (CASSANDRA-5436)
 * Swap THshaServer for TThreadedSelectorServer (CASSANDRA-5530)
 * Add alias support to SELECT statement (CASSANDRA-5075)
 * Don't create empty RowMutations in CommitLogReplayer (CASSANDRA-5541)
 * Use range tombstones when dropping cfs/columns from schema (CASSANDRA-5579)
 * cqlsh: drop CQL2/CQL3-beta support (CASSANDRA-5585)
 * Track max/min column names in sstables to be able to optimize slice
   queries (CASSANDRA-5514, CASSANDRA-5595, CASSANDRA-5600)
 * Binary protocol: allow batching already prepared statements (CASSANDRA-4693)
 * Allow preparing timestamp, ttl and limit in CQL3 queries (CASSANDRA-4450)
 * Support native link w/o JNA in Java7 (CASSANDRA-3734)
 * Use SASL authentication in binary protocol v2 (CASSANDRA-5545)
 * Replace Thrift HsHa with LMAX Disruptor based implementation (CASSANDRA-5582)
 * cqlsh: Add row count to SELECT output (CASSANDRA-5636)
 * Include a timestamp with all read commands to determine column expiration
   (CASSANDRA-5149)
 * Streaming 2.0 (CASSANDRA-5286, 5699)
 * Conditional create/drop ks/table/index statements in CQL3 (CASSANDRA-2737)
 * more pre-table creation property validation (CASSANDRA-5693)
 * Redesign repair messages (CASSANDRA-5426)
 * Fix ALTER RENAME post-5125 (CASSANDRA-5702)
 * Disallow renaming a 2ndary indexed column (CASSANDRA-5705)
 * Rename Table to Keyspace (CASSANDRA-5613)
 * Ensure changing column_index_size_in_kb on different nodes don't corrupt the
   sstable (CASSANDRA-5454)
 * Move resultset type information into prepare, not execute (CASSANDRA-5649)
 * Auto paging in binary protocol (CASSANDRA-4415, 5714)
 * Don't tie client side use of AbstractType to JDBC (CASSANDRA-4495)
 * Adds new TimestampType to replace DateType (CASSANDRA-5723, CASSANDRA-5729)
Merged from 1.2:
 * make starting native protocol server idempotent (CASSANDRA-5728)
 * Fix loading key cache when a saved entry is no longer valid (CASSANDRA-5706)
 * Fix serialization of the LEFT gossip value (CASSANDRA-5696)
 * cqlsh: Don't show 'null' in place of empty values (CASSANDRA-5675)
 * Race condition in detecting version on a mixed 1.1/1.2 cluster
   (CASSANDRA-5692)
 * Fix skipping range tombstones with reverse queries (CASSANDRA-5712)
 * Expire entries out of ThriftSessionManager (CASSANRDA-5719)
 * Don't keep ancestor information in memory (CASSANDRA-5342)
 * cqlsh: fix handling of semicolons inside BATCH queries (CASSANDRA-5697)


1.2.6
 * Fix tracing when operation completes before all responses arrive 
   (CASSANDRA-5668)
 * Fix cross-DC mutation forwarding (CASSANDRA-5632)
 * Reduce SSTableLoader memory usage (CASSANDRA-5555)
 * Scale hinted_handoff_throttle_in_kb to cluster size (CASSANDRA-5272)
 * (Hadoop) Add CQL3 input/output formats (CASSANDRA-4421, 5622)
 * (Hadoop) Fix InputKeyRange in CFIF (CASSANDRA-5536)
 * Fix dealing with ridiculously large max sstable sizes in LCS (CASSANDRA-5589)
 * Ignore pre-truncate hints (CASSANDRA-4655)
 * Move System.exit on OOM into a separate thread (CASSANDRA-5273)
 * Write row markers when serializing schema (CASSANDRA-5572)
 * Check only SSTables for the requested range when streaming (CASSANDRA-5569)
 * Improve batchlog replay behavior and hint ttl handling (CASSANDRA-5314)
 * Exclude localTimestamp from validation for tombstones (CASSANDRA-5398)
 * cqlsh: add custom prompt support (CASSANDRA-5539)
 * Reuse prepared statements in hot auth queries (CASSANDRA-5594)
 * cqlsh: add vertical output option (see EXPAND) (CASSANDRA-5597)
 * Add a rate limit option to stress (CASSANDRA-5004)
 * have BulkLoader ignore snapshots directories (CASSANDRA-5587) 
 * fix SnitchProperties logging context (CASSANDRA-5602)
 * Expose whether jna is enabled and memory is locked via JMX (CASSANDRA-5508)
 * cqlsh: fix COPY FROM with ReversedType (CASSANDRA-5610)
 * Allow creating CUSTOM indexes on collections (CASSANDRA-5615)
 * Evaluate now() function at execution time (CASSANDRA-5616)
 * Expose detailed read repair metrics (CASSANDRA-5618)
 * Correct blob literal + ReversedType parsing (CASSANDRA-5629)
 * Allow GPFS to prefer the internal IP like EC2MRS (CASSANDRA-5630)
 * fix help text for -tspw cassandra-cli (CASSANDRA-5643)
 * don't throw away initial causes exceptions for internode encryption issues 
   (CASSANDRA-5644)
 * Fix message spelling errors for cql select statements (CASSANDRA-5647)
 * Suppress custom exceptions thru jmx (CASSANDRA-5652)
 * Update CREATE CUSTOM INDEX syntax (CASSANDRA-5639)
 * Fix PermissionDetails.equals() method (CASSANDRA-5655)
 * Never allow partition key ranges in CQL3 without token() (CASSANDRA-5666)
 * Gossiper incorrectly drops AppState for an upgrading node (CASSANDRA-5660)
 * Connection thrashing during multi-region ec2 during upgrade, due to 
   messaging version (CASSANDRA-5669)
 * Avoid over reconnecting in EC2MRS (CASSANDRA-5678)
 * Fix ReadResponseSerializer.serializedSize() for digest reads (CASSANDRA-5476)
 * allow sstable2json on 2i CFs (CASSANDRA-5694)
Merged from 1.1:
 * Remove buggy thrift max message length option (CASSANDRA-5529)
 * Fix NPE in Pig's widerow mode (CASSANDRA-5488)
 * Add split size parameter to Pig and disable split combination (CASSANDRA-5544)


1.2.5
 * make BytesToken.toString only return hex bytes (CASSANDRA-5566)
 * Ensure that submitBackground enqueues at least one task (CASSANDRA-5554)
 * fix 2i updates with identical values and timestamps (CASSANDRA-5540)
 * fix compaction throttling bursty-ness (CASSANDRA-4316)
 * reduce memory consumption of IndexSummary (CASSANDRA-5506)
 * remove per-row column name bloom filters (CASSANDRA-5492)
 * Include fatal errors in trace events (CASSANDRA-5447)
 * Ensure that PerRowSecondaryIndex is notified of row-level deletes
   (CASSANDRA-5445)
 * Allow empty blob literals in CQL3 (CASSANDRA-5452)
 * Fix streaming RangeTombstones at column index boundary (CASSANDRA-5418)
 * Fix preparing statements when current keyspace is not set (CASSANDRA-5468)
 * Fix SemanticVersion.isSupportedBy minor/patch handling (CASSANDRA-5496)
 * Don't provide oldCfId for post-1.1 system cfs (CASSANDRA-5490)
 * Fix primary range ignores replication strategy (CASSANDRA-5424)
 * Fix shutdown of binary protocol server (CASSANDRA-5507)
 * Fix repair -snapshot not working (CASSANDRA-5512)
 * Set isRunning flag later in binary protocol server (CASSANDRA-5467)
 * Fix use of CQL3 functions with descending clustering order (CASSANDRA-5472)
 * Disallow renaming columns one at a time for thrift table in CQL3
   (CASSANDRA-5531)
 * cqlsh: add CLUSTERING ORDER BY support to DESCRIBE (CASSANDRA-5528)
 * Add custom secondary index support to CQL3 (CASSANDRA-5484)
 * Fix repair hanging silently on unexpected error (CASSANDRA-5229)
 * Fix Ec2Snitch regression introduced by CASSANDRA-5171 (CASSANDRA-5432)
 * Add nodetool enablebackup/disablebackup (CASSANDRA-5556)
 * cqlsh: fix DESCRIBE after case insensitive USE (CASSANDRA-5567)
Merged from 1.1
 * Add retry mechanism to OTC for non-droppable_verbs (CASSANDRA-5393)
 * Use allocator information to improve memtable memory usage estimate
   (CASSANDRA-5497)
 * Fix trying to load deleted row into row cache on startup (CASSANDRA-4463)
 * fsync leveled manifest to avoid corruption (CASSANDRA-5535)
 * Fix Bound intersection computation (CASSANDRA-5551)
 * sstablescrub now respects max memory size in cassandra.in.sh (CASSANDRA-5562)


1.2.4
 * Ensure that PerRowSecondaryIndex updates see the most recent values
   (CASSANDRA-5397)
 * avoid duplicate index entries ind PrecompactedRow and 
   ParallelCompactionIterable (CASSANDRA-5395)
 * remove the index entry on oldColumn when new column is a tombstone 
   (CASSANDRA-5395)
 * Change default stream throughput from 400 to 200 mbps (CASSANDRA-5036)
 * Gossiper logs DOWN for symmetry with UP (CASSANDRA-5187)
 * Fix mixing prepared statements between keyspaces (CASSANDRA-5352)
 * Fix consistency level during bootstrap - strike 3 (CASSANDRA-5354)
 * Fix transposed arguments in AlreadyExistsException (CASSANDRA-5362)
 * Improve asynchronous hint delivery (CASSANDRA-5179)
 * Fix Guava dependency version (12.0 -> 13.0.1) for Maven (CASSANDRA-5364)
 * Validate that provided CQL3 collection value are < 64K (CASSANDRA-5355)
 * Make upgradeSSTable skip current version sstables by default (CASSANDRA-5366)
 * Optimize min/max timestamp collection (CASSANDRA-5373)
 * Invalid streamId in cql binary protocol when using invalid CL 
   (CASSANDRA-5164)
 * Fix validation for IN where clauses with collections (CASSANDRA-5376)
 * Copy resultSet on count query to avoid ConcurrentModificationException 
   (CASSANDRA-5382)
 * Correctly typecheck in CQL3 even with ReversedType (CASSANDRA-5386)
 * Fix streaming compressed files when using encryption (CASSANDRA-5391)
 * cassandra-all 1.2.0 pom missing netty dependency (CASSANDRA-5392)
 * Fix writetime/ttl functions on null values (CASSANDRA-5341)
 * Fix NPE during cql3 select with token() (CASSANDRA-5404)
 * IndexHelper.skipBloomFilters won't skip non-SHA filters (CASSANDRA-5385)
 * cqlsh: Print maps ordered by key, sort sets (CASSANDRA-5413)
 * Add null syntax support in CQL3 for inserts (CASSANDRA-3783)
 * Allow unauthenticated set_keyspace() calls (CASSANDRA-5423)
 * Fix potential incremental backups race (CASSANDRA-5410)
 * Fix prepared BATCH statements with batch-level timestamps (CASSANDRA-5415)
 * Allow overriding superuser setup delay (CASSANDRA-5430)
 * cassandra-shuffle with JMX usernames and passwords (CASSANDRA-5431)
Merged from 1.1:
 * cli: Quote ks and cf names in schema output when needed (CASSANDRA-5052)
 * Fix bad default for min/max timestamp in SSTableMetadata (CASSANDRA-5372)
 * Fix cf name extraction from manifest in Directories.migrateFile() 
   (CASSANDRA-5242)
 * Support pluggable internode authentication (CASSANDRA-5401)


1.2.3
 * add check for sstable overlap within a level on startup (CASSANDRA-5327)
 * replace ipv6 colons in jmx object names (CASSANDRA-5298, 5328)
 * Avoid allocating SSTableBoundedScanner during repair when the range does 
   not intersect the sstable (CASSANDRA-5249)
 * Don't lowercase property map keys (this breaks NTS) (CASSANDRA-5292)
 * Fix composite comparator with super columns (CASSANDRA-5287)
 * Fix insufficient validation of UPDATE queries against counter cfs
   (CASSANDRA-5300)
 * Fix PropertyFileSnitch default DC/Rack behavior (CASSANDRA-5285)
 * Handle null values when executing prepared statement (CASSANDRA-5081)
 * Add netty to pom dependencies (CASSANDRA-5181)
 * Include type arguments in Thrift CQLPreparedResult (CASSANDRA-5311)
 * Fix compaction not removing columns when bf_fp_ratio is 1 (CASSANDRA-5182)
 * cli: Warn about missing CQL3 tables in schema descriptions (CASSANDRA-5309)
 * Re-enable unknown option in replication/compaction strategies option for
   backward compatibility (CASSANDRA-4795)
 * Add binary protocol support to stress (CASSANDRA-4993)
 * cqlsh: Fix COPY FROM value quoting and null handling (CASSANDRA-5305)
 * Fix repair -pr for vnodes (CASSANDRA-5329)
 * Relax CL for auth queries for non-default users (CASSANDRA-5310)
 * Fix AssertionError during repair (CASSANDRA-5245)
 * Don't announce migrations to pre-1.2 nodes (CASSANDRA-5334)
Merged from 1.1:
 * Update offline scrub for 1.0 -> 1.1 directory structure (CASSANDRA-5195)
 * add tmp flag to Descriptor hashcode (CASSANDRA-4021)
 * fix logging of "Found table data in data directories" when only system tables
   are present (CASSANDRA-5289)
 * cli: Add JMX authentication support (CASSANDRA-5080)
 * nodetool: ability to repair specific range (CASSANDRA-5280)
 * Fix possible assertion triggered in SliceFromReadCommand (CASSANDRA-5284)
 * cqlsh: Add inet type support on Windows (ipv4-only) (CASSANDRA-4801)
 * Fix race when initializing ColumnFamilyStore (CASSANDRA-5350)
 * Add UseTLAB JVM flag (CASSANDRA-5361)


1.2.2
 * fix potential for multiple concurrent compactions of the same sstables
   (CASSANDRA-5256)
 * avoid no-op caching of byte[] on commitlog append (CASSANDRA-5199)
 * fix symlinks under data dir not working (CASSANDRA-5185)
 * fix bug in compact storage metadata handling (CASSANDRA-5189)
 * Validate login for USE queries (CASSANDRA-5207)
 * cli: remove default username and password (CASSANDRA-5208)
 * configure populate_io_cache_on_flush per-CF (CASSANDRA-4694)
 * allow configuration of internode socket buffer (CASSANDRA-3378)
 * Make sstable directory picking blacklist-aware again (CASSANDRA-5193)
 * Correctly expire gossip states for edge cases (CASSANDRA-5216)
 * Improve handling of directory creation failures (CASSANDRA-5196)
 * Expose secondary indicies to the rest of nodetool (CASSANDRA-4464)
 * Binary protocol: avoid sending notification for 0.0.0.0 (CASSANDRA-5227)
 * add UseCondCardMark XX jvm settings on jdk 1.7 (CASSANDRA-4366)
 * CQL3 refactor to allow conversion function (CASSANDRA-5226)
 * Fix drop of sstables in some circumstance (CASSANDRA-5232)
 * Implement caching of authorization results (CASSANDRA-4295)
 * Add support for LZ4 compression (CASSANDRA-5038)
 * Fix missing columns in wide rows queries (CASSANDRA-5225)
 * Simplify auth setup and make system_auth ks alterable (CASSANDRA-5112)
 * Stop compactions from hanging during bootstrap (CASSANDRA-5244)
 * fix compressed streaming sending extra chunk (CASSANDRA-5105)
 * Add CQL3-based implementations of IAuthenticator and IAuthorizer
   (CASSANDRA-4898)
 * Fix timestamp-based tomstone removal logic (CASSANDRA-5248)
 * cli: Add JMX authentication support (CASSANDRA-5080)
 * Fix forceFlush behavior (CASSANDRA-5241)
 * cqlsh: Add username autocompletion (CASSANDRA-5231)
 * Fix CQL3 composite partition key error (CASSANDRA-5240)
 * Allow IN clause on last clustering key (CASSANDRA-5230)
Merged from 1.1:
 * fix start key/end token validation for wide row iteration (CASSANDRA-5168)
 * add ConfigHelper support for Thrift frame and max message sizes (CASSANDRA-5188)
 * fix nodetool repair not fail on node down (CASSANDRA-5203)
 * always collect tombstone hints (CASSANDRA-5068)
 * Fix error when sourcing file in cqlsh (CASSANDRA-5235)


1.2.1
 * stream undelivered hints on decommission (CASSANDRA-5128)
 * GossipingPropertyFileSnitch loads saved dc/rack info if needed (CASSANDRA-5133)
 * drain should flush system CFs too (CASSANDRA-4446)
 * add inter_dc_tcp_nodelay setting (CASSANDRA-5148)
 * re-allow wrapping ranges for start_token/end_token range pairitspwng (CASSANDRA-5106)
 * fix validation compaction of empty rows (CASSANDRA-5136)
 * nodetool methods to enable/disable hint storage/delivery (CASSANDRA-4750)
 * disallow bloom filter false positive chance of 0 (CASSANDRA-5013)
 * add threadpool size adjustment methods to JMXEnabledThreadPoolExecutor and 
   CompactionManagerMBean (CASSANDRA-5044)
 * fix hinting for dropped local writes (CASSANDRA-4753)
 * off-heap cache doesn't need mutable column container (CASSANDRA-5057)
 * apply disk_failure_policy to bad disks on initial directory creation 
   (CASSANDRA-4847)
 * Optimize name-based queries to use ArrayBackedSortedColumns (CASSANDRA-5043)
 * Fall back to old manifest if most recent is unparseable (CASSANDRA-5041)
 * pool [Compressed]RandomAccessReader objects on the partitioned read path
   (CASSANDRA-4942)
 * Add debug logging to list filenames processed by Directories.migrateFile 
   method (CASSANDRA-4939)
 * Expose black-listed directories via JMX (CASSANDRA-4848)
 * Log compaction merge counts (CASSANDRA-4894)
 * Minimize byte array allocation by AbstractData{Input,Output} (CASSANDRA-5090)
 * Add SSL support for the binary protocol (CASSANDRA-5031)
 * Allow non-schema system ks modification for shuffle to work (CASSANDRA-5097)
 * cqlsh: Add default limit to SELECT statements (CASSANDRA-4972)
 * cqlsh: fix DESCRIBE for 1.1 cfs in CQL3 (CASSANDRA-5101)
 * Correctly gossip with nodes >= 1.1.7 (CASSANDRA-5102)
 * Ensure CL guarantees on digest mismatch (CASSANDRA-5113)
 * Validate correctly selects on composite partition key (CASSANDRA-5122)
 * Fix exception when adding collection (CASSANDRA-5117)
 * Handle states for non-vnode clusters correctly (CASSANDRA-5127)
 * Refuse unrecognized replication and compaction strategy options (CASSANDRA-4795)
 * Pick the correct value validator in sstable2json for cql3 tables (CASSANDRA-5134)
 * Validate login for describe_keyspace, describe_keyspaces and set_keyspace
   (CASSANDRA-5144)
 * Fix inserting empty maps (CASSANDRA-5141)
 * Don't remove tokens from System table for node we know (CASSANDRA-5121)
 * fix streaming progress report for compresed files (CASSANDRA-5130)
 * Coverage analysis for low-CL queries (CASSANDRA-4858)
 * Stop interpreting dates as valid timeUUID value (CASSANDRA-4936)
 * Adds E notation for floating point numbers (CASSANDRA-4927)
 * Detect (and warn) unintentional use of the cql2 thrift methods when cql3 was
   intended (CASSANDRA-5172)
 * cli: Quote ks and cf names in schema output when needed (CASSANDRA-5052)
 * Fix cf name extraction from manifest in Directories.migrateFile() (CASSANDRA-5242)
 * Replace mistaken usage of commons-logging with slf4j (CASSANDRA-5464)
 * Ensure Jackson dependency matches lib (CASSANDRA-5126)
 * Expose droppable tombstone ratio stats over JMX (CASSANDRA-5159)
Merged from 1.1:
 * Simplify CompressedRandomAccessReader to work around JDK FD bug (CASSANDRA-5088)
 * Improve handling a changing target throttle rate mid-compaction (CASSANDRA-5087)
 * Pig: correctly decode row keys in widerow mode (CASSANDRA-5098)
 * nodetool repair command now prints progress (CASSANDRA-4767)
 * fix user defined compaction to run against 1.1 data directory (CASSANDRA-5118)
 * Fix CQL3 BATCH authorization caching (CASSANDRA-5145)
 * fix get_count returns incorrect value with TTL (CASSANDRA-5099)
 * better handling for mid-compaction failure (CASSANDRA-5137)
 * convert default marshallers list to map for better readability (CASSANDRA-5109)
 * fix ConcurrentModificationException in getBootstrapSource (CASSANDRA-5170)
 * fix sstable maxtimestamp for row deletes and pre-1.1.1 sstables (CASSANDRA-5153)
 * Fix thread growth on node removal (CASSANDRA-5175)
 * Make Ec2Region's datacenter name configurable (CASSANDRA-5155)


1.2.0
 * Disallow counters in collections (CASSANDRA-5082)
 * cqlsh: add unit tests (CASSANDRA-3920)
 * fix default bloom_filter_fp_chance for LeveledCompactionStrategy (CASSANDRA-5093)
Merged from 1.1:
 * add validation for get_range_slices with start_key and end_token (CASSANDRA-5089)


1.2.0-rc2
 * fix nodetool ownership display with vnodes (CASSANDRA-5065)
 * cqlsh: add DESCRIBE KEYSPACES command (CASSANDRA-5060)
 * Fix potential infinite loop when reloading CFS (CASSANDRA-5064)
 * Fix SimpleAuthorizer example (CASSANDRA-5072)
 * cqlsh: force CL.ONE for tracing and system.schema* queries (CASSANDRA-5070)
 * Includes cassandra-shuffle in the debian package (CASSANDRA-5058)
Merged from 1.1:
 * fix multithreaded compaction deadlock (CASSANDRA-4492)
 * fix temporarily missing schema after upgrade from pre-1.1.5 (CASSANDRA-5061)
 * Fix ALTER TABLE overriding compression options with defaults
   (CASSANDRA-4996, 5066)
 * fix specifying and altering crc_check_chance (CASSANDRA-5053)
 * fix Murmur3Partitioner ownership% calculation (CASSANDRA-5076)
 * Don't expire columns sooner than they should in 2ndary indexes (CASSANDRA-5079)


1.2-rc1
 * rename rpc_timeout settings to request_timeout (CASSANDRA-5027)
 * add BF with 0.1 FP to LCS by default (CASSANDRA-5029)
 * Fix preparing insert queries (CASSANDRA-5016)
 * Fix preparing queries with counter increment (CASSANDRA-5022)
 * Fix preparing updates with collections (CASSANDRA-5017)
 * Don't generate UUID based on other node address (CASSANDRA-5002)
 * Fix message when trying to alter a clustering key type (CASSANDRA-5012)
 * Update IAuthenticator to match the new IAuthorizer (CASSANDRA-5003)
 * Fix inserting only a key in CQL3 (CASSANDRA-5040)
 * Fix CQL3 token() function when used with strings (CASSANDRA-5050)
Merged from 1.1:
 * reduce log spam from invalid counter shards (CASSANDRA-5026)
 * Improve schema propagation performance (CASSANDRA-5025)
 * Fix for IndexHelper.IndexFor throws OOB Exception (CASSANDRA-5030)
 * cqlsh: make it possible to describe thrift CFs (CASSANDRA-4827)
 * cqlsh: fix timestamp formatting on some platforms (CASSANDRA-5046)


1.2-beta3
 * make consistency level configurable in cqlsh (CASSANDRA-4829)
 * fix cqlsh rendering of blob fields (CASSANDRA-4970)
 * fix cqlsh DESCRIBE command (CASSANDRA-4913)
 * save truncation position in system table (CASSANDRA-4906)
 * Move CompressionMetadata off-heap (CASSANDRA-4937)
 * allow CLI to GET cql3 columnfamily data (CASSANDRA-4924)
 * Fix rare race condition in getExpireTimeForEndpoint (CASSANDRA-4402)
 * acquire references to overlapping sstables during compaction so bloom filter
   doesn't get free'd prematurely (CASSANDRA-4934)
 * Don't share slice query filter in CQL3 SelectStatement (CASSANDRA-4928)
 * Separate tracing from Log4J (CASSANDRA-4861)
 * Exclude gcable tombstones from merkle-tree computation (CASSANDRA-4905)
 * Better printing of AbstractBounds for tracing (CASSANDRA-4931)
 * Optimize mostRecentTombstone check in CC.collectAllData (CASSANDRA-4883)
 * Change stream session ID to UUID to avoid collision from same node (CASSANDRA-4813)
 * Use Stats.db when bulk loading if present (CASSANDRA-4957)
 * Skip repair on system_trace and keyspaces with RF=1 (CASSANDRA-4956)
 * (cql3) Remove arbitrary SELECT limit (CASSANDRA-4918)
 * Correctly handle prepared operation on collections (CASSANDRA-4945)
 * Fix CQL3 LIMIT (CASSANDRA-4877)
 * Fix Stress for CQL3 (CASSANDRA-4979)
 * Remove cassandra specific exceptions from JMX interface (CASSANDRA-4893)
 * (CQL3) Force using ALLOW FILTERING on potentially inefficient queries (CASSANDRA-4915)
 * (cql3) Fix adding column when the table has collections (CASSANDRA-4982)
 * (cql3) Fix allowing collections with compact storage (CASSANDRA-4990)
 * (cql3) Refuse ttl/writetime function on collections (CASSANDRA-4992)
 * Replace IAuthority with new IAuthorizer (CASSANDRA-4874)
 * clqsh: fix KEY pseudocolumn escaping when describing Thrift tables
   in CQL3 mode (CASSANDRA-4955)
 * add basic authentication support for Pig CassandraStorage (CASSANDRA-3042)
 * fix CQL2 ALTER TABLE compaction_strategy_class altering (CASSANDRA-4965)
Merged from 1.1:
 * Fall back to old describe_splits if d_s_ex is not available (CASSANDRA-4803)
 * Improve error reporting when streaming ranges fail (CASSANDRA-5009)
 * Fix cqlsh timestamp formatting of timezone info (CASSANDRA-4746)
 * Fix assertion failure with leveled compaction (CASSANDRA-4799)
 * Check for null end_token in get_range_slice (CASSANDRA-4804)
 * Remove all remnants of removed nodes (CASSANDRA-4840)
 * Add aut-reloading of the log4j file in debian package (CASSANDRA-4855)
 * Fix estimated row cache entry size (CASSANDRA-4860)
 * reset getRangeSlice filter after finishing a row for get_paged_slice
   (CASSANDRA-4919)
 * expunge row cache post-truncate (CASSANDRA-4940)
 * Allow static CF definition with compact storage (CASSANDRA-4910)
 * Fix endless loop/compaction of schema_* CFs due to broken timestamps (CASSANDRA-4880)
 * Fix 'wrong class type' assertion in CounterColumn (CASSANDRA-4976)


1.2-beta2
 * fp rate of 1.0 disables BF entirely; LCS defaults to 1.0 (CASSANDRA-4876)
 * off-heap bloom filters for row keys (CASSANDRA_4865)
 * add extension point for sstable components (CASSANDRA-4049)
 * improve tracing output (CASSANDRA-4852, 4862)
 * make TRACE verb droppable (CASSANDRA-4672)
 * fix BulkLoader recognition of CQL3 columnfamilies (CASSANDRA-4755)
 * Sort commitlog segments for replay by id instead of mtime (CASSANDRA-4793)
 * Make hint delivery asynchronous (CASSANDRA-4761)
 * Pluggable Thrift transport factories for CLI and cqlsh (CASSANDRA-4609, 4610)
 * cassandra-cli: allow Double value type to be inserted to a column (CASSANDRA-4661)
 * Add ability to use custom TServerFactory implementations (CASSANDRA-4608)
 * optimize batchlog flushing to skip successful batches (CASSANDRA-4667)
 * include metadata for system keyspace itself in schema tables (CASSANDRA-4416)
 * add check to PropertyFileSnitch to verify presence of location for
   local node (CASSANDRA-4728)
 * add PBSPredictor consistency modeler (CASSANDRA-4261)
 * remove vestiges of Thrift unframed mode (CASSANDRA-4729)
 * optimize single-row PK lookups (CASSANDRA-4710)
 * adjust blockFor calculation to account for pending ranges due to node 
   movement (CASSANDRA-833)
 * Change CQL version to 3.0.0 and stop accepting 3.0.0-beta1 (CASSANDRA-4649)
 * (CQL3) Make prepared statement global instead of per connection 
   (CASSANDRA-4449)
 * Fix scrubbing of CQL3 created tables (CASSANDRA-4685)
 * (CQL3) Fix validation when using counter and regular columns in the same 
   table (CASSANDRA-4706)
 * Fix bug starting Cassandra with simple authentication (CASSANDRA-4648)
 * Add support for batchlog in CQL3 (CASSANDRA-4545, 4738)
 * Add support for multiple column family outputs in CFOF (CASSANDRA-4208)
 * Support repairing only the local DC nodes (CASSANDRA-4747)
 * Use rpc_address for binary protocol and change default port (CASSANDRA-4751)
 * Fix use of collections in prepared statements (CASSANDRA-4739)
 * Store more information into peers table (CASSANDRA-4351, 4814)
 * Configurable bucket size for size tiered compaction (CASSANDRA-4704)
 * Run leveled compaction in parallel (CASSANDRA-4310)
 * Fix potential NPE during CFS reload (CASSANDRA-4786)
 * Composite indexes may miss results (CASSANDRA-4796)
 * Move consistency level to the protocol level (CASSANDRA-4734, 4824)
 * Fix Subcolumn slice ends not respected (CASSANDRA-4826)
 * Fix Assertion error in cql3 select (CASSANDRA-4783)
 * Fix list prepend logic (CQL3) (CASSANDRA-4835)
 * Add booleans as literals in CQL3 (CASSANDRA-4776)
 * Allow renaming PK columns in CQL3 (CASSANDRA-4822)
 * Fix binary protocol NEW_NODE event (CASSANDRA-4679)
 * Fix potential infinite loop in tombstone compaction (CASSANDRA-4781)
 * Remove system tables accounting from schema (CASSANDRA-4850)
 * (cql3) Force provided columns in clustering key order in 
   'CLUSTERING ORDER BY' (CASSANDRA-4881)
 * Fix composite index bug (CASSANDRA-4884)
 * Fix short read protection for CQL3 (CASSANDRA-4882)
 * Add tracing support to the binary protocol (CASSANDRA-4699)
 * (cql3) Don't allow prepared marker inside collections (CASSANDRA-4890)
 * Re-allow order by on non-selected columns (CASSANDRA-4645)
 * Bug when composite index is created in a table having collections (CASSANDRA-4909)
 * log index scan subject in CompositesSearcher (CASSANDRA-4904)
Merged from 1.1:
 * add get[Row|Key]CacheEntries to CacheServiceMBean (CASSANDRA-4859)
 * fix get_paged_slice to wrap to next row correctly (CASSANDRA-4816)
 * fix indexing empty column values (CASSANDRA-4832)
 * allow JdbcDate to compose null Date objects (CASSANDRA-4830)
 * fix possible stackoverflow when compacting 1000s of sstables
   (CASSANDRA-4765)
 * fix wrong leveled compaction progress calculation (CASSANDRA-4807)
 * add a close() method to CRAR to prevent leaking file descriptors (CASSANDRA-4820)
 * fix potential infinite loop in get_count (CASSANDRA-4833)
 * fix compositeType.{get/from}String methods (CASSANDRA-4842)
 * (CQL) fix CREATE COLUMNFAMILY permissions check (CASSANDRA-4864)
 * Fix DynamicCompositeType same type comparison (CASSANDRA-4711)
 * Fix duplicate SSTable reference when stream session failed (CASSANDRA-3306)
 * Allow static CF definition with compact storage (CASSANDRA-4910)
 * Fix endless loop/compaction of schema_* CFs due to broken timestamps (CASSANDRA-4880)
 * Fix 'wrong class type' assertion in CounterColumn (CASSANDRA-4976)


1.2-beta1
 * add atomic_batch_mutate (CASSANDRA-4542, -4635)
 * increase default max_hint_window_in_ms to 3h (CASSANDRA-4632)
 * include message initiation time to replicas so they can more
   accurately drop timed-out requests (CASSANDRA-2858)
 * fix clientutil.jar dependencies (CASSANDRA-4566)
 * optimize WriteResponse (CASSANDRA-4548)
 * new metrics (CASSANDRA-4009)
 * redesign KEYS indexes to avoid read-before-write (CASSANDRA-2897)
 * debug tracing (CASSANDRA-1123)
 * parallelize row cache loading (CASSANDRA-4282)
 * Make compaction, flush JBOD-aware (CASSANDRA-4292)
 * run local range scans on the read stage (CASSANDRA-3687)
 * clean up ioexceptions (CASSANDRA-2116)
 * add disk_failure_policy (CASSANDRA-2118)
 * Introduce new json format with row level deletion (CASSANDRA-4054)
 * remove redundant "name" column from schema_keyspaces (CASSANDRA-4433)
 * improve "nodetool ring" handling of multi-dc clusters (CASSANDRA-3047)
 * update NTS calculateNaturalEndpoints to be O(N log N) (CASSANDRA-3881)
 * split up rpc timeout by operation type (CASSANDRA-2819)
 * rewrite key cache save/load to use only sequential i/o (CASSANDRA-3762)
 * update MS protocol with a version handshake + broadcast address id
   (CASSANDRA-4311)
 * multithreaded hint replay (CASSANDRA-4189)
 * add inter-node message compression (CASSANDRA-3127)
 * remove COPP (CASSANDRA-2479)
 * Track tombstone expiration and compact when tombstone content is
   higher than a configurable threshold, default 20% (CASSANDRA-3442, 4234)
 * update MurmurHash to version 3 (CASSANDRA-2975)
 * (CLI) track elapsed time for `delete' operation (CASSANDRA-4060)
 * (CLI) jline version is bumped to 1.0 to properly  support
   'delete' key function (CASSANDRA-4132)
 * Save IndexSummary into new SSTable 'Summary' component (CASSANDRA-2392, 4289)
 * Add support for range tombstones (CASSANDRA-3708)
 * Improve MessagingService efficiency (CASSANDRA-3617)
 * Avoid ID conflicts from concurrent schema changes (CASSANDRA-3794)
 * Set thrift HSHA server thread limit to unlimited by default (CASSANDRA-4277)
 * Avoids double serialization of CF id in RowMutation messages
   (CASSANDRA-4293)
 * stream compressed sstables directly with java nio (CASSANDRA-4297)
 * Support multiple ranges in SliceQueryFilter (CASSANDRA-3885)
 * Add column metadata to system column families (CASSANDRA-4018)
 * (cql3) Always use composite types by default (CASSANDRA-4329)
 * (cql3) Add support for set, map and list (CASSANDRA-3647)
 * Validate date type correctly (CASSANDRA-4441)
 * (cql3) Allow definitions with only a PK (CASSANDRA-4361)
 * (cql3) Add support for row key composites (CASSANDRA-4179)
 * improve DynamicEndpointSnitch by using reservoir sampling (CASSANDRA-4038)
 * (cql3) Add support for 2ndary indexes (CASSANDRA-3680)
 * (cql3) fix defining more than one PK to be invalid (CASSANDRA-4477)
 * remove schema agreement checking from all external APIs (Thrift, CQL and CQL3) (CASSANDRA-4487)
 * add Murmur3Partitioner and make it default for new installations (CASSANDRA-3772, 4621)
 * (cql3) update pseudo-map syntax to use map syntax (CASSANDRA-4497)
 * Finer grained exceptions hierarchy and provides error code with exceptions (CASSANDRA-3979)
 * Adds events push to binary protocol (CASSANDRA-4480)
 * Rewrite nodetool help (CASSANDRA-2293)
 * Make CQL3 the default for CQL (CASSANDRA-4640)
 * update stress tool to be able to use CQL3 (CASSANDRA-4406)
 * Accept all thrift update on CQL3 cf but don't expose their metadata (CASSANDRA-4377)
 * Replace Throttle with Guava's RateLimiter for HintedHandOff (CASSANDRA-4541)
 * fix counter add/get using CQL2 and CQL3 in stress tool (CASSANDRA-4633)
 * Add sstable count per level to cfstats (CASSANDRA-4537)
 * (cql3) Add ALTER KEYSPACE statement (CASSANDRA-4611)
 * (cql3) Allow defining default consistency levels (CASSANDRA-4448)
 * (cql3) Fix queries using LIMIT missing results (CASSANDRA-4579)
 * fix cross-version gossip messaging (CASSANDRA-4576)
 * added inet data type (CASSANDRA-4627)


1.1.6
 * Wait for writes on synchronous read digest mismatch (CASSANDRA-4792)
 * fix commitlog replay for nanotime-infected sstables (CASSANDRA-4782)
 * preflight check ttl for maximum of 20 years (CASSANDRA-4771)
 * (Pig) fix widerow input with single column rows (CASSANDRA-4789)
 * Fix HH to compact with correct gcBefore, which avoids wiping out
   undelivered hints (CASSANDRA-4772)
 * LCS will merge up to 32 L0 sstables as intended (CASSANDRA-4778)
 * NTS will default unconfigured DC replicas to zero (CASSANDRA-4675)
 * use default consistency level in counter validation if none is
   explicitly provide (CASSANDRA-4700)
 * Improve IAuthority interface by introducing fine-grained
   access permissions and grant/revoke commands (CASSANDRA-4490, 4644)
 * fix assumption error in CLI when updating/describing keyspace 
   (CASSANDRA-4322)
 * Adds offline sstablescrub to debian packaging (CASSANDRA-4642)
 * Automatic fixing of overlapping leveled sstables (CASSANDRA-4644)
 * fix error when using ORDER BY with extended selections (CASSANDRA-4689)
 * (CQL3) Fix validation for IN queries for non-PK cols (CASSANDRA-4709)
 * fix re-created keyspace disappering after 1.1.5 upgrade 
   (CASSANDRA-4698, 4752)
 * (CLI) display elapsed time in 2 fraction digits (CASSANDRA-3460)
 * add authentication support to sstableloader (CASSANDRA-4712)
 * Fix CQL3 'is reversed' logic (CASSANDRA-4716, 4759)
 * (CQL3) Don't return ReversedType in result set metadata (CASSANDRA-4717)
 * Backport adding AlterKeyspace statement (CASSANDRA-4611)
 * (CQL3) Correcty accept upper-case data types (CASSANDRA-4770)
 * Add binary protocol events for schema changes (CASSANDRA-4684)
Merged from 1.0:
 * Switch from NBHM to CHM in MessagingService's callback map, which
   prevents OOM in long-running instances (CASSANDRA-4708)


1.1.5
 * add SecondaryIndex.reload API (CASSANDRA-4581)
 * use millis + atomicint for commitlog segment creation instead of
   nanotime, which has issues under some hypervisors (CASSANDRA-4601)
 * fix FD leak in slice queries (CASSANDRA-4571)
 * avoid recursion in leveled compaction (CASSANDRA-4587)
 * increase stack size under Java7 to 180K
 * Log(info) schema changes (CASSANDRA-4547)
 * Change nodetool setcachecapcity to manipulate global caches (CASSANDRA-4563)
 * (cql3) fix setting compaction strategy (CASSANDRA-4597)
 * fix broken system.schema_* timestamps on system startup (CASSANDRA-4561)
 * fix wrong skip of cache saving (CASSANDRA-4533)
 * Avoid NPE when lost+found is in data dir (CASSANDRA-4572)
 * Respect five-minute flush moratorium after initial CL replay (CASSANDRA-4474)
 * Adds ntp as recommended in debian packaging (CASSANDRA-4606)
 * Configurable transport in CF Record{Reader|Writer} (CASSANDRA-4558)
 * (cql3) fix potential NPE with both equal and unequal restriction (CASSANDRA-4532)
 * (cql3) improves ORDER BY validation (CASSANDRA-4624)
 * Fix potential deadlock during counter writes (CASSANDRA-4578)
 * Fix cql error with ORDER BY when using IN (CASSANDRA-4612)
Merged from 1.0:
 * increase Xss to 160k to accomodate latest 1.6 JVMs (CASSANDRA-4602)
 * fix toString of hint destination tokens (CASSANDRA-4568)
 * Fix multiple values for CurrentLocal NodeID (CASSANDRA-4626)


1.1.4
 * fix offline scrub to catch >= out of order rows (CASSANDRA-4411)
 * fix cassandra-env.sh on RHEL and other non-dash-based systems 
   (CASSANDRA-4494)
Merged from 1.0:
 * (Hadoop) fix setting key length for old-style mapred api (CASSANDRA-4534)
 * (Hadoop) fix iterating through a resultset consisting entirely
   of tombstoned rows (CASSANDRA-4466)


1.1.3
 * (cqlsh) add COPY TO (CASSANDRA-4434)
 * munmap commitlog segments before rename (CASSANDRA-4337)
 * (JMX) rename getRangeKeySample to sampleKeyRange to avoid returning
   multi-MB results as an attribute (CASSANDRA-4452)
 * flush based on data size, not throughput; overwritten columns no 
   longer artificially inflate liveRatio (CASSANDRA-4399)
 * update default commitlog segment size to 32MB and total commitlog
   size to 32/1024 MB for 32/64 bit JVMs, respectively (CASSANDRA-4422)
 * avoid using global partitioner to estimate ranges in index sstables
   (CASSANDRA-4403)
 * restore pre-CASSANDRA-3862 approach to removing expired tombstones
   from row cache during compaction (CASSANDRA-4364)
 * (stress) support for CQL prepared statements (CASSANDRA-3633)
 * Correctly catch exception when Snappy cannot be loaded (CASSANDRA-4400)
 * (cql3) Support ORDER BY when IN condition is given in WHERE clause (CASSANDRA-4327)
 * (cql3) delete "component_index" column on DROP TABLE call (CASSANDRA-4420)
 * change nanoTime() to currentTimeInMillis() in schema related code (CASSANDRA-4432)
 * add a token generation tool (CASSANDRA-3709)
 * Fix LCS bug with sstable containing only 1 row (CASSANDRA-4411)
 * fix "Can't Modify Index Name" problem on CF update (CASSANDRA-4439)
 * Fix assertion error in getOverlappingSSTables during repair (CASSANDRA-4456)
 * fix nodetool's setcompactionthreshold command (CASSANDRA-4455)
 * Ensure compacted files are never used, to avoid counter overcount (CASSANDRA-4436)
Merged from 1.0:
 * Push the validation of secondary index values to the SecondaryIndexManager (CASSANDRA-4240)
 * allow dropping columns shadowed by not-yet-expired supercolumn or row
   tombstones in PrecompactedRow (CASSANDRA-4396)


1.1.2
 * Fix cleanup not deleting index entries (CASSANDRA-4379)
 * Use correct partitioner when saving + loading caches (CASSANDRA-4331)
 * Check schema before trying to export sstable (CASSANDRA-2760)
 * Raise a meaningful exception instead of NPE when PFS encounters
   an unconfigured node + no default (CASSANDRA-4349)
 * fix bug in sstable blacklisting with LCS (CASSANDRA-4343)
 * LCS no longer promotes tiny sstables out of L0 (CASSANDRA-4341)
 * skip tombstones during hint replay (CASSANDRA-4320)
 * fix NPE in compactionstats (CASSANDRA-4318)
 * enforce 1m min keycache for auto (CASSANDRA-4306)
 * Have DeletedColumn.isMFD always return true (CASSANDRA-4307)
 * (cql3) exeption message for ORDER BY constraints said primary filter can be
    an IN clause, which is misleading (CASSANDRA-4319)
 * (cql3) Reject (not yet supported) creation of 2ndardy indexes on tables with
   composite primary keys (CASSANDRA-4328)
 * Set JVM stack size to 160k for java 7 (CASSANDRA-4275)
 * cqlsh: add COPY command to load data from CSV flat files (CASSANDRA-4012)
 * CFMetaData.fromThrift to throw ConfigurationException upon error (CASSANDRA-4353)
 * Use CF comparator to sort indexed columns in SecondaryIndexManager
   (CASSANDRA-4365)
 * add strategy_options to the KSMetaData.toString() output (CASSANDRA-4248)
 * (cql3) fix range queries containing unqueried results (CASSANDRA-4372)
 * (cql3) allow updating column_alias types (CASSANDRA-4041)
 * (cql3) Fix deletion bug (CASSANDRA-4193)
 * Fix computation of overlapping sstable for leveled compaction (CASSANDRA-4321)
 * Improve scrub and allow to run it offline (CASSANDRA-4321)
 * Fix assertionError in StorageService.bulkLoad (CASSANDRA-4368)
 * (cqlsh) add option to authenticate to a keyspace at startup (CASSANDRA-4108)
 * (cqlsh) fix ASSUME functionality (CASSANDRA-4352)
 * Fix ColumnFamilyRecordReader to not return progress > 100% (CASSANDRA-3942)
Merged from 1.0:
 * Set gc_grace on index CF to 0 (CASSANDRA-4314)


1.1.1
 * add populate_io_cache_on_flush option (CASSANDRA-2635)
 * allow larger cache capacities than 2GB (CASSANDRA-4150)
 * add getsstables command to nodetool (CASSANDRA-4199)
 * apply parent CF compaction settings to secondary index CFs (CASSANDRA-4280)
 * preserve commitlog size cap when recycling segments at startup
   (CASSANDRA-4201)
 * (Hadoop) fix split generation regression (CASSANDRA-4259)
 * ignore min/max compactions settings in LCS, while preserving
   behavior that min=max=0 disables autocompaction (CASSANDRA-4233)
 * log number of rows read from saved cache (CASSANDRA-4249)
 * calculate exact size required for cleanup operations (CASSANDRA-1404)
 * avoid blocking additional writes during flush when the commitlog
   gets behind temporarily (CASSANDRA-1991)
 * enable caching on index CFs based on data CF cache setting (CASSANDRA-4197)
 * warn on invalid replication strategy creation options (CASSANDRA-4046)
 * remove [Freeable]Memory finalizers (CASSANDRA-4222)
 * include tombstone size in ColumnFamily.size, which can prevent OOM
   during sudden mass delete operations by yielding a nonzero liveRatio
   (CASSANDRA-3741)
 * Open 1 sstableScanner per level for leveled compaction (CASSANDRA-4142)
 * Optimize reads when row deletion timestamps allow us to restrict
   the set of sstables we check (CASSANDRA-4116)
 * add support for commitlog archiving and point-in-time recovery
   (CASSANDRA-3690)
 * avoid generating redundant compaction tasks during streaming
   (CASSANDRA-4174)
 * add -cf option to nodetool snapshot, and takeColumnFamilySnapshot to
   StorageService mbean (CASSANDRA-556)
 * optimize cleanup to drop entire sstables where possible (CASSANDRA-4079)
 * optimize truncate when autosnapshot is disabled (CASSANDRA-4153)
 * update caches to use byte[] keys to reduce memory overhead (CASSANDRA-3966)
 * add column limit to cli (CASSANDRA-3012, 4098)
 * clean up and optimize DataOutputBuffer, used by CQL compression and
   CompositeType (CASSANDRA-4072)
 * optimize commitlog checksumming (CASSANDRA-3610)
 * identify and blacklist corrupted SSTables from future compactions 
   (CASSANDRA-2261)
 * Move CfDef and KsDef validation out of thrift (CASSANDRA-4037)
 * Expose API to repair a user provided range (CASSANDRA-3912)
 * Add way to force the cassandra-cli to refresh its schema (CASSANDRA-4052)
 * Avoid having replicate on write tasks stacking up at CL.ONE (CASSANDRA-2889)
 * (cql3) Backwards compatibility for composite comparators in non-cql3-aware
   clients (CASSANDRA-4093)
 * (cql3) Fix order by for reversed queries (CASSANDRA-4160)
 * (cql3) Add ReversedType support (CASSANDRA-4004)
 * (cql3) Add timeuuid type (CASSANDRA-4194)
 * (cql3) Minor fixes (CASSANDRA-4185)
 * (cql3) Fix prepared statement in BATCH (CASSANDRA-4202)
 * (cql3) Reduce the list of reserved keywords (CASSANDRA-4186)
 * (cql3) Move max/min compaction thresholds to compaction strategy options
   (CASSANDRA-4187)
 * Fix exception during move when localhost is the only source (CASSANDRA-4200)
 * (cql3) Allow paging through non-ordered partitioner results (CASSANDRA-3771)
 * (cql3) Fix drop index (CASSANDRA-4192)
 * (cql3) Don't return range ghosts anymore (CASSANDRA-3982)
 * fix re-creating Keyspaces/ColumnFamilies with the same name as dropped
   ones (CASSANDRA-4219)
 * fix SecondaryIndex LeveledManifest save upon snapshot (CASSANDRA-4230)
 * fix missing arrayOffset in FBUtilities.hash (CASSANDRA-4250)
 * (cql3) Add name of parameters in CqlResultSet (CASSANDRA-4242)
 * (cql3) Correctly validate order by queries (CASSANDRA-4246)
 * rename stress to cassandra-stress for saner packaging (CASSANDRA-4256)
 * Fix exception on colum metadata with non-string comparator (CASSANDRA-4269)
 * Check for unknown/invalid compression options (CASSANDRA-4266)
 * (cql3) Adds simple access to column timestamp and ttl (CASSANDRA-4217)
 * (cql3) Fix range queries with secondary indexes (CASSANDRA-4257)
 * Better error messages from improper input in cli (CASSANDRA-3865)
 * Try to stop all compaction upon Keyspace or ColumnFamily drop (CASSANDRA-4221)
 * (cql3) Allow keyspace properties to contain hyphens (CASSANDRA-4278)
 * (cql3) Correctly validate keyspace access in create table (CASSANDRA-4296)
 * Avoid deadlock in migration stage (CASSANDRA-3882)
 * Take supercolumn names and deletion info into account in memtable throughput
   (CASSANDRA-4264)
 * Add back backward compatibility for old style replication factor (CASSANDRA-4294)
 * Preserve compatibility with pre-1.1 index queries (CASSANDRA-4262)
Merged from 1.0:
 * Fix super columns bug where cache is not updated (CASSANDRA-4190)
 * fix maxTimestamp to include row tombstones (CASSANDRA-4116)
 * (CLI) properly handle quotes in create/update keyspace commands (CASSANDRA-4129)
 * Avoids possible deadlock during bootstrap (CASSANDRA-4159)
 * fix stress tool that hangs forever on timeout or error (CASSANDRA-4128)
 * stress tool to return appropriate exit code on failure (CASSANDRA-4188)
 * fix compaction NPE when out of disk space and assertions disabled
   (CASSANDRA-3985)
 * synchronize LCS getEstimatedTasks to avoid CME (CASSANDRA-4255)
 * ensure unique streaming session id's (CASSANDRA-4223)
 * kick off background compaction when min/max thresholds change 
   (CASSANDRA-4279)
 * improve ability of STCS.getBuckets to deal with 100s of 1000s of
   sstables, such as when convertinb back from LCS (CASSANDRA-4287)
 * Oversize integer in CQL throws NumberFormatException (CASSANDRA-4291)
 * fix 1.0.x node join to mixed version cluster, other nodes >= 1.1 (CASSANDRA-4195)
 * Fix LCS splitting sstable base on uncompressed size (CASSANDRA-4419)
 * Push the validation of secondary index values to the SecondaryIndexManager (CASSANDRA-4240)
 * Don't purge columns during upgradesstables (CASSANDRA-4462)
 * Make cqlsh work with piping (CASSANDRA-4113)
 * Validate arguments for nodetool decommission (CASSANDRA-4061)
 * Report thrift status in nodetool info (CASSANDRA-4010)


1.1.0-final
 * average a reduced liveRatio estimate with the previous one (CASSANDRA-4065)
 * Allow KS and CF names up to 48 characters (CASSANDRA-4157)
 * fix stress build (CASSANDRA-4140)
 * add time remaining estimate to nodetool compactionstats (CASSANDRA-4167)
 * (cql) fix NPE in cql3 ALTER TABLE (CASSANDRA-4163)
 * (cql) Add support for CL.TWO and CL.THREE in CQL (CASSANDRA-4156)
 * (cql) Fix type in CQL3 ALTER TABLE preventing update (CASSANDRA-4170)
 * (cql) Throw invalid exception from CQL3 on obsolete options (CASSANDRA-4171)
 * (cqlsh) fix recognizing uppercase SELECT keyword (CASSANDRA-4161)
 * Pig: wide row support (CASSANDRA-3909)
Merged from 1.0:
 * avoid streaming empty files with bulk loader if sstablewriter errors out
   (CASSANDRA-3946)


1.1-rc1
 * Include stress tool in binary builds (CASSANDRA-4103)
 * (Hadoop) fix wide row iteration when last row read was deleted
   (CASSANDRA-4154)
 * fix read_repair_chance to really default to 0.1 in the cli (CASSANDRA-4114)
 * Adds caching and bloomFilterFpChange to CQL options (CASSANDRA-4042)
 * Adds posibility to autoconfigure size of the KeyCache (CASSANDRA-4087)
 * fix KEYS index from skipping results (CASSANDRA-3996)
 * Remove sliced_buffer_size_in_kb dead option (CASSANDRA-4076)
 * make loadNewSStable preserve sstable version (CASSANDRA-4077)
 * Respect 1.0 cache settings as much as possible when upgrading 
   (CASSANDRA-4088)
 * relax path length requirement for sstable files when upgrading on 
   non-Windows platforms (CASSANDRA-4110)
 * fix terminination of the stress.java when errors were encountered
   (CASSANDRA-4128)
 * Move CfDef and KsDef validation out of thrift (CASSANDRA-4037)
 * Fix get_paged_slice (CASSANDRA-4136)
 * CQL3: Support slice with exclusive start and stop (CASSANDRA-3785)
Merged from 1.0:
 * support PropertyFileSnitch in bulk loader (CASSANDRA-4145)
 * add auto_snapshot option allowing disabling snapshot before drop/truncate
   (CASSANDRA-3710)
 * allow short snitch names (CASSANDRA-4130)


1.1-beta2
 * rename loaded sstables to avoid conflicts with local snapshots
   (CASSANDRA-3967)
 * start hint replay as soon as FD notifies that the target is back up
   (CASSANDRA-3958)
 * avoid unproductive deserializing of cached rows during compaction
   (CASSANDRA-3921)
 * fix concurrency issues with CQL keyspace creation (CASSANDRA-3903)
 * Show Effective Owership via Nodetool ring <keyspace> (CASSANDRA-3412)
 * Update ORDER BY syntax for CQL3 (CASSANDRA-3925)
 * Fix BulkRecordWriter to not throw NPE if reducer gets no map data from Hadoop (CASSANDRA-3944)
 * Fix bug with counters in super columns (CASSANDRA-3821)
 * Remove deprecated merge_shard_chance (CASSANDRA-3940)
 * add a convenient way to reset a node's schema (CASSANDRA-2963)
 * fix for intermittent SchemaDisagreementException (CASSANDRA-3884)
 * CLI `list <CF>` to limit number of columns and their order (CASSANDRA-3012)
 * ignore deprecated KsDef/CfDef/ColumnDef fields in native schema (CASSANDRA-3963)
 * CLI to report when unsupported column_metadata pair was given (CASSANDRA-3959)
 * reincarnate removed and deprecated KsDef/CfDef attributes (CASSANDRA-3953)
 * Fix race between writes and read for cache (CASSANDRA-3862)
 * perform static initialization of StorageProxy on start-up (CASSANDRA-3797)
 * support trickling fsync() on writes (CASSANDRA-3950)
 * expose counters for unavailable/timeout exceptions given to thrift clients (CASSANDRA-3671)
 * avoid quadratic startup time in LeveledManifest (CASSANDRA-3952)
 * Add type information to new schema_ columnfamilies and remove thrift
   serialization for schema (CASSANDRA-3792)
 * add missing column validator options to the CLI help (CASSANDRA-3926)
 * skip reading saved key cache if CF's caching strategy is NONE or ROWS_ONLY (CASSANDRA-3954)
 * Unify migration code (CASSANDRA-4017)
Merged from 1.0:
 * cqlsh: guess correct version of Python for Arch Linux (CASSANDRA-4090)
 * (CLI) properly handle quotes in create/update keyspace commands (CASSANDRA-4129)
 * Avoids possible deadlock during bootstrap (CASSANDRA-4159)
 * fix stress tool that hangs forever on timeout or error (CASSANDRA-4128)
 * Fix super columns bug where cache is not updated (CASSANDRA-4190)
 * stress tool to return appropriate exit code on failure (CASSANDRA-4188)


1.0.9
 * improve index sampling performance (CASSANDRA-4023)
 * always compact away deleted hints immediately after handoff (CASSANDRA-3955)
 * delete hints from dropped ColumnFamilies on handoff instead of
   erroring out (CASSANDRA-3975)
 * add CompositeType ref to the CLI doc for create/update column family (CASSANDRA-3980)
 * Pig: support Counter ColumnFamilies (CASSANDRA-3973)
 * Pig: Composite column support (CASSANDRA-3684)
 * Avoid NPE during repair when a keyspace has no CFs (CASSANDRA-3988)
 * Fix division-by-zero error on get_slice (CASSANDRA-4000)
 * don't change manifest level for cleanup, scrub, and upgradesstables
   operations under LeveledCompactionStrategy (CASSANDRA-3989, 4112)
 * fix race leading to super columns assertion failure (CASSANDRA-3957)
 * fix NPE on invalid CQL delete command (CASSANDRA-3755)
 * allow custom types in CLI's assume command (CASSANDRA-4081)
 * fix totalBytes count for parallel compactions (CASSANDRA-3758)
 * fix intermittent NPE in get_slice (CASSANDRA-4095)
 * remove unnecessary asserts in native code interfaces (CASSANDRA-4096)
 * Validate blank keys in CQL to avoid assertion errors (CASSANDRA-3612)
 * cqlsh: fix bad decoding of some column names (CASSANDRA-4003)
 * cqlsh: fix incorrect padding with unicode chars (CASSANDRA-4033)
 * Fix EC2 snitch incorrectly reporting region (CASSANDRA-4026)
 * Shut down thrift during decommission (CASSANDRA-4086)
 * Expose nodetool cfhistograms for 2ndary indexes (CASSANDRA-4063)
Merged from 0.8:
 * Fix ConcurrentModificationException in gossiper (CASSANDRA-4019)


1.1-beta1
 * (cqlsh)
   + add SOURCE and CAPTURE commands, and --file option (CASSANDRA-3479)
   + add ALTER COLUMNFAMILY WITH (CASSANDRA-3523)
   + bundle Python dependencies with Cassandra (CASSANDRA-3507)
   + added to Debian package (CASSANDRA-3458)
   + display byte data instead of erroring out on decode failure 
     (CASSANDRA-3874)
 * add nodetool rebuild_index (CASSANDRA-3583)
 * add nodetool rangekeysample (CASSANDRA-2917)
 * Fix streaming too much data during move operations (CASSANDRA-3639)
 * Nodetool and CLI connect to localhost by default (CASSANDRA-3568)
 * Reduce memory used by primary index sample (CASSANDRA-3743)
 * (Hadoop) separate input/output configurations (CASSANDRA-3197, 3765)
 * avoid returning internal Cassandra classes over JMX (CASSANDRA-2805)
 * add row-level isolation via SnapTree (CASSANDRA-2893)
 * Optimize key count estimation when opening sstable on startup
   (CASSANDRA-2988)
 * multi-dc replication optimization supporting CL > ONE (CASSANDRA-3577)
 * add command to stop compactions (CASSANDRA-1740, 3566, 3582)
 * multithreaded streaming (CASSANDRA-3494)
 * removed in-tree redhat spec (CASSANDRA-3567)
 * "defragment" rows for name-based queries under STCS, again (CASSANDRA-2503)
 * Recycle commitlog segments for improved performance 
   (CASSANDRA-3411, 3543, 3557, 3615)
 * update size-tiered compaction to prioritize small tiers (CASSANDRA-2407)
 * add message expiration logic to OutboundTcpConnection (CASSANDRA-3005)
 * off-heap cache to use sun.misc.Unsafe instead of JNA (CASSANDRA-3271)
 * EACH_QUORUM is only supported for writes (CASSANDRA-3272)
 * replace compactionlock use in schema migration by checking CFS.isValid
   (CASSANDRA-3116)
 * recognize that "SELECT first ... *" isn't really "SELECT *" (CASSANDRA-3445)
 * Use faster bytes comparison (CASSANDRA-3434)
 * Bulk loader is no longer a fat client, (HADOOP) bulk load output format
   (CASSANDRA-3045)
 * (Hadoop) add support for KeyRange.filter
 * remove assumption that keys and token are in bijection
   (CASSANDRA-1034, 3574, 3604)
 * always remove endpoints from delevery queue in HH (CASSANDRA-3546)
 * fix race between cf flush and its 2ndary indexes flush (CASSANDRA-3547)
 * fix potential race in AES when a repair fails (CASSANDRA-3548)
 * Remove columns shadowed by a deleted container even when we cannot purge
   (CASSANDRA-3538)
 * Improve memtable slice iteration performance (CASSANDRA-3545)
 * more efficient allocation of small bloom filters (CASSANDRA-3618)
 * Use separate writer thread in SSTableSimpleUnsortedWriter (CASSANDRA-3619)
 * fsync the directory after new sstable or commitlog segment are created (CASSANDRA-3250)
 * fix minor issues reported by FindBugs (CASSANDRA-3658)
 * global key/row caches (CASSANDRA-3143, 3849)
 * optimize memtable iteration during range scan (CASSANDRA-3638)
 * introduce 'crc_check_chance' in CompressionParameters to support
   a checksum percentage checking chance similarly to read-repair (CASSANDRA-3611)
 * a way to deactivate global key/row cache on per-CF basis (CASSANDRA-3667)
 * fix LeveledCompactionStrategy broken because of generation pre-allocation
   in LeveledManifest (CASSANDRA-3691)
 * finer-grained control over data directories (CASSANDRA-2749)
 * Fix ClassCastException during hinted handoff (CASSANDRA-3694)
 * Upgrade Thrift to 0.7 (CASSANDRA-3213)
 * Make stress.java insert operation to use microseconds (CASSANDRA-3725)
 * Allows (internally) doing a range query with a limit of columns instead of
   rows (CASSANDRA-3742)
 * Allow rangeSlice queries to be start/end inclusive/exclusive (CASSANDRA-3749)
 * Fix BulkLoader to support new SSTable layout and add stream
   throttling to prevent an NPE when there is no yaml config (CASSANDRA-3752)
 * Allow concurrent schema migrations (CASSANDRA-1391, 3832)
 * Add SnapshotCommand to trigger snapshot on remote node (CASSANDRA-3721)
 * Make CFMetaData conversions to/from thrift/native schema inverses
   (CASSANDRA_3559)
 * Add initial code for CQL 3.0-beta (CASSANDRA-2474, 3781, 3753)
 * Add wide row support for ColumnFamilyInputFormat (CASSANDRA-3264)
 * Allow extending CompositeType comparator (CASSANDRA-3657)
 * Avoids over-paging during get_count (CASSANDRA-3798)
 * Add new command to rebuild a node without (repair) merkle tree calculations
   (CASSANDRA-3483, 3922)
 * respect not only row cache capacity but caching mode when
   trying to read data (CASSANDRA-3812)
 * fix system tests (CASSANDRA-3827)
 * CQL support for altering row key type in ALTER TABLE (CASSANDRA-3781)
 * turn compression on by default (CASSANDRA-3871)
 * make hexToBytes refuse invalid input (CASSANDRA-2851)
 * Make secondary indexes CF inherit compression and compaction from their
   parent CF (CASSANDRA-3877)
 * Finish cleanup up tombstone purge code (CASSANDRA-3872)
 * Avoid NPE on aboarted stream-out sessions (CASSANDRA-3904)
 * BulkRecordWriter throws NPE for counter columns (CASSANDRA-3906)
 * Support compression using BulkWriter (CASSANDRA-3907)


1.0.8
 * fix race between cleanup and flush on secondary index CFSes (CASSANDRA-3712)
 * avoid including non-queried nodes in rangeslice read repair
   (CASSANDRA-3843)
 * Only snapshot CF being compacted for snapshot_before_compaction 
   (CASSANDRA-3803)
 * Log active compactions in StatusLogger (CASSANDRA-3703)
 * Compute more accurate compaction score per level (CASSANDRA-3790)
 * Return InvalidRequest when using a keyspace that doesn't exist
   (CASSANDRA-3764)
 * disallow user modification of System keyspace (CASSANDRA-3738)
 * allow using sstable2json on secondary index data (CASSANDRA-3738)
 * (cqlsh) add DESCRIBE COLUMNFAMILIES (CASSANDRA-3586)
 * (cqlsh) format blobs correctly and use colors to improve output
   readability (CASSANDRA-3726)
 * synchronize BiMap of bootstrapping tokens (CASSANDRA-3417)
 * show index options in CLI (CASSANDRA-3809)
 * add optional socket timeout for streaming (CASSANDRA-3838)
 * fix truncate not to leave behind non-CFS backed secondary indexes
   (CASSANDRA-3844)
 * make CLI `show schema` to use output stream directly instead
   of StringBuilder (CASSANDRA-3842)
 * remove the wait on hint future during write (CASSANDRA-3870)
 * (cqlsh) ignore missing CfDef opts (CASSANDRA-3933)
 * (cqlsh) look for cqlshlib relative to realpath (CASSANDRA-3767)
 * Fix short read protection (CASSANDRA-3934)
 * Make sure infered and actual schema match (CASSANDRA-3371)
 * Fix NPE during HH delivery (CASSANDRA-3677)
 * Don't put boostrapping node in 'hibernate' status (CASSANDRA-3737)
 * Fix double quotes in windows bat files (CASSANDRA-3744)
 * Fix bad validator lookup (CASSANDRA-3789)
 * Fix soft reset in EC2MultiRegionSnitch (CASSANDRA-3835)
 * Don't leave zombie connections with THSHA thrift server (CASSANDRA-3867)
 * (cqlsh) fix deserialization of data (CASSANDRA-3874)
 * Fix removetoken force causing an inconsistent state (CASSANDRA-3876)
 * Fix ahndling of some types with Pig (CASSANDRA-3886)
 * Don't allow to drop the system keyspace (CASSANDRA-3759)
 * Make Pig deletes disabled by default and configurable (CASSANDRA-3628)
Merged from 0.8:
 * (Pig) fix CassandraStorage to use correct comparator in Super ColumnFamily
   case (CASSANDRA-3251)
 * fix thread safety issues in commitlog replay, primarily affecting
   systems with many (100s) of CF definitions (CASSANDRA-3751)
 * Fix relevant tombstone ignored with super columns (CASSANDRA-3875)


1.0.7
 * fix regression in HH page size calculation (CASSANDRA-3624)
 * retry failed stream on IOException (CASSANDRA-3686)
 * allow configuring bloom_filter_fp_chance (CASSANDRA-3497)
 * attempt hint delivery every ten minutes, or when failure detector
   notifies us that a node is back up, whichever comes first.  hint
   handoff throttle delay default changed to 1ms, from 50 (CASSANDRA-3554)
 * add nodetool setstreamthroughput (CASSANDRA-3571)
 * fix assertion when dropping a columnfamily with no sstables (CASSANDRA-3614)
 * more efficient allocation of small bloom filters (CASSANDRA-3618)
 * CLibrary.createHardLinkWithExec() to check for errors (CASSANDRA-3101)
 * Avoid creating empty and non cleaned writer during compaction (CASSANDRA-3616)
 * stop thrift service in shutdown hook so we can quiesce MessagingService
   (CASSANDRA-3335)
 * (CQL) compaction_strategy_options and compression_parameters for
   CREATE COLUMNFAMILY statement (CASSANDRA-3374)
 * Reset min/max compaction threshold when creating size tiered compaction
   strategy (CASSANDRA-3666)
 * Don't ignore IOException during compaction (CASSANDRA-3655)
 * Fix assertion error for CF with gc_grace=0 (CASSANDRA-3579)
 * Shutdown ParallelCompaction reducer executor after use (CASSANDRA-3711)
 * Avoid < 0 value for pending tasks in leveled compaction (CASSANDRA-3693)
 * (Hadoop) Support TimeUUID in Pig CassandraStorage (CASSANDRA-3327)
 * Check schema is ready before continuing boostrapping (CASSANDRA-3629)
 * Catch overflows during parsing of chunk_length_kb (CASSANDRA-3644)
 * Improve stream protocol mismatch errors (CASSANDRA-3652)
 * Avoid multiple thread doing HH to the same target (CASSANDRA-3681)
 * Add JMX property for rp_timeout_in_ms (CASSANDRA-2940)
 * Allow DynamicCompositeType to compare component of different types
   (CASSANDRA-3625)
 * Flush non-cfs backed secondary indexes (CASSANDRA-3659)
 * Secondary Indexes should report memory consumption (CASSANDRA-3155)
 * fix for SelectStatement start/end key are not set correctly
   when a key alias is involved (CASSANDRA-3700)
 * fix CLI `show schema` command insert of an extra comma in
   column_metadata (CASSANDRA-3714)
Merged from 0.8:
 * avoid logging (harmless) exception when GC takes < 1ms (CASSANDRA-3656)
 * prevent new nodes from thinking down nodes are up forever (CASSANDRA-3626)
 * use correct list of replicas for LOCAL_QUORUM reads when read repair
   is disabled (CASSANDRA-3696)
 * block on flush before compacting hints (may prevent OOM) (CASSANDRA-3733)


1.0.6
 * (CQL) fix cqlsh support for replicate_on_write (CASSANDRA-3596)
 * fix adding to leveled manifest after streaming (CASSANDRA-3536)
 * filter out unavailable cipher suites when using encryption (CASSANDRA-3178)
 * (HADOOP) add old-style api support for CFIF and CFRR (CASSANDRA-2799)
 * Support TimeUUIDType column names in Stress.java tool (CASSANDRA-3541)
 * (CQL) INSERT/UPDATE/DELETE/TRUNCATE commands should allow CF names to
   be qualified by keyspace (CASSANDRA-3419)
 * always remove endpoints from delevery queue in HH (CASSANDRA-3546)
 * fix race between cf flush and its 2ndary indexes flush (CASSANDRA-3547)
 * fix potential race in AES when a repair fails (CASSANDRA-3548)
 * fix default value validation usage in CLI SET command (CASSANDRA-3553)
 * Optimize componentsFor method for compaction and startup time
   (CASSANDRA-3532)
 * (CQL) Proper ColumnFamily metadata validation on CREATE COLUMNFAMILY 
   (CASSANDRA-3565)
 * fix compression "chunk_length_kb" option to set correct kb value for 
   thrift/avro (CASSANDRA-3558)
 * fix missing response during range slice repair (CASSANDRA-3551)
 * 'describe ring' moved from CLI to nodetool and available through JMX (CASSANDRA-3220)
 * add back partitioner to sstable metadata (CASSANDRA-3540)
 * fix NPE in get_count for counters (CASSANDRA-3601)
Merged from 0.8:
 * remove invalid assertion that table was opened before dropping it
   (CASSANDRA-3580)
 * range and index scans now only send requests to enough replicas to
   satisfy requested CL + RR (CASSANDRA-3598)
 * use cannonical host for local node in nodetool info (CASSANDRA-3556)
 * remove nonlocal DC write optimization since it only worked with
   CL.ONE or CL.LOCAL_QUORUM (CASSANDRA-3577, 3585)
 * detect misuses of CounterColumnType (CASSANDRA-3422)
 * turn off string interning in json2sstable, take 2 (CASSANDRA-2189)
 * validate compression parameters on add/update of the ColumnFamily 
   (CASSANDRA-3573)
 * Check for 0.0.0.0 is incorrect in CFIF (CASSANDRA-3584)
 * Increase vm.max_map_count in debian packaging (CASSANDRA-3563)
 * gossiper will never add itself to saved endpoints (CASSANDRA-3485)


1.0.5
 * revert CASSANDRA-3407 (see CASSANDRA-3540)
 * fix assertion error while forwarding writes to local nodes (CASSANDRA-3539)


1.0.4
 * fix self-hinting of timed out read repair updates and make hinted handoff
   less prone to OOMing a coordinator (CASSANDRA-3440)
 * expose bloom filter sizes via JMX (CASSANDRA-3495)
 * enforce RP tokens 0..2**127 (CASSANDRA-3501)
 * canonicalize paths exposed through JMX (CASSANDRA-3504)
 * fix "liveSize" stat when sstables are removed (CASSANDRA-3496)
 * add bloom filter FP rates to nodetool cfstats (CASSANDRA-3347)
 * record partitioner in sstable metadata component (CASSANDRA-3407)
 * add new upgradesstables nodetool command (CASSANDRA-3406)
 * skip --debug requirement to see common exceptions in CLI (CASSANDRA-3508)
 * fix incorrect query results due to invalid max timestamp (CASSANDRA-3510)
 * make sstableloader recognize compressed sstables (CASSANDRA-3521)
 * avoids race in OutboundTcpConnection in multi-DC setups (CASSANDRA-3530)
 * use SETLOCAL in cassandra.bat (CASSANDRA-3506)
 * fix ConcurrentModificationException in Table.all() (CASSANDRA-3529)
Merged from 0.8:
 * fix concurrence issue in the FailureDetector (CASSANDRA-3519)
 * fix array out of bounds error in counter shard removal (CASSANDRA-3514)
 * avoid dropping tombstones when they might still be needed to shadow
   data in a different sstable (CASSANDRA-2786)


1.0.3
 * revert name-based query defragmentation aka CASSANDRA-2503 (CASSANDRA-3491)
 * fix invalidate-related test failures (CASSANDRA-3437)
 * add next-gen cqlsh to bin/ (CASSANDRA-3188, 3131, 3493)
 * (CQL) fix handling of rows with no columns (CASSANDRA-3424, 3473)
 * fix querying supercolumns by name returning only a subset of
   subcolumns or old subcolumn versions (CASSANDRA-3446)
 * automatically compute sha1 sum for uncompressed data files (CASSANDRA-3456)
 * fix reading metadata/statistics component for version < h (CASSANDRA-3474)
 * add sstable forward-compatibility (CASSANDRA-3478)
 * report compression ratio in CFSMBean (CASSANDRA-3393)
 * fix incorrect size exception during streaming of counters (CASSANDRA-3481)
 * (CQL) fix for counter decrement syntax (CASSANDRA-3418)
 * Fix race introduced by CASSANDRA-2503 (CASSANDRA-3482)
 * Fix incomplete deletion of delivered hints (CASSANDRA-3466)
 * Avoid rescheduling compactions when no compaction was executed 
   (CASSANDRA-3484)
 * fix handling of the chunk_length_kb compression options (CASSANDRA-3492)
Merged from 0.8:
 * fix updating CF row_cache_provider (CASSANDRA-3414)
 * CFMetaData.convertToThrift method to set RowCacheProvider (CASSANDRA-3405)
 * acquire compactionlock during truncate (CASSANDRA-3399)
 * fix displaying cfdef entries for super columnfamilies (CASSANDRA-3415)
 * Make counter shard merging thread safe (CASSANDRA-3178)
 * Revert CASSANDRA-2855
 * Fix bug preventing the use of efficient cross-DC writes (CASSANDRA-3472)
 * `describe ring` command for CLI (CASSANDRA-3220)
 * (Hadoop) skip empty rows when entire row is requested, redux (CASSANDRA-2855)


1.0.2
 * "defragment" rows for name-based queries under STCS (CASSANDRA-2503)
 * Add timing information to cassandra-cli GET/SET/LIST queries (CASSANDRA-3326)
 * Only create one CompressionMetadata object per sstable (CASSANDRA-3427)
 * cleanup usage of StorageService.setMode() (CASSANDRA-3388)
 * Avoid large array allocation for compressed chunk offsets (CASSANDRA-3432)
 * fix DecimalType bytebuffer marshalling (CASSANDRA-3421)
 * fix bug that caused first column in per row indexes to be ignored 
   (CASSANDRA-3441)
 * add JMX call to clean (failed) repair sessions (CASSANDRA-3316)
 * fix sstableloader reference acquisition bug (CASSANDRA-3438)
 * fix estimated row size regression (CASSANDRA-3451)
 * make sure we don't return more columns than asked (CASSANDRA-3303, 3395)
Merged from 0.8:
 * acquire compactionlock during truncate (CASSANDRA-3399)
 * fix displaying cfdef entries for super columnfamilies (CASSANDRA-3415)


1.0.1
 * acquire references during index build to prevent delete problems
   on Windows (CASSANDRA-3314)
 * describe_ring should include datacenter/topology information (CASSANDRA-2882)
 * Thrift sockets are not properly buffered (CASSANDRA-3261)
 * performance improvement for bytebufferutil compare function (CASSANDRA-3286)
 * add system.versions ColumnFamily (CASSANDRA-3140)
 * reduce network copies (CASSANDRA-3333, 3373)
 * limit nodetool to 32MB of heap (CASSANDRA-3124)
 * (CQL) update parser to accept "timestamp" instead of "date" (CASSANDRA-3149)
 * Fix CLI `show schema` to include "compression_options" (CASSANDRA-3368)
 * Snapshot to include manifest under LeveledCompactionStrategy (CASSANDRA-3359)
 * (CQL) SELECT query should allow CF name to be qualified by keyspace (CASSANDRA-3130)
 * (CQL) Fix internal application error specifying 'using consistency ...'
   in lower case (CASSANDRA-3366)
 * fix Deflate compression when compression actually makes the data bigger
   (CASSANDRA-3370)
 * optimize UUIDGen to avoid lock contention on InetAddress.getLocalHost 
   (CASSANDRA-3387)
 * tolerate index being dropped mid-mutation (CASSANDRA-3334, 3313)
 * CompactionManager is now responsible for checking for new candidates
   post-task execution, enabling more consistent leveled compaction 
   (CASSANDRA-3391)
 * Cache HSHA threads (CASSANDRA-3372)
 * use CF/KS names as snapshot prefix for drop + truncate operations
   (CASSANDRA-2997)
 * Break bloom filters up to avoid heap fragmentation (CASSANDRA-2466)
 * fix cassandra hanging on jsvc stop (CASSANDRA-3302)
 * Avoid leveled compaction getting blocked on errors (CASSANDRA-3408)
 * Make reloading the compaction strategy safe (CASSANDRA-3409)
 * ignore 0.8 hints even if compaction begins before we try to purge
   them (CASSANDRA-3385)
 * remove procrun (bin\daemon) from Cassandra source tree and 
   artifacts (CASSANDRA-3331)
 * make cassandra compile under JDK7 (CASSANDRA-3275)
 * remove dependency of clientutil.jar to FBUtilities (CASSANDRA-3299)
 * avoid truncation errors by using long math on long values (CASSANDRA-3364)
 * avoid clock drift on some Windows machine (CASSANDRA-3375)
 * display cache provider in cli 'describe keyspace' command (CASSANDRA-3384)
 * fix incomplete topology information in describe_ring (CASSANDRA-3403)
 * expire dead gossip states based on time (CASSANDRA-2961)
 * improve CompactionTask extensibility (CASSANDRA-3330)
 * Allow one leveled compaction task to kick off another (CASSANDRA-3363)
 * allow encryption only between datacenters (CASSANDRA-2802)
Merged from 0.8:
 * fix truncate allowing data to be replayed post-restart (CASSANDRA-3297)
 * make iwriter final in IndexWriter to avoid NPE (CASSANDRA-2863)
 * (CQL) update grammar to require key clause in DELETE statement
   (CASSANDRA-3349)
 * (CQL) allow numeric keyspace names in USE statement (CASSANDRA-3350)
 * (Hadoop) skip empty rows when slicing the entire row (CASSANDRA-2855)
 * Fix handling of tombstone by SSTableExport/Import (CASSANDRA-3357)
 * fix ColumnIndexer to use long offsets (CASSANDRA-3358)
 * Improved CLI exceptions (CASSANDRA-3312)
 * Fix handling of tombstone by SSTableExport/Import (CASSANDRA-3357)
 * Only count compaction as active (for throttling) when they have
   successfully acquired the compaction lock (CASSANDRA-3344)
 * Display CLI version string on startup (CASSANDRA-3196)
 * (Hadoop) make CFIF try rpc_address or fallback to listen_address
   (CASSANDRA-3214)
 * (Hadoop) accept comma delimited lists of initial thrift connections
   (CASSANDRA-3185)
 * ColumnFamily min_compaction_threshold should be >= 2 (CASSANDRA-3342)
 * (Pig) add 0.8+ types and key validation type in schema (CASSANDRA-3280)
 * Fix completely removing column metadata using CLI (CASSANDRA-3126)
 * CLI `describe cluster;` output should be on separate lines for separate versions
   (CASSANDRA-3170)
 * fix changing durable_writes keyspace option during CF creation
   (CASSANDRA-3292)
 * avoid locking on update when no indexes are involved (CASSANDRA-3386)
 * fix assertionError during repair with ordered partitioners (CASSANDRA-3369)
 * correctly serialize key_validation_class for avro (CASSANDRA-3391)
 * don't expire counter tombstone after streaming (CASSANDRA-3394)
 * prevent nodes that failed to join from hanging around forever 
   (CASSANDRA-3351)
 * remove incorrect optimization from slice read path (CASSANDRA-3390)
 * Fix race in AntiEntropyService (CASSANDRA-3400)


1.0.0-final
 * close scrubbed sstable fd before deleting it (CASSANDRA-3318)
 * fix bug preventing obsolete commitlog segments from being removed
   (CASSANDRA-3269)
 * tolerate whitespace in seed CDL (CASSANDRA-3263)
 * Change default heap thresholds to max(min(1/2 ram, 1G), min(1/4 ram, 8GB))
   (CASSANDRA-3295)
 * Fix broken CompressedRandomAccessReaderTest (CASSANDRA-3298)
 * (CQL) fix type information returned for wildcard queries (CASSANDRA-3311)
 * add estimated tasks to LeveledCompactionStrategy (CASSANDRA-3322)
 * avoid including compaction cache-warming in keycache stats (CASSANDRA-3325)
 * run compaction and hinted handoff threads at MIN_PRIORITY (CASSANDRA-3308)
 * default hsha thrift server to cpu core count in rpc pool (CASSANDRA-3329)
 * add bin\daemon to binary tarball for Windows service (CASSANDRA-3331)
 * Fix places where uncompressed size of sstables was use in place of the
   compressed one (CASSANDRA-3338)
 * Fix hsha thrift server (CASSANDRA-3346)
 * Make sure repair only stream needed sstables (CASSANDRA-3345)


1.0.0-rc2
 * Log a meaningful warning when a node receives a message for a repair session
   that doesn't exist anymore (CASSANDRA-3256)
 * test for NUMA policy support as well as numactl presence (CASSANDRA-3245)
 * Fix FD leak when internode encryption is enabled (CASSANDRA-3257)
 * Remove incorrect assertion in mergeIterator (CASSANDRA-3260)
 * FBUtilities.hexToBytes(String) to throw NumberFormatException when string
   contains non-hex characters (CASSANDRA-3231)
 * Keep SimpleSnitch proximity ordering unchanged from what the Strategy
   generates, as intended (CASSANDRA-3262)
 * remove Scrub from compactionstats when finished (CASSANDRA-3255)
 * fix counter entry in jdbc TypesMap (CASSANDRA-3268)
 * fix full queue scenario for ParallelCompactionIterator (CASSANDRA-3270)
 * fix bootstrap process (CASSANDRA-3285)
 * don't try delivering hints if when there isn't any (CASSANDRA-3176)
 * CLI documentation change for ColumnFamily `compression_options` (CASSANDRA-3282)
 * ignore any CF ids sent by client for adding CF/KS (CASSANDRA-3288)
 * remove obsolete hints on first startup (CASSANDRA-3291)
 * use correct ISortedColumns for time-optimized reads (CASSANDRA-3289)
 * Evict gossip state immediately when a token is taken over by a new IP 
   (CASSANDRA-3259)


1.0.0-rc1
 * Update CQL to generate microsecond timestamps by default (CASSANDRA-3227)
 * Fix counting CFMetadata towards Memtable liveRatio (CASSANDRA-3023)
 * Kill server on wrapped OOME such as from FileChannel.map (CASSANDRA-3201)
 * remove unnecessary copy when adding to row cache (CASSANDRA-3223)
 * Log message when a full repair operation completes (CASSANDRA-3207)
 * Fix streamOutSession keeping sstables references forever if the remote end
   dies (CASSANDRA-3216)
 * Remove dynamic_snitch boolean from example configuration (defaulting to 
   true) and set default badness threshold to 0.1 (CASSANDRA-3229)
 * Base choice of random or "balanced" token on bootstrap on whether
   schema definitions were found (CASSANDRA-3219)
 * Fixes for LeveledCompactionStrategy score computation, prioritization,
   scheduling, and performance (CASSANDRA-3224, 3234)
 * parallelize sstable open at server startup (CASSANDRA-2988)
 * fix handling of exceptions writing to OutboundTcpConnection (CASSANDRA-3235)
 * Allow using quotes in "USE <keyspace>;" CLI command (CASSANDRA-3208)
 * Don't allow any cache loading exceptions to halt startup (CASSANDRA-3218)
 * Fix sstableloader --ignores option (CASSANDRA-3247)
 * File descriptor limit increased in packaging (CASSANDRA-3206)
 * Fix deadlock in commit log during flush (CASSANDRA-3253) 


1.0.0-beta1
 * removed binarymemtable (CASSANDRA-2692)
 * add commitlog_total_space_in_mb to prevent fragmented logs (CASSANDRA-2427)
 * removed commitlog_rotation_threshold_in_mb configuration (CASSANDRA-2771)
 * make AbstractBounds.normalize de-overlapp overlapping ranges (CASSANDRA-2641)
 * replace CollatingIterator, ReducingIterator with MergeIterator 
   (CASSANDRA-2062)
 * Fixed the ability to set compaction strategy in cli using create column 
   family command (CASSANDRA-2778)
 * clean up tmp files after failed compaction (CASSANDRA-2468)
 * restrict repair streaming to specific columnfamilies (CASSANDRA-2280)
 * don't bother persisting columns shadowed by a row tombstone (CASSANDRA-2589)
 * reset CF and SC deletion times after gc_grace (CASSANDRA-2317)
 * optimize away seek when compacting wide rows (CASSANDRA-2879)
 * single-pass streaming (CASSANDRA-2677, 2906, 2916, 3003)
 * use reference counting for deleting sstables instead of relying on GC
   (CASSANDRA-2521, 3179)
 * store hints as serialized mutations instead of pointers to data row
   (CASSANDRA-2045)
 * store hints in the coordinator node instead of in the closest replica 
   (CASSANDRA-2914)
 * add row_cache_keys_to_save CF option (CASSANDRA-1966)
 * check column family validity in nodetool repair (CASSANDRA-2933)
 * use lazy initialization instead of class initialization in NodeId
   (CASSANDRA-2953)
 * add paging to get_count (CASSANDRA-2894)
 * fix "short reads" in [multi]get (CASSANDRA-2643, 3157, 3192)
 * add optional compression for sstables (CASSANDRA-47, 2994, 3001, 3128)
 * add scheduler JMX metrics (CASSANDRA-2962)
 * add block level checksum for compressed data (CASSANDRA-1717)
 * make column family backed column map pluggable and introduce unsynchronized
   ArrayList backed one to speedup reads (CASSANDRA-2843, 3165, 3205)
 * refactoring of the secondary index api (CASSANDRA-2982)
 * make CL > ONE reads wait for digest reconciliation before returning
   (CASSANDRA-2494)
 * fix missing logging for some exceptions (CASSANDRA-2061)
 * refactor and optimize ColumnFamilyStore.files(...) and Descriptor.fromFilename(String)
   and few other places responsible for work with SSTable files (CASSANDRA-3040)
 * Stop reading from sstables once we know we have the most recent columns,
   for query-by-name requests (CASSANDRA-2498)
 * Add query-by-column mode to stress.java (CASSANDRA-3064)
 * Add "install" command to cassandra.bat (CASSANDRA-292)
 * clean up KSMetadata, CFMetadata from unnecessary
   Thrift<->Avro conversion methods (CASSANDRA-3032)
 * Add timeouts to client request schedulers (CASSANDRA-3079, 3096)
 * Cli to use hashes rather than array of hashes for strategy options (CASSANDRA-3081)
 * LeveledCompactionStrategy (CASSANDRA-1608, 3085, 3110, 3087, 3145, 3154, 3182)
 * Improvements of the CLI `describe` command (CASSANDRA-2630)
 * reduce window where dropped CF sstables may not be deleted (CASSANDRA-2942)
 * Expose gossip/FD info to JMX (CASSANDRA-2806)
 * Fix streaming over SSL when compressed SSTable involved (CASSANDRA-3051)
 * Add support for pluggable secondary index implementations (CASSANDRA-3078)
 * remove compaction_thread_priority setting (CASSANDRA-3104)
 * generate hints for replicas that timeout, not just replicas that are known
   to be down before starting (CASSANDRA-2034)
 * Add throttling for internode streaming (CASSANDRA-3080)
 * make the repair of a range repair all replica (CASSANDRA-2610, 3194)
 * expose the ability to repair the first range (as returned by the
   partitioner) of a node (CASSANDRA-2606)
 * Streams Compression (CASSANDRA-3015)
 * add ability to use multiple threads during a single compaction
   (CASSANDRA-2901)
 * make AbstractBounds.normalize support overlapping ranges (CASSANDRA-2641)
 * fix of the CQL count() behavior (CASSANDRA-3068)
 * use TreeMap backed column families for the SSTable simple writers
   (CASSANDRA-3148)
 * fix inconsistency of the CLI syntax when {} should be used instead of [{}]
   (CASSANDRA-3119)
 * rename CQL type names to match expected SQL behavior (CASSANDRA-3149, 3031)
 * Arena-based allocation for memtables (CASSANDRA-2252, 3162, 3163, 3168)
 * Default RR chance to 0.1 (CASSANDRA-3169)
 * Add RowLevel support to secondary index API (CASSANDRA-3147)
 * Make SerializingCacheProvider the default if JNA is available (CASSANDRA-3183)
 * Fix backwards compatibilty for CQL memtable properties (CASSANDRA-3190)
 * Add five-minute delay before starting compactions on a restarted server
   (CASSANDRA-3181)
 * Reduce copies done for intra-host messages (CASSANDRA-1788, 3144)
 * support of compaction strategy option for stress.java (CASSANDRA-3204)
 * make memtable throughput and column count thresholds no-ops (CASSANDRA-2449)
 * Return schema information along with the resultSet in CQL (CASSANDRA-2734)
 * Add new DecimalType (CASSANDRA-2883)
 * Fix assertion error in RowRepairResolver (CASSANDRA-3156)
 * Reduce unnecessary high buffer sizes (CASSANDRA-3171)
 * Pluggable compaction strategy (CASSANDRA-1610)
 * Add new broadcast_address config option (CASSANDRA-2491)


0.8.7
 * Kill server on wrapped OOME such as from FileChannel.map (CASSANDRA-3201)
 * Allow using quotes in "USE <keyspace>;" CLI command (CASSANDRA-3208)
 * Log message when a full repair operation completes (CASSANDRA-3207)
 * Don't allow any cache loading exceptions to halt startup (CASSANDRA-3218)
 * Fix sstableloader --ignores option (CASSANDRA-3247)
 * File descriptor limit increased in packaging (CASSANDRA-3206)
 * Log a meaningfull warning when a node receive a message for a repair session
   that doesn't exist anymore (CASSANDRA-3256)
 * Fix FD leak when internode encryption is enabled (CASSANDRA-3257)
 * FBUtilities.hexToBytes(String) to throw NumberFormatException when string
   contains non-hex characters (CASSANDRA-3231)
 * Keep SimpleSnitch proximity ordering unchanged from what the Strategy
   generates, as intended (CASSANDRA-3262)
 * remove Scrub from compactionstats when finished (CASSANDRA-3255)
 * Fix tool .bat files when CASSANDRA_HOME contains spaces (CASSANDRA-3258)
 * Force flush of status table when removing/updating token (CASSANDRA-3243)
 * Evict gossip state immediately when a token is taken over by a new IP (CASSANDRA-3259)
 * Fix bug where the failure detector can take too long to mark a host
   down (CASSANDRA-3273)
 * (Hadoop) allow wrapping ranges in queries (CASSANDRA-3137)
 * (Hadoop) check all interfaces for a match with split location
   before falling back to random replica (CASSANDRA-3211)
 * (Hadoop) Make Pig storage handle implements LoadMetadata (CASSANDRA-2777)
 * (Hadoop) Fix exception during PIG 'dump' (CASSANDRA-2810)
 * Fix stress COUNTER_GET option (CASSANDRA-3301)
 * Fix missing fields in CLI `show schema` output (CASSANDRA-3304)
 * Nodetool no longer leaks threads and closes JMX connections (CASSANDRA-3309)
 * fix truncate allowing data to be replayed post-restart (CASSANDRA-3297)
 * Move SimpleAuthority and SimpleAuthenticator to examples (CASSANDRA-2922)
 * Fix handling of tombstone by SSTableExport/Import (CASSANDRA-3357)
 * Fix transposition in cfHistograms (CASSANDRA-3222)
 * Allow using number as DC name when creating keyspace in CQL (CASSANDRA-3239)
 * Force flush of system table after updating/removing a token (CASSANDRA-3243)


0.8.6
 * revert CASSANDRA-2388
 * change TokenRange.endpoints back to listen/broadcast address to match
   pre-1777 behavior, and add TokenRange.rpc_endpoints instead (CASSANDRA-3187)
 * avoid trying to watch cassandra-topology.properties when loaded from jar
   (CASSANDRA-3138)
 * prevent users from creating keyspaces with LocalStrategy replication
   (CASSANDRA-3139)
 * fix CLI `show schema;` to output correct keyspace definition statement
   (CASSANDRA-3129)
 * CustomTThreadPoolServer to log TTransportException at DEBUG level
   (CASSANDRA-3142)
 * allow topology sort to work with non-unique rack names between 
   datacenters (CASSANDRA-3152)
 * Improve caching of same-version Messages on digest and repair paths
   (CASSANDRA-3158)
 * Randomize choice of first replica for counter increment (CASSANDRA-2890)
 * Fix using read_repair_chance instead of merge_shard_change (CASSANDRA-3202)
 * Avoid streaming data to nodes that already have it, on move as well as
   decommission (CASSANDRA-3041)
 * Fix divide by zero error in GCInspector (CASSANDRA-3164)
 * allow quoting of the ColumnFamily name in CLI `create column family`
   statement (CASSANDRA-3195)
 * Fix rolling upgrade from 0.7 to 0.8 problem (CASSANDRA-3166)
 * Accomodate missing encryption_options in IncomingTcpConnection.stream
   (CASSANDRA-3212)


0.8.5
 * fix NPE when encryption_options is unspecified (CASSANDRA-3007)
 * include column name in validation failure exceptions (CASSANDRA-2849)
 * make sure truncate clears out the commitlog so replay won't re-
   populate with truncated data (CASSANDRA-2950)
 * fix NPE when debug logging is enabled and dropped CF is present
   in a commitlog segment (CASSANDRA-3021)
 * fix cassandra.bat when CASSANDRA_HOME contains spaces (CASSANDRA-2952)
 * fix to SSTableSimpleUnsortedWriter bufferSize calculation (CASSANDRA-3027)
 * make cleanup and normal compaction able to skip empty rows
   (rows containing nothing but expired tombstones) (CASSANDRA-3039)
 * work around native memory leak in com.sun.management.GarbageCollectorMXBean
   (CASSANDRA-2868)
 * validate that column names in column_metadata are not equal to key_alias
   on create/update of the ColumnFamily and CQL 'ALTER' statement (CASSANDRA-3036)
 * return an InvalidRequestException if an indexed column is assigned
   a value larger than 64KB (CASSANDRA-3057)
 * fix of numeric-only and string column names handling in CLI "drop index" 
   (CASSANDRA-3054)
 * prune index scan resultset back to original request for lazy
   resultset expansion case (CASSANDRA-2964)
 * (Hadoop) fail jobs when Cassandra node has failed but TaskTracker
   has not (CASSANDRA-2388)
 * fix dynamic snitch ignoring nodes when read_repair_chance is zero
   (CASSANDRA-2662)
 * avoid retaining references to dropped CFS objects in 
   CompactionManager.estimatedCompactions (CASSANDRA-2708)
 * expose rpc timeouts per host in MessagingServiceMBean (CASSANDRA-2941)
 * avoid including cwd in classpath for deb and rpm packages (CASSANDRA-2881)
 * remove gossip state when a new IP takes over a token (CASSANDRA-3071)
 * allow sstable2json to work on index sstable files (CASSANDRA-3059)
 * always hint counters (CASSANDRA-3099)
 * fix log4j initialization in EmbeddedCassandraService (CASSANDRA-2857)
 * remove gossip state when a new IP takes over a token (CASSANDRA-3071)
 * work around native memory leak in com.sun.management.GarbageCollectorMXBean
    (CASSANDRA-2868)
 * fix UnavailableException with writes at CL.EACH_QUORM (CASSANDRA-3084)
 * fix parsing of the Keyspace and ColumnFamily names in numeric
   and string representations in CLI (CASSANDRA-3075)
 * fix corner cases in Range.differenceToFetch (CASSANDRA-3084)
 * fix ip address String representation in the ring cache (CASSANDRA-3044)
 * fix ring cache compatibility when mixing pre-0.8.4 nodes with post-
   in the same cluster (CASSANDRA-3023)
 * make repair report failure when a node participating dies (instead of
   hanging forever) (CASSANDRA-2433)
 * fix handling of the empty byte buffer by ReversedType (CASSANDRA-3111)
 * Add validation that Keyspace names are case-insensitively unique (CASSANDRA-3066)
 * catch invalid key_validation_class before instantiating UpdateColumnFamily (CASSANDRA-3102)
 * make Range and Bounds objects client-safe (CASSANDRA-3108)
 * optionally skip log4j configuration (CASSANDRA-3061)
 * bundle sstableloader with the debian package (CASSANDRA-3113)
 * don't try to build secondary indexes when there is none (CASSANDRA-3123)
 * improve SSTableSimpleUnsortedWriter speed for large rows (CASSANDRA-3122)
 * handle keyspace arguments correctly in nodetool snapshot (CASSANDRA-3038)
 * Fix SSTableImportTest on windows (CASSANDRA-3043)
 * expose compactionThroughputMbPerSec through JMX (CASSANDRA-3117)
 * log keyspace and CF of large rows being compacted


0.8.4
 * change TokenRing.endpoints to be a list of rpc addresses instead of 
   listen/broadcast addresses (CASSANDRA-1777)
 * include files-to-be-streamed in StreamInSession.getSources (CASSANDRA-2972)
 * use JAVA env var in cassandra-env.sh (CASSANDRA-2785, 2992)
 * avoid doing read for no-op replicate-on-write at CL=1 (CASSANDRA-2892)
 * refuse counter write for CL.ANY (CASSANDRA-2990)
 * switch back to only logging recent dropped messages (CASSANDRA-3004)
 * always deserialize RowMutation for counters (CASSANDRA-3006)
 * ignore saved replication_factor strategy_option for NTS (CASSANDRA-3011)
 * make sure pre-truncate CL segments are discarded (CASSANDRA-2950)


0.8.3
 * add ability to drop local reads/writes that are going to timeout
   (CASSANDRA-2943)
 * revamp token removal process, keep gossip states for 3 days (CASSANDRA-2496)
 * don't accept extra args for 0-arg nodetool commands (CASSANDRA-2740)
 * log unavailableexception details at debug level (CASSANDRA-2856)
 * expose data_dir though jmx (CASSANDRA-2770)
 * don't include tmp files as sstable when create cfs (CASSANDRA-2929)
 * log Java classpath on startup (CASSANDRA-2895)
 * keep gossipped version in sync with actual on migration coordinator 
   (CASSANDRA-2946)
 * use lazy initialization instead of class initialization in NodeId
   (CASSANDRA-2953)
 * check column family validity in nodetool repair (CASSANDRA-2933)
 * speedup bytes to hex conversions dramatically (CASSANDRA-2850)
 * Flush memtables on shutdown when durable writes are disabled 
   (CASSANDRA-2958)
 * improved POSIX compatibility of start scripts (CASsANDRA-2965)
 * add counter support to Hadoop InputFormat (CASSANDRA-2981)
 * fix bug where dirty commitlog segments were removed (and avoid keeping 
   segments with no post-flush activity permanently dirty) (CASSANDRA-2829)
 * fix throwing exception with batch mutation of counter super columns
   (CASSANDRA-2949)
 * ignore system tables during repair (CASSANDRA-2979)
 * throw exception when NTS is given replication_factor as an option
   (CASSANDRA-2960)
 * fix assertion error during compaction of counter CFs (CASSANDRA-2968)
 * avoid trying to create index names, when no index exists (CASSANDRA-2867)
 * don't sample the system table when choosing a bootstrap token
   (CASSANDRA-2825)
 * gossiper notifies of local state changes (CASSANDRA-2948)
 * add asynchronous and half-sync/half-async (hsha) thrift servers 
   (CASSANDRA-1405)
 * fix potential use of free'd native memory in SerializingCache 
   (CASSANDRA-2951)
 * prune index scan resultset back to original request for lazy
   resultset expansion case (CASSANDRA-2964)
 * (Hadoop) fail jobs when Cassandra node has failed but TaskTracker
    has not (CASSANDRA-2388)


0.8.2
 * CQL: 
   - include only one row per unique key for IN queries (CASSANDRA-2717)
   - respect client timestamp on full row deletions (CASSANDRA-2912)
 * improve thread-safety in StreamOutSession (CASSANDRA-2792)
 * allow deleting a row and updating indexed columns in it in the
   same mutation (CASSANDRA-2773)
 * Expose number of threads blocked on submitting memtable to flush
   in JMX (CASSANDRA-2817)
 * add ability to return "endpoints" to nodetool (CASSANDRA-2776)
 * Add support for multiple (comma-delimited) coordinator addresses
   to ColumnFamilyInputFormat (CASSANDRA-2807)
 * fix potential NPE while scheduling read repair for range slice
   (CASSANDRA-2823)
 * Fix race in SystemTable.getCurrentLocalNodeId (CASSANDRA-2824)
 * Correctly set default for replicate_on_write (CASSANDRA-2835)
 * improve nodetool compactionstats formatting (CASSANDRA-2844)
 * fix index-building status display (CASSANDRA-2853)
 * fix CLI perpetuating obsolete KsDef.replication_factor (CASSANDRA-2846)
 * improve cli treatment of multiline comments (CASSANDRA-2852)
 * handle row tombstones correctly in EchoedRow (CASSANDRA-2786)
 * add MessagingService.get[Recently]DroppedMessages and
   StorageService.getExceptionCount (CASSANDRA-2804)
 * fix possibility of spurious UnavailableException for LOCAL_QUORUM
   reads with dynamic snitch + read repair disabled (CASSANDRA-2870)
 * add ant-optional as dependence for the debian package (CASSANDRA-2164)
 * add option to specify limit for get_slice in the CLI (CASSANDRA-2646)
 * decrease HH page size (CASSANDRA-2832)
 * reset cli keyspace after dropping the current one (CASSANDRA-2763)
 * add KeyRange option to Hadoop inputformat (CASSANDRA-1125)
 * fix protocol versioning (CASSANDRA-2818, 2860)
 * support spaces in path to log4j configuration (CASSANDRA-2383)
 * avoid including inferred types in CF update (CASSANDRA-2809)
 * fix JMX bulkload call (CASSANDRA-2908)
 * fix updating KS with durable_writes=false (CASSANDRA-2907)
 * add simplified facade to SSTableWriter for bulk loading use
   (CASSANDRA-2911)
 * fix re-using index CF sstable names after drop/recreate (CASSANDRA-2872)
 * prepend CF to default index names (CASSANDRA-2903)
 * fix hint replay (CASSANDRA-2928)
 * Properly synchronize repair's merkle tree computation (CASSANDRA-2816)


0.8.1
 * CQL:
   - support for insert, delete in BATCH (CASSANDRA-2537)
   - support for IN to SELECT, UPDATE (CASSANDRA-2553)
   - timestamp support for INSERT, UPDATE, and BATCH (CASSANDRA-2555)
   - TTL support (CASSANDRA-2476)
   - counter support (CASSANDRA-2473)
   - ALTER COLUMNFAMILY (CASSANDRA-1709)
   - DROP INDEX (CASSANDRA-2617)
   - add SCHEMA/TABLE as aliases for KS/CF (CASSANDRA-2743)
   - server handles wait-for-schema-agreement (CASSANDRA-2756)
   - key alias support (CASSANDRA-2480)
 * add support for comparator parameters and a generic ReverseType
   (CASSANDRA-2355)
 * add CompositeType and DynamicCompositeType (CASSANDRA-2231)
 * optimize batches containing multiple updates to the same row
   (CASSANDRA-2583)
 * adjust hinted handoff page size to avoid OOM with large columns 
   (CASSANDRA-2652)
 * mark BRAF buffer invalid post-flush so we don't re-flush partial
   buffers again, especially on CL writes (CASSANDRA-2660)
 * add DROP INDEX support to CLI (CASSANDRA-2616)
 * don't perform HH to client-mode [storageproxy] nodes (CASSANDRA-2668)
 * Improve forceDeserialize/getCompactedRow encapsulation (CASSANDRA-2659)
 * Don't write CounterUpdateColumn to disk in tests (CASSANDRA-2650)
 * Add sstable bulk loading utility (CASSANDRA-1278)
 * avoid replaying hints to dropped columnfamilies (CASSANDRA-2685)
 * add placeholders for missing rows in range query pseudo-RR (CASSANDRA-2680)
 * remove no-op HHOM.renameHints (CASSANDRA-2693)
 * clone super columns to avoid modifying them during flush (CASSANDRA-2675)
 * allow writes to bypass the commitlog for certain keyspaces (CASSANDRA-2683)
 * avoid NPE when bypassing commitlog during memtable flush (CASSANDRA-2781)
 * Added support for making bootstrap retry if nodes flap (CASSANDRA-2644)
 * Added statusthrift to nodetool to report if thrift server is running (CASSANDRA-2722)
 * Fixed rows being cached if they do not exist (CASSANDRA-2723)
 * Support passing tableName and cfName to RowCacheProviders (CASSANDRA-2702)
 * close scrub file handles (CASSANDRA-2669)
 * throttle migration replay (CASSANDRA-2714)
 * optimize column serializer creation (CASSANDRA-2716)
 * Added support for making bootstrap retry if nodes flap (CASSANDRA-2644)
 * Added statusthrift to nodetool to report if thrift server is running
   (CASSANDRA-2722)
 * Fixed rows being cached if they do not exist (CASSANDRA-2723)
 * fix truncate/compaction race (CASSANDRA-2673)
 * workaround large resultsets causing large allocation retention
   by nio sockets (CASSANDRA-2654)
 * fix nodetool ring use with Ec2Snitch (CASSANDRA-2733)
 * fix removing columns and subcolumns that are supressed by a row or
   supercolumn tombstone during replica resolution (CASSANDRA-2590)
 * support sstable2json against snapshot sstables (CASSANDRA-2386)
 * remove active-pull schema requests (CASSANDRA-2715)
 * avoid marking entire list of sstables as actively being compacted
   in multithreaded compaction (CASSANDRA-2765)
 * seek back after deserializing a row to update cache with (CASSANDRA-2752)
 * avoid skipping rows in scrub for counter column family (CASSANDRA-2759)
 * fix ConcurrentModificationException in repair when dealing with 0.7 node
   (CASSANDRA-2767)
 * use threadsafe collections for StreamInSession (CASSANDRA-2766)
 * avoid infinite loop when creating merkle tree (CASSANDRA-2758)
 * avoids unmarking compacting sstable prematurely in cleanup (CASSANDRA-2769)
 * fix NPE when the commit log is bypassed (CASSANDRA-2718)
 * don't throw an exception in SS.isRPCServerRunning (CASSANDRA-2721)
 * make stress.jar executable (CASSANDRA-2744)
 * add daemon mode to java stress (CASSANDRA-2267)
 * expose the DC and rack of a node through JMX and nodetool ring (CASSANDRA-2531)
 * fix cache mbean getSize (CASSANDRA-2781)
 * Add Date, Float, Double, and Boolean types (CASSANDRA-2530)
 * Add startup flag to renew counter node id (CASSANDRA-2788)
 * add jamm agent to cassandra.bat (CASSANDRA-2787)
 * fix repair hanging if a neighbor has nothing to send (CASSANDRA-2797)
 * purge tombstone even if row is in only one sstable (CASSANDRA-2801)
 * Fix wrong purge of deleted cf during compaction (CASSANDRA-2786)
 * fix race that could result in Hadoop writer failing to throw an
   exception encountered after close() (CASSANDRA-2755)
 * fix scan wrongly throwing assertion error (CASSANDRA-2653)
 * Always use even distribution for merkle tree with RandomPartitionner
   (CASSANDRA-2841)
 * fix describeOwnership for OPP (CASSANDRA-2800)
 * ensure that string tokens do not contain commas (CASSANDRA-2762)


0.8.0-final
 * fix CQL grammar warning and cqlsh regression from CASSANDRA-2622
 * add ant generate-cql-html target (CASSANDRA-2526)
 * update CQL consistency levels (CASSANDRA-2566)
 * debian packaging fixes (CASSANDRA-2481, 2647)
 * fix UUIDType, IntegerType for direct buffers (CASSANDRA-2682, 2684)
 * switch to native Thrift for Hadoop map/reduce (CASSANDRA-2667)
 * fix StackOverflowError when building from eclipse (CASSANDRA-2687)
 * only provide replication_factor to strategy_options "help" for
   SimpleStrategy, OldNetworkTopologyStrategy (CASSANDRA-2678, 2713)
 * fix exception adding validators to non-string columns (CASSANDRA-2696)
 * avoid instantiating DatabaseDescriptor in JDBC (CASSANDRA-2694)
 * fix potential stack overflow during compaction (CASSANDRA-2626)
 * clone super columns to avoid modifying them during flush (CASSANDRA-2675)
 * reset underlying iterator in EchoedRow constructor (CASSANDRA-2653)


0.8.0-rc1
 * faster flushes and compaction from fixing excessively pessimistic 
   rebuffering in BRAF (CASSANDRA-2581)
 * fix returning null column values in the python cql driver (CASSANDRA-2593)
 * fix merkle tree splitting exiting early (CASSANDRA-2605)
 * snapshot_before_compaction directory name fix (CASSANDRA-2598)
 * Disable compaction throttling during bootstrap (CASSANDRA-2612) 
 * fix CQL treatment of > and < operators in range slices (CASSANDRA-2592)
 * fix potential double-application of counter updates on commitlog replay
   by moving replay position from header to sstable metadata (CASSANDRA-2419)
 * JDBC CQL driver exposes getColumn for access to timestamp
 * JDBC ResultSetMetadata properties added to AbstractType
 * r/m clustertool (CASSANDRA-2607)
 * add support for presenting row key as a column in CQL result sets 
   (CASSANDRA-2622)
 * Don't allow {LOCAL|EACH}_QUORUM unless strategy is NTS (CASSANDRA-2627)
 * validate keyspace strategy_options during CQL create (CASSANDRA-2624)
 * fix empty Result with secondary index when limit=1 (CASSANDRA-2628)
 * Fix regression where bootstrapping a node with no schema fails
   (CASSANDRA-2625)
 * Allow removing LocationInfo sstables (CASSANDRA-2632)
 * avoid attempting to replay mutations from dropped keyspaces (CASSANDRA-2631)
 * avoid using cached position of a key when GT is requested (CASSANDRA-2633)
 * fix counting bloom filter true positives (CASSANDRA-2637)
 * initialize local ep state prior to gossip startup if needed (CASSANDRA-2638)
 * fix counter increment lost after restart (CASSANDRA-2642)
 * add quote-escaping via backslash to CLI (CASSANDRA-2623)
 * fix pig example script (CASSANDRA-2487)
 * fix dynamic snitch race in adding latencies (CASSANDRA-2618)
 * Start/stop cassandra after more important services such as mdadm in
   debian packaging (CASSANDRA-2481)


0.8.0-beta2
 * fix NPE compacting index CFs (CASSANDRA-2528)
 * Remove checking all column families on startup for compaction candidates 
   (CASSANDRA-2444)
 * validate CQL create keyspace options (CASSANDRA-2525)
 * fix nodetool setcompactionthroughput (CASSANDRA-2550)
 * move	gossip heartbeat back to its own thread (CASSANDRA-2554)
 * validate cql TRUNCATE columnfamily before truncating (CASSANDRA-2570)
 * fix batch_mutate for mixed standard-counter mutations (CASSANDRA-2457)
 * disallow making schema changes to system keyspace (CASSANDRA-2563)
 * fix sending mutation messages multiple times (CASSANDRA-2557)
 * fix incorrect use of NBHM.size in ReadCallback that could cause
   reads to time out even when responses were received (CASSANDRA-2552)
 * trigger read repair correctly for LOCAL_QUORUM reads (CASSANDRA-2556)
 * Allow configuring the number of compaction thread (CASSANDRA-2558)
 * forceUserDefinedCompaction will attempt to compact what it is given
   even if the pessimistic estimate is that there is not enough disk space;
   automatic compactions will only compact 2 or more sstables (CASSANDRA-2575)
 * refuse to apply migrations with older timestamps than the current 
   schema (CASSANDRA-2536)
 * remove unframed Thrift transport option
 * include indexes in snapshots (CASSANDRA-2596)
 * improve ignoring of obsolete mutations in index maintenance (CASSANDRA-2401)
 * recognize attempt to drop just the index while leaving the column
   definition alone (CASSANDRA-2619)
  

0.8.0-beta1
 * remove Avro RPC support (CASSANDRA-926)
 * support for columns that act as incr/decr counters 
   (CASSANDRA-1072, 1937, 1944, 1936, 2101, 2093, 2288, 2105, 2384, 2236, 2342,
   2454)
 * CQL (CASSANDRA-1703, 1704, 1705, 1706, 1707, 1708, 1710, 1711, 1940, 
   2124, 2302, 2277, 2493)
 * avoid double RowMutation serialization on write path (CASSANDRA-1800)
 * make NetworkTopologyStrategy the default (CASSANDRA-1960)
 * configurable internode encryption (CASSANDRA-1567, 2152)
 * human readable column names in sstable2json output (CASSANDRA-1933)
 * change default JMX port to 7199 (CASSANDRA-2027)
 * backwards compatible internal messaging (CASSANDRA-1015)
 * atomic switch of memtables and sstables (CASSANDRA-2284)
 * add pluggable SeedProvider (CASSANDRA-1669)
 * Fix clustertool to not throw exception when calling get_endpoints (CASSANDRA-2437)
 * upgrade to thrift 0.6 (CASSANDRA-2412) 
 * repair works on a token range instead of full ring (CASSANDRA-2324)
 * purge tombstones from row cache (CASSANDRA-2305)
 * push replication_factor into strategy_options (CASSANDRA-1263)
 * give snapshots the same name on each node (CASSANDRA-1791)
 * remove "nodetool loadbalance" (CASSANDRA-2448)
 * multithreaded compaction (CASSANDRA-2191)
 * compaction throttling (CASSANDRA-2156)
 * add key type information and alias (CASSANDRA-2311, 2396)
 * cli no longer divides read_repair_chance by 100 (CASSANDRA-2458)
 * made CompactionInfo.getTaskType return an enum (CASSANDRA-2482)
 * add a server-wide cap on measured memtable memory usage and aggressively
   flush to keep under that threshold (CASSANDRA-2006)
 * add unified UUIDType (CASSANDRA-2233)
 * add off-heap row cache support (CASSANDRA-1969)


0.7.5
 * improvements/fixes to PIG driver (CASSANDRA-1618, CASSANDRA-2387,
   CASSANDRA-2465, CASSANDRA-2484)
 * validate index names (CASSANDRA-1761)
 * reduce contention on Table.flusherLock (CASSANDRA-1954)
 * try harder to detect failures during streaming, cleaning up temporary
   files more reliably (CASSANDRA-2088)
 * shut down server for OOM on a Thrift thread (CASSANDRA-2269)
 * fix tombstone handling in repair and sstable2json (CASSANDRA-2279)
 * preserve version when streaming data from old sstables (CASSANDRA-2283)
 * don't start repair if a neighboring node is marked as dead (CASSANDRA-2290)
 * purge tombstones from row cache (CASSANDRA-2305)
 * Avoid seeking when sstable2json exports the entire file (CASSANDRA-2318)
 * clear Built flag in system table when dropping an index (CASSANDRA-2320)
 * don't allow arbitrary argument for stress.java (CASSANDRA-2323)
 * validate values for index predicates in get_indexed_slice (CASSANDRA-2328)
 * queue secondary indexes for flush before the parent (CASSANDRA-2330)
 * allow job configuration to set the CL used in Hadoop jobs (CASSANDRA-2331)
 * add memtable_flush_queue_size defaulting to 4 (CASSANDRA-2333)
 * Allow overriding of initial_token, storage_port and rpc_port from system
   properties (CASSANDRA-2343)
 * fix comparator used for non-indexed secondary expressions in index scan
   (CASSANDRA-2347)
 * ensure size calculation and write phase of large-row compaction use
   the same threshold for TTL expiration (CASSANDRA-2349)
 * fix race when iterating CFs during add/drop (CASSANDRA-2350)
 * add ConsistencyLevel command to CLI (CASSANDRA-2354)
 * allow negative numbers in the cli (CASSANDRA-2358)
 * hard code serialVersionUID for tokens class (CASSANDRA-2361)
 * fix potential infinite loop in ByteBufferUtil.inputStream (CASSANDRA-2365)
 * fix encoding bugs in HintedHandoffManager, SystemTable when default
   charset is not UTF8 (CASSANDRA-2367)
 * avoids having removed node reappearing in Gossip (CASSANDRA-2371)
 * fix incorrect truncation of long to int when reading columns via block
   index (CASSANDRA-2376)
 * fix NPE during stream session (CASSANDRA-2377)
 * fix race condition that could leave orphaned data files when dropping CF or
   KS (CASSANDRA-2381)
 * fsync statistics component on write (CASSANDRA-2382)
 * fix duplicate results from CFS.scan (CASSANDRA-2406)
 * add IntegerType to CLI help (CASSANDRA-2414)
 * avoid caching token-only decoratedkeys (CASSANDRA-2416)
 * convert mmap assertion to if/throw so scrub can catch it (CASSANDRA-2417)
 * don't overwrite gc log (CASSANDR-2418)
 * invalidate row cache for streamed row to avoid inconsitencies
   (CASSANDRA-2420)
 * avoid copies in range/index scans (CASSANDRA-2425)
 * make sure we don't wipe data during cleanup if the node has not join
   the ring (CASSANDRA-2428)
 * Try harder to close files after compaction (CASSANDRA-2431)
 * re-set bootstrapped flag after move finishes (CASSANDRA-2435)
 * display validation_class in CLI 'describe keyspace' (CASSANDRA-2442)
 * make cleanup compactions cleanup the row cache (CASSANDRA-2451)
 * add column fields validation to scrub (CASSANDRA-2460)
 * use 64KB flush buffer instead of in_memory_compaction_limit (CASSANDRA-2463)
 * fix backslash substitutions in CLI (CASSANDRA-2492)
 * disable cache saving for system CFS (CASSANDRA-2502)
 * fixes for verifying destination availability under hinted conditions
   so UE can be thrown intead of timing out (CASSANDRA-2514)
 * fix update of validation class in column metadata (CASSANDRA-2512)
 * support LOCAL_QUORUM, EACH_QUORUM CLs outside of NTS (CASSANDRA-2516)
 * preserve version when streaming data from old sstables (CASSANDRA-2283)
 * fix backslash substitutions in CLI (CASSANDRA-2492)
 * count a row deletion as one operation towards memtable threshold 
   (CASSANDRA-2519)
 * support LOCAL_QUORUM, EACH_QUORUM CLs outside of NTS (CASSANDRA-2516)


0.7.4
 * add nodetool join command (CASSANDRA-2160)
 * fix secondary indexes on pre-existing or streamed data (CASSANDRA-2244)
 * initialize endpoint in gossiper earlier (CASSANDRA-2228)
 * add ability to write to Cassandra from Pig (CASSANDRA-1828)
 * add rpc_[min|max]_threads (CASSANDRA-2176)
 * add CL.TWO, CL.THREE (CASSANDRA-2013)
 * avoid exporting an un-requested row in sstable2json, when exporting 
   a key that does not exist (CASSANDRA-2168)
 * add incremental_backups option (CASSANDRA-1872)
 * add configurable row limit to Pig loadfunc (CASSANDRA-2276)
 * validate column values in batches as well as single-Column inserts
   (CASSANDRA-2259)
 * move sample schema from cassandra.yaml to schema-sample.txt,
   a cli scripts (CASSANDRA-2007)
 * avoid writing empty rows when scrubbing tombstoned rows (CASSANDRA-2296)
 * fix assertion error in range and index scans for CL < ALL
   (CASSANDRA-2282)
 * fix commitlog replay when flush position refers to data that didn't
   get synced before server died (CASSANDRA-2285)
 * fix fd leak in sstable2json with non-mmap'd i/o (CASSANDRA-2304)
 * reduce memory use during streaming of multiple sstables (CASSANDRA-2301)
 * purge tombstoned rows from cache after GCGraceSeconds (CASSANDRA-2305)
 * allow zero replicas in a NTS datacenter (CASSANDRA-1924)
 * make range queries respect snitch for local replicas (CASSANDRA-2286)
 * fix HH delivery when column index is larger than 2GB (CASSANDRA-2297)
 * make 2ary indexes use parent CF flush thresholds during initial build
   (CASSANDRA-2294)
 * update memtable_throughput to be a long (CASSANDRA-2158)


0.7.3
 * Keep endpoint state until aVeryLongTime (CASSANDRA-2115)
 * lower-latency read repair (CASSANDRA-2069)
 * add hinted_handoff_throttle_delay_in_ms option (CASSANDRA-2161)
 * fixes for cache save/load (CASSANDRA-2172, -2174)
 * Handle whole-row deletions in CFOutputFormat (CASSANDRA-2014)
 * Make memtable_flush_writers flush in parallel (CASSANDRA-2178)
 * Add compaction_preheat_key_cache option (CASSANDRA-2175)
 * refactor stress.py to have only one copy of the format string 
   used for creating row keys (CASSANDRA-2108)
 * validate index names for \w+ (CASSANDRA-2196)
 * Fix Cassandra cli to respect timeout if schema does not settle 
   (CASSANDRA-2187)
 * fix for compaction and cleanup writing old-format data into new-version 
   sstable (CASSANDRA-2211, -2216)
 * add nodetool scrub (CASSANDRA-2217, -2240)
 * fix sstable2json large-row pagination (CASSANDRA-2188)
 * fix EOFing on requests for the last bytes in a file (CASSANDRA-2213)
 * fix BufferedRandomAccessFile bugs (CASSANDRA-2218, -2241)
 * check for memtable flush_after_mins exceeded every 10s (CASSANDRA-2183)
 * fix cache saving on Windows (CASSANDRA-2207)
 * add validateSchemaAgreement call + synchronization to schema
   modification operations (CASSANDRA-2222)
 * fix for reversed slice queries on large rows (CASSANDRA-2212)
 * fat clients were writing local data (CASSANDRA-2223)
 * set DEFAULT_MEMTABLE_LIFETIME_IN_MINS to 24h
 * improve detection and cleanup of partially-written sstables 
   (CASSANDRA-2206)
 * fix supercolumn de/serialization when subcolumn comparator is different
   from supercolumn's (CASSANDRA-2104)
 * fix starting up on Windows when CASSANDRA_HOME contains whitespace
   (CASSANDRA-2237)
 * add [get|set][row|key]cacheSavePeriod to JMX (CASSANDRA-2100)
 * fix Hadoop ColumnFamilyOutputFormat dropping of mutations
   when batch fills up (CASSANDRA-2255)
 * move file deletions off of scheduledtasks executor (CASSANDRA-2253)


0.7.2
 * copy DecoratedKey.key when inserting into caches to avoid retaining
   a reference to the underlying buffer (CASSANDRA-2102)
 * format subcolumn names with subcomparator (CASSANDRA-2136)
 * fix column bloom filter deserialization (CASSANDRA-2165)


0.7.1
 * refactor MessageDigest creation code. (CASSANDRA-2107)
 * buffer network stack to avoid inefficient small TCP messages while avoiding
   the nagle/delayed ack problem (CASSANDRA-1896)
 * check log4j configuration for changes every 10s (CASSANDRA-1525, 1907)
 * more-efficient cross-DC replication (CASSANDRA-1530, -2051, -2138)
 * avoid polluting page cache with commitlog or sstable writes
   and seq scan operations (CASSANDRA-1470)
 * add RMI authentication options to nodetool (CASSANDRA-1921)
 * make snitches configurable at runtime (CASSANDRA-1374)
 * retry hadoop split requests on connection failure (CASSANDRA-1927)
 * implement describeOwnership for BOP, COPP (CASSANDRA-1928)
 * make read repair behave as expected for ConsistencyLevel > ONE
   (CASSANDRA-982, 2038)
 * distributed test harness (CASSANDRA-1859, 1964)
 * reduce flush lock contention (CASSANDRA-1930)
 * optimize supercolumn deserialization (CASSANDRA-1891)
 * fix CFMetaData.apply to only compare objects of the same class 
   (CASSANDRA-1962)
 * allow specifying specific SSTables to compact from JMX (CASSANDRA-1963)
 * fix race condition in MessagingService.targets (CASSANDRA-1959, 2094, 2081)
 * refuse to open sstables from a future version (CASSANDRA-1935)
 * zero-copy reads (CASSANDRA-1714)
 * fix copy bounds for word Text in wordcount demo (CASSANDRA-1993)
 * fixes for contrib/javautils (CASSANDRA-1979)
 * check more frequently for memtable expiration (CASSANDRA-2000)
 * fix writing SSTable column count statistics (CASSANDRA-1976)
 * fix streaming of multiple CFs during bootstrap (CASSANDRA-1992)
 * explicitly set JVM GC new generation size with -Xmn (CASSANDRA-1968)
 * add short options for CLI flags (CASSANDRA-1565)
 * make keyspace argument to "describe keyspace" in CLI optional
   when authenticated to keyspace already (CASSANDRA-2029)
 * added option to specify -Dcassandra.join_ring=false on startup
   to allow "warm spare" nodes or performing JMX maintenance before
   joining the ring (CASSANDRA-526)
 * log migrations at INFO (CASSANDRA-2028)
 * add CLI verbose option in file mode (CASSANDRA-2030)
 * add single-line "--" comments to CLI (CASSANDRA-2032)
 * message serialization tests (CASSANDRA-1923)
 * switch from ivy to maven-ant-tasks (CASSANDRA-2017)
 * CLI attempts to block for new schema to propagate (CASSANDRA-2044)
 * fix potential overflow in nodetool cfstats (CASSANDRA-2057)
 * add JVM shutdownhook to sync commitlog (CASSANDRA-1919)
 * allow nodes to be up without being part of  normal traffic (CASSANDRA-1951)
 * fix CLI "show keyspaces" with null options on NTS (CASSANDRA-2049)
 * fix possible ByteBuffer race conditions (CASSANDRA-2066)
 * reduce garbage generated by MessagingService to prevent load spikes
   (CASSANDRA-2058)
 * fix math in RandomPartitioner.describeOwnership (CASSANDRA-2071)
 * fix deletion of sstable non-data components (CASSANDRA-2059)
 * avoid blocking gossip while deleting handoff hints (CASSANDRA-2073)
 * ignore messages from newer versions, keep track of nodes in gossip 
   regardless of version (CASSANDRA-1970)
 * cache writing moved to CompactionManager to reduce i/o contention and
   updated to use non-cache-polluting writes (CASSANDRA-2053)
 * page through large rows when exporting to JSON (CASSANDRA-2041)
 * add flush_largest_memtables_at and reduce_cache_sizes_at options
   (CASSANDRA-2142)
 * add cli 'describe cluster' command (CASSANDRA-2127)
 * add cli support for setting username/password at 'connect' command 
   (CASSANDRA-2111)
 * add -D option to Stress.java to allow reading hosts from a file 
   (CASSANDRA-2149)
 * bound hints CF throughput between 32M and 256M (CASSANDRA-2148)
 * continue starting when invalid saved cache entries are encountered
   (CASSANDRA-2076)
 * add max_hint_window_in_ms option (CASSANDRA-1459)


0.7.0-final
 * fix offsets to ByteBuffer.get (CASSANDRA-1939)


0.7.0-rc4
 * fix cli crash after backgrounding (CASSANDRA-1875)
 * count timeouts in storageproxy latencies, and include latency 
   histograms in StorageProxyMBean (CASSANDRA-1893)
 * fix CLI get recognition of supercolumns (CASSANDRA-1899)
 * enable keepalive on intra-cluster sockets (CASSANDRA-1766)
 * count timeouts towards dynamicsnitch latencies (CASSANDRA-1905)
 * Expose index-building status in JMX + cli schema description
   (CASSANDRA-1871)
 * allow [LOCAL|EACH]_QUORUM to be used with non-NetworkTopology 
   replication Strategies
 * increased amount of index locks for faster commitlog replay
 * collect secondary index tombstones immediately (CASSANDRA-1914)
 * revert commitlog changes from #1780 (CASSANDRA-1917)
 * change RandomPartitioner min token to -1 to avoid collision w/
   tokens on actual nodes (CASSANDRA-1901)
 * examine the right nibble when validating TimeUUID (CASSANDRA-1910)
 * include secondary indexes in cleanup (CASSANDRA-1916)
 * CFS.scrubDataDirectories should also cleanup invalid secondary indexes
   (CASSANDRA-1904)
 * ability to disable/enable gossip on nodes to force them down
   (CASSANDRA-1108)


0.7.0-rc3
 * expose getNaturalEndpoints in StorageServiceMBean taking byte[]
   key; RMI cannot serialize ByteBuffer (CASSANDRA-1833)
 * infer org.apache.cassandra.locator for replication strategy classes
   when not otherwise specified
 * validation that generates less garbage (CASSANDRA-1814)
 * add TTL support to CLI (CASSANDRA-1838)
 * cli defaults to bytestype for subcomparator when creating
   column families (CASSANDRA-1835)
 * unregister index MBeans when index is dropped (CASSANDRA-1843)
 * make ByteBufferUtil.clone thread-safe (CASSANDRA-1847)
 * change exception for read requests during bootstrap from 
   InvalidRequest to Unavailable (CASSANDRA-1862)
 * respect row-level tombstones post-flush in range scans
   (CASSANDRA-1837)
 * ReadResponseResolver check digests against each other (CASSANDRA-1830)
 * return InvalidRequest when remove of subcolumn without supercolumn
   is requested (CASSANDRA-1866)
 * flush before repair (CASSANDRA-1748)
 * SSTableExport validates key order (CASSANDRA-1884)
 * large row support for SSTableExport (CASSANDRA-1867)
 * Re-cache hot keys post-compaction without hitting disk (CASSANDRA-1878)
 * manage read repair in coordinator instead of data source, to
   provide latency information to dynamic snitch (CASSANDRA-1873)


0.7.0-rc2
 * fix live-column-count of slice ranges including tombstoned supercolumn 
   with live subcolumn (CASSANDRA-1591)
 * rename o.a.c.internal.AntientropyStage -> AntiEntropyStage,
   o.a.c.request.Request_responseStage -> RequestResponseStage,
   o.a.c.internal.Internal_responseStage -> InternalResponseStage
 * add AbstractType.fromString (CASSANDRA-1767)
 * require index_type to be present when specifying index_name
   on ColumnDef (CASSANDRA-1759)
 * fix add/remove index bugs in CFMetadata (CASSANDRA-1768)
 * rebuild Strategy during system_update_keyspace (CASSANDRA-1762)
 * cli updates prompt to ... in continuation lines (CASSANDRA-1770)
 * support multiple Mutations per key in hadoop ColumnFamilyOutputFormat
   (CASSANDRA-1774)
 * improvements to Debian init script (CASSANDRA-1772)
 * use local classloader to check for version.properties (CASSANDRA-1778)
 * Validate that column names in column_metadata are valid for the
   defined comparator, and decode properly in cli (CASSANDRA-1773)
 * use cross-platform newlines in cli (CASSANDRA-1786)
 * add ExpiringColumn support to sstable import/export (CASSANDRA-1754)
 * add flush for each append to periodic commitlog mode; added
   periodic_without_flush option to disable this (CASSANDRA-1780)
 * close file handle used for post-flush truncate (CASSANDRA-1790)
 * various code cleanup (CASSANDRA-1793, -1794, -1795)
 * fix range queries against wrapped range (CASSANDRA-1781)
 * fix consistencylevel calculations for NetworkTopologyStrategy
   (CASSANDRA-1804)
 * cli support index type enum names (CASSANDRA-1810)
 * improved validation of column_metadata (CASSANDRA-1813)
 * reads at ConsistencyLevel > 1 throw UnavailableException
   immediately if insufficient live nodes exist (CASSANDRA-1803)
 * copy bytebuffers for local writes to avoid retaining the entire
   Thrift frame (CASSANDRA-1801)
 * fix NPE adding index to column w/o prior metadata (CASSANDRA-1764)
 * reduce fat client timeout (CASSANDRA-1730)
 * fix botched merge of CASSANDRA-1316


0.7.0-rc1
 * fix compaction and flush races with schema updates (CASSANDRA-1715)
 * add clustertool, config-converter, sstablekeys, and schematool 
   Windows .bat files (CASSANDRA-1723)
 * reject range queries received during bootstrap (CASSANDRA-1739)
 * fix wrapping-range queries on non-minimum token (CASSANDRA-1700)
 * add nodetool cfhistogram (CASSANDRA-1698)
 * limit repaired ranges to what the nodes have in common (CASSANDRA-1674)
 * index scan treats missing columns as not matching secondary
   expressions (CASSANDRA-1745)
 * Fix misuse of DataOutputBuffer.getData in AntiEntropyService
   (CASSANDRA-1729)
 * detect and warn when obsolete version of JNA is present (CASSANDRA-1760)
 * reduce fat client timeout (CASSANDRA-1730)
 * cleanup smallest CFs first to increase free temp space for larger ones
   (CASSANDRA-1811)
 * Update windows .bat files to work outside of main Cassandra
   directory (CASSANDRA-1713)
 * fix read repair regression from 0.6.7 (CASSANDRA-1727)
 * more-efficient read repair (CASSANDRA-1719)
 * fix hinted handoff replay (CASSANDRA-1656)
 * log type of dropped messages (CASSANDRA-1677)
 * upgrade to SLF4J 1.6.1
 * fix ByteBuffer bug in ExpiringColumn.updateDigest (CASSANDRA-1679)
 * fix IntegerType.getString (CASSANDRA-1681)
 * make -Djava.net.preferIPv4Stack=true the default (CASSANDRA-628)
 * add INTERNAL_RESPONSE verb to differentiate from responses related
   to client requests (CASSANDRA-1685)
 * log tpstats when dropping messages (CASSANDRA-1660)
 * include unreachable nodes in describeSchemaVersions (CASSANDRA-1678)
 * Avoid dropping messages off the client request path (CASSANDRA-1676)
 * fix jna errno reporting (CASSANDRA-1694)
 * add friendlier error for UnknownHostException on startup (CASSANDRA-1697)
 * include jna dependency in RPM package (CASSANDRA-1690)
 * add --skip-keys option to stress.py (CASSANDRA-1696)
 * improve cli handling of non-string keys and column names 
   (CASSANDRA-1701, -1693)
 * r/m extra subcomparator line in cli keyspaces output (CASSANDRA-1712)
 * add read repair chance to cli "show keyspaces"
 * upgrade to ConcurrentLinkedHashMap 1.1 (CASSANDRA-975)
 * fix index scan routing (CASSANDRA-1722)
 * fix tombstoning of supercolumns in range queries (CASSANDRA-1734)
 * clear endpoint cache after updating keyspace metadata (CASSANDRA-1741)
 * fix wrapping-range queries on non-minimum token (CASSANDRA-1700)
 * truncate includes secondary indexes (CASSANDRA-1747)
 * retain reference to PendingFile sstables (CASSANDRA-1749)
 * fix sstableimport regression (CASSANDRA-1753)
 * fix for bootstrap when no non-system tables are defined (CASSANDRA-1732)
 * handle replica unavailability in index scan (CASSANDRA-1755)
 * fix service initialization order deadlock (CASSANDRA-1756)
 * multi-line cli commands (CASSANDRA-1742)
 * fix race between snapshot and compaction (CASSANDRA-1736)
 * add listEndpointsPendingHints, deleteHintsForEndpoint JMX methods 
   (CASSANDRA-1551)


0.7.0-beta3
 * add strategy options to describe_keyspace output (CASSANDRA-1560)
 * log warning when using randomly generated token (CASSANDRA-1552)
 * re-organize JMX into .db, .net, .internal, .request (CASSANDRA-1217)
 * allow nodes to change IPs between restarts (CASSANDRA-1518)
 * remember ring state between restarts by default (CASSANDRA-1518)
 * flush index built flag so we can read it before log replay (CASSANDRA-1541)
 * lock row cache updates to prevent race condition (CASSANDRA-1293)
 * remove assertion causing rare (and harmless) error messages in
   commitlog (CASSANDRA-1330)
 * fix moving nodes with no keyspaces defined (CASSANDRA-1574)
 * fix unbootstrap when no data is present in a transfer range (CASSANDRA-1573)
 * take advantage of AVRO-495 to simplify our avro IDL (CASSANDRA-1436)
 * extend authorization hierarchy to column family (CASSANDRA-1554)
 * deletion support in secondary indexes (CASSANDRA-1571)
 * meaningful error message for invalid replication strategy class 
   (CASSANDRA-1566)
 * allow keyspace creation with RF > N (CASSANDRA-1428)
 * improve cli error handling (CASSANDRA-1580)
 * add cache save/load ability (CASSANDRA-1417, 1606, 1647)
 * add StorageService.getDrainProgress (CASSANDRA-1588)
 * Disallow bootstrap to an in-use token (CASSANDRA-1561)
 * Allow dynamic secondary index creation and destruction (CASSANDRA-1532)
 * log auto-guessed memtable thresholds (CASSANDRA-1595)
 * add ColumnDef support to cli (CASSANDRA-1583)
 * reduce index sample time by 75% (CASSANDRA-1572)
 * add cli support for column, strategy metadata (CASSANDRA-1578, 1612)
 * add cli support for schema modification (CASSANDRA-1584)
 * delete temp files on failed compactions (CASSANDRA-1596)
 * avoid blocking for dead nodes during removetoken (CASSANDRA-1605)
 * remove ConsistencyLevel.ZERO (CASSANDRA-1607)
 * expose in-progress compaction type in jmx (CASSANDRA-1586)
 * removed IClock & related classes from internals (CASSANDRA-1502)
 * fix removing tokens from SystemTable on decommission and removetoken
   (CASSANDRA-1609)
 * include CF metadata in cli 'show keyspaces' (CASSANDRA-1613)
 * switch from Properties to HashMap in PropertyFileSnitch to
   avoid synchronization bottleneck (CASSANDRA-1481)
 * PropertyFileSnitch configuration file renamed to 
   cassandra-topology.properties
 * add cli support for get_range_slices (CASSANDRA-1088, CASSANDRA-1619)
 * Make memtable flush thresholds per-CF instead of global 
   (CASSANDRA-1007, 1637)
 * add cli support for binary data without CfDef hints (CASSANDRA-1603)
 * fix building SSTable statistics post-stream (CASSANDRA-1620)
 * fix potential infinite loop in 2ary index queries (CASSANDRA-1623)
 * allow creating NTS keyspaces with no replicas configured (CASSANDRA-1626)
 * add jmx histogram of sstables accessed per read (CASSANDRA-1624)
 * remove system_rename_column_family and system_rename_keyspace from the
   client API until races can be fixed (CASSANDRA-1630, CASSANDRA-1585)
 * add cli sanity tests (CASSANDRA-1582)
 * update GC settings in cassandra.bat (CASSANDRA-1636)
 * cli support for index queries (CASSANDRA-1635)
 * cli support for updating schema memtable settings (CASSANDRA-1634)
 * cli --file option (CASSANDRA-1616)
 * reduce automatically chosen memtable sizes by 50% (CASSANDRA-1641)
 * move endpoint cache from snitch to strategy (CASSANDRA-1643)
 * fix commitlog recovery deleting the newly-created segment as well as
   the old ones (CASSANDRA-1644)
 * upgrade to Thrift 0.5 (CASSANDRA-1367)
 * renamed CL.DCQUORUM to LOCAL_QUORUM and DCQUORUMSYNC to EACH_QUORUM
 * cli truncate support (CASSANDRA-1653)
 * update GC settings in cassandra.bat (CASSANDRA-1636)
 * avoid logging when a node's ip/token is gossipped back to it (CASSANDRA-1666)


0.7-beta2
 * always use UTF-8 for hint keys (CASSANDRA-1439)
 * remove cassandra.yaml dependency from Hadoop and Pig (CASSADRA-1322)
 * expose CfDef metadata in describe_keyspaces (CASSANDRA-1363)
 * restore use of mmap_index_only option (CASSANDRA-1241)
 * dropping a keyspace with no column families generated an error 
   (CASSANDRA-1378)
 * rename RackAwareStrategy to OldNetworkTopologyStrategy, RackUnawareStrategy 
   to SimpleStrategy, DatacenterShardStrategy to NetworkTopologyStrategy,
   AbstractRackAwareSnitch to AbstractNetworkTopologySnitch (CASSANDRA-1392)
 * merge StorageProxy.mutate, mutateBlocking (CASSANDRA-1396)
 * faster UUIDType, LongType comparisons (CASSANDRA-1386, 1393)
 * fix setting read_repair_chance from CLI addColumnFamily (CASSANDRA-1399)
 * fix updates to indexed columns (CASSANDRA-1373)
 * fix race condition leaving to FileNotFoundException (CASSANDRA-1382)
 * fix sharded lock hash on index write path (CASSANDRA-1402)
 * add support for GT/E, LT/E in subordinate index clauses (CASSANDRA-1401)
 * cfId counter got out of sync when CFs were added (CASSANDRA-1403)
 * less chatty schema updates (CASSANDRA-1389)
 * rename column family mbeans. 'type' will now include either 
   'IndexColumnFamilies' or 'ColumnFamilies' depending on the CFS type.
   (CASSANDRA-1385)
 * disallow invalid keyspace and column family names. This includes name that
   matches a '^\w+' regex. (CASSANDRA-1377)
 * use JNA, if present, to take snapshots (CASSANDRA-1371)
 * truncate hints if starting 0.7 for the first time (CASSANDRA-1414)
 * fix FD leak in single-row slicepredicate queries (CASSANDRA-1416)
 * allow index expressions against columns that are not part of the 
   SlicePredicate (CASSANDRA-1410)
 * config-converter properly handles snitches and framed support 
   (CASSANDRA-1420)
 * remove keyspace argument from multiget_count (CASSANDRA-1422)
 * allow specifying cassandra.yaml location as (local or remote) URL
   (CASSANDRA-1126)
 * fix using DynamicEndpointSnitch with NetworkTopologyStrategy
   (CASSANDRA-1429)
 * Add CfDef.default_validation_class (CASSANDRA-891)
 * fix EstimatedHistogram.max (CASSANDRA-1413)
 * quorum read optimization (CASSANDRA-1622)
 * handle zero-length (or missing) rows during HH paging (CASSANDRA-1432)
 * include secondary indexes during schema migrations (CASSANDRA-1406)
 * fix commitlog header race during schema change (CASSANDRA-1435)
 * fix ColumnFamilyStoreMBeanIterator to use new type name (CASSANDRA-1433)
 * correct filename generated by xml->yaml converter (CASSANDRA-1419)
 * add CMSInitiatingOccupancyFraction=75 and UseCMSInitiatingOccupancyOnly
   to default JVM options
 * decrease jvm heap for cassandra-cli (CASSANDRA-1446)
 * ability to modify keyspaces and column family definitions on a live cluster
   (CASSANDRA-1285)
 * support for Hadoop Streaming [non-jvm map/reduce via stdin/out]
   (CASSANDRA-1368)
 * Move persistent sstable stats from the system table to an sstable component
   (CASSANDRA-1430)
 * remove failed bootstrap attempt from pending ranges when gossip times
   it out after 1h (CASSANDRA-1463)
 * eager-create tcp connections to other cluster members (CASSANDRA-1465)
 * enumerate stages and derive stage from message type instead of 
   transmitting separately (CASSANDRA-1465)
 * apply reversed flag during collation from different data sources
   (CASSANDRA-1450)
 * make failure to remove commitlog segment non-fatal (CASSANDRA-1348)
 * correct ordering of drain operations so CL.recover is no longer 
   necessary (CASSANDRA-1408)
 * removed keyspace from describe_splits method (CASSANDRA-1425)
 * rename check_schema_agreement to describe_schema_versions
   (CASSANDRA-1478)
 * fix QUORUM calculation for RF > 3 (CASSANDRA-1487)
 * remove tombstones during non-major compactions when bloom filter
   verifies that row does not exist in other sstables (CASSANDRA-1074)
 * nodes that coordinated a loadbalance in the past could not be seen by
   newly added nodes (CASSANDRA-1467)
 * exposed endpoint states (gossip details) via jmx (CASSANDRA-1467)
 * ensure that compacted sstables are not included when new readers are
   instantiated (CASSANDRA-1477)
 * by default, calculate heap size and memtable thresholds at runtime (CASSANDRA-1469)
 * fix races dealing with adding/dropping keyspaces and column families in
   rapid succession (CASSANDRA-1477)
 * clean up of Streaming system (CASSANDRA-1503, 1504, 1506)
 * add options to configure Thrift socket keepalive and buffer sizes (CASSANDRA-1426)
 * make contrib CassandraServiceDataCleaner recursive (CASSANDRA-1509)
 * min, max compaction threshold are configurable and persistent 
   per-ColumnFamily (CASSANDRA-1468)
 * fix replaying the last mutation in a commitlog unnecessarily 
   (CASSANDRA-1512)
 * invoke getDefaultUncaughtExceptionHandler from DTPE with the original
   exception rather than the ExecutionException wrapper (CASSANDRA-1226)
 * remove Clock from the Thrift (and Avro) API (CASSANDRA-1501)
 * Close intra-node sockets when connection is broken (CASSANDRA-1528)
 * RPM packaging spec file (CASSANDRA-786)
 * weighted request scheduler (CASSANDRA-1485)
 * treat expired columns as deleted (CASSANDRA-1539)
 * make IndexInterval configurable (CASSANDRA-1488)
 * add describe_snitch to Thrift API (CASSANDRA-1490)
 * MD5 authenticator compares plain text submitted password with MD5'd
   saved property, instead of vice versa (CASSANDRA-1447)
 * JMX MessagingService pending and completed counts (CASSANDRA-1533)
 * fix race condition processing repair responses (CASSANDRA-1511)
 * make repair blocking (CASSANDRA-1511)
 * create EndpointSnitchInfo and MBean to expose rack and DC (CASSANDRA-1491)
 * added option to contrib/word_count to output results back to Cassandra
   (CASSANDRA-1342)
 * rewrite Hadoop ColumnFamilyRecordWriter to pool connections, retry to
   multiple Cassandra nodes, and smooth impact on the Cassandra cluster
   by using smaller batch sizes (CASSANDRA-1434)
 * fix setting gc_grace_seconds via CLI (CASSANDRA-1549)
 * support TTL'd index values (CASSANDRA-1536)
 * make removetoken work like decommission (CASSANDRA-1216)
 * make cli comparator-aware and improve quote rules (CASSANDRA-1523,-1524)
 * make nodetool compact and cleanup blocking (CASSANDRA-1449)
 * add memtable, cache information to GCInspector logs (CASSANDRA-1558)
 * enable/disable HintedHandoff via JMX (CASSANDRA-1550)
 * Ignore stray files in the commit log directory (CASSANDRA-1547)
 * Disallow bootstrap to an in-use token (CASSANDRA-1561)


0.7-beta1
 * sstable versioning (CASSANDRA-389)
 * switched to slf4j logging (CASSANDRA-625)
 * add (optional) expiration time for column (CASSANDRA-699)
 * access levels for authentication/authorization (CASSANDRA-900)
 * add ReadRepairChance to CF definition (CASSANDRA-930)
 * fix heisenbug in system tests, especially common on OS X (CASSANDRA-944)
 * convert to byte[] keys internally and all public APIs (CASSANDRA-767)
 * ability to alter schema definitions on a live cluster (CASSANDRA-44)
 * renamed configuration file to cassandra.xml, and log4j.properties to
   log4j-server.properties, which must now be loaded from
   the classpath (which is how our scripts in bin/ have always done it)
   (CASSANDRA-971)
 * change get_count to require a SlicePredicate. create multi_get_count
   (CASSANDRA-744)
 * re-organized endpointsnitch implementations and added SimpleSnitch
   (CASSANDRA-994)
 * Added preload_row_cache option (CASSANDRA-946)
 * add CRC to commitlog header (CASSANDRA-999)
 * removed deprecated batch_insert and get_range_slice methods (CASSANDRA-1065)
 * add truncate thrift method (CASSANDRA-531)
 * http mini-interface using mx4j (CASSANDRA-1068)
 * optimize away copy of sliced row on memtable read path (CASSANDRA-1046)
 * replace constant-size 2GB mmaped segments and special casing for index 
   entries spanning segment boundaries, with SegmentedFile that computes 
   segments that always contain entire entries/rows (CASSANDRA-1117)
 * avoid reading large rows into memory during compaction (CASSANDRA-16)
 * added hadoop OutputFormat (CASSANDRA-1101)
 * efficient Streaming (no more anticompaction) (CASSANDRA-579)
 * split commitlog header into separate file and add size checksum to
   mutations (CASSANDRA-1179)
 * avoid allocating a new byte[] for each mutation on replay (CASSANDRA-1219)
 * revise HH schema to be per-endpoint (CASSANDRA-1142)
 * add joining/leaving status to nodetool ring (CASSANDRA-1115)
 * allow multiple repair sessions per node (CASSANDRA-1190)
 * optimize away MessagingService for local range queries (CASSANDRA-1261)
 * make framed transport the default so malformed requests can't OOM the 
   server (CASSANDRA-475)
 * significantly faster reads from row cache (CASSANDRA-1267)
 * take advantage of row cache during range queries (CASSANDRA-1302)
 * make GCGraceSeconds a per-ColumnFamily value (CASSANDRA-1276)
 * keep persistent row size and column count statistics (CASSANDRA-1155)
 * add IntegerType (CASSANDRA-1282)
 * page within a single row during hinted handoff (CASSANDRA-1327)
 * push DatacenterShardStrategy configuration into keyspace definition,
   eliminating datacenter.properties. (CASSANDRA-1066)
 * optimize forward slices starting with '' and single-index-block name 
   queries by skipping the column index (CASSANDRA-1338)
 * streaming refactor (CASSANDRA-1189)
 * faster comparison for UUID types (CASSANDRA-1043)
 * secondary index support (CASSANDRA-749 and subtasks)
 * make compaction buckets deterministic (CASSANDRA-1265)


0.6.6
 * Allow using DynamicEndpointSnitch with RackAwareStrategy (CASSANDRA-1429)
 * remove the remaining vestiges of the unfinished DatacenterShardStrategy 
   (replaced by NetworkTopologyStrategy in 0.7)
   

0.6.5
 * fix key ordering in range query results with RandomPartitioner
   and ConsistencyLevel > ONE (CASSANDRA-1145)
 * fix for range query starting with the wrong token range (CASSANDRA-1042)
 * page within a single row during hinted handoff (CASSANDRA-1327)
 * fix compilation on non-sun JDKs (CASSANDRA-1061)
 * remove String.trim() call on row keys in batch mutations (CASSANDRA-1235)
 * Log summary of dropped messages instead of spamming log (CASSANDRA-1284)
 * add dynamic endpoint snitch (CASSANDRA-981)
 * fix streaming for keyspaces with hyphens in their name (CASSANDRA-1377)
 * fix errors in hard-coded bloom filter optKPerBucket by computing it
   algorithmically (CASSANDRA-1220
 * remove message deserialization stage, and uncap read/write stages
   so slow reads/writes don't block gossip processing (CASSANDRA-1358)
 * add jmx port configuration to Debian package (CASSANDRA-1202)
 * use mlockall via JNA, if present, to prevent Linux from swapping
   out parts of the JVM (CASSANDRA-1214)


0.6.4
 * avoid queuing multiple hint deliveries for the same endpoint
   (CASSANDRA-1229)
 * better performance for and stricter checking of UTF8 column names
   (CASSANDRA-1232)
 * extend option to lower compaction priority to hinted handoff
   as well (CASSANDRA-1260)
 * log errors in gossip instead of re-throwing (CASSANDRA-1289)
 * avoid aborting commitlog replay prematurely if a flushed-but-
   not-removed commitlog segment is encountered (CASSANDRA-1297)
 * fix duplicate rows being read during mapreduce (CASSANDRA-1142)
 * failure detection wasn't closing command sockets (CASSANDRA-1221)
 * cassandra-cli.bat works on windows (CASSANDRA-1236)
 * pre-emptively drop requests that cannot be processed within RPCTimeout
   (CASSANDRA-685)
 * add ack to Binary write verb and update CassandraBulkLoader
   to wait for acks for each row (CASSANDRA-1093)
 * added describe_partitioner Thrift method (CASSANDRA-1047)
 * Hadoop jobs no longer require the Cassandra storage-conf.xml
   (CASSANDRA-1280, CASSANDRA-1047)
 * log thread pool stats when GC is excessive (CASSANDRA-1275)
 * remove gossip message size limit (CASSANDRA-1138)
 * parallelize local and remote reads during multiget, and respect snitch 
   when determining whether to do local read for CL.ONE (CASSANDRA-1317)
 * fix read repair to use requested consistency level on digest mismatch,
   rather than assuming QUORUM (CASSANDRA-1316)
 * process digest mismatch re-reads in parallel (CASSANDRA-1323)
 * switch hints CF comparator to BytesType (CASSANDRA-1274)


0.6.3
 * retry to make streaming connections up to 8 times. (CASSANDRA-1019)
 * reject describe_ring() calls on invalid keyspaces (CASSANDRA-1111)
 * fix cache size calculation for size of 100% (CASSANDRA-1129)
 * fix cache capacity only being recalculated once (CASSANDRA-1129)
 * remove hourly scan of all hints on the off chance that the gossiper
   missed a status change; instead, expose deliverHintsToEndpoint to JMX
   so it can be done manually, if necessary (CASSANDRA-1141)
 * don't reject reads at CL.ALL (CASSANDRA-1152)
 * reject deletions to supercolumns in CFs containing only standard
   columns (CASSANDRA-1139)
 * avoid preserving login information after client disconnects
   (CASSANDRA-1057)
 * prefer sun jdk to openjdk in debian init script (CASSANDRA-1174)
 * detect partioner config changes between restarts and fail fast 
   (CASSANDRA-1146)
 * use generation time to resolve node token reassignment disagreements
   (CASSANDRA-1118)
 * restructure the startup ordering of Gossiper and MessageService to avoid
   timing anomalies (CASSANDRA-1160)
 * detect incomplete commit log hearders (CASSANDRA-1119)
 * force anti-entropy service to stream files on the stream stage to avoid
   sending streams out of order (CASSANDRA-1169)
 * remove inactive stream managers after AES streams files (CASSANDRA-1169)
 * allow removing entire row through batch_mutate Deletion (CASSANDRA-1027)
 * add JMX metrics for row-level bloom filter false positives (CASSANDRA-1212)
 * added a redhat init script to contrib (CASSANDRA-1201)
 * use midpoint when bootstrapping a new machine into range with not
   much data yet instead of random token (CASSANDRA-1112)
 * kill server on OOM in executor stage as well as Thrift (CASSANDRA-1226)
 * remove opportunistic repairs, when two machines with overlapping replica
   responsibilities happen to finish major compactions of the same CF near
   the same time.  repairs are now fully manual (CASSANDRA-1190)
 * add ability to lower compaction priority (default is no change from 0.6.2)
   (CASSANDRA-1181)


0.6.2
 * fix contrib/word_count build. (CASSANDRA-992)
 * split CommitLogExecutorService into BatchCommitLogExecutorService and 
   PeriodicCommitLogExecutorService (CASSANDRA-1014)
 * add latency histograms to CFSMBean (CASSANDRA-1024)
 * make resolving timestamp ties deterministic by using value bytes
   as a tiebreaker (CASSANDRA-1039)
 * Add option to turn off Hinted Handoff (CASSANDRA-894)
 * fix windows startup (CASSANDRA-948)
 * make concurrent_reads, concurrent_writes configurable at runtime via JMX
   (CASSANDRA-1060)
 * disable GCInspector on non-Sun JVMs (CASSANDRA-1061)
 * fix tombstone handling in sstable rows with no other data (CASSANDRA-1063)
 * fix size of row in spanned index entries (CASSANDRA-1056)
 * install json2sstable, sstable2json, and sstablekeys to Debian package
 * StreamingService.StreamDestinations wouldn't empty itself after streaming
   finished (CASSANDRA-1076)
 * added Collections.shuffle(splits) before returning the splits in 
   ColumnFamilyInputFormat (CASSANDRA-1096)
 * do not recalculate cache capacity post-compaction if it's been manually 
   modified (CASSANDRA-1079)
 * better defaults for flush sorter + writer executor queue sizes
   (CASSANDRA-1100)
 * windows scripts for SSTableImport/Export (CASSANDRA-1051)
 * windows script for nodetool (CASSANDRA-1113)
 * expose PhiConvictThreshold (CASSANDRA-1053)
 * make repair of RF==1 a no-op (CASSANDRA-1090)
 * improve default JVM GC options (CASSANDRA-1014)
 * fix SlicePredicate serialization inside Hadoop jobs (CASSANDRA-1049)
 * close Thrift sockets in Hadoop ColumnFamilyRecordReader (CASSANDRA-1081)


0.6.1
 * fix NPE in sstable2json when no excluded keys are given (CASSANDRA-934)
 * keep the replica set constant throughout the read repair process
   (CASSANDRA-937)
 * allow querying getAllRanges with empty token list (CASSANDRA-933)
 * fix command line arguments inversion in clustertool (CASSANDRA-942)
 * fix race condition that could trigger a false-positive assertion
   during post-flush discard of old commitlog segments (CASSANDRA-936)
 * fix neighbor calculation for anti-entropy repair (CASSANDRA-924)
 * perform repair even for small entropy differences (CASSANDRA-924)
 * Use hostnames in CFInputFormat to allow Hadoop's naive string-based
   locality comparisons to work (CASSANDRA-955)
 * cache read-only BufferedRandomAccessFile length to avoid
   3 system calls per invocation (CASSANDRA-950)
 * nodes with IPv6 (and no IPv4) addresses could not join cluster
   (CASSANDRA-969)
 * Retrieve the correct number of undeleted columns, if any, from
   a supercolumn in a row that had been deleted previously (CASSANDRA-920)
 * fix index scans that cross the 2GB mmap boundaries for both mmap
   and standard i/o modes (CASSANDRA-866)
 * expose drain via nodetool (CASSANDRA-978)


0.6.0-RC1
 * JMX drain to flush memtables and run through commit log (CASSANDRA-880)
 * Bootstrapping can skip ranges under the right conditions (CASSANDRA-902)
 * fix merging row versions in range_slice for CL > ONE (CASSANDRA-884)
 * default write ConsistencyLeven chaned from ZERO to ONE
 * fix for index entries spanning mmap buffer boundaries (CASSANDRA-857)
 * use lexical comparison if time part of TimeUUIDs are the same 
   (CASSANDRA-907)
 * bound read, mutation, and response stages to fix possible OOM
   during log replay (CASSANDRA-885)
 * Use microseconds-since-epoch (UTC) in cli, instead of milliseconds
 * Treat batch_mutate Deletion with null supercolumn as "apply this predicate 
   to top level supercolumns" (CASSANDRA-834)
 * Streaming destination nodes do not update their JMX status (CASSANDRA-916)
 * Fix internal RPC timeout calculation (CASSANDRA-911)
 * Added Pig loadfunc to contrib/pig (CASSANDRA-910)


0.6.0-beta3
 * fix compaction bucketing bug (CASSANDRA-814)
 * update windows batch file (CASSANDRA-824)
 * deprecate KeysCachedFraction configuration directive in favor
   of KeysCached; move to unified-per-CF key cache (CASSANDRA-801)
 * add invalidateRowCache to ColumnFamilyStoreMBean (CASSANDRA-761)
 * send Handoff hints to natural locations to reduce load on
   remaining nodes in a failure scenario (CASSANDRA-822)
 * Add RowWarningThresholdInMB configuration option to warn before very 
   large rows get big enough to threaten node stability, and -x option to
   be able to remove them with sstable2json if the warning is unheeded
   until it's too late (CASSANDRA-843)
 * Add logging of GC activity (CASSANDRA-813)
 * fix ConcurrentModificationException in commitlog discard (CASSANDRA-853)
 * Fix hardcoded row count in Hadoop RecordReader (CASSANDRA-837)
 * Add a jmx status to the streaming service and change several DEBUG
   messages to INFO (CASSANDRA-845)
 * fix classpath in cassandra-cli.bat for Windows (CASSANDRA-858)
 * allow re-specifying host, port to cassandra-cli if invalid ones
   are first tried (CASSANDRA-867)
 * fix race condition handling rpc timeout in the coordinator
   (CASSANDRA-864)
 * Remove CalloutLocation and StagingFileDirectory from storage-conf files 
   since those settings are no longer used (CASSANDRA-878)
 * Parse a long from RowWarningThresholdInMB instead of an int (CASSANDRA-882)
 * Remove obsolete ControlPort code from DatabaseDescriptor (CASSANDRA-886)
 * move skipBytes side effect out of assert (CASSANDRA-899)
 * add "double getLoad" to StorageServiceMBean (CASSANDRA-898)
 * track row stats per CF at compaction time (CASSANDRA-870)
 * disallow CommitLogDirectory matching a DataFileDirectory (CASSANDRA-888)
 * default key cache size is 200k entries, changed from 10% (CASSANDRA-863)
 * add -Dcassandra-foreground=yes to cassandra.bat
 * exit if cluster name is changed unexpectedly (CASSANDRA-769)


0.6.0-beta1/beta2
 * add batch_mutate thrift command, deprecating batch_insert (CASSANDRA-336)
 * remove get_key_range Thrift API, deprecated in 0.5 (CASSANDRA-710)
 * add optional login() Thrift call for authentication (CASSANDRA-547)
 * support fat clients using gossiper and StorageProxy to perform
   replication in-process [jvm-only] (CASSANDRA-535)
 * support mmapped I/O for reads, on by default on 64bit JVMs 
   (CASSANDRA-408, CASSANDRA-669)
 * improve insert concurrency, particularly during Hinted Handoff
   (CASSANDRA-658)
 * faster network code (CASSANDRA-675)
 * stress.py moved to contrib (CASSANDRA-635)
 * row caching [must be explicitly enabled per-CF in config] (CASSANDRA-678)
 * present a useful measure of compaction progress in JMX (CASSANDRA-599)
 * add bin/sstablekeys (CASSNADRA-679)
 * add ConsistencyLevel.ANY (CASSANDRA-687)
 * make removetoken remove nodes from gossip entirely (CASSANDRA-644)
 * add ability to set cache sizes at runtime (CASSANDRA-708)
 * report latency and cache hit rate statistics with lifetime totals
   instead of average over the last minute (CASSANDRA-702)
 * support get_range_slice for RandomPartitioner (CASSANDRA-745)
 * per-keyspace replication factory and replication strategy (CASSANDRA-620)
 * track latency in microseconds (CASSANDRA-733)
 * add describe_ Thrift methods, deprecating get_string_property and 
   get_string_list_property
 * jmx interface for tracking operation mode and streams in general.
   (CASSANDRA-709)
 * keep memtables in sorted order to improve range query performance
   (CASSANDRA-799)
 * use while loop instead of recursion when trimming sstables compaction list 
   to avoid blowing stack in pathological cases (CASSANDRA-804)
 * basic Hadoop map/reduce support (CASSANDRA-342)


0.5.1
 * ensure all files for an sstable are streamed to the same directory.
   (CASSANDRA-716)
 * more accurate load estimate for bootstrapping (CASSANDRA-762)
 * tolerate dead or unavailable bootstrap target on write (CASSANDRA-731)
 * allow larger numbers of keys (> 140M) in a sstable bloom filter
   (CASSANDRA-790)
 * include jvm argument improvements from CASSANDRA-504 in debian package
 * change streaming chunk size to 32MB to accomodate Windows XP limitations
   (was 64MB) (CASSANDRA-795)
 * fix get_range_slice returning results in the wrong order (CASSANDRA-781)
 

0.5.0 final
 * avoid attempting to delete temporary bootstrap files twice (CASSANDRA-681)
 * fix bogus NaN in nodeprobe cfstats output (CASSANDRA-646)
 * provide a policy for dealing with single thread executors w/ a full queue
   (CASSANDRA-694)
 * optimize inner read in MessagingService, vastly improving multiple-node
   performance (CASSANDRA-675)
 * wait for table flush before streaming data back to a bootstrapping node.
   (CASSANDRA-696)
 * keep track of bootstrapping sources by table so that bootstrapping doesn't 
   give the indication of finishing early (CASSANDRA-673)


0.5.0 RC3
 * commit the correct version of the patch for CASSANDRA-663


0.5.0 RC2 (unreleased)
 * fix bugs in converting get_range_slice results to Thrift 
   (CASSANDRA-647, CASSANDRA-649)
 * expose java.util.concurrent.TimeoutException in StorageProxy methods
   (CASSANDRA-600)
 * TcpConnectionManager was holding on to disconnected connections, 
   giving the false indication they were being used. (CASSANDRA-651)
 * Remove duplicated write. (CASSANDRA-662)
 * Abort bootstrap if IP is already in the token ring (CASSANDRA-663)
 * increase default commitlog sync period, and wait for last sync to 
   finish before submitting another (CASSANDRA-668)


0.5.0 RC1
 * Fix potential NPE in get_range_slice (CASSANDRA-623)
 * add CRC32 to commitlog entries (CASSANDRA-605)
 * fix data streaming on windows (CASSANDRA-630)
 * GC compacted sstables after cleanup and compaction (CASSANDRA-621)
 * Speed up anti-entropy validation (CASSANDRA-629)
 * Fix anti-entropy assertion error (CASSANDRA-639)
 * Fix pending range conflicts when bootstapping or moving
   multiple nodes at once (CASSANDRA-603)
 * Handle obsolete gossip related to node movement in the case where
   one or more nodes is down when the movement occurs (CASSANDRA-572)
 * Include dead nodes in gossip to avoid a variety of problems
   and fix HH to removed nodes (CASSANDRA-634)
 * return an InvalidRequestException for mal-formed SlicePredicates
   (CASSANDRA-643)
 * fix bug determining closest neighbor for use in multiple datacenters
   (CASSANDRA-648)
 * Vast improvements in anticompaction speed (CASSANDRA-607)
 * Speed up log replay and writes by avoiding redundant serializations
   (CASSANDRA-652)


0.5.0 beta 2
 * Bootstrap improvements (several tickets)
 * add nodeprobe repair anti-entropy feature (CASSANDRA-193, CASSANDRA-520)
 * fix possibility of partition when many nodes restart at once
   in clusters with multiple seeds (CASSANDRA-150)
 * fix NPE in get_range_slice when no data is found (CASSANDRA-578)
 * fix potential NPE in hinted handoff (CASSANDRA-585)
 * fix cleanup of local "system" keyspace (CASSANDRA-576)
 * improve computation of cluster load balance (CASSANDRA-554)
 * added super column read/write, column count, and column/row delete to
   cassandra-cli (CASSANDRA-567, CASSANDRA-594)
 * fix returning live subcolumns of deleted supercolumns (CASSANDRA-583)
 * respect JAVA_HOME in bin/ scripts (several tickets)
 * add StorageService.initClient for fat clients on the JVM (CASSANDRA-535)
   (see contrib/client_only for an example of use)
 * make consistency_level functional in get_range_slice (CASSANDRA-568)
 * optimize key deserialization for RandomPartitioner (CASSANDRA-581)
 * avoid GCing tombstones except on major compaction (CASSANDRA-604)
 * increase failure conviction threshold, resulting in less nodes
   incorrectly (and temporarily) marked as down (CASSANDRA-610)
 * respect memtable thresholds during log replay (CASSANDRA-609)
 * support ConsistencyLevel.ALL on read (CASSANDRA-584)
 * add nodeprobe removetoken command (CASSANDRA-564)


0.5.0 beta
 * Allow multiple simultaneous flushes, improving flush throughput 
   on multicore systems (CASSANDRA-401)
 * Split up locks to improve write and read throughput on multicore systems
   (CASSANDRA-444, CASSANDRA-414)
 * More efficient use of memory during compaction (CASSANDRA-436)
 * autobootstrap option: when enabled, all non-seed nodes will attempt
   to bootstrap when started, until bootstrap successfully
   completes. -b option is removed.  (CASSANDRA-438)
 * Unless a token is manually specified in the configuration xml,
   a bootstraping node will use a token that gives it half the
   keys from the most-heavily-loaded node in the cluster,
   instead of generating a random token. 
   (CASSANDRA-385, CASSANDRA-517)
 * Miscellaneous bootstrap fixes (several tickets)
 * Ability to change a node's token even after it has data on it
   (CASSANDRA-541)
 * Ability to decommission a live node from the ring (CASSANDRA-435)
 * Semi-automatic loadbalancing via nodeprobe (CASSANDRA-192)
 * Add ability to set compaction thresholds at runtime via
   JMX / nodeprobe.  (CASSANDRA-465)
 * Add "comment" field to ColumnFamily definition. (CASSANDRA-481)
 * Additional JMX metrics (CASSANDRA-482)
 * JSON based export and import tools (several tickets)
 * Hinted Handoff fixes (several tickets)
 * Add key cache to improve read performance (CASSANDRA-423)
 * Simplified construction of custom ReplicationStrategy classes
   (CASSANDRA-497)
 * Graphical application (Swing) for ring integrity verification and 
   visualization was added to contrib (CASSANDRA-252)
 * Add DCQUORUM, DCQUORUMSYNC consistency levels and corresponding
   ReplicationStrategy / EndpointSnitch classes.  Experimental.
   (CASSANDRA-492)
 * Web client interface added to contrib (CASSANDRA-457)
 * More-efficient flush for Random, CollatedOPP partitioners 
   for normal writes (CASSANDRA-446) and bulk load (CASSANDRA-420)
 * Add MemtableFlushAfterMinutes, a global replacement for the old 
   per-CF FlushPeriodInMinutes setting (CASSANDRA-463)
 * optimizations to slice reading (CASSANDRA-350) and supercolumn
   queries (CASSANDRA-510)
 * force binding to given listenaddress for nodes with multiple
   interfaces (CASSANDRA-546)
 * stress.py benchmarking tool improvements (several tickets)
 * optimized replica placement code (CASSANDRA-525)
 * faster log replay on restart (CASSANDRA-539, CASSANDRA-540)
 * optimized local-node writes (CASSANDRA-558)
 * added get_range_slice, deprecating get_key_range (CASSANDRA-344)
 * expose TimedOutException to thrift (CASSANDRA-563)
 

0.4.2
 * Add validation disallowing null keys (CASSANDRA-486)
 * Fix race conditions in TCPConnectionManager (CASSANDRA-487)
 * Fix using non-utf8-aware comparison as a sanity check.
   (CASSANDRA-493)
 * Improve default garbage collector options (CASSANDRA-504)
 * Add "nodeprobe flush" (CASSANDRA-505)
 * remove NotFoundException from get_slice throws list (CASSANDRA-518)
 * fix get (not get_slice) of entire supercolumn (CASSANDRA-508)
 * fix null token during bootstrap (CASSANDRA-501)


0.4.1
 * Fix FlushPeriod columnfamily configuration regression
   (CASSANDRA-455)
 * Fix long column name support (CASSANDRA-460)
 * Fix for serializing a row that only contains tombstones
   (CASSANDRA-458)
 * Fix for discarding unneeded commitlog segments (CASSANDRA-459)
 * Add SnapshotBeforeCompaction configuration option (CASSANDRA-426)
 * Fix compaction abort under insufficient disk space (CASSANDRA-473)
 * Fix reading subcolumn slice from tombstoned CF (CASSANDRA-484)
 * Fix race condition in RVH causing occasional NPE (CASSANDRA-478)


0.4.0
 * fix get_key_range problems when a node is down (CASSANDRA-440)
   and add UnavailableException to more Thrift methods
 * Add example EndPointSnitch contrib code (several tickets)


0.4.0 RC2
 * fix SSTable generation clash during compaction (CASSANDRA-418)
 * reject method calls with null parameters (CASSANDRA-308)
 * properly order ranges in nodeprobe output (CASSANDRA-421)
 * fix logging of certain errors on executor threads (CASSANDRA-425)


0.4.0 RC1
 * Bootstrap feature is live; use -b on startup (several tickets)
 * Added multiget api (CASSANDRA-70)
 * fix Deadlock with SelectorManager.doProcess and TcpConnection.write
   (CASSANDRA-392)
 * remove key cache b/c of concurrency bugs in third-party
   CLHM library (CASSANDRA-405)
 * update non-major compaction logic to use two threshold values
   (CASSANDRA-407)
 * add periodic / batch commitlog sync modes (several tickets)
 * inline BatchMutation into batch_insert params (CASSANDRA-403)
 * allow setting the logging level at runtime via mbean (CASSANDRA-402)
 * change default comparator to BytesType (CASSANDRA-400)
 * add forwards-compatible ConsistencyLevel parameter to get_key_range
   (CASSANDRA-322)
 * r/m special case of blocking for local destination when writing with 
   ConsistencyLevel.ZERO (CASSANDRA-399)
 * Fixes to make BinaryMemtable [bulk load interface] useful (CASSANDRA-337);
   see contrib/bmt_example for an example of using it.
 * More JMX properties added (several tickets)
 * Thrift changes (several tickets)
    - Merged _super get methods with the normal ones; return values
      are now of ColumnOrSuperColumn.
    - Similarly, merged batch_insert_super into batch_insert.



0.4.0 beta
 * On-disk data format has changed to allow billions of keys/rows per
   node instead of only millions
 * Multi-keyspace support
 * Scan all sstables for all queries to avoid situations where
   different types of operation on the same ColumnFamily could
   disagree on what data was present
 * Snapshot support via JMX
 * Thrift API has changed a _lot_:
    - removed time-sorted CFs; instead, user-defined comparators
      may be defined on the column names, which are now byte arrays.
      Default comparators are provided for UTF8, Bytes, Ascii, Long (i64),
      and UUID types.
    - removed colon-delimited strings in thrift api in favor of explicit
      structs such as ColumnPath, ColumnParent, etc.  Also normalized
      thrift struct and argument naming.
    - Added columnFamily argument to get_key_range.
    - Change signature of get_slice to accept starting and ending
      columns as well as an offset.  (This allows use of indexes.)
      Added "ascending" flag to allow reasonably-efficient reverse
      scans as well.  Removed get_slice_by_range as redundant.
    - get_key_range operates on one CF at a time
    - changed `block` boolean on insert methods to ConsistencyLevel enum,
      with options of NONE, ONE, QUORUM, and ALL.
    - added similar consistency_level parameter to read methods
    - column-name-set slice with no names given now returns zero columns
      instead of all of them.  ("all" can run your server out of memory.
      use a range-based slice with a high max column count instead.)
 * Removed the web interface. Node information can now be obtained by 
   using the newly introduced nodeprobe utility.
 * More JMX stats
 * Remove magic values from internals (e.g. special key to indicate
   when to flush memtables)
 * Rename configuration "table" to "keyspace"
 * Moved to crash-only design; no more shutdown (just kill the process)
 * Lots of bug fixes

Full list of issues resolved in 0.4 is at https://issues.apache.org/jira/secure/IssueNavigator.jspa?reset=true&&pid=12310865&fixfor=12313862&resolution=1&sorter/field=issuekey&sorter/order=DESC


0.3.0 RC3
 * Fix potential deadlock under load in TCPConnection.
   (CASSANDRA-220)


0.3.0 RC2
 * Fix possible data loss when server is stopped after replaying
   log but before new inserts force memtable flush.
   (CASSANDRA-204)
 * Added BUGS file


0.3.0 RC1
 * Range queries on keys, including user-defined key collation
 * Remove support
 * Workarounds for a weird bug in JDK select/register that seems
   particularly common on VM environments. Cassandra should deploy
   fine on EC2 now
 * Much improved infrastructure: the beginnings of a decent test suite
   ("ant test" for unit tests; "nosetests" for system tests), code
   coverage reporting, etc.
 * Expanded node status reporting via JMX
 * Improved error reporting/logging on both server and client
 * Reduced memory footprint in default configuration
 * Combined blocking and non-blocking versions of insert APIs
 * Added FlushPeriodInMinutes configuration parameter to force
   flushing of infrequently-updated ColumnFamilies<|MERGE_RESOLUTION|>--- conflicted
+++ resolved
@@ -1,4 +1,3 @@
-<<<<<<< HEAD
 2.2.8
  * Fixed cqlshlib.test.remove_test_db (CASSANDRA-12214)
  * Synchronize ThriftServer::stop() (CASSANDRA-12105)
@@ -8,11 +7,7 @@
  * MemoryUtil.getShort() should return an unsigned short also for architectures not supporting unaligned memory accesses (CASSANDRA-11973)
  * Don't write shadowed range tombstone (CASSANDRA-12030)
 Merged from 2.1:
-=======
-2.1.16
  * cannot use cql since upgrading python to 2.7.11+ (CASSANDRA-11850)
- * Fix filtering on clustering columns when 2i is used (CASSANDRA-11907)
->>>>>>> 3d3359eb
  * Improve digest calculation in the presence of overlapping tombstones (CASSANDRA-11349)
  * Fix filtering on clustering columns when 2i is used (CASSANDRA-11907)
  * Account for partition deletions in tombstone histogram (CASSANDRA-12112)
