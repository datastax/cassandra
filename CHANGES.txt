--- conflicted
+++ resolved
@@ -1,12 +1,8 @@
-<<<<<<< HEAD
 3.11.10
  * Rate limit validation compactions using compaction_throughput_mb_per_sec (CASSANDRA-16161)
  * SASI's `max_compaction_flush_memory_in_mb` settings over 100GB revert to default of 1GB (CASSANDRA-16071)
 Merged from 3.0:
-=======
-3.0.24:
  * Fix serial read/non-applying CAS linearizability (CASSANDRA-12126)
->>>>>>> 2d0b1680
  * Avoid potential NPE in JVMStabilityInspector (CASSANDRA-16294)
  * Improved check of num_tokens against the length of initial_token (CASSANDRA-14477)
  * Fix a race condition on ColumnFamilyStore and TableMetrics (CASSANDRA-16228)
