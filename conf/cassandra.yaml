--- conflicted
+++ resolved
@@ -849,10 +849,14 @@
 # latency if you block for cross-datacenter responses.
 inter_dc_tcp_nodelay: false
 
-<<<<<<< HEAD
 # TTL for different trace types used during logging of the repair process.
 tracetype_query_ttl: 86400
 tracetype_repair_ttl: 604800
+
+# GC Pauses greater than gc_warn_threshold_in_ms will be logged at WARN level
+# Adjust the threshold based on your application throughput requirement
+# By default, Cassandra logs GC Pauses greater than 200 ms at INFO level
+# gc_warn_threshold_in_ms: 1000
 
 # UDFs (user defined functions) are disabled by default.
 # As of Cassandra 2.2, there is no security manager or anything else in place that
@@ -866,10 +870,4 @@
 # some virtualized environments may see a negative performance impact from changing this setting
 # below their system default. The sysinternals 'clockres' tool can confirm your system's default
 # setting.
-windows_timer_interval: 1
-=======
-# GC Pauses greater than gc_warn_threshold_in_ms will be logged at WARN level
-# Adjust the threshold based on your application throughput requirement
-# By default, Cassandra logs GC Pauses greater than 200 ms at INFO level
-# gc_warn_threshold_in_ms: 1000
->>>>>>> 488db6f5
+windows_timer_interval: 1