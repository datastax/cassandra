# Snyk (https://snyk.io) policy file, provides ignores for known false positives.
# This file is autogenerated from .build/dependency-check-suppressions.xml
version: v1.25.0
ignore:
  CVE-2022-1471:
    - reason: https://issues.apache.org/jira/browse/CASSANDRA-17907 -- ^pkg:maven/org\.yaml/snakeyaml@.*$
  CVE-2022-25857:
    - reason: https://issues.apache.org/jira/browse/CASSANDRA-17907 -- ^pkg:maven/org\.yaml/snakeyaml@.*$
  CVE-2022-38749:
    - reason: https://issues.apache.org/jira/browse/CASSANDRA-17907 -- ^pkg:maven/org\.yaml/snakeyaml@.*$
  CVE-2022-38750:
    - reason: https://issues.apache.org/jira/browse/CASSANDRA-17907 -- ^pkg:maven/org\.yaml/snakeyaml@.*$
  CVE-2022-38751:
    - reason: https://issues.apache.org/jira/browse/CASSANDRA-17907 -- ^pkg:maven/org\.yaml/snakeyaml@.*$
  CVE-2022-38752:
    - reason: https://issues.apache.org/jira/browse/CASSANDRA-17907 -- ^pkg:maven/org\.yaml/snakeyaml@.*$
  CVE-2022-41854:
    - reason: https://issues.apache.org/jira/browse/CASSANDRA-17907 -- ^pkg:maven/org\.yaml/snakeyaml@.*$
  CVE-2022-42003:
    - reason: https://issues.apache.org/jira/browse/CASSANDRA-17966 -- ^pkg:maven/com\.fasterxml\.jackson\.core/jackson\-databind@.*$
  CVE-2022-42004:
    - reason: https://issues.apache.org/jira/browse/CASSANDRA-17966 -- ^pkg:maven/com\.fasterxml\.jackson\.core/jackson\-databind@.*$
  CVE-2023-35116:
    - reason: https://issues.apache.org/jira/browse/CASSANDRA-17966 -- ^pkg:maven/com\.fasterxml\.jackson\.core/jackson\-databind@.*$
  CVE-2023-44487:
    - reason: https://issues.apache.org/jira/browse/CASSANDRA-18943 -- ^pkg:maven/io\.netty/netty\-.*@.*$
  CVE-2023-6378:
    - reason: Suppressed due to internal review, see project's .build/dependency-check-suppressions.xml
  CVE-2023-6481:
    - reason: Suppressed due to internal review, see project's .build/dependency-check-suppressions.xml
  CVE-2024-12798:
    - reason: Suppressed due to internal review, see project's .build/dependency-check-suppressions.xml
  CVE-2024-12801:
    - reason: Suppressed due to internal review, see project's .build/dependency-check-suppressions.xml
<<<<<<< HEAD
  CVE-2024-45772:
    - reason: https://issues.apache.org/jira/browse/CASSANDRA-20024 -- ^pkg:maven/org\.apache\.lucene/lucene\-.*@9.7.0$
=======
  CVE-2025-25193:
    - reason: netty's http stuff is not applicable here -- ^pkg:maven/io\.netty/netty\-all@.*$
>>>>>>> 49ec0dc6
<|MERGE_RESOLUTION|>--- conflicted
+++ resolved
@@ -32,10 +32,7 @@
     - reason: Suppressed due to internal review, see project's .build/dependency-check-suppressions.xml
   CVE-2024-12801:
     - reason: Suppressed due to internal review, see project's .build/dependency-check-suppressions.xml
-<<<<<<< HEAD
   CVE-2024-45772:
     - reason: https://issues.apache.org/jira/browse/CASSANDRA-20024 -- ^pkg:maven/org\.apache\.lucene/lucene\-.*@9.7.0$
-=======
   CVE-2025-25193:
-    - reason: netty's http stuff is not applicable here -- ^pkg:maven/io\.netty/netty\-all@.*$
->>>>>>> 49ec0dc6
+    - reason: https://issues.apache.org/jira/browse/CASSANDRA-20504 -- ^pkg:maven/io\.netty/netty\-.*@.*$