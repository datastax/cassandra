#!/usr/bin/python3

# Licensed to the Apache Software Foundation (ASF) under one
# or more contributor license agreements.  See the NOTICE file
# distributed with this work for additional information
# regarding copyright ownership.  The ASF licenses this file
# to you under the Apache License, Version 2.0 (the
# "License"); you may not use this file except in compliance
# with the License.  You may obtain a copy of the License at
#
#     http://www.apache.org/licenses/LICENSE-2.0
#
# Unless required by applicable law or agreed to in writing, software
# distributed under the License is distributed on an "AS IS" BASIS,
# WITHOUT WARRANTIES OR CONDITIONS OF ANY KIND, either express or implied.
# See the License for the specific language governing permissions and
# limitations under the License.

from __future__ import division, unicode_literals, print_function

import cmd
import codecs
import csv
import getpass
import argparse
import os
import platform
import re
import sys
import traceback
import warnings
import webbrowser
from contextlib import contextmanager
from glob import glob
from uuid import UUID

if sys.version_info < (3, 6) and sys.version_info[0:2] != (2, 7):
    sys.exit("\ncqlsh requires Python 3.6+ or Python 2.7 (deprecated)\n")

# see CASSANDRA-10428
if platform.python_implementation().startswith('Jython'):
    sys.exit("\nCQL Shell does not run on Jython\n")

UTF8 = 'utf-8'
CP65001 = 'cp65001'  # Win utf-8 variant

description = "CQL Shell for Apache Cassandra"
version = "6.0.0"

readline = None
try:
    # check if tty first, cause readline doesn't check, and only cares
    # about $TERM. we don't want the funky escape code stuff to be
    # output if not a tty.
    if sys.stdin.isatty():
        import readline
except ImportError:
    pass

CQL_LIB_PREFIX = 'cassandra-driver-internal-only-'

CASSANDRA_PATH = os.path.join(os.path.dirname(os.path.realpath(__file__)), '..')
CASSANDRA_CQL_HTML_FALLBACK = 'https://cassandra.apache.org/doc/latest/cql/index.html'

# default location of local CQL.html
if os.path.exists(CASSANDRA_PATH + '/doc/cql3/CQL.html'):
    # default location of local CQL.html
    CASSANDRA_CQL_HTML = 'file://' + CASSANDRA_PATH + '/doc/cql3/CQL.html'
elif os.path.exists('/usr/share/doc/cassandra/CQL.html'):
    # fallback to package file
    CASSANDRA_CQL_HTML = 'file:///usr/share/doc/cassandra/CQL.html'
else:
    # fallback to online version
    CASSANDRA_CQL_HTML = CASSANDRA_CQL_HTML_FALLBACK

# On Linux, the Python webbrowser module uses the 'xdg-open' executable
# to open a file/URL. But that only works, if the current session has been
# opened from _within_ a desktop environment. I.e. 'xdg-open' will fail,
# if the session's been opened via ssh to a remote box.
#
try:
    webbrowser.register_standard_browsers()  # registration is otherwise lazy in Python3
except AttributeError:
    pass
if webbrowser._tryorder and webbrowser._tryorder[0] == 'xdg-open' and os.environ.get('XDG_DATA_DIRS', '') == '':
    # only on Linux (some OS with xdg-open)
    webbrowser._tryorder.remove('xdg-open')
    webbrowser._tryorder.append('xdg-open')

# use bundled lib for python-cql if available. if there
# is a ../lib dir, use bundled libs there preferentially.
ZIPLIB_DIRS = [os.path.join(CASSANDRA_PATH, 'lib')]
myplatform = platform.system()
is_win = myplatform == 'Windows'

# Workaround for supporting CP65001 encoding on python < 3.3 (https://bugs.python.org/issue13216)
if is_win and sys.version_info < (3, 3):
    codecs.register(lambda name: codecs.lookup(UTF8) if name == CP65001 else None)

if myplatform == 'Linux':
    ZIPLIB_DIRS.append('/usr/share/cassandra/lib')

if os.environ.get('CQLSH_NO_BUNDLED', ''):
    ZIPLIB_DIRS = ()


def find_zip(libprefix):
    for ziplibdir in ZIPLIB_DIRS:
        zips = glob(os.path.join(ziplibdir, libprefix + '*.zip'))
        if zips:
            return max(zips)   # probably the highest version, if multiple


cql_zip = find_zip(CQL_LIB_PREFIX)
if cql_zip:
    ver = os.path.splitext(os.path.basename(cql_zip))[0][len(CQL_LIB_PREFIX):]
    sys.path.insert(0, os.path.join(cql_zip, 'cassandra-driver-' + ver))

third_parties = ('futures-', 'six-', 'geomet-')

for lib in third_parties:
    lib_zip = find_zip(lib)
    if lib_zip:
        sys.path.insert(0, lib_zip)

# We cannot import six until we add its location to sys.path so the Python
# interpreter can find it. Do not move this to the top.
import six

from six.moves import configparser, input
from six import StringIO, ensure_text, ensure_str

warnings.filterwarnings("ignore", r".*blist.*")
try:
    import cassandra
except ImportError as e:
    sys.exit("\nPython Cassandra driver not installed, or not on PYTHONPATH.\n"
             'You might try "pip install cassandra-driver".\n\n'
             'Python: %s\n'
             'Module load path: %r\n\n'
             'Error: %s\n' % (sys.executable, sys.path, e))

from cassandra.auth import PlainTextAuthProvider
from cassandra.cqltypes import cql_typename
from cassandra.marshal import int64_unpack
from cassandra.metadata import (ColumnMetadata, KeyspaceMetadata,
                                TableMetadata, protect_name, protect_names)
from cassandra.query import SimpleStatement, ordered_dict_factory, TraceUnavailable
from cassandra.util import datetime_from_timestamp

# cqlsh should run correctly when run out of a Cassandra source tree,
# out of an unpacked Cassandra tarball, and after a proper package install.
cqlshlibdir = os.path.join(CASSANDRA_PATH, 'pylib')
if os.path.isdir(cqlshlibdir):
    sys.path.insert(0, cqlshlibdir)

from cqlshlib import cql3handling, cqlhandling, pylexotron, sslhandling, cqlshhandling
from cqlshlib.copyutil import ExportTask, ImportTask, ImportConversion
from cqlshlib.displaying import (ANSI_RESET, BLUE, COLUMN_NAME_COLORS, CYAN,
                                 RED, WHITE, FormattedValue, colorme)
from cqlshlib.formatting import (DEFAULT_DATE_FORMAT, DEFAULT_NANOTIME_FORMAT,
                                 DEFAULT_TIMESTAMP_FORMAT, CqlType, DateTimeFormat,
                                 format_by_type, formatter_for)
from cqlshlib.tracing import print_trace, print_trace_session
from cqlshlib.util import get_file_encoding_bomsize, trim_if_present

from cqlshlib.geotypes import patch_geotypes_import_conversion  # nopep8
from cqlshlib.daterangetype import patch_daterange_import_conversion  # nopep

from cqlshlib.driver import cluster_factory

patch_geotypes_import_conversion(ImportConversion)
patch_daterange_import_conversion(ImportConversion)

DEFAULT_HOST = '127.0.0.1'
DEFAULT_PORT = 9042
DEFAULT_SSL = False
DEFAULT_CONNECT_TIMEOUT_SECONDS = 5
DEFAULT_REQUEST_TIMEOUT_SECONDS = 10
DEFAULT_NO_FILE_IO = False

DEFAULT_FLOAT_PRECISION = 5
DEFAULT_DOUBLE_PRECISION = 5
DEFAULT_MAX_TRACE_WAIT = 10

if readline is not None and readline.__doc__ is not None and 'libedit' in readline.__doc__:
    DEFAULT_COMPLETEKEY = '\t'
else:
    DEFAULT_COMPLETEKEY = 'tab'

cqldocs = None
cqlruleset = None

epilog = """Connects to %(DEFAULT_HOST)s:%(DEFAULT_PORT)d by default. These
defaults can be changed by setting $CQLSH_HOST and/or $CQLSH_PORT. When a
host (and optional port number) are given on the command line, they take
precedence over any defaults.""" % globals()

parser = argparse.ArgumentParser(description=description, epilog=epilog,
                                 usage="Usage: %(prog)s [options] [host [port]]",
                                 prog='cqlsh')
parser.add_argument('-v', '--version', action='version', version='cqlsh ' + version)
parser.add_argument("-C", "--color", action='store_true', dest='color',
                    help='Always use color output')
parser.add_argument("--no-color", action='store_false', dest='color',
                    help='Never use color output')
parser.add_argument("--browser", dest='browser', help="""The browser to use to display CQL help, where BROWSER can be:
                                                    - one of the supported browsers in https://docs.python.org/3/library/webbrowser.html.
                                                    - browser path followed by %s, example: /usr/bin/google-chrome-stable %s""")
<<<<<<< HEAD
parser.add_option('--ssl', action='store_true', help='Use SSL', default=False)
parser.add_option("-u", "--username", help="Authenticate as user.")
parser.add_option("-p", "--password", help="Authenticate using password.")
parser.add_option('-k', '--keyspace', help='Authenticate to the given keyspace.')
parser.add_option('-b', '--secure-connect-bundle',
                  help="Connect using secure connect bundle. If this option is specified host, port settings are ignored.")
parser.add_option("-f", "--file", help="Execute commands from FILE, then exit")
parser.add_option('--debug', action='store_true',
                  help='Show additional debugging information')
parser.add_option('--coverage', action='store_true',
                  help='Collect coverage data')
parser.add_option("--encoding", help="Specify a non-default encoding for output."
                  + " (Default: %s)" % (UTF8,))
parser.add_option("--cqlshrc", help="Specify an alternative cqlshrc file location.")
parser.add_option('--cqlversion', default=None,
                  help='Specify a particular CQL version, '
                       'by default the highest version supported by the server will be used.'
                       ' Examples: "3.0.3", "3.1.0"')
parser.add_option("--protocol-version", type="int", default=None,
                  help='Specify a specific protcol version otherwise the client will default and downgrade as necessary')

parser.add_option("-e", "--execute", help='Execute the statement and quit.')
parser.add_option("--connect-timeout", default=DEFAULT_CONNECT_TIMEOUT_SECONDS, dest='connect_timeout',
                  help='Specify the connection timeout in seconds (default: %default seconds).')
parser.add_option("--request-timeout", default=DEFAULT_REQUEST_TIMEOUT_SECONDS, dest='request_timeout',
                  help='Specify the default request timeout in seconds (default: %default seconds).')
parser.add_option("--consistency-level", dest='consistency_level',
                  help='Specify the initial consistency level.')
parser.add_option("--serial-consistency-level", dest='serial_consistency_level',
                  help='Specify the initial serial consistency level.')
parser.add_option("-t", "--tty", action='store_true', dest='tty',
                  help='Force tty mode (command prompt).')
parser.add_option("--no-file-io", action='store_true', dest='no_file_io',
                  help='Disable cqlsh commands that perform file I/O.')
parser.add_option('--disable-history', action='store_true', help='Disable saving of history', default=False)

optvalues = optparse.Values()
(options, arguments) = parser.parse_args(sys.argv[1:], values=optvalues)
=======
parser.add_argument('--ssl', action='store_true', help='Use SSL', default=False)
parser.add_argument("-u", "--username", help="Authenticate as user.")
parser.add_argument("-p", "--password", help="Authenticate using password.")
parser.add_argument('-k', '--keyspace', help='Authenticate to the given keyspace.')
parser.add_argument("-f", "--file", help="Execute commands from FILE, then exit")
parser.add_argument('--debug', action='store_true',
                    help='Show additional debugging information')
parser.add_argument('--coverage', action='store_true',
                    help='Collect coverage data')
parser.add_argument("--encoding", help="Specify a non-default encoding for output."
                    + " (Default: %s)" % (UTF8,))
parser.add_argument("--cqlshrc", help="Specify an alternative cqlshrc file location.")
parser.add_argument('--cqlversion', default=None,
                    help='Specify a particular CQL version, '
                    'by default the highest version supported by the server will be used.'
                    ' Examples: "3.0.3", "3.1.0"')
parser.add_argument("--protocol-version", type=int, default=None,
                    help='Specify a specific protcol version otherwise the client will default and downgrade as necessary')

parser.add_argument("-e", "--execute", help='Execute the statement and quit.')
parser.add_argument("--connect-timeout", default=DEFAULT_CONNECT_TIMEOUT_SECONDS, dest='connect_timeout',
                    help='Specify the connection timeout in seconds (default: %default seconds).')
parser.add_argument("--request-timeout", default=DEFAULT_REQUEST_TIMEOUT_SECONDS, dest='request_timeout',
                    help='Specify the default request timeout in seconds (default: %default seconds).')
parser.add_argument("-t", "--tty", action='store_true', dest='tty',
                    help='Force tty mode (command prompt).')

cfarguments, args = parser.parse_known_args()

>>>>>>> b4b9f319

# BEGIN history/config definition
HISTORY_DIR = os.path.expanduser(os.path.join('~', '.cassandra'))

if cfarguments.cqlshrc is not None:
    CONFIG_FILE = cfarguments.cqlshrc
    if not os.path.exists(CONFIG_FILE):
        print('\nWarning: Specified cqlshrc location `%s` does not exist.  Using `%s` instead.\n' % (CONFIG_FILE, HISTORY_DIR))
        CONFIG_FILE = os.path.join(HISTORY_DIR, 'cqlshrc')
else:
    CONFIG_FILE = os.path.join(HISTORY_DIR, 'cqlshrc')

HISTORY = os.path.join(HISTORY_DIR, 'cqlsh_history')
if not os.path.exists(HISTORY_DIR):
    try:
        os.mkdir(HISTORY_DIR)
    except OSError:
        print('\nWarning: Cannot create directory at `%s`. Command history will not be saved.\n' % HISTORY_DIR)

OLD_CONFIG_FILE = os.path.expanduser(os.path.join('~', '.cqlshrc'))
if os.path.exists(OLD_CONFIG_FILE):
    if os.path.exists(CONFIG_FILE):
        print('\nWarning: cqlshrc config files were found at both the old location ({0})'
              + ' and the new location ({1}), the old config file will not be migrated to the new'
              + ' location, and the new location will be used for now.  You should manually'
              + ' consolidate the config files at the new location and remove the old file.'
              .format(OLD_CONFIG_FILE, CONFIG_FILE))
    else:
        os.rename(OLD_CONFIG_FILE, CONFIG_FILE)
OLD_HISTORY = os.path.expanduser(os.path.join('~', '.cqlsh_history'))
if os.path.exists(OLD_HISTORY):
    os.rename(OLD_HISTORY, HISTORY)
# END history/config definition

CQL_ERRORS = (
    cassandra.AlreadyExists, cassandra.AuthenticationFailed, cassandra.CoordinationFailure,
    cassandra.InvalidRequest, cassandra.Timeout, cassandra.Unauthorized, cassandra.OperationTimedOut,
    cassandra.cluster.NoHostAvailable,
    cassandra.connection.ConnectionBusy, cassandra.connection.ProtocolError, cassandra.connection.ConnectionException,
    cassandra.protocol.ErrorMessage, cassandra.protocol.InternalError, cassandra.query.TraceUnavailable
)

debug_completion = bool(os.environ.get('CQLSH_DEBUG_COMPLETION', '') == 'YES')


class NoKeyspaceError(Exception):
    pass


class KeyspaceNotFound(Exception):
    pass


class ColumnFamilyNotFound(Exception):
    pass


class IndexNotFound(Exception):
    pass


class MaterializedViewNotFound(Exception):
    pass


class ObjectNotFound(Exception):
    pass


class VersionNotSupported(Exception):
    pass


class UserTypeNotFound(Exception):
    pass


class FunctionNotFound(Exception):
    pass


class AggregateNotFound(Exception):
    pass


class DecodeError(Exception):
    verb = 'decode'

    def __init__(self, thebytes, err, colname=None):
        self.thebytes = thebytes
        self.err = err
        self.colname = colname

    def __str__(self):
        return str(self.thebytes)

    def message(self):
        what = 'value %r' % (self.thebytes,)
        if self.colname is not None:
            what = 'value %r (for column %r)' % (self.thebytes, self.colname)
        return 'Failed to %s %s : %s' \
               % (self.verb, what, self.err)

    def __repr__(self):
        return '<%s %s>' % (self.__class__.__name__, self.message())


def maybe_ensure_text(val):
    return ensure_text(val) if val else val


class FormatError(DecodeError):
    verb = 'format'


def full_cql_version(ver):
    while ver.count('.') < 2:
        ver += '.0'
    ver_parts = ver.split('-', 1) + ['']
    vertuple = tuple(list(map(int, ver_parts[0].split('.'))) + [ver_parts[1]])
    return ver, vertuple


def format_value(val, cqltype, encoding, addcolor=False, date_time_format=None,
                 float_precision=None, colormap=None, nullval=None):
    if isinstance(val, DecodeError):
        if addcolor:
            return colorme(repr(val.thebytes), colormap, 'error')
        else:
            return FormattedValue(repr(val.thebytes))
    return format_by_type(val, cqltype=cqltype, encoding=encoding, colormap=colormap,
                          addcolor=addcolor, nullval=nullval, date_time_format=date_time_format,
                          float_precision=float_precision)


def show_warning_without_quoting_line(message, category, filename, lineno, file=None, line=None):
    if file is None:
        file = sys.stderr
    try:
        file.write(warnings.formatwarning(message, category, filename, lineno, line=''))
    except IOError:
        pass


warnings.showwarning = show_warning_without_quoting_line
warnings.filterwarnings('always', category=cql3handling.UnexpectedTableStructure)


def insert_driver_hooks():

    class DateOverFlowWarning(RuntimeWarning):
        pass

    # Native datetime types blow up outside of datetime.[MIN|MAX]_YEAR. We will fall back to an int timestamp
    def deserialize_date_fallback_int(byts, protocol_version):
        timestamp_ms = int64_unpack(byts)
        try:
            return datetime_from_timestamp(timestamp_ms / 1000.0)
        except OverflowError:
            warnings.warn(DateOverFlowWarning("Some timestamps are larger than Python datetime can represent. "
                                              "Timestamps are displayed in milliseconds from epoch."))
            return timestamp_ms

    cassandra.cqltypes.DateType.deserialize = staticmethod(deserialize_date_fallback_int)

    if hasattr(cassandra, 'deserializers'):
        del cassandra.deserializers.DesDateType

    # Return cassandra.cqltypes.EMPTY instead of None for empty values
    cassandra.cqltypes.CassandraType.support_empty_values = True


class Shell(cmd.Cmd):
    custom_prompt = ensure_text(os.getenv('CQLSH_PROMPT', ''))
    if custom_prompt != '':
        custom_prompt += "\n"
    default_prompt = custom_prompt + "cqlsh> "
    continue_prompt = "   ... "
    keyspace_prompt = custom_prompt + "cqlsh:{}> "
    keyspace_continue_prompt = "{}    ... "
    show_line_nums = False
    debug = False
    coverage = False
    coveragerc_path = None
    stop = False
    last_hist = None
    shunted_query_out = None
    use_paging = True
    no_file_io = DEFAULT_NO_FILE_IO

    default_page_size = 100
    consistency_level = None
    serial_consistency_level = None

    def __init__(self, hostname, port, color=False,
                 username=None, password=None, encoding=None, stdin=None, tty=True,
                 completekey=DEFAULT_COMPLETEKEY, browser=None, use_conn=None,
                 cqlver=None, keyspace=None,
                 secure_connect_bundle=None,
                 consistency_level=None, serial_consistency_level=None,
                 tracing_enabled=False, expand_enabled=False,
                 display_nanotime_format=DEFAULT_NANOTIME_FORMAT,
                 display_timestamp_format=DEFAULT_TIMESTAMP_FORMAT,
                 display_date_format=DEFAULT_DATE_FORMAT,
                 display_float_precision=DEFAULT_FLOAT_PRECISION,
                 display_double_precision=DEFAULT_DOUBLE_PRECISION,
                 display_timezone=None,
                 max_trace_wait=DEFAULT_MAX_TRACE_WAIT,
                 ssl=False,
                 single_statement=None,
                 request_timeout=DEFAULT_REQUEST_TIMEOUT_SECONDS,
                 protocol_version=None,
                 connect_timeout=DEFAULT_CONNECT_TIMEOUT_SECONDS,
                 no_file_io=DEFAULT_NO_FILE_IO,
                 is_subshell=False,
                 debug=False):
        cmd.Cmd.__init__(self, completekey=completekey)
        self.debug = debug
        self.hostname = hostname
        self.port = port
        self.auth_provider = None
        if username:
            if not password:
                password = getpass.getpass()
            self.auth_provider = PlainTextAuthProvider(username=username, password=password)
        self.username = username
        self.keyspace = keyspace
        self.ssl = ssl
        self.tracing_enabled = tracing_enabled
        self.page_size = self.default_page_size
        self.expand_enabled = expand_enabled

        if not consistency_level:
            raise Exception('Argument consistency_level must not be None')
        if not serial_consistency_level:
            raise Exception('Argument serial_consistency_level must not be None')
        self.consistency_level = consistency_level
        self.serial_consistency_level = serial_consistency_level

        self.secure_connect_bundle = secure_connect_bundle

        if use_conn:
            self.conn = use_conn
        else:
            kwargs = {}
            if protocol_version is not None:
                kwargs['protocol_version'] = protocol_version
            self.conn = cluster_factory(
                self.hostname,
                port=self.port,
                cql_version=cqlver,
                auth_provider=self.auth_provider,
                ssl_options=sslhandling.ssl_settings(hostname, CONFIG_FILE) if ssl else None,
                control_connection_timeout=connect_timeout,
                connect_timeout=connect_timeout,
                secure_connect_bundle=secure_connect_bundle,
                application_name=description,
                application_version=version,
                **kwargs)

        self.owns_connection = not use_conn

        if keyspace:
            self.session = self.conn.connect(keyspace)
        else:
            self.session = self.conn.connect()

        if browser == "":
            browser = None
        self.browser = browser
        self.color = color

        self.display_nanotime_format = display_nanotime_format
        self.display_timestamp_format = display_timestamp_format
        self.display_date_format = display_date_format

        self.display_float_precision = display_float_precision
        self.display_double_precision = display_double_precision

        self.display_timezone = display_timezone

        self.session.default_timeout = request_timeout
        self.session.row_factory = ordered_dict_factory
        self.session.default_consistency_level = self.consistency_level
        self.session.default_serial_consistency_level = self.serial_consistency_level

        self.get_connection_versions()
        self.set_expanded_cql_version(self.connection_versions['cql'])

        self.current_keyspace = keyspace

        self.max_trace_wait = max_trace_wait
        self.session.max_trace_wait = max_trace_wait

        self.tty = tty
        self.encoding = encoding
        self.check_windows_encoding()

        self.output_codec = codecs.lookup(encoding)

        self.statement = StringIO()
        self.lineno = 1
        self.in_comment = False

        self.prompt = ''
        if stdin is None:
            stdin = sys.stdin

        if tty:
            self.reset_prompt()
            self.maybe_warn_py2()
            self.report_connection()
            print('Use HELP for help.')
        else:
            self.show_line_nums = True
        self.stdin = stdin
        self.query_out = sys.stdout
        self.empty_lines = 0
        self.statement_error = False
        self.single_statement = single_statement
        self.no_file_io = no_file_io
        self.is_subshell = is_subshell

    @property
    def batch_mode(self):
        return not self.tty

    @property
    def is_using_utf8(self):
        # utf8 encodings from https://docs.python.org/{2,3}/library/codecs.html
        return self.encoding.replace('-', '_').lower() in ['utf', 'utf_8', 'u8', 'utf8', CP65001]

    def check_windows_encoding(self):
        if is_win and os.name == 'nt' and self.tty and \
           self.is_using_utf8 and sys.stdout.encoding != CP65001:
            self.printerr("\nWARNING: console codepage must be set to cp65001 "
                          "to support {} encoding on Windows platforms.\n"
                          "If you experience encoding problems, change your console"
                          " codepage with 'chcp 65001' before starting cqlsh.\n".format(self.encoding))

    def set_expanded_cql_version(self, ver):
        ver, vertuple = full_cql_version(ver)
        self.cql_version = ver
        self.cql_ver_tuple = vertuple

    def cqlver_atleast(self, major, minor=0, patch=0):
        return self.cql_ver_tuple[:3] >= (major, minor, patch)

    def myformat_value(self, val, cqltype=None, **kwargs):
        if isinstance(val, DecodeError):
            self.decoding_errors.append(val)
        try:
            dtformats = DateTimeFormat(timestamp_format=self.display_timestamp_format,
                                       date_format=self.display_date_format, nanotime_format=self.display_nanotime_format,
                                       timezone=self.display_timezone)
            precision = self.display_double_precision if cqltype is not None and cqltype.type_name == 'double' \
                else self.display_float_precision
            return format_value(val, cqltype=cqltype, encoding=self.output_codec.name,
                                addcolor=self.color, date_time_format=dtformats,
                                float_precision=precision, **kwargs)
        except Exception as e:
            err = FormatError(val, e)
            self.decoding_errors.append(err)
            return format_value(err, cqltype=cqltype, encoding=self.output_codec.name, addcolor=self.color)

    def myformat_colname(self, name, table_meta=None):
        column_colors = COLUMN_NAME_COLORS.copy()
        # check column role and color appropriately
        if table_meta:
            if name in [col.name for col in table_meta.partition_key]:
                column_colors.default_factory = lambda: RED
            elif name in [col.name for col in table_meta.clustering_key]:
                column_colors.default_factory = lambda: CYAN
            elif name in table_meta.columns and table_meta.columns[name].is_static:
                column_colors.default_factory = lambda: WHITE
        return self.myformat_value(name, colormap=column_colors)

    def report_connection(self):
        self.show_host()
        self.show_version()

    def show_host(self):
        print("Connected to {0} at {1}:{2}"
              .format(self.applycolor(self.get_cluster_name(), BLUE),
                      self.hostname,
                      self.port))

    def show_version(self):
        vers = self.connection_versions.copy()
        vers['shver'] = version
        # system.Versions['cql'] apparently does not reflect changes with
        # set_cql_version.
        vers['cql'] = self.cql_version
        print("[cqlsh %(shver)s | Cassandra %(build)s | CQL spec %(cql)s | Native protocol v%(protocol)s]" % vers)

    def maybe_warn_py2(self):
        py2_suppress_warn = 'CQLSH_NO_WARN_PY2'
        if sys.version_info[0:2] == (2, 7) and not os.environ.get(py2_suppress_warn):
            print("Python 2.7 support is deprecated. "
                  "Install Python 3.6+ or set %s to suppress this message.\n" % (py2_suppress_warn,))

    def show_session(self, sessionid, partial_session=False):
        print_trace_session(self, self.session, sessionid, partial_session)

    def get_connection_versions(self):
        result, = self.session.execute("select * from system.local where key = 'local'")
        vers = {
            'build': result['release_version'],
            'protocol': self.conn.protocol_version,
            'cql': result['cql_version'],
        }
        self.connection_versions = vers

    def get_keyspace_names(self):
        return list(self.conn.metadata.keyspaces)

    def get_columnfamily_names(self, ksname=None):
        if ksname is None:
            ksname = self.current_keyspace

        return list(self.get_keyspace_meta(ksname).tables)

    def get_materialized_view_names(self, ksname=None):
        if ksname is None:
            ksname = self.current_keyspace

        return list(self.get_keyspace_meta(ksname).views)

    def get_index_names(self, ksname=None):
        if ksname is None:
            ksname = self.current_keyspace

        return list(self.get_keyspace_meta(ksname).indexes)

    def get_column_names(self, ksname, cfname):
        if ksname is None:
            ksname = self.current_keyspace
        layout = self.get_table_meta(ksname, cfname)
        return list(layout.columns)

    def get_usertype_names(self, ksname=None):
        if ksname is None:
            ksname = self.current_keyspace

        return list(self.get_keyspace_meta(ksname).user_types)

    def get_usertype_layout(self, ksname, typename):
        if ksname is None:
            ksname = self.current_keyspace

        ks_meta = self.get_keyspace_meta(ksname)

        try:
            user_type = ks_meta.user_types[typename]
        except KeyError:
            raise UserTypeNotFound("User type {!r} not found".format(typename))

        return list(zip(user_type.field_names, user_type.field_types))

    def get_userfunction_names(self, ksname=None):
        if ksname is None:
            ksname = self.current_keyspace

        return [f.name for f in list(self.get_keyspace_meta(ksname).functions.values())]

    def get_useraggregate_names(self, ksname=None):
        if ksname is None:
            ksname = self.current_keyspace

        return [f.name for f in list(self.get_keyspace_meta(ksname).aggregates.values())]

    def get_cluster_name(self):
        return self.conn.metadata.cluster_name

    def get_partitioner(self):
        return self.conn.metadata.partitioner

    def get_keyspace_meta(self, ksname):
        if ksname in self.conn.metadata.keyspaces:
            return self.conn.metadata.keyspaces[ksname]

        raise KeyspaceNotFound('Keyspace %r not found.' % ksname)

    def get_keyspaces(self):
        return list(self.conn.metadata.keyspaces.values())

    def get_ring(self, ks):
        self.conn.metadata.token_map.rebuild_keyspace(ks, build_if_absent=True)
        return self.conn.metadata.token_map.tokens_to_hosts_by_ks[ks]

    def get_table_meta(self, ksname, tablename):
        if ksname is None:
            ksname = self.current_keyspace
        ksmeta = self.get_keyspace_meta(ksname)
        if tablename not in ksmeta.tables:
            if ksname == 'system_auth' and tablename in ['roles', 'role_permissions']:
                self.get_fake_auth_table_meta(ksname, tablename)
            else:
                raise ColumnFamilyNotFound("Column family {} not found".format(tablename))
        else:
            return ksmeta.tables[tablename]

    def get_fake_auth_table_meta(self, ksname, tablename):
        # may be using external auth implementation so internal tables
        # aren't actually defined in schema. In this case, we'll fake
        # them up
        if tablename == 'roles':
            ks_meta = KeyspaceMetadata(ksname, True, None, None)
            table_meta = TableMetadata(ks_meta, 'roles')
            table_meta.columns['role'] = ColumnMetadata(table_meta, 'role', cassandra.cqltypes.UTF8Type)
            table_meta.columns['is_superuser'] = ColumnMetadata(table_meta, 'is_superuser', cassandra.cqltypes.BooleanType)
            table_meta.columns['can_login'] = ColumnMetadata(table_meta, 'can_login', cassandra.cqltypes.BooleanType)
        elif tablename == 'role_permissions':
            ks_meta = KeyspaceMetadata(ksname, True, None, None)
            table_meta = TableMetadata(ks_meta, 'role_permissions')
            table_meta.columns['role'] = ColumnMetadata(table_meta, 'role', cassandra.cqltypes.UTF8Type)
            table_meta.columns['resource'] = ColumnMetadata(table_meta, 'resource', cassandra.cqltypes.UTF8Type)
            table_meta.columns['permission'] = ColumnMetadata(table_meta, 'permission', cassandra.cqltypes.UTF8Type)
        else:
            raise ColumnFamilyNotFound("Column family {} not found".format(tablename))

    def get_index_meta(self, ksname, idxname):
        if ksname is None:
            ksname = self.current_keyspace
        ksmeta = self.get_keyspace_meta(ksname)

        if idxname not in ksmeta.indexes:
            raise IndexNotFound("Index {} not found".format(idxname))

        return ksmeta.indexes[idxname]

    def get_view_meta(self, ksname, viewname):
        if ksname is None:
            ksname = self.current_keyspace
        ksmeta = self.get_keyspace_meta(ksname)

        if viewname not in ksmeta.views:
            raise MaterializedViewNotFound("Materialized view '{}' not found".format(viewname))
        return ksmeta.views[viewname]

    def get_object_meta(self, ks, name):
        if name is None:
            if ks and ks in self.conn.metadata.keyspaces:
                return self.conn.metadata.keyspaces[ks]
            elif self.current_keyspace is None:
                raise ObjectNotFound("'{}' not found in keyspaces".format(ks))
            else:
                name = ks
                ks = self.current_keyspace

        if ks is None:
            ks = self.current_keyspace

        ksmeta = self.get_keyspace_meta(ks)

        if name in ksmeta.tables:
            return ksmeta.tables[name]
        elif name in ksmeta.indexes:
            return ksmeta.indexes[name]
        elif name in ksmeta.views:
            return ksmeta.views[name]

        raise ObjectNotFound("'{}' not found in keyspace '{}'".format(name, ks))

    def get_usertypes_meta(self):
        data = self.session.execute("select * from system.schema_usertypes")
        if not data:
            return cql3handling.UserTypesMeta({})

        return cql3handling.UserTypesMeta.from_layout(data)

    def get_trigger_names(self, ksname=None):
        if ksname is None:
            ksname = self.current_keyspace

        return [trigger.name
                for table in list(self.get_keyspace_meta(ksname).tables.values())
                for trigger in list(table.triggers.values())]

    def reset_statement(self):
        self.reset_prompt()
        self.statement.truncate(0)
        self.statement.seek(0)
        self.empty_lines = 0

    def reset_prompt(self):
        if self.current_keyspace is None:
            self.set_prompt(self.default_prompt, True)
        else:
            self.set_prompt(self.keyspace_prompt.format(self.current_keyspace), True)

    def set_continue_prompt(self):
        if self.empty_lines >= 3:
            self.set_prompt("Statements are terminated with a ';'.  You can press CTRL-C to cancel an incomplete statement.")
            self.empty_lines = 0
            return
        if self.current_keyspace is None:
            self.set_prompt(self.continue_prompt)
        else:
            spaces = ' ' * len(str(self.current_keyspace))
            self.set_prompt(self.keyspace_continue_prompt.format(spaces))
        self.empty_lines = self.empty_lines + 1 if not self.lastcmd else 0

    @contextmanager
    def prepare_loop(self):
        readline = None
        if self.tty and self.completekey:
            try:
                import readline
            except ImportError:
                if is_win:
                    print("WARNING: pyreadline dependency missing.  Install to enable tab completion.")
                pass
            else:
                old_completer = readline.get_completer()
                readline.set_completer(self.complete)
                if readline.__doc__ is not None and 'libedit' in readline.__doc__:
                    readline.parse_and_bind("bind -e")
                    readline.parse_and_bind("bind '" + self.completekey + "' rl_complete")
                    readline.parse_and_bind("bind ^R em-inc-search-prev")
                else:
                    readline.parse_and_bind(self.completekey + ": complete")
        # start coverage collection if requested, unless in subshell
        if self.coverage and not self.is_subshell:
            # check for coveragerc file, write it if missing
            if os.path.exists(HISTORY_DIR):
                self.coveragerc_path = os.path.join(HISTORY_DIR, '.coveragerc')
                covdata_path = os.path.join(HISTORY_DIR, '.coverage')
                if not os.path.isfile(self.coveragerc_path):
                    with open(self.coveragerc_path, 'w') as f:
                        f.writelines(["[run]\n",
                                      "concurrency = multiprocessing\n",
                                      "data_file = {}\n".format(covdata_path),
                                      "parallel = true\n"]
                                     )
                # start coverage
                import coverage
                self.cov = coverage.Coverage(config_file=self.coveragerc_path)
                self.cov.start()
        try:
            yield
        finally:
            if readline is not None:
                readline.set_completer(old_completer)
            if self.coverage and not self.is_subshell:
                self.stop_coverage()

    def get_input_line(self, prompt=''):
        if self.tty:
            self.lastcmd = input(ensure_str(prompt))
            line = ensure_text(self.lastcmd) + '\n'
        else:
            self.lastcmd = ensure_text(self.stdin.readline())
            line = self.lastcmd
            if not len(line):
                raise EOFError
        self.lineno += 1
        line = ensure_text(line)
        return line

    def use_stdin_reader(self, until='', prompt=''):
        until += '\n'
        while True:
            try:
                newline = self.get_input_line(prompt=prompt)
            except EOFError:
                return
            if newline == until:
                return
            yield newline

    def cmdloop(self):
        """
        Adapted from cmd.Cmd's version, because there is literally no way with
        cmd.Cmd.cmdloop() to tell the difference between "EOF" showing up in
        input and an actual EOF.
        """
        with self.prepare_loop():
            while not self.stop:
                try:
                    if self.single_statement:
                        line = self.single_statement
                        self.stop = True
                    else:
                        line = self.get_input_line(self.prompt)
                    self.statement.write(line)
                    if self.onecmd(self.statement.getvalue()):
                        self.reset_statement()
                except EOFError:
                    self.handle_eof()
                except CQL_ERRORS as cqlerr:
                    self.printerr(cqlerr.message)
                except KeyboardInterrupt:
                    self.reset_statement()
                    print('')

    def strip_comment_blocks(self, statementtext):
        comment_block_in_literal_string = re.search('["].*[/][*].*[*][/].*["]', statementtext)
        if not comment_block_in_literal_string:
            result = re.sub('[/][*].*[*][/]', "", statementtext)
            if '*/' in result and '/*' not in result and not self.in_comment:
                raise SyntaxError("Encountered comment block terminator without being in comment block")
            if '/*' in result:
                result = re.sub('[/][*].*', "", result)
                self.in_comment = True
            if '*/' in result:
                result = re.sub('.*[*][/]', "", result)
                self.in_comment = False
            if self.in_comment and not re.findall('[/][*]|[*][/]', statementtext):
                result = ''
            return result
        return statementtext

    def onecmd(self, statementtext):
        """
        Returns true if the statement is complete and was handled (meaning it
        can be reset).
        """
        statementtext = ensure_text(statementtext)
        statementtext = self.strip_comment_blocks(statementtext)
        try:
            statements, endtoken_escaped = cqlruleset.cql_split_statements(statementtext)
        except pylexotron.LexingError as e:
            if self.show_line_nums:
                self.printerr('Invalid syntax at line {0}, char {1}'
                              .format(e.linenum, e.charnum))
            else:
                self.printerr('Invalid syntax at char {0}'.format(e.charnum))
            statementline = statementtext.split('\n')[e.linenum - 1]
            self.printerr('  {0}'.format(statementline))
            self.printerr(' {0}^'.format(' ' * e.charnum))
            return True

        while statements and not statements[-1]:
            statements = statements[:-1]
        if not statements:
            return True
        if endtoken_escaped or statements[-1][-1][0] != 'endtoken':
            self.set_continue_prompt()
            return
        for st in statements:
            try:
                self.handle_statement(st, statementtext)
            except Exception as e:
                if self.debug:
                    traceback.print_exc()
                else:
                    self.printerr(e)
        return True

    def handle_eof(self):
        if self.tty:
            print('')
        statement = self.statement.getvalue()
        if statement.strip():
            if not self.onecmd(statement):
                self.printerr('Incomplete statement at end of file')
        self.do_exit()

    def handle_statement(self, tokens, srcstr):
        # Concat multi-line statements and insert into history
        if readline is not None:
            nl_count = srcstr.count("\n")

            new_hist = ensure_str(srcstr.replace("\n", " ").rstrip())

            if nl_count > 1 and self.last_hist != new_hist:
                readline.add_history(new_hist)

            self.last_hist = new_hist
        cmdword = tokens[0][1]
        if cmdword == '?':
            cmdword = 'help'
        custom_handler = getattr(self, 'do_' + cmdword.lower(), None)
        if custom_handler:
            parsed = cqlruleset.cql_whole_parse_tokens(tokens, srcstr=srcstr,
                                                       startsymbol='cqlshCommand')
            if parsed and not parsed.remainder:
                # successful complete parse
                return custom_handler(parsed)
            else:
                return self.handle_parse_error(cmdword, tokens, parsed, srcstr)
        return self.perform_statement(cqlruleset.cql_extract_orig(tokens, srcstr))

    def handle_parse_error(self, cmdword, tokens, parsed, srcstr):
        if cmdword.lower() in ('select', 'insert', 'update', 'delete', 'truncate',
                               'create', 'drop', 'alter', 'grant', 'revoke',
                               'batch', 'list'):
            # hey, maybe they know about some new syntax we don't. type
            # assumptions won't work, but maybe the query will.
            return self.perform_statement(cqlruleset.cql_extract_orig(tokens, srcstr))
        if parsed:
            self.printerr('Improper %s command (problem at %r).' % (cmdword, parsed.remainder[0]))
        else:
            self.printerr('Improper %s command.' % cmdword)

    def do_use(self, parsed):
        ksname = parsed.get_binding('ksname')
        success, _ = self.perform_simple_statement(SimpleStatement(parsed.extract_orig()))
        if success:
            if ksname[0] == '"' and ksname[-1] == '"':
                self.current_keyspace = self.cql_unprotect_name(ksname)
            else:
                self.current_keyspace = ksname.lower()

    def do_select(self, parsed):
        tracing_was_enabled = self.tracing_enabled
        ksname = parsed.get_binding('ksname')
        stop_tracing = ksname == 'system_traces' or (ksname is None and self.current_keyspace == 'system_traces')
        self.tracing_enabled = self.tracing_enabled and not stop_tracing
        statement = parsed.extract_orig()
        self.perform_statement(statement)
        self.tracing_enabled = tracing_was_enabled

    def perform_statement(self, statement):
        statement = ensure_text(statement)

        stmt = SimpleStatement(statement, consistency_level=self.consistency_level, serial_consistency_level=self.serial_consistency_level, fetch_size=self.page_size if self.use_paging else None)
        success, future = self.perform_simple_statement(stmt)

        if future:
            if future.warnings:
                self.print_warnings(future.warnings)

            if self.tracing_enabled:
                try:
                    for trace in future.get_all_query_traces(max_wait_per=self.max_trace_wait, query_cl=self.consistency_level):
                        print_trace(self, trace)
                except TraceUnavailable:
                    msg = "Statement trace did not complete within %d seconds; trace data may be incomplete." % (self.session.max_trace_wait,)
                    self.writeresult(msg, color=RED)
                    for trace_id in future.get_query_trace_ids():
                        self.show_session(trace_id, partial_session=True)
                except Exception as err:
                    self.printerr("Unable to fetch query trace: %s" % (str(err),))

        return success

    def parse_for_select_meta(self, query_string):
        try:
            parsed = cqlruleset.cql_parse(query_string)[1]
        except IndexError:
            return None
        ks = self.cql_unprotect_name(parsed.get_binding('ksname', None))
        name = self.cql_unprotect_name(parsed.get_binding('cfname', None))
        try:
            return self.get_table_meta(ks, name)
        except ColumnFamilyNotFound:
            try:
                return self.get_view_meta(ks, name)
            except MaterializedViewNotFound:
                raise ObjectNotFound("'{}' not found in keyspace '{}'".format(name, ks))

    def parse_for_update_meta(self, query_string):
        try:
            parsed = cqlruleset.cql_parse(query_string)[1]
        except IndexError:
            return None
        ks = self.cql_unprotect_name(parsed.get_binding('ksname', None))
        cf = self.cql_unprotect_name(parsed.get_binding('cfname'))
        return self.get_table_meta(ks, cf)

    def perform_simple_statement(self, statement):
        if not statement:
            return False, None

        future = self.session.execute_async(statement, trace=self.tracing_enabled)
        result = None
        try:
            result = future.result()
        except CQL_ERRORS as err:
            err_msg = ensure_text(err.message if hasattr(err, 'message') else str(err))
            self.printerr(str(err.__class__.__name__) + ": " + err_msg)
        except Exception:
            import traceback
            self.printerr(traceback.format_exc())

        # Even if statement failed we try to refresh schema if not agreed (see CASSANDRA-9689)
        if not future.is_schema_agreed:
            try:
                self.conn.refresh_schema_metadata(5)  # will throw exception if there is a schema mismatch
            except Exception:
                self.printerr("Warning: schema version mismatch detected; check the schema versions of your "
                              "nodes in system.local and system.peers.")
                self.conn.refresh_schema_metadata(-1)

        if result is None:
            return False, None

        if statement.query_string[:6].lower() == 'select':
            self.print_result(result, self.parse_for_select_meta(statement.query_string))
        elif statement.query_string.lower().startswith("list users") or statement.query_string.lower().startswith("list roles"):
            self.print_result(result, self.get_table_meta('system_auth', 'roles'))
        elif statement.query_string.lower().startswith("list"):
            self.print_result(result, self.get_table_meta('system_auth', 'role_permissions'))
        elif result:
            # CAS INSERT/UPDATE
            self.writeresult("")
            self.print_static_result(result, self.parse_for_update_meta(statement.query_string), with_header=True, tty=self.tty)
        self.flush_output()
        return True, future

    def print_result(self, result, table_meta):
        self.decoding_errors = []

        self.writeresult("")

        def print_all(result, table_meta, tty):
            # Return the number of rows in total
            num_rows = 0
            isFirst = True
            while True:
                # Always print for the first page even it is empty
                if result.current_rows or isFirst:
                    with_header = isFirst or tty
                    self.print_static_result(result, table_meta, with_header, tty, num_rows)
                    num_rows += len(result.current_rows)
                if result.has_more_pages:
                    if self.shunted_query_out is None and tty:
                        # Only pause when not capturing.
                        input("---MORE---")
                    result.fetch_next_page()
                else:
                    if not tty:
                        self.writeresult("")
                    break
                isFirst = False
            return num_rows

        num_rows = print_all(result, table_meta, self.tty)
        self.writeresult("(%d rows)" % num_rows)

        if self.decoding_errors:
            for err in self.decoding_errors[:2]:
                self.writeresult(err.message(), color=RED)
            if len(self.decoding_errors) > 2:
                self.writeresult('%d more decoding errors suppressed.'
                                 % (len(self.decoding_errors) - 2), color=RED)

    def print_static_result(self, result, table_meta, with_header, tty, row_count_offset=0):
        if not result.column_names and not table_meta:
            return

        column_names = result.column_names or list(table_meta.columns.keys())
        formatted_names = [self.myformat_colname(name, table_meta) for name in column_names]
        if not result.current_rows:
            # print header only
            self.print_formatted_result(formatted_names, None, with_header=True, tty=tty)
            return

        cql_types = []
        if result.column_types:
            ks_name = table_meta.keyspace_name if table_meta else self.current_keyspace
            ks_meta = self.conn.metadata.keyspaces.get(ks_name, None)
            cql_types = [CqlType(cql_typename(t), ks_meta) for t in result.column_types]

        formatted_values = [list(map(self.myformat_value, [row[c] for c in column_names], cql_types)) for row in result.current_rows]

        if self.expand_enabled:
            self.print_formatted_result_vertically(formatted_names, formatted_values, row_count_offset)
        else:
            self.print_formatted_result(formatted_names, formatted_values, with_header, tty)

    def print_formatted_result(self, formatted_names, formatted_values, with_header, tty):
        # determine column widths
        widths = [n.displaywidth for n in formatted_names]
        if formatted_values is not None:
            for fmtrow in formatted_values:
                for num, col in enumerate(fmtrow):
                    widths[num] = max(widths[num], col.displaywidth)

        # print header
        if with_header:
            header = ' | '.join(hdr.ljust(w, color=self.color) for (hdr, w) in zip(formatted_names, widths))
            self.writeresult(' ' + header.rstrip())
            self.writeresult('-%s-' % '-+-'.join('-' * w for w in widths))

        # stop if there are no rows
        if formatted_values is None:
            self.writeresult("")
            return

        # print row data
        for row in formatted_values:
            line = ' | '.join(col.rjust(w, color=self.color) for (col, w) in zip(row, widths))
            self.writeresult(' ' + line)

        if tty:
            self.writeresult("")

    def print_formatted_result_vertically(self, formatted_names, formatted_values, row_count_offset):
        max_col_width = max([n.displaywidth for n in formatted_names])
        max_val_width = max([n.displaywidth for row in formatted_values for n in row])

        # for each row returned, list all the column-value pairs
        for i, row in enumerate(formatted_values):
            self.writeresult("@ Row %d" % (row_count_offset + i + 1))
            self.writeresult('-%s-' % '-+-'.join(['-' * max_col_width, '-' * max_val_width]))
            for field_id, field in enumerate(row):
                column = formatted_names[field_id].ljust(max_col_width, color=self.color)
                value = field.ljust(field.displaywidth, color=self.color)
                self.writeresult(' ' + " | ".join([column, value]))
            self.writeresult('')

    def print_warnings(self, warnings):
        if warnings is None or len(warnings) == 0:
            return

        self.writeresult('')
        self.writeresult('Warnings :')
        for warning in warnings:
            self.writeresult(warning)
            self.writeresult('')

    def emptyline(self):
        pass

    def parseline(self, line):
        # this shouldn't be needed
        raise NotImplementedError

    def complete(self, text, state):
        if readline is None:
            return
        if state == 0:
            try:
                self.completion_matches = self.find_completions(text)
            except Exception:
                if debug_completion:
                    import traceback
                    traceback.print_exc()
                else:
                    raise
        try:
            return self.completion_matches[state]
        except IndexError:
            return None

    def find_completions(self, text):
        curline = readline.get_line_buffer()
        prevlines = self.statement.getvalue()
        wholestmt = prevlines + curline
        begidx = readline.get_begidx() + len(prevlines)
        stuff_to_complete = wholestmt[:begidx]
        return cqlruleset.cql_complete(stuff_to_complete, text, cassandra_conn=self,
                                       debug=debug_completion, startsymbol='cqlshCommand')

    def set_prompt(self, prompt, prepend_user=False):
        if prepend_user and self.username:
            self.prompt = "{0}@{1}".format(self.username, prompt)
            return
        self.prompt = prompt

    def cql_unprotect_name(self, namestr):
        if namestr is None:
            return
        return cqlruleset.dequote_name(namestr)

    def cql_unprotect_value(self, valstr):
        if valstr is not None:
            return cqlruleset.dequote_value(valstr)

    def _columnize_unicode(self, name_list):
        """
        Used when columnizing identifiers that may contain unicode
        """
        names = [n for n in name_list]
        cmd.Cmd.columnize(self, names)
        print('')

    def do_describe(self, parsed):

        """
        DESCRIBE [cqlsh only]

        (DESC may be used as a shorthand.)

          Outputs information about the connected Cassandra cluster, or about
          the data objects stored in the cluster. Use in one of the following ways:

        DESCRIBE KEYSPACES

          Output the names of all keyspaces.

        DESCRIBE KEYSPACE [<keyspacename>]

          Output CQL commands that could be used to recreate the given keyspace,
          and the objects in it (such as tables, types, functions, etc.).
          In some cases, as the CQL interface matures, there will be some metadata
          about a keyspace that is not representable with CQL. That metadata will not be shown.
          The '<keyspacename>' argument may be omitted, in which case the current
          keyspace will be described.

        DESCRIBE TABLES

          Output the names of all tables in the current keyspace, or in all
          keyspaces if there is no current keyspace.

        DESCRIBE TABLE [<keyspace>.]<tablename>

          Output CQL commands that could be used to recreate the given table.
          In some cases, as above, there may be table metadata which is not
          representable and which will not be shown.

        DESCRIBE INDEX <indexname>

          Output the CQL command that could be used to recreate the given index.
          In some cases, there may be index metadata which is not representable
          and which will not be shown.

        DESCRIBE MATERIALIZED VIEW <viewname>

          Output the CQL command that could be used to recreate the given materialized view.
          In some cases, there may be materialized view metadata which is not representable
          and which will not be shown.

        DESCRIBE CLUSTER

          Output information about the connected Cassandra cluster, such as the
          cluster name, and the partitioner and snitch in use. When you are
          connected to a non-system keyspace, also shows endpoint-range
          ownership information for the Cassandra ring.

        DESCRIBE [FULL] SCHEMA

          Output CQL commands that could be used to recreate the entire (non-system) schema.
          Works as though "DESCRIBE KEYSPACE k" was invoked for each non-system keyspace
          k. Use DESCRIBE FULL SCHEMA to include the system keyspaces.

        DESCRIBE TYPES

          Output the names of all user-defined-types in the current keyspace, or in all
          keyspaces if there is no current keyspace.

        DESCRIBE TYPE [<keyspace>.]<type>

          Output the CQL command that could be used to recreate the given user-defined-type.

        DESCRIBE FUNCTIONS

          Output the names of all user-defined-functions in the current keyspace, or in all
          keyspaces if there is no current keyspace.

        DESCRIBE FUNCTION [<keyspace>.]<function>

          Output the CQL command that could be used to recreate the given user-defined-function.

        DESCRIBE AGGREGATES

          Output the names of all user-defined-aggregates in the current keyspace, or in all
          keyspaces if there is no current keyspace.

        DESCRIBE AGGREGATE [<keyspace>.]<aggregate>

          Output the CQL command that could be used to recreate the given user-defined-aggregate.

        DESCRIBE <objname>

          Output CQL commands that could be used to recreate the entire object schema,
          where object can be either a keyspace or a table or an index or a materialized
          view (in this order).
        """
        stmt = SimpleStatement(parsed.extract_orig(), consistency_level=cassandra.ConsistencyLevel.LOCAL_ONE, fetch_size=self.page_size if self.use_paging else None)
        future = self.session.execute_async(stmt)

        if self.connection_versions['build'][0] < '4':
            print('\nWARN: DESCRIBE|DESC was moved to server side in Cassandra 4.0. As a consequence DESRIBE|DESC '
                  'will not work in cqlsh %r connected to Cassandra %r, the version that you are connected to. '
                  'DESCRIBE does not exist server side prior Cassandra 4.0.'
                  % (version, self.connection_versions['build']))
        else:
            try:
                result = future.result()

                what = parsed.matched[1][1].lower()

                if what in ('columnfamilies', 'tables', 'types', 'functions', 'aggregates'):
                    self.describe_list(result)
                elif what == 'keyspaces':
                    self.describe_keyspaces(result)
                elif what == 'cluster':
                    self.describe_cluster(result)
                elif what:
                    self.describe_element(result)

            except CQL_ERRORS as err:
                err_msg = ensure_text(err.message if hasattr(err, 'message') else str(err))
                self.printerr(err_msg.partition("message=")[2].strip('"'))
            except Exception:
                import traceback
                self.printerr(traceback.format_exc())

            if future:
                if future.warnings:
                    self.print_warnings(future.warnings)

    do_desc = do_describe

    def describe_keyspaces(self, rows):
        """
        Print the output for a DESCRIBE KEYSPACES query
        """
        names = [ensure_str(r['name']) for r in rows]

        print('')
        cmd.Cmd.columnize(self, names)
        print('')

    def describe_list(self, rows):
        """
        Print the output for all the DESCRIBE queries for element names (e.g DESCRIBE TABLES, DESCRIBE FUNCTIONS ...)
        """
        keyspace = None
        names = list()
        for row in rows:
            if row['keyspace_name'] != keyspace:
                if keyspace is not None:
                    self.print_keyspace_element_names(keyspace, names)

                keyspace = row['keyspace_name']
                names = list()

            names.append(ensure_str(row['name']))

        if keyspace is not None:
            self.print_keyspace_element_names(keyspace, names)
            print('')

    def print_keyspace_element_names(self, keyspace, names):
        print('')
        if self.current_keyspace is None:
            print('Keyspace %s' % (keyspace))
            print('---------%s' % ('-' * len(keyspace)))
        cmd.Cmd.columnize(self, names)

    def describe_element(self, rows):
        """
        Print the output for all the DESCRIBE queries where an element name as been specified (e.g DESCRIBE TABLE, DESCRIBE INDEX ...)
        """
        for row in rows:
            print('')
            self.query_out.write(row['create_statement'])
            print('')

    def describe_cluster(self, rows):
        """
        Print the output for a DESCRIBE CLUSTER query.

        If a specified keyspace was in use the returned ResultSet will contains a 'range_ownership' column,
        otherwise not.
        """
        for row in rows:
            print('\nCluster: %s' % row['cluster'])
            print('Partitioner: %s' % row['partitioner'])
            print('Snitch: %s\n' % row['snitch'])
            if 'range_ownership' in row:
                print("Range ownership:")
                for entry in list(row['range_ownership'].items()):
                    print(' %39s  [%s]' % (entry[0], ', '.join([host for host in entry[1]])))
                print('')

    def do_copy(self, parsed):
        r"""
        COPY [cqlsh only]

          COPY x FROM: Imports CSV data into a Cassandra table
          COPY x TO: Exports data from a Cassandra table in CSV format.

        COPY <table_name> [ ( column [, ...] ) ]
             FROM ( '<file_pattern_1, file_pattern_2, ... file_pattern_n>' | STDIN )
             [ WITH <option>='value' [AND ...] ];

        File patterns are either file names or valid python glob expressions, e.g. *.csv or folder/*.csv.

        COPY <table_name> [ ( column [, ...] ) ]
             TO ( '<filename>' | STDOUT )
             [ WITH <option>='value' [AND ...] ];

        Available common COPY options and defaults:

          DELIMITER=','           - character that appears between records
          QUOTE='"'               - quoting character to be used to quote fields
          ESCAPE='\'              - character to appear before the QUOTE char when quoted
          HEADER=false            - whether to ignore the first line
          NULL=''                 - string that represents a null value
          DATETIMEFORMAT=         - timestamp strftime format
            '%Y-%m-%d %H:%M:%S%z'   defaults to time_format value in cqlshrc
          MAXATTEMPTS=5           - the maximum number of attempts per batch or range
          REPORTFREQUENCY=0.25    - the frequency with which we display status updates in seconds
          DECIMALSEP='.'          - the separator for decimal values
          THOUSANDSSEP=''         - the separator for thousands digit groups
          BOOLSTYLE='True,False'  - the representation for booleans, case insensitive, specify true followed by false,
                                    for example yes,no or 1,0
          NUMPROCESSES=n          - the number of worker processes, by default the number of cores minus one
                                    capped at 16
          CONFIGFILE=''           - a configuration file with the same format as .cqlshrc (see the Python ConfigParser
                                    documentation) where you can specify WITH options under the following optional
                                    sections: [copy], [copy-to], [copy-from], [copy:ks.table], [copy-to:ks.table],
                                    [copy-from:ks.table], where <ks> is your keyspace name and <table> is your table
                                    name. Options are read from these sections, in the order specified
                                    above, and command line options always override options in configuration files.
                                    Depending on the COPY direction, only the relevant copy-from or copy-to sections
                                    are used. If no configfile is specified then .cqlshrc is searched instead.
          RATEFILE=''             - an optional file where to print the output statistics

        Available COPY FROM options and defaults:

          CHUNKSIZE=5000          - the size of chunks passed to worker processes
          INGESTRATE=100000       - an approximate ingest rate in rows per second
          MINBATCHSIZE=10         - the minimum size of an import batch
          MAXBATCHSIZE=20         - the maximum size of an import batch
          MAXROWS=-1              - the maximum number of rows, -1 means no maximum
          SKIPROWS=0              - the number of rows to skip
          SKIPCOLS=''             - a comma separated list of column names to skip
          MAXPARSEERRORS=-1       - the maximum global number of parsing errors, -1 means no maximum
          MAXINSERTERRORS=1000    - the maximum global number of insert errors, -1 means no maximum
          ERRFILE=''              - a file where to store all rows that could not be imported, by default this is
                                    import_ks_table.err where <ks> is your keyspace and <table> is your table name.
          PREPAREDSTATEMENTS=True - whether to use prepared statements when importing, by default True. Set this to
                                    False if you don't mind shifting data parsing to the cluster. The cluster will also
                                    have to compile every batch statement. For large and oversized clusters
                                    this will result in a faster import but for smaller clusters it may generate
                                    timeouts.
          TTL=3600                - the time to live in seconds, by default data will not expire

        Available COPY TO options and defaults:

          ENCODING='utf8'          - encoding for CSV output
          PAGESIZE='1000'          - the page size for fetching results
          PAGETIMEOUT=10           - the page timeout in seconds for fetching results
          BEGINTOKEN=''            - the minimum token string to consider when exporting data
          ENDTOKEN=''              - the maximum token string to consider when exporting data
          MAXREQUESTS=6            - the maximum number of requests each worker process can work on in parallel
          MAXOUTPUTSIZE='-1'       - the maximum size of the output file measured in number of lines,
                                     beyond this maximum the output file will be split into segments,
                                     -1 means unlimited.
          FLOATPRECISION=5         - the number of digits displayed after the decimal point for cql float values
          DOUBLEPRECISION=12       - the number of digits displayed after the decimal point for cql double values

        When entering CSV data on STDIN, you can use the sequence "\."
        on a line by itself to end the data input.
        """

        if self.no_file_io:
            self.printerr('No file I/O permitted')
            return

        ks = self.cql_unprotect_name(parsed.get_binding('ksname', None))
        if ks is None:
            ks = self.current_keyspace
            if ks is None:
                raise NoKeyspaceError("Not in any keyspace.")
        table = self.cql_unprotect_name(parsed.get_binding('cfname'))
        columns = parsed.get_binding('colnames', None)
        if columns is not None:
            columns = list(map(self.cql_unprotect_name, columns))
        else:
            # default to all known columns
            columns = self.get_column_names(ks, table)

        fname = parsed.get_binding('fname', None)
        if fname is not None:
            fname = self.cql_unprotect_value(fname)

        copyoptnames = list(map(six.text_type.lower, parsed.get_binding('optnames', ())))
        copyoptvals = list(map(self.cql_unprotect_value, parsed.get_binding('optvals', ())))
        opts = dict(list(zip(copyoptnames, copyoptvals)))

        direction = parsed.get_binding('dir').upper()
        if direction == 'FROM':
            task = ImportTask(self, ks, table, columns, fname, opts, self.conn.protocol_version, CONFIG_FILE)
        elif direction == 'TO':
            task = ExportTask(self, ks, table, columns, fname, opts, self.conn.protocol_version, CONFIG_FILE)
        else:
            raise SyntaxError("Unknown direction %s" % direction)

        task.run()

    def do_show(self, parsed):
        """
        SHOW [cqlsh only]

          Displays information about the current cqlsh session. Can be called in
          the following ways:

        SHOW VERSION

          Shows the version and build of the connected Cassandra instance, as
          well as the version of the CQL spec that the connected Cassandra
          instance understands.

        SHOW HOST

          Shows where cqlsh is currently connected.

        SHOW SESSION <sessionid>

          Pretty-prints the requested tracing session.
        """
        showwhat = parsed.get_binding('what').lower()
        if showwhat == 'version':
            self.get_connection_versions()
            self.show_version()
        elif showwhat == 'host':
            self.show_host()
        elif showwhat.startswith('session'):
            session_id = parsed.get_binding('sessionid').lower()
            self.show_session(UUID(session_id))
        else:
            self.printerr('Wait, how do I show %r?' % (showwhat,))

    def do_source(self, parsed):
        """
        SOURCE [cqlsh only]

        Executes a file containing CQL statements. Gives the output for each
        statement in turn, if any, or any errors that occur along the way.

        Errors do NOT abort execution of the CQL source file.

        Usage:

          SOURCE '<file>';

        That is, the path to the file to be executed must be given inside a
        string literal. The path is interpreted relative to the current working
        directory. The tilde shorthand notation ('~/mydir') is supported for
        referring to $HOME.

        See also the --file option to cqlsh.
        """

        if self.no_file_io:
            self.printerr('No file I/O permitted')
            return

        fname = parsed.get_binding('fname')
        fname = os.path.expanduser(self.cql_unprotect_value(fname))
        try:
            encoding, bom_size = get_file_encoding_bomsize(fname)
            f = codecs.open(fname, 'r', encoding)
            f.seek(bom_size)
        except IOError as e:
            self.printerr('Could not open %r: %s' % (fname, e))
            return
        username = self.auth_provider.username if self.auth_provider else None
        password = self.auth_provider.password if self.auth_provider else None
        subshell = Shell(self.hostname, self.port, color=self.color,
                         username=username, password=password,
                         encoding=self.encoding, stdin=f, tty=False, use_conn=self.conn,
                         cqlver=self.cql_version, keyspace=self.current_keyspace,
                         consistency_level=self.consistency_level,
                         serial_consistency_level=self.serial_consistency_level,
                         tracing_enabled=self.tracing_enabled,
                         display_nanotime_format=self.display_nanotime_format,
                         display_timestamp_format=self.display_timestamp_format,
                         display_date_format=self.display_date_format,
                         display_float_precision=self.display_float_precision,
                         display_double_precision=self.display_double_precision,
                         display_timezone=self.display_timezone,
                         max_trace_wait=self.max_trace_wait, ssl=self.ssl,
                         request_timeout=self.session.default_timeout,
                         connect_timeout=self.conn.connect_timeout,
                         no_file_io=self.no_file_io,
                         is_subshell=True)
        # duplicate coverage related settings in subshell
        if self.coverage:
            subshell.coverage = True
            subshell.coveragerc_path = self.coveragerc_path
        subshell.cmdloop()
        f.close()

    def do_capture(self, parsed):
        """
        CAPTURE [cqlsh only]

        Begins capturing command output and appending it to a specified file.
        Output will not be shown at the console while it is captured.

        Usage:

          CAPTURE '<file>';
          CAPTURE OFF;
          CAPTURE;

        That is, the path to the file to be appended to must be given inside a
        string literal. The path is interpreted relative to the current working
        directory. The tilde shorthand notation ('~/mydir') is supported for
        referring to $HOME.

        Only query result output is captured. Errors and output from cqlsh-only
        commands will still be shown in the cqlsh session.

        To stop capturing output and show it in the cqlsh session again, use
        CAPTURE OFF.

        To inspect the current capture configuration, use CAPTURE with no
        arguments.
        """

        if self.no_file_io:
            self.printerr('No file I/O permitted')
            return

        fname = parsed.get_binding('fname')
        if fname is None:
            if self.shunted_query_out is not None:
                print("Currently capturing query output to %r." % (self.query_out.name,))
            else:
                print("Currently not capturing query output.")
            return

        if fname.upper() == 'OFF':
            if self.shunted_query_out is None:
                self.printerr('Not currently capturing output.')
                return
            self.query_out.close()
            self.query_out = self.shunted_query_out
            self.color = self.shunted_color
            self.shunted_query_out = None
            del self.shunted_color
            return

        if self.shunted_query_out is not None:
            self.printerr('Already capturing output to %s. Use CAPTURE OFF'
                          ' to disable.' % (self.query_out.name,))
            return

        fname = os.path.expanduser(self.cql_unprotect_value(fname))
        try:
            f = open(fname, 'a')
        except IOError as e:
            self.printerr('Could not open %r for append: %s' % (fname, e))
            return
        self.shunted_query_out = self.query_out
        self.shunted_color = self.color
        self.query_out = f
        self.color = False
        print('Now capturing query output to %r.' % (fname,))

    def do_tracing(self, parsed):
        """
        TRACING [cqlsh]

          Enables or disables request tracing.

        TRACING ON

          Enables tracing for all further requests.

        TRACING OFF

          Disables tracing.

        TRACING

          TRACING with no arguments shows the current tracing status.
        """
        self.tracing_enabled = SwitchCommand("TRACING", "Tracing").execute(self.tracing_enabled, parsed, self.printerr)

    def do_expand(self, parsed):
        """
        EXPAND [cqlsh]

          Enables or disables expanded (vertical) output.

        EXPAND ON

          Enables expanded (vertical) output.

        EXPAND OFF

          Disables expanded (vertical) output.

        EXPAND

          EXPAND with no arguments shows the current value of expand setting.
        """
        self.expand_enabled = SwitchCommand("EXPAND", "Expanded output").execute(self.expand_enabled, parsed, self.printerr)

    def do_consistency(self, parsed):
        """
        CONSISTENCY [cqlsh only]

           Overrides default consistency level (default level is ONE).

        CONSISTENCY <level>

           Sets consistency level for future requests.

           Valid consistency levels:

           ANY, ONE, TWO, THREE, QUORUM, ALL, LOCAL_ONE, LOCAL_QUORUM, EACH_QUORUM, SERIAL and LOCAL_SERIAL.

           SERIAL and LOCAL_SERIAL may be used only for SELECTs; will be rejected with updates.

        CONSISTENCY

           CONSISTENCY with no arguments shows the current consistency level.
        """
        level = parsed.get_binding('level')
        if level is None:
            print('Current consistency level is %s.' % (cassandra.ConsistencyLevel.value_to_name[self.consistency_level]))
            return

        self.consistency_level = cassandra.ConsistencyLevel.name_to_value[level.upper()]
        print('Consistency level set to %s.' % (level.upper(),))

    def do_serial(self, parsed):
        """
        SERIAL CONSISTENCY [cqlsh only]

           Overrides serial consistency level (default level is SERIAL).

        SERIAL CONSISTENCY <level>

           Sets consistency level for future conditional updates.

           Valid consistency levels:

           SERIAL, LOCAL_SERIAL.

        SERIAL CONSISTENCY

           SERIAL CONSISTENCY with no arguments shows the current consistency level.
        """
        level = parsed.get_binding('level')
        if level is None:
            print('Current serial consistency level is %s.' % (cassandra.ConsistencyLevel.value_to_name[self.serial_consistency_level]))
            return

        self.serial_consistency_level = cassandra.ConsistencyLevel.name_to_value[level.upper()]
        print('Serial consistency level set to %s.' % (level.upper(),))

    def do_login(self, parsed):
        """
        LOGIN [cqlsh only]

           Changes login information without requiring restart.

        LOGIN <username> (<password>)

           Login using the specified username.
           If password is specified it should be wrapped with single quotes.
           If not specified you will be prompted to enter.
        """
        username = parsed.get_binding('username')
        password = parsed.get_binding('password')
        if password is None:
            password = getpass.getpass()
        else:
            password = password[1:-1]

        auth_provider = PlainTextAuthProvider(username=username, password=password)

        conn = cluster_factory(
            self.hostname,
            port=self.port,
            cql_version=self.conn.cql_version,
            protocol_version=self.conn.protocol_version,
            auth_provider=auth_provider,
            ssl_options=self.conn.ssl_options,
            control_connection_timeout=self.conn.connect_timeout,
            connect_timeout=self.conn.connect_timeout,
            secure_connect_bundle=self.secure_connect_bundle)

        if self.current_keyspace:
            session = conn.connect(self.current_keyspace)
        else:
            session = conn.connect()

        # Copy session properties
        session.default_timeout = self.session.default_timeout
        session.row_factory = self.session.row_factory
        session.default_consistency_level = self.session.default_consistency_level
        session.default_serial_consistency_level = self.session.default_serial_consistency_level
        session.max_trace_wait = self.session.max_trace_wait

        # Update after we've connected in case we fail to authenticate
        self.conn = conn
        self.auth_provider = auth_provider
        self.username = username
        self.session = session

    def do_exit(self, parsed=None):
        """
        EXIT/QUIT [cqlsh only]

        Exits cqlsh.
        """
        self.stop = True
        if self.owns_connection:
            self.conn.shutdown()
    do_quit = do_exit

    def do_clear(self, parsed):
        """
        CLEAR/CLS [cqlsh only]

        Clears the console.
        """
        import subprocess
        subprocess.call(['clear', 'cls'][is_win], shell=True)
    do_cls = do_clear

    def do_debug(self, parsed):

        if self.no_file_io:
            self.printerr('No file I/O permitted')
            return

        import pdb
        pdb.set_trace()

    def get_help_topics(self):
        topics = [t[3:] for t in dir(self) if t.startswith('do_') and getattr(self, t, None).__doc__]
        for hide_from_help in ('quit',):
            topics.remove(hide_from_help)
        return topics

    def columnize(self, slist, *a, **kw):
        return cmd.Cmd.columnize(self, sorted([u.upper() for u in slist]), *a, **kw)

    def do_help(self, parsed):
        """
        HELP [cqlsh only]

        Gives information about cqlsh commands. To see available topics,
        enter "HELP" without any arguments. To see help on a topic,
        use "HELP <topic>".
        """
        topics = parsed.get_binding('topic', ())
        if not topics:
            shell_topics = [t.upper() for t in self.get_help_topics()]
            self.print_topics("\nDocumented shell commands:", shell_topics, 15, 80)
            cql_topics = [t.upper() for t in cqldocs.get_help_topics()]
            self.print_topics("CQL help topics:", cql_topics, 15, 80)
            return
        for t in topics:
            if t.lower() in self.get_help_topics():
                doc = getattr(self, 'do_' + t.lower()).__doc__
                self.stdout.write(doc + "\n")
            elif t.lower() in cqldocs.get_help_topics():
                urlpart = cqldocs.get_help_topic(t)
                if urlpart is not None:
                    url = "%s#%s" % (CASSANDRA_CQL_HTML, urlpart)
                    if self.browser is not None:
                        opened = webbrowser.get(self.browser).open_new_tab(url)
                    else:
                        opened = webbrowser.open_new_tab(url)
                    if not opened:
                        self.printerr("*** No browser to display CQL help. URL for help topic %s : %s" % (t, url))
            else:
                self.printerr("*** No help on %s" % (t,))

    def do_unicode(self, parsed):
        """
        Textual input/output

        When control characters, or other characters which can't be encoded
        in your current locale, are found in values of 'text' or 'ascii'
        types, it will be shown as a backslash escape. If color is enabled,
        any such backslash escapes will be shown in a different color from
        the surrounding text.

        Unicode code points in your data will be output intact, if the
        encoding for your locale is capable of decoding them. If you prefer
        that non-ascii characters be shown with Python-style "\\uABCD"
        escape sequences, invoke cqlsh with an ASCII locale (for example,
        by setting the $LANG environment variable to "C").
        """

    def do_paging(self, parsed):
        """
        PAGING [cqlsh]

          Enables or disables query paging.

        PAGING ON

          Enables query paging for all further queries.

        PAGING OFF

          Disables paging.

        PAGING

          PAGING with no arguments shows the current query paging status.
        """
        (self.use_paging, requested_page_size) = SwitchCommandWithValue(
            "PAGING", "Query paging", value_type=int).execute(self.use_paging, parsed, self.printerr)
        if self.use_paging and requested_page_size is not None:
            self.page_size = requested_page_size
        if self.use_paging:
            print(("Page size: {}".format(self.page_size)))
        else:
            self.page_size = self.default_page_size

    def applycolor(self, text, color=None):
        if not color or not self.color:
            return text
        return color + text + ANSI_RESET

    def writeresult(self, text, color=None, newline=True, out=None):
        if out is None:
            out = self.query_out

        # convert Exceptions, etc to text
        if not isinstance(text, six.text_type):
            text = "{}".format(text)

        to_write = self.applycolor(text, color) + ('\n' if newline else '')
        to_write = ensure_str(to_write)
        out.write(to_write)

    def flush_output(self):
        self.query_out.flush()

    def printerr(self, text, color=RED, newline=True, shownum=None):
        self.statement_error = True
        if shownum is None:
            shownum = self.show_line_nums
        if shownum:
            text = '%s:%d:%s' % (self.stdin.name, self.lineno, text)
        self.writeresult(text, color, newline=newline, out=sys.stderr)

    def stop_coverage(self):
        if self.coverage and self.cov is not None:
            self.cov.stop()
            self.cov.save()
            self.cov = None


class SwitchCommand(object):
    command = None
    description = None

    def __init__(self, command, desc):
        self.command = command
        self.description = desc

    def execute(self, state, parsed, printerr):
        switch = parsed.get_binding('switch')
        if switch is None:
            if state:
                print("%s is currently enabled. Use %s OFF to disable"
                      % (self.description, self.command))
            else:
                print("%s is currently disabled. Use %s ON to enable."
                      % (self.description, self.command))
            return state

        if switch.upper() == 'ON':
            if state:
                printerr('%s is already enabled. Use %s OFF to disable.'
                         % (self.description, self.command))
                return state
            print('Now %s is enabled' % (self.description,))
            return True

        if switch.upper() == 'OFF':
            if not state:
                printerr('%s is not enabled.' % (self.description,))
                return state
            print('Disabled %s.' % (self.description,))
            return False


class SwitchCommandWithValue(SwitchCommand):
    """The same as SwitchCommand except it also accepts a value in place of ON.

    This returns a tuple of the form: (SWITCH_VALUE, PASSED_VALUE)
    eg: PAGING 50 returns (True, 50)
        PAGING OFF returns (False, None)
        PAGING ON returns (True, None)

    The value_type must match for the PASSED_VALUE, otherwise it will return None.
    """
    def __init__(self, command, desc, value_type=int):
        SwitchCommand.__init__(self, command, desc)
        self.value_type = value_type

    def execute(self, state, parsed, printerr):
        binary_switch_value = SwitchCommand.execute(self, state, parsed, printerr)
        switch = parsed.get_binding('switch')
        try:
            value = self.value_type(switch)
            binary_switch_value = True
        except (ValueError, TypeError):
            value = None
        return (binary_switch_value, value)


def option_with_default(cparser_getter, section, option, default=None):
    try:
        return cparser_getter(section, option)
    except configparser.Error:
        return default


def raw_option_with_default(configs, section, option, default=None):
    """
    Same (almost) as option_with_default() but won't do any string interpolation.
    Useful for config values that include '%' symbol, e.g. time format string.
    """
    try:
        return configs.get(section, option, raw=True)
    except configparser.Error:
        return default


def should_use_color():
    if not sys.stdout.isatty():
        return False
    if os.environ.get('TERM', '') in ('dumb', ''):
        return False
    try:
        import subprocess
        p = subprocess.Popen(['tput', 'colors'], stdout=subprocess.PIPE)
        stdout, _ = p.communicate()
        if int(stdout.strip()) < 8:
            return False
    except (OSError, ImportError, ValueError):
        # oh well, we tried. at least we know there's a $TERM and it's
        # not "dumb".
        pass
    return True


def read_options(cmdlineargs, environment):
    configs = configparser.SafeConfigParser() if sys.version_info < (3, 2) else configparser.ConfigParser()
    configs.read(CONFIG_FILE)

    rawconfigs = configparser.RawConfigParser()
    rawconfigs.read(CONFIG_FILE)

<<<<<<< HEAD
    optvalues = optparse.Values()
    optvalues.username = option_with_default(configs.get, 'authentication', 'username')
    optvalues.password = option_with_default(rawconfigs.get, 'authentication', 'password')
    optvalues.keyspace = option_with_default(configs.get, 'authentication', 'keyspace')
    optvalues.secure_connect_bundle = option_with_default(configs.get, 'connection', 'secure_connect_bundle')
    optvalues.browser = option_with_default(configs.get, 'ui', 'browser', None)
    optvalues.completekey = option_with_default(configs.get, 'ui', 'completekey',
=======
    argvalues = argparse.Namespace()

    argvalues.username = option_with_default(configs.get, 'authentication', 'username')
    argvalues.password = option_with_default(rawconfigs.get, 'authentication', 'password')
    argvalues.keyspace = option_with_default(configs.get, 'authentication', 'keyspace')
    argvalues.browser = option_with_default(configs.get, 'ui', 'browser', None)
    argvalues.completekey = option_with_default(configs.get, 'ui', 'completekey',
>>>>>>> b4b9f319
                                                DEFAULT_COMPLETEKEY)
    argvalues.color = option_with_default(configs.getboolean, 'ui', 'color')
    argvalues.time_format = raw_option_with_default(configs, 'ui', 'time_format',
                                                    DEFAULT_TIMESTAMP_FORMAT)
    argvalues.nanotime_format = raw_option_with_default(configs, 'ui', 'nanotime_format',
                                                        DEFAULT_NANOTIME_FORMAT)
    argvalues.date_format = raw_option_with_default(configs, 'ui', 'date_format',
                                                    DEFAULT_DATE_FORMAT)
    argvalues.float_precision = option_with_default(configs.getint, 'ui', 'float_precision',
                                                    DEFAULT_FLOAT_PRECISION)
    argvalues.double_precision = option_with_default(configs.getint, 'ui', 'double_precision',
                                                     DEFAULT_DOUBLE_PRECISION)
    argvalues.field_size_limit = option_with_default(configs.getint, 'csv', 'field_size_limit', csv.field_size_limit())
    argvalues.max_trace_wait = option_with_default(configs.getfloat, 'tracing', 'max_trace_wait',
                                                   DEFAULT_MAX_TRACE_WAIT)
    argvalues.timezone = option_with_default(configs.get, 'ui', 'timezone', None)

    argvalues.debug = False

    argvalues.coverage = False
    if 'CQLSH_COVERAGE' in environment.keys():
        argvalues.coverage = True

    argvalues.file = None
    argvalues.ssl = option_with_default(configs.getboolean, 'connection', 'ssl', DEFAULT_SSL)
    argvalues.encoding = option_with_default(configs.get, 'ui', 'encoding', UTF8)

<<<<<<< HEAD
    optvalues.consistency_level = option_with_default(configs.get, 'cql', 'consistency_level', None)
    optvalues.serial_consistency_level = option_with_default(configs.get, 'cql', 'serial_consistency_level', 'SERIAL')

    optvalues.tty = option_with_default(configs.getboolean, 'ui', 'tty', sys.stdin.isatty())
    optvalues.protocol_version = option_with_default(configs.getint, 'protocol', 'version', None)
    optvalues.cqlversion = option_with_default(configs.get, 'cql', 'version', None)
    optvalues.connect_timeout = option_with_default(configs.getint, 'connection', 'timeout', DEFAULT_CONNECT_TIMEOUT_SECONDS)
    optvalues.request_timeout = option_with_default(configs.getint, 'connection', 'request_timeout', DEFAULT_REQUEST_TIMEOUT_SECONDS)
    optvalues.execute = None
    optvalues.no_file_io = option_with_default(configs.getboolean, 'ui', 'no_file_io', DEFAULT_NO_FILE_IO)
    optvalues.disable_history = option_with_default(configs.getboolean, 'history', 'disabled', False)
=======
    argvalues.tty = option_with_default(configs.getboolean, 'ui', 'tty', sys.stdin.isatty())
    argvalues.protocol_version = option_with_default(configs.getint, 'protocol', 'version', None)
    argvalues.cqlversion = option_with_default(configs.get, 'cql', 'version', None)
    argvalues.connect_timeout = option_with_default(configs.getint, 'connection', 'timeout', DEFAULT_CONNECT_TIMEOUT_SECONDS)
    argvalues.request_timeout = option_with_default(configs.getint, 'connection', 'request_timeout', DEFAULT_REQUEST_TIMEOUT_SECONDS)
    argvalues.execute = None
>>>>>>> b4b9f319

    options, arguments = parser.parse_known_args(cmdlineargs, argvalues)
    # Make sure some user values read from the command line are in unicode
    options.execute = maybe_ensure_text(options.execute)
    options.username = maybe_ensure_text(options.username)
    options.password = maybe_ensure_text(options.password)
    options.keyspace = maybe_ensure_text(options.keyspace)

    serial_levels = [cassandra.ConsistencyLevel.SERIAL, cassandra.ConsistencyLevel.LOCAL_SERIAL]

    # If unspecified, set the proper defaut CL
    default_cl = 'LOCAL_QUORUM' if options.secure_connect_bundle else 'ONE'
    if options.consistency_level is None:
        options.consistency_level = default_cl

    try:
        cl = cassandra.ConsistencyLevel.name_to_value[options.consistency_level.upper()]
        if cl in serial_levels:
            raise KeyError
        options.consistency_level = cl
    except KeyError:
        parser.error('"{}" is not a valid consistency level'.format(options.consistency_level))

    try:
        cl = cassandra.ConsistencyLevel.name_to_value[options.serial_consistency_level.upper()]
        if cl not in serial_levels:
            raise KeyError
        options.serial_consistency_level = cl
    except KeyError:
        parser.error('"{}" is not a valid serial consistency level'.format(options.serial_consistency_level))

    hostname = option_with_default(configs.get, 'connection', 'hostname', DEFAULT_HOST)
    port = option_with_default(configs.get, 'connection', 'port', DEFAULT_PORT)

    try:
        options.connect_timeout = int(options.connect_timeout)
    except ValueError:
        parser.error('"%s" is not a valid connect timeout.' % (options.connect_timeout,))
        options.connect_timeout = DEFAULT_CONNECT_TIMEOUT_SECONDS

    try:
        options.request_timeout = int(options.request_timeout)
    except ValueError:
        parser.error('"%s" is not a valid request timeout.' % (options.request_timeout,))
        options.request_timeout = DEFAULT_REQUEST_TIMEOUT_SECONDS

    hostname = environment.get('CQLSH_HOST', hostname)
    port = environment.get('CQLSH_PORT', port)

    if len(arguments) > 0:
        hostname = arguments[0]
    if len(arguments) > 1:
        port = arguments[1]

    if options.file or options.execute:
        options.tty = False

    if options.execute and not options.execute.endswith(';'):
        options.execute += ';'

    if argvalues.color in (True, False):
        options.color = argvalues.color
    else:
        if options.file is not None:
            options.color = False
        else:
            options.color = should_use_color()

    if options.cqlversion is not None:
        options.cqlversion, cqlvertup = full_cql_version(options.cqlversion)
        if cqlvertup[0] < 3:
            parser.error('%r is not a supported CQL version.' % options.cqlversion)
    options.cqlmodule = cql3handling

    try:
        port = int(port)
    except ValueError:
        parser.error('%r is not a valid port number.' % port)
    return options, hostname, port


def setup_cqlruleset(cqlmodule):
    global cqlruleset
    cqlruleset = cqlmodule.CqlRuleSet
    cqlruleset.append_rules(cqlshhandling.cqlsh_extra_syntax_rules)
    for rulename, termname, func in cqlshhandling.cqlsh_syntax_completers:
        cqlruleset.completer_for(rulename, termname)(func)
    cqlruleset.commands_end_with_newline.update(cqlshhandling.my_commands_ending_with_newline)


def setup_cqldocs(cqlmodule):
    global cqldocs
    cqldocs = cqlmodule.cqldocs


def init_history():
    if readline is not None:
        try:
            readline.read_history_file(HISTORY)
        except IOError:
            pass
        delims = readline.get_completer_delims()
        delims.replace("'", "")
        delims += '.'
        readline.set_completer_delims(delims)


def save_history(history_disabled=False):
    if readline is not None and not history_disabled:
        try:
            readline.write_history_file(HISTORY)
        except IOError:
            pass


def main(options, hostname, port):
    setup_cqlruleset(options.cqlmodule)
    setup_cqldocs(options.cqlmodule)
    init_history()
    csv.field_size_limit(options.field_size_limit)

    if options.file is None:
        stdin = None
    else:
        try:
            encoding, bom_size = get_file_encoding_bomsize(options.file)
            stdin = codecs.open(options.file, 'r', encoding)
            stdin.seek(bom_size)
        except IOError as e:
            sys.exit("Can't open %r: %s" % (options.file, e))

    if options.debug:
        sys.stderr.write("Using CQL driver: %s\n" % (cassandra,))
        sys.stderr.write("Using connect timeout: %s seconds\n" % (options.connect_timeout,))
        sys.stderr.write("Using consistency level: %s\n" % (cassandra.ConsistencyLevel.value_to_name[options.consistency_level],))
        sys.stderr.write("Using '%s' encoding\n" % (options.encoding,))
        sys.stderr.write("Using ssl: %s\n" % (options.ssl,))
        if options.secure_connect_bundle:
            sys.stderr.write("Using secure connect bundle: %s\n" % (options.secure_connect_bundle, ))

    # create timezone based on settings, environment or auto-detection
    timezone = None
    if options.timezone or 'TZ' in os.environ:
        try:
            import pytz
            if options.timezone:
                try:
                    timezone = pytz.timezone(options.timezone)
                except Exception:
                    sys.stderr.write("Warning: could not recognize timezone '%s' specified in cqlshrc\n\n" % (options.timezone))
            if 'TZ' in os.environ:
                try:
                    timezone = pytz.timezone(os.environ['TZ'])
                except Exception:
                    sys.stderr.write("Warning: could not recognize timezone '%s' from environment value TZ\n\n" % (os.environ['TZ']))
        except ImportError:
            sys.stderr.write("Warning: Timezone defined and 'pytz' module for timezone conversion not installed. Timestamps will be displayed in UTC timezone.\n\n")

    # try auto-detect timezone if tzlocal is installed
    if not timezone:
        try:
            from tzlocal import get_localzone
            timezone = get_localzone()
        except ImportError:
            # we silently ignore and fallback to UTC unless a custom timestamp format (which likely
            # does contain a TZ part) was specified
            if options.time_format != DEFAULT_TIMESTAMP_FORMAT:
                sys.stderr.write("Warning: custom timestamp format specified in cqlshrc, "
                                 + "but local timezone could not be detected.\n"
                                 + "Either install Python 'tzlocal' module for auto-detection "
                                 + "or specify client timezone in your cqlshrc.\n\n")

    try:
        shell = Shell(hostname,
                      port,
                      color=options.color,
                      username=options.username,
                      password=options.password,
                      stdin=stdin,
                      tty=options.tty,
                      completekey=options.completekey,
                      browser=options.browser,
                      debug=options.debug,
                      protocol_version=options.protocol_version,
                      cqlver=options.cqlversion,
                      keyspace=options.keyspace,
                      secure_connect_bundle=options.secure_connect_bundle,
                      consistency_level=options.consistency_level,
                      serial_consistency_level=options.serial_consistency_level,
                      display_timestamp_format=options.time_format,
                      display_nanotime_format=options.nanotime_format,
                      display_date_format=options.date_format,
                      display_float_precision=options.float_precision,
                      display_double_precision=options.double_precision,
                      display_timezone=timezone,
                      max_trace_wait=options.max_trace_wait,
                      ssl=options.ssl,
                      single_statement=options.execute,
                      request_timeout=options.request_timeout,
                      connect_timeout=options.connect_timeout,
                      no_file_io=options.no_file_io,
                      encoding=options.encoding)
    except KeyboardInterrupt:
        sys.exit('Connection aborted.')
    except CQL_ERRORS as e:
        sys.exit('Connection error: %s' % (e,))
    except VersionNotSupported as e:
        sys.exit('Unsupported CQL version: %s' % (e,))
    if options.coverage:
        shell.coverage = True
        import signal

        def handle_sighup():
            shell.stop_coverage()
            shell.do_exit()

        signal.signal(signal.SIGHUP, handle_sighup)

    shell.cmdloop()
    save_history(options.disable_history)

    if shell.batch_mode and shell.statement_error:
        sys.exit(2)


# always call this regardless of module name: when a sub-process is spawned
# on Windows then the module name is not __main__, see CASSANDRA-9304
insert_driver_hooks()

if __name__ == '__main__':
    main(*read_options(sys.argv[1:], os.environ))

# vim: set ft=python et ts=4 sw=4 :<|MERGE_RESOLUTION|>--- conflicted
+++ resolved
@@ -207,50 +207,12 @@
 parser.add_argument("--browser", dest='browser', help="""The browser to use to display CQL help, where BROWSER can be:
                                                     - one of the supported browsers in https://docs.python.org/3/library/webbrowser.html.
                                                     - browser path followed by %s, example: /usr/bin/google-chrome-stable %s""")
-<<<<<<< HEAD
-parser.add_option('--ssl', action='store_true', help='Use SSL', default=False)
-parser.add_option("-u", "--username", help="Authenticate as user.")
-parser.add_option("-p", "--password", help="Authenticate using password.")
-parser.add_option('-k', '--keyspace', help='Authenticate to the given keyspace.')
-parser.add_option('-b', '--secure-connect-bundle',
-                  help="Connect using secure connect bundle. If this option is specified host, port settings are ignored.")
-parser.add_option("-f", "--file", help="Execute commands from FILE, then exit")
-parser.add_option('--debug', action='store_true',
-                  help='Show additional debugging information')
-parser.add_option('--coverage', action='store_true',
-                  help='Collect coverage data')
-parser.add_option("--encoding", help="Specify a non-default encoding for output."
-                  + " (Default: %s)" % (UTF8,))
-parser.add_option("--cqlshrc", help="Specify an alternative cqlshrc file location.")
-parser.add_option('--cqlversion', default=None,
-                  help='Specify a particular CQL version, '
-                       'by default the highest version supported by the server will be used.'
-                       ' Examples: "3.0.3", "3.1.0"')
-parser.add_option("--protocol-version", type="int", default=None,
-                  help='Specify a specific protcol version otherwise the client will default and downgrade as necessary')
-
-parser.add_option("-e", "--execute", help='Execute the statement and quit.')
-parser.add_option("--connect-timeout", default=DEFAULT_CONNECT_TIMEOUT_SECONDS, dest='connect_timeout',
-                  help='Specify the connection timeout in seconds (default: %default seconds).')
-parser.add_option("--request-timeout", default=DEFAULT_REQUEST_TIMEOUT_SECONDS, dest='request_timeout',
-                  help='Specify the default request timeout in seconds (default: %default seconds).')
-parser.add_option("--consistency-level", dest='consistency_level',
-                  help='Specify the initial consistency level.')
-parser.add_option("--serial-consistency-level", dest='serial_consistency_level',
-                  help='Specify the initial serial consistency level.')
-parser.add_option("-t", "--tty", action='store_true', dest='tty',
-                  help='Force tty mode (command prompt).')
-parser.add_option("--no-file-io", action='store_true', dest='no_file_io',
-                  help='Disable cqlsh commands that perform file I/O.')
-parser.add_option('--disable-history', action='store_true', help='Disable saving of history', default=False)
-
-optvalues = optparse.Values()
-(options, arguments) = parser.parse_args(sys.argv[1:], values=optvalues)
-=======
 parser.add_argument('--ssl', action='store_true', help='Use SSL', default=False)
 parser.add_argument("-u", "--username", help="Authenticate as user.")
 parser.add_argument("-p", "--password", help="Authenticate using password.")
 parser.add_argument('-k', '--keyspace', help='Authenticate to the given keyspace.')
+parser.add_argument('-b', '--secure-connect-bundle',
+                    help="Connect using secure connect bundle. If this option is specified host, port settings are ignored.")
 parser.add_argument("-f", "--file", help="Execute commands from FILE, then exit")
 parser.add_argument('--debug', action='store_true',
                     help='Show additional debugging information')
@@ -271,12 +233,18 @@
                     help='Specify the connection timeout in seconds (default: %default seconds).')
 parser.add_argument("--request-timeout", default=DEFAULT_REQUEST_TIMEOUT_SECONDS, dest='request_timeout',
                     help='Specify the default request timeout in seconds (default: %default seconds).')
+parser.add_argument("--consistency-level", dest='consistency_level',
+                    help='Specify the initial consistency level.')
+parser.add_argument("--serial-consistency-level", dest='serial_consistency_level',
+                    help='Specify the initial serial consistency level.')
 parser.add_argument("-t", "--tty", action='store_true', dest='tty',
                     help='Force tty mode (command prompt).')
+parser.add_argument("--no-file-io", action='store_true', dest='no_file_io',
+                    help='Disable cqlsh commands that perform file I/O.')
+parser.add_argument('--disable-history', action='store_true', help='Disable saving of history', default=False)
 
 cfarguments, args = parser.parse_known_args()
 
->>>>>>> b4b9f319
 
 # BEGIN history/config definition
 HISTORY_DIR = os.path.expanduser(os.path.join('~', '.cassandra'))
@@ -2214,23 +2182,14 @@
     rawconfigs = configparser.RawConfigParser()
     rawconfigs.read(CONFIG_FILE)
 
-<<<<<<< HEAD
-    optvalues = optparse.Values()
-    optvalues.username = option_with_default(configs.get, 'authentication', 'username')
-    optvalues.password = option_with_default(rawconfigs.get, 'authentication', 'password')
-    optvalues.keyspace = option_with_default(configs.get, 'authentication', 'keyspace')
-    optvalues.secure_connect_bundle = option_with_default(configs.get, 'connection', 'secure_connect_bundle')
-    optvalues.browser = option_with_default(configs.get, 'ui', 'browser', None)
-    optvalues.completekey = option_with_default(configs.get, 'ui', 'completekey',
-=======
     argvalues = argparse.Namespace()
 
     argvalues.username = option_with_default(configs.get, 'authentication', 'username')
     argvalues.password = option_with_default(rawconfigs.get, 'authentication', 'password')
     argvalues.keyspace = option_with_default(configs.get, 'authentication', 'keyspace')
+    argvalues.secure_connect_bundle = option_with_default(configs.get, 'connection', 'secure_connect_bundle')
     argvalues.browser = option_with_default(configs.get, 'ui', 'browser', None)
     argvalues.completekey = option_with_default(configs.get, 'ui', 'completekey',
->>>>>>> b4b9f319
                                                 DEFAULT_COMPLETEKEY)
     argvalues.color = option_with_default(configs.getboolean, 'ui', 'color')
     argvalues.time_format = raw_option_with_default(configs, 'ui', 'time_format',
@@ -2258,26 +2217,17 @@
     argvalues.ssl = option_with_default(configs.getboolean, 'connection', 'ssl', DEFAULT_SSL)
     argvalues.encoding = option_with_default(configs.get, 'ui', 'encoding', UTF8)
 
-<<<<<<< HEAD
-    optvalues.consistency_level = option_with_default(configs.get, 'cql', 'consistency_level', None)
-    optvalues.serial_consistency_level = option_with_default(configs.get, 'cql', 'serial_consistency_level', 'SERIAL')
-
-    optvalues.tty = option_with_default(configs.getboolean, 'ui', 'tty', sys.stdin.isatty())
-    optvalues.protocol_version = option_with_default(configs.getint, 'protocol', 'version', None)
-    optvalues.cqlversion = option_with_default(configs.get, 'cql', 'version', None)
-    optvalues.connect_timeout = option_with_default(configs.getint, 'connection', 'timeout', DEFAULT_CONNECT_TIMEOUT_SECONDS)
-    optvalues.request_timeout = option_with_default(configs.getint, 'connection', 'request_timeout', DEFAULT_REQUEST_TIMEOUT_SECONDS)
-    optvalues.execute = None
-    optvalues.no_file_io = option_with_default(configs.getboolean, 'ui', 'no_file_io', DEFAULT_NO_FILE_IO)
-    optvalues.disable_history = option_with_default(configs.getboolean, 'history', 'disabled', False)
-=======
+    argvalues.consistency_level = option_with_default(configs.get, 'cql', 'consistency_level', None)
+    argvalues.serial_consistency_level = option_with_default(configs.get, 'cql', 'serial_consistency_level', 'SERIAL')
+
     argvalues.tty = option_with_default(configs.getboolean, 'ui', 'tty', sys.stdin.isatty())
     argvalues.protocol_version = option_with_default(configs.getint, 'protocol', 'version', None)
     argvalues.cqlversion = option_with_default(configs.get, 'cql', 'version', None)
     argvalues.connect_timeout = option_with_default(configs.getint, 'connection', 'timeout', DEFAULT_CONNECT_TIMEOUT_SECONDS)
     argvalues.request_timeout = option_with_default(configs.getint, 'connection', 'request_timeout', DEFAULT_REQUEST_TIMEOUT_SECONDS)
     argvalues.execute = None
->>>>>>> b4b9f319
+    argvalues.no_file_io = option_with_default(configs.getboolean, 'ui', 'no_file_io', DEFAULT_NO_FILE_IO)
+    argvalues.disable_history = option_with_default(configs.getboolean, 'history', 'disabled', False)
 
     options, arguments = parser.parse_known_args(cmdlineargs, argvalues)
     # Make sure some user values read from the command line are in unicode
