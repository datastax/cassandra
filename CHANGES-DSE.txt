DSE 5.0.12
<<<<<<< HEAD
 * Non-disruptive seed node list reload (DB-1626)
=======
 * Fix tpc connection being reset due to dc compression and flush socket before reset (DB-1636)
>>>>>>> 7b9dec56
 * Skip legacy range tombstones if only their clustering is corrupted (DB-1579)
 * Fix AssertionError in ReadResponse$Serializer.serializedSize (DB-1471)
 * Backport ColumnFilters unit tests and reduce scope of DB-1444 to the case where queried == null (DB-1607)
 * Allow ALTER of system_distributed keyspace tables (DB-1604)
 * Do not fetch columns that are not in the filter fetched set (DB-1444)
 * Fix infinite loop on index query paging in tables with clustering (DB-1467)
 * Separate commit log replay and commit throwable inspection and policy handling (DB-673)
 * Fix for Local DC connections are compressed despite internode_compression: dc (DB-734)
 * Expanded hinted handoff instrumentation (DB-853)
 * Improve Gossip Dissemination Time (DB-996)
 * Use more intelligent level picking when we have a non-l0 file (DB-639, DB-1558)
 * LCS levels are not respected for `nodetool refresh` and replacing a node (DB-639, DB-1558)
 * Keep sstable level for decommision, remove and move operations (DB-908)
 * More quickly detect down nodes for batchlogs using the incoming connections (DB-809)
 * Fixes for waitForGossiper (DB-671)
 * Keep sstable level for decommision, remove and move operations (DB-908)
 * Print heap histogram on OOM errors by default (DB-1489)
 * Support frozen collection list and set in stress (DB-1464)
 * Improved streams logging (DB-1409)
 * Make migration-delay configurable (DB-1404)
 * Improved schema migration logging (DB-1410)
 * Register SizeEstimatesRecorder earlier and enable cleanup of invalid entries (DB-913)
 * Only serialize failed batchlog replay mutations to hints (DB-1377)
 * nodetool arguments with spaces print script errors (DB-1183)
 * Change token allocation to use RF=1 method when RF equals rack count (DB-1253)
 * Skip building views during base table streams on range movements (Backport CASSANDRA-13065) (DB-1311)
 * Add -Dcassandra.native_transport_startup_delay_seconds to delay startup of native transport, default 0 (DB-1315)
 * New metrics for batchlog-replays (DB-1314)
 * Failed bootstrap streaming leaves auth uninitialized (DB-1274)
 * Eliminate thread roundtrip for version handshake (DB-1285)
 * Do not leak body buffer in case of protocol exceptions and upgrade Netty to 4.0.52 (DB-1257)
 * Add new rebuild mode reset-no-snapshot (DB-1224)
 * Add 'nodetool abortrebuild' (DB-1234)
 * Make assassinate more resilient to missing tokens (DB-1283)
 * Add metrics on coordination of read commands (DB-637)
 * Add cross_dc_rtt_in_ms to cross dc requests, default 0 (DB-854)
 * Backport CASSANDRA-13299, Throttle base partitions during MV repair streaming to prevent OOM (DB-878)
 * Backport CASSANDRA-13079: Warn user to run full repair when increasing replication factor (DB-602)
 * Add anticompaction metrics and warn users when incremental repair is inefficient (DB-689)
Merged from DSE 4.8:
  * Improve live-node-replacement (DB-1327)


DSE 5.0.10
 * Make scrub validate the partition key, add validation to schema mutation creation (DB-657)
 * Group multiple view updates within the same base partition to speedup view build process(DB-969)
 * Add nodetool mark_unrepaired command (DB-692)
 * Make full repair default and disallow incremental repair on MV tables (DB-596)
 * Revert CASSANDRA-11223 behavior in AbstractReadCommandBuilder (DB-1010)
 * Simplify role-permissions handling (DB-796)
 * Prevent marking remote SSTables shadowing compacted data as repaired (DB-688)
 * fix completed rebuild logging always says 0 bytes (DB-810)
 * nodetool rebuild & bootstrap improvements (DB-581)
Merged from DSE 4.8.14:
  * Allow aggressive expiration of fully expired sstables without timestamp/key overlap checks (DB-902)


DSE 5.0.9
 * Skip complex column range tombstones on simple columns (DB-480)
 * Fail remaining ongoing tasks when aborting a repair job (DB-669)
 * On node failure, fail only repair tasks of that node (DB-669)
 * Coerce integer JSON values to timestamp as well as long values (DB-483)
Merged from DSE 4.8.14:
 * Integrate top threads command in nodetool (DB-652)


DSE 5.0.8
 * Handle missing metadata when opening a keyspace (DB-395)
 * Bounded range splitting token allocation for first RF nodes (DB-121)
 * Backport CASSANDRA-12858: Add the range limit for the split ratio in PartitionerTestCase (DB-121)
 * Partial backport of token splitting from CASSANDRA-12777: Implement the NoReplicationTokenAllocator (DB-121)
 * Log when waiting remaining repair tasks to finish (DB-103)
 * Avoid AssertionError when shutting down finished repair executor (DB-119)
 * Add allocate_tokens_for_local_replication_factor flag (DB-34)
 * Backport CASSANDRA-13080: Use new token allocation for non bootstrap case as well (DB-34)
 * Backport CASSANDRA-12990: More fixes to the TokenAllocator (DB-34)
 * cqlsh SOURCE cmd shouldn't assume PlainTextAuthenticator (DB-492)
 * Skip flush on repair streaming (DB-466)
 * Minor optimization in GPFS, and related snitches (DB-479)
 * Issue CQL native protocol warning that DTCS is deprecated (DB-327)
 * Log message when rebuild has finished (DB-465)
 * Improve repair overstreaming for multi-DCs and large RFs (DB-390)


DSE 5.0.7
 * Connection refused should be logged less frequently (DB-455)
 * Always log flush errors (DB-227)


DSE 5.0.6
 * Disable preemptive sstable opening if sstable_preemptive_open_interval_in_mb <= 0,
   and warn about high GC pressure for values below 4 (DB-386)
 * Filter out duplicate sstables when performing snapshots to avoid
   duplicate hardlink errors (DB-290)
 * Prevent duplicate SyncUtil.force() in SeqentialWriter on close (DB-351)
 * Perform repair sync sequentially to avoid overloading coordinator (DB-216)
 * Backport CASSANDRA-11503: Add repaired percentage metric (DB-88)


DSE 5.0.5
 * Backport CASSANDRA-10134: Always perform collision check before joining ring (DB-232)
 * Backport CASSANDRA-12461: Add pre- and post-shutdown hooks to Storage Service (DB-48)


DSE 5.0.4
 * Wait for remaining tasks to finish on RepairJob after task failure (DB-87)
 * Exponential backoff when hint delivery fails (DB-17)<|MERGE_RESOLUTION|>--- conflicted
+++ resolved
@@ -1,9 +1,6 @@
 DSE 5.0.12
-<<<<<<< HEAD
  * Non-disruptive seed node list reload (DB-1626)
-=======
  * Fix tpc connection being reset due to dc compression and flush socket before reset (DB-1636)
->>>>>>> 7b9dec56
  * Skip legacy range tombstones if only their clustering is corrupted (DB-1579)
  * Fix AssertionError in ReadResponse$Serializer.serializedSize (DB-1471)
  * Backport ColumnFilters unit tests and reduce scope of DB-1444 to the case where queried == null (DB-1607)
