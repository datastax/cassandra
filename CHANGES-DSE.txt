<<<<<<< HEAD
DSE 5.1.6
 * Add invalid-sstable-root JVM argument to all relevant test entries in build.xml (DB-1133)
Merged from dse5.0:
=======
DSE 5.0.12
 * Eliminate thread roundtrip for version handshake (DB-1285)
 * Do not leak body buffer in case of protocol exceptions and upgrade Netty to 4.0.52 (DB-1257)
>>>>>>> 63ea1736
 * Add new rebuild mode reset-no-snapshot (DB-1224)
 * Add 'nodetool abortrebuild' (DB-1234)
 * Make assassinate more resilient to missing tokens (DB-1283)
 * Add metrics on coordination of read commands (DB-637)


DSE 5.1.4
 * Do not leak body buffer in case of protocol exceptions and upgrade Netty to 4.0.52 (DB-1257)
 * Ensure that the list and set selectors elements are all of the same type (DB-905)
 * Always define execution_profiles in cqlsh.py (DB-1150)
 * Fix stress-tool not outputting row/s (DB-1123)
Merged from dse5.0:
 * Added "-Dcassandra.replace_consistency" to support replace from multiple sources (DB-247)
 * Add cross_dc_rtt_in_ms to cross dc requests, default 0 (DB-854)
 * Backport CASSANDRA-13299, Throttle base partitions during MV repair streaming to prevent OOM (DB-878)
 * Backport CASSANDRA-13079: Warn user to run full repair when increasing replication factor (DB-602)
 * Add anticompaction metrics and warn users when incremental repair is inefficient (DB-689)
 * Make scrub validate the partition key, add validation to schema mutation creation (DB-657)

DSE 5.1.3
Merged from dse5.0:
 * Group multiple view updates within the same base partition to speedup view build process(DB-969)
 * Add nodetool mark_unrepaired command (DB-692)
 * Make full repair default and disallow incremental repair on MV/CDC tables (DB-596)
 * Revert CASSANDRA-11223 behavior in AbstractReadCommandBuilder (DB-1010)
 * Simplify role-permissions handling (DB-796)
 * Prevent marking remote SSTables shadowing compacted data as repaired (DB-688)
 * fix completed rebuild logging always says 0 bytes (DB-810)
 * nodetool rebuild & bootstrap improvements (DB-581)
Merged from DSE 4.8.14:
  * Allow aggressive expiration of fully expired sstables without timestamp/key overlap checks (DB-902)


DSE 5.1.2
 * Make o.a.c.metrics extend org.codahale.metrics to fix Metrics Reporter (DB-811)
 * Make sure to handle range queries while filtering (DB-546)
 * Allow mapping a single column to multiple SASI indexes (DB-521)
 * Properly evict pstmts from prepared statements cache (DB-818)
 * Add `nodetool sequence` batch functionality (DB-651)
 * Show correct protocol version in cqlsh (DB-616)
 * null assertion in MemtablePostFlush (DB-708)
Merged from dse5.0:
 * Skip complex column range tombstones on simple columns (DB-480)
 * Fail remaining ongoing tasks when aborting a repair job (DB-669)
 * On node failure, fail only repair tasks of that node (DB-669)
 * Coerce integer JSON values to timestamp as well as long values (DB-483)
Merged from DSE 4.8.14:
* Integrate top threads command in nodetool (DB-652)


DSE 5.1.1
 * Update to logback-1.2.3 and redefine default rotation policy (DB-643)
 * Guard mapped memory accesses with an assertion instead of segfaulting JVM (DB-586)
 * Backport follow-up commit to CASSANDRA-12929
 * Fix version check to enable streaming keep-alive (backport CASSANDRA-12929)
Merged from dse5.0:
 * Handle missing metadata when opening a keyspace (DB-395)


DSE 5.1.0
 * Only perform drop below RF check on decommission for non-partitioned keyspaces (DB-589)
 * Fix SmallInt and TinyInt serialization (DB-542)
 * Check for null/empty password before calling legacyAuthenticate from CassandraLoginModule (DB-412)
 * Allow registering user expression on SelectStatement (DB-491)
 * Apply request timeout in cqlsh COPY correctly, after upgrading to execution profiles (DB-411)
 * Update java driver to DSE driver version 1.2.0-eap5-SNAPSHOT (DB-357)
 * Fix AssertionError in Continuous Paging Request on select count(*) query (DB-387)
 * Update internal DSE driver and fix formatting for Duration type (DB-417)
 * Replace open source Python driver with Datastax Enterprise driver (DB-349)
 * Fix OutOfSpaceTest broken by DB-227 (DB-350)
 * Allow to add IndexRestrictions to SelectStatement in an immutable way (DB-323)
 * Allow grammar extensions to be added to cqlsh for tab completion (DB-295)
 * Improve compaction performance (DB-123)
 * Add client warning to SASI index (DB-93)
 * Cqlsh copy-from: add support for UNSET values (DB-4)
 * Improve error message for incompatible authn/authz config (DB-226)
 * Continuous paging (DB-3, DB-267, DB-277, DB-291, DB-312, DB-316, DB-432, DB-438, DB-517)
 * Added show-queries, query-log-file and no-progress log options to cassandra-stress (DB-41)
 * Allow large partition generation in cassandra-stress user mode (DB-35)
 * Optimize VIntCoding and BufferedDataOutputStreamPlus (DB-49)
 * Improve metrics and reduce overhead under contention (DB-81)
 * Make SinglePartitionReadCommand::queriesMulticellType() faster (DB-117)
 * Accept internal resource name in GRANT/REVOKE statements (DB-113)
 * Improve StatementRestrictions::getPartitionKeys() execution speed (DB-115)
 * Move responsibility for qualifying ks in authz stmts to IResource (DB-76)
 * Insert default superuser role with fixed timestamp (DB-18)
 * Make Permissions extensible (DB-26)
 * Make IResource more easily extensible (DB-26)
 * Add method to IAuthenticator to login by user as well as by role (DB-70)
 * Add private protocol version (DB-2)
 * Backport CASSANDRA-13084: Avoid byte-array copy when key cache is disabled (no DB ticket)
 * Backport CASSANDRA-12510: Require forceful decommission if number of nodes is less than replication factor (no DB ticket)
 * Backport CASSANDRA-12654: Allow IN restrictions on column families with collections (no DB ticket)
 * Backport CASSANDRA-13028: Log message size in trace message in OutboundTcpConnection (no DB ticket)
 * Backport CASSANDRA-13029: Add timeUnit Days for cassandra-stress (no DB ticket)
 * Backport CASSANDRA-12649: Add mutation size and batch metrics (no DB ticket)
 * Backport CASSANDRA-12999: Add method to get size of endpoints to TokenMetadata (no DB ticket)
 * Backport CASSANDRA-8398: Expose time spent waiting in thread pool queue (no DB ticket)
 * Backport CASSANDRA-12969: Conditionally update index built status to avoid unnecessary flushes (no DB ticket)
 * Backport CASSANDRA-12946: cqlsh auto completion: refactor definition of compaction strategy options (no DB ticket)
 * Backport CASSANDRA-11935: Add support for arithmetic operators (no DB ticket)
Merged from dse5.0:
 * Bounded range splitting token allocation for first RF nodes (DB-121)
 * Backport CASSANDRA-12858: Add the range limit for the split ratio in PartitionerTestCase (DB-121)
 * Partial backport of token splitting from CASSANDRA-12777: Implement the NoReplicationTokenAllocator (DB-121)
 * Log when waiting remaining repair tasks to finish (DB-103)
 * Avoid AssertionError when shutting down finished repair executor (DB-119)
 * Add allocate_tokens_for_local_replication_factor flag (DB-34)
 * Backport CASSANDRA-13080: Use new token allocation for non bootstrap case as well (DB-34)
 * Backport CASSANDRA-12990: More fixes to the TokenAllocator (DB-34)
 * cqlsh SOURCE cmd shouldn't assume PlainTextAuthenticator (DB-492)
 * Skip flush on repair streaming (DB-466)
 * Minor optimization in GPFS, and related snitches (DB-479)
 * Issue CQL native protocol warning that DTCS is deprecated (DB-327)
 * Log message when rebuild has finished (DB-465)
 * Improve repair overstreaming for multi-DCs and large RFs (DB-390)
 * Connection refused should be logged less frequently (DB-455)
 * Always log flush errors (DB-227)
 * Disable preemptive sstable opening if sstable_preemptive_open_interval_in_mb <= 0,
   and warn about high GC pressure for values below 4 (DB-386)
 * Filter out duplicate sstables when performing snapshots to avoid
   duplicate hardlink errors (DB-290)
 * Prevent duplicate SyncUtil.force() in SeqentialWriter on close (DB-351)
 * Perform repair sync sequentially to avoid overloading coordinator (DB-216)
 * Backport CASSANDRA-11503: Add repaired percentage metric (DB-88)
 * Backport CASSANDRA-10134: Always perform collision check before joining ring (DB-232)
 * Backport CASSANDRA-12461: (Add pre- and post-shutdown hooks to Storage Service) (DB-48)
 * Wait for remaining tasks to finish on RepairJob after task failure (DB-87)
 * Exponential backoff when hint delivery fails (DB-17)<|MERGE_RESOLUTION|>--- conflicted
+++ resolved
@@ -1,12 +1,7 @@
-<<<<<<< HEAD
 DSE 5.1.6
  * Add invalid-sstable-root JVM argument to all relevant test entries in build.xml (DB-1133)
 Merged from dse5.0:
-=======
-DSE 5.0.12
  * Eliminate thread roundtrip for version handshake (DB-1285)
- * Do not leak body buffer in case of protocol exceptions and upgrade Netty to 4.0.52 (DB-1257)
->>>>>>> 63ea1736
  * Add new rebuild mode reset-no-snapshot (DB-1224)
  * Add 'nodetool abortrebuild' (DB-1234)
  * Make assassinate more resilient to missing tokens (DB-1283)
