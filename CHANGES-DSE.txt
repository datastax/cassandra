--- conflicted
+++ resolved
@@ -1,12 +1,7 @@
-<<<<<<< HEAD
 DSE 5.1.7
  * Fix infinite loop when replaying a truncated commit log file and truncation is tolerated (DB-1557)
 Merged from dse5.0:
-=======
-DSE 5.0.12
  * Wait RING_DELAY for schema to settle before starting view builder (DB-1328)
- * Make `ReservedKeywords` mutable (DB-1637)
->>>>>>> 03c0eba5
  * Non-disruptive seed node list reload (DB-1626)
  * Make `ReservedKeywords` mutable (DB-1637)
  * Fix tpc connection being reset due to dc compression and flush socket before reset (DB-1636)
