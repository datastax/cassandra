--- conflicted
+++ resolved
@@ -3,14 +3,11 @@
  * Prevent marking remote SSTables shadowing compacted data as repaired (APOLLO-688)
  * fix completed rebuild logging always says 0 bytes (APOLLO-810)
  * nodetool rebuild & bootstrap improvements (APOLLO-581)
-<<<<<<< HEAD
+ * LCS levels are not respected for `nodetool refresh` and replacing a node (APOLLO-639)
  * Keep sstable level for decommision, remove and move operations (APOLLO-908)
 Merged from DSE 4.8.14:
   * Allow aggressive expiration of fully expired sstables without timestamp/key overlap checks (APOLLO-902)
 
-=======
- * LCS levels are not respected for `nodetool refresh` and replacing a node (APOLLO-639)
->>>>>>> cc1e71b1
 
 DSE 5.0.9
  * Skip complex column range tombstones on simple columns (APOLLO-480)
