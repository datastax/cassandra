<<<<<<< HEAD
DSE 5.1.6
 * Require only MODIFY permission on base when updating table with MV (DB-1089)
 * Force sstableloader exit to prevent hanging due to non-daemon threads running (DB-1560)
 * Add autoclosable to CompressionMetadata and fix leaks in SSTableMetadataViewer (DB-1529)
 * Use all columns to calculate estimatedRowSize for aggregation internal query (DB-1336)
 * Prevent continuous schema exchange between DSE 5.0 and DSE 5.1 nodes (DB-1477)
 * Allow DiskBoundaryManager to cache different Directories (DB-1454)
 * Do not apply read timeouts to aggregated queries and use a minimum internal page size (DB-1381)
 * Handle cont paging state for empty partitions with static rows (DB-1352)
 * Skip building views during base table streams on range movements (Backport CASSANDRA-13065) (DB-1311)
 * Add invalid-sstable-root JVM argument to all relevant test entries in build.xml (DB-1133)
 * Do not leak body buffer in case of protocol exceptions and upgrade Netty to 4.0.52 (DB-1257)
 * Ensure that the list and set selectors elements are all of the same type (DB-905)
Merged from dse5.0:
=======
DSE 5.0.12
 * Fix infinite loop on index query paging in tables with clustering (DB-1467)
>>>>>>> 62562e28
 * Separate commit log replay and commit throwable inspection and policy handling (DB-673)
 * Fix for Local DC connections are compressed despite internode_compression: dc (DB-734)
 * Expanded hinted handoff instrumentation (DB-853)
 * Improve Gossip Dissemination Time (DB-996)
 * Use more intelligent level picking when we have a non-l0 file (DB-639, DB-1558)
 * LCS levels are not respected for `nodetool refresh` and replacing a node (DB-639, DB-1558)
 * Keep sstable level for decommision, remove and move operations (DB-908)
 * More quickly detect down nodes for batchlogs using the incoming connections (DB-809)
 * Fixes for waitForGossiper (DB-671)
 * Keep sstable level for decommision, remove and move operations (DB-908)
 * Print heap histogram on OOM errors by default (DB-1489)
 * Support frozen collection list and set in stress (DB-1464)
 * Improved streams logging (DB-1409)
 * Make migration-delay configurable (DB-1404)
 * Improved schema migration logging (DB-1410)
 * Register SizeEstimatesRecorder earlier and enable cleanup of invalid entries (DB-913)
 * Only serialize failed batchlog replay mutations to hints (DB-1377)
 * nodetool arguments with spaces print script errors (DB-1183)
 * Change token allocation to use RF=1 method when RF equals rack count (DB-1253)
 * Add -Dcassandra.native_transport_startup_delay_seconds to delay startup of native transport, default 0 (DB-1315)
 * New metrics for batchlog-replays (DB-1314)
 * Failed bootstrap streaming leaves auth uninitialized (DB-1274)
 * Eliminate thread roundtrip for version handshake (DB-1285)
 * Add new rebuild mode reset-no-snapshot (DB-1224)
 * Add 'nodetool abortrebuild' (DB-1234)
 * Make assassinate more resilient to missing tokens (DB-1283)
 * Add metrics on coordination of read commands (DB-637)
 * Add cross_dc_rtt_in_ms to cross dc requests, default 0 (DB-854)
 * Backport CASSANDRA-13299, Throttle base partitions during MV repair streaming to prevent OOM (DB-878)


DSE 5.1.4
 * Always define execution_profiles in cqlsh.py (DB-1150)
 * Fix stress-tool not outputting row/s (DB-1123)
Merged from dse5.0:
 * Backport CASSANDRA-13079: Warn user to run full repair when increasing replication factor (DB-602)
 * Add anticompaction metrics and warn users when incremental repair is inefficient (DB-689)
 * Make scrub validate the partition key, add validation to schema mutation creation (DB-657)

DSE 5.1.3
Merged from dse5.0:
 * Group multiple view updates within the same base partition to speedup view build process(DB-969)
 * Add nodetool mark_unrepaired command (DB-692)
 * Make full repair default and disallow incremental repair on MV/CDC tables (DB-596)
 * Revert CASSANDRA-11223 behavior in AbstractReadCommandBuilder (DB-1010)
 * Simplify role-permissions handling (DB-796)
 * Prevent marking remote SSTables shadowing compacted data as repaired (DB-688)
 * fix completed rebuild logging always says 0 bytes (DB-810)
 * nodetool rebuild & bootstrap improvements (DB-581)
Merged from DSE 4.8.14:
  * Allow aggressive expiration of fully expired sstables without timestamp/key overlap checks (DB-902)


DSE 5.1.2
 * Make o.a.c.metrics extend org.codahale.metrics to fix Metrics Reporter (DB-811)
 * Make sure to handle range queries while filtering (DB-546)
 * Allow mapping a single column to multiple SASI indexes (DB-521)
 * Properly evict pstmts from prepared statements cache (DB-818)
 * Add `nodetool sequence` batch functionality (DB-651)
 * Show correct protocol version in cqlsh (DB-616)
 * null assertion in MemtablePostFlush (DB-708)
Merged from dse5.0:
 * Skip complex column range tombstones on simple columns (DB-480)
 * Fail remaining ongoing tasks when aborting a repair job (DB-669)
 * On node failure, fail only repair tasks of that node (DB-669)
 * Coerce integer JSON values to timestamp as well as long values (DB-483)
Merged from DSE 4.8.14:
* Integrate top threads command in nodetool (DB-652)


DSE 5.1.1
 * Update to logback-1.2.3 and redefine default rotation policy (DB-643)
 * Guard mapped memory accesses with an assertion instead of segfaulting JVM (DB-586)
 * Backport follow-up commit to CASSANDRA-12929
 * Fix version check to enable streaming keep-alive (backport CASSANDRA-12929)
Merged from dse5.0:
 * Handle missing metadata when opening a keyspace (DB-395)


DSE 5.1.0
 * Only perform drop below RF check on decommission for non-partitioned keyspaces (DB-589)
 * Fix SmallInt and TinyInt serialization (DB-542)
 * Check for null/empty password before calling legacyAuthenticate from CassandraLoginModule (DB-412)
 * Allow registering user expression on SelectStatement (DB-491)
 * Apply request timeout in cqlsh COPY correctly, after upgrading to execution profiles (DB-411)
 * Update java driver to DSE driver version 1.2.0-eap5-SNAPSHOT (DB-357)
 * Fix AssertionError in Continuous Paging Request on select count(*) query (DB-387)
 * Update internal DSE driver and fix formatting for Duration type (DB-417)
 * Replace open source Python driver with Datastax Enterprise driver (DB-349)
 * Fix OutOfSpaceTest broken by DB-227 (DB-350)
 * Allow to add IndexRestrictions to SelectStatement in an immutable way (DB-323)
 * Allow grammar extensions to be added to cqlsh for tab completion (DB-295)
 * Improve compaction performance (DB-123)
 * Add client warning to SASI index (DB-93)
 * Cqlsh copy-from: add support for UNSET values (DB-4)
 * Improve error message for incompatible authn/authz config (DB-226)
 * Continuous paging (DB-3, DB-267, DB-277, DB-291, DB-312, DB-316, DB-432, DB-438, DB-517)
 * Added show-queries, query-log-file and no-progress log options to cassandra-stress (DB-41)
 * Allow large partition generation in cassandra-stress user mode (DB-35)
 * Optimize VIntCoding and BufferedDataOutputStreamPlus (DB-49)
 * Improve metrics and reduce overhead under contention (DB-81)
 * Make SinglePartitionReadCommand::queriesMulticellType() faster (DB-117)
 * Accept internal resource name in GRANT/REVOKE statements (DB-113)
 * Improve StatementRestrictions::getPartitionKeys() execution speed (DB-115)
 * Move responsibility for qualifying ks in authz stmts to IResource (DB-76)
 * Insert default superuser role with fixed timestamp (DB-18)
 * Make Permissions extensible (DB-26)
 * Make IResource more easily extensible (DB-26)
 * Add method to IAuthenticator to login by user as well as by role (DB-70)
 * Add private protocol version (DB-2)
 * Backport CASSANDRA-13084: Avoid byte-array copy when key cache is disabled (no DB ticket)
 * Backport CASSANDRA-12510: Require forceful decommission if number of nodes is less than replication factor (no DB ticket)
 * Backport CASSANDRA-12654: Allow IN restrictions on column families with collections (no DB ticket)
 * Backport CASSANDRA-13028: Log message size in trace message in OutboundTcpConnection (no DB ticket)
 * Backport CASSANDRA-13029: Add timeUnit Days for cassandra-stress (no DB ticket)
 * Backport CASSANDRA-12649: Add mutation size and batch metrics (no DB ticket)
 * Backport CASSANDRA-12999: Add method to get size of endpoints to TokenMetadata (no DB ticket)
 * Backport CASSANDRA-8398: Expose time spent waiting in thread pool queue (no DB ticket)
 * Backport CASSANDRA-12969: Conditionally update index built status to avoid unnecessary flushes (no DB ticket)
 * Backport CASSANDRA-12946: cqlsh auto completion: refactor definition of compaction strategy options (no DB ticket)
 * Backport CASSANDRA-11935: Add support for arithmetic operators (no DB ticket)
Merged from dse5.0:
 * Bounded range splitting token allocation for first RF nodes (DB-121)
 * Backport CASSANDRA-12858: Add the range limit for the split ratio in PartitionerTestCase (DB-121)
 * Partial backport of token splitting from CASSANDRA-12777: Implement the NoReplicationTokenAllocator (DB-121)
 * Log when waiting remaining repair tasks to finish (DB-103)
 * Avoid AssertionError when shutting down finished repair executor (DB-119)
 * Add allocate_tokens_for_local_replication_factor flag (DB-34)
 * Backport CASSANDRA-13080: Use new token allocation for non bootstrap case as well (DB-34)
 * Backport CASSANDRA-12990: More fixes to the TokenAllocator (DB-34)
 * cqlsh SOURCE cmd shouldn't assume PlainTextAuthenticator (DB-492)
 * Skip flush on repair streaming (DB-466)
 * Minor optimization in GPFS, and related snitches (DB-479)
 * Issue CQL native protocol warning that DTCS is deprecated (DB-327)
 * Log message when rebuild has finished (DB-465)
 * Improve repair overstreaming for multi-DCs and large RFs (DB-390)
 * Connection refused should be logged less frequently (DB-455)
 * Always log flush errors (DB-227)
 * Disable preemptive sstable opening if sstable_preemptive_open_interval_in_mb <= 0,
   and warn about high GC pressure for values below 4 (DB-386)
 * Filter out duplicate sstables when performing snapshots to avoid
   duplicate hardlink errors (DB-290)
 * Prevent duplicate SyncUtil.force() in SeqentialWriter on close (DB-351)
 * Perform repair sync sequentially to avoid overloading coordinator (DB-216)
 * Backport CASSANDRA-11503: Add repaired percentage metric (DB-88)
 * Backport CASSANDRA-10134: Always perform collision check before joining ring (DB-232)
 * Backport CASSANDRA-12461: (Add pre- and post-shutdown hooks to Storage Service) (DB-48)
 * Wait for remaining tasks to finish on RepairJob after task failure (DB-87)
 * Exponential backoff when hint delivery fails (DB-17)<|MERGE_RESOLUTION|>--- conflicted
+++ resolved
@@ -1,5 +1,5 @@
-<<<<<<< HEAD
 DSE 5.1.6
+ * Allow selecting static column only when querying static index (DB-1467)
  * Require only MODIFY permission on base when updating table with MV (DB-1089)
  * Force sstableloader exit to prevent hanging due to non-daemon threads running (DB-1560)
  * Add autoclosable to CompressionMetadata and fix leaks in SSTableMetadataViewer (DB-1529)
@@ -13,10 +13,6 @@
  * Do not leak body buffer in case of protocol exceptions and upgrade Netty to 4.0.52 (DB-1257)
  * Ensure that the list and set selectors elements are all of the same type (DB-905)
 Merged from dse5.0:
-=======
-DSE 5.0.12
- * Fix infinite loop on index query paging in tables with clustering (DB-1467)
->>>>>>> 62562e28
  * Separate commit log replay and commit throwable inspection and policy handling (DB-673)
  * Fix for Local DC connections are compressed despite internode_compression: dc (DB-734)
  * Expanded hinted handoff instrumentation (DB-853)
