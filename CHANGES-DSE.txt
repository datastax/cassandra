<<<<<<< HEAD
DSE 5.1.0
 * Apply request timeout in cqlsh COPY correctly, after upgrading to execution profiles (APOLLO-411)
 * Update java driver to DSE driver version 1.2.0-eap5-SNAPSHOT (APOLLO-357)
 * Fix AssertionError in Continuous Paging Request on select count(*) query (APOLLO-387)
 * Update internal DSE driver and fix formatting for Duration type (APOLLO-417)
 * Replace open source Python driver with Datastax Enterprise driver (APOLLO-349)
 * Fix OutOfSpaceTest broken by APOLLO-227 (APOLLO-350)
 * Allow to add IndexRestrictions to SelectStatement in an immutable way (APOLLO-323)
 * Allow grammar extensions to be added to cqlsh for tab completion (APOLLO-295)
 * Improve compaction performance (APOLLO-123)
 * Add client warning to SASI index (APOLLO-93)
 * Cqlsh copy-from: add support for UNSET values (APOLLO-4)
 * Improve error message for incompatible authn/authz config (APOLLO-226)
 * Continuous paging (APOLLO-3, APOLLO-267, APOLLO-277, APOLLO-291, APOLLO-312, APOLLO-316, APOLLO-432, APOLLO-438)
 * Added show-queries, query-log-file and no-progress log options to cassandra-stress (APOLLO-41)
 * Allow large partition generation in cassandra-stress user mode (APOLLO-35)
 * Optimize VIntCoding and BufferedDataOutputStreamPlus (APOLLO-49)
 * Improve metrics and reduce overhead under contention (APOLLO-81)
 * Make SinglePartitionReadCommand::queriesMulticellType() faster (APOLLO-117)
 * Accept internal resource name in GRANT/REVOKE statements (APOLLO-113)
 * Improve StatementRestrictions::getPartitionKeys() execution speed (APOLLO-115)
 * Move responsibility for qualifying ks in authz stmts to IResource (APOLLO-76)
 * Insert default superuser role with fixed timestamp (APOLLO-18)
 * Make Permissions extensible (APOLLO-26)
 * Make IResource more easily extensible (APOLLO-26)
 * Add method to IAuthenticator to login by user as well as by role (APOLLO-70)
 * Add private protocol version (APOLLO-2)
 * Backport CASSANDRA-13084: Avoid byte-array copy when key cache is disabled (no APOLLO ticket)
 * Backport CASSANDRA-12510: Require forceful decommission if number of nodes is less than replication factor (no APOLLO ticket)
 * Backport CASSANDRA-12654: Allow IN restrictions on column families with collections (no APOLLO ticket)
 * Backport CASSANDRA-13028: Log message size in trace message in OutboundTcpConnection (no APOLLO ticket)
 * Backport CASSANDRA-13029: Add timeUnit Days for cassandra-stress (no APOLLO ticket)
 * Backport CASSANDRA-12649: Add mutation size and batch metrics (no APOLLO ticket)
 * Backport CASSANDRA-12999: Add method to get size of endpoints to TokenMetadata (no APOLLO ticket)
 * Backport CASSANDRA-8398: Expose time spent waiting in thread pool queue (no APOLLO ticket)
 * Backport CASSANDRA-12969: Conditionally update index built status to avoid unnecessary flushes (no APOLLO ticket)
 * Backport CASSANDRA-12946: cqlsh auto completion: refactor definition of compaction strategy options (no APOLLO ticket)
 * Backport CASSANDRA-11935: Add support for arithmetic operators (no APOLLO ticket)
Merged from dse5.0:
=======
DSE 5.0.7
 * Skip flush on repair streaming (APOLLO-466)
>>>>>>> 8f893e20
 * Minor optimization in GPFS, and related snitches (APOLLO-479)
 * Issue CQL native protocol warning that DTCS is deprecated (APOLLO-327)
 * Log message when rebuild has finished (APOLLO-465)
 * Improve repair overstreaming for multi-DCs and large RFs (APOLLO-390)
 * Connection refused should be logged less frequently (APOLLO-455)
 * Always log flush errors (APOLLO-227)
 * Disable preemptive sstable opening if sstable_preemptive_open_interval_in_mb <= 0,
   and warn about high GC pressure for values below 4 (APOLLO-386)
 * Filter out duplicate sstables when performing snapshots to avoid
   duplicate hardlink errors (APOLLO-290)
 * Prevent duplicate SyncUtil.force() in SeqentialWriter on close (APOLLO-351)
 * Perform repair sync sequentially to avoid overloading coordinator (APOLLO-216)
 * Backport CASSANDRA-11503: Add repaired percentage metric (APOLLO-88)
 * Backport CASSANDRA-10134: Always perform collision check before joining ring (APOLLO-232)
 * Backport CASSANDRA-12461: (Add pre- and post-shutdown hooks to Storage Service) (APOLLO-48)
 * Wait for remaining tasks to finish on RepairJob after task failure (APOLLO-87)
 * Exponential backoff when hint delivery fails (APOLLO-17)<|MERGE_RESOLUTION|>--- conflicted
+++ resolved
@@ -1,4 +1,3 @@
-<<<<<<< HEAD
 DSE 5.1.0
  * Apply request timeout in cqlsh COPY correctly, after upgrading to execution profiles (APOLLO-411)
  * Update java driver to DSE driver version 1.2.0-eap5-SNAPSHOT (APOLLO-357)
@@ -38,10 +37,7 @@
  * Backport CASSANDRA-12946: cqlsh auto completion: refactor definition of compaction strategy options (no APOLLO ticket)
  * Backport CASSANDRA-11935: Add support for arithmetic operators (no APOLLO ticket)
 Merged from dse5.0:
-=======
-DSE 5.0.7
  * Skip flush on repair streaming (APOLLO-466)
->>>>>>> 8f893e20
  * Minor optimization in GPFS, and related snitches (APOLLO-479)
  * Issue CQL native protocol warning that DTCS is deprecated (APOLLO-327)
  * Log message when rebuild has finished (APOLLO-465)
