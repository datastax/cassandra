package org.apache.cassandra.db.commitlog;

/*
 *
 * Licensed to the Apache Software Foundation (ASF) under one
 * or more contributor license agreements.  See the NOTICE file
 * distributed with this work for additional information
 * regarding copyright ownership.  The ASF licenses this file
 * to you under the Apache License, Version 2.0 (the
 * "License"); you may not use this file except in compliance
 * with the License.  You may obtain a copy of the License at
 *
 *   http://www.apache.org/licenses/LICENSE-2.0
 *
 * Unless required by applicable law or agreed to in writing,
 * software distributed under the License is distributed on an
 * "AS IS" BASIS, WITHOUT WARRANTIES OR CONDITIONS OF ANY
 * KIND, either express or implied.  See the License for the
 * specific language governing permissions and limitations
 * under the License.
 *
 */

import java.io.*;
import java.nio.ByteBuffer;
import java.util.*;
import java.util.concurrent.*;
import java.util.concurrent.atomic.AtomicLong;

import com.google.common.util.concurrent.RateLimiter;
import org.junit.*;

import org.apache.cassandra.*;
import org.apache.cassandra.config.Config.CommitLogSync;
import org.apache.cassandra.config.*;
import org.apache.cassandra.db.Keyspace;
import org.apache.cassandra.db.Mutation;
import org.apache.cassandra.db.marshal.UTF8Type;
import org.apache.cassandra.db.partitions.PartitionUpdate;
import org.apache.cassandra.db.rows.*;
import org.apache.cassandra.io.util.DataInputBuffer;
import org.apache.cassandra.io.util.DataInputPlus;
import org.apache.cassandra.security.EncryptionContext;
import org.apache.cassandra.security.EncryptionContextGenerator;


public class CommitLogStressTest
{
    public static ByteBuffer dataSource;

    public static int NUM_THREADS = 4 * Runtime.getRuntime().availableProcessors() - 1;
    public static int numCells = 1;
    public static int cellSize = 1024;
    public static int rateLimit = 0;
    public static int runTimeMs = 10000;

    public static int hash(int hash, ByteBuffer bytes)
    {
        int shift = 0;
        for (int i = 0; i < bytes.limit(); i++)
        {
            hash += (bytes.get(i) & 0xFF) << shift;
            shift = (shift + 8) & 0x1F;
        }
        return hash;
    }

    public static void main(String[] args) throws Exception
    {
        try
        {
            if (args.length >= 1)
            {
                NUM_THREADS = Integer.parseInt(args[0]);
                System.out.println("Setting num threads to: " + NUM_THREADS);
            }

            if (args.length >= 2)
            {
                numCells = Integer.parseInt(args[1]);
                System.out.println("Setting num cells to: " + numCells);
            }

            if (args.length >= 3)
            {
                cellSize = Integer.parseInt(args[1]);
                System.out.println("Setting cell size to: " + cellSize + " be aware the source corpus may be small");
            }

            if (args.length >= 4)
            {
                rateLimit = Integer.parseInt(args[1]);
                System.out.println("Setting per thread rate limit to: " + rateLimit);
            }
            initialize();

            CommitLogStressTest tester = new CommitLogStressTest();
            tester.testFixedSize();
        }
        catch (Throwable e)
        {
            e.printStackTrace(System.err);
        }
        finally
        {
            System.exit(0);
        }
    }

    boolean failed = false;
    volatile boolean stop = false;
    boolean randomSize = false;
    boolean discardedRun = false;
    CommitLogSegmentPosition discardedPos;

    @BeforeClass
    static public void initialize() throws IOException
    {
        try (FileInputStream fis = new FileInputStream("CHANGES.txt"))
        {
            dataSource = ByteBuffer.allocateDirect((int) fis.getChannel().size());
            while (dataSource.hasRemaining())
            {
                fis.getChannel().read(dataSource);
            }
            dataSource.flip();
        }

        SchemaLoader.loadSchema();
        SchemaLoader.schemaDefinition(""); // leave def. blank to maintain old behaviour
    }

    @Before
    public void cleanDir() throws IOException
    {
        CommitLog.instance.resetUnsafe(true);
    }

    @Test
    public void testRandomSize() throws Exception
    {
        randomSize = true;
        discardedRun = false;
        testAllLogConfigs();
    }

    @Test
    public void testFixedSize() throws Exception
    {
        randomSize = false;
        discardedRun = false;

        testAllLogConfigs();
    }

    @Test
    public void testDiscardedRun() throws Exception
    {
        randomSize = true;
        discardedRun = true;

        testAllLogConfigs();
    }

    public void testAllLogConfigs() throws IOException, InterruptedException
    {
        failed = false;
        DatabaseDescriptor.setCommitLogSyncBatchWindow(1);
        DatabaseDescriptor.setCommitLogSyncPeriod(30);
        DatabaseDescriptor.setCommitLogSegmentSize(32);

        // test plain vanilla commit logs (the choice of 98% of users)
        testLog(null, EncryptionContextGenerator.createDisabledContext());

        // test the compression types
        testLog(new ParameterizedClass("LZ4Compressor", null), EncryptionContextGenerator.createDisabledContext());
        testLog(new ParameterizedClass("SnappyCompressor", null), EncryptionContextGenerator.createDisabledContext());
        testLog(new ParameterizedClass("DeflateCompressor", null), EncryptionContextGenerator.createDisabledContext());

        // test the encrypted commit log
        testLog(null, EncryptionContextGenerator.createContext(true));
    }

    public void testLog(ParameterizedClass compression, EncryptionContext encryptionContext) throws IOException, InterruptedException
    {
        DatabaseDescriptor.setCommitLogCompression(compression);
        DatabaseDescriptor.setEncryptionContext(encryptionContext);

        String originalDir = DatabaseDescriptor.getCommitLogLocation();
        try
        {
            DatabaseDescriptor.setCommitLogLocation(location);
            for (CommitLogSync sync : CommitLogSync.values())
            {
                DatabaseDescriptor.setCommitLogSync(sync);
                CommitLog commitLog = new CommitLog(CommitLogArchiver.disabled()).start();
                testLog(commitLog);
                assert !failed;
            }
        }
        finally
        {
<<<<<<< HEAD
            DatabaseDescriptor.setCommitLogSync(sync);
            CommitLog commitLog = new CommitLog(CommitLogArchiver.disabled()).start();
            testLog(commitLog);
            assert !failed;
=======
            DatabaseDescriptor.setCommitLogLocation(originalDir);
>>>>>>> 6b6982a1
        }
    }

    public void testLog(CommitLog commitLog) throws IOException, InterruptedException {
        System.out.format("\nTesting commit log size %.0fmb, compressor: %s, encryption enabled: %b, sync %s%s%s\n",
                           mb(DatabaseDescriptor.getCommitLogSegmentSize()),
                           commitLog.compressor != null ? commitLog.compressor.getClass().getSimpleName() : "none",
                           commitLog.encryptionContext.isEnabled(),
                           commitLog.executor.getClass().getSimpleName(),
                           randomSize ? " random size" : "",
                           discardedRun ? " with discarded run" : "");
        CommitLog.instance.segmentManager.enableReserveSegmentCreation();
        
        final List<CommitlogThread> threads = new ArrayList<>();
        ScheduledExecutorService scheduled = startThreads(commitLog, threads);

        discardedPos = CommitLogSegmentPosition.NONE;
        if (discardedRun)
        {
            // Makes sure post-break data is not deleted, and that replayer correctly rejects earlier mutations.
            Thread.sleep(runTimeMs / 3);
            stop = true;
            scheduled.shutdown();
            scheduled.awaitTermination(2, TimeUnit.SECONDS);

            for (CommitlogThread t: threads)
            {
                t.join();
                if (t.clsp.compareTo(discardedPos) > 0)
                    discardedPos = t.clsp;
            }
            verifySizes(commitLog);

            commitLog.discardCompletedSegments(Schema.instance.getCFMetaData("Keyspace1", "Standard1").cfId, discardedPos);
            threads.clear();

            System.out.format("Discarded at %s\n", discardedPos);
            verifySizes(commitLog);

            scheduled = startThreads(commitLog, threads);
        }

        Thread.sleep(runTimeMs);
        stop = true;
        scheduled.shutdown();
        scheduled.awaitTermination(2, TimeUnit.SECONDS);

        int hash = 0;
        int cells = 0;
        for (CommitlogThread t: threads)
        {
            t.join();
            hash += t.hash;
            cells += t.cells;
        }
        verifySizes(commitLog);

        commitLog.shutdownBlocking();

        System.out.println("Stopped. Replaying... ");
        System.out.flush();
        Reader reader = new Reader();
<<<<<<< HEAD
        File[] files = new File(DatabaseDescriptor.getCommitLogLocation()).listFiles();
=======
        File[] files = new File(location).listFiles();
>>>>>>> 6b6982a1

        DummyHandler handler = new DummyHandler();
        reader.readAllFiles(handler, files);

        for (File f : files)
            if (!f.delete())
                Assert.fail("Failed to delete " + f);

        if (hash == reader.hash && cells == reader.cells)
            System.out.format("Test success. compressor = %s, encryption enabled = %b; discarded = %d, skipped = %d\n",
                              commitLog.compressor != null ? commitLog.compressor.getClass().getSimpleName() : "none",
                              commitLog.encryptionContext.isEnabled(),
                              reader.discarded, reader.skipped);
        else
        {
            System.out.format("Test failed (compressor = %s, encryption enabled = %b). Cells %d, expected %d, diff %d; discarded = %d, skipped = %d -  hash %d expected %d.\n",
                              commitLog.compressor != null ? commitLog.compressor.getClass().getSimpleName() : "none",
                              commitLog.encryptionContext.isEnabled(),
                              reader.cells, cells, cells - reader.cells, reader.discarded, reader.skipped,
                              reader.hash, hash);
            failed = true;
        }
    }

    private void verifySizes(CommitLog commitLog)
    {
        // Complete anything that's still left to write.
        commitLog.executor.requestExtraSync().awaitUninterruptibly();
        // One await() does not suffice as we may be signalled when an ongoing sync finished. Request another
        // (which shouldn't write anything) to make sure the first we triggered completes.
        // FIXME: The executor should give us a chance to await completion of the sync we requested.
        commitLog.executor.requestExtraSync().awaitUninterruptibly();
        // Wait for any pending deletes or segment allocations to complete.
        CommitLog.instance.segmentManager.awaitManagementTasksCompletion();

        long combinedSize = 0;
        for (File f : new File(DatabaseDescriptor.getCommitLogLocation()).listFiles())
            combinedSize += f.length();
        Assert.assertEquals(combinedSize, commitLog.getActiveOnDiskSize());

        List<String> logFileNames = commitLog.getActiveSegmentNames();
        Map<String, Double> ratios = commitLog.getActiveSegmentCompressionRatios();
        Collection<CommitLogSegment> segments = CommitLog.instance.segmentManager.getActiveSegments();

        for (CommitLogSegment segment : segments)
        {
            Assert.assertTrue(logFileNames.remove(segment.getName()));
            Double ratio = ratios.remove(segment.getName());

            Assert.assertEquals(segment.logFile.length(), segment.onDiskSize());
            Assert.assertEquals(segment.onDiskSize() * 1.0 / segment.contentSize(), ratio, 0.01);
        }
        Assert.assertTrue(logFileNames.isEmpty());
        Assert.assertTrue(ratios.isEmpty());
    }

    public ScheduledExecutorService startThreads(final CommitLog commitLog, final List<CommitlogThread> threads)
    {
        stop = false;
        for (int ii = 0; ii < NUM_THREADS; ii++) {
            final CommitlogThread t = new CommitlogThread(commitLog, new Random(ii));
            threads.add(t);
            t.start();
        }

        final long start = System.currentTimeMillis();
        Runnable printRunnable = new Runnable()
        {
            long lastUpdate = 0;

            public void run()
            {
                Runtime runtime = Runtime.getRuntime();
                long maxMemory = runtime.maxMemory();
                long allocatedMemory = runtime.totalMemory();
                long freeMemory = runtime.freeMemory();
                long temp = 0;
                long sz = 0;
                for (CommitlogThread clt : threads)
                {
                    temp += clt.counter.get();
                    sz += clt.dataSize;
                }
                double time = (System.currentTimeMillis() - start) / 1000.0;
                double avg = (temp / time);
                System.out.println(
                        String.format("second %d mem max %.0fmb allocated %.0fmb free %.0fmb mutations %d since start %d avg %.3f content %.1fmb ondisk %.1fmb transfer %.3fmb",
                                      ((System.currentTimeMillis() - start) / 1000),
                                      mb(maxMemory),
                                      mb(allocatedMemory),
                                      mb(freeMemory),
                                      (temp - lastUpdate),
                                      lastUpdate,
                                      avg,
                                      mb(commitLog.getActiveContentSize()),
                                      mb(commitLog.getActiveOnDiskSize()),
                                      mb(sz / time)));
                lastUpdate = temp;
            }
        };
        ScheduledExecutorService scheduled = Executors.newScheduledThreadPool(1);
        scheduled.scheduleAtFixedRate(printRunnable, 1, 1, TimeUnit.SECONDS);
        return scheduled;
    }

    private static double mb(long maxMemory)
    {
        return maxMemory / (1024.0 * 1024);
    }

    private static double mb(double maxMemory)
    {
        return maxMemory / (1024 * 1024);
    }

    public static ByteBuffer randomBytes(int quantity, Random tlr)
    {
        ByteBuffer slice = ByteBuffer.allocate(quantity);
        ByteBuffer source = dataSource.duplicate();
        source.position(tlr.nextInt(source.capacity() - quantity));
        source.limit(source.position() + quantity);
        slice.put(source);
        slice.flip();
        return slice;
    }

    public class CommitlogThread extends Thread {
        final AtomicLong counter = new AtomicLong();
        int hash = 0;
        int cells = 0;
        int dataSize = 0;
        final CommitLog commitLog;
        final Random random;

        volatile CommitLogSegmentPosition clsp;

        public CommitlogThread(CommitLog commitLog, Random rand)
        {
            this.commitLog = commitLog;
            this.random = rand;
        }

        public void run()
        {
            RateLimiter rl = rateLimit != 0 ? RateLimiter.create(rateLimit) : null;
            final Random rand = random != null ? random : ThreadLocalRandom.current();
            while (!stop)
            {
                if (rl != null)
                    rl.acquire();
                ByteBuffer key = randomBytes(16, rand);

                UpdateBuilder builder = UpdateBuilder.create(Schema.instance.getCFMetaData("Keyspace1", "Standard1"), Util.dk(key));
                for (int ii = 0; ii < numCells; ii++)
                {
                    int sz = randomSize ? rand.nextInt(cellSize) : cellSize;
                    ByteBuffer bytes = randomBytes(sz, rand);
                    builder.newRow("name" + ii).add("val", bytes);
                    hash = hash(hash, bytes);
                    ++cells;
                    dataSize += sz;
                }

                Keyspace ks = Keyspace.open("Keyspace1");
                clsp = commitLog.add(new Mutation(builder.build()));
                counter.incrementAndGet();
            }
        }
    }

    class Reader extends CommitLogReader
    {
        int hash;
        int cells;
        int discarded;
        int skipped;

        @Override
        protected void readMutation(CommitLogReadHandler handler,
                                    byte[] inputBuffer,
                                    int size,
                                    final int entryLocation,
                                    final CommitLogDescriptor desc) throws IOException
        {
            if (desc.id < discardedPos.segmentId)
            {
                System.out.format("Mutation from discarded segment, segment %d pos %d\n", desc.id, entryLocation);
                discarded++;
                return;
            }
            else if (desc.id == discardedPos.segmentId && entryLocation <= discardedPos.position)
            {
                // Skip over this mutation.
                skipped++;
                return;
            }

            DataInputPlus bufIn = new DataInputBuffer(inputBuffer, 0, size);
            Mutation mutation;
            try
            {
                mutation = Mutation.serializer.deserialize(bufIn,
                                                           desc.getMessagingVersion(),
                                                           SerializationHelper.Flag.LOCAL);
            }
            catch (IOException e)
            {
                // Test fails.
                throw new AssertionError(e);
            }

            for (PartitionUpdate cf : mutation.getPartitionUpdates())
            {

                Iterator<Row> rowIterator = cf.iterator();

                while (rowIterator.hasNext())
                {
                    Row row = rowIterator.next();
                    if (!(UTF8Type.instance.compose(row.clustering().get(0)).startsWith("name")))
                        continue;

                    for (Cell cell : row.cells())
                    {
                        hash = hash(hash, cell.value());
                        ++cells;
                    }
                }
            }
        }
    }

    class DummyHandler implements CommitLogReadHandler
    {
        public boolean shouldStopOnError(CommitLogReadException exception) throws IOException { return false; }

        public void handleUnrecoverableError(CommitLogReadException exception) throws IOException { }

        public void handleMutation(Mutation m, int size, int entryLocation, CommitLogDescriptor desc) { }
    }
}<|MERGE_RESOLUTION|>--- conflicted
+++ resolved
@@ -54,6 +54,8 @@
     public static int rateLimit = 0;
     public static int runTimeMs = 10000;
 
+    public static String location = DatabaseDescriptor.getCommitLogLocation() + "/stress";
+
     public static int hash(int hash, ByteBuffer bytes)
     {
         int shift = 0;
@@ -133,7 +135,19 @@
     @Before
     public void cleanDir() throws IOException
     {
-        CommitLog.instance.resetUnsafe(true);
+        File dir = new File(location);
+        if (dir.isDirectory())
+        {
+            File[] files = dir.listFiles();
+
+            for (File f : files)
+                if (!f.delete())
+                    Assert.fail("Failed to delete " + f);
+        }
+        else
+        {
+            dir.mkdir();
+        }
     }
 
     @Test
@@ -200,14 +214,7 @@
         }
         finally
         {
-<<<<<<< HEAD
-            DatabaseDescriptor.setCommitLogSync(sync);
-            CommitLog commitLog = new CommitLog(CommitLogArchiver.disabled()).start();
-            testLog(commitLog);
-            assert !failed;
-=======
             DatabaseDescriptor.setCommitLogLocation(originalDir);
->>>>>>> 6b6982a1
         }
     }
 
@@ -270,11 +277,7 @@
         System.out.println("Stopped. Replaying... ");
         System.out.flush();
         Reader reader = new Reader();
-<<<<<<< HEAD
-        File[] files = new File(DatabaseDescriptor.getCommitLogLocation()).listFiles();
-=======
         File[] files = new File(location).listFiles();
->>>>>>> 6b6982a1
 
         DummyHandler handler = new DummyHandler();
         reader.readAllFiles(handler, files);
