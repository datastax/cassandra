/*
 * Licensed to the Apache Software Foundation (ASF) under one
 * or more contributor license agreements.  See the NOTICE file
 * distributed with this work for additional information
 * regarding copyright ownership.  The ASF licenses this file
 * to you under the Apache License, Version 2.0 (the
 * "License"); you may not use this file except in compliance
 * with the License.  You may obtain a copy of the License at
 *
 *   http://www.apache.org/licenses/LICENSE-2.0
 *
 * Unless required by applicable law or agreed to in writing,
 * software distributed under the License is distributed on an
 * "AS IS" BASIS, WITHOUT WARRANTIES OR CONDITIONS OF ANY
 * KIND, either express or implied.  See the License for the
 * specific language governing permissions and limitations
 * under the License.
 */
package org.apache.cassandra.utils;

import java.lang.annotation.Annotation;
import java.lang.reflect.InvocationTargetException;
import java.lang.reflect.Method;
import java.security.SecureRandom;
import java.util.*;
import java.util.concurrent.CountDownLatch;
import java.util.concurrent.ExecutionException;
import java.util.concurrent.ExecutorService;
import java.util.concurrent.Executors;
import java.util.concurrent.TimeUnit;
import java.util.concurrent.atomic.AtomicLong;
import java.util.function.Consumer;
import java.util.function.Function;
import java.util.stream.IntStream;

import com.google.common.collect.ImmutableList;
import com.google.common.collect.Lists;
import com.google.common.util.concurrent.Futures;
import com.google.common.util.concurrent.ListenableFuture;
import com.google.common.util.concurrent.ListenableFutureTask;
import org.junit.Assert;
import org.junit.Test;

import com.codahale.metrics.MetricRegistry;
import com.codahale.metrics.Snapshot;
import com.codahale.metrics.Timer;
import org.apache.cassandra.concurrent.NamedThreadFactory;
import org.apache.cassandra.utils.btree.*;

import static com.google.common.base.Predicates.notNull;
import static com.google.common.collect.Iterables.filter;
import static com.google.common.collect.Iterables.transform;
import static java.util.Comparator.naturalOrder;
import static java.util.Comparator.reverseOrder;
import static org.apache.cassandra.utils.btree.BTree.iterable;
import static org.junit.Assert.assertEquals;
import static org.junit.Assert.assertTrue;

// TODO: randomise all parameters for all tests, with a target wall time for each iteration
//       should dedicate as much wall time to any depth of tree as any other, except depth 1 (which should be less frequent)
// TODO: verify update with no changes returns original
// TODO: verify updateF.allocated()
// TODO: verify reverseInSitu
// TODO: introduce patterns to verification, esp. to transform and update
public class LongBTreeTest
{
    private static final boolean DEBUG = false;
    private static int perThreadTrees = 10;
    private static int minTreeSize = 4;
    private static int maxTreeSize = 10000; // TODO randomise this for each test
    private static int threads = DEBUG ? 1 : Runtime.getRuntime().availableProcessors() * 8;
    private static final MetricRegistry metrics = new MetricRegistry();
    private static final Timer BTREE_TIMER = metrics.timer(MetricRegistry.name(BTree.class, "BTREE"));
    private static final Timer TREE_TIMER = metrics.timer(MetricRegistry.name(BTree.class, "TREE"));
    private static final ExecutorService MODIFY = Executors.newFixedThreadPool(threads, new NamedThreadFactory("MODIFY"));
    private static final ExecutorService COMPARE = DEBUG ? MODIFY : Executors.newFixedThreadPool(threads, new NamedThreadFactory("COMPARE"));

    /************************** TEST ACCESS ********************************************/

    @Test
    public void testSearchIterator() throws InterruptedException
    {
        final int perTreeSelections = 10; // TODO randomise this for each test
        testRandomSelection(randomSeed(), perThreadTrees, perTreeSelections,
        (test) -> {
            IndexedSearchIterator<Integer, Integer> iter1 = test.testAsSet.iterator();
            IndexedSearchIterator<Integer, Integer> iter2 = test.testAsList.iterator();
            return (key) ->
            {
                Integer found1 = iter1.hasNext() ? iter1.next(key) : null;
                Integer found2 = iter2.hasNext() ? iter2.next(key) : null;
                Assert.assertSame(found1, found2);
                if (found1 != null)
                    Assert.assertEquals(iter1.indexOfCurrent(), iter2.indexOfCurrent());

                int index = Collections.binarySearch(test.canonicalList, key, test.comparator);
                if (index < 0)
                {
                    Assert.assertNull(found1);
                }
                else
                {
                    Assert.assertEquals(key, found1);
                    Assert.assertEquals(index, iter1.indexOfCurrent());
                }

                // check that by advancing the same key again we get null, but only do it on one of the two iterators
                // to ensure they both advance differently
                if (test.random.nextBoolean())
                    Assert.assertNull(iter1.next(key));
                else
                    Assert.assertNull(iter2.next(key));
            };
        });
    }

    @Test
    public void testInequalityLookups() throws InterruptedException
    {
        final int perTreeSelections = 2;
        testRandomSelectionOfSet(randomSeed(), perThreadTrees, perTreeSelections,
                                 (test, canonical) -> {
                                     if (!canonical.isEmpty() || !test.isEmpty())
                                     {
                                         Assert.assertEquals(canonical.isEmpty(), test.isEmpty());
                                         Assert.assertEquals(canonical.first(), test.first());
                                         Assert.assertEquals(canonical.last(), test.last());
                                     }
                                     return (key) ->
                                     {
                                         Assert.assertEquals(test.ceiling(key), canonical.ceiling(key));
                                         Assert.assertEquals(test.higher(key), canonical.higher(key));
                                         Assert.assertEquals(test.floor(key), canonical.floor(key));
                                         Assert.assertEquals(test.lower(key), canonical.lower(key));
                                     };
                                 });
    }

    @Test
    public void testListIndexes() throws InterruptedException
    {
        testRandomSelectionOfList(randomSeed(), perThreadTrees, 4,
                                  (test, canonical, cmp) ->
                                  (key) ->
                                  {
                                      int javaIndex = Collections.binarySearch(canonical, key, cmp);
                                      int btreeIndex = test.indexOf(key);
                                      Assert.assertEquals(javaIndex, btreeIndex);
                                      if (javaIndex >= 0)
                                          Assert.assertEquals(canonical.get(javaIndex), test.get(btreeIndex));
                                  }
        );
    }

    @Test
    public void testToArray() throws InterruptedException
    {
        testRandomSelection(randomSeed(), perThreadTrees, 4,
                            (selection) ->
                            {
                                Integer[] array = new Integer[selection.canonicalList.size() + 1];
                                selection.testAsList.toArray(array, 1);
                                Assert.assertEquals(null, array[0]);
                                for (int j = 0; j < selection.canonicalList.size(); j++)
                                    Assert.assertEquals(selection.canonicalList.get(j), array[j + 1]);
                            });
    }

    private static final class CountingFunction implements Function<Integer, Integer>
    {
        final Function<Integer, Integer> wrapped;
        int count = 0;
        protected CountingFunction(Function<Integer, Integer> wrapped)
        {
            this.wrapped = wrapped;
        }
        public Integer apply(Integer integer)
        {
            count++;
            return wrapped.apply(integer);
        }
    }

    @Test
    public void testTransformAndFilterNone() throws InterruptedException
    {
        testRandomSelection(randomSeed(), perThreadTrees, 4, false, false, false,
                            (selection) ->
                            {
                                Map<Integer, Integer> update = new LinkedHashMap<>();
                                for (Integer i : selection.testKeys)
                                    update.put(i, new Integer(i));

                                CountingFunction function = new CountingFunction((x) -> x);
                                Object[] original = selection.testAsSet.tree();
                                Object[] transformed = BTree.transformAndFilter(original, function);

                                Assert.assertEquals(BTree.size(original), function.count);
                                assertTrue(BTree.<Integer>isWellFormed(transformed, naturalOrder()));
                                Assert.assertSame(original, transformed);
                            });
    }

    @Test
    public void testTransformAndFilterReplace() throws InterruptedException
    {
        testRandomSelection(randomSeed(), perThreadTrees, 4, false, false, false,
                            (selection) ->
                            {
                                Map<Integer, Integer> update = new LinkedHashMap<>();
                                for (Integer i : selection.testKeys)
                                    update.put(i, new Integer(i));

                                CountingFunction function = new CountingFunction((x) -> update.getOrDefault(x, x));
                                Object[] original = selection.testAsSet.tree();
                                Object[] transformed = BTree.transformAndFilter(original, function);

                                Assert.assertEquals(BTree.size(original), function.count);
                                assertTrue(BTree.<Integer>isWellFormed(transformed, naturalOrder()));
                                assertSame(transform(selection.canonicalList, function.wrapped::apply), iterable(transformed));
                            });
    }

    @Test
    public void testTransformAndFilterReplaceAndRemove() throws InterruptedException
    {
        testRandomSelection(randomSeed(), perThreadTrees, 4, false, false, false,
                            (selection) ->
                            {
                                Map<Integer, Integer> update = new LinkedHashMap<>();
                                for (Integer i : selection.testKeys)
                                    update.put(i, new Integer(i));

                                CountingFunction function = new CountingFunction(update::get);
                                Object[] original = selection.testAsSet.tree();
                                Object[] transformed = BTree.transformAndFilter(original, function);
                                Assert.assertEquals(BTree.size(original), function.count);
                                assertTrue(BTree.<Integer>isWellFormed(transformed, naturalOrder()));
                                assertSame(filter(transform(selection.canonicalList, function.wrapped::apply), notNull()), iterable(transformed));
                            });
    }

    @Test
    public void testTransformAndFilterRemove() throws InterruptedException
    {
        testRandomSelection(randomSeed(), perThreadTrees, 4, false, false, false,
                            (selection) ->
                            {
                                Map<Integer, Integer> update = new LinkedHashMap<>();
                                for (Integer i : selection.testKeys)
                                    update.put(i, new Integer(i));

                                CountingFunction function = new CountingFunction((x) -> update.containsKey(x) ? null : x);
                                Object[] original = selection.testAsSet.tree();
                                Object[] transformed = BTree.transformAndFilter(selection.testAsList.tree(), function);
                                Assert.assertEquals(BTree.size(original), function.count);
                                assertTrue(BTree.<Integer>isWellFormed(transformed, naturalOrder()));
//                                Assert.assertEquals(BTree.size(original) - update.size(), BTree.size(transformed));
                                assertSame(filter(transform(selection.canonicalList, function.wrapped::apply), notNull()), iterable(transformed));
                            });
    }

    private static void assertSame(Iterable<Integer> i1, Iterable<Integer> i2)
    {
        assertSame(i1.iterator(), i2.iterator());
    }

    private static void assertSame(Iterator<Integer> i1, Iterator<Integer> i2)
    {
        while (i1.hasNext() && i2.hasNext())
            Assert.assertSame(i1.next(), i2.next());
        Assert.assertEquals(i1.hasNext(), i2.hasNext());
    }

    private static Pair<Integer, Integer> firstDiff(Iterable<Integer> i1, Iterable<Integer> i2)
    {
        return firstDiff(i1.iterator(), i2.iterator());
    }

    private static Pair<Integer, Integer> firstDiff(Iterator<Integer> i1, Iterator<Integer> i2)
    {
        while (i1.hasNext() && i2.hasNext())
        {
            Integer v1 = i1.next();
            Integer v2 = i2.next();
            if (v1 != v2)
                return Pair.create(v1, v2);
        }
        return i1.hasNext() ? Pair.create(i1.next(), null) : i2.hasNext() ? Pair.create(null, i2.next()) : null;
    }

    private void testRandomSelectionOfList(long testSeed, int perThreadTrees, int perTreeSelections, BTreeListTestFactory testRun) throws InterruptedException
    {
        testRandomSelection(testSeed, perThreadTrees, perTreeSelections,
                            (BTreeTestFactory) (selection) -> testRun.get(selection.testAsList, selection.canonicalList, selection.comparator));
    }

    private void testRandomSelectionOfSet(long testSeed, int perThreadTrees, int perTreeSelections, BTreeSetTestFactory testRun) throws InterruptedException
    {
        testRandomSelection(testSeed, perThreadTrees, perTreeSelections,
                            (BTreeTestFactory) (selection) -> testRun.get(selection.testAsSet, selection.canonicalSet));
    }

    static interface BTreeSetTestFactory
    {
        TestEachKey get(BTreeSet<Integer> test, NavigableSet<Integer> canonical);
    }

    static interface BTreeListTestFactory
    {
        TestEachKey get(BTreeSet<Integer> test, List<Integer> canonical, Comparator<Integer> comparator);
    }

    static interface BTreeTestFactory
    {
        TestEachKey get(RandomSelection test);
    }

    static interface TestEachKey
    {
        void testOne(Integer value);
    }

    private void testRandomSelection(long seed, int perThreadTrees, int perTreeSelections, BTreeTestFactory testRun) throws InterruptedException
    {
        testRandomSelection(seed, perThreadTrees, perTreeSelections, (selection) -> {
            TestEachKey testEachKey = testRun.get(selection);
            for (Integer key : selection.testKeys)
                testEachKey.testOne(key);
        });
    }

    private void testRandomSelection(long seed, int perThreadTrees, int perTreeSelections, Consumer<RandomSelection> testRun) throws InterruptedException
    {
        testRandomSelection(seed, perThreadTrees, perTreeSelections, true, true, true, testRun);
    }

    private void testRandomSelection(long seed, int perThreadTrees, int perTreeSelections, boolean narrow, boolean mixInNotPresentItems, boolean permitReversal, Consumer<RandomSelection> testRun) throws InterruptedException
    {
        final Random outerSeedGenerator = new Random(seed);
        final CountDownLatch latch = new CountDownLatch(threads);
        final AtomicLong errors = new AtomicLong();
        final AtomicLong count = new AtomicLong();
        final long totalCount = threads * perThreadTrees * perTreeSelections / 100;
        for (int t = 0 ; t < threads ; t++)
        {
            Runnable runnable = () -> {
                final Random seedGenerator = new Random(outerSeedGenerator.nextLong());
                try
                {
                    for (int i = 0 ; i < perThreadTrees / 100; i++)
                    {
                        long dataSeed = seedGenerator.nextLong();
                        RandomTree tree = randomTree(dataSeed, minTreeSize, maxTreeSize);
                        for (int j = 0 ; j < perTreeSelections ; j++)
                        {
                            long selectionSeed = seedGenerator.nextLong();
                            testRun.accept(tree.select(selectionSeed, narrow, mixInNotPresentItems, permitReversal));
                            count.incrementAndGet();
                        }
                    }
                }
                catch (Throwable t1)
                {
                    errors.incrementAndGet();
                    t1.printStackTrace();
                }
                latch.countDown();
            };
            MODIFY.execute(runnable);
        }
        while (latch.getCount() > 0)
        {
            for (int i = 0 ; i < 10L ; i++)
            {
                latch.await(1L, TimeUnit.SECONDS);
                Assert.assertEquals(0, errors.get());
            }
            log("%.1f%% complete %s", 100 * count.get() / (double) totalCount, errors.get() > 0 ? ("Errors: " + errors.get()) : "");
        }
    }

    private static class RandomSelection
    {
        final long dataSeed;
        final long selectionSeed;
        final Random random;
        final List<Integer> testKeys;
        final NavigableSet<Integer> canonicalSet;
        final List<Integer> canonicalList;
        final BTreeSet<Integer> testAsSet;
        final BTreeSet<Integer> testAsList;
        final Comparator<Integer> comparator;

        private RandomSelection(long dataSeed, long selectionSeed, Random random,
                                List<Integer> testKeys, NavigableSet<Integer> canonicalSet, BTreeSet<Integer> testAsSet,
                                List<Integer> canonicalList, BTreeSet<Integer> testAsList, Comparator<Integer> comparator)
        {
            this.dataSeed = dataSeed;
            this.selectionSeed = selectionSeed;
            this.random = random;
            this.testKeys = testKeys;
            this.canonicalList = canonicalList;
            this.canonicalSet = canonicalSet;
            this.testAsSet = testAsSet;
            this.testAsList = testAsList;
            this.comparator = comparator;
        }
    }

    private static class RandomTree
    {
        final long dataSeed;
        final NavigableSet<Integer> canonical;
        final BTreeSet<Integer> test;

        private RandomTree(long dataSeed, NavigableSet<Integer> canonical, BTreeSet<Integer> test)
        {
            this.dataSeed = dataSeed;
            this.canonical = canonical;
            this.test = test;
        }

        // TODO: revisit logic, document and ensure producing enough distinct patterns
        RandomSelection select(long selectionSeed, boolean narrow, boolean mixInNotPresentItems, boolean permitReversal)
        {
            Random random = new Random(selectionSeed);

            NavigableSet<Integer> canonicalSet = this.canonical;
            BTreeSet<Integer> testAsSet = this.test;
            List<Integer> canonicalList = new ArrayList<>(canonicalSet);
            BTreeSet<Integer> testAsList = this.test;

            Assert.assertEquals(canonicalSet.size(), testAsSet.size());
            Assert.assertEquals(canonicalList.size(), testAsList.size());

            // TODO: select random patterns of data as well as pure random data (i.e. random sequences, random fixed offsets, random mixes of the above)
            // sometimes select keys first, so we cover full range
            List<Integer> allKeys = randomKeys(random, canonical, mixInNotPresentItems);
            List<Integer> keys = allKeys;

            int narrowCount = random.nextInt(3);
            while (narrow && canonicalList.size() > 10 && keys.size() > 10 && narrowCount-- > 0)
            {
                boolean useLb = random.nextBoolean();
                boolean useUb = random.nextBoolean();
                if (!(useLb | useUb))
                    continue;

                // select a range smaller than the total span when we have more narrowing iterations left
                int indexRange = keys.size() / (narrowCount + 1);

                boolean lbInclusive = true;
                Integer lbKey = canonicalList.get(0);
                int lbKeyIndex = 0, lbIndex = 0;
                boolean ubInclusive = true;
                Integer ubKey = canonicalList.get(canonicalList.size() - 1);
                int ubKeyIndex = keys.size(), ubIndex = canonicalList.size();

                if (useLb)
                {
                    lbKeyIndex = nextInt(random, 0, indexRange - 1);
                    Integer candidate = keys.get(lbKeyIndex);
                    if (useLb = (candidate > lbKey && candidate <= ubKey))
                    {
                        lbInclusive = random.nextBoolean();
                        lbKey = keys.get(lbKeyIndex);
                        lbIndex = Collections.binarySearch(canonicalList, lbKey);
                        if (lbIndex >= 0 && !lbInclusive) lbIndex++;
                        else if (lbIndex < 0) lbIndex = -1 -lbIndex;
                    }
                }
                if (useUb)
                {
                    ubKeyIndex = nextInt(random, Math.max(lbKeyIndex, keys.size() - indexRange), keys.size() - 1);
                    Integer candidate = keys.get(ubKeyIndex);
                    if (useUb = (candidate < ubKey && candidate >= lbKey))
                    {
                        ubInclusive = random.nextBoolean();
                        ubKey = keys.get(ubKeyIndex);
                        ubIndex = Collections.binarySearch(canonicalList, ubKey);
                        if (ubIndex >= 0 && ubInclusive) { ubIndex++; }
                        else if (ubIndex < 0) ubIndex = -1 -ubIndex;
                    }
                }
                if (ubIndex < lbIndex) { ubIndex = lbIndex; ubKey = lbKey; ubInclusive = false; }

                canonicalSet = !useLb ? canonicalSet.headSet(ubKey, ubInclusive)
                                      : !useUb ? canonicalSet.tailSet(lbKey, lbInclusive)
                                               : canonicalSet.subSet(lbKey, lbInclusive, ubKey, ubInclusive);
                testAsSet = !useLb ? testAsSet.headSet(ubKey, ubInclusive)
                                   : !useUb ? testAsSet.tailSet(lbKey, lbInclusive)
                                            : testAsSet.subSet(lbKey, lbInclusive, ubKey, ubInclusive);

                keys = keys.subList(lbKeyIndex, ubKeyIndex);
                canonicalList = canonicalList.subList(lbIndex, ubIndex);
                testAsList = testAsList.subList(lbIndex, ubIndex);

                Assert.assertEquals(canonicalSet.size(), testAsSet.size());
                Assert.assertEquals(canonicalList.size(), testAsList.size());
            }

            // possibly restore full set of keys, to test case where we are provided existing keys that are out of bounds
            if (keys != allKeys && random.nextBoolean())
                keys = allKeys;

            Comparator<Integer> comparator = naturalOrder();
            if (permitReversal && random.nextBoolean())
            {
                if (allKeys != keys)
                    keys = new ArrayList<>(keys);
                if (canonicalSet != canonical)
                    canonicalList = new ArrayList<>(canonicalList);
                Collections.reverse(keys);
                Collections.reverse(canonicalList);
                testAsList = testAsList.descendingSet();

                canonicalSet = canonicalSet.descendingSet();
                testAsSet = testAsSet.descendingSet();
                comparator = reverseOrder();
            }

            Assert.assertEquals(canonicalSet.size(), testAsSet.size());
            Assert.assertEquals(canonicalList.size(), testAsList.size());
            if (!canonicalSet.isEmpty())
            {
                Assert.assertEquals(canonicalSet.first(), canonicalList.get(0));
                Assert.assertEquals(canonicalSet.last(), canonicalList.get(canonicalList.size() - 1));
                Assert.assertEquals(canonicalSet.first(), testAsSet.first());
                Assert.assertEquals(canonicalSet.last(), testAsSet.last());
                Assert.assertEquals(canonicalSet.first(), testAsList.get(0));
                Assert.assertEquals(canonicalSet.last(), testAsList.get(testAsList.size() - 1));
            }

            assertSame(canonicalList, testAsList);
            return new RandomSelection(dataSeed, selectionSeed, random, keys, canonicalSet, testAsSet, canonicalList, testAsList, comparator);
        }
    }

    private static int nextInt(Random random, int lb, int ub)
    {
        return lb >= ub ? lb : lb + random.nextInt(ub - lb);
    }

    private static RandomTree randomTree(long seed, int minSize, int maxSize)
    {
        Random random = new Random(seed);
        // perform most of our tree constructions via update, as this is more efficient; since every run uses this
        // we test builder disproportionately more often than if it had its own test anyway
        return random.nextFloat() < 0.95 ? randomTreeByUpdate(seed, random, minSize, maxSize)
                                         : randomTreeByBuilder(seed, random, minSize, maxSize);
    }

    private static RandomTree randomTreeByUpdate(long seed, Random random, int minSize, int maxSize)
    {
        assert minSize > 3;
        TreeSet<Integer> canonical = new TreeSet<>();

        int targetSize = nextInt(random, minSize, maxSize);
        int maxModificationSize = nextInt(random, 2, targetSize);
        Object[] accmumulate = BTree.empty();
        int curSize = 0;
        while (curSize < targetSize)
        {
            int nextSize = maxModificationSize == 1 ? 1 : nextInt(random, 1, maxModificationSize);
            TreeSet<Integer> build = new TreeSet<>();
            boolean keepOriginal = random.nextBoolean();
            // we don't use no-op, to ensure we know which value will actually result (as no-op doesn't guarantee which makes it through)
            UpdateFunction<Integer, Integer> updateF = keepOriginal ? UpdateFunction.Simple.of((a, b) -> a) : InverseNoOp.instance;
            for (int i = 0 ; i < nextSize ; i++)
            {
                Integer next = random.nextInt();
                if (build.add(next))
                {
                    if (!canonical.add(next) && !keepOriginal)
                    {
                        canonical.remove(next);
                        canonical.add(next);
                    }
                }
            }
            Object[] tmp = BTree.update(accmumulate, BTree.build(build), naturalOrder(), updateF);
            assertSame(canonical, BTreeSet.<Integer>wrap(tmp, naturalOrder()));
            accmumulate = tmp;
            curSize += nextSize;
            maxModificationSize = Math.min(maxModificationSize, targetSize - curSize);
        }
        assertSame(canonical, BTreeSet.<Integer>wrap(accmumulate, naturalOrder()));
        return new RandomTree(seed, canonical, BTreeSet.<Integer>wrap(accmumulate, naturalOrder()));
    }

    private static RandomTree randomTreeByBuilder(long seed, Random random, int minSize, int maxSize)
    {
        assert minSize > 3;
        BTree.Builder<Integer> builder = BTree.builder(naturalOrder());

        int targetSize = nextInt(random, minSize, maxSize);
        int maxModificationSize = (int) Math.sqrt(targetSize);

        TreeSet<Integer> canonical = new TreeSet<>();

        int curSize = 0;
        TreeSet<Integer> ordered = new TreeSet<>();
        List<Integer> shuffled = new ArrayList<>();
        while (curSize < targetSize)
        {
            int nextSize = nextInt(random, 1, maxModificationSize);

            // leave a random selection of previous values
            (random.nextBoolean() ? ordered.headSet(random.nextInt()) : ordered.tailSet(random.nextInt())).clear();
            shuffled = new ArrayList<>(shuffled.subList(0, shuffled.size() < 2 ? 0 : random.nextInt(shuffled.size() / 2)));

            for (int i = 0 ; i < nextSize ; i++)
            {
                Integer next = random.nextInt();
                ordered.add(next);
                shuffled.add(next);
                canonical.add(next);
            }

            switch (random.nextInt(5))
            {
                case 0:
                    builder.addAll(ordered);
                    break;
                case 1:
                    builder.addAll(BTreeSet.of(ordered));
                    break;
                case 2:
                    for (Integer i : ordered)
                        builder.add(i);
                case 3:
                    builder.addAll(shuffled);
                    break;
                case 4:
                    for (Integer i : shuffled)
                        builder.add(i);
            }

            curSize += nextSize;
            maxModificationSize = Math.min(maxModificationSize, targetSize - curSize);
        }

        BTreeSet<Integer> btree = BTreeSet.<Integer>wrap(builder.build(), naturalOrder());
        Assert.assertEquals(canonical.size(), btree.size());
        assertSame(canonical, btree);
        return new RandomTree(seed, canonical, btree);
    }

    // select a random subset of the keys, with an optional random population of keys inbetween those that are present
    // return a value with the search position
    private static List<Integer> randomKeys(Random random, Iterable<Integer> canonical, boolean mixInNotPresentItems)
    {
        final boolean useFake = mixInNotPresentItems && random.nextBoolean();
        final float fakeRatio = random.nextFloat();
        List<Integer> results = new ArrayList<>();
        Long fakeLb = (long) Integer.MIN_VALUE, fakeUb = null;
        Integer max = null;
        for (Integer v : canonical)
        {
            if (    !useFake
                ||  (fakeUb == null ? v - 1 : fakeUb) <= fakeLb + 1
                ||  random.nextFloat() < fakeRatio)
            {
                // if we cannot safely construct a fake value, or our randomizer says not to, we emit the next real value
                results.add(v);
                fakeLb = v.longValue();
                fakeUb = null;
            }
            else
            {
                // otherwise we emit a fake value in the range immediately preceeding the last real value, and not
                // exceeding the real value that would have proceeded (ignoring any other suppressed real values since)
                if (fakeUb == null)
                    fakeUb = v.longValue() - 1;
                long mid = (fakeLb + fakeUb) / 2;
                assert mid < v.longValue();
                results.add((int) mid);
                fakeLb = mid;
            }
            max = v;
        }
        if (useFake && max != null && max < Integer.MAX_VALUE)
            results.add(max + 1);
        final float useChance = random.nextFloat();
        return Lists.newArrayList(filter(results, (x) -> random.nextFloat() < useChance));
    }

    /************************** TEST BUILD ********************************************/

    @Test
    public void testBuild()
    {
        Integer[] vs = IntStream.rangeClosed(0, 100000).boxed().toArray(Integer[]::new);
        for (UpdateFunction<Integer, Integer> updateF : LongBTreeTest.updateFunctions())
        {
            try (BulkIterator<Integer> emptyIter = BulkIterator.of(vs))
            {
                Object[] empty = BTree.build(emptyIter, 0, updateF);
                assertTrue("" + 0, BTree.isEmpty(empty)); // empty is tested by object identity, so verify we test correctly
            }
            for (int i = 0 ; i < vs.length ; ++i)
            {
                try (BulkIterator<Integer> iter = BulkIterator.of(vs))
                {
                    Object[] btree = BTree.build(iter, i + 1, updateF);
                    assertTrue("" + i, BTree.<Integer>isWellFormed(btree, naturalOrder()));
                }
            }
        }
    }

    @Test
    public void testFastBuilder()
    {
        Integer[] vs = IntStream.rangeClosed(0, 100000).boxed().toArray(Integer[]::new);
        try (BTree.FastBuilder<Integer> builder = BTree.fastBuilder())
        {
            Object[] empty = builder.build();
            assertTrue("" + 0, BTree.isEmpty(empty)); // empty is tested by object identity, so verify we test correctly
        }
        for (int i = 0 ; i < vs.length ; ++i)
        {
            try (BTree.FastBuilder<Integer> builder = BTree.fastBuilder())
            {
                for (int j = 0 ; j <= i ; ++j)
                    builder.add(vs[j]);
                Object[] btree = builder.build();
                assertEquals(i + 1, BTree.size(btree));
                assertTrue(""+i, BTree.<Integer>isWellFormed(btree, naturalOrder()));
            }
        }
    }

    @Test
    public void testBuildByUpdate()
    {
        Integer[] vs = IntStream.rangeClosed(0, 100000).boxed().toArray(Integer[]::new);
        Object[] base = BTree.singleton(vs[0]);
        for (int i = 0 ; i < vs.length ; ++i)
        {
            try (BulkIterator<Integer> iter = BulkIterator.of(vs))
            {
                Object[] insert = BTree.build(iter, i + 1, UpdateFunction.noOp());
                Object[] btree = BTree.<Integer, Integer, Integer>update(base, insert, naturalOrder(), InverseNoOp.instance);
                assertTrue("" + i, BTree.<Integer>isWellFormed(btree, naturalOrder()));
            }
        }
    }


    /************************** TEST MUTATION ********************************************/

    @Test
    public void testOversizedMiddleInsert()
    {
        for (UpdateFunction<Integer, Integer> updateF : LongBTreeTest.updateFunctions())
        {
            TreeSet<Integer> canon = new TreeSet<>();
            for (int i = 0 ; i < 10000000 ; i++)
                canon.add(i);
            Object[] btree = BTree.build(Arrays.asList(Integer.MIN_VALUE, Integer.MAX_VALUE), updateF);
            btree = BTree.update(btree, BTree.build(canon), naturalOrder(), updateF);
            canon.add(Integer.MIN_VALUE);
            canon.add(Integer.MAX_VALUE);
            assertTrue(BTree.<Integer>isWellFormed(btree, naturalOrder()));
            testEqual("Oversize", BTree.iterator(btree), canon.iterator());
        }
    }

    @Test
    public void testIndividualInsertsSmallOverlappingRange() throws ExecutionException, InterruptedException
    {
        testInsertions(randomSeed(), 50, 1, 1, true);
    }

    @Test
    public void testBatchesSmallOverlappingRange() throws ExecutionException, InterruptedException
    {
        testInsertions(randomSeed(), 50, 1, 5, true);
    }

    @Test
    public void testIndividualInsertsMediumSparseRange() throws ExecutionException, InterruptedException
    {
<<<<<<< HEAD
        testInsertions(randomSeed(), perThreadTrees / 1000, 500, 10, 1, true);
=======
        testInsertions(randomSeed(), 500, 10, 1, true);
>>>>>>> b4b9f319
    }

    @Test
    public void testBatchesMediumSparseRange() throws ExecutionException, InterruptedException
    {
        testInsertions(randomSeed(), 500, 10, 10, true);
    }

    @Test
    public void testLargeBatchesLargeRange() throws ExecutionException, InterruptedException
    {
<<<<<<< HEAD
        testInsertions(randomSeed(), perThreadTrees / 1000, Math.max(maxTreeSize, 5000), 3, 100, true);
=======
        testInsertions(randomSeed(), Math.max(maxTreeSize, 5000), 3, 100, true);
>>>>>>> b4b9f319
    }

    @Test
    public void testRandomRangeAndBatches() throws ExecutionException, InterruptedException
    {
        Random seedGenerator = new Random(randomSeed());
<<<<<<< HEAD
        for (int i = 0 ; i < perThreadTrees / 1000 ; i++)
=======
        for (int i = 0 ; i < 10 ; i++)
>>>>>>> b4b9f319
        {
            int treeSize = nextInt(seedGenerator, maxTreeSize / 10, maxTreeSize * 10);
            testInsertions(seedGenerator.nextLong(), treeSize, nextInt(seedGenerator, 1, 100) / 10f, treeSize / 100, true);
        }
    }

    @Test
    public void testSlicingSmallRandomTrees() throws ExecutionException, InterruptedException
    {
        testInsertions(randomSeed(), 50, 10, 10, false);
    }

    private static void testInsertions(long seed, int perTestCount, float testKeyRatio, int modificationBatchSize, boolean quickEquality) throws ExecutionException, InterruptedException
    {
        int tests = perThreadTrees * threads / 100;
        testInsertions(seed, tests, perTestCount, testKeyRatio, modificationBatchSize, quickEquality);
    }

    private static void testInsertions(long seed, int tests, int perTestCount, float testKeyRatio, int modificationBatchSize, boolean quickEquality) throws ExecutionException, InterruptedException
    {
        Random random = new Random(seed);
        int batchesPerTest = perTestCount / modificationBatchSize;
        int testKeyRange = (int) (perTestCount * testKeyRatio);
        long totalCount = (long) perTestCount * tests;
        log("Performing %d tests of %d operations, with %.2f max size/key-range ratio in batches of ~%d ops",
            tests, perTestCount, 1 / testKeyRatio, modificationBatchSize);

        // if we're not doing quick-equality, we can spam with garbage for all the checks we perform, so we'll split the work into smaller chunks
        int chunkSize = quickEquality ? tests : (int) (100000 / Math.pow(perTestCount, 2));
        for (int chunk = 0 ; chunk < tests ; chunk += chunkSize)
        {
            final List<ListenableFutureTask<List<ListenableFuture<?>>>> outer = new ArrayList<>();
            for (int i = 0 ; i < chunkSize ; i++)
            {
                int maxRunLength = modificationBatchSize == 1 ? 1 : nextInt(random, 1, modificationBatchSize);
                outer.add(doOneTestInsertions(random.nextLong(), testKeyRange, maxRunLength, modificationBatchSize, batchesPerTest, quickEquality));
            }

            final List<ListenableFuture<?>> inner = new ArrayList<>();
            long complete = 0;
            int reportInterval = Math.max(1000, (int) (totalCount / 10000));
            long lastReportAt = 0;
            for (ListenableFutureTask<List<ListenableFuture<?>>> f : outer)
            {
                inner.addAll(f.get());
                complete += perTestCount;
                if (complete - lastReportAt >= reportInterval)
                {
                    long done = (chunk * perTestCount) + complete;
                    float ratio = done / (float) totalCount;
                    log("Completed %.1f%% (%d of %d operations)", ratio * 100, done, totalCount);
                    lastReportAt = complete;
                }
            }
            Futures.allAsList(inner).get();
        }
        Snapshot snap = BTREE_TIMER.getSnapshot();
        log("btree: %.2fns, %.2fns, %.2fns", snap.getMedian(), snap.get95thPercentile(), snap.get999thPercentile());
        snap = TREE_TIMER.getSnapshot();
        log("java: %.2fns, %.2fns, %.2fns", snap.getMedian(), snap.get95thPercentile(), snap.get999thPercentile());
        log("Done");
    }

    @Test
    public void debug()
    {
        randomTree(384037044131282656L, 4, 10000);
    }

    private static ListenableFutureTask<List<ListenableFuture<?>>> doOneTestInsertions(long seed, final int upperBound, final int maxRunLength, final int averageModsPerIteration, final int iterations, final boolean quickEquality)
    {
        String id = String.format("<%dL,%d,%d,%d,%d,%b>", seed, upperBound, maxRunLength, averageModsPerIteration, iterations, quickEquality);
        Random random = new Random(seed);
        ListenableFutureTask<List<ListenableFuture<?>>> f = ListenableFutureTask.create(() -> {
            try
            {
                final List<ListenableFuture<?>> r = new ArrayList<>();
                NavigableMap<Integer, Integer> canon = new TreeMap<>();
                Object[] btree = BTree.empty();
                final TreeMap<Integer, Integer> buffer = new TreeMap<>();
                for (int i = 0 ; i < iterations ; i++)
                {
                    buffer.clear();
                    int mods = nextInt(random, 1, averageModsPerIteration * 2);
                    while (mods > 0)
                    {
                        int v = random.nextInt(upperBound);
                        int rc = Math.max(0, Math.min(mods, maxRunLength) - 1);
                        int c = 1 + (rc <= 0 ? 0 : random.nextInt(rc));
                        for (int j = 0 ; j < c ; j++)
                        {
                            buffer.put(v, v);
                            v++;
                        }
                        mods -= c;
                    }
                    Timer.Context ctxt;
                    ctxt = TREE_TIMER.time();
                    canon.putAll(buffer);
                    ctxt.stop();
                    ctxt = BTREE_TIMER.time();
                    Object[] add = BTree.build(buffer.keySet());
                    Object[] newTree = BTree.update(btree, add, naturalOrder(), updateFunction(random));
                    ctxt.stop();

                    if (!BTree.<Integer>isWellFormed(newTree, naturalOrder()))
                    {
                        log(id + " ERROR: Not well formed");
                        throw new AssertionError("Not well formed!");
                    }
                    btree = newTree;
                    if (quickEquality)
                        testEqual(id, BTree.iterator(btree), canon.keySet().iterator());
                    else
                        r.addAll(testAllSlices(id, btree, new TreeSet<>(canon.keySet())));
                }
                return r;
            }
            catch (Throwable t)
            {
                t.printStackTrace();
                log("Failed %s: %s", id, t.getMessage());
                throw t;
            }
        });
        if (DEBUG)
            f.run();
        else
            MODIFY.execute(f);
        return f;
    }

    @Test
    public void testSlicingAllSmallTrees() throws ExecutionException, InterruptedException
    {
        for (UpdateFunction<Integer, Integer> updateF : LongBTreeTest.<Integer>updateFunctions())
        {
            Object[] cur = BTree.empty();
            TreeSet<Integer> canon = new TreeSet<>();
            // we set FAN_FACTOR to 4, so 128 items is four levels deep, three fully populated
            for (int i = 0 ; i < 128 ; i++)
            {
                String id = String.format("[0..%d)", canon.size());
                log("Testing " + id);
                Futures.allAsList(testAllSlices(id, cur, canon)).get();
                Object[] next = null;
                while (next == null)
                    next = BTree.update(cur, BTree.singleton(i), naturalOrder(), updateF);
                cur = next;
                canon.add(i);
            }
        }
    }

    private static List<ListenableFuture<?>> testAllSlices(String id, Object[] btree, NavigableSet<Integer> canon)
    {
        List<ListenableFuture<?>> waitFor = new ArrayList<>();
        testAllSlices(id + " ASC", new BTreeSet<>(btree, naturalOrder()), canon, true, waitFor);
        testAllSlices(id + " DSC", new BTreeSet<Integer>(btree, naturalOrder()).descendingSet(), canon.descendingSet(), false, waitFor);
        return waitFor;
    }

    private static void testAllSlices(String id, NavigableSet<Integer> btree, NavigableSet<Integer> canon, boolean ascending, List<ListenableFuture<?>> results)
    {
        testOneSlice(id, btree, canon, results);
        for (Integer lb : range(canon.size(), Integer.MIN_VALUE, ascending))
        {
            // test head/tail sets
            testOneSlice(String.format("%s->[..%d)", id, lb), btree.headSet(lb, true), canon.headSet(lb, true), results);
            testOneSlice(String.format("%s->(..%d)", id, lb), btree.headSet(lb, false), canon.headSet(lb, false), results);
            testOneSlice(String.format("%s->(%d..]", id, lb), btree.tailSet(lb, true), canon.tailSet(lb, true), results);
            testOneSlice(String.format("%s->(%d..]", id, lb), btree.tailSet(lb, false), canon.tailSet(lb, false), results);
            for (Integer ub : range(canon.size(), lb, ascending))
            {
                // test subsets
                testOneSlice(String.format("%s->[%d..%d]", id, lb, ub), btree.subSet(lb, true, ub, true), canon.subSet(lb, true, ub, true), results);
                testOneSlice(String.format("%s->(%d..%d]", id, lb, ub), btree.subSet(lb, false, ub, true), canon.subSet(lb, false, ub, true), results);
                testOneSlice(String.format("%s->[%d..%d)", id, lb, ub), btree.subSet(lb, true, ub, false), canon.subSet(lb, true, ub, false), results);
                testOneSlice(String.format("%s->(%d..%d)", id, lb, ub), btree.subSet(lb, false, ub, false), canon.subSet(lb, false, ub, false), results);
            }
        }
    }

    private static void testOneSlice(final String id, final NavigableSet<Integer> test, final NavigableSet<Integer> canon, List<ListenableFuture<?>> results)
    {
        ListenableFutureTask<?> f = ListenableFutureTask.create(new Runnable()
        {

            @Override
            public void run()
            {
                test(id + " Count", test.size(), canon.size());
                testEqual(id, test.iterator(), canon.iterator());
                testEqual(id + "->DSCI", test.descendingIterator(), canon.descendingIterator());
                testEqual(id + "->DSCS", test.descendingSet().iterator(), canon.descendingSet().iterator());
                testEqual(id + "->DSCS->DSCI", test.descendingSet().descendingIterator(), canon.descendingSet().descendingIterator());
            }
        }, null);
        results.add(f);
        if (DEBUG)
            f.run();
        else
            COMPARE.execute(f);
    }

    private static void test(String id, int test, int expect)
    {
        if (test != expect)
        {
            log("%s: Expected %d, Got %d", id, expect, test);
        }
    }

    private static <V> void testEqual(String id, Iterator<V> btree, Iterator<V> canon)
    {
        boolean equal = true;
        while (btree.hasNext() && canon.hasNext())
        {
            Object i = btree.next();
            Object j = canon.next();
            if (!Objects.equals(i, j))
            {
                log("%s: Expected %d, Got %d", id, j, i);
                equal = false;
            }
        }
        while (btree.hasNext())
        {
            log("%s: Expected <Nil>, Got %d", id, btree.next());
            equal = false;
        }
        while (canon.hasNext())
        {
            log("%s: Expected %d, Got Nil", id, canon.next());
            equal = false;
        }
        if (!equal)
            throw new AssertionError("Not equal");
    }

    // should only be called on sets that range from 0->N or N->0
    private static final Iterable<Integer> range(final int size, final int from, final boolean ascending)
    {
        return new Iterable<Integer>()
        {
            int cur;
            int delta;
            int end;
            {
                if (ascending)
                {
                    end = size + 1;
                    cur = from == Integer.MIN_VALUE ? -1 : from;
                    delta = 1;
                }
                else
                {
                    end = -2;
                    cur = from == Integer.MIN_VALUE ? size : from;
                    delta = -1;
                }
            }
            @Override
            public Iterator<Integer> iterator()
            {
                return new Iterator<Integer>()
                {
                    @Override
                    public boolean hasNext()
                    {
                        return cur != end;
                    }

                    @Override
                    public Integer next()
                    {
                        Integer r = cur;
                        cur += delta;
                        return r;
                    }

                    @Override
                    public void remove()
                    {
                        throw new UnsupportedOperationException();
                    }
                };
            }
        };
    }

    private static List<UpdateFunction<Integer, Integer>> updateFunctions()
    {
        return ImmutableList.of(UpdateFunction.noOp(), InverseNoOp.instance);
    }

    private static UpdateFunction<Integer, Integer> updateFunction(Random random)
    {
        return random.nextBoolean() ? InverseNoOp.instance : UpdateFunction.noOp();
    }

    public static final class InverseNoOp<V> implements UpdateFunction<V, V>
    {
        public static final InverseNoOp instance = new InverseNoOp();
        public V merge(V replacing, V update)
        {
            return update;
        }
        public void onAllocatedOnHeap(long heapSize)
        {
        }
        public V insert(V v)
        {
            return v;
        }
        public V retain(V v)
        {
            return v;
        }
    }

    private static long randomSeed()
    {
        return new SecureRandom().nextLong();
    }

    public static void main(String[] args) throws ExecutionException, InterruptedException, InvocationTargetException, IllegalAccessException
    {
        for (String arg : args)
        {
            if (arg.startsWith("fan="))
                System.setProperty("cassandra.btree.fanfactor", arg.substring(4));
            else if (arg.startsWith("min="))
                minTreeSize = Integer.parseInt(arg.substring(4));
            else if (arg.startsWith("max="))
                maxTreeSize = Integer.parseInt(arg.substring(4));
            else if (arg.startsWith("count="))
                perThreadTrees = Integer.parseInt(arg.substring(6));
            else
                exit();
        }

        List<Method> methods = new ArrayList<>();
        for (Method m : LongBTreeTest.class.getDeclaredMethods())
        {
            if (m.getParameters().length > 0)
                continue;
            for (Annotation annotation : m.getAnnotations())
                if (annotation.annotationType() == Test.class)
                    methods.add(m);
        }

        LongBTreeTest test = new LongBTreeTest();
        Collections.sort(methods, (a, b) -> a.getName().compareTo(b.getName()));
        log(Lists.transform(methods, (m) -> m.getName()).toString());
        for (Method m : methods)
        {
            log(m.getName());
            m.invoke(test);
        }
        log("success");
    }

    private static void exit()
    {
        log("usage: fan=<int> min=<int> max=<int> count=<int>");
        log("fan:   btree fanout");
        log("min:   minimum btree size (must be >= 4)");
        log("max:   maximum btree size (must be >= 4)");
        log("count: number of trees to assign each core, for each test");
    }

    private static void log(String formatstr, Object ... args)
    {
        args = Arrays.copyOf(args, args.length + 1);
        System.arraycopy(args, 0, args, 1, args.length - 1);
        args[0] = System.currentTimeMillis();
        System.out.printf("%tT: " + formatstr + "\n", args);
    }
}<|MERGE_RESOLUTION|>--- conflicted
+++ resolved
@@ -341,14 +341,14 @@
         final CountDownLatch latch = new CountDownLatch(threads);
         final AtomicLong errors = new AtomicLong();
         final AtomicLong count = new AtomicLong();
-        final long totalCount = threads * perThreadTrees * perTreeSelections / 100;
+        final long totalCount = threads * perThreadTrees * perTreeSelections;
         for (int t = 0 ; t < threads ; t++)
         {
             Runnable runnable = () -> {
                 final Random seedGenerator = new Random(outerSeedGenerator.nextLong());
                 try
                 {
-                    for (int i = 0 ; i < perThreadTrees / 100; i++)
+                    for (int i = 0 ; i < perThreadTrees ; i++)
                     {
                         long dataSeed = seedGenerator.nextLong();
                         RandomTree tree = randomTree(dataSeed, minTreeSize, maxTreeSize);
@@ -783,11 +783,7 @@
     @Test
     public void testIndividualInsertsMediumSparseRange() throws ExecutionException, InterruptedException
     {
-<<<<<<< HEAD
-        testInsertions(randomSeed(), perThreadTrees / 1000, 500, 10, 1, true);
-=======
         testInsertions(randomSeed(), 500, 10, 1, true);
->>>>>>> b4b9f319
     }
 
     @Test
@@ -799,22 +795,14 @@
     @Test
     public void testLargeBatchesLargeRange() throws ExecutionException, InterruptedException
     {
-<<<<<<< HEAD
-        testInsertions(randomSeed(), perThreadTrees / 1000, Math.max(maxTreeSize, 5000), 3, 100, true);
-=======
         testInsertions(randomSeed(), Math.max(maxTreeSize, 5000), 3, 100, true);
->>>>>>> b4b9f319
     }
 
     @Test
     public void testRandomRangeAndBatches() throws ExecutionException, InterruptedException
     {
         Random seedGenerator = new Random(randomSeed());
-<<<<<<< HEAD
-        for (int i = 0 ; i < perThreadTrees / 1000 ; i++)
-=======
         for (int i = 0 ; i < 10 ; i++)
->>>>>>> b4b9f319
         {
             int treeSize = nextInt(seedGenerator, maxTreeSize / 10, maxTreeSize * 10);
             testInsertions(seedGenerator.nextLong(), treeSize, nextInt(seedGenerator, 1, 100) / 10f, treeSize / 100, true);
@@ -829,7 +817,7 @@
 
     private static void testInsertions(long seed, int perTestCount, float testKeyRatio, int modificationBatchSize, boolean quickEquality) throws ExecutionException, InterruptedException
     {
-        int tests = perThreadTrees * threads / 100;
+        int tests = perThreadTrees * threads;
         testInsertions(seed, tests, perTestCount, testKeyRatio, modificationBatchSize, quickEquality);
     }
 
