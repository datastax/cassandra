--- conflicted
+++ resolved
@@ -453,33 +453,12 @@
             Arrays.fill(numberOfCalls, 0);
         }
     }
-<<<<<<< HEAD
-
-    @Test
-    public void testTransformAndFilter()
-    {
-        List<Integer> r = seq(100);
-
-        Object[] b1 = BTree.build(r, UpdateFunction.noOp());
-
-        // replace all values
-        Object[] b2 = BTree.transformAndFilter(b1, (x) -> (Integer) x * 2);
-        assertEquals(BTree.size(b1), BTree.size(b2));
-
-        // remove odd numbers
-        Object[] b3 = BTree.transformAndFilter(b1, (x) -> (Integer) x % 2 == 1 ? x : null);
-        assertEquals(BTree.size(b1) / 2, BTree.size(b3));
-
-        // remove all values
-        Object[] b4 = BTree.transformAndFilter(b1, (x) -> null);
-        assertEquals(0, BTree.size(b4));
-    }
 
     @Test
     public void testReduce()
     {
         List<Integer> input = seq(71);
-        Object[] btree = BTree.build(input, noOp);
+        Object[] btree = BTree.build(input, UpdateFunction.noOp());
 
         List<Integer> result = BTree.<List<Integer>, Integer>reduce(btree, new ArrayList(), (r, i) -> { r.add(i); return r; });
         assertArrayEquals(input.toArray(), result.toArray());
@@ -506,87 +485,4 @@
         }
     }
 
-    private <C, K extends C, V extends C> Object[] buildBTreeLegacy(Iterable<K> source, UpdateFunction<K, V> updateF, int size)
-    {
-        assert updateF != null;
-        NodeBuilder current = new NodeBuilder();
-
-        while ((size >>= FAN_SHIFT) > 0)
-            current = current.ensureChild();
-
-        current.reset(EMPTY_LEAF, POSITIVE_INFINITY, updateF, null);
-        for (K key : source)
-            current.addNewKey(key);
-
-        current = current.ascendToRoot();
-
-        Object[] r = current.toNode();
-        current.clear();
-        return r;
-    }
-
-    // Basic BTree validation to check the values and sizeOffsets. Return tree size.
-    private int validateBTree(Object[] tree, int[] startingPos, boolean isRoot)
-    {
-        if (BTree.isLeaf(tree))
-        {
-            int size = BTree.size(tree);
-            if (!isRoot)
-            {
-                assertTrue(size >= FAN_FACTOR / 2);
-                assertTrue(size <= FAN_FACTOR);
-            }
-            for (int i = 0; i < size; i++)
-            {
-                assertEquals((int)tree[i], startingPos[0]);
-                startingPos[0]++;
-            }
-            return size;
-        }
-
-        int childNum = BTree.getChildCount(tree);
-        assertTrue(childNum >= FAN_FACTOR / 2);
-        assertTrue(childNum <= FAN_FACTOR + 1);
-
-        int childStart = BTree.getChildStart(tree);
-        int[] sizeOffsets = BTree.getSizeMap(tree);
-        int pos = 0;
-        for (int i = 0; i < childNum; i++)
-        {
-            int childSize = validateBTree((Object[])tree[i + childStart], startingPos, false);
-
-            pos += childSize;
-            assertEquals(sizeOffsets[i], pos);
-            if (i != childNum - 1)
-            {
-                assertEquals((int)tree[i], startingPos[0]);
-                pos++;
-                startingPos[0]++;
-            }
-
-        }
-        return BTree.size(tree);
-    }
-
-    @Test
-    public void testBuildTree()
-    {
-        int maxCount = 1000;
-
-        for (int count = 0; count < maxCount; count++)
-        {
-            List<Integer> r = seq(count);
-            Object[] b1 = BTree.build(r, UpdateFunction.noOp());
-            Object[] b2 = buildBTreeLegacy(r, UpdateFunction.noOp(), count);
-            assertTrue(BTree.equals(b1, b2));
-
-            int[] startingPos = new int[1];
-            startingPos[0] = 0;
-            assertEquals(count, validateBTree(b1, startingPos, true));
-            startingPos[0] = 0;
-            assertEquals(count, validateBTree(b2, startingPos, true));
-        }
-    }
-=======
->>>>>>> 7ea24711
 }