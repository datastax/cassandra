--- conflicted
+++ resolved
@@ -19,10 +19,7 @@
 package org.apache.cassandra.schema;
 
 import java.io.IOException;
-import java.lang.reflect.Method;
-import java.lang.reflect.Modifier;
 import java.nio.ByteBuffer;
-import java.util.Arrays;
 import java.util.Collection;
 import java.util.Collections;
 import java.util.HashSet;
@@ -31,9 +28,9 @@
 import java.util.concurrent.ExecutorService;
 import java.util.concurrent.Executors;
 import java.util.concurrent.Future;
+import java.util.stream.Stream;
 
 import com.google.common.collect.ImmutableMap;
-
 import org.junit.Assert;
 import org.junit.BeforeClass;
 import org.junit.Test;
@@ -49,12 +46,14 @@
 import org.apache.cassandra.db.partitions.PartitionUpdate;
 import org.apache.cassandra.db.rows.UnfilteredRowIterators;
 import org.apache.cassandra.exceptions.ConfigurationException;
+import org.apache.cassandra.net.MessagingService;
 import org.apache.cassandra.service.reads.repair.ReadRepairStrategy;
 import org.apache.cassandra.utils.FBUtilities;
 import org.jboss.byteman.contrib.bmunit.BMRule;
 import org.jboss.byteman.contrib.bmunit.BMUnitRunner;
 
 import static org.apache.cassandra.cql3.QueryProcessor.executeOnceInternal;
+import static org.apache.cassandra.schema.SchemaTestUtil.getSchemaMutations;
 import static org.junit.Assert.assertEquals;
 import static org.junit.Assert.assertFalse;
 import static org.junit.Assert.assertTrue;
@@ -72,25 +71,8 @@
         SchemaLoader.createKeyspace(KEYSPACE1,
                                     KeyspaceParams.simple(1),
                                     SchemaLoader.standardCFMD(KEYSPACE1, CF_STANDARD1));
-    }
-
-    /** See CASSANDRA-16856/16996. Make sure schema pulls are synchronized to prevent concurrent schema pull/writes */
-    @Test
-    public void testSchemaPullSynchronicity() throws Exception
-    {
-        for (String methodName : Arrays.asList("schemaKeyspaceAsMutations",
-                                               "truncateSchemaKeyspace",
-                                               "saveSystemKeyspace",
-                                               "updateVersion"))
-        {
-            Method method = Schema.class.getDeclaredMethod(methodName);
-            assertTrue(Modifier.isSynchronized(method.getModifiers()));
-        }
-
-        Method method = Schema.class.getDeclaredMethod("merge", Collection.class);
-        assertTrue(Modifier.isSynchronized(method.getModifiers()));
-        method = Schema.class.getDeclaredMethod("transform", SchemaTransformation.class, boolean.class, long.class);
-        assertTrue(Modifier.isSynchronized(method.getModifiers()));
+
+        MessagingService.instance().listen();
     }
 
     /** See CASSANDRA-16856/16996. Make sure schema pulls are synchronized to prevent concurrent schema pull/writes */
@@ -105,7 +87,7 @@
         String keyspace = "sandbox";
         ExecutorService pool = Executors.newFixedThreadPool(2);
 
-        Schema.instance.truncateSchemaKeyspace();; // Make sure there's nothing but the create we're about to do
+        SchemaKeyspace.truncate(); // Make sure there's nothing but the create we're about to do
         CyclicBarrier barrier = new CyclicBarrier(2);
 
         Future<Void> creation = pool.submit(() -> {
@@ -116,19 +98,13 @@
 
         Future<Collection<Mutation>> mutationsFromThread = pool.submit(() -> {
             barrier.await();
-
-            Collection<Mutation> mutations = Schema.instance.schemaKeyspaceAsMutations();
-            // Make sure we actually have a mutation to check for partial modification.
-            while (mutations.size() == 0)
-                mutations = Schema.instance.schemaKeyspaceAsMutations();
-
-            return mutations;
+            return Stream.generate(() -> getSchemaMutations().join()).filter(m -> !m.isEmpty()).findFirst().get();
         });
 
         creation.get(); // make sure the creation is finished
 
         Collection<Mutation> mutationsFromConcurrentAccess = mutationsFromThread.get();
-        Collection<Mutation> settledMutations = Schema.instance.schemaKeyspaceAsMutations();
+        Collection<Mutation> settledMutations = getSchemaMutations().join();
 
         // If the worker thread picked up the creation at all, it should have the same modifications.
         // In other words, we should see all modifications or none.
@@ -213,13 +189,8 @@
 
         // Test schema conversion
         Mutation rm = SchemaKeyspace.makeCreateTableMutation(keyspace, metadata, FBUtilities.timestampMicros()).build();
-<<<<<<< HEAD
-        PartitionUpdate serializedCf = rm.getPartitionUpdate(SchemaManager.instance.getTableMetadata(SchemaConstants.SCHEMA_KEYSPACE_NAME, SchemaKeyspace.TABLES));
-        PartitionUpdate serializedCD = rm.getPartitionUpdate(SchemaManager.instance.getTableMetadata(SchemaConstants.SCHEMA_KEYSPACE_NAME, SchemaKeyspace.COLUMNS));
-=======
-        PartitionUpdate serializedCf = rm.getPartitionUpdate(Schema.instance.getTableMetadata(SchemaConstants.SCHEMA_KEYSPACE_NAME, SchemaKeyspaceTables.TABLES));
-        PartitionUpdate serializedCD = rm.getPartitionUpdate(Schema.instance.getTableMetadata(SchemaConstants.SCHEMA_KEYSPACE_NAME, SchemaKeyspaceTables.COLUMNS));
->>>>>>> 5bc9f7c7
+        PartitionUpdate serializedCf = rm.getPartitionUpdate(SchemaManager.instance.getTableMetadata(SchemaConstants.SCHEMA_KEYSPACE_NAME, SchemaKeyspaceTables.TABLES));
+        PartitionUpdate serializedCD = rm.getPartitionUpdate(SchemaManager.instance.getTableMetadata(SchemaConstants.SCHEMA_KEYSPACE_NAME, SchemaKeyspaceTables.COLUMNS));
 
         UntypedResultSet.Row tableRow = QueryProcessor.resultify(String.format("SELECT * FROM %s.%s", SchemaConstants.SCHEMA_KEYSPACE_NAME, SchemaKeyspaceTables.TABLES),
                                                                  UnfilteredRowIterators.filter(serializedCf.unfilteredIterator(), FBUtilities.nowInSeconds()))
