/*
 * Licensed to the Apache Software Foundation (ASF) under one
 * or more contributor license agreements.  See the NOTICE file
 * distributed with this work for additional information
 * regarding copyright ownership.  The ASF licenses this file
 * to you under the Apache License, Version 2.0 (the
 * "License"); you may not use this file except in compliance
 * with the License.  You may obtain a copy of the License at
 *
 *    http://www.apache.org/licenses/LICENSE-2.0
 *
 * Unless required by applicable law or agreed to in writing,
 * software distributed under the License is distributed on an
 * "AS IS" BASIS, WITHOUT WARRANTIES OR CONDITIONS OF ANY
 * KIND, either express or implied.  See the License for the
 * specific language governing permissions and limitations
 * under the License.
 */
package org.apache.cassandra.schema;

import java.io.IOException;
import java.util.List;

import org.apache.cassandra.config.DatabaseDescriptor;
import org.apache.cassandra.cql3.CQLTester;
import org.apache.cassandra.cql3.QueryOptions;
import org.apache.cassandra.exceptions.ConfigurationException;
import org.apache.cassandra.exceptions.InvalidRequestException;
import org.apache.cassandra.transport.Message;
import org.apache.cassandra.transport.ProtocolVersion;
import org.apache.cassandra.transport.SimpleClient;
import org.apache.cassandra.transport.messages.QueryMessage;

import org.junit.Test;

import static org.assertj.core.api.Assertions.assertThatExceptionOfType;
import static org.junit.Assert.assertTrue;
import static org.junit.Assert.fail;

public class CreateTableValidationTest extends CQLTester
{
    @Test
    public void testInvalidBloomFilterFPRatio() throws Throwable
    {
        try
        {
            createTableMayThrow("CREATE TABLE %s (a int PRIMARY KEY, b int) WITH bloom_filter_fp_chance = 0.0000001");
            fail("Expected an fp chance of 0.0000001 to be rejected");
        }
        catch (ConfigurationException exc) { }

        try
        {
            createTableMayThrow("CREATE TABLE %s (a int PRIMARY KEY, b int) WITH bloom_filter_fp_chance = 1.1");
            fail("Expected an fp chance of 1.1 to be rejected");
        }
        catch (ConfigurationException exc) { }

        // sanity check
        createTable("CREATE TABLE %s (a int PRIMARY KEY, b int) WITH bloom_filter_fp_chance = 0.1");
    }
<<<<<<< HEAD
=======

    @Test
    public void testCreateKeyspaceTableWarning() throws IOException
    {
        requireNetwork();
        int tableCountWarn = DatabaseDescriptor.tableCountWarnThreshold();
        int keyspaceCountWarn = DatabaseDescriptor.keyspaceCountWarnThreshold();
        DatabaseDescriptor.setTableCountWarnThreshold(Schema.instance.getNumberOfTables());
        DatabaseDescriptor.setKeyspaceCountWarnThreshold(Schema.instance.getKeyspaces().size());

        try (SimpleClient client = newSimpleClient(ProtocolVersion.CURRENT).connect(false))
        {
            String createKeyspace = "CREATE KEYSPACE createkswarning%d WITH REPLICATION={'class':'org.apache.cassandra.locator.NetworkTopologyStrategy','datacenter1':'2'}";
            QueryMessage query = new QueryMessage(String.format(createKeyspace, 1), QueryOptions.DEFAULT);
            Message.Response resp = client.execute(query);
            List<String> warns = resp.getWarnings();
            warns.removeIf(w -> w.contains("is higher than the number of nodes"));
            assertTrue(warns.size() > 0);
            assertTrue(warns.get(0).contains("Having a large number of keyspaces will significantly"));

            DatabaseDescriptor.setKeyspaceCountWarnThreshold(Schema.instance.getKeyspaces().size() + 2);
            query = new QueryMessage(String.format(createKeyspace, 2), QueryOptions.DEFAULT);
            resp = client.execute(query);
            warns = resp.getWarnings();
            if (warns != null)
                warns.removeIf(w -> w.contains("is higher than the number of nodes"));
            assertTrue(warns == null || warns.isEmpty());

            query = new QueryMessage(String.format("CREATE TABLE %s.%s (id int primary key, x int)", KEYSPACE, "test1"), QueryOptions.DEFAULT);
            resp = client.execute(query);
            warns = resp.getWarnings();
            warns.removeIf(w -> w.contains("is higher than the number of nodes"));
            assertTrue(warns.size() > 0);
            assertTrue(warns.get(0).contains("Having a large number of tables"));

            DatabaseDescriptor.setTableCountWarnThreshold(Schema.instance.getNumberOfTables() + 1);
            query = new QueryMessage(String.format("CREATE TABLE %s.%s (id int primary key, x int)", KEYSPACE, "test2"), QueryOptions.DEFAULT);
            resp = client.execute(query);
            assertTrue(resp.getWarnings() == null || resp.getWarnings().isEmpty());
        }
        finally
        {
            DatabaseDescriptor.setTableCountWarnThreshold(tableCountWarn);
            DatabaseDescriptor.setKeyspaceCountWarnThreshold(keyspaceCountWarn);
        }
    }

    @Test
    public void testCreateTableOnSelectedClusteringColumn()
    {
        createTable("CREATE TABLE %s (pk int, ck1 int, ck2 int, v int, PRIMARY KEY ((pk),ck1, ck2)) WITH CLUSTERING ORDER BY (ck1 ASC);");
    }

    @Test
    public void testCreateTableOnAllClusteringColumns()
    {
        createTable("CREATE TABLE %s (pk int, ck1 int, ck2 int, v int, PRIMARY KEY ((pk),ck1, ck2)) WITH CLUSTERING ORDER BY (ck1 ASC, ck2 DESC);");
    }

    @Test
    public void testCreateTableErrorOnNonClusteringKey()
    {
        String expectedMessage = "Only clustering key columns can be defined in CLUSTERING ORDER directive";
        expectedFailure("CREATE TABLE %s (pk int, ck1 int, ck2 int, v int, PRIMARY KEY ((pk),ck1, ck2)) WITH CLUSTERING ORDER BY (ck1 ASC, ck2 DESC, v ASC);",
                        expectedMessage+": [v]");
        expectedFailure("CREATE TABLE %s (pk int, ck1 int, ck2 int, v int, PRIMARY KEY ((pk),ck1, ck2)) WITH CLUSTERING ORDER BY (v ASC);",
                        expectedMessage+": [v]");
        expectedFailure("CREATE TABLE %s (pk int, ck1 int, ck2 int, v int, PRIMARY KEY ((pk),ck1, ck2)) WITH CLUSTERING ORDER BY (pk ASC);",
                        expectedMessage+": [pk]");
        expectedFailure("CREATE TABLE %s (pk int, ck1 int, ck2 int, v int, PRIMARY KEY ((pk),ck1, ck2)) WITH CLUSTERING ORDER BY (pk ASC, ck1 DESC);",
                        expectedMessage+": [pk]");
        expectedFailure("CREATE TABLE %s (pk int, ck1 int, ck2 int, v int, PRIMARY KEY ((pk),ck1, ck2)) WITH CLUSTERING ORDER BY (ck1 ASC, ck2 DESC, pk DESC);",
                        expectedMessage+": [pk]");
        expectedFailure("CREATE TABLE %s (pk int, ck1 int, ck2 int, v int, PRIMARY KEY ((pk),ck1, ck2)) WITH CLUSTERING ORDER BY (pk DESC, v DESC);",
                        expectedMessage+": [pk, v]");
        expectedFailure("CREATE TABLE %s (pk int, ck1 int, ck2 int, v int, PRIMARY KEY ((pk),ck1, ck2)) WITH CLUSTERING ORDER BY (pk DESC, v DESC, ck1 DESC);",
                        expectedMessage+": [pk, v]");
        expectedFailure("CREATE TABLE %s (pk int, ck1 int, ck2 int, v int, PRIMARY KEY ((pk),ck1, ck2)) WITH CLUSTERING ORDER BY (ck1 ASC, v ASC);",
                        expectedMessage+": [v]");
        expectedFailure("CREATE TABLE %s (pk int, ck1 int, ck2 int, v int, PRIMARY KEY ((pk),ck1, ck2)) WITH CLUSTERING ORDER BY (v ASC, ck1 DESC);",
                        expectedMessage+": [v]");
    }

    @Test
    public void testCreateTableInWrongOrder()
    {
        expectedFailure("CREATE TABLE %s (pk int, ck1 int, ck2 int, v int, PRIMARY KEY ((pk),ck1, ck2)) WITH CLUSTERING ORDER BY (ck2 ASC, ck1 DESC);",
                        "The order of columns in the CLUSTERING ORDER directive must match that of the clustering columns");
    }

    @Test
    public void testCreateTableWithMissingClusteringColumn()
    {
        expectedFailure("CREATE TABLE %s (pk int, ck1 int, ck2 int, v int, PRIMARY KEY ((pk),ck1, ck2)) WITH CLUSTERING ORDER BY (ck2 ASC);",
                        "Missing CLUSTERING ORDER for column ck1");
    }

    private void expectedFailure(String statement, String errorMsg)
    {

        assertThatExceptionOfType(InvalidRequestException.class)
        .isThrownBy(() -> createTableMayThrow(statement)) .withMessageContaining(errorMsg);
    }
>>>>>>> b4b9f319
}<|MERGE_RESOLUTION|>--- conflicted
+++ resolved
@@ -18,23 +18,13 @@
  */
 package org.apache.cassandra.schema;
 
-import java.io.IOException;
-import java.util.List;
-
-import org.apache.cassandra.config.DatabaseDescriptor;
 import org.apache.cassandra.cql3.CQLTester;
-import org.apache.cassandra.cql3.QueryOptions;
 import org.apache.cassandra.exceptions.ConfigurationException;
 import org.apache.cassandra.exceptions.InvalidRequestException;
-import org.apache.cassandra.transport.Message;
-import org.apache.cassandra.transport.ProtocolVersion;
-import org.apache.cassandra.transport.SimpleClient;
-import org.apache.cassandra.transport.messages.QueryMessage;
 
 import org.junit.Test;
 
 import static org.assertj.core.api.Assertions.assertThatExceptionOfType;
-import static org.junit.Assert.assertTrue;
 import static org.junit.Assert.fail;
 
 public class CreateTableValidationTest extends CQLTester
@@ -58,54 +48,6 @@
 
         // sanity check
         createTable("CREATE TABLE %s (a int PRIMARY KEY, b int) WITH bloom_filter_fp_chance = 0.1");
-    }
-<<<<<<< HEAD
-=======
-
-    @Test
-    public void testCreateKeyspaceTableWarning() throws IOException
-    {
-        requireNetwork();
-        int tableCountWarn = DatabaseDescriptor.tableCountWarnThreshold();
-        int keyspaceCountWarn = DatabaseDescriptor.keyspaceCountWarnThreshold();
-        DatabaseDescriptor.setTableCountWarnThreshold(Schema.instance.getNumberOfTables());
-        DatabaseDescriptor.setKeyspaceCountWarnThreshold(Schema.instance.getKeyspaces().size());
-
-        try (SimpleClient client = newSimpleClient(ProtocolVersion.CURRENT).connect(false))
-        {
-            String createKeyspace = "CREATE KEYSPACE createkswarning%d WITH REPLICATION={'class':'org.apache.cassandra.locator.NetworkTopologyStrategy','datacenter1':'2'}";
-            QueryMessage query = new QueryMessage(String.format(createKeyspace, 1), QueryOptions.DEFAULT);
-            Message.Response resp = client.execute(query);
-            List<String> warns = resp.getWarnings();
-            warns.removeIf(w -> w.contains("is higher than the number of nodes"));
-            assertTrue(warns.size() > 0);
-            assertTrue(warns.get(0).contains("Having a large number of keyspaces will significantly"));
-
-            DatabaseDescriptor.setKeyspaceCountWarnThreshold(Schema.instance.getKeyspaces().size() + 2);
-            query = new QueryMessage(String.format(createKeyspace, 2), QueryOptions.DEFAULT);
-            resp = client.execute(query);
-            warns = resp.getWarnings();
-            if (warns != null)
-                warns.removeIf(w -> w.contains("is higher than the number of nodes"));
-            assertTrue(warns == null || warns.isEmpty());
-
-            query = new QueryMessage(String.format("CREATE TABLE %s.%s (id int primary key, x int)", KEYSPACE, "test1"), QueryOptions.DEFAULT);
-            resp = client.execute(query);
-            warns = resp.getWarnings();
-            warns.removeIf(w -> w.contains("is higher than the number of nodes"));
-            assertTrue(warns.size() > 0);
-            assertTrue(warns.get(0).contains("Having a large number of tables"));
-
-            DatabaseDescriptor.setTableCountWarnThreshold(Schema.instance.getNumberOfTables() + 1);
-            query = new QueryMessage(String.format("CREATE TABLE %s.%s (id int primary key, x int)", KEYSPACE, "test2"), QueryOptions.DEFAULT);
-            resp = client.execute(query);
-            assertTrue(resp.getWarnings() == null || resp.getWarnings().isEmpty());
-        }
-        finally
-        {
-            DatabaseDescriptor.setTableCountWarnThreshold(tableCountWarn);
-            DatabaseDescriptor.setKeyspaceCountWarnThreshold(keyspaceCountWarn);
-        }
     }
 
     @Test
@@ -164,5 +106,4 @@
         assertThatExceptionOfType(InvalidRequestException.class)
         .isThrownBy(() -> createTableMayThrow(statement)) .withMessageContaining(errorMsg);
     }
->>>>>>> b4b9f319
 }