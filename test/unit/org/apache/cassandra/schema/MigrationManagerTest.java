/*
 * Licensed to the Apache Software Foundation (ASF) under one
 * or more contributor license agreements.  See the NOTICE file
 * distributed with this work for additional information
 * regarding copyright ownership.  The ASF licenses this file
 * to you under the Apache License, Version 2.0 (the
 * "License"); you may not use this file except in compliance
 * with the License.  You may obtain a copy of the License at
 *
 *     http://www.apache.org/licenses/LICENSE-2.0
 *
 * Unless required by applicable law or agreed to in writing, software
 * distributed under the License is distributed on an "AS IS" BASIS,
 * WITHOUT WARRANTIES OR CONDITIONS OF ANY KIND, either express or implied.
 * See the License for the specific language governing permissions and
 * limitations under the License.
 */

package org.apache.cassandra.schema;

import java.nio.ByteBuffer;
import java.util.HashMap;
import java.util.Map;
import java.util.function.Supplier;

import com.google.common.collect.ImmutableMap;
import org.junit.BeforeClass;
import org.junit.Rule;
import org.junit.Test;
import org.junit.rules.ExpectedException;

import org.apache.cassandra.SchemaLoader;
import org.apache.cassandra.Util;
import org.apache.cassandra.cql3.ColumnIdentifier;
import org.apache.cassandra.cql3.QueryProcessor;
import org.apache.cassandra.cql3.UntypedResultSet;
import org.apache.cassandra.db.ColumnFamilyStore;
import org.apache.cassandra.db.Directories;
import org.apache.cassandra.db.Keyspace;
import org.apache.cassandra.db.lifecycle.LifecycleTransaction;
import org.apache.cassandra.db.marshal.ByteType;
import org.apache.cassandra.db.marshal.BytesType;
import org.apache.cassandra.db.marshal.UTF8Type;
import org.apache.cassandra.exceptions.ConfigurationException;
import org.apache.cassandra.io.sstable.Component;
import org.apache.cassandra.io.sstable.Descriptor;
import org.apache.cassandra.io.util.File;
import org.apache.cassandra.locator.NetworkTopologyStrategy;
import org.apache.cassandra.utils.FBUtilities;

import static org.apache.cassandra.Util.throwAssert;
import static org.apache.cassandra.cql3.CQLTester.assertRows;
import static org.apache.cassandra.cql3.CQLTester.row;
import static org.junit.Assert.assertEquals;
import static org.junit.Assert.assertFalse;
import static org.junit.Assert.assertNotNull;
import static org.junit.Assert.assertNull;
import static org.junit.Assert.assertTrue;


public class MigrationManagerTest
{
    private static final String KEYSPACE1 = "keyspace1";
    private static final String KEYSPACE3 = "keyspace3";
    private static final String KEYSPACE6 = "keyspace6";
    private static final String EMPTY_KEYSPACE = "test_empty_keyspace";
    private static final String TABLE1 = "standard1";
    private static final String TABLE2 = "standard2";
    private static final String TABLE1i = "indexed1";

    @Rule
    public ExpectedException thrown = ExpectedException.none();

    @BeforeClass
    public static void defineSchema() throws ConfigurationException
    {
        SchemaLoader.prepareServer();
        SchemaLoader.startGossiper();
        SchemaLoader.createKeyspace(KEYSPACE1,
                                    KeyspaceParams.simple(1),
                                    SchemaLoader.standardCFMD(KEYSPACE1, TABLE1),
                                    SchemaLoader.standardCFMD(KEYSPACE1, TABLE2));
        SchemaLoader.createKeyspace(KEYSPACE3,
                                    KeyspaceParams.simple(5),
                                    SchemaLoader.standardCFMD(KEYSPACE3, TABLE1),
                                    SchemaLoader.compositeIndexCFMD(KEYSPACE3, TABLE1i, true));
        SchemaLoader.createKeyspace(KEYSPACE6,
                                    KeyspaceParams.simple(1),
                                    SchemaLoader.compositeIndexCFMD(KEYSPACE6, TABLE1i, true));
    }

    @Test
    public void testTableMetadataBuilder() throws ConfigurationException
    {
        TableMetadata.Builder builder =
            TableMetadata.builder(KEYSPACE1, "TestApplyCFM_CF")
                         .addPartitionKeyColumn("keys", BytesType.instance)
                         .addClusteringColumn("col", BytesType.instance)
                         .comment("No comment")
                         .gcGraceSeconds(100000)
                         .compaction(CompactionParams.stcs(ImmutableMap.of("min_threshold", "500", "max_threshold", "500")));

        for (int i = 0; i < 5; i++)
        {
            ByteBuffer name = ByteBuffer.wrap(new byte[] { (byte)i });
            builder.addRegularColumn(ColumnIdentifier.getInterned(name, BytesType.instance), ByteType.instance);
        }


        TableMetadata table = builder.build();
        // we'll be adding this one later. make sure it's not already there.
        assertNull(table.getColumn(ByteBuffer.wrap(new byte[]{ 5 })));

        // add one.
        ColumnMetadata addIndexDef = ColumnMetadata.regularColumn(table, ByteBuffer.wrap(new byte[] { 5 }), BytesType.instance);
        builder.addColumn(addIndexDef);

        // remove one.
        ColumnMetadata removeIndexDef = ColumnMetadata.regularColumn(table, ByteBuffer.wrap(new byte[] { 0 }), BytesType.instance);
        builder.removeRegularOrStaticColumn(removeIndexDef.name);

        TableMetadata table2 = builder.build();

        for (int i = 1; i < table2.columns().size(); i++)
            assertNotNull(table2.getColumn(ByteBuffer.wrap(new byte[]{ 1 })));
        assertNull(table2.getColumn(ByteBuffer.wrap(new byte[]{ 0 })));
        assertNotNull(table2.getColumn(ByteBuffer.wrap(new byte[]{ 5 })));
    }

    @Test
    public void testInvalidNames()
    {
        String[] valid = {"1", "a", "_1", "b_", "__", "1_a"};
        for (String s : valid)
            assertTrue(SchemaConstants.isValidName(s));

        String[] invalid = {"b@t", "dash-y", "", " ", "dot.s", ".hidden"};
        for (String s : invalid)
            assertFalse(SchemaConstants.isValidName(s));
    }

    @Test
    public void addNewCfToBogusKeyspace()
    {
        TableMetadata newCf = addTestTable("MadeUpKeyspace", "NewCF", "new cf");
        try
        {
            SchemaTestUtil.announceNewTable(newCf);
            throw new AssertionError("You shouldn't be able to do anything to a keyspace that doesn't exist.");
        }
        catch (ConfigurationException expected)
        {
        }
    }

    @Test
    public void addNewTable() throws ConfigurationException
    {
        final String ksName = KEYSPACE1;
        final String tableName = "anewtable";
        KeyspaceMetadata original = SchemaManager.instance.getKeyspaceMetadata(ksName);

        TableMetadata cfm = addTestTable(original.name, tableName, "A New Table");

        assertFalse(SchemaManager.instance.getKeyspaceMetadata(ksName).tables.get(cfm.name).isPresent());
        SchemaTestUtil.announceNewTable(cfm);

        assertTrue(SchemaManager.instance.getKeyspaceMetadata(ksName).tables.get(cfm.name).isPresent());
        assertEquals(cfm, SchemaManager.instance.getKeyspaceMetadata(ksName).tables.get(cfm.name).get());

        // now read and write to it.
        QueryProcessor.executeInternal(String.format("INSERT INTO %s.%s (key, col, val) VALUES (?, ?, ?)",
                                                     ksName, tableName),
                                       "key0", "col0", "val0");

        // flush to exercise more than just hitting the memtable
        ColumnFamilyStore cfs = Keyspace.open(ksName).getColumnFamilyStore(tableName);
        assertNotNull(cfs);
        cfs.forceBlockingFlush(ColumnFamilyStore.FlushReason.UNIT_TESTS);

        // and make sure we get out what we put in
        UntypedResultSet rows = QueryProcessor.executeInternal(String.format("SELECT * FROM %s.%s", ksName, tableName));
        assertRows(rows, row("key0", "col0", "val0"));
    }

    @Test
    public void dropCf() throws ConfigurationException
    {
        // sanity
        final KeyspaceMetadata ks = SchemaManager.instance.getKeyspaceMetadata(KEYSPACE1);
        assertNotNull(ks);
        final TableMetadata cfm = ks.tables.getNullable(TABLE1);
        assertNotNull(cfm);

        // write some data, force a flush, then verify that files exist on disk.
        for (int i = 0; i < 100; i++)
            QueryProcessor.executeInternal(String.format("INSERT INTO %s.%s (key, name, val) VALUES (?, ?, ?)",
                                                         KEYSPACE1, TABLE1),
                                           "dropCf", "col" + i, "anyvalue");
        ColumnFamilyStore store = Keyspace.open(cfm.keyspace).getColumnFamilyStore(cfm.name);
        assertNotNull(store);
        store.forceBlockingFlush(ColumnFamilyStore.FlushReason.UNIT_TESTS);
        assertTrue(store.getDirectories().sstableLister(Directories.OnTxnErr.THROW).list().size() > 0);

        SchemaTestUtil.announceTableDrop(ks.name, cfm.name);

        assertFalse(SchemaManager.instance.getKeyspaceMetadata(ks.name).tables.get(cfm.name).isPresent());

        // any write should fail.
        boolean success = true;
        try
        {
            QueryProcessor.executeInternal(String.format("INSERT INTO %s.%s (key, name, val) VALUES (?, ?, ?)",
                                                         KEYSPACE1, TABLE1),
                                           "dropCf", "col0", "anyvalue");
        }
        catch (Throwable th)
        {
            success = false;
        }
        assertFalse("This mutation should have failed since the CF no longer exists.", success);

        // verify that the files are gone.
        Supplier<Object> lambda = () -> {
            for (File file : store.getDirectories().sstableLister(Directories.OnTxnErr.THROW).listFiles())
            {
                if (file.path().endsWith("Data.db") && !new File(file.path().replace("Data.db", "Compacted")).exists())
                    return false;
            }
            return true;
        };
        Util.spinAssertEquals(true, lambda, 30);

    }

    @Test
    public void addNewKS() throws ConfigurationException
    {
        TableMetadata cfm = addTestTable("newkeyspace1", "newstandard1", "A new cf for a new ks");
        KeyspaceMetadata newKs = KeyspaceMetadata.create(cfm.keyspace, KeyspaceParams.simple(5), Tables.of(cfm));
        SchemaTestUtil.announceNewKeyspace(newKs);

        assertNotNull(SchemaManager.instance.getKeyspaceMetadata(cfm.keyspace));
        assertEquals(SchemaManager.instance.getKeyspaceMetadata(cfm.keyspace), newKs);

        // test reads and writes.
        QueryProcessor.executeInternal("INSERT INTO newkeyspace1.newstandard1 (key, col, val) VALUES (?, ?, ?)",
                                       "key0", "col0", "val0");
        ColumnFamilyStore store = Keyspace.open(cfm.keyspace).getColumnFamilyStore(cfm.name);
        assertNotNull(store);
        store.forceBlockingFlush(ColumnFamilyStore.FlushReason.UNIT_TESTS);

        UntypedResultSet rows = QueryProcessor.executeInternal("SELECT * FROM newkeyspace1.newstandard1");
        assertRows(rows, row("key0", "col0", "val0"));
    }

    @Test
<<<<<<< HEAD
    public void dropKS() throws ConfigurationException
    {
        // sanity
        final KeyspaceMetadata ks = SchemaManager.instance.getKeyspaceMetadata(KEYSPACE1);
        assertNotNull(ks);
        final TableMetadata cfm = ks.tables.getNullable(TABLE2);
        assertNotNull(cfm);

        // write some data, force a flush, then verify that files exist on disk.
        for (int i = 0; i < 100; i++)
            QueryProcessor.executeInternal(String.format("INSERT INTO %s.%s (key, name, val) VALUES (?, ?, ?)",
                                                         KEYSPACE1, TABLE2),
                                           "dropKs", "col" + i, "anyvalue");
        ColumnFamilyStore cfs = Keyspace.open(cfm.keyspace).getColumnFamilyStore(cfm.name);
        assertNotNull(cfs);
        cfs.forceBlockingFlush(ColumnFamilyStore.FlushReason.UNIT_TESTS);
        assertTrue(!cfs.getDirectories().sstableLister(Directories.OnTxnErr.THROW).list().isEmpty());

        SchemaTestUtil.announceKeyspaceDrop(ks.name);

        assertNull(SchemaManager.instance.getKeyspaceMetadata(ks.name));

        // write should fail.
        boolean success = true;
        try
        {
            QueryProcessor.executeInternal(String.format("INSERT INTO %s.%s (key, name, val) VALUES (?, ?, ?)",
                                                         KEYSPACE1, TABLE2),
                                           "dropKs", "col0", "anyvalue");
        }
        catch (Throwable th)
        {
            success = false;
        }
        assertFalse("This mutation should have failed since the KS no longer exists.", success);

        // reads should fail too.
        boolean threw = false;
        try
        {
            Keyspace.open(ks.name);
        }
        catch (Throwable th)
        {
            threw = true;
        }
        assertTrue(threw);
    }

    @Test
=======
>>>>>>> 5bc9f7c7
    public void dropKSUnflushed() throws ConfigurationException
    {
        // sanity
        final KeyspaceMetadata ks = SchemaManager.instance.getKeyspaceMetadata(KEYSPACE3);
        assertNotNull(ks);
        final TableMetadata cfm = ks.tables.getNullable(TABLE1);
        assertNotNull(cfm);

        // write some data
        for (int i = 0; i < 100; i++)
            QueryProcessor.executeInternal(String.format("INSERT INTO %s.%s (key, name, val) VALUES (?, ?, ?)",
                                                         KEYSPACE3, TABLE1),
                                           "dropKs", "col" + i, "anyvalue");

        SchemaTestUtil.announceKeyspaceDrop(ks.name);

        assertNull(SchemaManager.instance.getKeyspaceMetadata(ks.name));
    }

    @Test
    public void createEmptyKsAddNewCf() throws ConfigurationException
    {
        assertNull(SchemaManager.instance.getKeyspaceMetadata(EMPTY_KEYSPACE));
        KeyspaceMetadata newKs = KeyspaceMetadata.create(EMPTY_KEYSPACE, KeyspaceParams.simple(5));
        SchemaTestUtil.announceNewKeyspace(newKs);
        assertNotNull(SchemaManager.instance.getKeyspaceMetadata(EMPTY_KEYSPACE));

        String tableName = "added_later";
        TableMetadata newCf = addTestTable(EMPTY_KEYSPACE, tableName, "A new CF to add to an empty KS");

        //should not exist until apply
        assertFalse(SchemaManager.instance.getKeyspaceMetadata(newKs.name).tables.get(newCf.name).isPresent());

        //add the new CF to the empty space
        SchemaTestUtil.announceNewTable(newCf);

        assertTrue(SchemaManager.instance.getKeyspaceMetadata(newKs.name).tables.get(newCf.name).isPresent());
        assertEquals(SchemaManager.instance.getKeyspaceMetadata(newKs.name).tables.get(newCf.name).get(), newCf);

        // now read and write to it.
        QueryProcessor.executeInternal(String.format("INSERT INTO %s.%s (key, col, val) VALUES (?, ?, ?)",
                                                     EMPTY_KEYSPACE, tableName),
                                       "key0", "col0", "val0");

        ColumnFamilyStore cfs = Keyspace.open(newKs.name).getColumnFamilyStore(newCf.name);
        assertNotNull(cfs);
        cfs.forceBlockingFlush(ColumnFamilyStore.FlushReason.UNIT_TESTS);

        UntypedResultSet rows = QueryProcessor.executeInternal(String.format("SELECT * FROM %s.%s", EMPTY_KEYSPACE, tableName));
        assertRows(rows, row("key0", "col0", "val0"));
    }

    @Test
    public void testUpdateKeyspace() throws ConfigurationException
    {
        // create a keyspace to serve as existing.
        TableMetadata cf = addTestTable("UpdatedKeyspace", "AddedStandard1", "A new cf for a new ks");
        KeyspaceMetadata oldKs = KeyspaceMetadata.create(cf.keyspace, KeyspaceParams.simple(5), Tables.of(cf));

        SchemaTestUtil.announceNewKeyspace(oldKs);

        assertNotNull(SchemaManager.instance.getKeyspaceMetadata(cf.keyspace));
        assertEquals(SchemaManager.instance.getKeyspaceMetadata(cf.keyspace), oldKs);

        // names should match.
        KeyspaceMetadata newBadKs2 = KeyspaceMetadata.create(cf.keyspace + "trash", KeyspaceParams.simple(4));
        try
        {
            SchemaTestUtil.announceKeyspaceUpdate(newBadKs2);
            throw new AssertionError("Should not have been able to update a KS with an invalid KS name.");
        }
        catch (ConfigurationException ex)
        {
            // expected.
        }

        Map<String, String> replicationMap = new HashMap<>();
        replicationMap.put(ReplicationParams.CLASS, NetworkTopologyStrategy.class.getName());
        replicationMap.put("replication_factor", "1");

        KeyspaceMetadata newKs = KeyspaceMetadata.create(cf.keyspace, KeyspaceParams.create(true, replicationMap));
        SchemaTestUtil.announceKeyspaceUpdate(newKs);

        KeyspaceMetadata newFetchedKs = SchemaManager.instance.getKeyspaceMetadata(newKs.name);
        assertEquals(newFetchedKs.params.replication.klass, newKs.params.replication.klass);
        assertFalse(newFetchedKs.params.replication.klass.equals(oldKs.params.replication.klass));
    }

    /*
    @Test
    public void testUpdateColumnFamilyNoIndexes() throws ConfigurationException
    {
        // create a keyspace with a cf to update.
        CFMetaData cf = addTestTable("UpdatedCfKs", "Standard1added", "A new cf that will be updated");
        KSMetaData ksm = KSMetaData.testMetadata(cf.ksName, SimpleStrategy.class, KSMetaData.optsWithRF(1), cf);
        MigrationManager.announceNewKeyspace(ksm);

        assertNotNull(Schema.instance.getKSMetaData(cf.ksName));
        assertEquals(Schema.instance.getKSMetaData(cf.ksName), ksm);
        assertNotNull(Schema.instance.getTableMetadataRef(cf.ksName, cf.cfName));

        // updating certain fields should fail.
        CFMetaData newCfm = cf.copy();
        newCfm.defaultValidator(BytesType.instance);
        newCfm.minCompactionThreshold(5);
        newCfm.maxCompactionThreshold(31);

        // test valid operations.
        newCfm.comment("Modified comment");
        MigrationManager.announceTableUpdate(newCfm); // doesn't get set back here.

        newCfm.readRepairChance(0.23);
        MigrationManager.announceTableUpdate(newCfm);

        newCfm.gcGraceSeconds(12);
        MigrationManager.announceTableUpdate(newCfm);

        newCfm.defaultValidator(UTF8Type.instance);
        MigrationManager.announceTableUpdate(newCfm);

        newCfm.minCompactionThreshold(3);
        MigrationManager.announceTableUpdate(newCfm);

        newCfm.maxCompactionThreshold(33);
        MigrationManager.announceTableUpdate(newCfm);

        // can't test changing the reconciler because there is only one impl.

        // check the cumulative affect.
        assertEquals(Schema.instance.getTableMetadataRef(cf.ksName, cf.cfName).getComment(), newCfm.getComment());
        assertEquals(Schema.instance.getTableMetadataRef(cf.ksName, cf.cfName).getReadRepairChance(), newCfm.getReadRepairChance(), 0.0001);
        assertEquals(Schema.instance.getTableMetadataRef(cf.ksName, cf.cfName).getGcGraceSeconds(), newCfm.getGcGraceSeconds());
        assertEquals(UTF8Type.instance, Schema.instance.getTableMetadataRef(cf.ksName, cf.cfName).getDefaultValidator());

        // Change tableId
        newCfm = new CFMetaData(cf.ksName, cf.cfName, cf.cfType, cf.comparator);
        CFMetaData.copyOpts(newCfm, cf);
        try
        {
            cf.apply(newCfm);
            throw new AssertionError("Should have blown up when you used a different id.");
        }
        catch (ConfigurationException expected) {}

        // Change cfName
        newCfm = new CFMetaData(cf.ksName, cf.cfName + "_renamed", cf.cfType, cf.comparator);
        CFMetaData.copyOpts(newCfm, cf);
        try
        {
            cf.apply(newCfm);
            throw new AssertionError("Should have blown up when you used a different name.");
        }
        catch (ConfigurationException expected) {}

        // Change ksName
        newCfm = new CFMetaData(cf.ksName + "_renamed", cf.cfName, cf.cfType, cf.comparator);
        CFMetaData.copyOpts(newCfm, cf);
        try
        {
            cf.apply(newCfm);
            throw new AssertionError("Should have blown up when you used a different keyspace.");
        }
        catch (ConfigurationException expected) {}

        // Change cf type
        newCfm = new CFMetaData(cf.ksName, cf.cfName, ColumnFamilyType.Super, cf.comparator);
        CFMetaData.copyOpts(newCfm, cf);
        try
        {
            cf.apply(newCfm);
            throw new AssertionError("Should have blwon up when you used a different cf type.");
        }
        catch (ConfigurationException expected) {}

        // Change comparator
        newCfm = new CFMetaData(cf.ksName, cf.cfName, cf.cfType, new SimpleDenseCellNameType(TimeUUIDType.instance));
        CFMetaData.copyOpts(newCfm, cf);
        try
        {
            cf.apply(newCfm);
            throw new AssertionError("Should have blown up when you used a different comparator.");
        }
        catch (ConfigurationException expected) {}
    }
    */

    @Test
    public void testDropIndex() throws ConfigurationException
    {
        // persist keyspace definition in the system keyspace
        SchemaKeyspace.makeCreateKeyspaceMutation(SchemaManager.instance.getKeyspaceMetadata(KEYSPACE6), FBUtilities.timestampMicros()).build().applyUnsafe();
        ColumnFamilyStore cfs = Keyspace.open(KEYSPACE6).getColumnFamilyStore(TABLE1i);
        String indexName = TABLE1i + "_birthdate_key_index";

        // insert some data.  save the sstable descriptor so we can make sure it's marked for delete after the drop
        QueryProcessor.executeInternal(String.format(
                                                    "INSERT INTO %s.%s (key, c1, birthdate, notbirthdate) VALUES (?, ?, ?, ?)",
                                                    KEYSPACE6,
                                                    TABLE1i),
                                       "key0", "col0", 1L, 1L);

        cfs.forceBlockingFlush(ColumnFamilyStore.FlushReason.UNIT_TESTS);
        ColumnFamilyStore indexCfs = cfs.indexManager.getIndexByName(indexName)
                                                     .getBackingTable()
                                                     .orElseThrow(throwAssert("Cannot access index cfs"));
        Descriptor desc = indexCfs.getLiveSSTables().iterator().next().descriptor;

        // drop the index
        TableMetadata meta = cfs.metadata();
        IndexMetadata existing = meta.indexes
                                     .get(indexName)
                                     .orElseThrow(throwAssert("Index not found"));

        SchemaTestUtil.announceTableUpdate(meta.unbuild().indexes(meta.indexes.without(existing.name)).build());

        // check
        assertTrue(cfs.indexManager.listIndexes().isEmpty());
        LifecycleTransaction.waitForDeletions();
        assertFalse(desc.fileFor(Component.DATA).exists());
    }

    @Test
    public void testValidateNullKeyspace() throws Exception
    {
        TableMetadata.Builder builder = TableMetadata.builder(null, TABLE1).addPartitionKeyColumn("partitionKey", BytesType.instance);

        TableMetadata table1 = builder.build();
        thrown.expect(ConfigurationException.class);
        thrown.expectMessage(null + "." + TABLE1 + ": Keyspace name must not be empty");
        table1.validate();
    }

    @Test
    public void testValidateCompatibilityIDMismatch() throws Exception
    {
        TableMetadata.Builder builder = TableMetadata.builder(KEYSPACE1, TABLE1).addPartitionKeyColumn("partitionKey", BytesType.instance);

        TableMetadata table1 = builder.build();
        TableMetadata table2 = table1.unbuild().id(TableId.generate()).build();
        thrown.expect(ConfigurationException.class);
        thrown.expectMessage(KEYSPACE1 + "." + TABLE1 + ": Table ID mismatch");
        table1.validateCompatibility(table2);
    }

    @Test
    public void testValidateCompatibilityNameMismatch() throws Exception
    {
        TableMetadata.Builder builder1 = TableMetadata.builder(KEYSPACE1, TABLE1).addPartitionKeyColumn("partitionKey", BytesType.instance);
        TableMetadata.Builder builder2 = TableMetadata.builder(KEYSPACE1, TABLE2).addPartitionKeyColumn("partitionKey", BytesType.instance);
        TableMetadata table1 = builder1.build();
        TableMetadata table2 = builder2.build();
        thrown.expect(ConfigurationException.class);
        thrown.expectMessage(KEYSPACE1 + "." + TABLE1 + ": Table mismatch");
        table1.validateCompatibility(table2);
    }

    @Test
    public void testEvolveSystemKeyspaceNew()
    {
        TableMetadata table = addTestTable("ks0", "t", "");
        KeyspaceMetadata keyspace = KeyspaceMetadata.create("ks0", KeyspaceParams.simple(1), Tables.of(table));

        SchemaTransformation transformation = SchemaTransformations.updateSystemKeyspace(keyspace, 0);
        Keyspaces before = Keyspaces.none();
        Keyspaces after = transformation.apply(before);
        Keyspaces.KeyspacesDiff diff = Keyspaces.diff(before, after);

        assertTrue(diff.altered.isEmpty());
        assertTrue(diff.dropped.isEmpty());
        assertEquals(keyspace, diff.created.getNullable("ks0"));
    }

    @Test
    public void testEvolveSystemKeyspaceExistsUpToDate()
    {
        TableMetadata table = addTestTable("ks1", "t", "");
        KeyspaceMetadata keyspace = KeyspaceMetadata.create("ks1", KeyspaceParams.simple(1), Tables.of(table));

        SchemaTransformation transformation = SchemaTransformations.updateSystemKeyspace(keyspace, 0);
        Keyspaces before = Keyspaces.of(keyspace);
        Keyspaces after = transformation.apply(before);
        Keyspaces.KeyspacesDiff diff = Keyspaces.diff(before, after);

        assertTrue(diff.isEmpty());
    }

    @Test
    public void testEvolveSystemKeyspaceChanged()
    {
        TableMetadata table0 = addTestTable("ks2", "t", "");
        KeyspaceMetadata keyspace0 = KeyspaceMetadata.create("ks2", KeyspaceParams.simple(1), Tables.of(table0));

        TableMetadata table1 = table0.unbuild().comment("comment").build();
        KeyspaceMetadata keyspace1 = KeyspaceMetadata.create("ks2", KeyspaceParams.simple(1), Tables.of(table1));

        SchemaTransformation transformation = SchemaTransformations.updateSystemKeyspace(keyspace1, 1);
        Keyspaces before = Keyspaces.of(keyspace0);
        Keyspaces after = transformation.apply(before);
        Keyspaces.KeyspacesDiff diff = Keyspaces.diff(before, after);

        assertTrue(diff.created.isEmpty());
        assertTrue(diff.dropped.isEmpty());
        assertEquals(1, diff.altered.size());
        assertEquals(keyspace1, diff.altered.get(0).after);
    }

    private TableMetadata addTestTable(String ks, String cf, String comment)
    {
        return
            TableMetadata.builder(ks, cf)
                         .addPartitionKeyColumn("key", UTF8Type.instance)
                         .addClusteringColumn("col", UTF8Type.instance)
                         .addRegularColumn("val", UTF8Type.instance)
                         .comment(comment)
                         .build();
    }
}<|MERGE_RESOLUTION|>--- conflicted
+++ resolved
@@ -51,6 +51,7 @@
 import static org.apache.cassandra.Util.throwAssert;
 import static org.apache.cassandra.cql3.CQLTester.assertRows;
 import static org.apache.cassandra.cql3.CQLTester.row;
+import static org.apache.cassandra.db.ColumnFamilyStore.FlushReason.UNIT_TESTS;
 import static org.junit.Assert.assertEquals;
 import static org.junit.Assert.assertFalse;
 import static org.junit.Assert.assertNotNull;
@@ -61,6 +62,7 @@
 public class MigrationManagerTest
 {
     private static final String KEYSPACE1 = "keyspace1";
+    private static final String KEYSPACE2 = "keyspace2";
     private static final String KEYSPACE3 = "keyspace3";
     private static final String KEYSPACE6 = "keyspace6";
     private static final String EMPTY_KEYSPACE = "test_empty_keyspace";
@@ -80,6 +82,10 @@
                                     KeyspaceParams.simple(1),
                                     SchemaLoader.standardCFMD(KEYSPACE1, TABLE1),
                                     SchemaLoader.standardCFMD(KEYSPACE1, TABLE2));
+        SchemaLoader.createKeyspace(KEYSPACE2,
+                KeyspaceParams.simple(1),
+                SchemaLoader.standardCFMD(KEYSPACE2, TABLE1),
+                SchemaLoader.standardCFMD(KEYSPACE2, TABLE2));
         SchemaLoader.createKeyspace(KEYSPACE3,
                                     KeyspaceParams.simple(5),
                                     SchemaLoader.standardCFMD(KEYSPACE3, TABLE1),
@@ -176,7 +182,7 @@
         // flush to exercise more than just hitting the memtable
         ColumnFamilyStore cfs = Keyspace.open(ksName).getColumnFamilyStore(tableName);
         assertNotNull(cfs);
-        cfs.forceBlockingFlush(ColumnFamilyStore.FlushReason.UNIT_TESTS);
+        cfs.forceBlockingFlush(UNIT_TESTS);
 
         // and make sure we get out what we put in
         UntypedResultSet rows = QueryProcessor.executeInternal(String.format("SELECT * FROM %s.%s", ksName, tableName));
@@ -199,7 +205,7 @@
                                            "dropCf", "col" + i, "anyvalue");
         ColumnFamilyStore store = Keyspace.open(cfm.keyspace).getColumnFamilyStore(cfm.name);
         assertNotNull(store);
-        store.forceBlockingFlush(ColumnFamilyStore.FlushReason.UNIT_TESTS);
+        store.forceBlockingFlush(UNIT_TESTS);
         assertTrue(store.getDirectories().sstableLister(Directories.OnTxnErr.THROW).list().size() > 0);
 
         SchemaTestUtil.announceTableDrop(ks.name, cfm.name);
@@ -248,18 +254,17 @@
                                        "key0", "col0", "val0");
         ColumnFamilyStore store = Keyspace.open(cfm.keyspace).getColumnFamilyStore(cfm.name);
         assertNotNull(store);
-        store.forceBlockingFlush(ColumnFamilyStore.FlushReason.UNIT_TESTS);
+        store.forceBlockingFlush(UNIT_TESTS);
 
         UntypedResultSet rows = QueryProcessor.executeInternal("SELECT * FROM newkeyspace1.newstandard1");
         assertRows(rows, row("key0", "col0", "val0"));
     }
 
     @Test
-<<<<<<< HEAD
     public void dropKS() throws ConfigurationException
     {
         // sanity
-        final KeyspaceMetadata ks = SchemaManager.instance.getKeyspaceMetadata(KEYSPACE1);
+        final KeyspaceMetadata ks = SchemaManager.instance.getKeyspaceMetadata(KEYSPACE2);
         assertNotNull(ks);
         final TableMetadata cfm = ks.tables.getNullable(TABLE2);
         assertNotNull(cfm);
@@ -267,11 +272,11 @@
         // write some data, force a flush, then verify that files exist on disk.
         for (int i = 0; i < 100; i++)
             QueryProcessor.executeInternal(String.format("INSERT INTO %s.%s (key, name, val) VALUES (?, ?, ?)",
-                                                         KEYSPACE1, TABLE2),
+                                                         KEYSPACE2, TABLE2),
                                            "dropKs", "col" + i, "anyvalue");
         ColumnFamilyStore cfs = Keyspace.open(cfm.keyspace).getColumnFamilyStore(cfm.name);
         assertNotNull(cfs);
-        cfs.forceBlockingFlush(ColumnFamilyStore.FlushReason.UNIT_TESTS);
+        cfs.forceBlockingFlush(UNIT_TESTS);
         assertTrue(!cfs.getDirectories().sstableLister(Directories.OnTxnErr.THROW).list().isEmpty());
 
         SchemaTestUtil.announceKeyspaceDrop(ks.name);
@@ -283,7 +288,7 @@
         try
         {
             QueryProcessor.executeInternal(String.format("INSERT INTO %s.%s (key, name, val) VALUES (?, ?, ?)",
-                                                         KEYSPACE1, TABLE2),
+                                                         KEYSPACE2, TABLE2),
                                            "dropKs", "col0", "anyvalue");
         }
         catch (Throwable th)
@@ -306,8 +311,6 @@
     }
 
     @Test
-=======
->>>>>>> 5bc9f7c7
     public void dropKSUnflushed() throws ConfigurationException
     {
         // sanity
@@ -354,7 +357,7 @@
 
         ColumnFamilyStore cfs = Keyspace.open(newKs.name).getColumnFamilyStore(newCf.name);
         assertNotNull(cfs);
-        cfs.forceBlockingFlush(ColumnFamilyStore.FlushReason.UNIT_TESTS);
+        cfs.forceBlockingFlush(UNIT_TESTS);
 
         UntypedResultSet rows = QueryProcessor.executeInternal(String.format("SELECT * FROM %s.%s", EMPTY_KEYSPACE, tableName));
         assertRows(rows, row("key0", "col0", "val0"));
@@ -509,7 +512,7 @@
                                                     TABLE1i),
                                        "key0", "col0", 1L, 1L);
 
-        cfs.forceBlockingFlush(ColumnFamilyStore.FlushReason.UNIT_TESTS);
+        cfs.forceBlockingFlush(UNIT_TESTS);
         ColumnFamilyStore indexCfs = cfs.indexManager.getIndexByName(indexName)
                                                      .getBackingTable()
                                                      .orElseThrow(throwAssert("Cannot access index cfs"));
