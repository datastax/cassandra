/*
 * Licensed to the Apache Software Foundation (ASF) under one
 * or more contributor license agreements.  See the NOTICE file
 * distributed with this work for additional information
 * regarding copyright ownership.  The ASF licenses this file
 * to you under the Apache License, Version 2.0 (the
 * "License"); you may not use this file except in compliance
 * with the License.  You may obtain a copy of the License at
 *
 *     http://www.apache.org/licenses/LICENSE-2.0
 *
 * Unless required by applicable law or agreed to in writing, software
 * distributed under the License is distributed on an "AS IS" BASIS,
 * WITHOUT WARRANTIES OR CONDITIONS OF ANY KIND, either express or implied.
 * See the License for the specific language governing permissions and
 * limitations under the License.
 */

package org.apache.cassandra.locator;

import java.net.InetAddress;

import com.google.common.net.InetAddresses;
<<<<<<< HEAD
import org.junit.BeforeClass;
import org.junit.Test;

import org.apache.cassandra.config.DatabaseDescriptor;
=======
import org.junit.After;
import org.junit.AfterClass;
import org.junit.Before;
import org.junit.BeforeClass;
import org.junit.Test;

import org.apache.cassandra.SchemaLoader;
import org.apache.cassandra.concurrent.Stage;
import org.apache.cassandra.concurrent.StageManager;
import org.apache.cassandra.config.DatabaseDescriptor;
import org.apache.cassandra.db.ColumnFamilyStore;
import org.apache.cassandra.db.Keyspace;
import org.apache.cassandra.db.SystemKeyspace;
import org.apache.cassandra.service.StorageService;
>>>>>>> 3ccdb655
import org.apache.cassandra.utils.FBUtilities;

import static org.junit.Assert.*;

/**
 * Unit tests for {@link GossipingPropertyFileSnitch}.
 */
public class GossipingPropertyFileSnitchTest
{
<<<<<<< HEAD

    @BeforeClass
    public static void setupDD()
    {
        DatabaseDescriptor.daemonInitialization();
=======
    @BeforeClass
    public static void beforeClass() throws Exception
    {
        DatabaseDescriptor.setDaemonInitialized();
        SchemaLoader.mkdirs();
        SchemaLoader.cleanup();
        Keyspace.setInitialized();
        StorageService.instance.initServer(0);
    }

    @AfterClass
    public static void afterClass()
    {
        StorageService.instance.stopClient();
    }

    @After
    public void after()
    {
        ColumnFamilyStore systemPeers = Keyspace.open(SystemKeyspace.NAME).getColumnFamilyStore(SystemKeyspace.PEERS);
        systemPeers.truncateBlocking();
>>>>>>> 3ccdb655
    }

    public static void checkEndpoint(final AbstractNetworkTopologySnitch snitch,
                                     final String endpointString, final String expectedDatacenter,
                                     final String expectedRack)
    {
        final InetAddress endpoint = InetAddresses.forString(endpointString);
        assertEquals(expectedDatacenter, snitch.getDatacenter(endpoint));
        assertEquals(expectedRack, snitch.getRack(endpoint));
    }

    @Test
    public void testLoadConfig() throws Exception
    {
        final GossipingPropertyFileSnitch snitch = new GossipingPropertyFileSnitch();
        checkEndpoint(snitch, FBUtilities.getBroadcastAddress().getHostAddress(), "DC1", "RAC1");
    }

    @Test
    public void testPfsCompatibilityEnabled() throws Exception
    {
        testPfsCompatibility(true, false);
    }

    @Test
    public void testPfsCompatibilityEnabledWithSavedInfo() throws Exception
    {
        testPfsCompatibility(true, true);
    }

    @Test
    public void testPfsCompatibilityDisabled() throws Exception
    {
        testPfsCompatibility(false, false);
    }

    public void testPfsCompatibility(boolean enablePfsCompatibility, boolean savedInfo) throws Exception
    {
        final GossipingPropertyFileSnitch snitch = new GossipingPropertyFileSnitch(enablePfsCompatibility);
        if (enablePfsCompatibility)
        {
            if (savedInfo)
            {
                // saved info should have precedence over property file snitch
                SystemKeyspace.updatePeerInfo(InetAddress.getByName("127.0.0.2"), "data_center", "DC3", StageManager.getStage(Stage.MISC)).get();
                SystemKeyspace.updatePeerInfo(InetAddress.getByName("127.0.0.2"), "rack", "RAC3", StageManager.getStage(Stage.MISC)).get();

                checkEndpoint(snitch, "127.0.0.2", "DC3", "RAC3");
            }
            else
            {
                // test/conf/cassandra-topology.properties defines endpoint 127.0.0.2 on DC1/RAC2
                checkEndpoint(snitch, "127.0.0.2", "DC1", "RAC2");
            }
        }
        else
        {
            // when PFS compatibility is not enabled, default rc/rack should be returned
            checkEndpoint(snitch, "127.0.0.2", GossipingPropertyFileSnitch.DEFAULT_DC, GossipingPropertyFileSnitch.DEFAULT_RACK);
        }
    }
}<|MERGE_RESOLUTION|>--- conflicted
+++ resolved
@@ -21,12 +21,6 @@
 import java.net.InetAddress;
 
 import com.google.common.net.InetAddresses;
-<<<<<<< HEAD
-import org.junit.BeforeClass;
-import org.junit.Test;
-
-import org.apache.cassandra.config.DatabaseDescriptor;
-=======
 import org.junit.After;
 import org.junit.AfterClass;
 import org.junit.Before;
@@ -37,11 +31,11 @@
 import org.apache.cassandra.concurrent.Stage;
 import org.apache.cassandra.concurrent.StageManager;
 import org.apache.cassandra.config.DatabaseDescriptor;
+import org.apache.cassandra.config.SchemaConstants;
 import org.apache.cassandra.db.ColumnFamilyStore;
 import org.apache.cassandra.db.Keyspace;
 import org.apache.cassandra.db.SystemKeyspace;
 import org.apache.cassandra.service.StorageService;
->>>>>>> 3ccdb655
 import org.apache.cassandra.utils.FBUtilities;
 
 import static org.junit.Assert.*;
@@ -51,17 +45,10 @@
  */
 public class GossipingPropertyFileSnitchTest
 {
-<<<<<<< HEAD
-
-    @BeforeClass
-    public static void setupDD()
-    {
-        DatabaseDescriptor.daemonInitialization();
-=======
     @BeforeClass
     public static void beforeClass() throws Exception
     {
-        DatabaseDescriptor.setDaemonInitialized();
+        DatabaseDescriptor.daemonInitialization();
         SchemaLoader.mkdirs();
         SchemaLoader.cleanup();
         Keyspace.setInitialized();
@@ -77,9 +64,8 @@
     @After
     public void after()
     {
-        ColumnFamilyStore systemPeers = Keyspace.open(SystemKeyspace.NAME).getColumnFamilyStore(SystemKeyspace.PEERS);
+        ColumnFamilyStore systemPeers = Keyspace.open(SchemaConstants.SYSTEM_KEYSPACE_NAME).getColumnFamilyStore(SystemKeyspace.PEERS);
         systemPeers.truncateBlocking();
->>>>>>> 3ccdb655
     }
 
     public static void checkEndpoint(final AbstractNetworkTopologySnitch snitch,
