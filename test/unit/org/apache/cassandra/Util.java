--- conflicted
+++ resolved
@@ -717,7 +717,6 @@
         return () -> BlacklistedDirectories.clearUnwritableUnsafe();
     }
 
-<<<<<<< HEAD
     public static PagingState makeSomePagingState(ProtocolVersion protocolVersion)
     {
         CFMetaData metadata = CFMetaData.Builder.create("ks", "tbl")
@@ -737,7 +736,6 @@
         return new PagingState(pk, mark, 10, 0, inclusive);
     }
 
-=======
     public static SSTableReader writeSSTable(ColumnFamilyStore cfs, CFMetaData cfm, int startPK, int endPK, int startCK, int endCK, long ts)
     {
         File dir = cfs.getDirectories().getDirectoryForNewSSTables();
@@ -801,5 +799,4 @@
     {
         return new Range<>(start, end);
     }
->>>>>>> c9ae1baf
 }