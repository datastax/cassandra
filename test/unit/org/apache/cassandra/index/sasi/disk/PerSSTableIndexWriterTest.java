/*
 * Licensed to the Apache Software Foundation (ASF) under one
 * or more contributor license agreements.  See the NOTICE file
 * distributed with this work for additional information
 * regarding copyright ownership.  The ASF licenses this file
 * to you under the Apache License, Version 2.0 (the
 * "License"); you may not use this file except in compliance
 * with the License.  You may obtain a copy of the License at
 *
 *     http://www.apache.org/licenses/LICENSE-2.0
 *
 * Unless required by applicable law or agreed to in writing, software
 * distributed under the License is distributed on an "AS IS" BASIS,
 * WITHOUT WARRANTIES OR CONDITIONS OF ANY KIND, either express or implied.
 * See the License for the specific language governing permissions and
 * limitations under the License.
 */
package org.apache.cassandra.index.sasi.disk;

import java.io.File;
import java.nio.ByteBuffer;
import java.util.*;
import java.util.concurrent.Callable;
import java.util.concurrent.ThreadLocalRandom;

import org.apache.cassandra.SchemaLoader;
import org.apache.cassandra.db.Clustering;
import org.apache.cassandra.db.ColumnFamilyStore;
import org.apache.cassandra.db.DecoratedKey;
import org.apache.cassandra.db.Keyspace;
import org.apache.cassandra.db.compaction.OperationType;
import org.apache.cassandra.db.marshal.LongType;
import org.apache.cassandra.db.rows.BTreeRow;
import org.apache.cassandra.db.rows.BufferCell;
import org.apache.cassandra.db.rows.Row;
import org.apache.cassandra.index.sasi.SASIIndex;
import org.apache.cassandra.index.sasi.utils.RangeIterator;
import org.apache.cassandra.db.marshal.Int32Type;
import org.apache.cassandra.db.marshal.UTF8Type;
import org.apache.cassandra.exceptions.ConfigurationException;
import org.apache.cassandra.io.FSError;
import org.apache.cassandra.io.sstable.Descriptor;
import org.apache.cassandra.io.util.FileUtils;
import org.apache.cassandra.schema.ColumnMetadata;
import org.apache.cassandra.schema.KeyspaceMetadata;
import org.apache.cassandra.schema.KeyspaceParams;
import org.apache.cassandra.schema.TableMetadata;
import org.apache.cassandra.schema.Tables;
import org.apache.cassandra.schema.MigrationManager;
import org.apache.cassandra.utils.ByteBufferUtil;

import com.google.common.util.concurrent.Futures;

import org.junit.Assert;
import org.junit.BeforeClass;
import org.junit.Test;

public class PerSSTableIndexWriterTest extends SchemaLoader
{
    private static final String KS_NAME = "sasi";
    private static final String CF_NAME = "test_cf";

    @BeforeClass
    public static void loadSchema() throws ConfigurationException
    {
        System.setProperty("cassandra.config", "cassandra-murmur.yaml");
        SchemaLoader.loadSchema();
        MigrationManager.announceNewKeyspace(KeyspaceMetadata.create(KS_NAME,
                                                                     KeyspaceParams.simpleTransient(1),
                                                                     Tables.of(SchemaLoader.sasiCFMD(KS_NAME, CF_NAME).build())));
    }

    @Test
    public void testPartialIndexWrites() throws Exception
    {
        final int maxKeys = 100000, numParts = 4, partSize = maxKeys / numParts;
        final String keyFormat = "key%06d";
        final long timestamp = System.currentTimeMillis();

        ColumnFamilyStore cfs = Keyspace.open(KS_NAME).getColumnFamilyStore(CF_NAME);
        ColumnMetadata column = cfs.metadata().getColumn(UTF8Type.instance.decompose("age"));

        SASIIndex sasi = (SASIIndex) cfs.indexManager.getIndexByName(cfs.name + "_age");

        File directory = cfs.getDirectories().getDirectoryForNewSSTables();
        Descriptor descriptor = cfs.newSSTableDescriptor(directory);
        PerSSTableIndexWriter indexWriter = (PerSSTableIndexWriter) sasi.getFlushObserver(descriptor, OperationType.FLUSH);

        SortedMap<DecoratedKey, Row> expectedKeys = new TreeMap<>(DecoratedKey.comparator);

        for (int i = 0; i < maxKeys; i++)
        {
            ByteBuffer key = ByteBufferUtil.bytes(String.format(keyFormat, i));
            expectedKeys.put(cfs.metadata().partitioner.decorateKey(key),
                             BTreeRow.singleCellRow(Clustering.EMPTY,
                                                    BufferCell.live(column, timestamp, Int32Type.instance.decompose(i))));
        }

        indexWriter.begin();

        Iterator<Map.Entry<DecoratedKey, Row>> keyIterator = expectedKeys.entrySet().iterator();
        long position = 0;

        Set<String> segments = new HashSet<>();
        outer:
        for (;;)
        {
            for (int i = 0; i < partSize; i++)
            {
                if (!keyIterator.hasNext())
                    break outer;

                Map.Entry<DecoratedKey, Row> key = keyIterator.next();

                indexWriter.startPartition(key.getKey(), position++);
                indexWriter.nextUnfilteredCluster(key.getValue());
            }

            PerSSTableIndexWriter.Index index = getFirstIndex(indexWriter, column);

            OnDiskIndex segment = index.scheduleSegmentFlush(false).call();
            index.segments.add(Futures.immediateFuture(segment));
            segments.add(segment.getIndexPath());
        }

        for (String segment : segments)
            Assert.assertTrue(new File(segment).exists());

        String indexFile = getFirstIndex(indexWriter, column).filename(true);

        // final flush
        indexWriter.complete();

        for (String segment : segments)
            Assert.assertFalse(new File(segment).exists());

        OnDiskIndex index = new OnDiskIndex(new File(indexFile), Int32Type.instance, keyPosition -> {
            ByteBuffer key = ByteBufferUtil.bytes(String.format(keyFormat, keyPosition));
            return cfs.metadata().partitioner.decorateKey(key);
        });

        Assert.assertEquals(0, UTF8Type.instance.compare(index.minKey(), ByteBufferUtil.bytes(String.format(keyFormat, 0))));
        Assert.assertEquals(0, UTF8Type.instance.compare(index.maxKey(), ByteBufferUtil.bytes(String.format(keyFormat, maxKeys - 1))));

        Set<DecoratedKey> actualKeys = new HashSet<>();
        int count = 0;
        for (OnDiskIndex.DataTerm term : index)
        {
            RangeIterator<Long, Token> tokens = term.getTokens();

            while (tokens.hasNext())
            {
                for (DecoratedKey key : tokens.next())
                    actualKeys.add(key);
            }

            Assert.assertEquals(count++, (int) Int32Type.instance.compose(term.getTerm()));
        }

        Assert.assertEquals(expectedKeys.size(), actualKeys.size());
        for (DecoratedKey key : expectedKeys.keySet())
            Assert.assertTrue(actualKeys.contains(key));

        FileUtils.closeQuietly(index);
    }

    @Test
    public void testSparse() throws Exception
    {
        final String columnName = "timestamp";

        ColumnFamilyStore cfs = Keyspace.open(KS_NAME).getColumnFamilyStore(CF_NAME);
        ColumnMetadata column = cfs.metadata().getColumn(UTF8Type.instance.decompose(columnName));

<<<<<<< HEAD
        SASIIndex sasi = (SASIIndex) cfs.indexManager.getIndexByName(cfs.name + "_" + columnName);

        File directory = cfs.getDirectories().getDirectoryForNewSSTables();
        Descriptor descriptor = cfs.newSSTableDescriptor(directory);
        PerSSTableIndexWriter indexWriter = (PerSSTableIndexWriter) sasi.getFlushObserver(descriptor, OperationType.FLUSH);
=======
        SASIIndex timestampIndex = (SASIIndex) cfs.indexManager.getIndexByName(columnName);

        File directory = cfs.getDirectories().getDirectoryForNewSSTables();
        Descriptor descriptor = Descriptor.fromFilename(cfs.getSSTablePath(directory));
        PerSSTableIndexWriter indexWriter = (PerSSTableIndexWriter) timestampIndex.getFlushObserver(descriptor, OperationType.FLUSH);
>>>>>>> 82b166ed

        final long now = System.currentTimeMillis();

        indexWriter.begin();

<<<<<<< HEAD
        populateSegment(cfs.metadata(), indexWriter.getIndex(column), new HashMap<Long, Set<Integer>>()
=======
        Assert.assertEquals(indexWriter.getIndexes(column).size(), 1);
        populateSegment(cfs.metadata, getFirstIndex(indexWriter, column), new HashMap<Long, Set<Integer>>()
>>>>>>> 82b166ed
        {{
            put(now,     new HashSet<>(Arrays.asList(0, 1)));
            put(now + 1, new HashSet<>(Arrays.asList(2, 3)));
            put(now + 2, new HashSet<>(Arrays.asList(4, 5, 6, 7, 8, 9)));
        }});

        Assert.assertEquals(indexWriter.getIndexes(column).size(), 1);
        Callable<OnDiskIndex> segmentBuilder = getFirstIndex(indexWriter, column).scheduleSegmentFlush(false);

        Assert.assertNull(segmentBuilder.call());

        Assert.assertEquals(indexWriter.getIndexes(column).size(), 1);
        PerSSTableIndexWriter.Index index = getFirstIndex(indexWriter, column);
        Random random = ThreadLocalRandom.current();

        Set<String> segments = new HashSet<>();
        // now let's test multiple correct segments with yield incorrect final segment
        for (int i = 0; i < 3; i++)
        {
            populateSegment(cfs.metadata(), index, new HashMap<Long, Set<Integer>>()
            {{
                put(now,     new HashSet<>(Arrays.asList(random.nextInt(), random.nextInt(), random.nextInt())));
                put(now + 1, new HashSet<>(Arrays.asList(random.nextInt(), random.nextInt(), random.nextInt())));
                put(now + 2, new HashSet<>(Arrays.asList(random.nextInt(), random.nextInt(), random.nextInt())));
            }});

            try
            {
                // flush each of the new segments, they should all succeed
                OnDiskIndex segment = index.scheduleSegmentFlush(false).call();
                index.segments.add(Futures.immediateFuture(segment));
                segments.add(segment.getIndexPath());
            }
            catch (Exception | FSError e)
            {
                e.printStackTrace();
                Assert.fail();
            }
        }

        // make sure that all of the segments are present of the filesystem
        for (String segment : segments)
            Assert.assertTrue(new File(segment).exists());

        indexWriter.complete();

        // make sure that individual segments have been cleaned up
        for (String segment : segments)
            Assert.assertFalse(new File(segment).exists());

        // and combined index doesn't exist either
        Assert.assertFalse(new File(index.outputFile).exists());
    }

    private static void populateSegment(TableMetadata metadata, PerSSTableIndexWriter.Index index, Map<Long, Set<Integer>> data)
    {
        for (Map.Entry<Long, Set<Integer>> value : data.entrySet())
        {
            ByteBuffer term = LongType.instance.decompose(value.getKey());
            for (Integer keyPos : value.getValue())
            {
                ByteBuffer key = ByteBufferUtil.bytes(String.format("key%06d", keyPos));
                index.add(term, metadata.partitioner.decorateKey(key), ThreadLocalRandom.current().nextInt(Integer.MAX_VALUE - 1));
            }
        }
    }

    private static PerSSTableIndexWriter.Index getFirstIndex(PerSSTableIndexWriter writer, ColumnDefinition column)
    {
        return writer.getIndexes(column).get(0);
    }
}<|MERGE_RESOLUTION|>--- conflicted
+++ resolved
@@ -172,30 +172,18 @@
         ColumnFamilyStore cfs = Keyspace.open(KS_NAME).getColumnFamilyStore(CF_NAME);
         ColumnMetadata column = cfs.metadata().getColumn(UTF8Type.instance.decompose(columnName));
 
-<<<<<<< HEAD
-        SASIIndex sasi = (SASIIndex) cfs.indexManager.getIndexByName(cfs.name + "_" + columnName);
+        SASIIndex timestampIndex = (SASIIndex) cfs.indexManager.getIndexByName(cfs.name + "_" + columnName);
 
         File directory = cfs.getDirectories().getDirectoryForNewSSTables();
         Descriptor descriptor = cfs.newSSTableDescriptor(directory);
-        PerSSTableIndexWriter indexWriter = (PerSSTableIndexWriter) sasi.getFlushObserver(descriptor, OperationType.FLUSH);
-=======
-        SASIIndex timestampIndex = (SASIIndex) cfs.indexManager.getIndexByName(columnName);
-
-        File directory = cfs.getDirectories().getDirectoryForNewSSTables();
-        Descriptor descriptor = Descriptor.fromFilename(cfs.getSSTablePath(directory));
         PerSSTableIndexWriter indexWriter = (PerSSTableIndexWriter) timestampIndex.getFlushObserver(descriptor, OperationType.FLUSH);
->>>>>>> 82b166ed
 
         final long now = System.currentTimeMillis();
 
         indexWriter.begin();
 
-<<<<<<< HEAD
-        populateSegment(cfs.metadata(), indexWriter.getIndex(column), new HashMap<Long, Set<Integer>>()
-=======
         Assert.assertEquals(indexWriter.getIndexes(column).size(), 1);
-        populateSegment(cfs.metadata, getFirstIndex(indexWriter, column), new HashMap<Long, Set<Integer>>()
->>>>>>> 82b166ed
+        populateSegment(cfs.metadata(), getFirstIndex(indexWriter, column), new HashMap<Long, Set<Integer>>()
         {{
             put(now,     new HashSet<>(Arrays.asList(0, 1)));
             put(now + 1, new HashSet<>(Arrays.asList(2, 3)));
@@ -263,7 +251,7 @@
         }
     }
 
-    private static PerSSTableIndexWriter.Index getFirstIndex(PerSSTableIndexWriter writer, ColumnDefinition column)
+    private static PerSSTableIndexWriter.Index getFirstIndex(PerSSTableIndexWriter writer, ColumnMetadata column)
     {
         return writer.getIndexes(column).get(0);
     }
