--- conflicted
+++ resolved
@@ -1527,11 +1527,7 @@
 
         rows = getIndexed(store, 10, buildExpression(name, Operator.LIKE_PREFIX, UTF8Type.instance.decompose("j")),
                                      buildExpression(name, Operator.NEQ, UTF8Type.instance.decompose("joh")));
-<<<<<<< HEAD
-        Assert.assertTrue(rows.toString(), Arrays.equals(new String[] { "key2", "key6", "key8" }, rows.toArray(new String[0])));
-=======
         Assert.assertTrue(rows.toString(), Arrays.equals(new String[] { "key2", "key5", "key6", "key8" }, rows.toArray(new String[rows.size()])));
->>>>>>> b19a0578
 
         rows = getIndexed(store, 10, buildExpression(name, Operator.LIKE_MATCHES, UTF8Type.instance.decompose("pavel")));
         Assert.assertTrue(rows.toString(), Arrays.equals(new String[] { "key1" }, rows.toArray(new String[0])));
@@ -2383,17 +2379,17 @@
     {
         String tokenizedContainsTable = "sasi_like_analyzed_containss_test";
 
-        QueryProcessor.executeOnceInternal(String.format("CREATE TABLE IF NOT EXISTS %s.%s (k text primary key, v text, age int);", KS_NAME, tokenizedContainsTable));
+        QueryProcessor.executeOnceInternal(String.format("CREATE TABLE IF NOT EXISTS %s.%s (k text primary key, v text, age int);", KS_NAME, tokenizedContainsTable)).blockingGet();
 
         QueryProcessor.executeOnceInternal(String.format("CREATE CUSTOM INDEX IF NOT EXISTS ON %s.%s(v) " +
                                                          "USING 'org.apache.cassandra.index.sasi.SASIIndex' WITH OPTIONS = " +
                                                          "{ 'mode' : 'CONTAINS', 'analyzer_class': 'org.apache.cassandra.index.sasi.analyzer.StandardAnalyzer'," +
                                                          "'analyzed': 'true'};",
-                                                         KS_NAME, tokenizedContainsTable));
-
-        QueryProcessor.executeOnceInternal(String.format("INSERT INTO %s.%s (k, v, age) VALUES (?, ?, ?);", KS_NAME, tokenizedContainsTable), "1", "speedrun", 2);
-        QueryProcessor.executeOnceInternal(String.format("INSERT INTO %s.%s (k, v, age) VALUES (?, ?, ?);", KS_NAME, tokenizedContainsTable), "2", "longrun", 4);
-        QueryProcessor.executeOnceInternal(String.format("INSERT INTO %s.%s (k, v, age) VALUES (?, ?, ?);", KS_NAME, tokenizedContainsTable), "3", "homere", 3);
+                                                         KS_NAME, tokenizedContainsTable)).blockingGet();
+
+        QueryProcessor.executeOnceInternal(String.format("INSERT INTO %s.%s (k, v, age) VALUES (?, ?, ?);", KS_NAME, tokenizedContainsTable), "1", "speedrun", 2).blockingGet();
+        QueryProcessor.executeOnceInternal(String.format("INSERT INTO %s.%s (k, v, age) VALUES (?, ?, ?);", KS_NAME, tokenizedContainsTable), "2", "longrun", 4).blockingGet();
+        QueryProcessor.executeOnceInternal(String.format("INSERT INTO %s.%s (k, v, age) VALUES (?, ?, ?);", KS_NAME, tokenizedContainsTable), "3", "homere", 3).blockingGet();
 
 
         final ByteBuffer v = UTF8Type.instance.decompose("v");
@@ -2413,17 +2409,17 @@
     {
         String tokenizedContainsTable = "sasi_like_analyzed_containss_test";
 
-        QueryProcessor.executeOnceInternal(String.format("CREATE TABLE IF NOT EXISTS %s.%s (k text primary key, v text, age int);", KS_NAME, tokenizedContainsTable));
+        QueryProcessor.executeOnceInternal(String.format("CREATE TABLE IF NOT EXISTS %s.%s (k text primary key, v text, age int);", KS_NAME, tokenizedContainsTable)).blockingGet();
 
         QueryProcessor.executeOnceInternal(String.format("CREATE CUSTOM INDEX IF NOT EXISTS ON %s.%s(v) " +
                                                          "USING 'org.apache.cassandra.index.sasi.SASIIndex' WITH OPTIONS = " +
                                                          "{ 'mode' : 'CONTAINS', 'analyzer_class': 'org.apache.cassandra.index.sasi.analyzer.StandardAnalyzer'," +
                                                          "'analyzed': 'true'};",
-                                                         KS_NAME, tokenizedContainsTable));
-
-        QueryProcessor.executeOnceInternal(String.format("INSERT INTO %s.%s (k, v, age) VALUES (?, ?, ?);", KS_NAME, tokenizedContainsTable), "1", "speedrun", 2);
-        QueryProcessor.executeOnceInternal(String.format("INSERT INTO %s.%s (k, v, age) VALUES (?, ?, ?);", KS_NAME, tokenizedContainsTable), "2", "longrun", 3);
-        QueryProcessor.executeOnceInternal(String.format("INSERT INTO %s.%s (k, v, age) VALUES (?, ?, ?);", KS_NAME, tokenizedContainsTable), "3", "homere", 3);
+                                                         KS_NAME, tokenizedContainsTable)).blockingGet();
+
+        QueryProcessor.executeOnceInternal(String.format("INSERT INTO %s.%s (k, v, age) VALUES (?, ?, ?);", KS_NAME, tokenizedContainsTable), "1", "speedrun", 2).blockingGet();
+        QueryProcessor.executeOnceInternal(String.format("INSERT INTO %s.%s (k, v, age) VALUES (?, ?, ?);", KS_NAME, tokenizedContainsTable), "2", "longrun", 3).blockingGet();
+        QueryProcessor.executeOnceInternal(String.format("INSERT INTO %s.%s (k, v, age) VALUES (?, ?, ?);", KS_NAME, tokenizedContainsTable), "3", "homere", 3).blockingGet();
 
 
         final ByteBuffer v = UTF8Type.instance.decompose("v");
