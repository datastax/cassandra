--- conflicted
+++ resolved
@@ -26,11 +26,7 @@
 import org.junit.BeforeClass;
 import org.junit.Test;
 
-<<<<<<< HEAD
-import com.carrotsearch.hppc.IntArrayList;
-=======
 import com.carrotsearch.randomizedtesting.annotations.ParametersFactory;
->>>>>>> d5fe9547
 import org.apache.cassandra.config.DatabaseDescriptor;
 import org.apache.cassandra.cql3.Operator;
 import org.apache.cassandra.db.marshal.UTF8Type;
@@ -96,11 +92,7 @@
     private void doTestEqQueriesAgainstStringIndex(Version version) throws Exception
     {
         final int numTerms = randomIntBetween(64, 512), numPostings = randomIntBetween(256, 1024);
-<<<<<<< HEAD
-        final List<Pair<ByteComparable, IntArrayList>> termsEnum = buildTermsEnum(numTerms, numPostings);
-=======
         final List<InvertedIndexBuilder.TermsEnum> termsEnum = buildTermsEnum(version, numTerms, numPostings);
->>>>>>> d5fe9547
 
         try (IndexSearcher searcher = buildIndexAndOpenSearcher(numTerms, numPostings, termsEnum))
         {
@@ -113,7 +105,7 @@
 
                     for (int p = 0; p < numPostings; ++p)
                     {
-                        final long expectedToken = termsEnum.get(t).postings.get(p);
+                        final int expectedToken = termsEnum.get(t).postings.get(p);
                         assertTrue(results.hasNext());
                         final long actualToken = results.next().token().getLongValue();
                         assertEquals(expectedToken, actualToken);
@@ -158,11 +150,7 @@
     public void testUnsupportedOperator() throws Exception
     {
         final int numTerms = randomIntBetween(5, 15), numPostings = randomIntBetween(5, 20);
-<<<<<<< HEAD
-        final List<Pair<ByteComparable, IntArrayList>> termsEnum = buildTermsEnum(numTerms, numPostings);
-=======
         final List<InvertedIndexBuilder.TermsEnum> termsEnum = buildTermsEnum(Version.latest(), numTerms, numPostings);
->>>>>>> d5fe9547
 
         try (IndexSearcher searcher = buildIndexAndOpenSearcher(numTerms, numPostings, termsEnum))
         {
@@ -177,11 +165,7 @@
         }
     }
 
-<<<<<<< HEAD
-    private IndexSearcher buildIndexAndOpenSearcher(int terms, int postings, List<Pair<ByteComparable, IntArrayList>> termsEnum) throws IOException
-=======
     private IndexSearcher buildIndexAndOpenSearcher(int terms, int postings, List<InvertedIndexBuilder.TermsEnum> termsEnum) throws IOException
->>>>>>> d5fe9547
     {
         final int size = terms * postings;
         final IndexDescriptor indexDescriptor = newIndexDescriptor();
@@ -220,11 +204,7 @@
         }
     }
 
-<<<<<<< HEAD
-    private List<Pair<ByteComparable, IntArrayList>> buildTermsEnum(int terms, int postings)
-=======
     private List<InvertedIndexBuilder.TermsEnum> buildTermsEnum(Version version, int terms, int postings)
->>>>>>> d5fe9547
     {
         return InvertedIndexBuilder.buildStringTermsEnum(version, terms, postings, () -> randomSimpleString(3, 5), () -> nextInt(0, Integer.MAX_VALUE));
     }
