/*
 * Licensed to the Apache Software Foundation (ASF) under one
 * or more contributor license agreements.  See the NOTICE file
 * distributed with this work for additional information
 * regarding copyright ownership.  The ASF licenses this file
 * to you under the Apache License, Version 2.0 (the
 * "License"); you may not use this file except in compliance
 * with the License.  You may obtain a copy of the License at
 *
 *     http://www.apache.org/licenses/LICENSE-2.0
 *
 * Unless required by applicable law or agreed to in writing, software
 * distributed under the License is distributed on an "AS IS" BASIS,
 * WITHOUT WARRANTIES OR CONDITIONS OF ANY KIND, either express or implied.
 * See the License for the specific language governing permissions and
 * limitations under the License.
 */
package org.apache.cassandra.index.sai.disk.v1;

import java.math.BigDecimal;
import java.math.BigInteger;
import java.util.List;
import java.util.function.Function;
import java.util.stream.Collectors;
import java.util.stream.LongStream;

<<<<<<< HEAD
=======
import com.google.common.collect.Lists;
>>>>>>> 4f75b7bf
import org.junit.Test;

import org.apache.cassandra.db.marshal.DecimalType;
import org.apache.cassandra.db.marshal.Int32Type;
import org.apache.cassandra.db.marshal.IntegerType;
import org.apache.cassandra.db.marshal.LongType;
import org.apache.cassandra.db.marshal.NumberType;
import org.apache.cassandra.db.marshal.ShortType;
import org.apache.cassandra.index.sai.QueryContext;
import org.apache.cassandra.index.sai.SAITester;
import org.apache.cassandra.index.sai.disk.v1.kdtree.KDTreeIndexBuilder;
import org.apache.cassandra.index.sai.plan.Expression;
import org.apache.cassandra.index.sai.utils.RangeIterator;
import org.apache.cassandra.index.sai.utils.SaiRandomizedTest;

public class KDTreeIndexSearcherTest extends SaiRandomizedTest
{
    private static final short EQ_TEST_LOWER_BOUND_INCLUSIVE = 0;
    private static final short EQ_TEST_UPPER_BOUND_EXCLUSIVE = 3;

    private static final short RANGE_TEST_LOWER_BOUND_INCLUSIVE = 0;
    private static final short RANGE_TEST_UPPER_BOUND_EXCLUSIVE = 10;

    public static final int LIMIT = Integer.MAX_VALUE;

    @Test
    public void testRangeQueriesAgainstInt32Index() throws Exception
    {
        doTestRangeQueriesAgainstInt32Index();
    }

    private void doTestRangeQueriesAgainstInt32Index() throws Exception
    {
        IndexSearcher indexSearcher = KDTreeIndexBuilder.buildInt32Searcher(newIndexDescriptor(), 0, 10);
        testRangeQueries(indexSearcher, Int32Type.instance, Int32Type.instance, Integer::valueOf);
    }

    @Test
    public void testEqQueriesAgainstInt32Index() throws Exception
    {
        IndexSearcher indexSearcher = KDTreeIndexBuilder.buildInt32Searcher(newIndexDescriptor(),
                                                                            EQ_TEST_LOWER_BOUND_INCLUSIVE, EQ_TEST_UPPER_BOUND_EXCLUSIVE);
        testEqQueries(indexSearcher, Int32Type.instance, Int32Type.instance, Integer::valueOf);
    }

    @Test
    public void testRangeQueriesAgainstLongIndex() throws Exception
    {
        IndexSearcher indexSearcher = KDTreeIndexBuilder.buildLongSearcher(newIndexDescriptor(), 0, 10);
        testRangeQueries(indexSearcher, LongType.instance, Int32Type.instance, Long::valueOf);
    }

    @Test
    public void testEqQueriesAgainstLongIndex() throws Exception
    {
        IndexSearcher indexSearcher = KDTreeIndexBuilder.buildLongSearcher(newIndexDescriptor(),
                                                                           EQ_TEST_LOWER_BOUND_INCLUSIVE, EQ_TEST_UPPER_BOUND_EXCLUSIVE);
        testEqQueries(indexSearcher, LongType.instance, Int32Type.instance, Long::valueOf);
    }

    @Test
    public void testRangeQueriesAgainstShortIndex() throws Exception
    {
        IndexSearcher indexSearcher = KDTreeIndexBuilder.buildShortSearcher(newIndexDescriptor(), (short) 0, (short) 10);
        testRangeQueries(indexSearcher, ShortType.instance, Int32Type.instance, Function.identity());
    }

    @Test
    public void testEqQueriesAgainstShortIndex() throws Exception
    {
        IndexSearcher indexSearcher = KDTreeIndexBuilder.buildShortSearcher(newIndexDescriptor(),
                                                                            EQ_TEST_LOWER_BOUND_INCLUSIVE, EQ_TEST_UPPER_BOUND_EXCLUSIVE);
        testEqQueries(indexSearcher, ShortType.instance, Int32Type.instance, Function.identity());
    }

    @Test
    public void testRangeQueriesAgainstDecimalIndex() throws Exception
    {
        IndexSearcher indexSearcher = KDTreeIndexBuilder.buildDecimalSearcher(newIndexDescriptor(),
                                                                              BigDecimal.ZERO, BigDecimal.valueOf(10L));
        testRangeQueries(indexSearcher, DecimalType.instance, DecimalType.instance, BigDecimal::valueOf,
                         getLongsOnInterval(21L, 70L));
    }

    private List<Long> getLongsOnInterval(long lowerInclusive, long upperInclusive)
    {
        return LongStream.range(lowerInclusive, upperInclusive + 1L).boxed().collect(Collectors.toList());
    }

    @Test
    public void testEqQueriesAgainstDecimalIndex() throws Exception
    {
        IndexSearcher indexSearcher = KDTreeIndexBuilder.buildDecimalSearcher(newIndexDescriptor(),
                                                                              BigDecimal.valueOf(EQ_TEST_LOWER_BOUND_INCLUSIVE), BigDecimal.valueOf(EQ_TEST_UPPER_BOUND_EXCLUSIVE));
        testEqQueries(indexSearcher, DecimalType.instance, DecimalType.instance, BigDecimal::valueOf);
    }


    @Test
    public void testEqQueriesAgainstBigIntegerIndex() throws Exception
    {
        IndexSearcher indexSearcher = KDTreeIndexBuilder.buildBigIntegerSearcher(newIndexDescriptor(),
                                                                                 BigInteger.valueOf(EQ_TEST_LOWER_BOUND_INCLUSIVE), BigInteger.valueOf(EQ_TEST_UPPER_BOUND_EXCLUSIVE));
        testEqQueries(indexSearcher, IntegerType.instance, IntegerType.instance, BigInteger::valueOf);
    }

    @Test
    public void testRangeQueriesAgainstBigIntegerIndex() throws Exception
    {
        IndexSearcher indexSearcher = KDTreeIndexBuilder.buildBigIntegerSearcher(newIndexDescriptor(),
                                                                                 BigInteger.ZERO, BigInteger.valueOf(10L));
        testRangeQueries(indexSearcher, IntegerType.instance, IntegerType.instance, BigInteger::valueOf);
    }


    @Test
    public void testUnsupportedOperator() throws Exception
    {
        final IndexSearcher indexSearcher = KDTreeIndexBuilder.buildShortSearcher(newIndexDescriptor(), (short) 0, (short) 3);
        try
        {
            indexSearcher.search(new Expression(SAITester.createIndexContext("meh", ShortType.instance))
            {{
                operation = Op.NOT_EQ;
                lower = upper = new Bound(ShortType.instance.decompose((short) 0), Int32Type.instance, true);
            }}, null, new QueryContext(), false, LIMIT);

            fail("Expect IllegalArgumentException thrown, but didn't");
        }
        catch (IllegalArgumentException e)
        {
            // expected
        }
    }

    private <T extends Number> void testEqQueries(final IndexSearcher indexSearcher,
                                                  final NumberType<T> rawType, final NumberType<?> encodedType,
                                                  final Function<Short, T> rawValueProducer) throws Exception
    {
        try (RangeIterator<Long> results = indexSearcher.search(new Expression(SAITester.createIndexContext("meh", rawType))
        {{
            operation = Op.EQ;
            lower = upper = new Bound(rawType.decompose(rawValueProducer.apply(EQ_TEST_LOWER_BOUND_INCLUSIVE)), encodedType, true);
        }}, null, new QueryContext(), false, LIMIT))
        {
            assertEquals(results.getMinimum(), results.getCurrent());
            assertTrue(results.hasNext());

            assertEquals(Long.valueOf(0), results.next());
        }

        try (RangeIterator results = indexSearcher.search(new Expression(SAITester.createIndexContext("meh", rawType))
        {{
            operation = Op.EQ;
            lower = upper = new Bound(rawType.decompose(rawValueProducer.apply(EQ_TEST_UPPER_BOUND_EXCLUSIVE)), encodedType, true);
        }}, null, new QueryContext(), false, LIMIT))
        {
            assertFalse(results.hasNext());
            indexSearcher.close();
        }
    }

    private <T extends Number> void testRangeQueries(final IndexSearcher indexSearcher,
                                                     final NumberType<T> rawType, final NumberType<?> encodedType,
                                                     final Function<Short, T> rawValueProducer) throws Exception
    {
        List<Long> expectedTokenList = getLongsOnInterval(3L, 7L);
        testRangeQueries(indexSearcher, rawType, encodedType, rawValueProducer, expectedTokenList);
    }


    private <T extends Number> void testRangeQueries(final IndexSearcher indexSearcher,
                                                     final NumberType<T> rawType, final NumberType<?> encodedType,
                                                     final Function<Short, T> rawValueProducer, List<Long> expectedTokenList) throws Exception
    {
        try (RangeIterator<Long> results = indexSearcher.search(new Expression(SAITester.createIndexContext("meh", rawType))
        {{
            operation = Op.RANGE;

            lower = new Bound(rawType.decompose(rawValueProducer.apply((short)2)), encodedType, false);
            upper = new Bound(rawType.decompose(rawValueProducer.apply((short)7)), encodedType, true);
        }}, null, new QueryContext(), false, LIMIT))
        {
            assertEquals(results.getMinimum(), results.getCurrent());
            assertTrue(results.hasNext());

<<<<<<< HEAD
            assertEquals(expectedTokenList, results);
=======
            var actualTokenList = Lists.newArrayList(results);
            assertEquals(expectedTokenList, actualTokenList);
>>>>>>> 4f75b7bf
        }

        try (RangeIterator results = indexSearcher.search(new Expression(SAITester.createIndexContext("meh", rawType))
        {{
            operation = Op.RANGE;
            lower = new Bound(rawType.decompose(rawValueProducer.apply(RANGE_TEST_UPPER_BOUND_EXCLUSIVE)), encodedType, true);
        }}, null, new QueryContext(), false, LIMIT))
        {
            assertFalse(results.hasNext());
        }

        try (RangeIterator results = indexSearcher.search(new Expression(SAITester.createIndexContext("meh", rawType))
        {{
            operation = Op.RANGE;
            upper = new Bound(rawType.decompose(rawValueProducer.apply(RANGE_TEST_LOWER_BOUND_INCLUSIVE)), encodedType, false);
        }}, null, new QueryContext(), false, LIMIT))
        {
            assertFalse(results.hasNext());
            indexSearcher.close();
        }
    }
}<|MERGE_RESOLUTION|>--- conflicted
+++ resolved
@@ -24,10 +24,7 @@
 import java.util.stream.Collectors;
 import java.util.stream.LongStream;
 
-<<<<<<< HEAD
-=======
 import com.google.common.collect.Lists;
->>>>>>> 4f75b7bf
 import org.junit.Test;
 
 import org.apache.cassandra.db.marshal.DecimalType;
@@ -214,12 +211,8 @@
             assertEquals(results.getMinimum(), results.getCurrent());
             assertTrue(results.hasNext());
 
-<<<<<<< HEAD
-            assertEquals(expectedTokenList, results);
-=======
             var actualTokenList = Lists.newArrayList(results);
             assertEquals(expectedTokenList, actualTokenList);
->>>>>>> 4f75b7bf
         }
 
         try (RangeIterator results = indexSearcher.search(new Expression(SAITester.createIndexContext("meh", rawType))
