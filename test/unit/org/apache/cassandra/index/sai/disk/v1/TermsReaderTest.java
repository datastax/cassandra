/*
 * Licensed to the Apache Software Foundation (ASF) under one
 * or more contributor license agreements.  See the NOTICE file
 * distributed with this work for additional information
 * regarding copyright ownership.  The ASF licenses this file
 * to you under the Apache License, Version 2.0 (the
 * "License"); you may not use this file except in compliance
 * with the License.  You may obtain a copy of the License at
 *
 *     http://www.apache.org/licenses/LICENSE-2.0
 *
 * Unless required by applicable law or agreed to in writing, software
 * distributed under the License is distributed on an "AS IS" BASIS,
 * WITHOUT WARRANTIES OR CONDITIONS OF ANY KIND, either express or implied.
 * See the License for the specific language governing permissions and
 * limitations under the License.
 */
package org.apache.cassandra.index.sai.disk.v1;

import java.io.IOException;
import java.util.Collection;
import java.util.List;
import java.util.stream.Collectors;

import org.junit.Test;

<<<<<<< HEAD
import com.carrotsearch.hppc.IntArrayList;
=======
import com.carrotsearch.hppc.LongArrayList;
import com.carrotsearch.randomizedtesting.annotations.ParametersFactory;
import org.apache.cassandra.config.DatabaseDescriptor;
>>>>>>> d5fe9547
import org.apache.cassandra.db.marshal.UTF8Type;
import org.apache.cassandra.index.sai.IndexContext;
import org.apache.cassandra.index.sai.QueryContext;
import org.apache.cassandra.index.sai.SAITester;
import org.apache.cassandra.index.sai.disk.MemtableTermsIterator;
import org.apache.cassandra.index.sai.disk.PostingList;
import org.apache.cassandra.index.sai.disk.TermsIterator;
import org.apache.cassandra.index.sai.disk.format.IndexComponents;
import org.apache.cassandra.index.sai.disk.format.IndexComponentType;
import org.apache.cassandra.index.sai.disk.format.IndexDescriptor;
import org.apache.cassandra.index.sai.disk.format.Version;
import org.apache.cassandra.index.sai.disk.v1.trie.InvertedIndexWriter;
import org.apache.cassandra.index.sai.metrics.QueryEventListener;
import org.apache.cassandra.index.sai.utils.SAICodecUtils;
import org.apache.cassandra.index.sai.utils.SaiRandomizedTest;
import org.apache.cassandra.io.util.FileHandle;
import org.apache.cassandra.utils.Pair;
import org.apache.cassandra.utils.bytecomparable.ByteComparable;
import org.apache.cassandra.utils.bytecomparable.ByteSourceInverse;

import static org.apache.cassandra.index.sai.disk.v1.InvertedIndexBuilder.buildStringTermsEnum;
import static org.apache.cassandra.index.sai.metrics.QueryEventListeners.NO_OP_TRIE_LISTENER;

public class TermsReaderTest extends SaiRandomizedTest
{
    @ParametersFactory()
    public static Collection<Object[]> data()
    {
        // Required because it configures SEGMENT_BUILD_MEMORY_LIMIT, which is needed for Version.AA
        if (DatabaseDescriptor.getRawConfig() == null)
            DatabaseDescriptor.setConfig(DatabaseDescriptor.loadConfig());
        return Version.ALL.stream().map(v -> new Object[]{v}).collect(Collectors.toList());
    }

    private final Version version;

    public TermsReaderTest(Version version)
    {
        this.version = version;
    }

    @Test
    public void testTermQueriesAgainstShortPostingLists() throws IOException
    {
        testTermQueries(version, randomIntBetween(5, 10), randomIntBetween(5, 10));
    }

    @Test
    public void testTermQueriesAgainstLongPostingLists() throws  IOException
    {
        testTermQueries(version, 513, 1025);
    }

    @Test
    public void testTermsIteration() throws IOException
    {
        doTestTermsIteration(version);
    }

    private void doTestTermsIteration(Version version) throws IOException
    {
        final int terms = 70, postings = 2;
        final IndexDescriptor indexDescriptor = newIndexDescriptor();
        final String index = newIndex();
        final IndexContext indexContext = SAITester.createIndexContext(index, UTF8Type.instance);
<<<<<<< HEAD
        final List<Pair<ByteComparable, IntArrayList>> termsEnum = buildTermsEnum(terms, postings);
=======
        final List<InvertedIndexBuilder.TermsEnum> termsEnum = buildTermsEnum(version, terms, postings);
>>>>>>> d5fe9547

        SegmentMetadata.ComponentMetadataMap indexMetas;
        IndexComponents.ForWrite components = indexDescriptor.newPerIndexComponentsForWrite(indexContext);
        try (InvertedIndexWriter writer = new InvertedIndexWriter(components))
        {
            var iter = termsEnum.stream().map(InvertedIndexBuilder.TermsEnum::toPair).iterator();
            indexMetas = writer.writeAll(new MemtableTermsIterator(null, null, iter));
        }

        FileHandle termsData = components.get(IndexComponentType.TERMS_DATA).createFileHandle();
        FileHandle postingLists = components.get(IndexComponentType.POSTING_LISTS).createFileHandle();

        long termsFooterPointer = Long.parseLong(indexMetas.get(IndexComponentType.TERMS_DATA).attributes.get(SAICodecUtils.FOOTER_POINTER));

        try (TermsReader reader = new TermsReader(indexContext,
                                                  termsData,
                                                  components.byteComparableVersionFor(IndexComponentType.TERMS_DATA),
                                                  postingLists,
                                                  indexMetas.get(IndexComponentType.TERMS_DATA).root,
                                                  termsFooterPointer,
                                                  version))
        {
            try (TermsIterator actualTermsEnum = reader.allTerms())
            {
                int i = 0;
                for (ByteComparable term = actualTermsEnum.next(); term != null; term = actualTermsEnum.next())
                {
                    final ByteComparable expected = termsEnum.get(i++).byteComparableBytes;
                    assertEquals(0, ByteComparable.compare(expected, term, ByteComparable.Version.OSS41));
                }
            }
        }
    }

    private void testTermQueries(Version version, int numTerms, int numPostings) throws IOException
    {
        final IndexDescriptor indexDescriptor = newIndexDescriptor();
        final String index = newIndex();
        final IndexContext indexContext = SAITester.createIndexContext(index, UTF8Type.instance);
<<<<<<< HEAD
        final List<Pair<ByteComparable, IntArrayList>> termsEnum = buildTermsEnum(numTerms, numPostings);
=======
        final List<InvertedIndexBuilder.TermsEnum> termsEnum = buildTermsEnum(version, numTerms, numPostings);
>>>>>>> d5fe9547

        SegmentMetadata.ComponentMetadataMap indexMetas;
        IndexComponents.ForWrite components = indexDescriptor.newPerIndexComponentsForWrite(indexContext);
        try (InvertedIndexWriter writer = new InvertedIndexWriter(components))
        {
            var iter = termsEnum.stream().map(InvertedIndexBuilder.TermsEnum::toPair).iterator();
            indexMetas = writer.writeAll(new MemtableTermsIterator(null, null, iter));
        }

        FileHandle termsData = components.get(IndexComponentType.TERMS_DATA).createFileHandle();
        FileHandle postingLists = components.get(IndexComponentType.POSTING_LISTS).createFileHandle();

        long termsFooterPointer = Long.parseLong(indexMetas.get(IndexComponentType.TERMS_DATA).attributes.get(SAICodecUtils.FOOTER_POINTER));

        try (TermsReader reader = new TermsReader(indexContext,
                                                  termsData,
                                                  components.byteComparableVersionFor(IndexComponentType.TERMS_DATA),
                                                  postingLists,
                                                  indexMetas.get(IndexComponentType.TERMS_DATA).root,
                                                  termsFooterPointer,
                                                  version))
        {
<<<<<<< HEAD
            for (Pair<ByteComparable, IntArrayList> pair : termsEnum)
=======
            var iter = termsEnum.stream().map(InvertedIndexBuilder.TermsEnum::toPair).collect(Collectors.toList());
            for (Pair<ByteComparable, LongArrayList> pair : iter)
>>>>>>> d5fe9547
            {
                final byte[] bytes = ByteSourceInverse.readBytes(pair.left.asComparableBytes(ByteComparable.Version.OSS41));
                try (PostingList actualPostingList = reader.exactMatch(ByteComparable.fixedLength(bytes),
                                                                       (QueryEventListener.TrieIndexEventListener)NO_OP_TRIE_LISTENER,
                                                                       new QueryContext()))
                {
                    final IntArrayList expectedPostingList = pair.right;

                    assertNotNull(actualPostingList);
                    assertEquals(expectedPostingList.size(), actualPostingList.size());

                    for (int i = 0; i < expectedPostingList.size(); ++i)
                    {
                        final long expectedRowID = expectedPostingList.get(i);
                        long result = actualPostingList.nextPosting();
                        assertEquals(String.format("row %d mismatch of %d in enum %d", i, expectedPostingList.size(), termsEnum.indexOf(pair)), expectedRowID, result);
                    }

                    long lastResult = actualPostingList.nextPosting();
                    assertEquals(PostingList.END_OF_STREAM, lastResult);
                }

                // test skipping
                try (PostingList actualPostingList = reader.exactMatch(ByteComparable.fixedLength(bytes),
                                                                       (QueryEventListener.TrieIndexEventListener)NO_OP_TRIE_LISTENER,
                                                                       new QueryContext()))
                {
                    final IntArrayList expectedPostingList = pair.right;
                    // test skipping to the last block
                    final int idxToSkip = numPostings - 2;
                    // tokens are equal to their corresponding row IDs
                    final int tokenToSkip = expectedPostingList.get(idxToSkip);

                    long advanceResult = actualPostingList.advance(tokenToSkip);
                    assertEquals(tokenToSkip, advanceResult);

                    for (int i = idxToSkip + 1; i < expectedPostingList.size(); ++i)
                    {
                        final long expectedRowID = expectedPostingList.get(i);
                        long result = actualPostingList.nextPosting();
                        assertEquals(expectedRowID, result);
                    }

                    long lastResult = actualPostingList.nextPosting();
                    assertEquals(PostingList.END_OF_STREAM, lastResult);
                }
            }
        }
    }

<<<<<<< HEAD
    private List<Pair<ByteComparable, IntArrayList>> buildTermsEnum(int terms, int postings)
=======
    private List<InvertedIndexBuilder.TermsEnum> buildTermsEnum(Version version, int terms, int postings)
>>>>>>> d5fe9547
    {
        return buildStringTermsEnum(version, terms, postings, () -> randomSimpleString(4, 10), () -> nextInt(0, Integer.MAX_VALUE));
    }
}<|MERGE_RESOLUTION|>--- conflicted
+++ resolved
@@ -24,13 +24,9 @@
 
 import org.junit.Test;
 
-<<<<<<< HEAD
 import com.carrotsearch.hppc.IntArrayList;
-=======
-import com.carrotsearch.hppc.LongArrayList;
 import com.carrotsearch.randomizedtesting.annotations.ParametersFactory;
 import org.apache.cassandra.config.DatabaseDescriptor;
->>>>>>> d5fe9547
 import org.apache.cassandra.db.marshal.UTF8Type;
 import org.apache.cassandra.index.sai.IndexContext;
 import org.apache.cassandra.index.sai.QueryContext;
@@ -96,11 +92,7 @@
         final IndexDescriptor indexDescriptor = newIndexDescriptor();
         final String index = newIndex();
         final IndexContext indexContext = SAITester.createIndexContext(index, UTF8Type.instance);
-<<<<<<< HEAD
-        final List<Pair<ByteComparable, IntArrayList>> termsEnum = buildTermsEnum(terms, postings);
-=======
         final List<InvertedIndexBuilder.TermsEnum> termsEnum = buildTermsEnum(version, terms, postings);
->>>>>>> d5fe9547
 
         SegmentMetadata.ComponentMetadataMap indexMetas;
         IndexComponents.ForWrite components = indexDescriptor.newPerIndexComponentsForWrite(indexContext);
@@ -140,11 +132,7 @@
         final IndexDescriptor indexDescriptor = newIndexDescriptor();
         final String index = newIndex();
         final IndexContext indexContext = SAITester.createIndexContext(index, UTF8Type.instance);
-<<<<<<< HEAD
-        final List<Pair<ByteComparable, IntArrayList>> termsEnum = buildTermsEnum(numTerms, numPostings);
-=======
         final List<InvertedIndexBuilder.TermsEnum> termsEnum = buildTermsEnum(version, numTerms, numPostings);
->>>>>>> d5fe9547
 
         SegmentMetadata.ComponentMetadataMap indexMetas;
         IndexComponents.ForWrite components = indexDescriptor.newPerIndexComponentsForWrite(indexContext);
@@ -167,12 +155,8 @@
                                                   termsFooterPointer,
                                                   version))
         {
-<<<<<<< HEAD
-            for (Pair<ByteComparable, IntArrayList> pair : termsEnum)
-=======
             var iter = termsEnum.stream().map(InvertedIndexBuilder.TermsEnum::toPair).collect(Collectors.toList());
-            for (Pair<ByteComparable, LongArrayList> pair : iter)
->>>>>>> d5fe9547
+            for (Pair<ByteComparable, IntArrayList> pair : iter)
             {
                 final byte[] bytes = ByteSourceInverse.readBytes(pair.left.asComparableBytes(ByteComparable.Version.OSS41));
                 try (PostingList actualPostingList = reader.exactMatch(ByteComparable.fixedLength(bytes),
@@ -223,11 +207,7 @@
         }
     }
 
-<<<<<<< HEAD
-    private List<Pair<ByteComparable, IntArrayList>> buildTermsEnum(int terms, int postings)
-=======
     private List<InvertedIndexBuilder.TermsEnum> buildTermsEnum(Version version, int terms, int postings)
->>>>>>> d5fe9547
     {
         return buildStringTermsEnum(version, terms, postings, () -> randomSimpleString(4, 10), () -> nextInt(0, Integer.MAX_VALUE));
     }
