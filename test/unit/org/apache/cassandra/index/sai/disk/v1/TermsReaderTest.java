--- conflicted
+++ resolved
@@ -111,14 +111,9 @@
                                                   termsData,
                                                   components.byteComparableVersionFor(IndexComponentType.TERMS_DATA),
                                                   postingLists,
-<<<<<<< HEAD
-                                                  indexMetas.get(IndexComponent.TERMS_DATA).root,
+                                                  indexMetas.get(IndexComponentType.TERMS_DATA).root,
                                                   termsFooterPointer,
                                                   version))
-=======
-                                                  indexMetas.get(IndexComponentType.TERMS_DATA).root,
-                                                  termsFooterPointer))
->>>>>>> d8db58c9
         {
             try (TermsIterator actualTermsEnum = reader.allTerms(0))
             {
@@ -156,14 +151,9 @@
                                                   termsData,
                                                   components.byteComparableVersionFor(IndexComponentType.TERMS_DATA),
                                                   postingLists,
-<<<<<<< HEAD
-                                                  indexMetas.get(IndexComponent.TERMS_DATA).root,
+                                                  indexMetas.get(IndexComponentType.TERMS_DATA).root,
                                                   termsFooterPointer,
                                                   version))
-=======
-                                                  indexMetas.get(IndexComponentType.TERMS_DATA).root,
-                                                  termsFooterPointer))
->>>>>>> d8db58c9
         {
             var iter = termsEnum.stream().map(InvertedIndexBuilder.TermsEnum::toPair).collect(Collectors.toList());
             for (Pair<ByteComparable, LongArrayList> pair : iter)
