/*
 * Licensed to the Apache Software Foundation (ASF) under one
 * or more contributor license agreements.  See the NOTICE file
 * distributed with this work for additional information
 * regarding copyright ownership.  The ASF licenses this file
 * to you under the Apache License, Version 2.0 (the
 * "License"); you may not use this file except in compliance
 * with the License.  You may obtain a copy of the License at
 *
 *     http://www.apache.org/licenses/LICENSE-2.0
 *
 * Unless required by applicable law or agreed to in writing, software
 * distributed under the License is distributed on an "AS IS" BASIS,
 * WITHOUT WARRANTIES OR CONDITIONS OF ANY KIND, either express or implied.
 * See the License for the specific language governing permissions and
 * limitations under the License.
 */

package org.apache.cassandra.index.sai.disk.v1;

import java.util.List;
import java.util.Map;
import java.util.Set;

import org.junit.After;
import org.junit.Before;
import org.junit.BeforeClass;
import org.junit.Test;
import org.junit.rules.TemporaryFolder;

import org.apache.cassandra.config.DatabaseDescriptor;
import org.apache.cassandra.cql3.Operator;
import org.apache.cassandra.db.marshal.Int32Type;
import org.apache.cassandra.db.marshal.UTF8Type;
import org.apache.cassandra.dht.Murmur3Partitioner;
import org.apache.cassandra.index.sai.IndexContext;
import org.apache.cassandra.index.sai.QueryContext;
import org.apache.cassandra.index.sai.SAITester;
import org.apache.cassandra.index.sai.disk.FileUtils;
import org.apache.cassandra.index.sai.disk.PostingList;
import org.apache.cassandra.index.sai.disk.PrimaryKeyMap;
import org.apache.cassandra.index.sai.disk.QueryEventListeners;
import org.apache.cassandra.index.sai.disk.format.IndexComponents;
import org.apache.cassandra.index.sai.disk.format.IndexComponentType;
import org.apache.cassandra.index.sai.disk.format.IndexDescriptor;
import org.apache.cassandra.index.sai.disk.format.Version;
import org.apache.cassandra.index.sai.disk.v1.bitpack.NumericValuesMeta;
import org.apache.cassandra.index.sai.disk.v1.kdtree.BKDReader;
import org.apache.cassandra.index.sai.plan.Expression;
import org.apache.cassandra.index.sai.utils.PrimaryKey;
import org.apache.cassandra.index.sai.utils.SAICodecUtils;
import org.apache.cassandra.io.sstable.Descriptor;
import org.apache.cassandra.io.sstable.format.SSTableReader;
import org.apache.cassandra.io.sstable.format.trieindex.TrieIndexFormat;
import org.apache.cassandra.schema.TableMetadata;
import org.apache.cassandra.schema.TableMetadataRef;
import org.apache.cassandra.service.StorageService;
import org.apache.cassandra.utils.bytecomparable.ByteComparable;

import static org.apache.cassandra.index.sai.disk.v1.kdtree.BKDQueries.bkdQueryFrom;
import static org.junit.Assert.assertEquals;
import static org.junit.Assert.assertNotNull;

/**
 * Note: The sstables and SAI indexes used in this test were written with DSE 6.8
 * in order to guarantee the correctness of the V1 on-disk format code.
 */
public class LegacyOnDiskFormatTest
{
    private TemporaryFolder temporaryFolder = new TemporaryFolder();
    private Descriptor descriptor;
    private TableMetadata tableMetadata;
    private IndexDescriptor indexDescriptor;
    private SSTableReader sstable;
    private PrimaryKey.Factory pkFactory;

    private IndexContext intContext = SAITester.createIndexContext("int_index", Int32Type.instance);
    private IndexContext textContext = SAITester.createIndexContext("text_index", UTF8Type.instance);

    @BeforeClass
    public static void initialise()
    {
        DatabaseDescriptor.daemonInitialization();
        DatabaseDescriptor.setPartitionerUnsafe(Murmur3Partitioner.instance);
        StorageService.instance.setPartitionerUnsafe(Murmur3Partitioner.instance);
    }

    @Before
    public void setup() throws Throwable
    {
        temporaryFolder.create();
        descriptor = Descriptor.fromFilename(temporaryFolder.newFolder().getAbsolutePath() + "/bb-1-bti-Data.db");
        FileUtils.copySSTablesAndIndexes(descriptor, "aa");
        tableMetadata = TableMetadata.builder("test", "test")
                                     .addPartitionKeyColumn("pk", Int32Type.instance)
                                     .addRegularColumn("int_value", Int32Type.instance)
                                     .addRegularColumn("text_value", UTF8Type.instance)
                                     .build();
        sstable = TrieIndexFormat.instance.getReaderFactory().openNoValidation(descriptor, TableMetadataRef.forOfflineTools(tableMetadata));
        indexDescriptor = IndexDescriptor.empty(sstable.descriptor).reload(Set.of(intContext, textContext));
        pkFactory = indexDescriptor.perSSTableComponents().version().onDiskFormat().newPrimaryKeyFactory(tableMetadata.comparator);
    }

    @After
    public void teardown()
    {
        temporaryFolder.delete();
    }

    @Test
    public void correctlyIdentifiesPerSSTableFileVersion()
    {
        assertEquals(Version.AA, indexDescriptor.perSSTableComponents().version());
    }

    @Test
    public void canReadPerSSTableMetadata() throws Throwable
    {
        IndexComponents.ForRead components = indexDescriptor.perSSTableComponents();
        final MetadataSource source = MetadataSource.loadMetadata(components);

        NumericValuesMeta numericValuesMeta = new NumericValuesMeta(source.get(components.get(IndexComponentType.OFFSETS_VALUES)));

        assertEquals(100, numericValuesMeta.valueCount);

        numericValuesMeta = new NumericValuesMeta(source.get(components.get(IndexComponentType.TOKEN_VALUES)));

        assertEquals(100, numericValuesMeta.valueCount);
    }

    @Test
    public void canReadPerIndexMetadata() throws Throwable
    {
        IndexComponents.ForRead components = indexDescriptor.perIndexComponents(intContext);
        final MetadataSource source = MetadataSource.loadMetadata(components);

        List<SegmentMetadata> metadatas = SegmentMetadata.load(source, pkFactory);

        assertEquals(1, metadatas.size());
        assertEquals(100, metadatas.get(0).numRows);
    }

    @Test
    public void canCreateAndUsePrimaryKeyMapWithLegacyFormat() throws Throwable
    {
        var perSSTableComponents = indexDescriptor.perSSTableComponents();
        PrimaryKeyMap.Factory primaryKeyMapFactory = perSSTableComponents.version().onDiskFormat().newPrimaryKeyMapFactory(perSSTableComponents, pkFactory, sstable);

        PrimaryKeyMap primaryKeyMap = primaryKeyMapFactory.newPerSSTablePrimaryKeyMap();

        PrimaryKey expected = pkFactory.createTokenOnly(Murmur3Partitioner.instance.decorateKey(Int32Type.instance.decompose(23)).getToken());

        PrimaryKey primaryKey = primaryKeyMap.primaryKeyFromRowId(0);

        assertEquals(expected, primaryKey);
    }

    @Test
    public void canSearchBDKIndex() throws Throwable
    {
        IndexComponents.ForRead components = indexDescriptor.perIndexComponents(intContext);

        final MetadataSource source = MetadataSource.loadMetadata(components);

        List<SegmentMetadata> metadatas = SegmentMetadata.load(source, pkFactory);

        BKDReader bkdReader = new BKDReader(intContext,
                                            components.get(IndexComponentType.KD_TREE).createFileHandle(),
                                            metadatas.get(0).getIndexRoot(IndexComponentType.KD_TREE),
                                            components.get(IndexComponentType.KD_TREE_POSTING_LISTS).createFileHandle(),
                                            metadatas.get(0).getIndexRoot(IndexComponentType.KD_TREE_POSTING_LISTS));

        Expression expression = new Expression(intContext).add(Operator.LT, Int32Type.instance.decompose(10));
        BKDReader.IntersectVisitor query = bkdQueryFrom(expression, bkdReader.getNumDimensions(), bkdReader.getBytesPerDimension());
        PostingList postingList = bkdReader.intersect(query, QueryEventListeners.NO_OP_BKD_LISTENER, new QueryContext());
        assertNotNull(postingList);
    }

    @Test
    public void canSearchTermsIndex() throws Throwable
    {
        IndexComponents.ForRead components = indexDescriptor.perIndexComponents(textContext);

        final MetadataSource source = MetadataSource.loadMetadata(components);

        SegmentMetadata metadata = SegmentMetadata.load(source, pkFactory).get(0);

        long root = metadata.getIndexRoot(IndexComponentType.TERMS_DATA);
        Map<String,String> map = metadata.componentMetadatas.get(IndexComponentType.TERMS_DATA).attributes;
        String footerPointerString = map.get(SAICodecUtils.FOOTER_POINTER);
        long footerPointer = footerPointerString == null ? -1 : Long.parseLong(footerPointerString);

        TermsReader termsReader = new TermsReader(textContext,
                                                  components.get(IndexComponentType.TERMS_DATA).createFileHandle(),
                                                  components.byteComparableVersionFor(IndexComponentType.TERMS_DATA),
                                                  components.get(IndexComponentType.POSTING_LISTS).createFileHandle(),
                                                  root,
<<<<<<< HEAD
                                                  footerPointer,
                                                  Version.AA); // These tests are for AA, so no need to parameterize
        Expression expression = new Expression(indexContext).add(Operator.EQ, UTF8Type.instance.decompose("10"));
=======
                                                  footerPointer);
        Expression expression = new Expression(textContext).add(Operator.EQ, UTF8Type.instance.decompose("10"));
>>>>>>> d8db58c9
        ByteComparable term = ByteComparable.fixedLength(expression.lower.value.encoded);

        PostingList result = termsReader.exactMatch(term, QueryEventListeners.NO_OP_TRIE_LISTENER, new QueryContext());

        assertEquals(1, result.size());
    }
}<|MERGE_RESOLUTION|>--- conflicted
+++ resolved
@@ -195,14 +195,9 @@
                                                   components.byteComparableVersionFor(IndexComponentType.TERMS_DATA),
                                                   components.get(IndexComponentType.POSTING_LISTS).createFileHandle(),
                                                   root,
-<<<<<<< HEAD
                                                   footerPointer,
                                                   Version.AA); // These tests are for AA, so no need to parameterize
-        Expression expression = new Expression(indexContext).add(Operator.EQ, UTF8Type.instance.decompose("10"));
-=======
-                                                  footerPointer);
         Expression expression = new Expression(textContext).add(Operator.EQ, UTF8Type.instance.decompose("10"));
->>>>>>> d8db58c9
         ByteComparable term = ByteComparable.fixedLength(expression.lower.value.encoded);
 
         PostingList result = termsReader.exactMatch(term, QueryEventListeners.NO_OP_TRIE_LISTENER, new QueryContext());
