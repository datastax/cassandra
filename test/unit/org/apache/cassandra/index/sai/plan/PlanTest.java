/*
 * Licensed to the Apache Software Foundation (ASF) under one
 * or more contributor license agreements.  See the NOTICE file
 * distributed with this work for additional information
 * regarding copyright ownership.  The ASF licenses this file
 * to you under the Apache License, Version 2.0 (the
 * "License"); you may not use this file except in compliance
 * with the License.  You may obtain a copy of the License at
 *
 *     http://www.apache.org/licenses/LICENSE-2.0
 *
 * Unless required by applicable law or agreed to in writing, software
 * distributed under the License is distributed on an "AS IS" BASIS,
 * WITHOUT WARRANTIES OR CONDITIONS OF ANY KIND, either express or implied.
 * See the License for the specific language governing permissions and
 * limitations under the License.
 */

package org.apache.cassandra.index.sai.plan;

import java.util.ArrayList;
import java.util.Collections;
import java.util.HashMap;
import java.util.Iterator;
import java.util.List;
import java.util.Locale;
import java.util.Map;
import java.util.stream.Collectors;

import com.google.common.collect.Lists;
import org.junit.Test;

import org.apache.cassandra.cql3.Operator;
import org.apache.cassandra.db.filter.RowFilter;
import org.apache.cassandra.index.sai.disk.vector.VectorMemtableIndex;
import org.apache.cassandra.index.sai.utils.LongIterator;
import org.apache.cassandra.index.sai.utils.PrimaryKey;
import org.apache.cassandra.index.sai.utils.PrimaryKeyWithSortKey;
import org.apache.cassandra.index.sai.utils.RangeIterator;
import org.mockito.Mockito;

import static org.apache.cassandra.index.sai.plan.Plan.CostCoefficients.ANN_SCORED_KEY_COST;
import static org.apache.cassandra.index.sai.plan.Plan.CostCoefficients.ROW_COST;
import static org.apache.cassandra.index.sai.plan.Plan.CostCoefficients.SAI_KEY_COST;
import static org.apache.cassandra.index.sai.plan.Plan.CostCoefficients.SAI_OPEN_COST;
import static org.junit.Assert.*;

public class PlanTest
{
<<<<<<< HEAD
    private final static Orderer ordering = Mockito.mock(Orderer.class);
=======
    private final static Orderer ordering = orderer();

    private static Orderer orderer()
    {
        Orderer orderer = Mockito.mock(Orderer.class);
        Mockito.when(orderer.isANN()).thenReturn(true);
        return orderer;
    }

>>>>>>> 0353b513
    private final static RowFilter.Expression pred1 = filerPred("pred1", Operator.LT);
    private final static RowFilter.Expression pred2 = filerPred("pred2", Operator.LT);
    private final static RowFilter.Expression pred3 = filerPred("pred3", Operator.LT);
    private final static RowFilter.Expression pred4 = filerPred("pred4", Operator.LT);

    private final static Expression saiPred1 = saiPred("pred1", Expression.Op.RANGE, false);
    private final static  Expression saiPred2 = saiPred("pred2", Expression.Op.RANGE, false);
    private final static  Expression saiPred3 = saiPred("pred3", Expression.Op.RANGE, false);
    private final static  Expression saiPred4 = saiPred("pred4", Expression.Op.RANGE, true);
    
    private final static RowFilter rowFilter1 = RowFilter.builder().add(pred1).build();
    private final static RowFilter rowFilter12 = RowFilter.builder().add(pred1).add(pred2).build();
    private final static RowFilter rowFilter123 = RowFilter.builder().add(pred1).add(pred2).add(pred3).build();

    private final Plan.TableMetrics table1M = new Plan.TableMetrics(1_000_000, 7, 128, 3);
    private final Plan.TableMetrics table10M = new Plan.TableMetrics(10_000_000, 7, 128, 8);
    
    private final Plan.Factory factory = new Plan.Factory(table1M, new CostEstimator(table1M));


    static {
        // For consistent display of plan trees
        Locale.setDefault(Locale.ENGLISH);
    }

    private static Expression saiPred(String column, Expression.Op operation, boolean isLiteral)
    {
        Expression pred = Mockito.mock(Expression.class);
        Mockito.when(pred.toString()).thenReturn(operation.toString() + '(' + column + ')');
        Mockito.when(pred.getIndexName()).thenReturn(column + "_idx");
        Mockito.when(pred.getOp()).thenReturn(operation);
        Mockito.when(pred.isLiteral()).thenReturn(isLiteral);
        return pred;
    }

    private static RowFilter.Expression filerPred(String column, Operator operation)
    {
        RowFilter.Expression pred = Mockito.mock(RowFilter.Expression.class);
        Mockito.when(pred.toString()).thenReturn(column + ' ' + operation + " X");
        Mockito.when(pred.operator()).thenReturn(operation);
        return pred;
    }

    @Test
    public void empty()
    {
        Plan.KeysIteration plan = factory.indexScan(saiPred1, 0);
        assertTrue(plan instanceof Plan.NumericIndexScan);
        assertEquals(0.0, plan.expectedKeys(), 0.01);
        assertEquals(0.0, plan.selectivity(), 0.01);
        assertEquals(0.0, plan.costPerKey(), 0.01);
    }

    @Test
    public void single()
    {
        Plan.KeysIteration plan = factory.indexScan(saiPred1, (long)(0.5 * factory.tableMetrics.rows));
        assertTrue(plan instanceof Plan.NumericIndexScan);
        assertEquals(0.5 * factory.tableMetrics.rows, plan.expectedKeys(), 0.01);
        assertEquals(0.5, plan.selectivity(), 0.01);
        assertEquals(SAI_KEY_COST, plan.costPerKey(), 0.01);
    }

    @Test
    public void intersection()
    {
        Plan.KeysIteration a1 = factory.indexScan(saiPred1, (long)(0.2 * factory.tableMetrics.rows));
        Plan.KeysIteration a2 = factory.indexScan(saiPred2, (long)(0.5 * factory.tableMetrics.rows));
        Plan.KeysIteration plan1 = factory.intersection(Lists.newArrayList(a1, a2));

        assertTrue(plan1 instanceof Plan.Intersection);
        assertEquals(0.1, plan1.selectivity(), 0.01);
        assertTrue(plan1.costPerKey() > a1.costPerKey());
        assertTrue(plan1.costPerKey() > a2.costPerKey());

        Plan.KeysIteration b1 = factory.indexScan(saiPred1, (long)(0.01 * factory.tableMetrics.rows));
        Plan.KeysIteration b2 = factory.indexScan(saiPred2, (long)(0.01 * factory.tableMetrics.rows));
        Plan.KeysIteration plan2 = factory.intersection(Lists.newArrayList(b1, b2));

        assertTrue(plan2 instanceof Plan.Intersection);
        assertEquals(0.0001, plan2.selectivity(), 1e-9);
        assertEquals(0.0001 * factory.tableMetrics.rows, plan2.expectedKeys(), 1e-9);
        assertTrue(plan2.costPerKey() > plan1.costPerKey());
    }

    @Test
    public void intersectionWithEmpty()
    {
        Plan.KeysIteration a1 = factory.indexScan(saiPred1, 0);
        Plan.KeysIteration a2 = factory.indexScan(saiPred2, (long)(0.01 * factory.tableMetrics.rows));
        Plan.KeysIteration plan = factory.intersection(Lists.newArrayList(a1, a2));
        assertEquals(0.0, plan.selectivity(), 0.0001);
        assertEquals(0.0, plan.expectedKeys(), 0.0001);
        assertTrue(plan.fullCost() <= 2 * factory.tableMetrics.sstables * SAI_OPEN_COST + SAI_KEY_COST * 2);
    }

    @Test
    public void intersectionWithNothing()
    {
        Plan.KeysIteration a1 = factory.nothing;
        Plan.KeysIteration a2 = factory.indexScan(saiPred2, (long)(0.01 * factory.tableMetrics.rows));
        Plan.KeysIteration plan = factory.intersection(Lists.newArrayList(a1, a2));
        assertEquals(0.0, plan.selectivity(), 0.0001);
        assertEquals(0.0, plan.expectedKeys(), 0.0001);
        assertTrue(plan.fullCost() <= SAI_KEY_COST * 2);
    }

    @Test
    public void intersectionWithEverything()
    {
        Plan.KeysIteration a1 = factory.everything;
        Plan.KeysIteration a2 = factory.indexScan(saiPred2, (long)(0.01 * factory.tableMetrics.rows));
        Plan.KeysIteration plan = factory.intersection(Lists.newArrayList(a1, a2));
        assertSame(a2, plan);

        assertSame(factory.everything, factory.intersection(Lists.newArrayList()));
        assertSame(factory.everything, factory.intersection(Lists.newArrayList(factory.everything)));
        assertSame(factory.everything, factory.intersection(Lists.newArrayList(factory.everything, factory.everything)));
    }

    @Test
    public void intersectionWithUnion()
    {
        Plan.KeysIteration s1 = factory.indexScan(saiPred1, (long) (0.01 * factory.tableMetrics.rows));
        Plan.KeysIteration s2 = factory.indexScan(saiPred2, (long) (0.01 * factory.tableMetrics.rows));
        Plan.KeysIteration s3 = factory.indexScan(saiPred3, (long) (0.01 * factory.tableMetrics.rows));
        Plan.KeysIteration u = factory.union(Lists.newArrayList(s2, s3));
        Plan.KeysIteration i1 = factory.intersection(Lists.newArrayList(s1, u));
        Plan.KeysIteration i2 = factory.intersection(Lists.newArrayList(s1, s2));
        assertTrue(i1.initCost() > i2.initCost());
        assertTrue(i1.fullCost() > i2.fullCost());
    }

    @Test
    public void nestedIntersections()
    {
        Plan.KeysIteration s1 = factory.indexScan(saiPred1, (long) (0.01 * factory.tableMetrics.rows));
        Plan.KeysIteration s2 = factory.indexScan(saiPred2, (long) (0.01 * factory.tableMetrics.rows));
        Plan.KeysIteration s3 = factory.indexScan(saiPred3, (long) (0.01 * factory.tableMetrics.rows));
        Plan.KeysIteration nested = factory.intersection(Lists.newArrayList(s2, s3));
        Plan.KeysIteration i1 = factory.intersection(Lists.newArrayList(s1, nested));
        Plan.KeysIteration i2 = factory.intersection(Lists.newArrayList(s1, s2, s3));
        assertEquals(i1.initCost(), i2.initCost(), 0.01);
        assertEquals(i1.fullCost(), i2.fullCost(), 0.01);
    }

    @Test
    public void rangeScanVsPointLookupIntersection()
    {
        // Intersecting range scans is

        Plan.KeysIteration n1 = factory.indexScan(saiPred("a", Expression.Op.RANGE, false),
                                                         (long)(0.1 * factory.tableMetrics.rows));
        Plan.KeysIteration n2 = factory.indexScan(saiPred("b", Expression.Op.RANGE, false),
                                                         (long)(0.1 * factory.tableMetrics.rows));
        Plan.KeysIteration ni = factory.intersection(Lists.newArrayList(n1, n2));

        Plan.KeysIteration l1 = factory.indexScan(saiPred("c", Expression.Op.EQ, true),
                                                         (long)(0.1 * factory.tableMetrics.rows));
        Plan.KeysIteration l2 = factory.indexScan(saiPred("d", Expression.Op.EQ, true),
                                                         (long)(0.1 * factory.tableMetrics.rows));
        Plan.KeysIteration li = factory.intersection(Lists.newArrayList(l1, l2));

        assertEquals(li.expectedKeys(), ni.expectedKeys(), 0.01);

        assertTrue(li.fullCost() < ni.fullCost());
    }

    @Test
    public void intersectThree()
    {
        Plan.KeysIteration s1 = factory.indexScan(saiPred1, (long) (0.5 * factory.tableMetrics.rows));
        Plan.KeysIteration s2 = factory.indexScan(saiPred2, (long) (0.8 * factory.tableMetrics.rows));
        Plan.KeysIteration s3 = factory.indexScan(saiPred3, (long) (0.8 * factory.tableMetrics.rows));
        Plan.KeysIteration intersect2 = factory.intersection(Lists.newArrayList(s1, s2));
        Plan.KeysIteration intersect3 = factory.intersection(Lists.newArrayList(s1, s2, s3));

        assertTrue(intersect3 instanceof Plan.Intersection);
        assertEquals(0.32, intersect3.selectivity(), 0.01);
        assertEquals(0.32 * factory.tableMetrics.rows, intersect3.expectedKeys(), 0.01);
        assertTrue(intersect3.fullCost() > intersect2.fullCost());
    }

    @Test
    public void union()
    {
        Plan.KeysIteration s1 = factory.indexScan(saiPred1, (long) (0.5 * factory.tableMetrics.rows));
        Plan.KeysIteration s2 = factory.indexScan(saiPred2, (long) (0.5 * factory.tableMetrics.rows));
        Plan.KeysIteration plan = factory.union(Lists.newArrayList(s1, s2));

        assertTrue(plan instanceof Plan.Union);
        assertEquals(0.75, plan.selectivity(), 0.01);
        assertEquals(0.75 * factory.tableMetrics.rows, plan.expectedKeys(), 0.01);
        assertEquals( 1.333333333 * (SAI_KEY_COST), plan.costPerKey(), 0.01);
        assertTrue(plan.fullCost() >= s1.fullCost() + s2.fullCost());
    }

    @Test
    public void unionWithNoting()
    {
        Plan.KeysIteration s1 = factory.nothing;
        Plan.KeysIteration s2 = factory.indexScan(saiPred2, (long) (0.5 * factory.tableMetrics.rows));
        Plan.KeysIteration plan = factory.union(Lists.newArrayList(s1, s2));

        assertSame(s2, plan);
        assertSame(factory.nothing, factory.union(Collections.emptyList()));
    }

    @Test
    public void unionWithEverything()
    {
        Plan.KeysIteration s1 = factory.everything;
        Plan.KeysIteration s2 = factory.indexScan(saiPred2, (long) (0.5 * factory.tableMetrics.rows));
        Plan.KeysIteration plan = factory.union(Lists.newArrayList(s1, s2));

        assertSame(factory.everything, plan);
    }

    @Test
    public void fetch()
    {
        Plan.KeysIteration i = factory.indexScan(saiPred1, (long) (0.5 * factory.tableMetrics.rows));
        Plan.RowsIteration s = factory.fetch(i);
        assertEquals(0.5 * factory.tableMetrics.rows, s.expectedRows(), 0.01);
        assertTrue(s.fullCost() > 0.5 * factory.tableMetrics.rows * (SAI_KEY_COST + ROW_COST));
    }

    @Test
    public void limit()
    {
        Plan.KeysIteration i = factory.indexScan(saiPred1, (long) (0.5 * factory.tableMetrics.rows));
        Plan.RowsIteration s = factory.fetch(i);
        Plan.RowsIteration l = factory.limit(s, 10);
        assertEquals(10, l.expectedRows(), 0.01);
        assertTrue(l.fullCost() < s.fullCost());
    }

    @Test
    public void filter()
    {
        Plan.KeysIteration i = factory.indexScan(saiPred1, (long) (0.5 * factory.tableMetrics.rows));
        Plan.RowsIteration s = factory.fetch(i);
        Plan.RowsIteration f = factory.filter(RowFilter.builder().add(pred1).build(), s, 0.25);
        assertEquals(0.25 * factory.tableMetrics.rows, f.expectedRows(), 0.01);
        assertEquals(0.25, f.selectivity(), 0.01);
        assertTrue(f.costPerRow() > s.costPerRow());
    }

    @Test
    public void filterAndLimit()
    {
        Plan.KeysIteration i = factory.indexScan(saiPred1, (long) (0.5 * factory.tableMetrics.rows));
        Plan.RowsIteration s = factory.fetch(i);
        Plan.RowsIteration f = factory.filter(RowFilter.builder().add(pred1).build(), s, 0.25);
        Plan.RowsIteration l = factory.limit(f, 10);
        assertEquals(10, l.expectedRows(), 0.01);
        assertEquals(l.costPerRow(), f.costPerRow(), 0.01);
    }

    @Test
    public void annSort()
    {
<<<<<<< HEAD
        Plan.KeysIteration i = factory.numericIndexScan(saiPred1, (long) (0.5 * factory.tableMetrics.rows));
=======
        Plan.KeysIteration i = factory.indexScan(saiPred1, (long) (0.5 * factory.tableMetrics.rows));
>>>>>>> 0353b513
        Plan.KeysIteration s = factory.sort(i, ordering);

        assertEquals(0.5 * factory.tableMetrics.rows, s.expectedKeys(), 0.01);
        assertTrue(s.initCost() >= i.fullCost());
    }

    @Test
    public void annScan()
    {
        Plan.KeysIteration i = factory.sort(factory.everything, ordering);
        assertEquals(factory.tableMetrics.rows, i.expectedKeys(), 0.01);
        assertEquals(i.initCost() + factory.tableMetrics.rows * ANN_SCORED_KEY_COST, i.fullCost(), 0.01);
    }

    @Test
    public void findNodeByType()
    {
        Plan.KeysIteration s1 = factory.indexScan(saiPred1, (long) (0.5 * factory.tableMetrics.rows));
        Plan.KeysIteration s2 = factory.indexScan(saiPred2, (long) (0.2 * factory.tableMetrics.rows));
        Plan.KeysIteration s3 = factory.indexScan(saiPred3, (long) (0.1 * factory.tableMetrics.rows));
        RowFilter rowFilter = RowFilter.builder().add(pred1).add(pred2).add(pred3).build();

        Plan.KeysIteration union = factory.union(Lists.newArrayList(factory.intersection(Lists.newArrayList(s1, s2)), s3));
        Plan.KeysIteration sort = factory.sort(union, ordering);
        Plan.RowsIteration fetch = factory.fetch(sort);
        Plan.RowsIteration filter = factory.recheckFilter(rowFilter, fetch);
        Plan.RowsIteration limit = factory.limit(filter, 3);

        assertEquals(List.of(s2.id, s1.id, s3.id), ids(filter.nodesOfType(Plan.NumericIndexScan.class)));
        assertEquals(List.of(union.id), ids(filter.nodesOfType(Plan.Union.class)));
        assertEquals(List.of(fetch.id), ids(filter.nodesOfType(Plan.Fetch.class)));
        assertEquals(List.of(filter.id), ids(filter.nodesOfType(Plan.Filter.class)));

        // Nodes under limit may be different instances because of limit push-down:
        assertEquals(List.of(limit), limit.nodesOfType(Plan.Limit.class));
        assertEquals(1, limit.nodesOfType(Plan.Filter.class).size());
        assertEquals(1, limit.nodesOfType(Plan.Union.class).size());
    }


    @Test
    public void removeSubplan()
    {
        Plan.KeysIteration s1 = factory.indexScan(saiPred1, 20);
        Plan.KeysIteration s2 = factory.indexScan(saiPred2, 30);
        Plan.KeysIteration s3 = factory.indexScan(saiPred3, 50);
        Plan.KeysIteration plan1 = factory.intersection(Lists.newArrayList(s1, s2, s3));
        Plan plan2 = plan1.remove(s2.id);

        assertNotSame(plan1, plan2);
        assertEquals(plan1.id, plan2.id);  // although the result plan is different object, the nodes must retain their ids
        assertTrue(plan2 instanceof Plan.Intersection);
        assertEquals(Lists.newArrayList(s1.id, s3.id), ids(plan2.subplans()));
        assertNotEquals(plan1.cost(), plan2.cost());

        Plan plan3 = plan2.remove(s1.id);
        assertEquals(s3.id, plan3.id);

        Plan plan4 = plan3.remove(s3.id);
        assertTrue(plan4 instanceof Plan.Everything);
    }

    @Test
    public void removeNestedSubplan()
    {
        Plan.KeysIteration s1 = factory.indexScan(saiPred1, 50);
        Plan.KeysIteration s2 = factory.indexScan(saiPred2, 30);
        Plan.KeysIteration s3 = factory.indexScan(saiPred3, 80);
        Plan.KeysIteration s4 = factory.indexScan(saiPred4, 50);

        Plan.KeysIteration sub1 = factory.intersection(Lists.newArrayList(s1, s2));
        Plan.KeysIteration sub2 = factory.intersection(Lists.newArrayList(s3, s4));
        Plan.KeysIteration plan1 = factory.union(Lists.newArrayList(sub1, sub2));
        Plan plan2 = plan1.remove(s2.id).remove(s3.id);

        Plan reference = factory.union(Lists.newArrayList(s1, s4));

        assertNotSame(plan1, plan2);
        assertEquals(reference.cost(), plan2.cost());
        assertTrue(plan2 instanceof Plan.Union);
    }

    @Test
    public void intersectionClauseLimit()
    {
        Plan.KeysIteration s1 = factory.indexScan(saiPred1, 3);
        Plan.KeysIteration s2 = factory.indexScan(saiPred2, 4);
        Plan.KeysIteration s3 = factory.indexScan(saiPred3, 1);
        Plan.KeysIteration s4 = factory.indexScan(saiPred4, 2);
        Plan.KeysIteration intersect = factory.intersection(Lists.newArrayList(s1, s2, s3, s4));
        Plan.RowsIteration plan = factory.limit(factory.fetch(intersect), 3);

        Plan plan4 = plan.limitIntersectedClauses(4);
        assertSame(plan, plan4);

        Plan plan3 = plan.limitIntersectedClauses(3);
        Plan.Intersection intersection3 = plan3.firstNodeOfType(Plan.Intersection.class);
        assertNotNull(intersection3);
        assertEquals(List.of(s3.id, s4.id, s1.id), ids(intersection3.subplans()));

        Plan plan2 = plan.limitIntersectedClauses(2);
        Plan.Intersection intersection2 = plan2.firstNodeOfType(Plan.Intersection.class);
        assertNotNull(intersection2);
        assertEquals(List.of(s3.id, s4.id), ids(intersection2.subplans()));

        Plan plan1 = plan.limitIntersectedClauses(1);
        Plan.Fetch fetch = plan1.firstNodeOfType(Plan.Fetch.class);
        assertNotNull(fetch);
        assertSame(s3.id, fetch.subplans().get(0).id);
    }

    @Test
    public void rangeIterator()
    {
        Plan.KeysIteration s1 = factory.indexScan(saiPred1, 3);
        Plan.KeysIteration s2 = factory.indexScan(saiPred2, 3);
        Plan.KeysIteration s3 = factory.indexScan(saiPred3, 1);
        Plan.KeysIteration plan = factory.union(Lists.newArrayList(factory.intersection(Lists.newArrayList(s1, s2)), s3));

        Map<Expression, RangeIterator> iterators = new HashMap<>();
        iterators.put(saiPred1, new LongIterator(new long[] { 1L, 2L, 3L }));
        iterators.put(saiPred2, new LongIterator(new long[] { 1L, 2L, 5L }));
        iterators.put(saiPred3, new LongIterator(new long[] { 100L }));

        Plan.Executor executor = new Plan.Executor()
        {
            @Override
            public Iterator<? extends PrimaryKey> getKeysFromIndex(Expression predicate)
            {
                return iterators.get(predicate);
            }

            @Override
<<<<<<< HEAD
            public Iterator<? extends PrimaryKeyWithSortKey> getTopKRows()
=======
            public Iterator<? extends PrimaryKey> getTopKRows(int softLimit)
>>>>>>> 0353b513
            {
                throw new UnsupportedOperationException();
            }

            @Override
<<<<<<< HEAD
            public Iterator<? extends PrimaryKeyWithSortKey> getTopKRows(RangeIterator keys)
=======
            public Iterator<? extends PrimaryKeyWithSortKey> getTopKRows(RangeIterator keys, int softLimit)
>>>>>>> 0353b513
            {
                throw new UnsupportedOperationException();
            }
        };

        RangeIterator iterator = (RangeIterator) plan.execute(executor, Integer.MAX_VALUE);
        assertEquals(LongIterator.convert(1L, 2L, 100L), LongIterator.convert(iterator));
    }

    @Test
    public void builder()
    {
        Plan plan1 = factory.intersectionBuilder()
                            .add(factory.indexScan(saiPred1, 50))
                            .add(factory.indexScan(saiPred2, 50))
                            .build();
        assertTrue(plan1 instanceof Plan.Intersection);
        assertEquals(2, plan1.subplans().size());

        Plan plan2 = factory.unionBuilder()
                            .add(factory.indexScan(saiPred3, 50))
                            .add(factory.indexScan(saiPred4, 50))
                            .build();
        assertTrue(plan2 instanceof Plan.Union);
        assertEquals(2, plan2.subplans().size());
    }

    @Test
    public void prettyPrint()
    {
        Plan.KeysIteration s1 = factory.indexScan(saiPred1, (long) (0.5 * factory.tableMetrics.rows));
        Plan.KeysIteration s2 = factory.indexScan(saiPred2, (long) (0.002 * factory.tableMetrics.rows));
        Plan.KeysIteration s3 = factory.indexScan(saiPred4, (long) (0.001 * factory.tableMetrics.rows));
        Plan.KeysIteration union = factory.union(Lists.newArrayList(factory.intersection(Lists.newArrayList(s1, s2)), s3));
        Plan.KeysIteration sort = factory.sort(union, ordering);
        Plan.RowsIteration fetch = factory.fetch(sort);
        Plan.RowsIteration filter = factory.recheckFilter(RowFilter.builder().add(pred1).add(pred2).add(pred4).build(), fetch);
        Plan.RowsIteration limit = factory.limit(filter, 3);

        String prettyStr = limit.toStringRecursive();

        assertEquals("Limit 3 (rows: 3.0, cost/row: 93.4, cost: 40118.3..40398.6)\n" +
                     " └─ Filter pred1 < X AND pred2 < X AND pred4 < X (sel: 1.000000000) (rows: 3.0, cost/row: 93.4, cost: 40118.3..40398.6)\n" +
                     "     └─ Fetch (rows: 3.0, cost/row: 93.4, cost: 40118.3..40398.6)\n" +
                     "         └─ KeysSort (keys: 3.0, cost/key: 10.0, cost: 40118.3..40148.3)\n" +
                     "             └─ Union (keys: 1999.0, cost/key: 17.0, cost: 90.0..34091.3)\n" +
                     "                 ├─ Intersection (keys: 1000.0, cost/key: 33.0, cost: 60.0..33061.3)\n" +
                     "                 │   ├─ NumericIndexScan of pred2_idx using RANGE(pred2) (sel: 0.002000000, step: 1.0) (keys: 2000.0, cost/key: 1.0, cost: 30.0..2030.0)\n" +
                     "                 │   └─ NumericIndexScan of pred1_idx using RANGE(pred1) (sel: 0.500000000, step: 250.0) (keys: 2000.0, cost/key: 15.5, cost: 30.0..31031.3)\n" +
                     "                 └─ LiteralIndexScan of pred4_idx using RANGE(pred4) (sel: 0.001000000, step: 1.0) (keys: 1000.0, cost/key: 1.0, cost: 30.0..1030.0)\n", prettyStr);
    }

    @Test
    public void removeNeedlessIntersections()
    {
        // If one of the intersection branches has bad selectivity (here 90%), then performing the intersection
        // makes no sense, because it will cause more effort to perform the intersection than to fetch the additional
        // rows that weren't filtered out
        Plan.KeysIteration s1 = factory.indexScan(saiPred1, (long) (0.99 * factory.tableMetrics.rows));
        Plan.KeysIteration s2 = factory.indexScan(saiPred2, (long) (0.001 * factory.tableMetrics.rows));
        Plan.KeysIteration s3 = factory.indexScan(saiPred3, (long) (0.95 * factory.tableMetrics.rows));
        Plan.KeysIteration s4 = factory.indexScan(saiPred4, (long) (0.97 * factory.tableMetrics.rows));
        Plan.KeysIteration intersect = factory.intersection(Lists.newArrayList(s1, s2, s3, s4));
        Plan.RowsIteration origPlan = factory.fetch(intersect);

        Plan optimizedPlan = origPlan.optimize();
        assertEquals(List.of(s2.id, s3.id, s4.id, s1.id), ids(intersect.subplans())); // subplans must be sorted by selectivity
        assertEquals(List.of(s2.id), ids(optimizedPlan.subplans())); // look ma, no intersection under the fetch node
    }

    @Test
    public void optimizeIntersectionWithEmpty()
    {
        Plan.KeysIteration a1 = factory.indexScan(saiPred1, 0);
        Plan.KeysIteration a2 = factory.indexScan(saiPred2, (long)(0.01 * factory.tableMetrics.rows));
        Plan.KeysIteration plan = factory.intersection(Lists.newArrayList(a1, a2));
        Plan optimized = plan.optimize();
        assertEquals(optimized.id, a1.id);
    }

    @Test
    public void leaveGoodIntersection()
    {
        // If both intersection selectivities are good, then the intersection shouldn't be removed at all
        Plan.KeysIteration s1 = factory.indexScan(saiPred1, (long) (0.0001 * factory.tableMetrics.rows));
        Plan.KeysIteration s2 = factory.indexScan(saiPred2, (long) (0.2 * factory.tableMetrics.rows));
        Plan.KeysIteration intersect = factory.intersection(Lists.newArrayList(s1, s2));
        Plan.RowsIteration origPlan = factory.fetch(intersect);

        Plan optimizedPlan = origPlan.optimize();
        assertSame(origPlan, optimizedPlan);
    }

    @Test
    public void removeNeedlessIntersectionUnderFilter()
    {
        Plan.KeysIteration s1 = factory.indexScan(saiPred1, (long) (0.0001 * factory.tableMetrics.rows));
        Plan.KeysIteration s2 = factory.indexScan(saiPred2, (long) (0.9 * factory.tableMetrics.rows));
        Plan.KeysIteration intersect = factory.intersection(Lists.newArrayList(s1, s2));
        Plan.RowsIteration fetch = factory.fetch(intersect);
        RowFilter rowFilter = RowFilter.builder().add(pred1).add(pred2).build();
        Plan.RowsIteration origPlan = factory.recheckFilter(rowFilter, fetch);

        Plan.RowsIteration optimizedPlan = (Plan.RowsIteration) origPlan.optimize();
        assertFalse(optimizedPlan.contains(p -> p instanceof Plan.Intersection));
        assertEquals(origPlan.cost().expectedRows, optimizedPlan.cost().expectedRows, 0.001);
    }

    @Test
    public void leaveGoodIntersectionUnderFilter()
    {
        Plan.KeysIteration s1 = factory.indexScan(saiPred1, (long) (0.1 * factory.tableMetrics.rows));
        Plan.KeysIteration s2 = factory.indexScan(saiPred2, (long) (0.5 * factory.tableMetrics.rows));
        Plan.KeysIteration intersect = factory.intersection(Lists.newArrayList(s1, s2));
        Plan.RowsIteration fetch = factory.fetch(intersect);
        RowFilter rowFilter = RowFilter.builder().add(pred1).add(pred2).build();
        Plan.RowsIteration origPlan = factory.recheckFilter(rowFilter, fetch);

        Plan optimizedPlan = origPlan.optimize();
        assertSame(origPlan, optimizedPlan);
    }

    @Test
    public void replaceAnnSortWithAnnScan()
    {
        // This is a simulation of a typical hybrid vector query
        // SELECT * FROM ... WHERE matches_lot_of_rows ORDER BY v ANN OF ... LIMIT n;
        // If the predicate matches a significant portion of the data and n is small,
        // then we should switch to scanning the ANN index only and post-filtering.
        // This allows us to perform such query lazily and the cost should be proportional to n.
        // Important: this requires hight number of rows in the table, so that the cost of fetching all keys from the index
        // is significantly larger than the cost of fetching a few result rows from storage.
<<<<<<< HEAD
        Plan.KeysIteration indexScan = factory.numericIndexScan(saiPred1, (long) (0.1 * factory.tableMetrics.rows));
=======
        Plan.KeysIteration indexScan = factory.indexScan(saiPred1, (long) (0.1 * factory.tableMetrics.rows));
>>>>>>> 0353b513
        Plan.KeysIteration sort = factory.sort(indexScan, ordering);
        Plan.RowsIteration fetch = factory.fetch(sort);
        Plan.RowsIteration postFilter = factory.recheckFilter(rowFilter1, fetch);
        Plan.RowsIteration origPlan = factory.limit(postFilter, 3);

        Plan optimizedPlan = origPlan.optimize();
        assertTrue(optimizedPlan.contains(p -> p instanceof Plan.AnnIndexScan));

        // The optimized plan should finish before the original plan even gets the first row out ;)
        assertTrue(optimizedPlan.cost().fullCost() < origPlan.cost().initCost());
    }

    @Test
    public void notReplaceAnnSortWithAnnScan()
    {
        // Test for CNDB-9898
        Plan.KeysIteration indexScan = factory.indexScan(saiPred1, (long) (0.001 * factory.tableMetrics.rows));
        Plan.KeysIteration sort = factory.sort(indexScan, ordering);
        Plan.RowsIteration fetch = factory.fetch(sort);
        Plan.RowsIteration postFilter = factory.recheckFilter(rowFilter1, fetch);
        Plan.RowsIteration origPlan = factory.limit(postFilter, 1);

        Plan optimizedPlan = origPlan.optimize();
        assertFalse(optimizedPlan.contains(p -> p instanceof Plan.AnnIndexScan));
        assertTrue(optimizedPlan.contains(p -> p instanceof Plan.KeysSort));
    }


    @Test
    public void replaceIntersectionAndAnnSortWithAnnScan()
    {
        // Similar like the previous test, but now with an intersection:
        Plan.KeysIteration indexScan1 = factory.indexScan(saiPred1, (long) (0.1 * factory.tableMetrics.rows));
        Plan.KeysIteration indexScan2 = factory.indexScan(saiPred2, (long) (0.2 * factory.tableMetrics.rows));
        Plan.KeysIteration intersection = factory.intersection(Lists.newArrayList(indexScan1, indexScan2));
        Plan.KeysIteration sort = factory.sort(intersection, ordering);
        Plan.RowsIteration fetch = factory.fetch(sort);
        Plan.RowsIteration postFilter = factory.recheckFilter(rowFilter12, fetch);
        Plan.RowsIteration origPlan = factory.limit(postFilter, 3);

        Plan optimizedPlan = origPlan.optimize();
        assertTrue(optimizedPlan.contains(p -> p instanceof Plan.AnnIndexScan));

        // The optimized plan should finish before the original plan even gets the first row out ;)
        assertTrue(optimizedPlan.cost().fullCost() < origPlan.cost().initCost());
    }

    @Test
    public void removeIntersectionBelowAnnSort()
    {
        Plan.KeysIteration indexScan1 = factory.indexScan(saiPred1, (long) (0.001 * factory.tableMetrics.rows));
        Plan.KeysIteration indexScan2 = factory.indexScan(saiPred2, (long) (0.9 * factory.tableMetrics.rows));
        Plan.KeysIteration intersection = factory.intersection(Lists.newArrayList(indexScan1, indexScan2));
        Plan.KeysIteration sort = factory.sort(intersection, ordering);
        Plan.RowsIteration fetch = factory.fetch(sort);
        Plan.RowsIteration postFilter = factory.recheckFilter(rowFilter12, fetch);
        Plan.RowsIteration origPlan = factory.limit(postFilter, 3);

        Plan optimizedPlan = origPlan.optimize();
        assertFalse(optimizedPlan.contains(p -> p instanceof Plan.Intersection));  // no intersection
        assertFalse(optimizedPlan.contains(p -> p instanceof Plan.AnnIndexScan));    // no direct ANN index scan
        assertTrue(optimizedPlan.contains(p -> p instanceof Plan.KeysSort));
        assertTrue(optimizedPlan.contains(p -> p instanceof Plan.NumericIndexScan));
    }

    @Test
    public void reduceNumberOfIntersectionsBelowAnnSort()
    {
        Plan.KeysIteration indexScan1 = factory.indexScan(saiPred1, (long) (0.01 * factory.tableMetrics.rows));
        Plan.KeysIteration indexScan2 = factory.indexScan(saiPred2, (long) (0.01 * factory.tableMetrics.rows));
        Plan.KeysIteration indexScan3 = factory.indexScan(saiPred3, (long) (0.5 * factory.tableMetrics.rows));
        Plan.KeysIteration intersection = factory.intersection(Lists.newArrayList(indexScan1, indexScan2, indexScan3));
        Plan.KeysIteration sort = factory.sort(intersection, ordering);
        Plan.RowsIteration fetch = factory.fetch(sort);
        Plan.RowsIteration postFilter = factory.recheckFilter(rowFilter123, fetch);
        Plan.RowsIteration origPlan = factory.limit(postFilter, 3);

        Plan optimizedPlan = origPlan.optimize();

        Plan.Intersection optimizedIntersection = optimizedPlan.firstNodeOfType(Plan.Intersection.class);
        assertNotNull(optimizedIntersection);
        assertEquals(List.of(indexScan1.id, indexScan2.id), ids(optimizedIntersection.subplans()));
    }

    @Test
    public void leaveThreeIntersectionsBelowAnnSort()
    {
        Plan.KeysIteration indexScan1 = factory.indexScan(saiPred1, (long) (0.01 * factory.tableMetrics.rows));
        Plan.KeysIteration indexScan2 = factory.indexScan(saiPred2, (long) (0.01 * factory.tableMetrics.rows));
        Plan.KeysIteration indexScan3 = factory.indexScan(saiPred3, (long) (0.01 * factory.tableMetrics.rows));
        Plan.KeysIteration intersection = factory.intersection(Lists.newArrayList(indexScan1, indexScan2, indexScan3));
        Plan.KeysIteration sort = factory.sort(intersection, ordering);
        Plan.RowsIteration fetch = factory.fetch(sort);
        Plan.RowsIteration postFilter = factory.recheckFilter(rowFilter123, fetch);
        Plan.RowsIteration origPlan = factory.limit(postFilter, 3);

        Plan optimizedPlan = origPlan.optimize();
        Plan.Intersection optimizedIntersection = optimizedPlan.firstNodeOfType(Plan.Intersection.class);
        assertNotNull(optimizedIntersection);
        assertEquals(List.of(indexScan1.id, indexScan2.id, indexScan3.id), ids(optimizedIntersection.subplans()));
    }

    @Test
    public void leaveIntersectionsBelowAnnSort()
    {
        Plan.KeysIteration indexScan1 = factory.indexScan(saiPred1, (long) (0.001 * factory.tableMetrics.rows));
        Plan.KeysIteration indexScan2 = factory.indexScan(saiPred2, (long) (0.01 * factory.tableMetrics.rows));
        Plan.KeysIteration intersection = factory.intersection(Lists.newArrayList(indexScan1, indexScan2));
        Plan.KeysIteration sort = factory.sort(intersection, ordering);
        Plan.RowsIteration fetch = factory.fetch(sort);
        Plan.RowsIteration postFilter = factory.recheckFilter(rowFilter12, fetch);
        Plan.RowsIteration origPlan = factory.limit(postFilter, 3);

        Plan optimizedPlan = origPlan.optimize();


        assertSame(origPlan, optimizedPlan);
    }

    @Test
    public void optimizeIntersectionsUnderLimit()
    {
        testIntersectionsUnderLimit(table10M, List.of(0.0), List.of(1));
        testIntersectionsUnderLimit(table10M, List.of(0.0, 0.0), List.of(1));
        testIntersectionsUnderLimit(table10M, List.of(0.0, 0.1), List.of(1));
        testIntersectionsUnderLimit(table10M, List.of(0.0, 0.0, 0.0), List.of(1));
        testIntersectionsUnderLimit(table10M, List.of(0.0, 0.0, 0.1), List.of(1));
        testIntersectionsUnderLimit(table10M, List.of(0.0, 0.0, 0.0, 0.0), List.of(1));

        testIntersectionsUnderLimit(table1M, List.of(1.0), List.of(1));
        testIntersectionsUnderLimit(table1M, List.of(0.5), List.of(1));
        testIntersectionsUnderLimit(table1M, List.of(0.1), List.of(1));
        testIntersectionsUnderLimit(table1M, List.of(0.0), List.of(1));

        testIntersectionsUnderLimit(table10M, List.of(1.0), List.of(1));
        testIntersectionsUnderLimit(table10M, List.of(0.5), List.of(1));
        testIntersectionsUnderLimit(table10M, List.of(0.1), List.of(1));
        testIntersectionsUnderLimit(table10M, List.of(0.0), List.of(1));


        testIntersectionsUnderLimit(table10M, List.of(0.1, 1.0), List.of(1));
        testIntersectionsUnderLimit(table10M, List.of(0.1, 0.2), List.of(2));

        testIntersectionsUnderLimit(table10M, List.of(0.9, 0.9), List.of(1));
        testIntersectionsUnderLimit(table10M, List.of(0.2, 0.2), List.of(2));
        testIntersectionsUnderLimit(table10M, List.of(0.1, 0.1), List.of(2));

        testIntersectionsUnderLimit(table10M, List.of(0.01, 1.0), List.of(1));
        testIntersectionsUnderLimit(table10M, List.of(0.001, 1.0), List.of(1));

        testIntersectionsUnderLimit(table10M, List.of(0.1, 0.1, 1.0), List.of(2));
        testIntersectionsUnderLimit(table10M, List.of(0.1, 0.1, 0.5), List.of(2, 3));
        testIntersectionsUnderLimit(table10M, List.of(0.1, 0.1, 0.2), List.of(2, 3));
        testIntersectionsUnderLimit(table10M, List.of(0.1, 0.1, 0.1), List.of(3));

        testIntersectionsUnderLimit(table10M, List.of(0.01, 0.01, 1.0), List.of(2));
        testIntersectionsUnderLimit(table10M, List.of(0.01, 0.01, 0.5), List.of(2));
        testIntersectionsUnderLimit(table10M, List.of(0.01, 0.01, 0.2), List.of(2, 3));
        testIntersectionsUnderLimit(table10M, List.of(0.01, 0.01, 0.1), List.of(2, 3));
        testIntersectionsUnderLimit(table10M, List.of(0.01, 0.01, 0.05), List.of(2, 3));
        testIntersectionsUnderLimit(table10M, List.of(0.01, 0.01, 0.02), List.of(3));
        testIntersectionsUnderLimit(table10M, List.of(0.01, 0.01, 0.01), List.of(3));

        testIntersectionsUnderLimit(table10M, List.of(0.001, 1.0, 1.0), List.of(1));
        testIntersectionsUnderLimit(table10M, List.of(0.001, 0.7, 1.0), List.of(1));
        testIntersectionsUnderLimit(table10M, List.of(0.001, 0.5, 1.0), List.of(1, 2));
        testIntersectionsUnderLimit(table10M, List.of(0.001, 0.2, 1.0), List.of(1, 2));
        testIntersectionsUnderLimit(table10M, List.of(0.001, 0.1, 1.0), List.of(2));
        testIntersectionsUnderLimit(table10M, List.of(0.001, 0.05, 1.0), List.of(2));
        testIntersectionsUnderLimit(table10M, List.of(0.001, 0.02, 1.0), List.of(2));
        testIntersectionsUnderLimit(table10M, List.of(0.001, 0.001, 1.0), List.of(2));

        testIntersectionsUnderLimit(table10M, List.of(0.0001, 1.0, 1.0), List.of(1));
        testIntersectionsUnderLimit(table10M, List.of(0.0001, 0.5, 1.0), List.of(1));
        testIntersectionsUnderLimit(table10M, List.of(0.0001, 0.2, 1.0), List.of(1, 2));
        testIntersectionsUnderLimit(table10M, List.of(0.0001, 0.1, 1.0), List.of(1, 2));
        testIntersectionsUnderLimit(table10M, List.of(0.0001, 0.05), List.of(2));
        testIntersectionsUnderLimit(table10M, List.of(0.0001, 0.02, 1.0), List.of(2));
        testIntersectionsUnderLimit(table10M, List.of(0.0001, 0.001, 1.0), List.of(2));


        testIntersectionsUnderLimit(table10M, List.of(0.0001, 0.0001, 0.0001), List.of(2, 3));
        testIntersectionsUnderLimit(table10M, List.of(0.001, 0.001, 0.001), List.of(3));
        testIntersectionsUnderLimit(table10M, List.of(0.002, 0.002, 0.002), List.of(3));
        testIntersectionsUnderLimit(table10M, List.of(0.005, 0.005, 0.005), List.of(3));
        testIntersectionsUnderLimit(table10M, List.of(0.008, 0.008, 0.008), List.of(3));
    }

    private void testIntersectionsUnderLimit(Plan.TableMetrics metrics, List<Double> selectivities, List<Integer> expectedIndexScanCount)
    {
        Plan.Factory factory = new Plan.Factory(metrics, new CostEstimator(metrics));
        List<Plan.KeysIteration> indexScans = new ArrayList<>(selectivities.size());
        RowFilter.Builder rowFilterBuilder = RowFilter.builder();
        RowFilter.Expression[] predicates = new RowFilter.Expression[] { pred1, pred2, pred3, pred4 };
        Expression[] saiPredicates = new Expression[] { saiPred1, saiPred2, saiPred3, saiPred4 };
        for (int i = 0; i < selectivities.size(); i++)
        {
            indexScans.add(factory.indexScan(saiPredicates[i], (long) (selectivities.get(i) * metrics.rows)));
            rowFilterBuilder.add(predicates[i]);
        }

        Plan.KeysIteration intersection = factory.intersection(indexScans);
        Plan.RowsIteration fetch = factory.fetch(intersection);
        Plan.RowsIteration postFilter = factory.recheckFilter(rowFilterBuilder.build(), fetch);
        Plan.RowsIteration origPlan = factory.limit(postFilter, 3);

        Plan optimizedPlan = origPlan.optimize();
        List<Plan.IndexScan> resultIndexScans = optimizedPlan.nodesOfType(Plan.IndexScan.class);
        assertTrue("original:\n" + origPlan.toStringRecursive() + "optimized:\n" + optimizedPlan.toStringRecursive(),
                     expectedIndexScanCount.contains(resultIndexScans.size()));
    }

    @Test
    public void optimizeIntersectionsUnderAnnSort()
    {
        testIntersectionsUnderAnnSort(table1M, Expression.Op.RANGE, List.of(0.0), List.of(1));
        testIntersectionsUnderAnnSort(table1M, Expression.Op.RANGE, List.of(0.0, 0.0), List.of(1));
        testIntersectionsUnderAnnSort(table1M, Expression.Op.RANGE, List.of(0.0, 0.0, 0.1), List.of(1));

        testIntersectionsUnderAnnSort(table1M, Expression.Op.RANGE, List.of(1.0), List.of(0));
        testIntersectionsUnderAnnSort(table1M, Expression.Op.RANGE, List.of(0.1), List.of(0));
        testIntersectionsUnderAnnSort(table1M, Expression.Op.RANGE, List.of(0.05), List.of(0));
        testIntersectionsUnderAnnSort(table1M, Expression.Op.RANGE, List.of(0.02), List.of(0, 1));
        testIntersectionsUnderAnnSort(table1M, Expression.Op.RANGE, List.of(0.01), List.of(0, 1));
        testIntersectionsUnderAnnSort(table1M, Expression.Op.RANGE, List.of(0.001), List.of(1));
        testIntersectionsUnderAnnSort(table1M, Expression.Op.RANGE, List.of(0.0001), List.of(1));
        testIntersectionsUnderAnnSort(table1M, Expression.Op.RANGE, List.of(0.00001), List.of(1));

        testIntersectionsUnderAnnSort(table1M, Expression.Op.RANGE, List.of(0.9, 0.9), List.of(0));
        testIntersectionsUnderAnnSort(table1M, Expression.Op.RANGE, List.of(0.1, 0.9), List.of(0));
        testIntersectionsUnderAnnSort(table1M, Expression.Op.RANGE, List.of(0.001, 0.9), List.of(1));
        testIntersectionsUnderAnnSort(table1M, Expression.Op.RANGE, List.of(0.001, 0.1), List.of(1));
        testIntersectionsUnderAnnSort(table1M, Expression.Op.RANGE, List.of(0.001, 0.002), List.of(2));
        testIntersectionsUnderAnnSort(table1M, Expression.Op.RANGE, List.of(0.001, 0.001), List.of(2));

        testIntersectionsUnderAnnSort(table1M, Expression.Op.RANGE, List.of(0.001, 1.0), List.of(1));
        testIntersectionsUnderAnnSort(table1M, Expression.Op.RANGE, List.of(0.001, 0.5), List.of(1));
        testIntersectionsUnderAnnSort(table1M, Expression.Op.RANGE, List.of(0.001, 0.2), List.of(1));
        testIntersectionsUnderAnnSort(table1M, Expression.Op.RANGE, List.of(0.001, 0.1), List.of(1));
        testIntersectionsUnderAnnSort(table1M, Expression.Op.RANGE, List.of(0.001, 0.05), List.of(1, 2));
        testIntersectionsUnderAnnSort(table1M, Expression.Op.RANGE, List.of(0.001, 0.02), List.of(2));
        testIntersectionsUnderAnnSort(table1M, Expression.Op.RANGE, List.of(0.001, 0.001), List.of(2));
        testIntersectionsUnderAnnSort(table1M, Expression.Op.RANGE, List.of(0.0001, 0.0001), List.of(2));
        testIntersectionsUnderAnnSort(table1M, Expression.Op.RANGE, List.of(0.00001, 0.00001), List.of(2));

        testIntersectionsUnderAnnSort(table1M, Expression.Op.RANGE, List.of(0.1, 1.0, 1.0), List.of(0));
        testIntersectionsUnderAnnSort(table1M, Expression.Op.RANGE, List.of(0.1, 0.1, 1.0), List.of(0));
        testIntersectionsUnderAnnSort(table1M, Expression.Op.RANGE, List.of(0.1, 0.1, 1.0), List.of(0));
        testIntersectionsUnderAnnSort(table1M, Expression.Op.RANGE, List.of(0.1, 0.1, 0.5), List.of(0));
        testIntersectionsUnderAnnSort(table1M, Expression.Op.RANGE, List.of(0.1, 0.1, 0.2), List.of(0));

        testIntersectionsUnderAnnSort(table1M, Expression.Op.RANGE, List.of(0.01, 1.0, 1.0), List.of(1));

        testIntersectionsUnderAnnSort(table1M, Expression.Op.RANGE, List.of(0.01, 0.01, 1.0), List.of(1, 2));
        testIntersectionsUnderAnnSort(table1M, Expression.Op.RANGE, List.of(0.01, 0.01, 0.5), List.of(2));
        testIntersectionsUnderAnnSort(table1M, Expression.Op.RANGE, List.of(0.01, 0.01, 0.2), List.of(2));
        testIntersectionsUnderAnnSort(table1M, Expression.Op.RANGE, List.of(0.01, 0.01, 0.1), List.of(2, 3));
        testIntersectionsUnderAnnSort(table1M, Expression.Op.RANGE, List.of(0.01, 0.01, 0.05), List.of(2, 3));
        testIntersectionsUnderAnnSort(table1M, Expression.Op.RANGE, List.of(0.01, 0.01, 0.02), List.of(2, 3));
        testIntersectionsUnderAnnSort(table1M, Expression.Op.RANGE, List.of(0.01, 0.01, 0.01), List.of(2, 3));

        testIntersectionsUnderAnnSort(table1M, Expression.Op.RANGE, List.of(0.001, 1.0, 1.0), List.of(1));
        testIntersectionsUnderAnnSort(table1M, Expression.Op.RANGE, List.of(0.001, 0.5, 1.0), List.of(1));
        testIntersectionsUnderAnnSort(table1M, Expression.Op.RANGE, List.of(0.001, 0.2, 1.0), List.of(1));
        testIntersectionsUnderAnnSort(table1M, Expression.Op.RANGE, List.of(0.001, 0.1, 1.0), List.of(1));
        testIntersectionsUnderAnnSort(table1M, Expression.Op.RANGE, List.of(0.001, 0.05, 1.0), List.of(1, 2));
        testIntersectionsUnderAnnSort(table1M, Expression.Op.RANGE, List.of(0.001, 0.02, 1.0), List.of(2));
        testIntersectionsUnderAnnSort(table1M, Expression.Op.RANGE, List.of(0.001, 0.01, 1.0), List.of(2));

        testIntersectionsUnderAnnSort(table10M, Expression.Op.RANGE, List.of(0.001, 1.0, 1.0), List.of(1));
        testIntersectionsUnderAnnSort(table10M, Expression.Op.RANGE, List.of(0.001, 0.5, 1.0), List.of(1));
        testIntersectionsUnderAnnSort(table10M, Expression.Op.RANGE, List.of(0.001, 0.2, 1.0), List.of(1));
        testIntersectionsUnderAnnSort(table10M, Expression.Op.RANGE, List.of(0.001, 0.1, 1.0), List.of(1));
        testIntersectionsUnderAnnSort(table10M, Expression.Op.RANGE, List.of(0.001, 0.05, 1.0), List.of(1));
        testIntersectionsUnderAnnSort(table10M, Expression.Op.RANGE, List.of(0.001, 0.02, 1.0), List.of(1));
        testIntersectionsUnderAnnSort(table10M, Expression.Op.RANGE, List.of(0.001, 0.01, 1.0), List.of(1));
        testIntersectionsUnderAnnSort(table10M, Expression.Op.RANGE, List.of(0.001, 0.005, 1.0), List.of(1, 2));
        testIntersectionsUnderAnnSort(table10M, Expression.Op.RANGE, List.of(0.001, 0.002, 1.0), List.of(2));
        testIntersectionsUnderAnnSort(table10M, Expression.Op.RANGE, List.of(0.001, 0.001, 1.0), List.of(2));

        testIntersectionsUnderAnnSort(table1M, Expression.Op.RANGE, List.of(0.0001, 0.0001, 0.0001, 0.0001), List.of(2, 3));
        testIntersectionsUnderAnnSort(table1M, Expression.Op.RANGE, List.of(0.0001, 0.0001, 0.0001), List.of(2, 3));
        testIntersectionsUnderAnnSort(table1M, Expression.Op.RANGE, List.of(0.001, 0.001, 0.001), List.of(3));
        testIntersectionsUnderAnnSort(table1M, Expression.Op.RANGE, List.of(0.002, 0.002, 0.002), List.of(3));
        testIntersectionsUnderAnnSort(table1M, Expression.Op.RANGE, List.of(0.005, 0.005, 0.005), List.of(3));
        testIntersectionsUnderAnnSort(table1M, Expression.Op.RANGE, List.of(0.008, 0.008, 0.008), List.of(3));
        testIntersectionsUnderAnnSort(table1M, Expression.Op.RANGE, List.of(0.01, 0.01, 0.01), List.of(3));

        testIntersectionsUnderAnnSort(table10M, Expression.Op.RANGE, List.of(0.0001, 0.0001, 0.0001, 0.0001), List.of(2, 3));
        testIntersectionsUnderAnnSort(table10M, Expression.Op.RANGE, List.of(0.0001, 0.0001, 0.0001), List.of(2, 3));
        testIntersectionsUnderAnnSort(table10M, Expression.Op.RANGE, List.of(0.001, 0.001, 0.001), List.of(3));
        testIntersectionsUnderAnnSort(table10M, Expression.Op.RANGE, List.of(0.002, 0.002, 0.002), List.of(3));
        testIntersectionsUnderAnnSort(table10M, Expression.Op.RANGE, List.of(0.005, 0.005, 0.005), List.of(3));
        testIntersectionsUnderAnnSort(table10M, Expression.Op.RANGE, List.of(0.008, 0.008, 0.008), List.of(3));
        testIntersectionsUnderAnnSort(table10M, Expression.Op.RANGE, List.of(0.01, 0.01, 0.01), List.of(2, 3));
    }

    @Test
    public void optimizeLiteralIntersectionsUnderAnnSort()
    {
        testIntersectionsUnderAnnSort(table10M, Expression.Op.EQ, List.of(0.001, 1.0), List.of(1));
        testIntersectionsUnderAnnSort(table10M, Expression.Op.EQ, List.of(0.001, 0.5), List.of(1));
        testIntersectionsUnderAnnSort(table10M, Expression.Op.EQ, List.of(0.001, 0.2), List.of(1));
        testIntersectionsUnderAnnSort(table10M, Expression.Op.EQ, List.of(0.001, 0.1), List.of(1));
        testIntersectionsUnderAnnSort(table10M, Expression.Op.EQ, List.of(0.001, 0.05), List.of(1));
        testIntersectionsUnderAnnSort(table10M, Expression.Op.EQ, List.of(0.001, 0.02), List.of(1));
        testIntersectionsUnderAnnSort(table10M, Expression.Op.EQ, List.of(0.001, 0.01), List.of(1));
        testIntersectionsUnderAnnSort(table10M, Expression.Op.EQ, List.of(0.001, 0.005), List.of(1, 2));
        testIntersectionsUnderAnnSort(table10M, Expression.Op.EQ, List.of(0.001, 0.002), List.of(2));
        testIntersectionsUnderAnnSort(table10M, Expression.Op.EQ, List.of(0.001, 0.001), List.of(2));
    }

    private void testIntersectionsUnderAnnSort(Plan.TableMetrics metrics,
                                               Expression.Op operation,
                                               List<Double> selectivities,
                                               List<Integer> expectedIndexScanCount)
    {
        Plan.Factory factory = new Plan.Factory(metrics, new CostEstimator(metrics));
        List<Plan.KeysIteration> indexScans = new ArrayList<>(selectivities.size());
        RowFilter.Builder rowFilterBuilder = RowFilter.builder();
        for (int i = 0; i < selectivities.size(); i++)
        {
            String column = "p" + i;
            Plan.KeysIteration indexScan = factory.indexScan(saiPred(column, operation, operation == Expression.Op.EQ),
                                                                    (long) (selectivities.get(i) * metrics.rows));
            indexScans.add(indexScan);
            rowFilterBuilder.add(filerPred(column, operation == Expression.Op.RANGE ? Operator.LT : Operator.EQ));
        }

        Plan.KeysIteration intersection = factory.intersection(indexScans);
        Plan.KeysIteration sort = factory.sort(intersection, ordering);
        Plan.RowsIteration fetch = factory.fetch(sort);
        Plan.RowsIteration postFilter = factory.recheckFilter(rowFilterBuilder.build(), fetch);
        Plan.RowsIteration origPlan = factory.limit(postFilter, 3);

        Plan optimizedPlan = origPlan.optimize();
        List<Plan.IndexScan> resultIndexScans = optimizedPlan.nodesOfType(Plan.IndexScan.class);
        assertTrue("original:\n" + origPlan.toStringRecursive() + "optimized:\n" + optimizedPlan.toStringRecursive(),
                     expectedIndexScanCount.contains(resultIndexScans.size()));
    }

    @Test
    public void testExternalCostEstimator()
    {
        Plan.CostEstimator est1 = Mockito.mock(Plan.CostEstimator.class);
        Mockito.when(est1.estimateAnnNodesVisited(Mockito.any(), Mockito.anyInt(), Mockito.anyLong())).thenReturn(1);
        Plan.CostEstimator est2 = Mockito.mock(Plan.CostEstimator.class);
        Mockito.when(est2.estimateAnnNodesVisited(Mockito.any(), Mockito.anyInt(), Mockito.anyLong())).thenReturn(1000);

        Plan.Factory factory1 = new Plan.Factory(table1M, est1);
        Plan scan1 = factory1.sort(factory1.everything, ordering);

        Plan.Factory factory2 = new Plan.Factory(table1M, est2);
        Plan scan2 = factory2.sort(factory2.everything, ordering);

        assertTrue(scan2.initCost() > scan1.initCost());
        assertTrue(scan2.fullCost() > scan1.fullCost());
    }

    @Test
    public void testAccessConvolution()
    {
        Plan.Access access = Plan.Access.sequential(100);
        Plan.Access conv = access.scaleDistance(10.0)
                                 .convolute(10, 1.0)
                                 .scaleDistance(5.0)
                                 .convolute(3, 1.0);
        assertEquals(access.totalDistance * 50.0, conv.totalDistance, 0.001);
        assertEquals(3000.0, conv.totalCount, 0.1);
    }

    @Test
    public void testLazyAccessPropagation()
    {
        Plan.KeysIteration indexScan1 = Mockito.mock(Plan.KeysIteration.class);
        Mockito.when(indexScan1.withAccess(Mockito.any())).thenReturn(indexScan1);
        Mockito.when(indexScan1.estimateCost()).thenReturn(new Plan.KeysIterationCost(20,0.0, 0.5));
        Mockito.when(indexScan1.estimateSelectivity()).thenReturn(0.001);
        Mockito.when(indexScan1.description()).thenReturn("");

        Plan.KeysIteration indexScan2 = factory.indexScan(saiPred2, (long) (0.01 * factory.tableMetrics.rows));
        Plan.KeysIteration indexScan3 = factory.indexScan(saiPred3, (long) (0.5 * factory.tableMetrics.rows));
        Plan.KeysIteration intersection = factory.intersection(Lists.newArrayList(indexScan1, indexScan2, indexScan3));
        Plan.RowsIteration fetch = factory.fetch(intersection);
        Plan.RowsIteration postFilter = factory.recheckFilter(rowFilter123, fetch);
        Plan.RowsIteration origPlan = factory.limit(postFilter, 3);
        origPlan.cost();

        Mockito.verify(indexScan1, Mockito.times(1)).withAccess(Mockito.any());
        Mockito.verify(indexScan1, Mockito.times(1)).estimateCost();
    }

    private List<Integer> ids(List<? extends Plan> subplans)
    {
        return subplans.stream().map(p -> p.id).collect(Collectors.toList());
    }

    static class CostEstimator implements Plan.CostEstimator
    {
        final Plan.TableMetrics metrics;

        CostEstimator(Plan.TableMetrics metrics)
        {
            this.metrics = metrics;
        }


        @Override
        public int estimateAnnNodesVisited(Orderer ordering, int limit, long candidates)
        {
            return metrics.sstables * VectorMemtableIndex.expectedNodesVisited(
            limit / metrics.sstables,
            (int) candidates / metrics.sstables,
            500000);  // taken from a sample database with 10M 16-dimensional vectors
        }
    }

}<|MERGE_RESOLUTION|>--- conflicted
+++ resolved
@@ -47,9 +47,6 @@
 
 public class PlanTest
 {
-<<<<<<< HEAD
-    private final static Orderer ordering = Mockito.mock(Orderer.class);
-=======
     private final static Orderer ordering = orderer();
 
     private static Orderer orderer()
@@ -59,7 +56,6 @@
         return orderer;
     }
 
->>>>>>> 0353b513
     private final static RowFilter.Expression pred1 = filerPred("pred1", Operator.LT);
     private final static RowFilter.Expression pred2 = filerPred("pred2", Operator.LT);
     private final static RowFilter.Expression pred3 = filerPred("pred3", Operator.LT);
@@ -322,11 +318,7 @@
     @Test
     public void annSort()
     {
-<<<<<<< HEAD
-        Plan.KeysIteration i = factory.numericIndexScan(saiPred1, (long) (0.5 * factory.tableMetrics.rows));
-=======
         Plan.KeysIteration i = factory.indexScan(saiPred1, (long) (0.5 * factory.tableMetrics.rows));
->>>>>>> 0353b513
         Plan.KeysIteration s = factory.sort(i, ordering);
 
         assertEquals(0.5 * factory.tableMetrics.rows, s.expectedKeys(), 0.01);
@@ -460,21 +452,13 @@
             }
 
             @Override
-<<<<<<< HEAD
-            public Iterator<? extends PrimaryKeyWithSortKey> getTopKRows()
-=======
             public Iterator<? extends PrimaryKey> getTopKRows(int softLimit)
->>>>>>> 0353b513
             {
                 throw new UnsupportedOperationException();
             }
 
             @Override
-<<<<<<< HEAD
-            public Iterator<? extends PrimaryKeyWithSortKey> getTopKRows(RangeIterator keys)
-=======
             public Iterator<? extends PrimaryKeyWithSortKey> getTopKRows(RangeIterator keys, int softLimit)
->>>>>>> 0353b513
             {
                 throw new UnsupportedOperationException();
             }
@@ -607,11 +591,7 @@
         // This allows us to perform such query lazily and the cost should be proportional to n.
         // Important: this requires hight number of rows in the table, so that the cost of fetching all keys from the index
         // is significantly larger than the cost of fetching a few result rows from storage.
-<<<<<<< HEAD
-        Plan.KeysIteration indexScan = factory.numericIndexScan(saiPred1, (long) (0.1 * factory.tableMetrics.rows));
-=======
         Plan.KeysIteration indexScan = factory.indexScan(saiPred1, (long) (0.1 * factory.tableMetrics.rows));
->>>>>>> 0353b513
         Plan.KeysIteration sort = factory.sort(indexScan, ordering);
         Plan.RowsIteration fetch = factory.fetch(sort);
         Plan.RowsIteration postFilter = factory.recheckFilter(rowFilter1, fetch);
