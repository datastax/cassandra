/*
 * Licensed to the Apache Software Foundation (ASF) under one
 * or more contributor license agreements.  See the NOTICE file
 * distributed with this work for additional information
 * regarding copyright ownership.  The ASF licenses this file
 * to you under the Apache License, Version 2.0 (the
 * "License"); you may not use this file except in compliance
 * with the License.  You may obtain a copy of the License at
 *
 *     http://www.apache.org/licenses/LICENSE-2.0
 *
 * Unless required by applicable law or agreed to in writing, software
 * distributed under the License is distributed on an "AS IS" BASIS,
 * WITHOUT WARRANTIES OR CONDITIONS OF ANY KIND, either express or implied.
 * See the License for the specific language governing permissions and
 * limitations under the License.
 */

package org.apache.cassandra.index.sai.plan;

import java.util.ArrayList;
import java.util.Collections;
import java.util.HashMap;
import java.util.Iterator;
import java.util.List;
import java.util.Locale;
import java.util.Map;
import java.util.stream.Collectors;

import com.google.common.base.Preconditions;
import com.google.common.collect.Lists;
import org.junit.BeforeClass;
import org.junit.Test;

import org.apache.cassandra.cql3.Operator;
import org.apache.cassandra.db.filter.RowFilter;
import org.apache.cassandra.index.sai.disk.vector.VectorMemtableIndex;
import org.apache.cassandra.index.sai.utils.LongIterator;
import org.apache.cassandra.index.sai.utils.PrimaryKey;
import org.apache.cassandra.index.sai.utils.PrimaryKeyWithSortKey;
import org.apache.cassandra.index.sai.utils.RangeIterator;
import org.mockito.Mockito;

import static java.lang.Math.ceil;
import static org.apache.cassandra.index.sai.plan.Plan.CostCoefficients.ANN_EDGELIST_COST;
import static org.apache.cassandra.index.sai.plan.Plan.CostCoefficients.ANN_SIMILARITY_COST;
import static org.apache.cassandra.index.sai.plan.Plan.CostCoefficients.ROW_COST;
import static org.apache.cassandra.index.sai.plan.Plan.CostCoefficients.SAI_KEY_COST;
import static org.apache.cassandra.index.sai.plan.Plan.CostCoefficients.SAI_OPEN_COST;
import static org.junit.Assert.*;

public class PlanTest
{
    private static final Orderer ordering = orderer();

    @BeforeClass
    public static void setupDD()
    {
        Plan.hitRateSupplier = () -> 1.0;
    }

    private static Orderer orderer()
    {
        Orderer orderer = Mockito.mock(Orderer.class);
        Mockito.when(orderer.isANN()).thenReturn(true);
        return orderer;
    }

    private static final RowFilter.Expression pred1 = filerPred("pred1", Operator.LT);
    private static final RowFilter.Expression pred2 = filerPred("pred2", Operator.LT);
    private static final RowFilter.Expression pred3 = filerPred("pred3", Operator.LT);
    private static final RowFilter.Expression pred4 = filerPred("pred4", Operator.LT);

    private static final Expression saiPred1 = saiPred("pred1", Expression.Op.RANGE, false);
    private static final  Expression saiPred2 = saiPred("pred2", Expression.Op.RANGE, false);
    private static final  Expression saiPred3 = saiPred("pred3", Expression.Op.RANGE, false);
    private static final  Expression saiPred4 = saiPred("pred4", Expression.Op.RANGE, true);
    
    private static final RowFilter rowFilter1 = RowFilter.builder().add(pred1).build();
    private static final RowFilter rowFilter12 = RowFilter.builder().add(pred1).add(pred2).build();
    private static final RowFilter rowFilter123 = RowFilter.builder().add(pred1).add(pred2).add(pred3).build();

    private final Plan.TableMetrics table1M = new Plan.TableMetrics(1_000_000, 7, 128, 3);
    private final Plan.TableMetrics table10M = new Plan.TableMetrics(10_000_000, 7, 128, 8);
    
    private final Plan.Factory factory = new Plan.Factory(table1M, new CostEstimator(table1M));


    static {
        // For consistent display of plan trees
        Locale.setDefault(Locale.ENGLISH);
    }

    private static Expression saiPred(String column, Expression.Op operation, boolean isLiteral)
    {
        Expression pred = Mockito.mock(Expression.class);
        Mockito.when(pred.toString()).thenReturn(operation.toString() + '(' + column + ')');
        Mockito.when(pred.getIndexName()).thenReturn(column + "_idx");
        Mockito.when(pred.getOp()).thenReturn(operation);
        Mockito.when(pred.isLiteral()).thenReturn(isLiteral);
        return pred;
    }

    private static RowFilter.Expression filerPred(String column, Operator operation)
    {
        RowFilter.Expression pred = Mockito.mock(RowFilter.Expression.class);
        Mockito.when(pred.toString()).thenReturn(column + ' ' + operation + " X");
        Mockito.when(pred.operator()).thenReturn(operation);
        return pred;
    }

    @Test
    public void empty()
    {
        Plan.KeysIteration plan = factory.indexScan(saiPred1, 0);
        assertTrue(plan instanceof Plan.NumericIndexScan);
        assertEquals(0.0, plan.expectedKeys(), 0.01);
        assertEquals(0.0, plan.selectivity(), 0.01);
        assertEquals(0.0, plan.costPerKey(), 0.01);
    }

    @Test
    public void single()
    {
        Plan.KeysIteration plan = factory.indexScan(saiPred1, (long)(0.5 * factory.tableMetrics.rows));
        assertTrue(plan instanceof Plan.NumericIndexScan);
        assertEquals(0.5 * factory.tableMetrics.rows, plan.expectedKeys(), 0.01);
        assertEquals(0.5, plan.selectivity(), 0.01);
        assertEquals(SAI_KEY_COST, plan.costPerKey(), 0.01);
    }

    @Test
    public void intersection()
    {
        Plan.KeysIteration a1 = factory.indexScan(saiPred1, (long)(0.2 * factory.tableMetrics.rows));
        Plan.KeysIteration a2 = factory.indexScan(saiPred2, (long)(0.5 * factory.tableMetrics.rows));
        Plan.KeysIteration plan1 = factory.intersection(Lists.newArrayList(a1, a2));

        assertTrue(plan1 instanceof Plan.Intersection);
        assertEquals(0.1, plan1.selectivity(), 0.01);
        assertTrue(plan1.costPerKey() > a1.costPerKey());
        assertTrue(plan1.costPerKey() > a2.costPerKey());

        Plan.KeysIteration b1 = factory.indexScan(saiPred1, (long)(0.01 * factory.tableMetrics.rows));
        Plan.KeysIteration b2 = factory.indexScan(saiPred2, (long)(0.01 * factory.tableMetrics.rows));
        Plan.KeysIteration plan2 = factory.intersection(Lists.newArrayList(b1, b2));

        assertTrue(plan2 instanceof Plan.Intersection);
        assertEquals(0.0001, plan2.selectivity(), 1e-9);
        assertEquals(0.0001 * factory.tableMetrics.rows, plan2.expectedKeys(), 1e-9);
        assertTrue(plan2.costPerKey() > plan1.costPerKey());
    }

    @Test
    public void intersectionWithEmpty()
    {
        Plan.KeysIteration a1 = factory.indexScan(saiPred1, 0);
        Plan.KeysIteration a2 = factory.indexScan(saiPred2, (long)(0.01 * factory.tableMetrics.rows));
        Plan.KeysIteration plan = factory.intersection(Lists.newArrayList(a1, a2));
        assertEquals(0.0, plan.selectivity(), 0.0001);
        assertEquals(0.0, plan.expectedKeys(), 0.0001);
        assertTrue(plan.fullCost() <= 2 * factory.tableMetrics.sstables * SAI_OPEN_COST + SAI_KEY_COST * 2);
    }

    @Test
    public void intersectionWithNothing()
    {
        Plan.KeysIteration a1 = factory.nothing;
        Plan.KeysIteration a2 = factory.indexScan(saiPred2, (long)(0.01 * factory.tableMetrics.rows));
        Plan.KeysIteration plan = factory.intersection(Lists.newArrayList(a1, a2));
        assertEquals(0.0, plan.selectivity(), 0.0001);
        assertEquals(0.0, plan.expectedKeys(), 0.0001);
        assertTrue(plan.fullCost() <= SAI_KEY_COST * 2);
    }

    @Test
    public void intersectionWithEverything()
    {
        Plan.KeysIteration a1 = factory.everything;
        Plan.KeysIteration a2 = factory.indexScan(saiPred2, (long)(0.01 * factory.tableMetrics.rows));
        Plan.KeysIteration plan = factory.intersection(Lists.newArrayList(a1, a2));
        assertSame(a2, plan);

        assertSame(factory.everything, factory.intersection(Lists.newArrayList()));
        assertSame(factory.everything, factory.intersection(Lists.newArrayList(factory.everything)));
        assertSame(factory.everything, factory.intersection(Lists.newArrayList(factory.everything, factory.everything)));
    }

    @Test
    public void intersectionWithUnion()
    {
        Plan.KeysIteration s1 = factory.indexScan(saiPred1, (long) (0.01 * factory.tableMetrics.rows));
        Plan.KeysIteration s2 = factory.indexScan(saiPred2, (long) (0.01 * factory.tableMetrics.rows));
        Plan.KeysIteration s3 = factory.indexScan(saiPred3, (long) (0.01 * factory.tableMetrics.rows));
        Plan.KeysIteration u = factory.union(Lists.newArrayList(s2, s3));
        Plan.KeysIteration i1 = factory.intersection(Lists.newArrayList(s1, u));
        Plan.KeysIteration i2 = factory.intersection(Lists.newArrayList(s1, s2));
        assertTrue(i1.initCost() > i2.initCost());
        assertTrue(i1.fullCost() > i2.fullCost());
    }

    @Test
    public void nestedIntersections()
    {
        Plan.KeysIteration s1 = factory.indexScan(saiPred1, (long) (0.01 * factory.tableMetrics.rows));
        Plan.KeysIteration s2 = factory.indexScan(saiPred2, (long) (0.01 * factory.tableMetrics.rows));
        Plan.KeysIteration s3 = factory.indexScan(saiPred3, (long) (0.01 * factory.tableMetrics.rows));
        Plan.KeysIteration nested = factory.intersection(Lists.newArrayList(s2, s3));
        Plan.KeysIteration i1 = factory.intersection(Lists.newArrayList(s1, nested));
        Plan.KeysIteration i2 = factory.intersection(Lists.newArrayList(s1, s2, s3));
        assertEquals(i1.initCost(), i2.initCost(), 0.01);
        assertEquals(i1.fullCost(), i2.fullCost(), 0.01);
    }

    @Test
    public void rangeScanVsPointLookupIntersection()
    {
        // Intersecting range scans is

        Plan.KeysIteration n1 = factory.indexScan(saiPred("a", Expression.Op.RANGE, false),
                                                         (long)(0.1 * factory.tableMetrics.rows));
        Plan.KeysIteration n2 = factory.indexScan(saiPred("b", Expression.Op.RANGE, false),
                                                         (long)(0.1 * factory.tableMetrics.rows));
        Plan.KeysIteration ni = factory.intersection(Lists.newArrayList(n1, n2));

        Plan.KeysIteration l1 = factory.indexScan(saiPred("c", Expression.Op.EQ, true),
                                                         (long)(0.1 * factory.tableMetrics.rows));
        Plan.KeysIteration l2 = factory.indexScan(saiPred("d", Expression.Op.EQ, true),
                                                         (long)(0.1 * factory.tableMetrics.rows));
        Plan.KeysIteration li = factory.intersection(Lists.newArrayList(l1, l2));

        assertEquals(li.expectedKeys(), ni.expectedKeys(), 0.01);

        assertTrue(li.fullCost() < ni.fullCost());
    }

    @Test
    public void intersectThree()
    {
        Plan.KeysIteration s1 = factory.indexScan(saiPred1, (long) (0.5 * factory.tableMetrics.rows));
        Plan.KeysIteration s2 = factory.indexScan(saiPred2, (long) (0.8 * factory.tableMetrics.rows));
        Plan.KeysIteration s3 = factory.indexScan(saiPred3, (long) (0.8 * factory.tableMetrics.rows));
        Plan.KeysIteration intersect2 = factory.intersection(Lists.newArrayList(s1, s2));
        Plan.KeysIteration intersect3 = factory.intersection(Lists.newArrayList(s1, s2, s3));

        assertTrue(intersect3 instanceof Plan.Intersection);
        assertEquals(0.32, intersect3.selectivity(), 0.01);
        assertEquals(0.32 * factory.tableMetrics.rows, intersect3.expectedKeys(), 0.01);
        assertTrue(intersect3.fullCost() > intersect2.fullCost());
    }

    @Test
    public void union()
    {
        Plan.KeysIteration s1 = factory.indexScan(saiPred1, (long) (0.5 * factory.tableMetrics.rows));
        Plan.KeysIteration s2 = factory.indexScan(saiPred2, (long) (0.5 * factory.tableMetrics.rows));
        Plan.KeysIteration plan = factory.union(Lists.newArrayList(s1, s2));

        assertTrue(plan instanceof Plan.Union);
        assertEquals(0.75, plan.selectivity(), 0.01);
        assertEquals(0.75 * factory.tableMetrics.rows, plan.expectedKeys(), 0.01);
        assertEquals( 1.333333333 * (SAI_KEY_COST), plan.costPerKey(), 0.01);
        assertTrue(plan.fullCost() >= s1.fullCost() + s2.fullCost());
    }

    @Test
    public void unionWithNoting()
    {
        Plan.KeysIteration s1 = factory.nothing;
        Plan.KeysIteration s2 = factory.indexScan(saiPred2, (long) (0.5 * factory.tableMetrics.rows));
        Plan.KeysIteration plan = factory.union(Lists.newArrayList(s1, s2));

        assertSame(s2, plan);
        assertSame(factory.nothing, factory.union(Collections.emptyList()));
    }

    @Test
    public void unionWithEverything()
    {
        Plan.KeysIteration s1 = factory.everything;
        Plan.KeysIteration s2 = factory.indexScan(saiPred2, (long) (0.5 * factory.tableMetrics.rows));
        Plan.KeysIteration plan = factory.union(Lists.newArrayList(s1, s2));

        assertSame(factory.everything, plan);
    }

    @Test
    public void fetch()
    {
        Plan.KeysIteration i = factory.indexScan(saiPred1, (long) (0.5 * factory.tableMetrics.rows));
        Plan.RowsIteration s = factory.fetch(i);
        assertEquals(0.5 * factory.tableMetrics.rows, s.expectedRows(), 0.01);
        assertTrue(s.fullCost() > 0.5 * factory.tableMetrics.rows * (SAI_KEY_COST + ROW_COST));
    }

    @Test
    public void limit()
    {
        Plan.KeysIteration i = factory.indexScan(saiPred1, (long) (0.5 * factory.tableMetrics.rows));
        Plan.RowsIteration s = factory.fetch(i);
        Plan.RowsIteration l = factory.limit(s, 10);
        assertEquals(10, l.expectedRows(), 0.01);
        assertTrue(l.fullCost() < s.fullCost());
    }

    @Test
    public void filter()
    {
        Plan.KeysIteration i = factory.indexScan(saiPred1, (long) (0.5 * factory.tableMetrics.rows));
        Plan.RowsIteration s = factory.fetch(i);
        Plan.RowsIteration f = factory.filter(RowFilter.builder().add(pred1).build(), s, 0.25);
        assertEquals(0.25 * factory.tableMetrics.rows, f.expectedRows(), 0.01);
        assertEquals(0.25, f.selectivity(), 0.01);
        assertTrue(f.costPerRow() > s.costPerRow());
    }

    @Test
    public void filterAndLimit()
    {
        Plan.KeysIteration i = factory.indexScan(saiPred1, (long) (0.5 * factory.tableMetrics.rows));
        Plan.RowsIteration s = factory.fetch(i);
        Plan.RowsIteration f = factory.filter(RowFilter.builder().add(pred1).build(), s, 0.25);
        Plan.RowsIteration l = factory.limit(f, 10);
        assertEquals(10, l.expectedRows(), 0.01);
        assertEquals(l.costPerRow(), f.costPerRow(), 0.01);
    }

    @Test
    public void annSort()
    {
        Plan.KeysIteration i = factory.indexScan(saiPred1, (long) (0.5 * factory.tableMetrics.rows));
        Plan.KeysIteration s = factory.sort(i, ordering);

        assertEquals(0.5 * factory.tableMetrics.rows, s.expectedKeys(), 0.01);
        assertTrue(s.initCost() >= i.fullCost());
    }

    @Test
    public void annScan()
    {
        Plan.KeysIteration i = factory.sort(factory.everything, ordering);
        assertEquals(factory.tableMetrics.rows, i.expectedKeys(), 0.01);
        assertEquals(i.initCost() + factory.costEstimator.estimateAnnSearchCost(ordering, (int) ceil(i.expectedKeys()), factory.tableMetrics.rows), i.fullCost(), 0.01);
    }

    @Test
    public void annScanOfEmptyTable()
    {
        Plan.TableMetrics emptyTable = new Plan.TableMetrics(0, 0, 0, 0);
        Plan.Factory factory = new Plan.Factory(emptyTable, new CostEstimator(table1M));
        Plan.KeysIteration plan = factory.sort(factory.everything, ordering);
        assertEquals(0.0, plan.expectedKeys(), 0.01);
        assertEquals(1.0, plan.selectivity(), 0.01);
    }

    @Test
    public void findNodeByType()
    {
        Plan.KeysIteration s1 = factory.indexScan(saiPred1, (long) (0.5 * factory.tableMetrics.rows));
        Plan.KeysIteration s2 = factory.indexScan(saiPred2, (long) (0.2 * factory.tableMetrics.rows));
        Plan.KeysIteration s3 = factory.indexScan(saiPred3, (long) (0.1 * factory.tableMetrics.rows));
        RowFilter rowFilter = RowFilter.builder().add(pred1).add(pred2).add(pred3).build();

        Plan.KeysIteration union = factory.union(Lists.newArrayList(factory.intersection(Lists.newArrayList(s1, s2)), s3));
        Plan.KeysIteration sort = factory.sort(union, ordering);
        Plan.RowsIteration fetch = factory.fetch(sort);
        Plan.RowsIteration filter = factory.recheckFilter(rowFilter, fetch);
        Plan.RowsIteration limit = factory.limit(filter, 3);

        assertEquals(List.of(s2.id, s1.id, s3.id), ids(filter.nodesOfType(Plan.NumericIndexScan.class)));
        assertEquals(List.of(union.id), ids(filter.nodesOfType(Plan.Union.class)));
        assertEquals(List.of(fetch.id), ids(filter.nodesOfType(Plan.Fetch.class)));
        assertEquals(List.of(filter.id), ids(filter.nodesOfType(Plan.Filter.class)));

        // Nodes under limit may be different instances because of limit push-down:
        assertEquals(List.of(limit), limit.nodesOfType(Plan.Limit.class));
        assertEquals(1, limit.nodesOfType(Plan.Filter.class).size());
        assertEquals(1, limit.nodesOfType(Plan.Union.class).size());
    }


    @Test
    public void removeSubplan()
    {
        Plan.KeysIteration s1 = factory.indexScan(saiPred1, 20);
        Plan.KeysIteration s2 = factory.indexScan(saiPred2, 30);
        Plan.KeysIteration s3 = factory.indexScan(saiPred3, 50);
        Plan.KeysIteration plan1 = factory.intersection(Lists.newArrayList(s1, s2, s3));
        Plan plan2 = plan1.removeRestriction(s2.id);

        assertNotSame(plan1, plan2);
        assertEquals(plan1.id, plan2.id);  // although the result plan is different object, the nodes must retain their ids
        assertTrue(plan2 instanceof Plan.Intersection);
        assertEquals(Lists.newArrayList(s1.id, s3.id), ids(plan2.subplans()));
        assertNotEquals(plan1.cost(), plan2.cost());

        Plan plan3 = plan2.removeRestriction(s1.id);
        assertEquals(s3.id, plan3.id);

        Plan plan4 = plan3.removeRestriction(s3.id);
        assertTrue(plan4 instanceof Plan.Everything);
    }

    @Test
    public void removeNestedSubplan()
    {
        Plan.KeysIteration s1 = factory.indexScan(saiPred1, 50);
        Plan.KeysIteration s2 = factory.indexScan(saiPred2, 30);
        Plan.KeysIteration s3 = factory.indexScan(saiPred3, 80);
        Plan.KeysIteration s4 = factory.indexScan(saiPred4, 50);

        Plan.KeysIteration sub1 = factory.intersection(Lists.newArrayList(s1, s2));
        Plan.KeysIteration sub2 = factory.intersection(Lists.newArrayList(s3, s4));
        Plan.KeysIteration plan1 = factory.union(Lists.newArrayList(sub1, sub2));
        Plan plan2 = plan1.removeRestriction(s2.id).removeRestriction(s3.id);

        Plan reference = factory.union(Lists.newArrayList(s1, s4));

        assertNotSame(plan1, plan2);
        assertEquals(reference.cost(), plan2.cost());
        assertTrue(plan2 instanceof Plan.Union);
    }

    @Test
    public void intersectionClauseLimit()
    {
        Plan.KeysIteration s1 = factory.indexScan(saiPred1, 3);
        Plan.KeysIteration s2 = factory.indexScan(saiPred2, 4);
        Plan.KeysIteration s3 = factory.indexScan(saiPred3, 1);
        Plan.KeysIteration s4 = factory.indexScan(saiPred4, 2);
        Plan.KeysIteration intersect = factory.intersection(Lists.newArrayList(s1, s2, s3, s4));
        Plan.RowsIteration plan = factory.limit(factory.fetch(intersect), 3);

        Plan plan4 = plan.limitIntersectedClauses(4);
        assertSame(plan, plan4);

        Plan plan3 = plan.limitIntersectedClauses(3);
        Plan.Intersection intersection3 = plan3.firstNodeOfType(Plan.Intersection.class);
        assertNotNull(intersection3);
        assertEquals(List.of(s3.id, s4.id, s1.id), ids(intersection3.subplans()));

        Plan plan2 = plan.limitIntersectedClauses(2);
        Plan.Intersection intersection2 = plan2.firstNodeOfType(Plan.Intersection.class);
        assertNotNull(intersection2);
        assertEquals(List.of(s3.id, s4.id), ids(intersection2.subplans()));

        Plan plan1 = plan.limitIntersectedClauses(1);
        Plan.Fetch fetch = plan1.firstNodeOfType(Plan.Fetch.class);
        assertNotNull(fetch);
        assertSame(s3.id, fetch.subplans().get(0).id);
    }

    @Test
    public void rangeIterator()
    {
        Plan.KeysIteration s1 = factory.indexScan(saiPred1, 3);
        Plan.KeysIteration s2 = factory.indexScan(saiPred2, 3);
        Plan.KeysIteration s3 = factory.indexScan(saiPred3, 1);
        Plan.KeysIteration plan = factory.union(Lists.newArrayList(factory.intersection(Lists.newArrayList(s1, s2)), s3));

        Map<Expression, RangeIterator> iterators = new HashMap<>();
        iterators.put(saiPred1, new LongIterator(new long[] { 1L, 2L, 3L }));
        iterators.put(saiPred2, new LongIterator(new long[] { 1L, 2L, 5L }));
        iterators.put(saiPred3, new LongIterator(new long[] { 100L }));

        Plan.Executor executor = new Plan.Executor()
        {
            @Override
            public Iterator<? extends PrimaryKey> getKeysFromIndex(Expression predicate)
            {
                return iterators.get(predicate);
            }

            @Override
            public Iterator<? extends PrimaryKey> getTopKRows(Expression predicate, int softLimit)
            {
                throw new UnsupportedOperationException();
            }

            @Override
            public Iterator<PrimaryKeyWithSortKey> getTopKRows(RangeIterator keys, int softLimit)
            {
                throw new UnsupportedOperationException();
            }
        };

        RangeIterator iterator = (RangeIterator) plan.execute(executor, Integer.MAX_VALUE);
        assertEquals(LongIterator.convert(1L, 2L, 100L), LongIterator.convert(iterator));
    }

    @Test
    public void builder()
    {
        Plan plan1 = factory.intersectionBuilder()
                            .add(factory.indexScan(saiPred1, 50))
                            .add(factory.indexScan(saiPred2, 50))
                            .build();
        assertTrue(plan1 instanceof Plan.Intersection);
        assertEquals(2, plan1.subplans().size());

        Plan plan2 = factory.unionBuilder()
                            .add(factory.indexScan(saiPred3, 50))
                            .add(factory.indexScan(saiPred4, 50))
                            .build();
        assertTrue(plan2 instanceof Plan.Union);
        assertEquals(2, plan2.subplans().size());
    }

    @Test
    public void prettyPrint()
    {
        Plan.KeysIteration s1 = factory.indexScan(saiPred1, (long) (0.5 * factory.tableMetrics.rows));
        Plan.KeysIteration s2 = factory.indexScan(saiPred2, (long) (0.002 * factory.tableMetrics.rows));
        Plan.KeysIteration s3 = factory.indexScan(saiPred4, (long) (0.001 * factory.tableMetrics.rows));
        Plan.KeysIteration union = factory.union(Lists.newArrayList(factory.intersection(Lists.newArrayList(s1, s2)), s3));
        Plan.KeysIteration sort = factory.sort(union, ordering);
        Plan.RowsIteration fetch = factory.fetch(sort);
        Plan.RowsIteration filter = factory.recheckFilter(RowFilter.builder().add(pred1).add(pred2).add(pred4).build(), fetch);
        Plan.RowsIteration limit = factory.limit(filter, 3);

        String prettyStr = limit.toStringRecursive();

<<<<<<< HEAD
        assertEquals("Limit 3 (rows: 3.0, cost/row: 3895.8, cost: 56001.1..67688.5)\n" +
                     " └─ Filter pred1 < X AND pred2 < X AND pred4 < X (sel: 1.000000000) (rows: 3.0, cost/row: 3895.8, cost: 56001.1..67688.5)\n" +
                     "     └─ Fetch (rows: 3.0, cost/row: 3895.8, cost: 56001.1..67688.5)\n" +
                     "         └─ KeysSort (keys: 3.0, cost/key: 3792.4, cost: 56001.1..67378.2)\n" +
                     "             └─ Union (keys: 1999.0, cost/key: 14.8, cost: 13500.0..43001.3)\n" +
                     "                 ├─ Intersection (keys: 1000.0, cost/key: 29.4, cost: 9000.0..38401.3)\n" +
                     "                 │   ├─ NumericIndexScan of pred2_idx using RANGE(pred2) (sel: 0.002000000, step: 1.0) (keys: 2000.0, cost/key: 0.1, cost: 4500.0..4700.0)\n" +
                     "                 │   └─ NumericIndexScan of pred1_idx using RANGE(pred1) (sel: 0.500000000, step: 250.0) (keys: 2000.0, cost/key: 14.6, cost: 4500.0..33701.3)\n" +
                     "                 └─ LiteralIndexScan of pred4_idx using RANGE(pred4) (sel: 0.001000000, step: 1.0) (keys: 1000.0, cost/key: 0.1, cost: 4500.0..4600.0)\n", prettyStr);
=======
        assertEquals("Limit 3 (rows: 3.0, cost/row: 93.4, cost: 40118.3..40398.6)\n" +
                     " └─ Filter pred1 < X AND pred2 < X AND pred4 < X (sel: 1.000000000) (rows: 3.0, cost/row: 93.4, cost: 40118.3..40398.6)\n" +
                     "     └─ Fetch (rows: 3.0, cost/row: 93.4, cost: 40118.3..40398.6)\n" +
                     "         └─ KeysSort (keys: 3.0, cost/key: 10.0, cost: 40118.3..40148.3)\n" +
                     "             └─ Union (keys: 1999.0, cost/key: 17.0, cost: 90.0..34091.3)\n" +
                     "                 ├─ Intersection (keys: 1000.0, cost/key: 33.0, cost: 60.0..33061.3)\n" +
                     "                 │   ├─ NumericIndexScan of pred2_idx (sel: 0.002000000, step: 1.0) (keys: 2000.0, cost/key: 1.0, cost: 30.0..2030.0)\n" +
                     "                 │   │  predicate: RANGE(pred2)\n" +
                     "                 │   └─ NumericIndexScan of pred1_idx (sel: 0.500000000, step: 250.0) (keys: 2000.0, cost/key: 15.5, cost: 30.0..31031.3)\n" +
                     "                 │      predicate: RANGE(pred1)\n" +
                     "                 └─ LiteralIndexScan of pred4_idx (sel: 0.001000000, step: 1.0) (keys: 1000.0, cost/key: 1.0, cost: 30.0..1030.0)\n" +
                     "                    predicate: RANGE(pred4)\n", prettyStr);
>>>>>>> 34cdb86e
    }

    @Test
    public void removeNeedlessIntersections()
    {
        // If one of the intersection branches has bad selectivity (here 90%), then performing the intersection
        // makes no sense, because it will cause more effort to perform the intersection than to fetch the additional
        // rows that weren't filtered out
        Plan.KeysIteration s1 = factory.indexScan(saiPred1, (long) (0.99 * factory.tableMetrics.rows));
        Plan.KeysIteration s2 = factory.indexScan(saiPred2, (long) (0.001 * factory.tableMetrics.rows));
        Plan.KeysIteration s3 = factory.indexScan(saiPred3, (long) (0.95 * factory.tableMetrics.rows));
        Plan.KeysIteration s4 = factory.indexScan(saiPred4, (long) (0.97 * factory.tableMetrics.rows));
        Plan.KeysIteration intersect = factory.intersection(Lists.newArrayList(s1, s2, s3, s4));
        Plan.RowsIteration origPlan = factory.fetch(intersect);

        Plan optimizedPlan = origPlan.optimize();
        assertEquals(List.of(s2.id, s3.id, s4.id, s1.id), ids(intersect.subplans())); // subplans must be sorted by selectivity
        assertEquals(List.of(s2.id), ids(optimizedPlan.subplans())); // look ma, no intersection under the fetch node
    }

    @Test
    public void optimizeIntersectionWithEmpty()
    {
        Plan.KeysIteration a1 = factory.indexScan(saiPred1, 0);
        Plan.KeysIteration a2 = factory.indexScan(saiPred2, (long)(0.01 * factory.tableMetrics.rows));
        Plan.KeysIteration plan = factory.intersection(Lists.newArrayList(a1, a2));
        Plan optimized = plan.optimize();
        assertEquals(optimized.id, a1.id);
    }

    @Test
    public void leaveGoodIntersection()
    {
        // If both intersection selectivities are good, then the intersection shouldn't be removed at all
        Plan.KeysIteration s1 = factory.indexScan(saiPred1, (long) (0.0001 * factory.tableMetrics.rows));
        Plan.KeysIteration s2 = factory.indexScan(saiPred2, (long) (0.2 * factory.tableMetrics.rows));
        Plan.KeysIteration intersect = factory.intersection(Lists.newArrayList(s1, s2));
        Plan.RowsIteration origPlan = factory.fetch(intersect);

        Plan optimizedPlan = origPlan.optimize();
        assertSame(origPlan, optimizedPlan);
    }

    @Test
    public void removeNeedlessIntersectionUnderFilter()
    {
        Plan.KeysIteration s1 = factory.indexScan(saiPred1, (long) (0.0001 * factory.tableMetrics.rows));
        Plan.KeysIteration s2 = factory.indexScan(saiPred2, (long) (0.9 * factory.tableMetrics.rows));
        Plan.KeysIteration intersect = factory.intersection(Lists.newArrayList(s1, s2));
        Plan.RowsIteration fetch = factory.fetch(intersect);
        RowFilter rowFilter = RowFilter.builder().add(pred1).add(pred2).build();
        Plan.RowsIteration origPlan = factory.recheckFilter(rowFilter, fetch);

        Plan.RowsIteration optimizedPlan = (Plan.RowsIteration) origPlan.optimize();
        assertFalse(optimizedPlan.contains(p -> p instanceof Plan.Intersection));
        assertEquals(origPlan.cost().expectedRows, optimizedPlan.cost().expectedRows, 0.001);
    }

    @Test
    public void leaveGoodIntersectionUnderFilter()
    {
        Plan.KeysIteration s1 = factory.indexScan(saiPred1, (long) (0.1 * factory.tableMetrics.rows));
        Plan.KeysIteration s2 = factory.indexScan(saiPred2, (long) (0.5 * factory.tableMetrics.rows));
        Plan.KeysIteration intersect = factory.intersection(Lists.newArrayList(s1, s2));
        Plan.RowsIteration fetch = factory.fetch(intersect);
        RowFilter rowFilter = RowFilter.builder().add(pred1).add(pred2).build();
        Plan.RowsIteration origPlan = factory.recheckFilter(rowFilter, fetch);

        Plan optimizedPlan = origPlan.optimize();
        assertSame(origPlan, optimizedPlan);
    }

    @Test
    public void replaceAnnSortWithAnnScan()
    {
        // This is a simulation of a typical hybrid vector query
        // SELECT * FROM ... WHERE matches_lot_of_rows ORDER BY v ANN OF ... LIMIT n;
        // If the predicate matches a significant portion of the data and n is small,
        // then we should switch to scanning the ANN index only and post-filtering.
        // This allows us to perform such query lazily and the cost should be proportional to n.
        // Important: this requires hight number of rows in the table, so that the cost of fetching all keys from the index
        // is significantly larger than the cost of fetching a few result rows from storage.
        Plan.KeysIteration indexScan = factory.indexScan(saiPred1, (long) (0.1 * factory.tableMetrics.rows));
        Plan.KeysIteration sort = factory.sort(indexScan, ordering);
        Plan.RowsIteration fetch = factory.fetch(sort);
        Plan.RowsIteration postFilter = factory.recheckFilter(rowFilter1, fetch);
        Plan.RowsIteration origPlan = factory.limit(postFilter, 3);

        Plan optimizedPlan = origPlan.optimize();
        assertTrue(optimizedPlan.contains(p -> p instanceof Plan.AnnIndexScan));

        // The optimized plan should finish before the original plan even gets the first row out ;)
        assertTrue(optimizedPlan.cost().fullCost() < origPlan.cost().initCost());
    }

    @Test
    public void notReplaceAnnSortWithAnnScan()
    {
        // Test for CNDB-9898
        Plan.KeysIteration indexScan = factory.indexScan(saiPred1, (long) (0.001 * factory.tableMetrics.rows));
        Plan.KeysIteration sort = factory.sort(indexScan, ordering);
        Plan.RowsIteration fetch = factory.fetch(sort);
        Plan.RowsIteration postFilter = factory.recheckFilter(rowFilter1, fetch);
        Plan.RowsIteration origPlan = factory.limit(postFilter, 1);

        Plan optimizedPlan = origPlan.optimize();
        assertFalse(optimizedPlan.contains(p -> p instanceof Plan.AnnIndexScan));
        assertTrue(optimizedPlan.contains(p -> p instanceof Plan.KeysSort));
    }


    @Test
    public void replaceIntersectionAndAnnSortWithAnnScan()
    {
        // Similar like the previous test, but now with an intersection:
        Plan.KeysIteration indexScan1 = factory.indexScan(saiPred1, (long) (0.1 * factory.tableMetrics.rows));
        Plan.KeysIteration indexScan2 = factory.indexScan(saiPred2, (long) (0.2 * factory.tableMetrics.rows));
        Plan.KeysIteration intersection = factory.intersection(Lists.newArrayList(indexScan1, indexScan2));
        Plan.KeysIteration sort = factory.sort(intersection, ordering);
        Plan.RowsIteration fetch = factory.fetch(sort);
        Plan.RowsIteration postFilter = factory.recheckFilter(rowFilter12, fetch);
        Plan.RowsIteration origPlan = factory.limit(postFilter, 3);

        Plan optimizedPlan = origPlan.optimize();
        assertTrue(optimizedPlan.contains(p -> p instanceof Plan.AnnIndexScan));

        // The optimized plan should finish before the original plan even gets the first row out ;)
        assertTrue(optimizedPlan.cost().fullCost() < origPlan.cost().initCost());
    }

    @Test
    public void removeIntersectionBelowAnnSort()
    {
        Plan.KeysIteration indexScan1 = factory.indexScan(saiPred1, (long) (0.001 * factory.tableMetrics.rows));
        Plan.KeysIteration indexScan2 = factory.indexScan(saiPred2, (long) (0.9 * factory.tableMetrics.rows));
        Plan.KeysIteration intersection = factory.intersection(Lists.newArrayList(indexScan1, indexScan2));
        Plan.KeysIteration sort = factory.sort(intersection, ordering);
        Plan.RowsIteration fetch = factory.fetch(sort);
        Plan.RowsIteration postFilter = factory.recheckFilter(rowFilter12, fetch);
        Plan.RowsIteration origPlan = factory.limit(postFilter, 3);

        Plan optimizedPlan = origPlan.optimize();
        assertFalse(optimizedPlan.contains(p -> p instanceof Plan.Intersection));  // no intersection
        assertFalse(optimizedPlan.contains(p -> p instanceof Plan.AnnIndexScan));    // no direct ANN index scan
        assertTrue(optimizedPlan.contains(p -> p instanceof Plan.KeysSort));
        assertTrue(optimizedPlan.contains(p -> p instanceof Plan.NumericIndexScan));
    }

    @Test
    public void reduceNumberOfIntersectionsBelowAnnSort()
    {
        Plan.KeysIteration indexScan1 = factory.indexScan(saiPred1, (long) (0.001 * factory.tableMetrics.rows));
        Plan.KeysIteration indexScan2 = factory.indexScan(saiPred2, (long) (0.001 * factory.tableMetrics.rows));
        Plan.KeysIteration indexScan3 = factory.indexScan(saiPred3, (long) (0.5 * factory.tableMetrics.rows));
        Plan.KeysIteration intersection = factory.intersection(Lists.newArrayList(indexScan1, indexScan2, indexScan3));
        Plan.KeysIteration sort = factory.sort(intersection, ordering);
        Plan.RowsIteration fetch = factory.fetch(sort);
        Plan.RowsIteration postFilter = factory.recheckFilter(rowFilter123, fetch);
        Plan.RowsIteration origPlan = factory.limit(postFilter, 3);

        Plan optimizedPlan = origPlan.optimize();

        Plan.Intersection optimizedIntersection = optimizedPlan.firstNodeOfType(Plan.Intersection.class);
        assertNotNull(optimizedIntersection);
        assertEquals(List.of(indexScan1.id, indexScan2.id), ids(optimizedIntersection.subplans()));
    }

    @Test
    public void leaveThreeIntersectionsBelowAnnSort()
    {
        Plan.KeysIteration indexScan1 = factory.indexScan(saiPred1, (long) (0.01 * factory.tableMetrics.rows));
        Plan.KeysIteration indexScan2 = factory.indexScan(saiPred2, (long) (0.01 * factory.tableMetrics.rows));
        Plan.KeysIteration indexScan3 = factory.indexScan(saiPred3, (long) (0.01 * factory.tableMetrics.rows));
        Plan.KeysIteration intersection = factory.intersection(Lists.newArrayList(indexScan1, indexScan2, indexScan3));
        Plan.KeysIteration sort = factory.sort(intersection, ordering);
        Plan.RowsIteration fetch = factory.fetch(sort);
        Plan.RowsIteration postFilter = factory.recheckFilter(rowFilter123, fetch);
        Plan.RowsIteration origPlan = factory.limit(postFilter, 3);

        Plan optimizedPlan = origPlan.optimize();
        Plan.Intersection optimizedIntersection = optimizedPlan.firstNodeOfType(Plan.Intersection.class);
        assertNotNull(optimizedIntersection);
        assertEquals(List.of(indexScan1.id, indexScan2.id, indexScan3.id), ids(optimizedIntersection.subplans()));
    }

    @Test
    public void leaveIntersectionsBelowAnnSort()
    {
        Plan.KeysIteration indexScan1 = factory.indexScan(saiPred1, (long) (0.001 * factory.tableMetrics.rows));
        Plan.KeysIteration indexScan2 = factory.indexScan(saiPred2, (long) (0.01 * factory.tableMetrics.rows));
        Plan.KeysIteration intersection = factory.intersection(Lists.newArrayList(indexScan1, indexScan2));
        Plan.KeysIteration sort = factory.sort(intersection, ordering);
        Plan.RowsIteration fetch = factory.fetch(sort);
        Plan.RowsIteration postFilter = factory.recheckFilter(rowFilter12, fetch);
        Plan.RowsIteration origPlan = factory.limit(postFilter, 3);

        Plan optimizedPlan = origPlan.optimize();


        assertSame(origPlan, optimizedPlan);
    }

    @Test
    public void optimizeIntersectionsUnderLimit()
    {
        testIntersectionsUnderLimit(table10M, List.of(0.0), List.of(1));
        testIntersectionsUnderLimit(table10M, List.of(0.0, 0.0), List.of(1));
        testIntersectionsUnderLimit(table10M, List.of(0.0, 0.1), List.of(1));
        testIntersectionsUnderLimit(table10M, List.of(0.0, 0.0, 0.0), List.of(1));
        testIntersectionsUnderLimit(table10M, List.of(0.0, 0.0, 0.1), List.of(1));
        testIntersectionsUnderLimit(table10M, List.of(0.0, 0.0, 0.0, 0.0), List.of(1));

        testIntersectionsUnderLimit(table1M, List.of(1.0), List.of(1));
        testIntersectionsUnderLimit(table1M, List.of(0.5), List.of(1));
        testIntersectionsUnderLimit(table1M, List.of(0.1), List.of(1));
        testIntersectionsUnderLimit(table1M, List.of(0.0), List.of(1));

        testIntersectionsUnderLimit(table10M, List.of(1.0), List.of(1));
        testIntersectionsUnderLimit(table10M, List.of(0.5), List.of(1));
        testIntersectionsUnderLimit(table10M, List.of(0.1), List.of(1));
        testIntersectionsUnderLimit(table10M, List.of(0.0), List.of(1));


        testIntersectionsUnderLimit(table10M, List.of(0.1, 1.0), List.of(1));
        testIntersectionsUnderLimit(table10M, List.of(0.1, 0.02), List.of(1));

        testIntersectionsUnderLimit(table10M, List.of(0.9, 0.9), List.of(1));
        testIntersectionsUnderLimit(table10M, List.of(0.2, 0.2), List.of(1));
        testIntersectionsUnderLimit(table10M, List.of(0.1, 0.1), List.of(1));

        testIntersectionsUnderLimit(table10M, List.of(0.01, 1.0), List.of(1));
        testIntersectionsUnderLimit(table10M, List.of(0.001, 1.0), List.of(1));

        testIntersectionsUnderLimit(table10M, List.of(0.1, 0.1, 1.0), List.of(1));
        testIntersectionsUnderLimit(table10M, List.of(0.1, 0.1, 0.5), List.of(1));
        testIntersectionsUnderLimit(table10M, List.of(0.1, 0.1, 0.2), List.of(2));
        testIntersectionsUnderLimit(table10M, List.of(0.1, 0.1, 0.1), List.of(2));

        testIntersectionsUnderLimit(table10M, List.of(0.01, 0.01, 1.0), List.of(2));
        testIntersectionsUnderLimit(table10M, List.of(0.01, 0.01, 0.5), List.of(2));
        testIntersectionsUnderLimit(table10M, List.of(0.01, 0.01, 0.2), List.of(2));
        testIntersectionsUnderLimit(table10M, List.of(0.01, 0.01, 0.1), List.of(2));
        testIntersectionsUnderLimit(table10M, List.of(0.01, 0.01, 0.05), List.of(2));
        testIntersectionsUnderLimit(table10M, List.of(0.01, 0.01, 0.02), List.of(2, 3));
        testIntersectionsUnderLimit(table10M, List.of(0.01, 0.01, 0.01), List.of(3));

        testIntersectionsUnderLimit(table10M, List.of(0.001, 1.0, 1.0), List.of(1));
        testIntersectionsUnderLimit(table10M, List.of(0.001, 0.7, 1.0), List.of(1));
        testIntersectionsUnderLimit(table10M, List.of(0.001, 0.5, 1.0), List.of(1));
        testIntersectionsUnderLimit(table10M, List.of(0.001, 0.2, 1.0), List.of(1));
        testIntersectionsUnderLimit(table10M, List.of(0.001, 0.1, 1.0), List.of(1));
        testIntersectionsUnderLimit(table10M, List.of(0.001, 0.05, 1.0), List.of(1, 2));
        testIntersectionsUnderLimit(table10M, List.of(0.001, 0.02, 1.0), List.of(2));
        testIntersectionsUnderLimit(table10M, List.of(0.001, 0.001, 1.0), List.of(2));

        testIntersectionsUnderLimit(table10M, List.of(0.0001, 1.0, 1.0), List.of(1));
        testIntersectionsUnderLimit(table10M, List.of(0.0001, 0.5, 1.0), List.of(1));
        testIntersectionsUnderLimit(table10M, List.of(0.0001, 0.2, 1.0), List.of(1));
        testIntersectionsUnderLimit(table10M, List.of(0.0001, 0.1, 1.0), List.of(1));
        testIntersectionsUnderLimit(table10M, List.of(0.0001, 0.05), List.of(1));
        testIntersectionsUnderLimit(table10M, List.of(0.0001, 0.02, 1.0), List.of(1, 2));
        testIntersectionsUnderLimit(table10M, List.of(0.0001, 0.001, 1.0), List.of(2));


        testIntersectionsUnderLimit(table10M, List.of(0.0001, 0.0001, 0.0001), List.of(2));
        testIntersectionsUnderLimit(table10M, List.of(0.001, 0.001, 0.001), List.of(2));
        testIntersectionsUnderLimit(table10M, List.of(0.002, 0.002, 0.002), List.of(2, 3));
        testIntersectionsUnderLimit(table10M, List.of(0.005, 0.005, 0.005), List.of(3));
        testIntersectionsUnderLimit(table10M, List.of(0.008, 0.008, 0.008), List.of(3));
    }

    private void testIntersectionsUnderLimit(Plan.TableMetrics metrics, List<Double> selectivities, List<Integer> expectedIndexScanCount)
    {
        Plan.Factory factory = new Plan.Factory(metrics, new CostEstimator(metrics));
        List<Plan.KeysIteration> indexScans = new ArrayList<>(selectivities.size());
        RowFilter.Builder rowFilterBuilder = RowFilter.builder();
        RowFilter.Expression[] predicates = new RowFilter.Expression[] { pred1, pred2, pred3, pred4 };
        Expression[] saiPredicates = new Expression[] { saiPred1, saiPred2, saiPred3, saiPred4 };
        for (int i = 0; i < selectivities.size(); i++)
        {
            indexScans.add(factory.indexScan(saiPredicates[i], (long) (selectivities.get(i) * metrics.rows)));
            rowFilterBuilder.add(predicates[i]);
        }

        Plan.KeysIteration intersection = factory.intersection(indexScans);
        Plan.RowsIteration fetch = factory.fetch(intersection);
        Plan.RowsIteration postFilter = factory.recheckFilter(rowFilterBuilder.build(), fetch);
        Plan.RowsIteration origPlan = factory.limit(postFilter, 3);

        Plan optimizedPlan = origPlan.optimize();
        List<Plan.IndexScan> resultIndexScans = optimizedPlan.nodesOfType(Plan.IndexScan.class);
        assertTrue("original:\n" + origPlan.toStringRecursive() + "optimized:\n" + optimizedPlan.toStringRecursive(),
                     expectedIndexScanCount.contains(resultIndexScans.size()));
    }

    @Test
    public void optimizeIntersectionsUnderAnnSort()
    {
        testIntersectionsUnderAnnSort(table1M, Expression.Op.RANGE, List.of(0.0), List.of(1));
        testIntersectionsUnderAnnSort(table1M, Expression.Op.RANGE, List.of(0.0, 0.0), List.of(1));
        testIntersectionsUnderAnnSort(table1M, Expression.Op.RANGE, List.of(0.0, 0.0, 0.1), List.of(1));

        testIntersectionsUnderAnnSort(table1M, Expression.Op.RANGE, List.of(1.0), List.of(0));
        testIntersectionsUnderAnnSort(table1M, Expression.Op.RANGE, List.of(0.1), List.of(0));
        testIntersectionsUnderAnnSort(table1M, Expression.Op.RANGE, List.of(0.05), List.of(0));
        testIntersectionsUnderAnnSort(table1M, Expression.Op.RANGE, List.of(0.02), List.of(0, 1));
        testIntersectionsUnderAnnSort(table1M, Expression.Op.RANGE, List.of(0.01), List.of(0, 1));
        testIntersectionsUnderAnnSort(table1M, Expression.Op.RANGE, List.of(0.001), List.of(1));
        testIntersectionsUnderAnnSort(table1M, Expression.Op.RANGE, List.of(0.0001), List.of(1));
        testIntersectionsUnderAnnSort(table1M, Expression.Op.RANGE, List.of(0.00001), List.of(1));

        testIntersectionsUnderAnnSort(table1M, Expression.Op.RANGE, List.of(0.9, 0.9), List.of(0));
        testIntersectionsUnderAnnSort(table1M, Expression.Op.RANGE, List.of(0.1, 0.9), List.of(0));
        testIntersectionsUnderAnnSort(table1M, Expression.Op.RANGE, List.of(0.001, 0.9), List.of(1));
        testIntersectionsUnderAnnSort(table1M, Expression.Op.RANGE, List.of(0.001, 0.1), List.of(1));
        testIntersectionsUnderAnnSort(table1M, Expression.Op.RANGE, List.of(0.001, 0.002), List.of(2));
        testIntersectionsUnderAnnSort(table1M, Expression.Op.RANGE, List.of(0.001, 0.001), List.of(2));

        testIntersectionsUnderAnnSort(table1M, Expression.Op.RANGE, List.of(0.001, 1.0), List.of(1));
        testIntersectionsUnderAnnSort(table1M, Expression.Op.RANGE, List.of(0.001, 0.5), List.of(1));
        testIntersectionsUnderAnnSort(table1M, Expression.Op.RANGE, List.of(0.001, 0.2), List.of(1));
        testIntersectionsUnderAnnSort(table1M, Expression.Op.RANGE, List.of(0.001, 0.1), List.of(1));
        testIntersectionsUnderAnnSort(table1M, Expression.Op.RANGE, List.of(0.001, 0.05), List.of(1));
        testIntersectionsUnderAnnSort(table1M, Expression.Op.RANGE, List.of(0.001, 0.02), List.of(1, 2));
        testIntersectionsUnderAnnSort(table1M, Expression.Op.RANGE, List.of(0.001, 0.001), List.of(2));
        testIntersectionsUnderAnnSort(table1M, Expression.Op.RANGE, List.of(0.0001, 0.0001), List.of(2));
        testIntersectionsUnderAnnSort(table1M, Expression.Op.RANGE, List.of(0.00001, 0.00001), List.of(2));

        testIntersectionsUnderAnnSort(table1M, Expression.Op.RANGE, List.of(0.1, 1.0, 1.0), List.of(0));
        testIntersectionsUnderAnnSort(table1M, Expression.Op.RANGE, List.of(0.1, 0.1, 1.0), List.of(0));
        testIntersectionsUnderAnnSort(table1M, Expression.Op.RANGE, List.of(0.1, 0.1, 1.0), List.of(0));
        testIntersectionsUnderAnnSort(table1M, Expression.Op.RANGE, List.of(0.1, 0.1, 0.5), List.of(1));
        testIntersectionsUnderAnnSort(table1M, Expression.Op.RANGE, List.of(0.1, 0.1, 0.2), List.of(1));

        testIntersectionsUnderAnnSort(table1M, Expression.Op.RANGE, List.of(0.01, 1.0, 1.0), List.of(1));

        testIntersectionsUnderAnnSort(table1M, Expression.Op.RANGE, List.of(0.01, 0.01, 1.0), List.of(1));
        testIntersectionsUnderAnnSort(table1M, Expression.Op.RANGE, List.of(0.01, 0.01, 0.5), List.of(1));
        testIntersectionsUnderAnnSort(table1M, Expression.Op.RANGE, List.of(0.01, 0.01, 0.2), List.of(1, 2));
        testIntersectionsUnderAnnSort(table1M, Expression.Op.RANGE, List.of(0.01, 0.01, 0.1), List.of(2, 3));
        testIntersectionsUnderAnnSort(table1M, Expression.Op.RANGE, List.of(0.01, 0.01, 0.05), List.of(3));
        testIntersectionsUnderAnnSort(table1M, Expression.Op.RANGE, List.of(0.01, 0.01, 0.02), List.of(3));
        testIntersectionsUnderAnnSort(table1M, Expression.Op.RANGE, List.of(0.01, 0.01, 0.01), List.of(3));

        testIntersectionsUnderAnnSort(table1M, Expression.Op.RANGE, List.of(0.001, 1.0, 1.0), List.of(1));
        testIntersectionsUnderAnnSort(table1M, Expression.Op.RANGE, List.of(0.001, 0.5, 1.0), List.of(1));
        testIntersectionsUnderAnnSort(table1M, Expression.Op.RANGE, List.of(0.001, 0.2, 1.0), List.of(1));
        testIntersectionsUnderAnnSort(table1M, Expression.Op.RANGE, List.of(0.001, 0.1, 1.0), List.of(1));
        testIntersectionsUnderAnnSort(table1M, Expression.Op.RANGE, List.of(0.001, 0.05, 1.0), List.of(1));
        testIntersectionsUnderAnnSort(table1M, Expression.Op.RANGE, List.of(0.001, 0.02, 1.0), List.of(1, 2));
        testIntersectionsUnderAnnSort(table1M, Expression.Op.RANGE, List.of(0.001, 0.01, 1.0), List.of(2));

        testIntersectionsUnderAnnSort(table10M, Expression.Op.RANGE, List.of(0.001, 1.0, 1.0), List.of(1));
        testIntersectionsUnderAnnSort(table10M, Expression.Op.RANGE, List.of(0.001, 0.5, 1.0), List.of(1));
        testIntersectionsUnderAnnSort(table10M, Expression.Op.RANGE, List.of(0.001, 0.2, 1.0), List.of(1));
        testIntersectionsUnderAnnSort(table10M, Expression.Op.RANGE, List.of(0.001, 0.1, 1.0), List.of(1));
        testIntersectionsUnderAnnSort(table10M, Expression.Op.RANGE, List.of(0.001, 0.05, 1.0), List.of(1));
        testIntersectionsUnderAnnSort(table10M, Expression.Op.RANGE, List.of(0.001, 0.02, 1.0), List.of(1, 2));
        testIntersectionsUnderAnnSort(table10M, Expression.Op.RANGE, List.of(0.001, 0.01, 1.0), List.of(2));
        testIntersectionsUnderAnnSort(table10M, Expression.Op.RANGE, List.of(0.001, 0.005, 1.0), List.of(2));
        testIntersectionsUnderAnnSort(table10M, Expression.Op.RANGE, List.of(0.001, 0.002, 1.0), List.of(2));
        testIntersectionsUnderAnnSort(table10M, Expression.Op.RANGE, List.of(0.001, 0.001, 1.0), List.of(2));

        testIntersectionsUnderAnnSort(table1M, Expression.Op.RANGE, List.of(0.0001, 0.0001, 0.0001, 0.0001), List.of(2));
        testIntersectionsUnderAnnSort(table1M, Expression.Op.RANGE, List.of(0.0001, 0.0001, 0.0001), List.of(2));
        testIntersectionsUnderAnnSort(table1M, Expression.Op.RANGE, List.of(0.001, 0.001, 0.001), List.of(2, 3));
        testIntersectionsUnderAnnSort(table1M, Expression.Op.RANGE, List.of(0.002, 0.002, 0.002), List.of(3));
        testIntersectionsUnderAnnSort(table1M, Expression.Op.RANGE, List.of(0.005, 0.005, 0.005), List.of(3));
        testIntersectionsUnderAnnSort(table1M, Expression.Op.RANGE, List.of(0.008, 0.008, 0.008), List.of(3));
        testIntersectionsUnderAnnSort(table1M, Expression.Op.RANGE, List.of(0.01, 0.01, 0.01), List.of(3));

        testIntersectionsUnderAnnSort(table10M, Expression.Op.RANGE, List.of(0.0001, 0.0001, 0.0001, 0.0001), List.of(2, 3));
        testIntersectionsUnderAnnSort(table10M, Expression.Op.RANGE, List.of(0.0001, 0.0001, 0.0001), List.of(2, 3));
        testIntersectionsUnderAnnSort(table10M, Expression.Op.RANGE, List.of(0.001, 0.001, 0.001), List.of(3));
        testIntersectionsUnderAnnSort(table10M, Expression.Op.RANGE, List.of(0.002, 0.002, 0.002), List.of(3));
        testIntersectionsUnderAnnSort(table10M, Expression.Op.RANGE, List.of(0.005, 0.005, 0.005), List.of(3));
        testIntersectionsUnderAnnSort(table10M, Expression.Op.RANGE, List.of(0.008, 0.008, 0.008), List.of(3));
        testIntersectionsUnderAnnSort(table10M, Expression.Op.RANGE, List.of(0.01, 0.01, 0.01), List.of(2, 3));
    }

    @Test
    public void optimizeLiteralIntersectionsUnderAnnSort()
    {
        testIntersectionsUnderAnnSort(table10M, Expression.Op.EQ, List.of(0.001, 1.0), List.of(1));
        testIntersectionsUnderAnnSort(table10M, Expression.Op.EQ, List.of(0.001, 0.5), List.of(1));
        testIntersectionsUnderAnnSort(table10M, Expression.Op.EQ, List.of(0.001, 0.2), List.of(1));
        testIntersectionsUnderAnnSort(table10M, Expression.Op.EQ, List.of(0.001, 0.1), List.of(1));
        testIntersectionsUnderAnnSort(table10M, Expression.Op.EQ, List.of(0.001, 0.05), List.of(1, 2));
        testIntersectionsUnderAnnSort(table10M, Expression.Op.EQ, List.of(0.001, 0.02), List.of(2));
        testIntersectionsUnderAnnSort(table10M, Expression.Op.EQ, List.of(0.001, 0.01), List.of(2));
        testIntersectionsUnderAnnSort(table10M, Expression.Op.EQ, List.of(0.001, 0.005), List.of(2));
        testIntersectionsUnderAnnSort(table10M, Expression.Op.EQ, List.of(0.001, 0.002), List.of(2));
        testIntersectionsUnderAnnSort(table10M, Expression.Op.EQ, List.of(0.001, 0.001), List.of(2));
    }

    private void testIntersectionsUnderAnnSort(Plan.TableMetrics metrics,
                                               Expression.Op operation,
                                               List<Double> selectivities,
                                               List<Integer> expectedIndexScanCount)
    {
        Plan.Factory factory = new Plan.Factory(metrics, new CostEstimator(metrics));
        List<Plan.KeysIteration> indexScans = new ArrayList<>(selectivities.size());
        RowFilter.Builder rowFilterBuilder = RowFilter.builder();
        for (int i = 0; i < selectivities.size(); i++)
        {
            String column = "p" + i;
            Plan.KeysIteration indexScan = factory.indexScan(saiPred(column, operation, operation == Expression.Op.EQ),
                                                                    (long) (selectivities.get(i) * metrics.rows));
            indexScans.add(indexScan);
            rowFilterBuilder.add(filerPred(column, operation == Expression.Op.RANGE ? Operator.LT : Operator.EQ));
        }

        Plan.KeysIteration intersection = factory.intersection(indexScans);
        Plan.KeysIteration sort = factory.sort(intersection, ordering);
        Plan.RowsIteration fetch = factory.fetch(sort);
        Plan.RowsIteration postFilter = factory.recheckFilter(rowFilterBuilder.build(), fetch);
        Plan.RowsIteration origPlan = factory.limit(postFilter, 3);

        Plan optimizedPlan = origPlan.optimize();
        List<Plan.IndexScan> resultIndexScans = optimizedPlan.nodesOfType(Plan.IndexScan.class);
        assertTrue("original:\n" + origPlan.toStringRecursive() + "optimized:\n" + optimizedPlan.toStringRecursive(),
                     expectedIndexScanCount.contains(resultIndexScans.size()));
    }

    @Test
    public void testExternalCostEstimator()
    {
        Plan.CostEstimator est1 = Mockito.mock(Plan.CostEstimator.class);
        Mockito.when(est1.estimateAnnSearchCost(Mockito.any(), Mockito.anyInt(), Mockito.anyLong())).thenReturn(1.0);
        Plan.CostEstimator est2 = Mockito.mock(Plan.CostEstimator.class);
        Mockito.when(est2.estimateAnnSearchCost(Mockito.any(), Mockito.anyInt(), Mockito.anyLong())).thenReturn(100.0);

        Plan.Factory factory1 = new Plan.Factory(table1M, est1);
        Plan scan1 = factory1.sort(factory1.everything, ordering);

        Plan.Factory factory2 = new Plan.Factory(table1M, est2);
        Plan scan2 = factory2.sort(factory2.everything, ordering);

        assertTrue(scan2.fullCost() > scan1.fullCost());
    }

    @Test
    public void testAccessConvolution()
    {
        Plan.Access access = Plan.Access.sequential(100);
        Plan.Access conv = access.scaleDistance(10.0)
                                 .convolute(10, 1.0)
                                 .scaleDistance(5.0)
                                 .convolute(3, 1.0);
        assertEquals(access.totalDistance * 50.0, conv.totalDistance, 0.001);
        assertEquals(3000.0, conv.totalCount, 0.1);
    }

    @Test
    public void testLazyAccessPropagation()
    {
        Plan.KeysIteration indexScan1 = Mockito.mock(Plan.KeysIteration.class);
        Mockito.when(indexScan1.withAccess(Mockito.any())).thenReturn(indexScan1);
        Mockito.when(indexScan1.estimateCost()).thenReturn(new Plan.KeysIterationCost(20,0.0, 0.5));
        Mockito.when(indexScan1.estimateSelectivity()).thenReturn(0.001);
        Mockito.when(indexScan1.title()).thenReturn("");

        Plan.KeysIteration indexScan2 = factory.indexScan(saiPred2, (long) (0.01 * factory.tableMetrics.rows));
        Plan.KeysIteration indexScan3 = factory.indexScan(saiPred3, (long) (0.5 * factory.tableMetrics.rows));
        Plan.KeysIteration intersection = factory.intersection(Lists.newArrayList(indexScan1, indexScan2, indexScan3));
        Plan.RowsIteration fetch = factory.fetch(intersection);
        Plan.RowsIteration postFilter = factory.recheckFilter(rowFilter123, fetch);
        Plan.RowsIteration origPlan = factory.limit(postFilter, 3);
        origPlan.cost();

        Mockito.verify(indexScan1, Mockito.times(1)).withAccess(Mockito.any());
        Mockito.verify(indexScan1, Mockito.times(1)).estimateCost();
    }

    private List<Integer> ids(List<? extends Plan> subplans)
    {
        return subplans.stream().map(p -> p.id).collect(Collectors.toList());
    }

    static class CostEstimator implements Plan.CostEstimator
    {
        final Plan.TableMetrics metrics;

        CostEstimator(Plan.TableMetrics metrics)
        {
            this.metrics = metrics;
        }

        @Override
        public double estimateAnnSearchCost(Orderer ordering, int limit, long candidates)
        {
            Preconditions.checkArgument(limit > 0, "limit must be > 0");
            var expectedNodes = VectorMemtableIndex.expectedNodesVisited(limit / metrics.sstables,
                                                                         (int) candidates / metrics.sstables,
                                                                         500000);
            int degree = 32;
            return metrics.sstables * (expectedNodes * (ANN_SIMILARITY_COST + Plan.hrs(ANN_EDGELIST_COST) / degree)
                                       + limit * Plan.hrs(Plan.CostCoefficients.ANN_SCORED_KEY_COST));
        }
    }

}<|MERGE_RESOLUTION|>--- conflicted
+++ resolved
@@ -520,30 +520,18 @@
 
         String prettyStr = limit.toStringRecursive();
 
-<<<<<<< HEAD
         assertEquals("Limit 3 (rows: 3.0, cost/row: 3895.8, cost: 56001.1..67688.5)\n" +
                      " └─ Filter pred1 < X AND pred2 < X AND pred4 < X (sel: 1.000000000) (rows: 3.0, cost/row: 3895.8, cost: 56001.1..67688.5)\n" +
                      "     └─ Fetch (rows: 3.0, cost/row: 3895.8, cost: 56001.1..67688.5)\n" +
                      "         └─ KeysSort (keys: 3.0, cost/key: 3792.4, cost: 56001.1..67378.2)\n" +
                      "             └─ Union (keys: 1999.0, cost/key: 14.8, cost: 13500.0..43001.3)\n" +
                      "                 ├─ Intersection (keys: 1000.0, cost/key: 29.4, cost: 9000.0..38401.3)\n" +
-                     "                 │   ├─ NumericIndexScan of pred2_idx using RANGE(pred2) (sel: 0.002000000, step: 1.0) (keys: 2000.0, cost/key: 0.1, cost: 4500.0..4700.0)\n" +
-                     "                 │   └─ NumericIndexScan of pred1_idx using RANGE(pred1) (sel: 0.500000000, step: 250.0) (keys: 2000.0, cost/key: 14.6, cost: 4500.0..33701.3)\n" +
-                     "                 └─ LiteralIndexScan of pred4_idx using RANGE(pred4) (sel: 0.001000000, step: 1.0) (keys: 1000.0, cost/key: 0.1, cost: 4500.0..4600.0)\n", prettyStr);
-=======
-        assertEquals("Limit 3 (rows: 3.0, cost/row: 93.4, cost: 40118.3..40398.6)\n" +
-                     " └─ Filter pred1 < X AND pred2 < X AND pred4 < X (sel: 1.000000000) (rows: 3.0, cost/row: 93.4, cost: 40118.3..40398.6)\n" +
-                     "     └─ Fetch (rows: 3.0, cost/row: 93.4, cost: 40118.3..40398.6)\n" +
-                     "         └─ KeysSort (keys: 3.0, cost/key: 10.0, cost: 40118.3..40148.3)\n" +
-                     "             └─ Union (keys: 1999.0, cost/key: 17.0, cost: 90.0..34091.3)\n" +
-                     "                 ├─ Intersection (keys: 1000.0, cost/key: 33.0, cost: 60.0..33061.3)\n" +
-                     "                 │   ├─ NumericIndexScan of pred2_idx (sel: 0.002000000, step: 1.0) (keys: 2000.0, cost/key: 1.0, cost: 30.0..2030.0)\n" +
+                     "                 │   ├─ NumericIndexScan of pred2_idx (sel: 0.002000000, step: 1.0) (keys: 2000.0, cost/key: 0.1, cost: 4500.0..4700.0)\n" +
                      "                 │   │  predicate: RANGE(pred2)\n" +
-                     "                 │   └─ NumericIndexScan of pred1_idx (sel: 0.500000000, step: 250.0) (keys: 2000.0, cost/key: 15.5, cost: 30.0..31031.3)\n" +
+                     "                 │   └─ NumericIndexScan of pred1_idx (sel: 0.500000000, step: 250.0) (keys: 2000.0, cost/key: 14.6, cost: 4500.0..33701.3)\n" +
                      "                 │      predicate: RANGE(pred1)\n" +
-                     "                 └─ LiteralIndexScan of pred4_idx (sel: 0.001000000, step: 1.0) (keys: 1000.0, cost/key: 1.0, cost: 30.0..1030.0)\n" +
+                     "                 └─ LiteralIndexScan of pred4_idx (sel: 0.001000000, step: 1.0) (keys: 1000.0, cost/key: 0.1, cost: 4500.0..4600.0)\n" +
                      "                    predicate: RANGE(pred4)\n", prettyStr);
->>>>>>> 34cdb86e
     }
 
     @Test
