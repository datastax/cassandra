--- conflicted
+++ resolved
@@ -162,18 +162,11 @@
 
             long expectedResults = Math.min(limit, keysInRange.size());
 
-<<<<<<< HEAD
-            try (var iterator = memtableIndex.orderBy(new QueryContext(), orderer, keyRange, limit))
-            {
-                PrimaryKeyWithScore lastKey = null;
-                while (iterator.hasNext() && expectedNumResults > foundKeys.size())
-=======
             // execute the random ANN expression, and check that we get back as many keys as we asked for
             try (var iterator = memtableIndex.orderBy(new QueryContext(), orderer, keyRange, limit))
             {
                 PrimaryKeyWithScore lastKey = null;
                 while (iterator.hasNext() && foundKeys.size() < expectedResults)
->>>>>>> 0353b513
                 {
                     PrimaryKeyWithScore primaryKeyWithScore = (PrimaryKeyWithScore) iterator.next();
                     if (lastKey != null)
@@ -205,11 +198,7 @@
 
     private Orderer generateRandomOrderer()
     {
-<<<<<<< HEAD
-        return new Orderer(indexContext, Operator.ANN, randomVector());
-=======
         return new Orderer(indexContext, Operator.ANN, randomVectorSerialized());
->>>>>>> 0353b513
     }
 
     private ByteBuffer randomVectorSerialized() {
