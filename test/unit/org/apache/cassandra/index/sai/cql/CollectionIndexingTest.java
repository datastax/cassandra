/*
 * Licensed to the Apache Software Foundation (ASF) under one
 * or more contributor license agreements.  See the NOTICE file
 * distributed with this work for additional information
 * regarding copyright ownership.  The ASF licenses this file
 * to you under the Apache License, Version 2.0 (the
 * "License"); you may not use this file except in compliance
 * with the License.  You may obtain a copy of the License at
 *
 *     http://www.apache.org/licenses/LICENSE-2.0
 *
 * Unless required by applicable law or agreed to in writing, software
 * distributed under the License is distributed on an "AS IS" BASIS,
 * WITHOUT WARRANTIES OR CONDITIONS OF ANY KIND, either express or implied.
 * See the License for the specific language governing permissions and
 * limitations under the License.
 */
package org.apache.cassandra.index.sai.cql;

import java.util.Arrays;
import java.util.HashMap;

import org.junit.Before;
import org.junit.Test;

import org.apache.cassandra.index.sai.SAITester;

import static org.junit.Assert.assertEquals;

// This test is primarily handling edge conditions, error conditions
// and basic functionality. Comprehensive type testing of collections
// is in the cql/types/collections package
//TODO Sort out statement restrictions assertion
public class CollectionIndexingTest extends SAITester
{
    @Before
    public void setup() throws Throwable
    {
        requireNetwork();
    }

    @Test
    public void indexMap()
    {
        createPopulatedMap();
        createIndex("CREATE CUSTOM INDEX ON %s(value) USING 'StorageAttachedIndex'");
        assertEquals(2, execute("SELECT * FROM %s WHERE value CONTAINS 'v1'").size());

        assertEmpty(execute("SELECT pk FROM %s WHERE value NOT CONTAINS 'v1'"));

        assertRowsIgnoringOrder(execute("SELECT pk FROM %s WHERE value NOT CONTAINS 'v2'"),
                                row(2));
        assertRowsIgnoringOrder(execute("SELECT pk FROM %s WHERE value NOT CONTAINS 'v3'"),
                                row(1));

        flush();

        assertRowsIgnoringOrder(execute("SELECT pk FROM %s WHERE value NOT CONTAINS 'v2'"),
                                row(2));
        assertRowsIgnoringOrder(execute("SELECT pk FROM %s WHERE value NOT CONTAINS 'v3'"),
                                row(1));
    }

    @Test
    public void indexEmptyMaps()
    {
        createTable("CREATE TABLE %s (pk int primary key, value map<int, text>)");
        createIndex("CREATE CUSTOM INDEX ON %s(value) USING 'StorageAttachedIndex'");

        // Test memtable index:
        execute("INSERT INTO %s (pk, value) VALUES (?, ?)", 1, new HashMap<Integer, String>() {{
            put(1, "v1");
            put(2, "v2");
        }});
        execute("INSERT INTO %s (pk, value) VALUES (?, ?)", 2, new HashMap<Integer, String>());

        assertRowsIgnoringOrder(execute("SELECT pk FROM %s WHERE value CONTAINS 'v1'"),
                                row(1));
        assertRowsIgnoringOrder(execute("SELECT pk FROM %s WHERE value NOT CONTAINS 'v1'"),
                                row(2));

        // Test sstable index:
        flush();

        assertRowsIgnoringOrder(execute("SELECT pk FROM %s WHERE value CONTAINS 'v1'"),
                                row(1));
        assertRowsIgnoringOrder(execute("SELECT pk FROM %s WHERE value NOT CONTAINS 'v1'"),
                                row(2));

        // Add one more row with an empty map and flush.
        // This will create an sstable with no index.
        execute("INSERT INTO %s (pk, value) VALUES (?, ?)", 3, new HashMap<Integer, String>());
        flush();

        assertRowsIgnoringOrder(execute("SELECT pk FROM %s WHERE value CONTAINS 'v1'"),
                                row(1));
        assertRowsIgnoringOrder(execute("SELECT pk FROM %s WHERE value NOT CONTAINS 'v1'"),
                                row(2), row(3));
    }

    @Test
    public void indexQueryEmpty()
    {
        createPopulatedMap();
        createIndex("CREATE CUSTOM INDEX ON %s(value) USING 'StorageAttachedIndex'");
        assertEquals(0, execute("SELECT * FROM %s WHERE value CONTAINS ''").size());
        assertEquals(0, execute("SELECT * FROM %s WHERE value CONTAINS '' AND value CONTAINS 'v1'").size());
    }

    @Test
    public void indexMapKeys()
    {
        createPopulatedMap();
        createIndex("CREATE CUSTOM INDEX ON %s(KEYS(value)) USING 'StorageAttachedIndex'");
        assertEquals(2, execute("SELECT * FROM %s WHERE value CONTAINS KEY 1").size());
        assertEquals(0, execute("SELECT * FROM %s WHERE value NOT CONTAINS KEY 1").size());
        assertEquals(2, execute("SELECT * FROM %s WHERE value NOT CONTAINS KEY 5").size());

        execute("INSERT INTO %s (pk, value) VALUES (?, ?)", 3, new HashMap<Integer, String>() {{
            put(1, "v1");
            put(3, "v4");
        }});
        assertRowsIgnoringOrder(execute("SELECT pk FROM %s WHERE value NOT CONTAINS KEY 2"), row(3));

        execute("INSERT INTO %s (pk, value) VALUES (?, ?)", 4, new HashMap<Integer, String>());
        assertRowsIgnoringOrder(execute("SELECT pk FROM %s WHERE value NOT CONTAINS KEY 2"), row(3), row(4));
    }

    @Test
    public void indexMapValues()
    {
        createPopulatedMap();
        createIndex("CREATE CUSTOM INDEX ON %s(VALUES(value)) USING 'StorageAttachedIndex'");
        assertEquals(2, execute("SELECT * FROM %s WHERE value CONTAINS 'v1'").size());
        assertEquals(0, execute("SELECT * FROM %s WHERE value NOT CONTAINS 'v1'").size());
        assertEquals(2, execute("SELECT * FROM %s WHERE value NOT CONTAINS 'v5'").size());
    }

    @Test
    public void indexMapEntries()
    {
        createPopulatedMap();
        createIndex("CREATE CUSTOM INDEX ON %s(ENTRIES(value)) USING 'StorageAttachedIndex'");
        assertEquals(2, execute("SELECT * FROM %s WHERE value[1] = 'v1'").size());
        assertEquals(1, execute("SELECT * FROM %s WHERE value[1] = 'v1' AND value[2] = 'v2'").size());
        assertEquals(0, execute("SELECT * FROM %s WHERE value[1] != 'v1'").size());
        assertEquals(1, execute("SELECT * FROM %s WHERE value[1] != 'v2' AND value[2] != 'v2'").size());
        assertEquals(2, execute("SELECT * FROM %s WHERE value[1] != 'v3'").size());
    }

    @Test
    public void indexFrozenList()
    {
        createPopulatedFrozenList();
        createIndex("CREATE CUSTOM INDEX ON %s(FULL(value)) USING 'StorageAttachedIndex'");
        assertEquals(2, execute("SELECT * FROM %s WHERE value = ?", Arrays.asList(1, 2, 3)).size());
    }

    @Test
    public void indexFrozenMap()
    {
        createPopulatedFrozenMap();
        createIndex("CREATE CUSTOM INDEX ON %s(FULL(value)) USING 'StorageAttachedIndex'");
        assertEquals(1, execute("SELECT * FROM %s WHERE value = ?", new HashMap<Integer, String>() {{
            put(1, "v1");
            put(2, "v2");
        }}).size());

    }

    @Test
    public void indexFrozenMapQueryKeys()
    {
        createPopulatedFrozenMap();
        createIndex("CREATE CUSTOM INDEX ON %s(FULL(value)) USING 'StorageAttachedIndex'");
        assertUnsupportedIndexOperator("SELECT * FROM %s WHERE value contains key 1");
        assertUnsupportedIndexOperator("SELECT * FROM %s WHERE value not contains key 1");
        assertEquals(2, execute("SELECT * FROM %s WHERE value contains key 1 ALLOW FILTERING").size());
    }

    @Test
    public void indexFrozenMapQueryValues()
    {
        createPopulatedFrozenMap();
        createIndex("CREATE CUSTOM INDEX ON %s(FULL(value)) USING 'StorageAttachedIndex'");
        assertUnsupportedIndexOperator("SELECT * FROM %s WHERE value contains 'v1'");
        assertUnsupportedIndexOperator("SELECT * FROM %s WHERE value not contains 'v1'");
        assertEquals(2, execute("SELECT * FROM %s WHERE value contains 'v1' ALLOW FILTERING").size());
        assertEquals(0, execute("SELECT * FROM %s WHERE value not contains 'v1' ALLOW FILTERING").size());
    }

    @Test
    public void indexFrozenMapQueryEntries()
    {
        createPopulatedFrozenMap();
        createIndex("CREATE CUSTOM INDEX ON %s(FULL(value)) USING 'StorageAttachedIndex'");
        assertInvalidMessage("Map-entry equality predicates on frozen map column value are not supported",
                "SELECT * FROM %s WHERE value[1] = 'v1'");
    }

    @Test
    public void indexMapEntriesQueryEq()
    {
        createPopulatedMap();
        createIndex("CREATE CUSTOM INDEX ON %s(ENTRIES(value)) USING 'StorageAttachedIndex'");
        assertInvalidMessage("Collection column 'value' (map<int, text>) cannot be restricted by a '=' relation",
                "SELECT * FROM %s WHERE value = ?", Arrays.asList(1, 2));
    }

    @Test
    public void indexMapEntriesQueryKeys()
    {
        createPopulatedMap();
        createIndex("CREATE CUSTOM INDEX ON %s(ENTRIES(value)) USING 'StorageAttachedIndex'");
        assertUnsupportedIndexOperator("SELECT * FROM %s WHERE value contains key 1");
        assertUnsupportedIndexOperator("SELECT * FROM %s WHERE value not contains key 1");
        assertEquals(2, execute("SELECT * FROM %s WHERE value contains key 1 ALLOW FILTERING").size());
        assertEquals(0, execute("SELECT * FROM %s WHERE value not contains key 1 ALLOW FILTERING").size());
    }

    @Test
    public void indexMapEntriesQueryValues()
    {
        createPopulatedMap();
        createIndex("CREATE CUSTOM INDEX ON %s(ENTRIES(value)) USING 'StorageAttachedIndex'");
        assertUnsupportedIndexOperator("SELECT * FROM %s WHERE value contains 'v1'");
        assertUnsupportedIndexOperator("SELECT * FROM %s WHERE value not contains 'v1'");
        assertEquals(2, execute("SELECT * FROM %s WHERE value contains 'v1' ALLOW FILTERING").size());
        assertEquals(0, execute("SELECT * FROM %s WHERE value not contains 'v1' ALLOW FILTERING").size());
    }

    @Test
    public void indexMapKeysQueryEq()
    {
        createPopulatedMap();
        createIndex("CREATE CUSTOM INDEX ON %s(KEYS(value)) USING 'StorageAttachedIndex'");
        assertInvalidMessage("Collection column 'value' (map<int, text>) cannot be restricted by a '=' relation",
                "SELECT * FROM %s WHERE value = ?", Arrays.asList(1, 2));
    }

    @Test
    public void indexMapKeysQueryValues()
    {
        createPopulatedMap();
        createIndex("CREATE CUSTOM INDEX ON %s(KEYS(value)) USING 'StorageAttachedIndex'");
        assertUnsupportedIndexOperator("SELECT * FROM %s WHERE value contains 'v1'");
        assertEquals(2, execute("SELECT * FROM %s WHERE value contains 'v1' ALLOW FILTERING").size());
    }

    @Test
    public void indexMapKeysQueryEntries()
    {
        createPopulatedMap();
        createIndex("CREATE CUSTOM INDEX ON %s(KEYS(value)) USING 'StorageAttachedIndex'");
        assertUnsupportedIndexOperator("SELECT * FROM %s WHERE value[1] = 'v1'");
        assertEquals(2, execute("SELECT * FROM %s WHERE value[1] = 'v1' ALLOW FILTERING").size());
    }

    @Test
    public void indexMapValuesQueryEq()
    {
        createPopulatedMap();
        createIndex("CREATE CUSTOM INDEX ON %s(VALUES(value)) USING 'StorageAttachedIndex'");
        assertInvalidMessage("Collection column 'value' (map<int, text>) cannot be restricted by a '=' relation",
                "SELECT * FROM %s WHERE value = ?", Arrays.asList(1, 2));
    }

    @Test
    public void indexMapValuesQueryKeys()
    {
        createPopulatedMap();
        createIndex("CREATE CUSTOM INDEX ON %s(VALUES(value)) USING 'StorageAttachedIndex'");
        assertUnsupportedIndexOperator("SELECT * FROM %s WHERE value contains key 1");
        assertUnsupportedIndexOperator("SELECT * FROM %s WHERE value not contains key 1");
        assertEquals(2, execute("SELECT * FROM %s WHERE value contains key 1 ALLOW FILTERING").size());
        assertEquals(0, execute("SELECT * FROM %s WHERE value not contains key 1 ALLOW FILTERING").size());
    }

    @Test
    public void indexMapValuesQueryEntries()
    {
        createPopulatedMap();
        createIndex("CREATE CUSTOM INDEX ON %s(VALUES(value)) USING 'StorageAttachedIndex'");
        assertUnsupportedIndexOperator("SELECT * FROM %s WHERE value[1] = 'v1'");
        assertUnsupportedIndexOperator("SELECT * FROM %s WHERE value[1] != 'v1'");
        assertEquals(2, execute("SELECT * FROM %s WHERE value[1] = 'v1' ALLOW FILTERING").size());
        assertEquals(0, execute("SELECT * FROM %s WHERE value[1] != 'v1' ALLOW FILTERING").size());
    }

    @Test
    public void notContainsShouldReturnUpdatedRows() throws Throwable
    {
        createTable("CREATE TABLE %s(id int PRIMARY KEY, text_map map<text, text>)");
        createIndex("CREATE CUSTOM INDEX ON %s(values(text_map)) USING 'StorageAttachedIndex'");
        execute("INSERT INTO %s(id, text_map) values (1, {'k1':'v1'})");
        flush();
        // This update overwrites 'v1', so now the map does not contain 'v1' and the row should be returned
        // by the NOT CONTAINS 'v1' query. We purposefuly make this update after flush, so it ends up in a separate
        // index than the original row.
        execute("INSERT INTO %s(id, text_map) values (1, {'k2':'v2'})");

        beforeAndAfterFlush(() -> {
            assertRows(execute("SELECT id FROM %s WHERE text_map NOT CONTAINS 'v1'"), row(1));
        });
    }

<<<<<<< HEAD
    @Test
    public void testUpdateMapToNullValue() throws Throwable
    {
        createTable("CREATE TABLE %s(id int PRIMARY KEY, text_map map<text, text>)");
        createIndex("CREATE CUSTOM INDEX ON %s(values(text_map)) USING 'StorageAttachedIndex'");
        waitForIndexQueryable();
        execute("INSERT INTO %s(id, text_map) values (1, {'k1':'v1'})");
        execute("INSERT INTO %s(id, text_map) values (2, {'k1':'v2'})");
        assertRows(execute("SELECT id FROM %s WHERE text_map CONTAINS 'v1'"), row(1));
        assertRows(execute("SELECT id FROM %s WHERE text_map NOT CONTAINS 'v1'"), row(2));
        // Overwrite with null
        execute("INSERT INTO %s(id, text_map) values (1, null)");
        beforeAndAfterFlush(() -> {
            assertRows(execute("SELECT id FROM %s WHERE text_map CONTAINS 'v1'"));
            assertRows(execute("SELECT id FROM %s WHERE text_map NOT CONTAINS 'v1'"), row(1), row(2));
        });
    }

    private void createPopulatedMap() throws Throwable
=======
    private void createPopulatedMap()
>>>>>>> f38360e5
    {
        createTable("CREATE TABLE %s (pk int primary key, value map<int, text>)");
        execute("INSERT INTO %s (pk, value) VALUES (?, ?)", 1, new HashMap<Integer, String>() {{
            put(1, "v1");
            put(2, "v2");
        }});
        execute("INSERT INTO %s (pk, value) VALUES (?, ?)", 2, new HashMap<Integer, String>() {{
            put(1, "v1");
            put(2, "v3");
        }});
    }

    private void createPopulatedFrozenMap()
    {
        createTable("CREATE TABLE %s (pk int primary key, value frozen<map<int, text>>)");
        execute("INSERT INTO %s (pk, value) VALUES (?, ?)", 1, new HashMap<Integer, String>() {{
            put(1, "v1");
            put(2, "v2");
        }});
        execute("INSERT INTO %s (pk, value) VALUES (?, ?)", 2, new HashMap<Integer, String>() {{
            put(1, "v1");
            put(2, "v3");
        }});
    }

    private void createPopulatedFrozenList()
    {
        createTable("CREATE TABLE %s (pk int primary key, value frozen<list<int>>)");
        execute("INSERT INTO %s (pk, value) VALUES (?, ?)", 1, Arrays.asList(1, 2, 3));
        execute("INSERT INTO %s (pk, value) VALUES (?, ?)", 2, Arrays.asList(1, 2, 3));
        execute("INSERT INTO %s (pk, value) VALUES (?, ?)", 3, Arrays.asList(4, 5, 6));
        execute("INSERT INTO %s (pk, value) VALUES (?, ?)", 4, Arrays.asList(1, 2, 7));
    }

    private void assertUnsupportedIndexOperator(String query, Object... values)
    {
//        assertInvalidMessage(String.format(StatementRestrictions.HAS_UNSUPPORTED_INDEX_RESTRICTION_MESSAGE_SINGLE, "value"),
//                query, values);
    }
}<|MERGE_RESOLUTION|>--- conflicted
+++ resolved
@@ -304,13 +304,12 @@
         });
     }
 
-<<<<<<< HEAD
     @Test
     public void testUpdateMapToNullValue() throws Throwable
     {
         createTable("CREATE TABLE %s(id int PRIMARY KEY, text_map map<text, text>)");
         createIndex("CREATE CUSTOM INDEX ON %s(values(text_map)) USING 'StorageAttachedIndex'");
-        waitForIndexQueryable();
+        waitForTableIndexesQueryable();
         execute("INSERT INTO %s(id, text_map) values (1, {'k1':'v1'})");
         execute("INSERT INTO %s(id, text_map) values (2, {'k1':'v2'})");
         assertRows(execute("SELECT id FROM %s WHERE text_map CONTAINS 'v1'"), row(1));
@@ -323,10 +322,7 @@
         });
     }
 
-    private void createPopulatedMap() throws Throwable
-=======
     private void createPopulatedMap()
->>>>>>> f38360e5
     {
         createTable("CREATE TABLE %s (pk int primary key, value map<int, text>)");
         execute("INSERT INTO %s (pk, value) VALUES (?, ?)", 1, new HashMap<Integer, String>() {{
