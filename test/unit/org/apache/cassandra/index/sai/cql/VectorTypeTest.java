--- conflicted
+++ resolved
@@ -27,14 +27,10 @@
 import java.util.concurrent.Executors;
 import java.util.concurrent.Future;
 import java.util.stream.Collectors;
-import java.util.stream.Stream;
 
 import org.junit.Assert;
-import org.junit.Before;
 import org.junit.BeforeClass;
 import org.junit.Test;
-import org.junit.runner.RunWith;
-import org.junit.runners.Parameterized;
 
 import io.github.jbellis.jvector.graph.GraphSearcher;
 import io.github.jbellis.jvector.vector.VectorSimilarityFunction;
@@ -43,12 +39,9 @@
 import org.apache.cassandra.dht.IPartitioner;
 import org.apache.cassandra.dht.Murmur3Partitioner;
 import org.apache.cassandra.dht.Token;
-import org.apache.cassandra.index.sai.SAIUtil;
 import org.apache.cassandra.index.sai.StorageAttachedIndex;
-import org.apache.cassandra.index.sai.disk.format.Version;
 import org.apache.cassandra.index.sai.disk.v1.IndexWriterConfig;
 import org.apache.cassandra.index.sai.disk.v1.SegmentBuilder;
-import org.apache.cassandra.index.sai.disk.v3.V3OnDiskFormat;
 import org.apache.cassandra.index.sai.disk.vector.CassandraOnHeapGraph;
 import org.apache.cassandra.index.sai.disk.vector.VectorSourceModel;
 import org.apache.cassandra.index.sai.plan.QueryController;
@@ -1150,35 +1143,6 @@
         assertEquals(300,   config.getConstructionBeamWidth());
         assertEquals(VectorSimilarityFunction.EUCLIDEAN, config.getSimilarityFunction());
     }
-<<<<<<< HEAD
-=======
-
-    @Test
-    public void testMultiVersionJVectorCompatibility() throws Throwable
-    {
-        createTable("CREATE TABLE %s (pk int, vec vector<float, 4>, PRIMARY KEY(pk))");
-        createIndex("CREATE CUSTOM INDEX ON %s(vec) USING 'StorageAttachedIndex'");
-
-        // Note that we do not test the multi-version path where compaction produces different sstables, which is
-        // the norm in CNDB. If we had a way to compact individual sstables, we could.
-        disableCompaction();
-
-        // Create index files for each valid version
-        for (int version = 2; version <= V3OnDiskFormat.JVECTOR_VERSION; version++)
-        {
-            // Version 3 is no longer supported, so there is mild risk that it isn't covered here, but we can't write
-            // it any more, so there isn't much we can do.
-            if (version == 3)
-                continue;
-            V3OnDiskFormat.JVECTOR_VERSION = version;
-            for (int i = 0; i < CassandraOnHeapGraph.MIN_PQ_ROWS; i++)
-                execute("INSERT INTO %s (pk, vec) VALUES (?, ?)", i, randomVectorBoxed(4));
-            flush();
-        }
-
-        // Run basic query to confirm we can, no need to validate results
-        execute("SELECT pk FROM %s ORDER BY vec ANN OF [2.0, 2.0, 3.0, 4.0] LIMIT 2");
-    }
 
     @Test
     public void testMemtableInsertSearchInsertSearchHandling()
@@ -1210,6 +1174,4 @@
             assertThat(allData).hasSize(3);
         }
     }
-
->>>>>>> 97c62b2a
 }