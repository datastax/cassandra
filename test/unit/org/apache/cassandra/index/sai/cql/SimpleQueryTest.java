--- conflicted
+++ resolved
@@ -49,16 +49,10 @@
         execute("INSERT INTO %s (id, value, value2) VALUES(?, ?, ?)", 1, 1, 1);
         execute("INSERT INTO %s (id, value, value2) VALUES(?, ?, ?)", 2, 2, 2);
         flush();
-<<<<<<< HEAD
         UntypedResultSet result = execute("SELECT * FROM %s WHERE value = 1 AND value2 = 1");
         assertEquals(1, result.size());
         UntypedResultSet result2 = execute("SELECT * FROM %s WHERE value = 2 AND value2 = 2");
         assertEquals(1, result2.size());
-=======
-//        execute("INSERT INTO %s (id, value) VALUES(?, ?)", 10, "10");
-//        flush();
-//        compact();
-        assertEquals(1, execute("SELECT * FROM %s WHERE value = 1").size());
     }
 
     @Test
@@ -127,6 +121,5 @@
                                                         (byte)9);
 
         System.out.println(result2);
->>>>>>> adaef7d7
     }
 }