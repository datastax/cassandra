/*
 * Licensed to the Apache Software Foundation (ASF) under one
 * or more contributor license agreements.  See the NOTICE file
 * distributed with this work for additional information
 * regarding copyright ownership.  The ASF licenses this file
 * to you under the Apache License, Version 2.0 (the
 * "License"); you may not use this file except in compliance
 * with the License.  You may obtain a copy of the License at
 *
 *     http://www.apache.org/licenses/LICENSE-2.0
 *
 * Unless required by applicable law or agreed to in writing, software
 * distributed under the License is distributed on an "AS IS" BASIS,
 * WITHOUT WARRANTIES OR CONDITIONS OF ANY KIND, either express or implied.
 * See the License for the specific language governing permissions and
 * limitations under the License.
 */

package org.apache.cassandra.index.sai.cql;

import java.nio.ByteBuffer;
import java.util.List;

import org.junit.Test;

import com.datastax.driver.core.ResultSet;
import org.apache.cassandra.cql3.UntypedResultSet;
import org.apache.cassandra.db.marshal.Int32Type;
import org.apache.cassandra.db.marshal.UTF8Type;
import org.apache.cassandra.index.sai.SAITester;
import org.apache.cassandra.utils.bytecomparable.ByteComparable;
import org.apache.cassandra.utils.bytecomparable.ByteSource;
import org.apache.cassandra.utils.bytecomparable.ByteSourceInverse;
import org.apache.lucene.util.BytesRef;
import org.apache.lucene.util.BytesRefBuilder;

import static org.apache.cassandra.index.sai.cql.AbstractQueryTester.INDEX_QUERY_COUNTER;
import static org.apache.cassandra.index.sai.disk.v2.blockindex.BytesUtil.gatherBytes;
import static org.junit.Assert.assertEquals;

public class SimpleQueryTest extends SAITester
{
    @Test
    public void test() throws Throwable
    {
        createTable("CREATE TABLE %s (id int primary key, value int)");
        createIndex("CREATE CUSTOM INDEX ON %s(value) USING 'StorageAttachedIndex'");
<<<<<<< HEAD
//        execute("INSERT INTO %s (id, value) VALUES(?, ?)", 1, 1);
//        //flush();
//        execute("INSERT INTO %s (id, value) VALUES(?, ?)", 10, 10);

        for (int x = 0; x < 100; x++)
        {
            execute("INSERT INTO %s (id, value) VALUES(?, ?)", x, x);
        }
        flush();
        //compact();
        assertEquals(50, execute("SELECT * FROM %s WHERE value >= 50").size());
=======
        execute("INSERT INTO %s (id, value) VALUES(?, ?)", 1, 1);
        flush();
//        execute("INSERT INTO %s (id, value) VALUES(?, ?)", 10, "10");
//        flush();
//        compact();
        assertEquals(1, execute("SELECT * FROM %s WHERE value = 1").size());
    }

    @Test
    public void stringTest() throws Throwable
    {
        String string = "1";
        ByteBuffer term = UTF8Type.instance.decompose(string);

        final ByteComparable byteComparable = v -> UTF8Type.instance.asComparableBytes(term.duplicate(), v);

        BytesRefBuilder builder = new BytesRefBuilder();


//        byte[] bytes = ByteSourceInverse.readBytes(byteSource);
//
//        gatherBytes(byteSource, builder);

        BytesRef bytesRef = builder.toBytesRef();

        System.out.println();
    }

    @Test
    public void intTest() throws Throwable
    {
        int value = 10;
        ByteBuffer term = Int32Type.instance.decompose(value);

        final ByteSource byteSource = Int32Type.instance.asComparableBytes(term.duplicate(), ByteComparable.Version.OSS41);

        BytesRefBuilder builder = new BytesRefBuilder();


        byte[] bytes = ByteSourceInverse.readBytes(byteSource);

        gatherBytes(byteSource, builder);

        BytesRef bytesRef = builder.toBytesRef();

        System.out.println();

    }

    @Test
    public void rangeTest() throws Throwable
    {
        DataModel dataModel = new DataModel.BaseDataModel(DataModel.NORMAL_COLUMNS, DataModel.NORMAL_COLUMN_DATA);
        DataModel.Executor executor = new SingleNodeExecutor(this, INDEX_QUERY_COUNTER);
        schemaChange(String.format("CREATE KEYSPACE IF NOT EXISTS %s WITH replication = {'class': 'SimpleStrategy', 'replication_factor': '1'}", DataModel.KEYSPACE));
        dataModel.createTables(executor);
        dataModel.disableCompaction(executor);
        dataModel.createIndexes(executor);
        dataModel.insertRows(executor);
        dataModel.flush(executor);

//        UntypedResultSet result = execute("SELECT abbreviation FROM " + DataModel.KEYSPACE + "." + dataModel.indexedTable() + " WHERE murders_per_year <= 126 AND tiny_murders_per_year <= 9");
//
//        System.out.println(result);

        List<Object> result2 = dataModel.executeIndexed(executor, "SELECT abbreviation FROM " +
                                                                  DataModel.KEYSPACE + "." +
                                                                  dataModel.indexedTable() +
                                                                  " WHERE murders_per_year <= ? AND tiny_murders_per_year <= ?",
                                                        4 ,
                                                        (short)126,
                                                        (byte)9);

        System.out.println(result2);
>>>>>>> adaef7d7
    }
}<|MERGE_RESOLUTION|>--- conflicted
+++ resolved
@@ -45,7 +45,7 @@
     {
         createTable("CREATE TABLE %s (id int primary key, value int)");
         createIndex("CREATE CUSTOM INDEX ON %s(value) USING 'StorageAttachedIndex'");
-<<<<<<< HEAD
+//<<<<<<< HEAD
 //        execute("INSERT INTO %s (id, value) VALUES(?, ?)", 1, 1);
 //        //flush();
 //        execute("INSERT INTO %s (id, value) VALUES(?, ?)", 10, 10);
@@ -57,81 +57,81 @@
         flush();
         //compact();
         assertEquals(50, execute("SELECT * FROM %s WHERE value >= 50").size());
-=======
-        execute("INSERT INTO %s (id, value) VALUES(?, ?)", 1, 1);
-        flush();
-//        execute("INSERT INTO %s (id, value) VALUES(?, ?)", 10, "10");
+//=======
+//        execute("INSERT INTO %s (id, value) VALUES(?, ?)", 1, 1);
 //        flush();
-//        compact();
-        assertEquals(1, execute("SELECT * FROM %s WHERE value = 1").size());
-    }
-
-    @Test
-    public void stringTest() throws Throwable
-    {
-        String string = "1";
-        ByteBuffer term = UTF8Type.instance.decompose(string);
-
-        final ByteComparable byteComparable = v -> UTF8Type.instance.asComparableBytes(term.duplicate(), v);
-
-        BytesRefBuilder builder = new BytesRefBuilder();
-
-
+////        execute("INSERT INTO %s (id, value) VALUES(?, ?)", 10, "10");
+////        flush();
+////        compact();
+//        assertEquals(1, execute("SELECT * FROM %s WHERE value = 1").size());
+//    }
+//
+//    @Test
+//    public void stringTest() throws Throwable
+//    {
+//        String string = "1";
+//        ByteBuffer term = UTF8Type.instance.decompose(string);
+//
+//        final ByteComparable byteComparable = v -> UTF8Type.instance.asComparableBytes(term.duplicate(), v);
+//
+//        BytesRefBuilder builder = new BytesRefBuilder();
+//
+//
+////        byte[] bytes = ByteSourceInverse.readBytes(byteSource);
+////
+////        gatherBytes(byteSource, builder);
+//
+//        BytesRef bytesRef = builder.toBytesRef();
+//
+//        System.out.println();
+//    }
+//
+//    @Test
+//    public void intTest() throws Throwable
+//    {
+//        int value = 10;
+//        ByteBuffer term = Int32Type.instance.decompose(value);
+//
+//        final ByteSource byteSource = Int32Type.instance.asComparableBytes(term.duplicate(), ByteComparable.Version.OSS41);
+//
+//        BytesRefBuilder builder = new BytesRefBuilder();
+//
+//
 //        byte[] bytes = ByteSourceInverse.readBytes(byteSource);
 //
 //        gatherBytes(byteSource, builder);
-
-        BytesRef bytesRef = builder.toBytesRef();
-
-        System.out.println();
-    }
-
-    @Test
-    public void intTest() throws Throwable
-    {
-        int value = 10;
-        ByteBuffer term = Int32Type.instance.decompose(value);
-
-        final ByteSource byteSource = Int32Type.instance.asComparableBytes(term.duplicate(), ByteComparable.Version.OSS41);
-
-        BytesRefBuilder builder = new BytesRefBuilder();
-
-
-        byte[] bytes = ByteSourceInverse.readBytes(byteSource);
-
-        gatherBytes(byteSource, builder);
-
-        BytesRef bytesRef = builder.toBytesRef();
-
-        System.out.println();
-
-    }
-
-    @Test
-    public void rangeTest() throws Throwable
-    {
-        DataModel dataModel = new DataModel.BaseDataModel(DataModel.NORMAL_COLUMNS, DataModel.NORMAL_COLUMN_DATA);
-        DataModel.Executor executor = new SingleNodeExecutor(this, INDEX_QUERY_COUNTER);
-        schemaChange(String.format("CREATE KEYSPACE IF NOT EXISTS %s WITH replication = {'class': 'SimpleStrategy', 'replication_factor': '1'}", DataModel.KEYSPACE));
-        dataModel.createTables(executor);
-        dataModel.disableCompaction(executor);
-        dataModel.createIndexes(executor);
-        dataModel.insertRows(executor);
-        dataModel.flush(executor);
-
-//        UntypedResultSet result = execute("SELECT abbreviation FROM " + DataModel.KEYSPACE + "." + dataModel.indexedTable() + " WHERE murders_per_year <= 126 AND tiny_murders_per_year <= 9");
 //
-//        System.out.println(result);
-
-        List<Object> result2 = dataModel.executeIndexed(executor, "SELECT abbreviation FROM " +
-                                                                  DataModel.KEYSPACE + "." +
-                                                                  dataModel.indexedTable() +
-                                                                  " WHERE murders_per_year <= ? AND tiny_murders_per_year <= ?",
-                                                        4 ,
-                                                        (short)126,
-                                                        (byte)9);
-
-        System.out.println(result2);
->>>>>>> adaef7d7
+//        BytesRef bytesRef = builder.toBytesRef();
+//
+//        System.out.println();
+//
+//    }
+//
+//    @Test
+//    public void rangeTest() throws Throwable
+//    {
+//        DataModel dataModel = new DataModel.BaseDataModel(DataModel.NORMAL_COLUMNS, DataModel.NORMAL_COLUMN_DATA);
+//        DataModel.Executor executor = new SingleNodeExecutor(this, INDEX_QUERY_COUNTER);
+//        schemaChange(String.format("CREATE KEYSPACE IF NOT EXISTS %s WITH replication = {'class': 'SimpleStrategy', 'replication_factor': '1'}", DataModel.KEYSPACE));
+//        dataModel.createTables(executor);
+//        dataModel.disableCompaction(executor);
+//        dataModel.createIndexes(executor);
+//        dataModel.insertRows(executor);
+//        dataModel.flush(executor);
+//
+////        UntypedResultSet result = execute("SELECT abbreviation FROM " + DataModel.KEYSPACE + "." + dataModel.indexedTable() + " WHERE murders_per_year <= 126 AND tiny_murders_per_year <= 9");
+////
+////        System.out.println(result);
+//
+//        List<Object> result2 = dataModel.executeIndexed(executor, "SELECT abbreviation FROM " +
+//                                                                  DataModel.KEYSPACE + "." +
+//                                                                  dataModel.indexedTable() +
+//                                                                  " WHERE murders_per_year <= ? AND tiny_murders_per_year <= ?",
+//                                                        4 ,
+//                                                        (short)126,
+//                                                        (byte)9);
+//
+//        System.out.println(result2);
+//>>>>>>> origin/STAR-158-406-block-index
     }
 }