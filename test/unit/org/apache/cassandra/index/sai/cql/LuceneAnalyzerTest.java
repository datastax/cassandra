/*
 * Licensed to the Apache Software Foundation (ASF) under one
 * or more contributor license agreements.  See the NOTICE file
 * distributed with this work for additional information
 * regarding copyright ownership.  The ASF licenses this file
 * to you under the Apache License, Version 2.0 (the
 * "License"); you may not use this file except in compliance
 * with the License.  You may obtain a copy of the License at
 *
 *     http://www.apache.org/licenses/LICENSE-2.0
 *
 * Unless required by applicable law or agreed to in writing, software
 * distributed under the License is distributed on an "AS IS" BASIS,
 * WITHOUT WARRANTIES OR CONDITIONS OF ANY KIND, either express or implied.
 * See the License for the specific language governing permissions and
 * limitations under the License.
 */

package org.apache.cassandra.index.sai.cql;

import org.junit.Test;

import com.datastax.driver.core.exceptions.InvalidQueryException;
import org.apache.cassandra.cql3.UntypedResultSet;
import org.apache.cassandra.exceptions.InvalidRequestException;
import org.apache.cassandra.index.sai.SAITester;
import org.apache.cassandra.index.sai.analyzer.filter.BuiltInAnalyzers;

import static org.assertj.core.api.Assertions.assertThatThrownBy;
import static org.junit.Assert.assertEquals;

public class LuceneAnalyzerTest extends SAITester
{
    @Test
    public void testQueryAnalyzer() throws Throwable
    {
        createTable("CREATE TABLE %s (id text PRIMARY KEY, val text)");

        createIndex("CREATE CUSTOM INDEX ON %s(val) USING 'StorageAttachedIndex' WITH OPTIONS = {" +
                    "'index_analyzer': '{\n" +
                    "\t\"tokenizer\":{\"name\":\"ngram\", \"args\":{\"minGramSize\":\"2\", \"maxGramSize\":\"3\"}}," +
                    "\t\"filters\":[{\"name\":\"lowercase\"}]\n" +
                    "}'," +
                    "'query_analyzer': '{\n" +
                    "\t\"tokenizer\":{\"name\":\"whitespace\"},\n" +
                    "\t\"filters\":[{\"name\":\"porterstem\"}]\n" +
                    "}'};");

        waitForIndexQueryable();

        execute("INSERT INTO %s (id, val) VALUES ('1', 'the query')");

        flush();

        assertEquals(0, execute("SELECT * FROM %s WHERE val : 'query'").size());
    }

    @Test
    public void testStandardQueryAnalyzer()
    {
        createTable("CREATE TABLE %s (id int PRIMARY KEY, val text)");

        createIndex("CREATE CUSTOM INDEX ON %s(val) USING 'StorageAttachedIndex' WITH OPTIONS = {" +
                    "'index_analyzer': 'standard'};");

        waitForIndexQueryable();

        execute("INSERT INTO %s (id, val) VALUES (1, 'some row')");
        execute("INSERT INTO %s (id, val) VALUES (2, 'a different row')");
        execute("INSERT INTO %s (id, val) VALUES (3, 'a row with some and different but not together')");
        execute("INSERT INTO %s (id, val) VALUES (4, 'a row with some different together')");
        execute("INSERT INTO %s (id, val) VALUES (5, 'a row with some Different together but not same casing')");

        flush();

        // The query is parsed by the standard analyzer, so the query is tokenized by whitespace and lowercased
        // and then we do an intersection on the results and get docs that have 'some' and 'different'
        assertRows(execute("SELECT id FROM %s WHERE val : 'Some different'"), row(5), row(4), row(3));
        assertRows(execute("SELECT id FROM %s WHERE val : 'some different'"), row(5), row(4), row(3));
    }

    @Test
    public void testQueryAnalyzerBuiltIn() throws Throwable
    {
        createTable("CREATE TABLE %s (id int PRIMARY KEY, val text)");

        createIndex("CREATE CUSTOM INDEX ON %s(val) USING 'StorageAttachedIndex' WITH OPTIONS = {" +
                    "'index_analyzer': 'standard', 'query_analyzer': 'lowercase'};");

        waitForIndexQueryable();

        execute("INSERT INTO %s (id, val) VALUES (1, 'the query')");
        execute("INSERT INTO %s (id, val) VALUES (2, 'my test Query')");
        execute("INSERT INTO %s (id, val) VALUES (3, 'The Big Dog')");

        // Some in sstable and some in memory
        flush();

        execute("INSERT INTO %s (id, val) VALUES (4, 'another QUERY')");
        execute("INSERT INTO %s (id, val) VALUES (5, 'the fifth insert')");
        execute("INSERT INTO %s (id, val) VALUES (6, 'MY LAST ENTRY')");

        // Shows that the query term is lowercased to match all 'query' terms in the index
        UntypedResultSet resultSet = execute("SELECT id FROM %s WHERE val : 'QUERY'");
        assertRows(resultSet, row(1), row(2), row(4));

        // add whitespace in front of query term and since it isn't tokenized by whitespace, we get no results
        resultSet = execute("SELECT id FROM %s WHERE val : ' query'");
        assertRows(resultSet);

        // similarly, phrases do not match because index tokenized by whitespace (among other things) but the query
        // is not
        resultSet = execute("SELECT id FROM %s WHERE val : 'the query'");
        assertRows(resultSet);
    }

    @Test
    public void testDifferentIndexAndQueryAnalyzersWhenAppliedDuringPostFiltering() throws Throwable
    {
        createTable("CREATE TABLE %s (pk int PRIMARY KEY, c1 text)");
        // This test verifies a bug fix where the query analyzer was incorrectly used in place of the index analyzer.
        // The analyzers are selected in conjunction with the column values and the query. Specifically,
        // the index analyzer includes a lowercase filter but the query analyzer does not.
        createIndex("CREATE CUSTOM INDEX ON %s(c1) USING 'StorageAttachedIndex' WITH OPTIONS =" +
                    "{'index_analyzer': 'standard', 'query_analyzer': 'whitespace'}");
        waitForIndexQueryable();

        // The standard analyzer maps this to just one output 'the', but the query analyzer would map this to 'THE'
        execute("INSERT INTO %s (pk, c1) VALUES (?, ?)", 1, "THE");

        UntypedResultSet resultSet = execute("SELECT pk FROM %s WHERE c1 : 'the'");
        assertRows(resultSet, row(1));
    }

    @Test
    public void testCreateIndexWithQueryAnalyzerAndNoIndexAnalyzerFails() throws Throwable
    {
        createTable("CREATE TABLE %s (pk int PRIMARY KEY, c1 text)");
        assertThatThrownBy(() -> createIndex("CREATE CUSTOM INDEX ON %s(c1) USING 'StorageAttachedIndex' WITH OPTIONS = " +
                    "{'query_analyzer': 'whitespace'}"))
        .isInstanceOf(InvalidRequestException.class)
        .hasMessageContaining("Cannot specify query_analyzer without an index_analyzer option or any combination of " +
                             "case_sensitive, normalize, or ascii options. options={query_analyzer=whitespace, target=c1}");;
    }

    @Test
    public void testCreateIndexWithNormalizersWorks() throws Throwable
    {
        createTable("CREATE TABLE %s (pk int PRIMARY KEY, c1 text, c2 text, c3 text)");
        createIndex("CREATE CUSTOM INDEX ON %s(c1) USING 'StorageAttachedIndex' WITH OPTIONS = " +
                    "{'query_analyzer': 'whitespace', 'case_sensitive': false}");

        createIndex("CREATE CUSTOM INDEX ON %s(c2) USING 'StorageAttachedIndex' WITH OPTIONS = " +
                    "{'query_analyzer': 'whitespace', 'normalize': true}");

        createIndex("CREATE CUSTOM INDEX ON %s(c3) USING 'StorageAttachedIndex' WITH OPTIONS = " +
                    "{'query_analyzer': 'whitespace', 'ascii': true}");
    }

    @Test
    public void testStandardAnalyzerWithFullConfig() throws Throwable
    {
        createTable("CREATE TABLE %s (id text PRIMARY KEY, val text)");

        createIndex("CREATE CUSTOM INDEX ON %s(val) " +
                    "USING 'org.apache.cassandra.index.sai.StorageAttachedIndex' " +
                    "WITH OPTIONS = { 'index_analyzer': '{" +
                    "    \"tokenizer\" : {\"name\" : \"standard\"}," +
                    "    \"filters\" : [ {\"name\" : \"lowercase\"}] \n" +
                    "  }'}");
        standardAnalyzerTest();
    }

    @Test
    public void testStandardAnalyzerWithBuiltInName() throws Throwable
    {
        createTable("CREATE TABLE %s (id text PRIMARY KEY, val text)");

        createIndex("CREATE CUSTOM INDEX ON %s(val) " +
                    "USING 'org.apache.cassandra.index.sai.StorageAttachedIndex' " +
                    "WITH OPTIONS = { 'index_analyzer': 'standard'}");
        standardAnalyzerTest();
    }

    private void standardAnalyzerTest() throws Throwable {
        waitForIndexQueryable();
        execute("INSERT INTO %s (id, val) VALUES ('1', 'The quick brown fox jumps over the lazy DOG.')");

        assertEquals(1, execute("SELECT * FROM %s WHERE val = 'The quick brown fox jumps over the lazy DOG.' ALLOW FILTERING").size());

        flush();
        assertEquals(1, execute("SELECT * FROM %s WHERE val : 'dog'").size());
        assertEquals(1, execute("SELECT * FROM %s WHERE val : 'dog' OR val : 'missing'").size());
        assertEquals(0, execute("SELECT * FROM %s WHERE val : 'missing1' OR val : 'missing2'").size());
        assertEquals(0, execute("SELECT * FROM %s WHERE val : 'dog' AND val : 'missing'").size());
        assertEquals(1, execute("SELECT * FROM %s WHERE val : 'dog' AND val : 'lazy'").size());
        assertEquals(1, execute("SELECT * FROM %s WHERE val : 'dog' AND val : 'quick' AND val : 'fox'").size());
        assertEquals(1, execute("SELECT * FROM %s WHERE val : 'dog' AND val : 'quick' OR val : 'missing'").size());

        assertEquals(1, execute("SELECT * FROM %s WHERE val : 'dog' AND (val : 'quick' OR val : 'missing')").size());
        assertEquals(0, execute("SELECT * FROM %s WHERE val : 'missing' AND (val : 'quick' OR val : 'dog')").size());
        assertEquals(1, execute("SELECT * FROM %s WHERE val : 'dog' OR (val : 'quick' AND val : 'missing')").size());
        assertEquals(1, execute("SELECT * FROM %s WHERE val : 'missing' OR (val : 'quick' AND val : 'dog')").size());
        assertEquals(0, execute("SELECT * FROM %s WHERE val : 'missing' OR (val : 'quick' AND val : 'missing')").size());

        // EQ operator is not supported for analyzed columns unless ALLOW FILTERING is used
        assertThatThrownBy(() -> execute("SELECT * FROM %s WHERE val = 'dog'")).isInstanceOf(InvalidRequestException.class);
        assertEquals(1, execute("SELECT * FROM %s WHERE val = 'The quick brown fox jumps over the lazy DOG.' ALLOW FILTERING").size());
        // EQ is a raw equality check, so a token like 'dog' should not return any results
        assertEquals(0, execute("SELECT * FROM %s WHERE val = 'dog' ALLOW FILTERING").size());
    }

    @Test
    public void testEmptyAnalyzerFailsAtCreation() {
        createTable("CREATE TABLE %s (id text PRIMARY KEY, val text)");

        assertThatThrownBy(() -> createIndex("CREATE CUSTOM INDEX ON %s(val) " +
                                             "USING 'org.apache.cassandra.index.sai.StorageAttachedIndex' " +
                                             "WITH OPTIONS = { 'index_analyzer': '{}'}"))
        .isInstanceOf(InvalidRequestException.class)
        .hasMessageContaining("Analzyer config requires at least a tokenizer, a filter, or a charFilter, but none found. config={}");
    }

// FIXME re-enable exception detection once incompatible options have been purged from prod DBs
    @Test
    public void testIndexAnalyzerAndNonTokenizingAnalyzerFailsAtCreation() throws Throwable
    {
        createTable("CREATE TABLE %s (id text PRIMARY KEY, val text)");

        createIndex("CREATE CUSTOM INDEX val_idx ON %s(val) " +
                    "USING 'org.apache.cassandra.index.sai.StorageAttachedIndex' " +
                    "WITH OPTIONS = { 'index_analyzer': 'standard', 'ascii': true}");
        dropIndex("DROP INDEX %s.val_idx");

        createIndex("CREATE CUSTOM INDEX val_idx ON %s(val) " +
                    "USING 'org.apache.cassandra.index.sai.StorageAttachedIndex' " +
                    "WITH OPTIONS = { 'index_analyzer': 'standard', 'normalize': true}");
        dropIndex("DROP INDEX %s.val_idx");

        createIndex("CREATE CUSTOM INDEX val_idx ON %s(val) " +
                    "USING 'org.apache.cassandra.index.sai.StorageAttachedIndex' " +
                    "WITH OPTIONS = { 'index_analyzer': 'standard', 'case_sensitive': false}");
    }

    // Technically, the NoopAnalyzer is applied, but that maps each field without modification, so any operator
    // that matches the SAI field will also match the PK field when compared later in the search (there are two phases).
    @Test
    public void testNoAnalyzerOnClusteredColumn() throws Throwable
    {
        createTable("CREATE TABLE %s (id int, val text, PRIMARY KEY (id, val))");

        createIndex("CREATE CUSTOM INDEX ON %s(val) " +
                    "USING 'org.apache.cassandra.index.sai.StorageAttachedIndex'");

        waitForIndexQueryable();

        execute("INSERT INTO %s (id, val) VALUES (1, 'dog')");

        assertThatThrownBy(() -> execute("SELECT * FROM %s WHERE val : 'dog'"))
        .isInstanceOf(InvalidRequestException.class);;

        // Equality still works because indexed value is not analyzed, and so the search can be performed without
        // filtering.
        assertEquals(1, execute("SELECT * FROM %s WHERE val = 'dog'").size());
    }

    // Analyzers on clustering columns are not supported yet
    @Test
    public void testStandardAnalyzerInClusteringColumnFailsAtCreateIndex() throws Throwable
    {
        createTable("CREATE TABLE %s (id int, val text, PRIMARY KEY (id, val))");

        assertThatThrownBy(() -> createIndex("CREATE CUSTOM INDEX ON %s(val) " +
                                             "USING 'org.apache.cassandra.index.sai.StorageAttachedIndex' " +
                                             "WITH OPTIONS = { 'index_analyzer': 'standard' }"
        )).isInstanceOf(InvalidRequestException.class);

        assertThatThrownBy(() -> createIndex("CREATE CUSTOM INDEX ON %s(val) WITH OPTIONS = { 'ascii': true }"
        )).isInstanceOf(InvalidRequestException.class);

        assertThatThrownBy(() -> createIndex("CREATE CUSTOM INDEX ON %s(val) " +
                                             "WITH OPTIONS = { 'case_sesnsitive': false }"
        )).isInstanceOf(InvalidRequestException.class);

        assertThatThrownBy(() -> createIndex("CREATE CUSTOM INDEX ON %s(val) " +
                                             "WITH OPTIONS = { 'normalize': true }"
        )).isInstanceOf(InvalidRequestException.class);
    }

    @Test
    public void testBogusAnalyzer() throws Throwable
    {
        createTable("CREATE TABLE %s (id text PRIMARY KEY, val text)");

        assertThatThrownBy(
        () -> executeNet("CREATE CUSTOM INDEX ON %s(val) USING 'StorageAttachedIndex' WITH OPTIONS = {'index_analyzer':'lalalalaal'}"
        )).isInstanceOf(InvalidQueryException.class);

        assertThatThrownBy(
        () -> executeNet("CREATE CUSTOM INDEX ON %s(val) USING 'StorageAttachedIndex' WITH OPTIONS = " +
                         "{'index_analyzer':'{\"tokenizer\" : {\"name\" : \"lalala\"}}'}"
        )).isInstanceOf(InvalidQueryException.class);
    }

    @Test
    public void testStopFilterNoFormat() throws Throwable
    {
        createTable("CREATE TABLE %s (id text PRIMARY KEY, val text)");

        executeNet("CREATE CUSTOM INDEX ON %s(val) USING 'StorageAttachedIndex' WITH OPTIONS = {'index_analyzer':'\n" +
                                            "\t{\"tokenizer\":{\"name\" : \"whitespace\"},\n" +
                                            "\t \"filters\":[{\"name\":\"stop\", \"args\": {\"words\": \"the,test\"}}]}'}");
        verifyStopWordsLoadedCorrectly();
    }

    @Test
    public void testStopFilterWordSet() throws Throwable
    {
        createTable("CREATE TABLE %s (id text PRIMARY KEY, val text)");

        executeNet("CREATE CUSTOM INDEX ON %s(val) USING 'StorageAttachedIndex' WITH OPTIONS = {'index_analyzer':'\n" +
                   "\t{\"tokenizer\":{\"name\" : \"whitespace\"},\n" +
                   "\t \"filters\":[{\"name\":\"stop\", \"args\": {\"words\": \"the, test\", \"format\": \"wordset\"}}]}'}");
        verifyStopWordsLoadedCorrectly();
    }

    @Test
    public void testStopFilterSnowball() throws Throwable
    {
        createTable("CREATE TABLE %s (id text PRIMARY KEY, val text)");

        // snowball allows multiple words on the same line--they are broken up by whitespace
        executeNet("CREATE CUSTOM INDEX ON %s(val) USING 'StorageAttachedIndex' WITH OPTIONS = {'index_analyzer':'\n" +
                   "\t{\"tokenizer\":{\"name\" : \"whitespace\"},\n" +
                   "\t \"filters\":[{\"name\":\"stop\", \"args\": {\"words\": \"the test\", \"format\": \"snowball\"}}]}'}");
        verifyStopWordsLoadedCorrectly();

    }

    private void verifyStopWordsLoadedCorrectly() throws Throwable
    {
        waitForIndexQueryable();

        execute("INSERT INTO %s (id, val) VALUES ('1', 'the big test')");

        flush();

        assertRows(execute("SELECT id FROM %s WHERE val : 'the'"));
        assertRows(execute("SELECT id FROM %s WHERE val : 'the test'"));
        assertRows(execute("SELECT id FROM %s WHERE val : 'test'"));
        assertRows(execute("SELECT id FROM %s WHERE val : 'the big'"), row("1"));
        assertRows(execute("SELECT id FROM %s WHERE val : 'big'"), row("1"));
        // the extra words shouldn't change the outcome because tokenizer is whitespace and tokens are matched then unioned
        assertRows(execute("SELECT id FROM %s WHERE val : 'test some other words'"));
    }

    @Test
    public void verifyEmptyStringIndexingBehaviorOnNonAnalyzedColumn() throws Throwable
    {
        createTable("CREATE TABLE %s (pk int PRIMARY KEY, v text)");
        createIndex("CREATE CUSTOM INDEX ON %s(v) USING 'StorageAttachedIndex'");
        waitForIndexQueryable();
        execute("INSERT INTO %s (pk, v) VALUES (?, ?)", 0, "");
        flush();
        assertRows(execute("SELECT * FROM %s WHERE v = ''"));
    }

    @Test
    public void testEmptyQueryString() throws Throwable
    {
        createTable("CREATE TABLE %s (pk int PRIMARY KEY, v text)");
        createIndex("CREATE CUSTOM INDEX ON %s(v) USING 'StorageAttachedIndex' WITH OPTIONS = {'index_analyzer':'standard'}");
        waitForIndexQueryable();
        execute("INSERT INTO %s (pk, v) VALUES (?, ?)", 0, "");
        execute("INSERT INTO %s (pk, v) VALUES (?, ?)", 1, "some text to analyze");
        flush();
        assertRows(execute("SELECT * FROM %s WHERE v : ''"));
    }

    // The english analyzer has a default set of stop words. This test relies on "the" being one of those stop words.
    @Test
    public void testStopWordFilteringEdgeCases() throws Throwable
    {
        createTable("CREATE TABLE %s (id text PRIMARY KEY, val text)");

        executeNet("CREATE CUSTOM INDEX ON %s(val) USING 'StorageAttachedIndex' " +
                   "WITH OPTIONS = {'index_analyzer':'english'}");
        waitForIndexQueryable();

        execute("INSERT INTO %s (id, val) VALUES ('1', 'the test')");
        // When indexing a document with only stop words, the document should not be indexed.
        // Note: from looking at the collections implementation, these rows are filtered out before getting
        // to the NoOpAnalyzer, which would otherwise return an empty buffer, which would lead to incorrectly
        // indexing documents at the base of the trie.
        execute("INSERT INTO %s (id, val) VALUES ('2', 'the')");

        flush();

        // Ensure row is there
        assertRows(execute("SELECT id FROM %s WHERE val : 'test'"), row("1"));
        // Ensure a query with only stop words results in no rows
        assertRows(execute("SELECT id FROM %s WHERE val : 'the'"));
        // Ensure that the AND is correctly applied so that we get no results
        assertRows(execute("SELECT id FROM %s WHERE val : 'the' AND val : 'test'"));
    }

    @Test
    public void testCharfilter() throws Throwable
    {
        createTable("CREATE TABLE %s (id text PRIMARY KEY, val text)");

        createIndex("CREATE CUSTOM INDEX ON %s(val) USING 'StorageAttachedIndex' WITH OPTIONS = {'index_analyzer':'{\n" +
                    "\t\"tokenizer\":{\"name\":\"keyword\"},\n" +
                    "\t\"charFilters\":[{\"name\":\"htmlstrip\"}]\n" +
                    "}'}");

        waitForIndexQueryable();

        execute("INSERT INTO %s (id, val) VALUES ('1', '<b>hello</b>')");

        flush();

        assertEquals(1, execute("SELECT * FROM %s WHERE val : 'hello'").size());
    }

    @Test
    public void testNGramfilter() throws Throwable
    {
        createTable("CREATE TABLE %s (id text PRIMARY KEY, val text)");

        String ddl = "CREATE CUSTOM INDEX ON %s(val) USING 'StorageAttachedIndex' WITH OPTIONS = {'index_analyzer':'\n" +
                     "\t{\"tokenizer\":{\"name\":\"ngram\", \"args\":{\"minGramSize\":\"2\", \"maxGramSize\":\"3\"}}," +
                     "\t\"filters\":[{\"name\":\"lowercase\"}]}'}";
        createIndex(ddl);

        waitForIndexQueryable();

        execute("INSERT INTO %s (id, val) VALUES ('1', 'DoG')");

        flush();

        assertEquals(1, execute("SELECT * FROM %s WHERE val : 'do'").size());
        assertEquals(1, execute("SELECT * FROM %s WHERE val : 'og'").size());
        assertEquals(1, execute("SELECT * FROM %s WHERE val : 'dog'").size());
    }

    @Test
    public void testNGramfilterNoFlush() throws Throwable
    {
        createTable("CREATE TABLE %s (id text PRIMARY KEY, val text)");

        createIndex("CREATE CUSTOM INDEX ON %s(val) USING 'StorageAttachedIndex' WITH OPTIONS = {'index_analyzer':'\n" +
                    "\t{\"tokenizer\":{\"name\":\"ngram\", \"args\":{\"minGramSize\":\"2\", \"maxGramSize\":\"3\"}}," +
                    "\t\"filters\":[{\"name\":\"lowercase\"}]}'}");

        waitForIndexQueryable();

        execute("INSERT INTO %s (id, val) VALUES ('1', 'DoG')");

        assertEquals(1, execute("SELECT * FROM %s WHERE val : 'do'").size());
        assertEquals(1, execute("SELECT * FROM %s WHERE val : 'og'").size());
        assertEquals(1, execute("SELECT * FROM %s WHERE val : 'dog'").size());
    }

    @Test
    public void testWhitespace() throws Throwable
    {
        createTable("CREATE TABLE %s (id text PRIMARY KEY, val text)");

        createIndex("CREATE CUSTOM INDEX ON %s(val) USING 'StorageAttachedIndex' WITH OPTIONS =" +
                    "{'index_analyzer':'whitespace'}");

        waitForIndexQueryable();

        execute("INSERT INTO %s (id, val) VALUES ('1', 'hello world twice the and')");

        flush();

        assertEquals(1, execute("SELECT * FROM %s WHERE val : 'hello'").size());
        assertEquals(1, execute("SELECT * FROM %s WHERE val : 'twice'").size());
        assertEquals(1, execute("SELECT * FROM %s WHERE val : 'the'").size()); // test stop word
        assertEquals(1, execute("SELECT * FROM %s WHERE val : 'and'").size()); // test stop word
    }

    @Test
    public void testWhitespaceLowercase() throws Throwable
    {
        createTable("CREATE TABLE %s (id text PRIMARY KEY, val text)");

        createIndex("CREATE CUSTOM INDEX ON %s(val) USING 'StorageAttachedIndex' WITH OPTIONS = {'index_analyzer':'\n" +
                    "\t{\"tokenizer\":{\"name\":\"whitespace\"}," +
                    "\t\"filters\":[{\"name\":\"lowercase\"}]}'}");

        waitForIndexQueryable();

        execute("INSERT INTO %s (id, val) VALUES ('1', 'hELlo woRlD tWice tHe aNd')");

        flush();

        assertEquals(1, execute("SELECT * FROM %s WHERE val : 'hello'").size());
        assertEquals(1, execute("SELECT * FROM %s WHERE val : 'twice'").size());
        assertEquals(1, execute("SELECT * FROM %s WHERE val : 'the'").size()); // test stop word
        assertEquals(1, execute("SELECT * FROM %s WHERE val : 'and'").size()); // test stop word
    }

    @Test
    public void testTokenizer() throws Throwable
    {
        createTable("CREATE TABLE %s (id text PRIMARY KEY, val text)");

        createIndex("CREATE CUSTOM INDEX ON %s(val) USING 'StorageAttachedIndex' WITH OPTIONS = {'index_analyzer':'\n" +
                    "\t{\"tokenizer\":{\"name\":\"whitespace\"}," +
                    "\t\"filters\":[{\"name\":\"porterstem\"}]}'}");

        waitForIndexQueryable();

        execute("INSERT INTO %s (id, val) VALUES ('1', 'the queries test')");

        flush();

        assertEquals(1, execute("SELECT * FROM %s WHERE val : 'the'").size()); // stop word test
        assertEquals(1, execute("SELECT * FROM %s WHERE val : 'query'").size());
        assertEquals(1, execute("SELECT * FROM %s WHERE val : 'query' OR val : 'missing'").size());
        assertEquals(1, execute("SELECT * FROM %s WHERE val : 'queries' AND val : 'the' AND val : 'test'").size());
    }

    @Test
    public void testAnalyzerMatchesAndEqualityFailForConjunction() throws Throwable
    {
        createTable("CREATE TABLE %s (id text PRIMARY KEY, val text)");

        createIndex("CREATE CUSTOM INDEX ON %s(val) USING 'StorageAttachedIndex' WITH OPTIONS = {'index_analyzer':'\n" +
                    "\t{\"tokenizer\":{\"name\":\"whitespace\"}," +
                    "\t\"filters\":[{\"name\":\"porterstem\"}]}'}");

        waitForIndexQueryable();

        execute("INSERT INTO %s (id, val) VALUES ('1', 'the queries test')");

        assertThatThrownBy(() -> execute("SELECT * FROM %s WHERE val : 'queries' AND val : 'the' AND val = 'the queries test'"))
        .isInstanceOf(UnsupportedOperationException.class);
        assertThatThrownBy(() -> execute("SELECT * FROM %s WHERE val : 'queries' AND val : 'the' AND val = 'the queries test' ALLOW FILTERING"))
        .isInstanceOf(UnsupportedOperationException.class);
    }

    @Test
    public void testBuiltInAlyzerIndexCreation() throws Throwable
    {
        for (BuiltInAnalyzers builtInAnalyzer : BuiltInAnalyzers.values())
            testBuiltInAlyzerIndexCreationFor(builtInAnalyzer.name());
    }

    private void testBuiltInAlyzerIndexCreationFor(String builtInAnalyzerName) throws Throwable
    {
        createTable("CREATE TABLE %s (id text PRIMARY KEY, val text)");

        createIndex("CREATE CUSTOM INDEX ON %s(val) USING 'StorageAttachedIndex' WITH OPTIONS = " +
                    "{'index_analyzer':'" + builtInAnalyzerName + "'}");

        waitForIndexQueryable();
    }

    @Test
<<<<<<< HEAD
    public void testAnalyzerThatProducesTooManyBytesMustNotIndexTokens() throws Throwable
    {
        createTable("CREATE TABLE %s (id int PRIMARY KEY, val text)");

        createIndex("CREATE CUSTOM INDEX ON %s(val) USING 'StorageAttachedIndex' WITH OPTIONS = {'index_analyzer':'{" +
                    "\"tokenizer\":{\"name\":\"ngram\", \"args\":{\"minGramSize\":\"1\", \"maxGramSize\":\"26\"}},\n" +
                    "\"filters\":[{\"name\":\"lowercase\"}]}'}");

        waitForIndexQueryable();

        execute("INSERT INTO %s (id, val) VALUES (0, 'abcdedfghijklmnopqrstuvwxyz abcdedfghijklmnopqrstuvwxyz')");
        execute("INSERT INTO %s (id, val) VALUES (1, 'a')");

        // Verify that we get only PK 1 and not PK 0 since it is too large
        beforeAndAfterFlush(() -> {
            assertRows(execute("SELECT id FROM %s WHERE val : 'a'"), row(1));
        });

        // Also verify that compaction does not reintroduce the entry into the index.
        compact();
        assertRows(execute("SELECT id FROM %s WHERE val : 'a'"), row(1));
=======
    public void testInvalidQueryOnNumericColumn() throws Throwable
    {
        createTable("CREATE TABLE %s (id int PRIMARY KEY, some_num tinyint)");
        createIndex("CREATE CUSTOM INDEX ON %s(some_num) USING 'StorageAttachedIndex'");
        waitForIndexQueryable();

        execute("INSERT INTO %s (id, some_num) VALUES (1, 1)");
        flush();

        assertThatThrownBy(() -> execute("SELECT * FROM %s WHERE some_num : 1"))
        .isInstanceOf(InvalidRequestException.class);
>>>>>>> 2aa8a576
    }
}<|MERGE_RESOLUTION|>--- conflicted
+++ resolved
@@ -561,7 +561,20 @@
     }
 
     @Test
-<<<<<<< HEAD
+    public void testInvalidQueryOnNumericColumn() throws Throwable
+    {
+        createTable("CREATE TABLE %s (id int PRIMARY KEY, some_num tinyint)");
+        createIndex("CREATE CUSTOM INDEX ON %s(some_num) USING 'StorageAttachedIndex'");
+        waitForIndexQueryable();
+
+        execute("INSERT INTO %s (id, some_num) VALUES (1, 1)");
+        flush();
+
+        assertThatThrownBy(() -> execute("SELECT * FROM %s WHERE some_num : 1"))
+        .isInstanceOf(InvalidRequestException.class);
+    }
+
+    @Test
     public void testAnalyzerThatProducesTooManyBytesMustNotIndexTokens() throws Throwable
     {
         createTable("CREATE TABLE %s (id int PRIMARY KEY, val text)");
@@ -583,18 +596,5 @@
         // Also verify that compaction does not reintroduce the entry into the index.
         compact();
         assertRows(execute("SELECT id FROM %s WHERE val : 'a'"), row(1));
-=======
-    public void testInvalidQueryOnNumericColumn() throws Throwable
-    {
-        createTable("CREATE TABLE %s (id int PRIMARY KEY, some_num tinyint)");
-        createIndex("CREATE CUSTOM INDEX ON %s(some_num) USING 'StorageAttachedIndex'");
-        waitForIndexQueryable();
-
-        execute("INSERT INTO %s (id, some_num) VALUES (1, 1)");
-        flush();
-
-        assertThatThrownBy(() -> execute("SELECT * FROM %s WHERE some_num : 1"))
-        .isInstanceOf(InvalidRequestException.class);
->>>>>>> 2aa8a576
     }
 }