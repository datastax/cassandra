--- conflicted
+++ resolved
@@ -21,10 +21,7 @@
 import org.junit.Test;
 
 import com.datastax.driver.core.exceptions.InvalidQueryException;
-<<<<<<< HEAD
-=======
 import org.apache.cassandra.exceptions.ConfigurationException;
->>>>>>> 4f75b7bf
 import org.apache.cassandra.exceptions.InvalidRequestException;
 import org.apache.cassandra.index.sai.SAITester;
 import org.apache.cassandra.index.sai.analyzer.filter.BuiltInAnalyzers;
@@ -138,65 +135,6 @@
         assertEquals(1, execute("SELECT * FROM %s WHERE val = 'dog'").size());
     }
 
-<<<<<<< HEAD
-        assertEquals(0, execute("SELECT * FROM %s WHERE val : 'query'").size());
-    }
-
-    @Test
-    public void testStandardAnalyzer() throws Throwable
-    {
-        createTable("CREATE TABLE %s (id text PRIMARY KEY, val text)");
-
-        createIndex("CREATE CUSTOM INDEX ON %s(val) " +
-                    "USING 'org.apache.cassandra.index.sai.StorageAttachedIndex' " +
-                    "WITH OPTIONS = { 'index_analyzer': '[{\"tokenizer\": \"standard\"}, {\"filter\": \"lowercase\"}]' }");
-
-        waitForIndexQueryable();
-
-        execute("INSERT INTO %s (id, val) VALUES ('1', 'The quick brown fox jumps over the lazy DOG.')");
-
-        assertEquals(1, execute("SELECT * FROM %s WHERE val = 'The quick brown fox jumps over the lazy DOG.' ALLOW FILTERING").size());
-
-        flush();
-        assertEquals(1, execute("SELECT * FROM %s WHERE val : 'dog'").size());
-        assertEquals(1, execute("SELECT * FROM %s WHERE val : 'dog' OR val : 'missing'").size());
-        assertEquals(0, execute("SELECT * FROM %s WHERE val : 'missing1' OR val : 'missing2'").size());
-        assertEquals(0, execute("SELECT * FROM %s WHERE val : 'dog' AND val : 'missing'").size());
-        assertEquals(1, execute("SELECT * FROM %s WHERE val : 'dog' AND val : 'lazy'").size());
-        assertEquals(1, execute("SELECT * FROM %s WHERE val : 'dog' AND val : 'quick' AND val : 'fox'").size());
-        assertEquals(1, execute("SELECT * FROM %s WHERE val : 'dog' AND val : 'quick' OR val : 'missing'").size());
-
-        // EQ operator is not supported for analyzed columns unless ALLOW FILTERING is used
-        assertThatThrownBy(() -> execute("SELECT * FROM %s WHERE val = 'dog'")).isInstanceOf(InvalidRequestException.class);
-        assertEquals(1, execute("SELECT * FROM %s WHERE val = 'The quick brown fox jumps over the lazy DOG.' ALLOW FILTERING").size());
-        // EQ is a raw equality check, so a token like 'dog' should not return any results
-        assertEquals(0, execute("SELECT * FROM %s WHERE val = 'dog' ALLOW FILTERING").size());
-    }
-
-    // Technically, the NoopAnalyzer is applied, but that maps each field without modification, so any operator
-    // that matches the SAI field will also match the PK field when compared later in the search (there are two phases).
-    @Test
-    public void testNoAnalyzerOnClusteredColumn() throws Throwable
-    {
-        createTable("CREATE TABLE %s (id int, val text, PRIMARY KEY (id, val))");
-
-        createIndex("CREATE CUSTOM INDEX ON %s(val) " +
-                    "USING 'org.apache.cassandra.index.sai.StorageAttachedIndex'");
-
-        waitForIndexQueryable();
-
-        execute("INSERT INTO %s (id, val) VALUES (1, 'dog')");
-
-        assertThatThrownBy(() -> execute("SELECT * FROM %s WHERE val : 'dog'"))
-        .isInstanceOf(InvalidRequestException.class);;
-
-        // Equality still works because indexed value is not analyzed, and so the search can be performed without
-        // filtering.
-        assertEquals(1, execute("SELECT * FROM %s WHERE val = 'dog'").size());
-    }
-
-=======
->>>>>>> 4f75b7bf
     // Analyzers on clustering columns are not supported yet
     @Test
     public void testStandardAnalyzerInClusteringColumnFailsAtCreateIndex() throws Throwable
@@ -205,11 +143,7 @@
 
         assertThatThrownBy(() -> createIndex("CREATE CUSTOM INDEX ON %s(val) " +
                     "USING 'org.apache.cassandra.index.sai.StorageAttachedIndex' " +
-<<<<<<< HEAD
-                    "WITH OPTIONS = { 'index_analyzer': '[{\"tokenizer\": \"standard\"}, {\"filter\": \"lowercase\"}]' }"
-=======
                     "WITH OPTIONS = { 'index_analyzer': 'standard' }"
->>>>>>> 4f75b7bf
         )).isInstanceOf(InvalidRequestException.class);
 
         assertThatThrownBy(() -> createIndex("CREATE CUSTOM INDEX ON %s(val) WITH OPTIONS = { 'ascii': true }"
@@ -275,16 +209,9 @@
     {
         createTable("CREATE TABLE %s (id text PRIMARY KEY, val text)");
 
-<<<<<<< HEAD
-        String ddl = "CREATE CUSTOM INDEX ON %s(val) USING 'StorageAttachedIndex' WITH OPTIONS = {'index_analyzer':'[\n" +
-                       "\t{\"tokenizer\":\"ngram\", \"minGramSize\":\"2\", \"maxGramSize\":\"3\"},\n" +
-                       "\t{\"filter\":\"lowercase\"}\n" +
-                       "]'}";
-=======
         String ddl = "CREATE CUSTOM INDEX ON %s(val) USING 'StorageAttachedIndex' WITH OPTIONS = {'index_analyzer':'\n" +
                      "\t{\"tokenizer\":{\"name\":\"ngram\", \"args\":{\"minGramSize\":\"2\", \"maxGramSize\":\"3\"}}," +
                      "\t\"filters\":[{\"name\":\"lowercase\"}]}'}";
->>>>>>> 4f75b7bf
         createIndex(ddl);
 
         waitForIndexQueryable();
@@ -383,16 +310,9 @@
     {
         createTable("CREATE TABLE %s (id text PRIMARY KEY, val text)");
 
-<<<<<<< HEAD
-        createIndex("CREATE CUSTOM INDEX ON %s(val) USING 'StorageAttachedIndex' WITH OPTIONS = {'index_analyzer':'[\n" +
-                    "\t{\"tokenizer\":\"whitespace\"},\n" +
-                    "\t{\"filter\":\"porterstem\"}\n" +
-                    "]'}");
-=======
         createIndex("CREATE CUSTOM INDEX ON %s(val) USING 'StorageAttachedIndex' WITH OPTIONS = {'index_analyzer':'\n" +
                     "\t{\"tokenizer\":{\"name\":\"whitespace\"}," +
                     "\t\"filters\":[{\"name\":\"porterstem\"}]}'}");
->>>>>>> 4f75b7bf
 
         waitForIndexQueryable();
 
@@ -402,8 +322,6 @@
         .isInstanceOf(UnsupportedOperationException.class);
         assertThatThrownBy(() -> execute("SELECT * FROM %s WHERE val : 'queries' AND val : 'the' AND val = 'the queries test' ALLOW FILTERING"))
         .isInstanceOf(UnsupportedOperationException.class);
-<<<<<<< HEAD
-=======
     }
 
     @Test
@@ -421,6 +339,5 @@
                     "{'index_analyzer':'" + builtInAnalyzerName + "'}");
 
         waitForIndexQueryable();
->>>>>>> 4f75b7bf
     }
 }