/*
 * Licensed to the Apache Software Foundation (ASF) under one
 * or more contributor license agreements.  See the NOTICE file
 * distributed with this work for additional information
 * regarding copyright ownership.  The ASF licenses this file
 * to you under the Apache License, Version 2.0 (the
 * "License"); you may not use this file except in compliance
 * with the License.  You may obtain a copy of the License at
 *
 *     http://www.apache.org/licenses/LICENSE-2.0
 *
 * Unless required by applicable law or agreed to in writing, software
 * distributed under the License is distributed on an "AS IS" BASIS,
 * WITHOUT WARRANTIES OR CONDITIONS OF ANY KIND, either express or implied.
 * See the License for the specific language governing permissions and
 * limitations under the License.
 */

package org.apache.cassandra.index.sai.cql;

import org.junit.Test;

import org.apache.cassandra.cql3.Operator;
import org.apache.cassandra.cql3.UntypedResultSet;
<<<<<<< HEAD
import org.apache.cassandra.db.Keyspace;
import org.apache.cassandra.db.marshal.Int32Type;
import org.apache.cassandra.db.marshal.UTF8Type;
import org.apache.cassandra.dht.Range;
=======
import org.apache.cassandra.cql3.conditions.ColumnCondition;
>>>>>>> f38360e5
import org.apache.cassandra.exceptions.InvalidRequestException;
import org.apache.cassandra.index.sai.QueryContext;
import org.apache.cassandra.index.sai.SAITester;
import org.apache.cassandra.index.sai.StorageAttachedIndex;
import org.apache.cassandra.index.sai.plan.Expression;
import org.apache.cassandra.index.sai.utils.RangeUnionIterator;

import static org.apache.cassandra.index.sai.cql.VectorTypeTest.assertContainsInt;
import static org.assertj.core.api.Assertions.assertThat;
import static org.assertj.core.api.Assertions.assertThatThrownBy;
import static org.junit.Assert.assertEquals;
import static org.junit.Assert.assertFalse;
import static org.junit.Assert.assertTrue;

public class LuceneUpdateDeleteTest extends SAITester
{
    @Test
    public void updateAndDeleteWithAnalyzerRestrictionQueryShouldFail()
    {
        createTable("CREATE TABLE %s (id int PRIMARY KEY, val text)");

        createIndex("CREATE CUSTOM INDEX ON %s(val) " +
                    "USING 'org.apache.cassandra.index.sai.StorageAttachedIndex' " +
                    "WITH OPTIONS = { 'index_analyzer': 'standard' }");

        execute("INSERT INTO %s (id, val) VALUES (0, 'a sad doG.')");

        // Prove we can get the row back
        assertEquals(1, execute("SELECT * FROM %s WHERE val : 'dog'").size());

        // DELETE fails
        assertThatThrownBy(() -> execute("DELETE FROM %s WHERE val : 'dog'"))
        .isInstanceOf(InvalidRequestException.class)
        .hasMessageContaining("Invalid query. DELETE does not support use of secondary indices, but val : 'dog' restriction requires a secondary index.");

        // UPDATE fails
        assertThatThrownBy(() -> execute("UPDATE %s SET val = 'something new' WHERE val : 'dog'"))
        .isInstanceOf(InvalidRequestException.class)
        .hasMessageContaining("Invalid query. UPDATE does not support use of secondary indices, but val : 'dog' restriction requires a secondary index.");

        // UPDATE with LWT fails (different error message because it fails at a different point)
        assertThatThrownBy(() -> execute("UPDATE %s SET val = 'something new' WHERE id = 0 IF val : 'dog'"))
        .isInstanceOf(InvalidRequestException.class)
        .hasMessageContaining(ColumnCondition.ANALYZER_MATCHES_ERROR);
    }

    // No flushes
    @Test
    public void removeUpdateAndDeleteTextInMemoryTest()
    {
        createTable("CREATE TABLE %s (id int PRIMARY KEY, val text)");

        createIndex("CREATE CUSTOM INDEX ON %s(val) " +
                    "USING 'org.apache.cassandra.index.sai.StorageAttachedIndex' " +
                    "WITH OPTIONS = { 'index_analyzer': 'standard' }");

        // The analyzed text column will result in overlapping and non-overlapping tokens in the in memory trie map.
        // Note that capitalization is covered as well as tokenization.
        execute("INSERT INTO %s (id, val) VALUES (0, 'a sad doG.')");
        execute("INSERT INTO %s (id, val) VALUES (1, 'A Happy DOG.')");

        // Prove initial assumptions about data structures are correct.
        assertEquals(2, execute("SELECT * FROM %s WHERE val : 'dog'").size());
        assertEquals(2, execute("SELECT * FROM %s WHERE val : 'a'").size());
        assertEquals(1, execute("SELECT * FROM %s WHERE val : 'happy'").size());
        assertEquals(1, execute("SELECT * FROM %s WHERE val : 'sad'").size());

        execute("UPDATE %s SET val = null WHERE id = 0");

        // Prove that we can remove a row when we update the data
        assertEquals(1, execute("SELECT * FROM %s WHERE val : 'dog'").size());
        assertEquals(1, execute("SELECT * FROM %s WHERE val : 'a'").size());
        assertEquals(1, execute("SELECT * FROM %s WHERE val : 'happy'").size());
        assertEquals(0, execute("SELECT * FROM %s WHERE val : 'sad'").size());

        execute("UPDATE %s SET val = 'the dog' WHERE id = 0");

        // Prove that we can remove a row when we update the data
        assertEquals(1, execute("SELECT * FROM %s WHERE val : 'the'").size());
        assertEquals(2, execute("SELECT * FROM %s WHERE val : 'dog'").size());
        assertEquals(1, execute("SELECT * FROM %s WHERE val : 'a'").size());
        assertEquals(1, execute("SELECT * FROM %s WHERE val : 'happy'").size());
        assertEquals(0, execute("SELECT * FROM %s WHERE val : 'sad'").size());

        execute("DELETE from %s WHERE id = 1");

        assertEquals(1, execute("SELECT * FROM %s WHERE val : 'dog'").size());
        assertEquals(0, execute("SELECT * FROM %s WHERE val : 'a'").size());
        assertEquals(0, execute("SELECT * FROM %s WHERE val : 'happy'").size());
        assertEquals(0, execute("SELECT * FROM %s WHERE val : 'sad'").size());
    }

    // Flush after every insert/update/delete
    @Test
    public void removeUpdateAndDeleteTextOnDiskTest()
    {
        createTable("CREATE TABLE %s (id int PRIMARY KEY, val text)");

        createIndex("CREATE CUSTOM INDEX ON %s(val) " +
                    "USING 'org.apache.cassandra.index.sai.StorageAttachedIndex' " +
                    "WITH OPTIONS = { 'index_analyzer': 'standard' }");

        // The analyzed text column will result in overlapping and non-overlapping tokens in the in memory trie map.
        // Note that capitalization is covered as well as tokenization.
        execute("INSERT INTO %s (id, val) VALUES (0, 'a sad doG.')");
        execute("INSERT INTO %s (id, val) VALUES (1, 'A Happy DOG.')");

        flush();

        // Prove initial assumptions about data structures are correct.
        assertEquals(2, execute("SELECT * FROM %s WHERE val : 'dog'").size());
        assertEquals(2, execute("SELECT * FROM %s WHERE val : 'a'").size());
        assertEquals(1, execute("SELECT * FROM %s WHERE val : 'happy'").size());
        assertEquals(1, execute("SELECT * FROM %s WHERE val : 'sad'").size());

        execute("UPDATE %s SET val = null WHERE id = 0");
        flush();

        // Prove that we can remove a row when we update the data
        assertEquals(1, execute("SELECT * FROM %s WHERE val : 'dog'").size());
        assertEquals(1, execute("SELECT * FROM %s WHERE val : 'a'").size());
        assertEquals(1, execute("SELECT * FROM %s WHERE val : 'happy'").size());
        assertEquals(0, execute("SELECT * FROM %s WHERE val : 'sad'").size());

        execute("UPDATE %s SET val = 'the dog' WHERE id = 0");
        flush();

        // Prove that we can remove a row when we update the data
        assertEquals(1, execute("SELECT * FROM %s WHERE val : 'the'").size());
        assertEquals(2, execute("SELECT * FROM %s WHERE val : 'dog'").size());
        assertEquals(1, execute("SELECT * FROM %s WHERE val : 'a'").size());
        assertEquals(1, execute("SELECT * FROM %s WHERE val : 'happy'").size());
        assertEquals(0, execute("SELECT * FROM %s WHERE val : 'sad'").size());

        execute("DELETE from %s WHERE id = 1");
        flush();

        assertEquals(1, execute("SELECT * FROM %s WHERE val : 'dog'").size());
        assertEquals(0, execute("SELECT * FROM %s WHERE val : 'a'").size());
        assertEquals(0, execute("SELECT * FROM %s WHERE val : 'happy'").size());
        assertEquals(0, execute("SELECT * FROM %s WHERE val : 'sad'").size());

        execute("INSERT INTO %s (id, val) VALUES (1, 'A Happy DOG.')");
        flush();

        assertEquals(1, execute("SELECT * FROM %s WHERE val : 'the'").size());
        assertEquals(2, execute("SELECT * FROM %s WHERE val : 'dog'").size());
        assertEquals(1, execute("SELECT * FROM %s WHERE val : 'a'").size());
        assertEquals(1, execute("SELECT * FROM %s WHERE val : 'happy'").size());
        assertEquals(0, execute("SELECT * FROM %s WHERE val : 'sad'").size());
    }

    // Insert entries, flush them, then perform updates without flushing.
    @Test
    public void removeUpdateAndDeleteTextMixInMemoryOnDiskTest()
    {
        createTable("CREATE TABLE %s (id int PRIMARY KEY, val text)");

        createIndex("CREATE CUSTOM INDEX ON %s(val) " +
                    "USING 'org.apache.cassandra.index.sai.StorageAttachedIndex' " +
                    "WITH OPTIONS = { 'index_analyzer': 'standard' }");

        // The analyzed text column will result in overlapping and non-overlapping tokens in the in memory trie map.
        // Note that capitalization is covered as well as tokenization.
        execute("INSERT INTO %s (id, val) VALUES (0, 'a sad doG.')");
        execute("INSERT INTO %s (id, val) VALUES (1, 'A Happy DOG.')");

        flush();

        // Prove initial assumptions about data structures are correct.
        assertEquals(2, execute("SELECT * FROM %s WHERE val : 'dog'").size());
        assertEquals(2, execute("SELECT * FROM %s WHERE val : 'a'").size());
        assertEquals(1, execute("SELECT * FROM %s WHERE val : 'happy'").size());
        assertEquals(1, execute("SELECT * FROM %s WHERE val : 'sad'").size());

        execute("UPDATE %s SET val = null WHERE id = 0");

        // Prove that we can remove a row when we update the data
        assertEquals(1, execute("SELECT * FROM %s WHERE val : 'dog'").size());
        assertEquals(1, execute("SELECT * FROM %s WHERE val : 'a'").size());
        assertEquals(1, execute("SELECT * FROM %s WHERE val : 'happy'").size());
        assertEquals(0, execute("SELECT * FROM %s WHERE val : 'sad'").size());

        execute("UPDATE %s SET val = 'the dog' WHERE id = 0");

        // Prove that we can remove a row when we update the data
        assertEquals(1, execute("SELECT * FROM %s WHERE val : 'the'").size());
        assertEquals(2, execute("SELECT * FROM %s WHERE val : 'dog'").size());
        assertEquals(1, execute("SELECT * FROM %s WHERE val : 'a'").size());
        assertEquals(1, execute("SELECT * FROM %s WHERE val : 'happy'").size());
        assertEquals(0, execute("SELECT * FROM %s WHERE val : 'sad'").size());

        execute("DELETE from %s WHERE id = 1");

        assertEquals(1, execute("SELECT * FROM %s WHERE val : 'dog'").size());
        assertEquals(0, execute("SELECT * FROM %s WHERE val : 'a'").size());
        assertEquals(0, execute("SELECT * FROM %s WHERE val : 'happy'").size());
        assertEquals(0, execute("SELECT * FROM %s WHERE val : 'sad'").size());

        execute("INSERT INTO %s (id, val) VALUES (1, 'A Happy DOG.')");

        assertEquals(1, execute("SELECT * FROM %s WHERE val : 'the'").size());
        assertEquals(2, execute("SELECT * FROM %s WHERE val : 'dog'").size());
        assertEquals(1, execute("SELECT * FROM %s WHERE val : 'a'").size());
        assertEquals(1, execute("SELECT * FROM %s WHERE val : 'happy'").size());
        assertEquals(0, execute("SELECT * FROM %s WHERE val : 'sad'").size());
    }

    // row delete will trigger UpdateTransaction#onUpdated
    @Test
    public void rowDeleteRowInMemoryAndFlushTest()
    {
        createTable("CREATE TABLE %s (pk int, ck int, str_val text, val text, PRIMARY KEY(pk, ck))");
        createIndex("CREATE CUSTOM INDEX ON %s(val) " +
                    "USING 'org.apache.cassandra.index.sai.StorageAttachedIndex' " +
                    "WITH OPTIONS = { 'index_analyzer': 'standard' }");

        execute("INSERT INTO %s (pk, ck, str_val, val) VALUES (0, 0, 'A', 'dog 0')");
        execute("INSERT INTO %s (pk, ck, str_val, val) VALUES (1, 1, 'B', 'dog 1')");
        execute("DELETE from %s WHERE pk = 1 and ck = 1");

        UntypedResultSet result = execute("SELECT * FROM %s WHERE val : 'dog'");
        assertThat(result).hasSize(1);
        assertContainsInt(result, "pk", 0);

        flush();

        result = execute("SELECT * FROM %s WHERE val : 'dog'");
        assertThat(result).hasSize(1);
        assertContainsInt(result, "pk", 0);
    }

    // range delete won't trigger UpdateTransaction#onUpdated
    @Test
    public void rangeDeleteRowInMemoryAndFlushTest()
    {
        createTable("CREATE TABLE %s (pk int, ck int, ck2 int, str_val text, val text, PRIMARY KEY(pk, ck, ck2))");
        createIndex("CREATE CUSTOM INDEX ON %s(val) " +
                    "USING 'org.apache.cassandra.index.sai.StorageAttachedIndex' " +
                    "WITH OPTIONS = { 'index_analyzer': 'standard' }");

        execute("INSERT INTO %s (pk, ck, ck2, str_val, val) VALUES (0, 0, 0, 'A', 'first insert')");
        execute("INSERT INTO %s (pk, ck, ck2, str_val, val) VALUES (1, 1, 1, 'B', 'second insert')");
        execute("DELETE from %s WHERE pk = 1 and ck = 1");

        UntypedResultSet result = execute("SELECT * FROM %s WHERE val : 'insert'");
        assertThat(result).hasSize(1);
        assertContainsInt(result, "pk", 0);

        flush();

        result = execute("SELECT * FROM %s WHERE val : 'insert'");
        assertThat(result).hasSize(1);
        assertContainsInt(result, "pk", 0);
    }

    @Test
    public void updateRowInMemoryAndFlushTest()
    {
        createTable("CREATE TABLE %s (pk int, str_val text, val text, PRIMARY KEY(pk))");
        createIndex("CREATE CUSTOM INDEX ON %s(val) " +
                    "USING 'org.apache.cassandra.index.sai.StorageAttachedIndex' " +
                    "WITH OPTIONS = { 'index_analyzer': 'standard' }");

        execute("INSERT INTO %s (pk, str_val, val) VALUES (0, 'A', 'first insert')");
        execute("INSERT INTO %s (pk, str_val, val) VALUES (1, 'B', 'second insert')");
        execute("UPDATE %s SET val = null WHERE pk = 1");

        UntypedResultSet result = execute("SELECT * FROM %s WHERE val : 'insert'");
        assertThat(result).hasSize(1);
        assertContainsInt(result, "pk", 0);

        flush();

        result = execute("SELECT * FROM %s WHERE val : 'insert'");
        assertThat(result).hasSize(1);
        assertContainsInt(result, "pk", 0);
    }

    @Test
    public void deleteRowPostFlushTest()
    {
        createTable("CREATE TABLE %s (pk int, str_val text, val text, PRIMARY KEY(pk))");
        createIndex("CREATE CUSTOM INDEX ON %s(val) " +
                    "USING 'org.apache.cassandra.index.sai.StorageAttachedIndex' " +
                    "WITH OPTIONS = { 'index_analyzer': 'standard' }");

        execute("INSERT INTO %s (pk, str_val, val) VALUES (0, 'A', 'first insert')");
        execute("INSERT INTO %s (pk, str_val, val) VALUES (1, 'B', 'second insert')");

        UntypedResultSet result = execute("SELECT * FROM %s WHERE val : 'insert'");
        assertThat(result).hasSize(2);
        flush();

        execute("UPDATE %s SET val = null WHERE pk = 0");
        result = execute("SELECT * FROM %s WHERE val : 'insert'");
        assertThat(result).hasSize(1);
        assertContainsInt(result, "pk", 1);

        execute("DELETE from %s WHERE pk = 1");
        result = execute("SELECT * FROM %s WHERE val : 'insert'");
        assertThat(result).isEmpty();
        flush();

        result = execute("SELECT * FROM %s WHERE val : 'insert'");
        assertThat(result).isEmpty();
    }

    @Test
    public void deletedInOtherSSTablesTest()
    {
        createTable("CREATE TABLE %s (pk int, str_val text, val text, PRIMARY KEY(pk))");
        createIndex("CREATE CUSTOM INDEX ON %s(val) " +
                    "USING 'org.apache.cassandra.index.sai.StorageAttachedIndex' " +
                    "WITH OPTIONS = { 'index_analyzer': 'standard' }");

        execute("INSERT INTO %s (pk, str_val, val) VALUES (0, 'A', 'first insert')");
        execute("INSERT INTO %s (pk, str_val, val) VALUES (1, 'B', 'second insert')");
        execute("INSERT INTO %s (pk, str_val, val) VALUES (2, 'C', 'third insert')");

        UntypedResultSet result = execute("SELECT * FROM %s WHERE val : 'first'");
        assertThat(result).hasSize(1);
        assertContainsInt(result, "pk", 0);
        flush();

        execute("DELETE from %s WHERE pk = 0");
        execute("DELETE from %s WHERE pk = 1");
        result = execute("SELECT * FROM %s WHERE val : 'insert'");
        assertThat(result).hasSize(1);
        assertContainsInt(result, "pk", 2);
    }

    @Test
    public void deletedInOtherSSTablesMultiIndexTest()
    {
        createTable("CREATE TABLE %s (pk int, str_val text, val text, PRIMARY KEY(pk))");
        createIndex("CREATE CUSTOM INDEX ON %s(str_val) " +
                    "USING 'org.apache.cassandra.index.sai.StorageAttachedIndex'");
        createIndex("CREATE CUSTOM INDEX ON %s(val) " +
                    "USING 'org.apache.cassandra.index.sai.StorageAttachedIndex' " +
                    "WITH OPTIONS = { 'index_analyzer': 'standard' }");

        execute("INSERT INTO %s (pk, str_val, val) VALUES (0, 'A', 'first insert')");
        execute("INSERT INTO %s (pk, str_val, val) VALUES (1, 'A', 'second insert')");
        execute("INSERT INTO %s (pk, str_val, val) VALUES (2, 'A', 'third insert')");

        UntypedResultSet result = execute("SELECT * FROM %s WHERE str_val = 'A' AND val : 'first'");
        assertThat(result).hasSize(1);
        assertContainsInt(result, "pk", 0);
        flush();

        execute("DELETE from %s WHERE pk = 0");
        execute("DELETE from %s WHERE pk = 1");
        result = execute("SELECT * FROM %s WHERE str_val = 'A' AND val : 'insert'");
        assertThat(result).hasSize(1);
        assertContainsInt(result, "pk", 2);
    }

    @Test
    public void rangeDeletedInOtherSSTablesTest()
    {
        createTable("CREATE TABLE %s (pk int, ck1 int, ck2 int, str_val text, val text, PRIMARY KEY(pk, ck1, ck2))");
        createIndex("CREATE CUSTOM INDEX ON %s(val) " +
                    "USING 'org.apache.cassandra.index.sai.StorageAttachedIndex' " +
                    "WITH OPTIONS = { 'index_analyzer': 'standard' }");

        execute("INSERT INTO %s (pk, ck1, ck2, str_val, val) VALUES (0, 0, 1, 'A', 'first insert')");
        execute("INSERT INTO %s (pk, ck1, ck2, str_val, val) VALUES (0, 0, 2, 'B', 'second insert')");
        execute("INSERT INTO %s (pk, ck1, ck2, str_val, val) VALUES (0, 1, 3, 'C', 'third insert')");
        execute("INSERT INTO %s (pk, ck1, ck2, str_val, val) VALUES (0, 1, 4, 'D', 'fourth insert')");

        UntypedResultSet result = execute("SELECT * FROM %s WHERE val : 'insert'");
        assertThat(result).hasSize(4);
        flush();

        execute("DELETE from %s WHERE pk = 0 and ck1 = 0");

        result = execute("SELECT * FROM %s WHERE val : 'insert'");
        assertThat(result).hasSize(2);
        assertContainsInt(result, "ck2", 3);
        assertContainsInt(result, "ck2", 4);
    }

    @Test
    public void partitionDeletedInOtherSSTablesTest()
    {
        createTable("CREATE TABLE %s (pk int, ck1 int, ck2 int, str_val text, val text, PRIMARY KEY(pk, ck1, ck2))");
        createIndex("CREATE CUSTOM INDEX ON %s(val) " +
                    "USING 'org.apache.cassandra.index.sai.StorageAttachedIndex' " +
                    "WITH OPTIONS = { 'index_analyzer': 'standard' }");

        execute("INSERT INTO %s (pk, ck1, ck2, str_val, val) VALUES (0, 0, 1, 'A', 'some text')");
        execute("INSERT INTO %s (pk, ck1, ck2, str_val, val) VALUES (0, 0, 2, 'B', 'updated text')");
        execute("INSERT INTO %s (pk, ck1, ck2, str_val, val) VALUES (1, 1, 3, 'C', 'another text')");
        execute("INSERT INTO %s (pk, ck1, ck2, str_val, val) VALUES (1, 1, 4, 'D', 'more text')");

        UntypedResultSet result = execute("SELECT * FROM %s WHERE val : 'updated'");
        assertThat(result).hasSize(1);
        assertContainsInt(result, "pk", 0);
        flush();

        execute("DELETE from %s WHERE pk = 0");

        result = execute("SELECT * FROM %s WHERE val : 'another'");
        assertThat(result).hasSize(1);
        assertContainsInt(result, "pk", 1);


        result = execute("SELECT * FROM %s WHERE val : 'text'");
        assertThat(result).hasSize(2);
    }

    @Test
    public void upsertTest()
    {
        createTable("CREATE TABLE %s (pk int PRIMARY KEY, not_analyzed text, val text)");
        createIndex("CREATE CUSTOM INDEX ON %s(val) " +
                    "USING 'org.apache.cassandra.index.sai.StorageAttachedIndex' " +
                    "WITH OPTIONS = { 'index_analyzer': 'standard' }");

        execute("INSERT INTO %s (pk, not_analyzed, val) VALUES (0, 'A', 'this will be tokenized')");
        execute("INSERT INTO %s (pk, not_analyzed, val) VALUES (0, 'A', 'this will be tokenized')");
        execute("INSERT INTO %s (pk, not_analyzed, val) VALUES (0, 'A', 'this will be tokenized')");
        execute("INSERT INTO %s (pk, not_analyzed, val) VALUES (0, 'A', 'this will be tokenized')");
        execute("INSERT INTO %s (pk, not_analyzed, val) VALUES (0, 'A', 'this will be tokenized')");
        execute("INSERT INTO %s (pk, not_analyzed, val) VALUES (1, 'B', 'different tokenized text')");

        UntypedResultSet result = execute("SELECT * FROM %s WHERE val : 'tokenized'");
        assertThat(result).hasSize(2);
        assertContainsInt(result, "pk", 0);
        assertContainsInt(result, "pk", 1);
        flush();

        execute("INSERT INTO %s (pk, not_analyzed, val) VALUES (0, 'A', 'this will be tokenized')");
        execute("INSERT INTO %s (pk, not_analyzed, val) VALUES (0, 'A', 'this will be tokenized')");
        execute("INSERT INTO %s (pk, not_analyzed, val) VALUES (0, 'A', 'this will be tokenized')");
        execute("INSERT INTO %s (pk, not_analyzed, val) VALUES (0, 'A', 'this will be tokenized')");
        execute("INSERT INTO %s (pk, not_analyzed, val) VALUES (0, 'A', 'this will be tokenized')");
        result = execute("SELECT * FROM %s WHERE val : 'tokenized'");
        assertThat(result).hasSize(2);
        assertContainsInt(result, "pk", 0);
        assertContainsInt(result, "pk", 1);
        flush();

        result = execute("SELECT * FROM %s WHERE val : 'tokenized'");
        assertThat(result).hasSize(2);
        assertContainsInt(result, "pk", 0);
        assertContainsInt(result, "pk", 1);
    }

    @Test
    public void updateOtherColumnsTest()
    {
        createTable("CREATE TABLE %s (id int PRIMARY KEY, val text, not_analyzed text)");
        createIndex("CREATE CUSTOM INDEX ON %s(val) " +
                    "USING 'org.apache.cassandra.index.sai.StorageAttachedIndex' " +
                    "WITH OPTIONS = { 'index_analyzer': 'standard' }");

        execute("INSERT INTO %s (id, val, not_analyzed) VALUES (0, 'a sad doG.', 'more text')");
        execute("INSERT INTO %s (id, val, not_analyzed) VALUES (1, 'A Happy DOG.', 'different text')");
        execute("UPDATE %s SET not_analyzed='A' WHERE id=0");

        var result = execute("SELECT * FROM %s WHERE val : 'dog'");
        assertThat(result).hasSize(2);
    }

    @Test
    public void updateManySSTablesTest()
    {
        createTable("CREATE TABLE %s (pk int PRIMARY KEY, val text)");
        createIndex("CREATE CUSTOM INDEX ON %s(val) " +
                    "USING 'org.apache.cassandra.index.sai.StorageAttachedIndex' " +
                    "WITH OPTIONS = { 'index_analyzer': 'standard' }");

        execute("INSERT INTO %s (pk, val) VALUES (0, 'this is')");
        flush();
        execute("INSERT INTO %s (pk, val) VALUES (0, 'a test')");
        flush();
        execute("INSERT INTO %s (pk, val) VALUES (0, 'of the emergency')");
        flush();
        execute("INSERT INTO %s (pk, val) VALUES (0, 'broadcast system')");
        flush();
        execute("INSERT INTO %s (pk, val) VALUES (0, 'this is only')");
        flush();
        execute("INSERT INTO %s (pk, val) VALUES (0, 'a test')");
        flush();
        execute("INSERT INTO %s (pk, val) VALUES (0, 'if this were')");
        flush();
        execute("INSERT INTO %s (pk, val) VALUES (0, 'a real emergency')");
        flush();
        execute("INSERT INTO %s (pk, val) VALUES (0, 'you would be instructed')");
        flush();
        execute("INSERT INTO %s (pk, val) VALUES (0, 'where to tune in your area')");
        flush();
        execute("INSERT INTO %s (pk, val) VALUES (0, 'for news and official information')");
        flush();

        var result = execute("SELECT * FROM %s WHERE val : 'news'");
        assertThat(result).hasSize(1);
        assertContainsInt(result, "pk", 0);
        result = execute("SELECT * FROM %s WHERE val : 'this'");
        assertThat(result).hasSize(0);
    }

    @Test
    public void shadowedPrimaryKeyInDifferentSSTable()
    {
        createTable("CREATE TABLE %s (pk int PRIMARY KEY, str_val text, val text)");
        createIndex("CREATE CUSTOM INDEX ON %s(val) " +
                    "USING 'org.apache.cassandra.index.sai.StorageAttachedIndex' " +
                    "WITH OPTIONS = { 'index_analyzer': 'standard' }");
        disableCompaction(KEYSPACE);

        // flush a sstable with one vector
        execute("INSERT INTO %s (pk, str_val, val) VALUES (0, 'A', 'an indexed phrase')");
        flush();

        // flush another sstable to shadow the vector row
        execute("DELETE FROM %s where pk = 0");
        flush();

        // flush another sstable with one new vector row
        execute("INSERT INTO %s (pk, str_val, val) VALUES (1, 'B', 'something different')");
        flush();

        // the shadow vector has the highest score
        var result = execute("SELECT * FROM %s WHERE val : 'something'");
        assertThat(result).hasSize(1);
    }

    @Test
    public void testRangeDeletionThenOverwrite() throws Throwable
    {
        createTable("CREATE TABLE %s (pk int, x int, val text, primary key(pk, x))");
        var indexName = createIndex("CREATE CUSTOM INDEX ON %s(val) USING 'StorageAttachedIndex' " +
                    "WITH OPTIONS = { 'index_analyzer': 'standard' }");
        waitForIndexQueryable();

        execute("INSERT INTO %s (pk, x, val) VALUES (0, 0, 'an indexed phrase')");
        execute("INSERT INTO %s (pk, x, val) VALUES (0, 1, 'something random')");
        execute("INSERT INTO %s (pk, x, val) VALUES (1, 1, 'random phrase')");

        // Make assertion on value
        assertRows(execute("SELECT x FROM %s WHERE val : 'phrase'"), row(1), row(0));
        assertRows(execute("SELECT x FROM %s WHERE val : 'indexed'"), row(0));

        searchMemtable(indexName, "indexed", 0);
        searchMemtable(indexName, "random", 1, 0);

        // delete range
        execute("DELETE FROM %s WHERE pk = 0");

        // Still expect both rows to be in the index because range deletion doesn't remove from index
        searchMemtable(indexName, "indexed", 0);
        searchMemtable(indexName, "random", 1, 0);

        // Overwrite the value for the first of the 2 rows in partition 0
        execute("INSERT INTO %s (pk, x, val) VALUES (0, 0, 'random')");

        // Confirm the expected behavior
        searchMemtable(indexName, "indexed"); // overwritten, and the update removes the value
        searchMemtable(indexName, "something", 0); // range deleted, but not yet removed
        searchMemtable(indexName, "random", 1, 0, 0); // random is in all 3 memtable index rows
        searchMemtable(indexName, "phrase", 1); // was deleted/overwritten in 0, so just in 1 now
    }

    @Test
    public void testOverwriteWithTTL() throws Throwable
    {
        createTable("CREATE TABLE %s (pk int primary key, val text)");
        var indexName = createIndex("CREATE CUSTOM INDEX ON %s(val) USING 'StorageAttachedIndex' " +
                    "WITH OPTIONS = { 'index_analyzer': 'standard' }");
        waitForIndexQueryable();

        execute("INSERT INTO %s (pk, val) VALUES (0, 'an indexed phrase') USING TTL 1");
        execute("INSERT INTO %s (pk, val) VALUES (1, 'something random')");

        // TTL is not applied in this path, so we get the result
        searchMemtable(indexName, "indexed", 0);

        // Run update and remove 'indexed' from the trie
        execute("INSERT INTO %s (pk, val) VALUES (0, 'random')");

        // Validate that we get no results
        searchMemtable(indexName, "indexed");
    }

    private void searchMemtable(String indexName, String value, int... expectedResults)
    {

        var sai = (StorageAttachedIndex) Keyspace.open(KEYSPACE).getColumnFamilyStore(currentTable()).getIndexManager().getIndexByName(indexName);
        var expression = new Expression(sai.getIndexContext()).add(Operator.ANALYZER_MATCHES,
                                                                   UTF8Type.instance.decompose(value));
        var queryContext = new QueryContext();
        var range = Range.unbounded(sai.getIndexContext().getPartitioner());
        var builder = RangeUnionIterator.builder();
        // Because there are many
        for (var memtableIndex : sai.getIndexContext().getLiveMemtables().values())
            builder.add(memtableIndex.search(queryContext, expression, range, 10));
        var rangeIterator = builder.build();
        for (Integer expectedResult : expectedResults)
        {
            assertTrue(rangeIterator.hasNext());
            var pk = Int32Type.instance.getSerializer().deserialize(rangeIterator.next().partitionKey().getKey());
            assertEquals(expectedResult, pk);
        }
        assertFalse(rangeIterator.hasNext());
    }

}<|MERGE_RESOLUTION|>--- conflicted
+++ resolved
@@ -22,20 +22,17 @@
 
 import org.apache.cassandra.cql3.Operator;
 import org.apache.cassandra.cql3.UntypedResultSet;
-<<<<<<< HEAD
+import org.apache.cassandra.cql3.conditions.ColumnCondition;
 import org.apache.cassandra.db.Keyspace;
 import org.apache.cassandra.db.marshal.Int32Type;
 import org.apache.cassandra.db.marshal.UTF8Type;
 import org.apache.cassandra.dht.Range;
-=======
-import org.apache.cassandra.cql3.conditions.ColumnCondition;
->>>>>>> f38360e5
 import org.apache.cassandra.exceptions.InvalidRequestException;
 import org.apache.cassandra.index.sai.QueryContext;
 import org.apache.cassandra.index.sai.SAITester;
 import org.apache.cassandra.index.sai.StorageAttachedIndex;
+import org.apache.cassandra.index.sai.iterators.KeyRangeUnionIterator;
 import org.apache.cassandra.index.sai.plan.Expression;
-import org.apache.cassandra.index.sai.utils.RangeUnionIterator;
 
 import static org.apache.cassandra.index.sai.cql.VectorTypeTest.assertContainsInt;
 import static org.assertj.core.api.Assertions.assertThat;
@@ -566,7 +563,7 @@
         createTable("CREATE TABLE %s (pk int, x int, val text, primary key(pk, x))");
         var indexName = createIndex("CREATE CUSTOM INDEX ON %s(val) USING 'StorageAttachedIndex' " +
                     "WITH OPTIONS = { 'index_analyzer': 'standard' }");
-        waitForIndexQueryable();
+        waitForTableIndexesQueryable();
 
         execute("INSERT INTO %s (pk, x, val) VALUES (0, 0, 'an indexed phrase')");
         execute("INSERT INTO %s (pk, x, val) VALUES (0, 1, 'something random')");
@@ -602,7 +599,7 @@
         createTable("CREATE TABLE %s (pk int primary key, val text)");
         var indexName = createIndex("CREATE CUSTOM INDEX ON %s(val) USING 'StorageAttachedIndex' " +
                     "WITH OPTIONS = { 'index_analyzer': 'standard' }");
-        waitForIndexQueryable();
+        waitForTableIndexesQueryable();
 
         execute("INSERT INTO %s (pk, val) VALUES (0, 'an indexed phrase') USING TTL 1");
         execute("INSERT INTO %s (pk, val) VALUES (1, 'something random')");
@@ -617,7 +614,7 @@
         searchMemtable(indexName, "indexed");
     }
 
-    private void searchMemtable(String indexName, String value, int... expectedResults)
+    private void searchMemtable(String indexName, String value, int... expectedResults) throws Throwable
     {
 
         var sai = (StorageAttachedIndex) Keyspace.open(KEYSPACE).getColumnFamilyStore(currentTable()).getIndexManager().getIndexByName(indexName);
@@ -625,18 +622,20 @@
                                                                    UTF8Type.instance.decompose(value));
         var queryContext = new QueryContext();
         var range = Range.unbounded(sai.getIndexContext().getPartitioner());
-        var builder = RangeUnionIterator.builder();
+        var builder = KeyRangeUnionIterator.builder();
         // Because there are many
         for (var memtableIndex : sai.getIndexContext().getLiveMemtables().values())
             builder.add(memtableIndex.search(queryContext, expression, range, 10));
-        var rangeIterator = builder.build();
-        for (Integer expectedResult : expectedResults)
+        try (var rangeIterator = builder.build())
         {
-            assertTrue(rangeIterator.hasNext());
-            var pk = Int32Type.instance.getSerializer().deserialize(rangeIterator.next().partitionKey().getKey());
-            assertEquals(expectedResult, pk);
+            for (Integer expectedResult : expectedResults)
+            {
+                assertTrue(rangeIterator.hasNext());
+                var pk = Int32Type.instance.getSerializer().deserialize(rangeIterator.next().partitionKey().getKey());
+                assertEquals(expectedResult, pk);
+            }
+            assertFalse(rangeIterator.hasNext());
         }
-        assertFalse(rangeIterator.hasNext());
     }
 
 }