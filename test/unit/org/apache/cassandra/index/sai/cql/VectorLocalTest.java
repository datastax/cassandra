--- conflicted
+++ resolved
@@ -316,12 +316,8 @@
             float[] queryVector = word2vec.get(word2vec.words[getRandom().nextIntBetween(0, vectorCount - 1)]);
 
             List<float[]> resultVectors = searchWithRange(queryVector, minToken, maxToken, expected.size());
-<<<<<<< HEAD
             assertDescendingScore(queryVector, resultVectors);
 
-            double recall = recallMatch(expected, resultVectors, expected.size());
-            assertThat(recall).isGreaterThanOrEqualTo(0.8);
-=======
             if (expected.isEmpty())
                 assertThat(resultVectors).isEmpty();
             else
@@ -329,7 +325,6 @@
                 double recall = recallMatch(expected, resultVectors, expected.size());
                 assertThat(recall).isGreaterThanOrEqualTo(0.8);
             }
->>>>>>> 9da51b31
         }
     }
 
