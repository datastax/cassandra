--- conflicted
+++ resolved
@@ -90,20 +90,16 @@
         int strictlyIncreasedCount = 0;
 
         // First test with rerank_k = 0, which should have the worst recall
-        double zeroRerankRecall = testRecall(limit, queryVectors, groundTruth, 0);
+        double zeroRerankRecall = testRecall(limit, queryVectors, groundTruth, 0, null);
 
         // Testing shows that we achieve 100% recall at about rerank_k = 45, so no need to go higher
         for (int rerankK = limit; rerankK <= 50; rerankK += 5)
         {
-<<<<<<< HEAD
-            var recall = testRecall(limit, queryVectors, groundTruth, rerankK);
+            var recall = testRecall(limit, queryVectors, groundTruth, rerankK, null);
             // All recalls should be better than rerank_k = 0
             assertTrue("Recall for rerank_k = " + rerankK + " should be at least as good as with rerank_k = 0",
                       recall >= zeroRerankRecall);
 
-=======
-            var recall = testRecall(limit, queryVectors, groundTruth, rerankK, null);
->>>>>>> 9cd80cec
             // Recall varies, so we can only assert that it does not get worse on a per-run basis. However, it should
             // get better strictly at least some of the time
             assertTrue("Recall for rerank_k = " + rerankK + " is " + recall, recall >= previousRecall);
