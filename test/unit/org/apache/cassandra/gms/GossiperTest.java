--- conflicted
+++ resolved
@@ -25,27 +25,22 @@
 import java.util.UUID;
 
 import com.google.common.collect.ImmutableMap;
-<<<<<<< HEAD
-=======
 import com.google.common.net.InetAddresses;
 
-import org.junit.After;
 import org.junit.Assert;
 import org.junit.After;
->>>>>>> 17c61944
 import org.junit.Before;
+import org.junit.BeforeClass;
 import org.junit.Test;
 
+import org.apache.cassandra.SchemaLoader;
 import org.apache.cassandra.Util;
 import org.apache.cassandra.config.DatabaseDescriptor;
 import org.apache.cassandra.config.Schema;
 import org.apache.cassandra.dht.IPartitioner;
 import org.apache.cassandra.dht.RandomPartitioner;
 import org.apache.cassandra.dht.Token;
-<<<<<<< HEAD
-=======
 import org.apache.cassandra.locator.SeedProvider;
->>>>>>> 17c61944
 import org.apache.cassandra.locator.TokenMetadata;
 import org.apache.cassandra.net.MessagingService;
 import org.apache.cassandra.schema.KeyspaceParams;
@@ -81,8 +76,6 @@
     public void setup()
     {
         tmd.clearUnsafe();
-<<<<<<< HEAD
-=======
         originalSeedProvider = DatabaseDescriptor.getSeedProvider();
     }
 
@@ -90,7 +83,6 @@
     public void tearDown()
     {
         DatabaseDescriptor.setSeedProvider(originalSeedProvider);
->>>>>>> 17c61944
     }
 
     @Test
@@ -126,7 +118,6 @@
         assertEquals(proposedRemoteHeartBeat.getGeneration(), actualRemoteHeartBeat.getGeneration());
     }
 
-<<<<<<< HEAD
     @Test
     public void testSchemaVersionUpdate() throws UnknownHostException, InterruptedException
     {
@@ -175,7 +166,8 @@
         // schema is changed and equals to real version
         assertFalse(schema.value.equals(newSchema.value));
         assertEquals(newSchema.value, Schema.instance.getRealVersion().toString());
-=======
+    }
+
     // Note: This test might fail if for some reason the node broadcast address is in 127.99.0.0/16
     @Test
     public void testReloadSeeds() throws UnknownHostException
@@ -297,6 +289,5 @@
             assert(false);
             return new ArrayList<InetAddress>();
         }
->>>>>>> 17c61944
     }
 }