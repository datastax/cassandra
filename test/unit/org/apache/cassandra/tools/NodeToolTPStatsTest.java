/*
 * Licensed to the Apache Software Foundation (ASF) under one
 * or more contributor license agreements.  See the NOTICE file
 * distributed with this work for additional information
 * regarding copyright ownership.  The ASF licenses this file
 * to you under the Apache License, Version 2.0 (the
 * "License"); you may not use this file except in compliance
 * with the License.  You may obtain a copy of the License at
 *
 *     http://www.apache.org/licenses/LICENSE-2.0
 *
 * Unless required by applicable law or agreed to in writing, software
 * distributed under the License is distributed on an "AS IS" BASIS,
 * WITHOUT WARRANTIES OR CONDITIONS OF ANY KIND, either express or implied.
 * See the License for the specific language governing permissions and
 * limitations under the License.
 */

package org.apache.cassandra.tools;

import java.io.IOException;
import java.util.ArrayList;
import java.util.Arrays;
import java.util.Collections;
import java.util.regex.Matcher;
import java.util.regex.Pattern;

import org.apache.commons.lang3.tuple.Pair;

import org.junit.AfterClass;
import org.junit.BeforeClass;
import org.junit.Test;

import com.fasterxml.jackson.databind.ObjectMapper;
import org.apache.cassandra.cql3.CQLTester;
import org.apache.cassandra.net.Message;
import org.apache.cassandra.net.MessagingService;
import org.apache.cassandra.net.NoPayload;
import org.apache.cassandra.tools.ToolRunner.ToolResult;
import org.apache.cassandra.utils.FBUtilities;
import org.assertj.core.api.Assertions;
import org.yaml.snakeyaml.Yaml;

import static org.apache.cassandra.net.Verb.ECHO_REQ;
import static org.assertj.core.api.Assertions.assertThat;
import static org.junit.Assert.assertEquals;
import static org.junit.Assert.assertNotEquals;
import static org.junit.Assert.assertTrue;

public class NodeToolTPStatsTest extends CQLTester
{
    private static NodeProbe probe;

    @BeforeClass
    public static void setup() throws Exception
    {
        requireNetwork();
        startJMXServer();
        probe = new NodeProbe(jmxHost, jmxPort);
    }

    @AfterClass
    public static void teardown() throws IOException
    {
        probe.close();
    }

    @Test
    @SuppressWarnings("SingleCharacterStringConcatenation")
    public void testMaybeChangeDocs()
    {
        // If you added, modified options or help, please update docs if necessary
        ToolResult tool = ToolRunner.invokeNodetool("help", "tpstats");
        String help =   "NAME\n" + 
                        "        nodetool tpstats - Print usage statistics of thread pools\n" + 
                        "\n" + 
                        "SYNOPSIS\n" + 
                        "        nodetool [(-h <host> | --host <host>)] [(-p <port> | --port <port>)]\n" + 
                        "                [(-pp | --print-port)] [(-pw <password> | --password <password>)]\n" + 
                        "                [(-pwf <passwordFilePath> | --password-file <passwordFilePath>)]\n" + 
                        "                [(-u <username> | --username <username>)] tpstats\n" + 
                        "                [(-F <format> | --format <format>)]\n" + 
                        "\n" + 
                        "OPTIONS\n" + 
                        "        -F <format>, --format <format>\n" + 
                        "            Output format (json, yaml)\n" + 
                        "\n" + 
                        "        -h <host>, --host <host>\n" + 
                        "            Node hostname or ip address\n" + 
                        "\n" + 
                        "        -p <port>, --port <port>\n" + 
                        "            Remote jmx agent port number\n" + 
                        "\n" + 
                        "        -pp, --print-port\n" + 
                        "            Operate in 4.0 mode with hosts disambiguated by port number\n" + 
                        "\n" + 
                        "        -pw <password>, --password <password>\n" + 
                        "            Remote jmx agent password\n" + 
                        "\n" + 
                        "        -pwf <passwordFilePath>, --password-file <passwordFilePath>\n" + 
                        "            Path to the JMX password file\n" + 
                        "\n" + 
                        "        -u <username>, --username <username>\n" + 
                        "            Remote jmx agent username\n" +  
                        "\n" + 
                        "\n";
        Assertions.assertThat(tool.getStdout()).isEqualTo(help);
    }

    @Test
    public void testTPStats() throws Throwable
    {
        ToolResult tool = ToolRunner.invokeNodetool("tpstats");
        Assertions.assertThat(tool.getStdout()).containsPattern("Pool Name \\s* Active Pending Completed Blocked All time blocked");
        Assertions.assertThat(tool.getStdout()).containsIgnoringCase("Latencies waiting in queue (micros) per dropped message types");
        assertTrue(tool.getCleanedStderr().isEmpty());
        assertEquals(0, tool.getExitCode());

        // Does inserting data alter tpstats?
        String nonZeroedThreadsRegExp = "((?m)\\D.*[1-9].*)";
        ArrayList<String> origStats = getAllGroupMatches(nonZeroedThreadsRegExp, tool.getStdout());
        Collections.sort(origStats);

        createTable("CREATE TABLE %s (pk int, c int, PRIMARY KEY(pk))");
        execute("INSERT INTO %s (pk, c) VALUES (?, ?)", 1, 1);
        flush();
<<<<<<< HEAD
=======

>>>>>>> b4b9f319
        tool = ToolRunner.invokeNodetool("tpstats");
        assertTrue(tool.getCleanedStderr().isEmpty());
        assertEquals(0, tool.getExitCode());
        ArrayList<String> newStats = getAllGroupMatches(nonZeroedThreadsRegExp, tool.getStdout());
        Collections.sort(newStats);

        assertNotEquals(origStats, newStats);

        // Does sending a message alter Gossip & ECHO stats?
        String origGossip = getAllGroupMatches("((?m)GossipStage.*)", tool.getStdout()).get(0);
        Assertions.assertThat(tool.getStdout()).doesNotContainPattern("ECHO_REQ\\D.*[1-9].*");
        Assertions.assertThat(tool.getStdout()).doesNotContainPattern("ECHO_RSP\\D.*[1-9].*");

        Message<NoPayload> echoMessageOut = Message.out(ECHO_REQ, NoPayload.noPayload);
        MessagingService.instance().send(echoMessageOut, FBUtilities.getBroadcastAddressAndPort());

        tool = ToolRunner.invokeNodetool("tpstats");
        assertTrue(tool.getCleanedStderr().isEmpty());
        assertEquals(0, tool.getExitCode());
        String newGossip = getAllGroupMatches("((?m)GossipStage.*)", tool.getStdout()).get(0);

        assertNotEquals(origGossip, newGossip);
        Assertions.assertThat(tool.getStdout()).containsPattern("ECHO_REQ\\D.*[1-9].*");
        Assertions.assertThat(tool.getStdout()).containsPattern("ECHO_RSP\\D.*[1-9].*");
    }

    @Test
    public void testFormatArg()
    {
        Arrays.asList(Pair.of("-F", "json"), Pair.of("--format", "json")).forEach(arg -> {
            ToolResult tool = ToolRunner.invokeNodetool("tpstats", arg.getLeft(), arg.getRight());
            assertThat(tool.getCleanedStderr()).isEmpty();
            String json = tool.getStdout();
            assertThat(isJSONString(json)).isTrue();
            assertThat(json).containsPattern("\"WaitLatencies\"\\s*:\\s*\\{\\s*\"");
            assertEquals(0, tool.getExitCode());
        });

        Arrays.asList( Pair.of("-F", "yaml"), Pair.of("--format", "yaml")).forEach(arg -> {
            ToolResult tool = ToolRunner.invokeNodetool("tpstats", arg.getLeft(), arg.getRight());
            String yaml = tool.getStdout();
            assertThat(isYAMLString(yaml)).isTrue();
            assertThat(yaml).containsPattern("WaitLatencies:\\s*[A-Z|_]+:\\s+-\\s");
            assertTrue(tool.getCleanedStderr().isEmpty());
            assertEquals(0, tool.getExitCode());
        });
    }

    public static boolean isJSONString(String str)
    {
        try
        {
            ObjectMapper mapper = new ObjectMapper();
            mapper.readTree(str);
            return true;
        }
        catch(IOException e)
        {
            return false;
        }
    }

    public static boolean isYAMLString(String str)
    {
        try
        {
            Yaml yaml = new Yaml();
            yaml.load(str);
            return true;
        }
        catch(Exception e)
        {
            return false;
        }
    }

    private ArrayList<String> getAllGroupMatches(String regExp, String in)
    {
        Pattern pattern = Pattern.compile(regExp);
        Matcher m = pattern.matcher(in);

        ArrayList<String> matches = new ArrayList<>();
        while (m.find())
            matches.add(m.group(1));

        return matches;
    }
}<|MERGE_RESOLUTION|>--- conflicted
+++ resolved
@@ -124,10 +124,7 @@
         createTable("CREATE TABLE %s (pk int, c int, PRIMARY KEY(pk))");
         execute("INSERT INTO %s (pk, c) VALUES (?, ?)", 1, 1);
         flush();
-<<<<<<< HEAD
-=======
-
->>>>>>> b4b9f319
+
         tool = ToolRunner.invokeNodetool("tpstats");
         assertTrue(tool.getCleanedStderr().isEmpty());
         assertEquals(0, tool.getExitCode());
