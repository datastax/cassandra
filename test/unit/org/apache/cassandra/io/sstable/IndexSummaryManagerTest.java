--- conflicted
+++ resolved
@@ -21,15 +21,10 @@
 import java.nio.ByteBuffer;
 import java.util.*;
 import java.util.concurrent.*;
-import java.util.concurrent.atomic.AtomicBoolean;
 import java.util.concurrent.atomic.AtomicReference;
 
-<<<<<<< HEAD
-import org.apache.cassandra.io.sstable.format.SSTableReader;
-=======
 import com.google.common.base.Joiner;
 import com.google.common.collect.Sets;
->>>>>>> fc7075a4
 import org.junit.After;
 import org.junit.Before;
 import org.junit.BeforeClass;
@@ -38,7 +33,6 @@
 import org.slf4j.Logger;
 import org.slf4j.LoggerFactory;
 
-import junit.framework.Assert;
 import org.apache.cassandra.OrderedJUnit4ClassRunner;
 import org.apache.cassandra.SchemaLoader;
 import org.apache.cassandra.Util;
@@ -50,20 +44,18 @@
 import org.apache.cassandra.db.compaction.CompactionManager;
 import org.apache.cassandra.db.compaction.OperationType;
 import org.apache.cassandra.db.filter.QueryFilter;
-<<<<<<< HEAD
+import org.apache.cassandra.db.lifecycle.LifecycleTransaction;
 import org.apache.cassandra.exceptions.ConfigurationException;
+import org.apache.cassandra.io.sstable.format.SSTableReader;
 import org.apache.cassandra.locator.SimpleStrategy;
-import org.apache.cassandra.db.lifecycle.LifecycleTransaction;
-=======
 import org.apache.cassandra.metrics.CompactionMetrics;
->>>>>>> fc7075a4
 import org.apache.cassandra.metrics.RestorableMeter;
 
 import static com.google.common.collect.ImmutableMap.of;
 import static java.util.Arrays.asList;
 import static org.apache.cassandra.io.sstable.Downsampling.BASE_SAMPLING_LEVEL;
-import static org.apache.cassandra.io.sstable.IndexSummaryManager.DOWNSAMPLE_THESHOLD;
-import static org.apache.cassandra.io.sstable.IndexSummaryManager.UPSAMPLE_THRESHOLD;
+import static org.apache.cassandra.io.sstable.IndexSummaryRedistribution.DOWNSAMPLE_THESHOLD;
+import static org.apache.cassandra.io.sstable.IndexSummaryRedistribution.UPSAMPLE_THRESHOLD;
 import static org.apache.cassandra.io.sstable.IndexSummaryManager.redistributeSummaries;
 import static org.junit.Assert.assertEquals;
 import static org.junit.Assert.assertNotNull;
@@ -117,18 +109,13 @@
     @After
     public void afterTest()
     {
-<<<<<<< HEAD
+        for (CompactionInfo.Holder holder: CompactionMetrics.getCompactions())
+        {
+            holder.stop();
+        }
+
         String ksname = KEYSPACE1;
         String cfname = CF_STANDARDLOWiINTERVAL; // index interval of 8, no key caching
-=======
-        for (CompactionInfo.Holder holder: CompactionMetrics.getCompactions())
-        {
-            holder.stop();
-        }
-
-        String ksname = "Keyspace1";
-        String cfname = "StandardLowIndexInterval"; // index interval of 8, no key caching
->>>>>>> fc7075a4
         Keyspace keyspace = Keyspace.open(ksname);
         ColumnFamilyStore cfs = keyspace.getColumnFamilyStore(cfname);
         cfs.metadata.minIndexInterval(originalMinIndexInterval);
@@ -606,11 +593,12 @@
     @Test
     public void testCancelIndex() throws Exception
     {
-        String ksname = "Keyspace1";
-        String cfname = "StandardLowIndexInterval"; // index interval of 8, no key caching
-        Keyspace keyspace = Keyspace.open(ksname);
-        ColumnFamilyStore cfs = keyspace.getColumnFamilyStore(cfname);
+        String ksname = KEYSPACE1;
+        String cfname = CF_STANDARDLOWiINTERVAL; // index interval of 8, no key caching
+        Keyspace keyspace = Keyspace.open(ksname);
+        final ColumnFamilyStore cfs = keyspace.getColumnFamilyStore(cfname);
         final int numSSTables = 4;
+        final int numTries = 4;
         int numRows = 256;
         createSSTables(ksname, cfname, numSSTables, numRows);
 
@@ -622,13 +610,18 @@
 
         // everything should get cut in half
         final AtomicReference<CompactionInterruptedException> exception = new AtomicReference<>();
+
         Thread t = new Thread(new Runnable()
         {
             public void run()
             {
                 try
                 {
-                    redistributeSummaries(Collections.<SSTableReader>emptyList(), sstables, (singleSummaryOffHeapSpace * (numSSTables / 2)));
+                    // Don't leave enough space for even the minimal index summaries
+                    try (LifecycleTransaction txn = cfs.getTracker().tryModify(sstables, OperationType.UNKNOWN))
+                    {
+                        redistributeSummaries(Collections.EMPTY_LIST, of(cfs.metadata.cfId, txn), singleSummaryOffHeapSpace);
+                    }
                 }
                 catch (CompactionInterruptedException ex)
                 {
@@ -641,7 +634,7 @@
         });
         t.start();
         while (CompactionManager.instance.getActiveCompactions() == 0 && t.isAlive())
-            Thread.sleep(1);
+            Thread.yield();
         CompactionManager.instance.stopCompaction("INDEX_SUMMARY");
         t.join();
 
