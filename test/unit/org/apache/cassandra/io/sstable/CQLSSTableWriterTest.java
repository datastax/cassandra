/*
 * Licensed to the Apache Software Foundation (ASF) under one
 * or more contributor license agreements.  See the NOTICE file
 * distributed with this work for additional information
 * regarding copyright ownership.  The ASF licenses this file
 * to you under the Apache License, Version 2.0 (the
 * "License"); you may not use this file except in compliance
 * with the License.  You may obtain a copy of the License at
 *
 *     http://www.apache.org/licenses/LICENSE-2.0
 *
 * Unless required by applicable law or agreed to in writing, software
 * distributed under the License is distributed on an "AS IS" BASIS,
 * WITHOUT WARRANTIES OR CONDITIONS OF ANY KIND, either express or implied.
 * See the License for the specific language governing permissions and
 * limitations under the License.
 */
package org.apache.cassandra.io.sstable;


import java.io.IOException;
import java.nio.ByteBuffer;
import java.util.*;
import java.util.concurrent.ExecutionException;
import java.util.concurrent.atomic.AtomicInteger;
import java.util.function.BiPredicate;
import java.util.stream.Collectors;
import java.util.stream.StreamSupport;

import com.google.common.collect.ImmutableList;
import com.google.common.collect.ImmutableMap;

<<<<<<< HEAD
import org.apache.cassandra.io.util.File;
=======
import org.apache.cassandra.io.sstable.format.SSTableReader;
>>>>>>> 659558c9
import org.junit.Before;
import org.junit.BeforeClass;
import org.junit.Rule;
import org.junit.Test;
import org.junit.rules.TemporaryFolder;

import com.datastax.driver.core.utils.UUIDs;
import org.apache.cassandra.SchemaLoader;
import org.apache.cassandra.Util;
import org.apache.cassandra.config.*;
import org.apache.cassandra.cql3.*;
import org.apache.cassandra.cql3.functions.UDHelper;
import org.apache.cassandra.cql3.functions.types.*;
import org.apache.cassandra.db.Keyspace;
import org.apache.cassandra.db.commitlog.CommitLog;
import org.apache.cassandra.db.marshal.UTF8Type;
import org.apache.cassandra.dht.*;
import org.apache.cassandra.exceptions.*;
import org.apache.cassandra.schema.Schema;
import org.apache.cassandra.schema.TableMetadataRef;
import org.apache.cassandra.service.StorageService;
import org.apache.cassandra.transport.ProtocolVersion;
import org.apache.cassandra.utils.*;

import static org.junit.Assert.assertEquals;
import static org.junit.Assert.assertFalse;
import static org.junit.Assert.assertTrue;
import static org.junit.Assert.fail;
import static org.psjava.util.AssertStatus.assertNotNull;

public class CQLSSTableWriterTest
{
    private static final AtomicInteger idGen = new AtomicInteger(0);
    private String keyspace;
    private String table;
    private String qualifiedTable;
    private File dataDir;

    static
    {
        DatabaseDescriptor.daemonInitialization();
    }

    @Rule
    public TemporaryFolder tempFolder = new TemporaryFolder();

    @BeforeClass
    public static void setup() throws Exception
    {
        CommitLog.instance.start();
        SchemaLoader.cleanupAndLeaveDirs();
        Keyspace.setInitialized();
        StorageService.instance.initServer();
    }

    @Before
    public void perTestSetup() throws IOException
    {
        keyspace = "cql_keyspace" + idGen.incrementAndGet();
        table = "table" + idGen.incrementAndGet();
        qualifiedTable = keyspace + '.' + table;
        dataDir = new File(tempFolder.newFolder().getAbsolutePath() + File.pathSeparator() + keyspace + File.pathSeparator() + table);
        assert dataDir.tryCreateDirectories();
    }

    @Test
    public void testUnsortedWriter() throws Exception
    {
        try (AutoCloseable switcher = Util.switchPartitioner(ByteOrderedPartitioner.instance))
        {
            String schema = "CREATE TABLE " + qualifiedTable + " ("
                          + "  k int PRIMARY KEY,"
                          + "  v1 text,"
                          + "  v2 int"
                          + ")";
            String insert = "INSERT INTO " + qualifiedTable + " (k, v1, v2) VALUES (?, ?, ?)";
            CQLSSTableWriter writer = CQLSSTableWriter.builder()
                                                      .inDirectory(dataDir)
                                                      .forTable(schema)
                                                      .using(insert).build();

            writer.addRow(0, "test1", 24);
            writer.addRow(1, "test2", 44);
            writer.addRow(2, "test3", 42);
            writer.addRow(ImmutableMap.<String, Object>of("k", 3, "v2", 12));

            writer.close();

            loadSSTables(dataDir, keyspace);

            UntypedResultSet rs = QueryProcessor.executeInternal("SELECT * FROM " + qualifiedTable);
            assertEquals(4, rs.size());

            Iterator<UntypedResultSet.Row> iter = rs.iterator();
            UntypedResultSet.Row row;

            row = iter.next();
            assertEquals(0, row.getInt("k"));
            assertEquals("test1", row.getString("v1"));
            assertEquals(24, row.getInt("v2"));

            row = iter.next();
            assertEquals(1, row.getInt("k"));
            assertEquals("test2", row.getString("v1"));
            //assertFalse(row.has("v2"));
            assertEquals(44, row.getInt("v2"));

            row = iter.next();
            assertEquals(2, row.getInt("k"));
            assertEquals("test3", row.getString("v1"));
            assertEquals(42, row.getInt("v2"));

            row = iter.next();
            assertEquals(3, row.getInt("k"));
            assertEquals(null, row.getBytes("v1")); // Using getBytes because we know it won't NPE
            assertEquals(12, row.getInt("v2"));
        }
    }

    @Test
    public void testForbidCounterUpdates() throws Exception
    {
        String schema = "CREATE TABLE " + qualifiedTable + " (" +
                        "  my_id int, " +
                        "  my_counter counter, " +
                        "  PRIMARY KEY (my_id)" +
                        ")";
        String insert = String.format("UPDATE " + qualifiedTable + " SET my_counter = my_counter - ? WHERE my_id = ?");
        try
        {
            CQLSSTableWriter.builder().inDirectory(dataDir)
                            .forTable(schema)
                            .withPartitioner(Murmur3Partitioner.instance)
                            .using(insert).build();
            fail("Counter update statements should not be supported");
        }
        catch (IllegalArgumentException e)
        {
            assertEquals(e.getMessage(), "Counter modification statements are not supported");
        }
    }

    @Test
    public void testSyncWithinPartition() throws Exception
    {
        // Check that the write respect the buffer size even if we only insert rows withing the same partition (#7360)
        // To do that simply, we use a writer with a buffer of 1MiB, and write 2 rows in the same partition with a value
        // > 1MiB and validate that this created more than 1 sstable.
        String schema = "CREATE TABLE " + qualifiedTable + " ("
                      + "  k int PRIMARY KEY,"
                      + "  v blob"
                      + ")";
        String insert = "INSERT INTO " + qualifiedTable + " (k, v) VALUES (?, ?)";
        CQLSSTableWriter writer = CQLSSTableWriter.builder()
                                                  .inDirectory(dataDir)
                                                  .using(insert)
                                                  .forTable(schema)
                                                  .withBufferSizeInMB(1)
                                                  .build();

        ByteBuffer val = ByteBuffer.allocate(1024 * 1050);

        writer.addRow(0, val);
        writer.addRow(1, val);
        writer.close();

        BiPredicate<File, String> filterDataFiles = (dir, name) -> name.endsWith("-Data.db");
        assert dataDir.tryListNames(filterDataFiles).length > 1 : Arrays.toString(dataDir.tryListNames(filterDataFiles));
    }


    @Test
    public void testSyncNoEmptyRows() throws Exception
    {
        // Check that the write does not throw an empty partition error (#9071)
        String schema = "CREATE TABLE " + qualifiedTable + " ("
                        + "  k UUID,"
                        + "  c int,"
                        + "  PRIMARY KEY (k)"
                        + ")";
        String insert = "INSERT INTO " + qualifiedTable + " (k, c) VALUES (?, ?)";
        CQLSSTableWriter writer = CQLSSTableWriter.builder()
                                                  .inDirectory(dataDir)
                                                  .forTable(schema)
                                                  .using(insert)
                                                  .withBufferSizeInMB(1)
                                                  .build();

        for (int i = 0 ; i < 50000 ; i++) {
            writer.addRow(UUID.randomUUID(), 0);
        }
        writer.close();

    }

    @Test
    public void testDeleteStatement() throws Exception
    {

        final String schema = "CREATE TABLE " + qualifiedTable + " ("
                              + "  k int,"
                              + "  c1 int,"
                              + "  c2 int,"
                              + "  v text,"
                              + "  PRIMARY KEY (k, c1, c2)"
                              + ")";

        testUpdateStatement(); // start by adding some data
        UntypedResultSet resultSet = QueryProcessor.executeInternal("SELECT * FROM " + qualifiedTable);
        assertEquals(2, resultSet.size());

        CQLSSTableWriter writer = CQLSSTableWriter.builder()
                                                  .inDirectory(dataDir)
                                                  .forTable(schema)
                                                  .using("DELETE FROM " + qualifiedTable +
                                                         " WHERE k = ? AND c1 = ? AND c2 = ?")
                                                  .build();

        writer.addRow(1, 2, 3);
        writer.addRow(4, 5, 6);
        writer.close();
        loadSSTables(dataDir, keyspace);

        resultSet = QueryProcessor.executeInternal("SELECT * FROM " + qualifiedTable);
        assertEquals(0, resultSet.size());
        Iterator<UntypedResultSet.Row> iter = resultSet.iterator();
        assertFalse(iter.hasNext());
    }

    @Test
    public void testDeletePartition() throws Exception
    {

        final String schema = "CREATE TABLE " + qualifiedTable + " ("
                              + "  k int,"
                              + "  c1 int,"
                              + "  c2 int,"
                              + "  v text,"
                              + "  PRIMARY KEY (k, c1, c2)"
                              + ")";

        // First, write some rows
        CQLSSTableWriter writer = CQLSSTableWriter.builder()
                                                  .inDirectory(dataDir)
                                                  .forTable(schema)
                                                  .using("INSERT INTO " + qualifiedTable + " (k, c1, c2, v) " +
                                                         "VALUES (?, ?, ?, ?)")
                                                  .build();

        writer.addRow(1, 2, 3, "a");
        writer.addRow(1, 4, 5, "b");
        writer.addRow(1, 6, 7, "c");
        writer.addRow(2, 8, 9, "d");

        writer.close();
        loadSSTables(dataDir, keyspace);

        UntypedResultSet resultSet = QueryProcessor.executeInternal("SELECT * FROM " + qualifiedTable);
        assertEquals(4, resultSet.size());
        Iterator<UntypedResultSet.Row> iter = resultSet.iterator();
        UntypedResultSet.Row r1 = iter.next();
        assertEquals(1, r1.getInt("k"));
        assertEquals(2, r1.getInt("c1"));
        assertEquals(3, r1.getInt("c2"));
        assertEquals("a", r1.getString("v"));
        UntypedResultSet.Row r2 = iter.next();
        assertEquals(1, r2.getInt("k"));
        assertEquals(4, r2.getInt("c1"));
        assertEquals(5, r2.getInt("c2"));
        assertEquals("b", r2.getString("v"));
        UntypedResultSet.Row r3 = iter.next();
        assertEquals(1, r3.getInt("k"));
        assertEquals(6, r3.getInt("c1"));
        assertEquals(7, r3.getInt("c2"));
        assertEquals("c", r3.getString("v"));
        UntypedResultSet.Row r4 = iter.next();
        assertEquals(2, r4.getInt("k"));
        assertEquals(8, r4.getInt("c1"));
        assertEquals(9, r4.getInt("c2"));
        assertEquals("d", r4.getString("v"));
        assertFalse(iter.hasNext());

        writer = CQLSSTableWriter.builder()
                                 .inDirectory(dataDir)
                                 .forTable(schema)
                                 .using("DELETE FROM " + qualifiedTable +
                                        " WHERE k = ?")
                                 .build();

        writer.addRow(1);
        writer.close();
        loadSSTables(dataDir, keyspace);

        resultSet = QueryProcessor.executeInternal("SELECT * FROM " + qualifiedTable);
        assertEquals(1, resultSet.size());
        iter = resultSet.iterator();
        UntypedResultSet.Row r5 = iter.next();
        assertEquals(2, r5.getInt("k"));
        assertEquals(8, r5.getInt("c1"));
        assertEquals(9, r5.getInt("c2"));
        assertEquals("d", r5.getString("v"));
        assertFalse(iter.hasNext());
    }

    @Test
    public void testDeleteRange() throws Exception
    {

        final String schema = "CREATE TABLE " + qualifiedTable + " ("
                              + "  k text,"
                              + "  c1 int,"
                              + "  c2 int,"
                              + "  v text,"
                              + "  PRIMARY KEY (k, c1, c2)"
                              + ")";

        CQLSSTableWriter updateWriter = CQLSSTableWriter.builder()
                                                        .inDirectory(dataDir)
                                                        .forTable(schema)
                                                        .using(String.format("UPDATE %s SET v=? WHERE k=? AND c1=? AND c2=?", qualifiedTable))
                                                        .build();
        CQLSSTableWriter deleteWriter = CQLSSTableWriter.builder()
                                                        .inDirectory(dataDir)
                                                        .forTable(schema)
                                                        .using(String.format("DELETE FROM %s WHERE k=? AND c1=? and c2>=?", qualifiedTable))
                                                        .build();

        updateWriter.addRow("v0.0", "a", 0, 0);
        updateWriter.addRow("v0.1", "a", 0, 1);
        updateWriter.addRow("v0.2", "a", 0, 2);
        updateWriter.addRow("v0.0", "b", 0, 0);
        updateWriter.addRow("v0.1", "b", 0, 1);
        updateWriter.addRow("v0.2", "b", 0, 2);
        updateWriter.close();
        deleteWriter.addRow("a", 0, 1);
        deleteWriter.addRow("b", 0, 2);
        deleteWriter.close();
        loadSSTables(dataDir, keyspace);

        UntypedResultSet resultSet = QueryProcessor.executeInternal("SELECT * FROM " + qualifiedTable);
        assertEquals(3, resultSet.size());

        Iterator<UntypedResultSet.Row> iter = resultSet.iterator();
        UntypedResultSet.Row r1 = iter.next();
        assertEquals("a", r1.getString("k"));
        assertEquals(0, r1.getInt("c1"));
        assertEquals(0, r1.getInt("c2"));
        UntypedResultSet.Row r2 = iter.next();
        assertEquals("b", r2.getString("k"));
        assertEquals(0, r2.getInt("c1"));
        assertEquals(0, r2.getInt("c2"));
        UntypedResultSet.Row r3 = iter.next();
        assertEquals("b", r3.getString("k"));
        assertEquals(0, r3.getInt("c1"));
        assertEquals(1, r3.getInt("c2"));
    }

    @Test
    public void testDeleteRangeEmptyKeyComponent() throws Exception
    {


        final String schema = "CREATE TABLE " + qualifiedTable + " ("
                              + "  k text,"
                              + "  c1 int,"
                              + "  c2 int,"
                              + "  v text,"
                              + "  PRIMARY KEY (k, c1, c2)"
                              + ")";

        CQLSSTableWriter updateWriter = CQLSSTableWriter.builder()
                                                        .inDirectory(dataDir)
                                                        .forTable(schema)
                                                        .using(String.format("UPDATE %s SET v=? WHERE k=? AND c1=? AND c2=?", qualifiedTable))
                                                        .build();
        CQLSSTableWriter deleteWriter = CQLSSTableWriter.builder()
                                                        .inDirectory(dataDir)
                                                        .forTable(schema)
                                                        .using(String.format("DELETE FROM %s WHERE k=? AND c1=?", qualifiedTable))
                                                        .build();

        updateWriter.addRow("v0.0", "a", 0, 0);
        updateWriter.addRow("v0.1", "a", 0, 1);
        updateWriter.addRow("v0.2", "a", 1, 2);
        updateWriter.addRow("v0.0", "b", 0, 0);
        updateWriter.addRow("v0.1", "b", 0, 1);
        updateWriter.addRow("v0.2", "b", 1, 2);
        updateWriter.close();
        deleteWriter.addRow("a", 0);
        deleteWriter.addRow("b", 0);
        deleteWriter.close();
        loadSSTables(dataDir, keyspace);

        UntypedResultSet resultSet = QueryProcessor.executeInternal("SELECT * FROM " + qualifiedTable);
        assertEquals(2, resultSet.size());

        Iterator<UntypedResultSet.Row> iter = resultSet.iterator();
        UntypedResultSet.Row r1 = iter.next();
        assertEquals("a", r1.getString("k"));
        assertEquals(1, r1.getInt("c1"));
        assertEquals(2, r1.getInt("c2"));
        UntypedResultSet.Row r2 = iter.next();
        assertEquals("b", r2.getString("k"));
        assertEquals(1, r2.getInt("c1"));
        assertEquals(2, r2.getInt("c2"));
    }

    @Test
    public void testDeleteValue() throws Exception
    {
        final String schema = "CREATE TABLE " + qualifiedTable + " ("
                              + "  k text,"
                              + "  c1 int,"
                              + "  c2 int,"
                              + "  v text,"
                              + "  PRIMARY KEY (k, c1, c2)"
                              + ")";

        CQLSSTableWriter insertWriter = CQLSSTableWriter.builder()
                                                        .inDirectory(dataDir)
                                                        .forTable(schema)
                                                        .using(String.format("INSERT INTO %s (v, k, c1, c2) values (?, ?, ?, ?)", qualifiedTable))
                                                        .build();

        // UPDATE does not set the row's liveness information, just the cells'. So when we delete the value from rows
        // added with the updateWriter, the entire row will no longer exist, not just the value.
        CQLSSTableWriter updateWriter = CQLSSTableWriter.builder()
                                                        .inDirectory(dataDir)
                                                        .forTable(schema)
                                                        .using(String.format("UPDATE %s SET v=? WHERE k=? AND c1=? AND c2=?", qualifiedTable))
                                                        .build();

        CQLSSTableWriter deleteWriter = CQLSSTableWriter.builder()
                                                  .inDirectory(dataDir)
                                                  .forTable(schema)
                                                  .using("DELETE v FROM " + qualifiedTable +
                                                         " WHERE k = ? AND c1 = ? AND c2 = ?")
                                                  .build();

        insertWriter.addRow("v0.2", "a", 1, 2);
        insertWriter.close();

        updateWriter.addRow("v0.3", "b", 3, 4);
        updateWriter.close();

        loadSSTables(dataDir, keyspace);

        UntypedResultSet resultSet = QueryProcessor.executeInternal("SELECT * FROM " + qualifiedTable);
        assertEquals(2, resultSet.size());
        Iterator<UntypedResultSet.Row> iter = resultSet.iterator();
        UntypedResultSet.Row insertedRow = iter.next();
        assertEquals("v0.2", insertedRow.getString("v"));
        assertEquals("a", insertedRow.getString("k"));
        assertEquals(1, insertedRow.getInt("c1"));
        assertEquals(2, insertedRow.getInt("c2"));
        UntypedResultSet.Row updatedRow = iter.next();
        assertEquals("v0.3", updatedRow.getString("v"));
        assertEquals("b", updatedRow.getString("k"));
        assertEquals(3, updatedRow.getInt("c1"));
        assertEquals(4, updatedRow.getInt("c2"));

        deleteWriter.addRow("a", 1, 2);
        deleteWriter.addRow("b", 3, 4);
        deleteWriter.close();
        loadSSTables(dataDir, keyspace);

        resultSet = QueryProcessor.executeInternal("SELECT * FROM " + qualifiedTable);
        assertEquals(1, resultSet.size());
        iter = resultSet.iterator();
        UntypedResultSet.Row modifiedRow = iter.next();
        assertFalse(modifiedRow.has("v"));
        assertEquals("a", modifiedRow.getString("k"));
        assertEquals(1, modifiedRow.getInt("c1"));
        assertEquals(2, modifiedRow.getInt("c2"));
    }

    private static final int NUMBER_WRITES_IN_RUNNABLE = 10;
    private class WriterThread extends Thread
    {
        private final File dataDir;
        private final int id;
        private final String qualifiedTable;
        public volatile Exception exception;

        public WriterThread(File dataDir, int id, String qualifiedTable)
        {
            this.dataDir = dataDir;
            this.id = id;
            this.qualifiedTable = qualifiedTable;
        }

        @Override
        public void run()
        {
            String schema = "CREATE TABLE " + qualifiedTable + " ("
                    + "  k int,"
                    + "  v int,"
                    + "  PRIMARY KEY (k, v)"
                    + ")";
            String insert = "INSERT INTO " + qualifiedTable + " (k, v) VALUES (?, ?)";
            CQLSSTableWriter writer = CQLSSTableWriter.builder()
                    .inDirectory(dataDir)
                    .forTable(schema)
                    .using(insert).build();

            try
            {
                for (int i = 0; i < NUMBER_WRITES_IN_RUNNABLE; i++)
                {
                    writer.addRow(id, i);
                }
                writer.close();
            }
            catch (Exception e)
            {
                exception = e;
            }
        }
    }

    @Test
    public void testConcurrentWriters() throws Exception
    {
        WriterThread[] threads = new WriterThread[5];
        for (int i = 0; i < threads.length; i++)
        {
            WriterThread thread = new WriterThread(dataDir, i, qualifiedTable);
            threads[i] = thread;
            thread.start();
        }

        for (WriterThread thread : threads)
        {
            thread.join();
            assert !thread.isAlive() : "Thread should be dead by now";
            if (thread.exception != null)
            {
                throw thread.exception;
            }
        }

        loadSSTables(dataDir, keyspace);

        UntypedResultSet rs = QueryProcessor.executeInternal("SELECT * FROM " + qualifiedTable + ";");
        assertEquals(threads.length * NUMBER_WRITES_IN_RUNNABLE, rs.size());
    }

    @Test
    @SuppressWarnings("unchecked")
    public void testWritesWithUdts() throws Exception
    {
        final String schema = "CREATE TABLE " + qualifiedTable + " ("
                              + "  k int,"
                              + "  v1 list<frozen<tuple2>>,"
                              + "  v2 frozen<tuple3>,"
                              + "  PRIMARY KEY (k)"
                              + ")";

        CQLSSTableWriter writer = CQLSSTableWriter.builder()
                                                  .inDirectory(dataDir)
                                                  .withType("CREATE TYPE " + keyspace + ".tuple2 (a int, b int)")
                                                  .withType("CREATE TYPE " + keyspace + ".tuple3 (a int, b int, c int)")
                                                  .forTable(schema)
                                                  .using("INSERT INTO " + keyspace + "." + table + " (k, v1, v2) " +
                                                         "VALUES (?, ?, ?)").build();

        UserType tuple2Type = writer.getUDType("tuple2");
        UserType tuple3Type = writer.getUDType("tuple3");
        for (int i = 0; i < 100; i++)
        {
            writer.addRow(i,
                          ImmutableList.builder()
                                       .add(tuple2Type.newValue()
                                                      .setInt("a", i * 10)
                                                      .setInt("b", i * 20))
                                       .add(tuple2Type.newValue()
                                                      .setInt("a", i * 30)
                                                      .setInt("b", i * 40))
                                       .build(),
                          tuple3Type.newValue()
                                    .setInt("a", i * 100)
                                    .setInt("b", i * 200)
                                    .setInt("c", i * 300));
        }

        writer.close();
        loadSSTables(dataDir, keyspace);

        UntypedResultSet resultSet = QueryProcessor.executeInternal("SELECT * FROM " + keyspace + "." + table);
        TypeCodec collectionCodec = UDHelper.codecFor(DataType.CollectionType.list(tuple2Type));
        TypeCodec tuple3Codec = UDHelper.codecFor(tuple3Type);

        assertEquals(resultSet.size(), 100);
        int cnt = 0;
        for (UntypedResultSet.Row row: resultSet) {
            assertEquals(cnt,
                         row.getInt("k"));
            List<UDTValue> values = (List<UDTValue>) collectionCodec.deserialize(row.getBytes("v1"),
                                                                                 ProtocolVersion.CURRENT);
            assertEquals(values.get(0).getInt("a"), cnt * 10);
            assertEquals(values.get(0).getInt("b"), cnt * 20);
            assertEquals(values.get(1).getInt("a"), cnt * 30);
            assertEquals(values.get(1).getInt("b"), cnt * 40);

            UDTValue v2 = (UDTValue) tuple3Codec.deserialize(row.getBytes("v2"), ProtocolVersion.CURRENT);

            assertEquals(v2.getInt("a"), cnt * 100);
            assertEquals(v2.getInt("b"), cnt * 200);
            assertEquals(v2.getInt("c"), cnt * 300);
            cnt++;
        }
    }

    @Test
    @SuppressWarnings("unchecked")
    public void testWritesWithDependentUdts() throws Exception
    {
        final String schema = "CREATE TABLE " + qualifiedTable + " ("
                              + "  k int,"
                              + "  v1 frozen<nested_tuple>,"
                              + "  PRIMARY KEY (k)"
                              + ")";

        CQLSSTableWriter writer = CQLSSTableWriter.builder()
                                                  .inDirectory(dataDir)
                                                  .withType("CREATE TYPE " + keyspace + ".nested_tuple (c int, tpl frozen<tuple2>)")
                                                  .withType("CREATE TYPE " + keyspace + ".tuple2 (a int, b int)")
                                                  .forTable(schema)
                                                  .using("INSERT INTO " + keyspace + "." + table + " (k, v1) " +
                                                         "VALUES (?, ?)")
                                                  .build();

        UserType tuple2Type = writer.getUDType("tuple2");
        UserType nestedTuple = writer.getUDType("nested_tuple");
        TypeCodec tuple2Codec = UDHelper.codecFor(tuple2Type);
        TypeCodec nestedTupleCodec = UDHelper.codecFor(nestedTuple);

        for (int i = 0; i < 100; i++)
        {
            writer.addRow(i,
                          nestedTuple.newValue()
                                     .setInt("c", i * 100)
                                     .set("tpl",
                                          tuple2Type.newValue()
                                                    .setInt("a", i * 200)
                                                    .setInt("b", i * 300),
                                          tuple2Codec));
        }

        writer.close();
        loadSSTables(dataDir, keyspace);

        UntypedResultSet resultSet = QueryProcessor.executeInternal("SELECT * FROM " + keyspace + "." + table);

        assertEquals(resultSet.size(), 100);
        int cnt = 0;
        for (UntypedResultSet.Row row: resultSet) {
            assertEquals(cnt,
                         row.getInt("k"));
            UDTValue nestedTpl = (UDTValue) nestedTupleCodec.deserialize(row.getBytes("v1"),
                                                                         ProtocolVersion.CURRENT);
            assertEquals(nestedTpl.getInt("c"), cnt * 100);
            UDTValue tpl = nestedTpl.getUDTValue("tpl");
            assertEquals(tpl.getInt("a"), cnt * 200);
            assertEquals(tpl.getInt("b"), cnt * 300);

            cnt++;
        }
    }

    @Test
    public void testUnsetValues() throws Exception
    {
        final String schema = "CREATE TABLE " + qualifiedTable + " ("
                              + "  k int,"
                              + "  c1 int,"
                              + "  c2 int,"
                              + "  v text,"
                              + "  PRIMARY KEY (k, c1, c2)"
                              + ")";

        CQLSSTableWriter writer = CQLSSTableWriter.builder()
                                                  .inDirectory(dataDir)
                                                  .forTable(schema)
                                                  .using("INSERT INTO " + qualifiedTable + " (k, c1, c2, v) " +
                                                         "VALUES (?, ?, ?, ?)")
                                                  .build();

        try
        {
            writer.addRow(1, 1, 1);
            fail("Passing less arguments then expected in prepared statement should not work.");
        }
        catch (InvalidRequestException e)
        {
            assertEquals("Invalid number of arguments, expecting 4 values but got 3",
                         e.getMessage());
        }

        try
        {
            writer.addRow(1, 1, CQLSSTableWriter.UNSET_VALUE, "1");
            fail("Unset values should not work with clustering columns.");
        }
        catch (InvalidRequestException e)
        {
            assertEquals("Invalid unset value for column c2",
                         e.getMessage());
        }

        try
        {
            writer.addRow(ImmutableMap.<String, Object>builder().put("k", 1).put("c1", 1).put("v", CQLSSTableWriter.UNSET_VALUE).build());
            fail("Unset or null clustering columns should not be allowed.");
        }
        catch (InvalidRequestException e)
        {
            assertEquals("Invalid null value in condition for column c2",
                         e.getMessage());
        }

        writer.addRow(1, 1, 1, CQLSSTableWriter.UNSET_VALUE);
        writer.addRow(2, 2, 2, null);
        writer.addRow(Arrays.asList(3, 3, 3, CQLSSTableWriter.UNSET_VALUE));
        writer.addRow(ImmutableMap.<String, Object>builder()
                                  .put("k", 4)
                                  .put("c1", 4)
                                  .put("c2", 4)
                                  .put("v", CQLSSTableWriter.UNSET_VALUE)
                                  .build());
        writer.addRow(Arrays.asList(3, 3, 3, CQLSSTableWriter.UNSET_VALUE));
        writer.addRow(5, 5, 5, "5");

        writer.close();
        loadSSTables(dataDir, keyspace);

        UntypedResultSet resultSet = QueryProcessor.executeInternal("SELECT * FROM " + qualifiedTable);
        Iterator<UntypedResultSet.Row> iter = resultSet.iterator();
        UntypedResultSet.Row r1 = iter.next();
        assertEquals(1, r1.getInt("k"));
        assertEquals(1, r1.getInt("c1"));
        assertEquals(1, r1.getInt("c2"));
        assertEquals(false, r1.has("v"));
        UntypedResultSet.Row r2 = iter.next();
        assertEquals(2, r2.getInt("k"));
        assertEquals(2, r2.getInt("c1"));
        assertEquals(2, r2.getInt("c2"));
        assertEquals(false, r2.has("v"));
        UntypedResultSet.Row r3 = iter.next();
        assertEquals(3, r3.getInt("k"));
        assertEquals(3, r3.getInt("c1"));
        assertEquals(3, r3.getInt("c2"));
        assertEquals(false, r3.has("v"));
        UntypedResultSet.Row r4 = iter.next();
        assertEquals(4, r4.getInt("k"));
        assertEquals(4, r4.getInt("c1"));
        assertEquals(4, r4.getInt("c2"));
        assertEquals(false, r3.has("v"));
        UntypedResultSet.Row r5 = iter.next();
        assertEquals(5, r5.getInt("k"));
        assertEquals(5, r5.getInt("c1"));
        assertEquals(5, r5.getInt("c2"));
        assertEquals(true, r5.has("v"));
        assertEquals("5", r5.getString("v"));
    }

    @Test
    public void testUpdateStatement() throws Exception
    {
        final String schema = "CREATE TABLE " + qualifiedTable + " ("
                              + "  k int,"
                              + "  c1 int,"
                              + "  c2 int,"
                              + "  v text,"
                              + "  PRIMARY KEY (k, c1, c2)"
                              + ")";

        CQLSSTableWriter writer = CQLSSTableWriter.builder()
                                                  .inDirectory(dataDir)
                                                  .forTable(schema)
                                                  .using("UPDATE " + qualifiedTable + " SET v = ? " +
                                                         "WHERE k = ? AND c1 = ? AND c2 = ?")
                                                  .build();

        writer.addRow("a", 1, 2, 3);
        writer.addRow("b", 4, 5, 6);
        writer.addRow(null, 7, 8, 9);
        writer.addRow(CQLSSTableWriter.UNSET_VALUE, 10, 11, 12);
        writer.close();
        loadSSTables(dataDir, keyspace);

        UntypedResultSet resultSet = QueryProcessor.executeInternal("SELECT * FROM " + qualifiedTable);
        assertEquals(2, resultSet.size());

        Iterator<UntypedResultSet.Row> iter = resultSet.iterator();
        UntypedResultSet.Row r1 = iter.next();
        assertEquals(1, r1.getInt("k"));
        assertEquals(2, r1.getInt("c1"));
        assertEquals(3, r1.getInt("c2"));
        assertEquals("a", r1.getString("v"));
        UntypedResultSet.Row r2 = iter.next();
        assertEquals(4, r2.getInt("k"));
        assertEquals(5, r2.getInt("c1"));
        assertEquals(6, r2.getInt("c2"));
        assertEquals("b", r2.getString("v"));
        assertFalse(iter.hasNext());
    }

    @Test
    public void testNativeFunctions() throws Exception
    {
        final String schema = "CREATE TABLE " + qualifiedTable + " ("
                              + "  k int,"
                              + "  c1 int,"
                              + "  c2 int,"
                              + "  v blob,"
                              + "  PRIMARY KEY (k, c1, c2)"
                              + ")";

        CQLSSTableWriter writer = CQLSSTableWriter.builder()
                                                  .inDirectory(dataDir)
                                                  .forTable(schema)
                                                  .using("INSERT INTO " + qualifiedTable + " (k, c1, c2, v) VALUES (?, ?, ?, textAsBlob(?))")
                                                  .build();

        writer.addRow(1, 2, 3, "abc");
        writer.addRow(4, 5, 6, "efg");

        writer.close();
        loadSSTables(dataDir, keyspace);

        UntypedResultSet resultSet = QueryProcessor.executeInternal("SELECT * FROM " + qualifiedTable);
        assertEquals(2, resultSet.size());

        Iterator<UntypedResultSet.Row> iter = resultSet.iterator();
        UntypedResultSet.Row r1 = iter.next();
        assertEquals(1, r1.getInt("k"));
        assertEquals(2, r1.getInt("c1"));
        assertEquals(3, r1.getInt("c2"));
        assertEquals(ByteBufferUtil.bytes("abc"), r1.getBytes("v"));

        UntypedResultSet.Row r2 = iter.next();
        assertEquals(4, r2.getInt("k"));
        assertEquals(5, r2.getInt("c1"));
        assertEquals(6, r2.getInt("c2"));
        assertEquals(ByteBufferUtil.bytes("efg"), r2.getBytes("v"));

        assertFalse(iter.hasNext());
    }

    @Test
    public void testWriteWithNestedTupleUdt() throws Exception
    {
        // Check the writer does not throw "InvalidRequestException: Non-frozen tuples are not allowed inside collections: list<tuple<int, int>>"
        // See CASSANDRA-15857
        final String schema = "CREATE TABLE " + qualifiedTable + " ("
                              + "  k int,"
                              + "  v1 frozen<nested_type>,"
                              + "  PRIMARY KEY (k)"
                              + ")";

        CQLSSTableWriter writer = CQLSSTableWriter.builder()
                                                  .inDirectory(dataDir)
                                                  .withType("CREATE TYPE " + keyspace + ".nested_type (a list<tuple<int, int>>)")
                                                  .forTable(schema)
                                                  .using("INSERT INTO " + qualifiedTable + " (k, v1) " +
                                                         "VALUES (?, ?)").build();

        UserType nestedType = writer.getUDType("nested_type");
        for (int i = 0; i < 100; i++)
        {
            writer.addRow(i, nestedType.newValue()
                                       .setList("a", Collections.emptyList()));
        }

        writer.close();
        loadSSTables(dataDir, keyspace);

        UntypedResultSet resultSet = QueryProcessor.executeInternal("SELECT * FROM " + qualifiedTable);
        assertEquals(100, resultSet.size());
    }

    @Test
    public void testDateType() throws Exception
    {
        // Test to make sure we can write to `date` fields in both old and new formats
        String schema = "CREATE TABLE " + qualifiedTable + " ("
                        + "  k int,"
                        + "  c date,"
                        + "  PRIMARY KEY (k)"
                        + ")";
        String insert = "INSERT INTO " + qualifiedTable + " (k, c) VALUES (?, ?)";
        CQLSSTableWriter writer = CQLSSTableWriter.builder()
                                                  .inDirectory(dataDir)
                                                  .forTable(schema)
                                                  .using(insert)
                                                  .withBufferSizeInMB(1)
                                                  .build();

        final int ID_OFFSET = 1000;
        for (int i = 0; i < 100 ; i++) {
            // Use old-style integer as date to test backwards-compatibility
            writer.addRow(i, i - Integer.MIN_VALUE); // old-style raw integer needs to be offset
            // Use new-style `LocalDate` for date value.
            writer.addRow(i + ID_OFFSET, LocalDate.fromDaysSinceEpoch(i));
        }
        writer.close();
        loadSSTables(dataDir, keyspace);

        UntypedResultSet rs = QueryProcessor.executeInternal("SELECT * FROM " + qualifiedTable + ";");
        assertEquals(200, rs.size());
        Map<Integer, LocalDate> map = StreamSupport.stream(rs.spliterator(), false)
                                                   .collect(Collectors.toMap( r -> r.getInt("k"), r -> r.getDate("c")));
        for (int i = 0; i < 100; i++) {
            final LocalDate expected = LocalDate.fromDaysSinceEpoch(i);
            assertEquals(expected, map.get(i + ID_OFFSET));
            assertEquals(expected, map.get(i));
        }
    }

    @Test
    public void testFrozenMapType() throws Exception
    {
        // Test to make sure we can write to `date` fields in both old and new formats
        String schema = "CREATE TABLE " + qualifiedTable + " ("
                        + "  k text,"
                        + "  c frozen<map<text, text>>,"
                        + "  PRIMARY KEY (k, c)"
                        + ")";
        String insert = "INSERT INTO " + qualifiedTable + " (k, c) VALUES (?, ?)";
        CQLSSTableWriter writer = CQLSSTableWriter.builder()
                                                  .inDirectory(dataDir)
                                                  .forTable(schema)
                                                  .using(insert)
                                                  .withBufferSizeInMB(1)
                                                  .build();
        for (int i = 0; i < 100; i++)
        {
            LinkedHashMap<String, String> map = new LinkedHashMap<>();
            map.put("a_key", "av" + i);
            map.put("b_key", "zv" + i);
            writer.addRow(String.valueOf(i), map);
        }
        for (int i = 100; i < 200; i++)
        {
            LinkedHashMap<String, String> map = new LinkedHashMap<>();
            map.put("b_key", "zv" + i);
            map.put("a_key", "av" + i);
            writer.addRow(String.valueOf(i), map);
        }
        writer.close();
        loadSSTables(dataDir, keyspace);

        UntypedResultSet rs = QueryProcessor.executeInternal("SELECT * FROM " + qualifiedTable + ";");
        assertEquals(200, rs.size());
        Map<String, Map<String, String>> map = StreamSupport.stream(rs.spliterator(), false)
                                                            .collect(Collectors.toMap(r -> r.getString("k"), r -> r.getFrozenMap("c", UTF8Type.instance, UTF8Type.instance)));
        for (int i = 0; i < 200; i++)
        {
            final String expectedKey = String.valueOf(i);
            assertTrue(map.containsKey(expectedKey));
            Map<String, String> innerMap = map.get(expectedKey);
            assertTrue(innerMap.containsKey("a_key"));
            assertEquals(innerMap.get("a_key"), "av" + i);
            assertTrue(innerMap.containsKey("b_key"));
            assertEquals(innerMap.get("b_key"), "zv" + i);
        }

        // Make sure we can filter with map values regardless of which order we put the keys in
        UntypedResultSet filtered;
        filtered = QueryProcessor.executeInternal("SELECT * FROM " + qualifiedTable + " where k='0' and c={'a_key': 'av0', 'b_key': 'zv0'};");
        assertEquals(1, filtered.size());
        filtered = QueryProcessor.executeInternal("SELECT * FROM " + qualifiedTable + " where k='0' and c={'b_key': 'zv0', 'a_key': 'av0'};");
        assertEquals(1, filtered.size());
        filtered = QueryProcessor.executeInternal("SELECT * FROM " + qualifiedTable + " where k='100' and c={'b_key': 'zv100', 'a_key': 'av100'};");
        assertEquals(1, filtered.size());
        filtered = QueryProcessor.executeInternal("SELECT * FROM " + qualifiedTable + " where k='100' and c={'a_key': 'av100', 'b_key': 'zv100'};");
        assertEquals(1, filtered.size());
    }

    @Test
    public void testFrozenMapTypeCustomOrdered() throws Exception
    {
        // Test to make sure we can write to `date` fields in both old and new formats
        String schema = "CREATE TABLE " + qualifiedTable + " ("
                        + "  k text,"
                        + "  c frozen<map<timeuuid, int>>,"
                        + "  PRIMARY KEY (k, c)"
                        + ")";
        String insert = "INSERT INTO " + qualifiedTable + " (k, c) VALUES (?, ?)";
        CQLSSTableWriter writer = CQLSSTableWriter.builder()
                                                  .inDirectory(dataDir)
                                                  .forTable(schema)
                                                  .using(insert)
                                                  .withBufferSizeInMB(1)
                                                  .build();
        UUID uuid1 = UUIDs.timeBased();
        UUID uuid2 = UUIDs.timeBased();
        UUID uuid3 = UUIDs.timeBased();
        UUID uuid4 = UUIDs.timeBased();
        Map<UUID, Integer> map = new LinkedHashMap<>();
        // NOTE: if these two `put` calls are switched, the test passes
        map.put(uuid2, 2);
        map.put(uuid1, 1);
        writer.addRow(String.valueOf(1), map);

        Map<UUID, Integer> map2 = new LinkedHashMap<>();
        map2.put(uuid3, 1);
        map2.put(uuid4, 2);
        writer.addRow(String.valueOf(2), map2);

        writer.close();
        loadSSTables(dataDir, keyspace);

        UntypedResultSet rs = QueryProcessor.executeInternal("SELECT * FROM " + qualifiedTable + ";");
        assertEquals(2, rs.size());

        // Make sure we can filter with map values regardless of which order we put the keys in
        UntypedResultSet filtered;
        filtered = QueryProcessor.executeInternal("SELECT * FROM " + qualifiedTable + " where k='1' and c={" + uuid1 + ": 1, " + uuid2 + ": 2};");
        assertEquals(1, filtered.size());
        filtered = QueryProcessor.executeInternal("SELECT * FROM " + qualifiedTable + " where k='1' and c={" + uuid2 + ": 2, " + uuid1 + ": 1};");
        assertEquals(1, filtered.size());
        filtered = QueryProcessor.executeInternal("SELECT * FROM " + qualifiedTable + " where k='2' and c={" + uuid3 + ": 1, " + uuid4 + ": 2};");
        assertEquals(1, filtered.size());
        filtered = QueryProcessor.executeInternal("SELECT * FROM " + qualifiedTable + " where k='2' and c={" + uuid4 + ": 2, " + uuid3 + ": 1};");
        assertEquals(1, filtered.size());
        UUID other = UUIDs.startOf(1234L); // Just some other TimeUUID
        filtered = QueryProcessor.executeInternal("SELECT * FROM " + qualifiedTable + " where k='2' and c={" + uuid3 + ": 1, " + other + ": 2};");
        assertEquals(0, filtered.size());
        filtered = QueryProcessor.executeInternal("SELECT * FROM " + qualifiedTable + " where k='2' and c={" + uuid4 + ": 2, " + other + ": 1};");
        assertEquals(0, filtered.size());
    }

    @Test
    public void testFrozenSetTypeCustomOrdered() throws Exception
    {
        // Test to make sure we can write to `date` fields in both old and new formats
        String schema = "CREATE TABLE " + qualifiedTable + " ("
                        + "  k text,"
                        + "  c frozen<set<timeuuid>>,"
                        + "  PRIMARY KEY (k, c)"
                        + ")";
        String insert = "INSERT INTO " + qualifiedTable + " (k, c) VALUES (?, ?)";
        CQLSSTableWriter writer = CQLSSTableWriter.builder()
                                                  .inDirectory(dataDir)
                                                  .forTable(schema)
                                                  .using(insert)
                                                  .withBufferSizeInMB(1)
                                                  .build();
        UUID uuid1 = UUIDs.startOf(0L);
        UUID uuid2 = UUIDs.startOf(10000000L);

        LinkedHashSet<UUID> set = new LinkedHashSet<>();
        set.add(uuid1);
        set.add(uuid2);
        writer.addRow(String.valueOf(1), set);

        LinkedHashSet<UUID> set2 = new LinkedHashSet<>();
        set2.add(uuid2);
        set2.add(uuid1);
        writer.addRow(String.valueOf(2), set2);

        writer.close();
        loadSSTables(dataDir, keyspace);

        UntypedResultSet rs = QueryProcessor.executeInternal("SELECT * FROM " + qualifiedTable + ";");
        assertEquals(2, rs.size());

        // Make sure we can filter with map values regardless of which order we put the keys in
        UntypedResultSet filtered;
        filtered = QueryProcessor.executeInternal("SELECT * FROM " + qualifiedTable + " where k='1' and c={" + uuid1 + ", " + uuid2 + "};");
        assertEquals(1, filtered.size());
        filtered = QueryProcessor.executeInternal("SELECT * FROM " + qualifiedTable + " where k='1' and c={" + uuid2 + ", " + uuid1 + "};");
        assertEquals(1, filtered.size());
        filtered = QueryProcessor.executeInternal("SELECT * FROM " + qualifiedTable + " where k='2' and c={" + uuid1 + ", " + uuid2 + "};");
        assertEquals(1, filtered.size());
        filtered = QueryProcessor.executeInternal("SELECT * FROM " + qualifiedTable + " where k='2' and c={" + uuid2 + ", " + uuid1 + "};");
        assertEquals(1, filtered.size());
        UUID other = UUIDs.startOf(10000000L + 1L); // Pick one that's really close just to make sure clustering filters are working
        filtered = QueryProcessor.executeInternal("SELECT * FROM " + qualifiedTable + " where k='2' and c={" + uuid1 + ", " + other + "};");
        assertEquals(0, filtered.size());
        filtered = QueryProcessor.executeInternal("SELECT * FROM " + qualifiedTable + " where k='2' and c={" + other + ", " + uuid1 + "};");
        assertEquals(0, filtered.size());
    }

    @Test
    public void testWriteWithSorted() throws Exception
    {
        String schema = "CREATE TABLE " + qualifiedTable + " ("
                        + "  k int PRIMARY KEY,"
                        + "  v blob )";
        CQLSSTableWriter writer = CQLSSTableWriter.builder()
                                                  .inDirectory(dataDir)
                                                  .forTable(schema)
                                                  .using("INSERT INTO " + qualifiedTable +
                                                         " (k, v) VALUES (?, textAsBlob(?))" )
                                                  .sorted()
                                                  .build();
        int rowCount = 10_000;
        for (int i = 0; i < rowCount; i++)
        {
            writer.addRow(i, UUID.randomUUID().toString());
        }
        writer.close();
        loadSSTables(dataDir, keyspace);

        UntypedResultSet resultSet = QueryProcessor.executeInternal("SELECT * FROM " + qualifiedTable);
        assertEquals(rowCount, resultSet.size());
        Iterator<UntypedResultSet.Row> iter = resultSet.iterator();
        for (int i = 0; i < rowCount; i++)
        {
            UntypedResultSet.Row row = iter.next();
            assertEquals(i, row.getInt("k"));
        }
    }

    @Test
    public void testWriteWithSortedAndMaxSize() throws Exception
    {
        String schema = "CREATE TABLE " + qualifiedTable + " ("
                        + "  k int PRIMARY KEY,"
                        + "  v blob )";
        CQLSSTableWriter writer = CQLSSTableWriter.builder()
                                                  .inDirectory(dataDir)
                                                  .forTable(schema)
                                                  .using("INSERT INTO " + qualifiedTable +
                                                         " (k, v) VALUES (?, textAsBlob(?))")
                                                  .sorted()
                                                  .withMaxSSTableSizeInMiB(1)
                                                  .build();
        int rowCount = 30_000;
        // Max SSTable size is 1 MiB
        // 30_000 rows should take 30_000 * (4 + 37) = 1.17 MiB > 1 MiB
        for (int i = 0; i < rowCount; i++)
        {
            writer.addRow(i, UUID.randomUUID().toString());
        }
        writer.close();

        File[] dataFiles = dataDir.list(f -> f.name().endsWith(Component.DATA.type.repr));
        assertNotNull(dataFiles);
        assertEquals("The sorted writer should produce 2 sstables when max sstable size is configured",
                     2, dataFiles.length);
        long closeTo1MiBFileSize = Math.max(dataFiles[0].length(), dataFiles[1].length());
        assertTrue("The file size should be close to 1MiB (with at most 50KiB error rate for the test)",
                   Math.abs(1024 * 1024 - closeTo1MiBFileSize) < 50 * 1024);

        loadSSTables(dataDir, keyspace);

        UntypedResultSet resultSet = QueryProcessor.executeInternal("SELECT * FROM " + qualifiedTable);
        assertEquals(rowCount, resultSet.size());
        Iterator<UntypedResultSet.Row> iter = resultSet.iterator();
        for (int i = 0; i < rowCount; i++)
        {
            UntypedResultSet.Row row = iter.next();
            assertEquals(i, row.getInt("k"));
        }
    }

    @Test
    public void testNotifySSTableFinishedForSorted() throws Exception
    {
        testNotifySSTableFinished(true, false);
    }

    @Test
    public void testNotifySSTableFinishedForUnsorted() throws Exception
    {
        testNotifySSTableFinished(false, false);
    }

    @Test
    public void testCloseSortedWriterOnFirstPorducedShouldStillResultInTwoSSTables() throws Exception
    {
        // Writing a new partition (and exceeding the size limit) leads to closing the current writer and buffering the last partition update.
        // Since there is a last partition buffered, closing the sstable writer flushes to a new sstable.
        // Therefore, even though the test closes the writer immediately, there are still 2 sstables produced.
        testNotifySSTableFinished(true, true);
    }

    private void testNotifySSTableFinished(boolean sorted, boolean closeWriterOnFirstProduced) throws Exception
    {
        List<SSTableReader> produced = new ArrayList<>();
        String schema = "CREATE TABLE " + qualifiedTable + " ("
                + "  k int PRIMARY KEY,"
                + "  v text )";
        CQLSSTableWriter.Builder builder = CQLSSTableWriter
                .builder()
                .inDirectory(dataDir)
                .forTable(schema)
                .using("INSERT INTO " + qualifiedTable +
                        " (k, v) VALUES (?, ?)")
                .withMaxSSTableSizeInMiB(1)
                .openSSTableOnProduced()
                .withSSTableProducedListener(produced::addAll);
        if (sorted)
        {
            builder.sorted();
        }
        CQLSSTableWriter writer = builder.build();

        int rowCount = 30_000;
        // Max SSTable size is 1 MiB
        // 30_000 rows should take 30_000 * (4 + 37) = 1.17 MiB > 1 MiB, i.e. producing 2 sstables
        for (int i = 0; i < rowCount; i++)
        {
            writer.addRow(i, UUID.randomUUID().toString());
            if (closeWriterOnFirstProduced && !produced.isEmpty())
            {
                // on closing writer, it flushes the last update to the new sstable
                writer.close();
                break;
            }
        }
        // the assertion is only performed for sorted because unsorted writer writes asynchrously; avoid flakiness
        if (!closeWriterOnFirstProduced && sorted)
        {
            // while writing, one sstable should be finished
            assertEquals(1, produced.size());
        }

        if (!closeWriterOnFirstProduced)
            writer.close();
        // another sstable is finished on closing the writer
        assertEquals(2, produced.size());

        File[] dataFiles = dataDir.listFiles((file, name) -> name.endsWith(Component.DATA.name()));
        assertNotNull(dataFiles);
        assertEquals("The sorted writer should produce 2 sstables when max sstable size is configured",
                2, dataFiles.length);
        Set<File> notifiedDataFileSet = produced.stream()
                .map(sstable ->  new File(sstable.descriptor.filenameFor(Component.DATA)))
                .collect(Collectors.toSet());
        Set<File> listedDataFileSet = Arrays.stream(dataFiles)
                .map(f -> {
                    try {
                        return f.getCanonicalFile();
                    } catch (IOException e) {
                        throw new RuntimeException(e);
                    }
                })
                .collect(Collectors.toSet());
        assertEquals(notifiedDataFileSet, listedDataFileSet);
    }

    private static void loadSSTables(File dataDir, String ks) throws ExecutionException, InterruptedException
    {
        SSTableLoader loader = new SSTableLoader(dataDir, new SSTableLoader.Client()
        {
            private String keyspace;

            public void init(String keyspace)
            {
                this.keyspace = keyspace;
                for (Range<Token> range : StorageService.instance.getLocalReplicas(ks).ranges())
                    addRangeForEndpoint(range, FBUtilities.getBroadcastAddressAndPort());
            }

            public TableMetadataRef getTableMetadata(String cfName)
            {
                return Schema.instance.getTableMetadataRef(keyspace, cfName);
            }
        }, new OutputHandler.SystemOutput(false, false));

        loader.stream().get();
    }
}<|MERGE_RESOLUTION|>--- conflicted
+++ resolved
@@ -30,11 +30,8 @@
 import com.google.common.collect.ImmutableList;
 import com.google.common.collect.ImmutableMap;
 
-<<<<<<< HEAD
+import org.apache.cassandra.io.sstable.format.SSTableReader;
 import org.apache.cassandra.io.util.File;
-=======
-import org.apache.cassandra.io.sstable.format.SSTableReader;
->>>>>>> 659558c9
 import org.junit.Before;
 import org.junit.BeforeClass;
 import org.junit.Rule;
@@ -1262,21 +1259,15 @@
         // another sstable is finished on closing the writer
         assertEquals(2, produced.size());
 
-        File[] dataFiles = dataDir.listFiles((file, name) -> name.endsWith(Component.DATA.name()));
+        File[] dataFiles = dataDir.list(f -> f.name().endsWith(Component.DATA.name()));
         assertNotNull(dataFiles);
         assertEquals("The sorted writer should produce 2 sstables when max sstable size is configured",
                 2, dataFiles.length);
         Set<File> notifiedDataFileSet = produced.stream()
-                .map(sstable ->  new File(sstable.descriptor.filenameFor(Component.DATA)))
+                .map(sstable -> sstable.descriptor.fileFor(Component.DATA))
                 .collect(Collectors.toSet());
         Set<File> listedDataFileSet = Arrays.stream(dataFiles)
-                .map(f -> {
-                    try {
-                        return f.getCanonicalFile();
-                    } catch (IOException e) {
-                        throw new RuntimeException(e);
-                    }
-                })
+                .map(File::toCanonical)
                 .collect(Collectors.toSet());
         assertEquals(notifiedDataFileSet, listedDataFileSet);
     }
