/*
 * Licensed to the Apache Software Foundation (ASF) under one
 * or more contributor license agreements.  See the NOTICE file
 * distributed with this work for additional information
 * regarding copyright ownership.  The ASF licenses this file
 * to you under the Apache License, Version 2.0 (the
 * "License"); you may not use this file except in compliance
 * with the License.  You may obtain a copy of the License at
 *
 *     http://www.apache.org/licenses/LICENSE-2.0
 *
 * Unless required by applicable law or agreed to in writing, software
 * distributed under the License is distributed on an "AS IS" BASIS,
 * WITHOUT WARRANTIES OR CONDITIONS OF ANY KIND, either express or implied.
 * See the License for the specific language governing permissions and
 * limitations under the License.
 */
package org.apache.cassandra.io.sstable;

import java.io.IOException;
import java.nio.ByteBuffer;
import java.nio.file.Files;
import java.nio.file.Path;
import java.nio.file.attribute.FileTime;
import java.time.Instant;
import java.util.ArrayList;
import java.util.Arrays;
import java.util.Collection;
import java.util.Collections;
import java.util.EnumSet;
import java.util.List;
import java.util.Map;
import java.util.Random;
import java.util.Set;
import java.util.concurrent.ExecutionException;
import java.util.concurrent.Future;
import java.util.concurrent.ScheduledThreadPoolExecutor;
import java.util.concurrent.ThreadPoolExecutor;
import java.util.concurrent.TimeUnit;
import java.util.stream.Collectors;
import java.util.stream.Stream;

import com.google.common.collect.ImmutableList;
import com.google.common.collect.Sets;
import com.google.common.util.concurrent.Uninterruptibles;
import org.junit.After;
import org.junit.Assert;
import org.junit.Assume;
import org.junit.BeforeClass;
import org.junit.Rule;
import org.junit.Test;
import org.junit.rules.ExpectedException;

import org.apache.cassandra.SchemaLoader;
import org.apache.cassandra.Util;
import org.apache.cassandra.cql3.Operator;
import org.apache.cassandra.db.BufferDecoratedKey;
import org.apache.cassandra.db.ColumnFamilyStore;
import org.apache.cassandra.db.DecoratedKey;
import org.apache.cassandra.db.Keyspace;
import org.apache.cassandra.db.Mutation;
import org.apache.cassandra.db.ReadCommand;
import org.apache.cassandra.db.ReadExecutionController;
import org.apache.cassandra.db.RowUpdateBuilder;
import org.apache.cassandra.db.compaction.CompactionManager;
import org.apache.cassandra.db.compaction.OperationType;
import org.apache.cassandra.db.lifecycle.LifecycleTransaction;
import org.apache.cassandra.db.lifecycle.SSTableSet;
import org.apache.cassandra.db.lifecycle.View;
import org.apache.cassandra.db.partitions.UnfilteredPartitionIterators;
import org.apache.cassandra.db.rows.Row;
import org.apache.cassandra.db.rows.UnfilteredRowIterator;
import org.apache.cassandra.dht.IPartitioner;
import org.apache.cassandra.dht.LocalPartitioner.LocalToken;
import org.apache.cassandra.dht.Murmur3Partitioner;
import org.apache.cassandra.dht.Range;
import org.apache.cassandra.dht.Token;
import org.apache.cassandra.index.Index;
import org.apache.cassandra.io.FSReadError;
import org.apache.cassandra.io.sstable.format.SSTableFormat;
import org.apache.cassandra.io.sstable.format.SSTableReader;
import org.apache.cassandra.io.sstable.format.big.BigTableScanner;
import org.apache.cassandra.io.sstable.format.trieindex.TrieIndexScanner;
import org.apache.cassandra.io.sstable.metadata.MetadataComponent;
import org.apache.cassandra.io.sstable.metadata.MetadataType;
import org.apache.cassandra.io.sstable.metadata.ValidationMetadata;
import org.apache.cassandra.io.util.File;
import org.apache.cassandra.io.util.FileDataInput;
import org.apache.cassandra.io.util.MmappedRegions;
import org.apache.cassandra.schema.CachingParams;
import org.apache.cassandra.schema.CompressionParams;
import org.apache.cassandra.schema.KeyspaceParams;
import org.apache.cassandra.schema.TableMetadata;
import org.apache.cassandra.schema.TableMetadataRef;
import org.apache.cassandra.service.CacheService;
import org.apache.cassandra.utils.BloomCalculations;
import org.apache.cassandra.utils.BloomFilter;
import org.apache.cassandra.utils.ByteBufferUtil;
import org.apache.cassandra.utils.FilterFactory;
import org.apache.cassandra.utils.IFilter;
import org.apache.cassandra.utils.PageAware;

import static org.apache.cassandra.cql3.QueryProcessor.executeInternal;
import static org.apache.cassandra.io.sstable.format.SSTableReader.selectOnlyBigTableReaders;
import static org.hamcrest.Matchers.instanceOf;
import static org.hamcrest.Matchers.is;
import static org.junit.Assert.assertEquals;
import static org.junit.Assert.assertFalse;
import static org.junit.Assert.assertNotNull;
import static org.junit.Assert.assertThat;
import static org.junit.Assert.assertTrue;

public class SSTableReaderTest
{
    public static final String KEYSPACE1 = "SSTableReaderTest";
    public static final String CF_STANDARD = "Standard1";
    public static final String CF_STANDARD2 = "Standard2";
    public static final String CF_STANDARD3 = "Standard3";
<<<<<<< HEAD
=======
    public static final String CF_MOVE_AND_OPEN = "MoveAndOpen";
>>>>>>> 5bc9f7c7
    public static final String CF_COMPRESSED = "Compressed";
    public static final String CF_INDEXED = "Indexed1";
    public static final String CF_STANDARD_LOW_INDEX_INTERVAL = "StandardLowIndexInterval";
    public static final String CF_STANDARD_SMALL_BLOOM_FILTER = "StandardSmallBloomFilter";
    public static final String CF_STANDARD_NO_BLOOM_FILTER = "StandardNoBloomFilter";

    private IPartitioner partitioner;

    Token t(int i)
    {
        return partitioner.getToken(ByteBufferUtil.bytes(String.valueOf(i)));
    }

    @BeforeClass
    public static void defineSchema() throws Exception
    {
        SchemaLoader.prepareServer();
        SchemaLoader.createKeyspace(KEYSPACE1,
                                    KeyspaceParams.simple(1),
                                    SchemaLoader.standardCFMD(KEYSPACE1, CF_STANDARD),
<<<<<<< HEAD
                                    SchemaLoader.standardCFMD(KEYSPACE1, CF_STANDARD2)
                                                .minIndexInterval(8)
                                                .maxIndexInterval(8),  // ensure close key count estimation
                                    SchemaLoader.standardCFMD(KEYSPACE1, CF_STANDARD3),
=======
                                    SchemaLoader.standardCFMD(KEYSPACE1, CF_STANDARD2),
                                    SchemaLoader.standardCFMD(KEYSPACE1, CF_STANDARD3),
                                    SchemaLoader.standardCFMD(KEYSPACE1, CF_MOVE_AND_OPEN),
>>>>>>> 5bc9f7c7
                                    SchemaLoader.standardCFMD(KEYSPACE1, CF_COMPRESSED).compression(CompressionParams.DEFAULT),
                                    SchemaLoader.compositeIndexCFMD(KEYSPACE1, CF_INDEXED, true),
                                    SchemaLoader.standardCFMD(KEYSPACE1, CF_STANDARD_LOW_INDEX_INTERVAL)
                                                .minIndexInterval(8)
                                                .maxIndexInterval(256)
                                                .caching(CachingParams.CACHE_NOTHING),
                                    SchemaLoader.standardCFMD(KEYSPACE1, CF_STANDARD_SMALL_BLOOM_FILTER)
                                                .minIndexInterval(4)
                                                .maxIndexInterval(4)
<<<<<<< HEAD
                                                .bloomFilterFpChance(0.99),
                                    SchemaLoader.standardCFMD(KEYSPACE1, CF_STANDARD_NO_BLOOM_FILTER)
                                                .bloomFilterFpChance(1));
    }

    @After
    public void Cleanup() {
        Keyspace.open(KEYSPACE1).getColumnFamilyStore(CF_STANDARD).truncateBlocking();
        Keyspace.open(KEYSPACE1).getColumnFamilyStore(CF_STANDARD2).truncateBlocking();
        BloomFilter.recreateOnFPChanceChange = false;
=======
                                                .bloomFilterFpChance(0.99));
        
        // All tests in this class assume auto-compaction is disabled.
        CompactionManager.instance.disableAutoCompaction();
>>>>>>> 5bc9f7c7
    }

    @Test
    public void testGetPositionsForRanges()
    {
        ColumnFamilyStore store = discardSSTables(KEYSPACE1, CF_STANDARD2);
        partitioner = store.getPartitioner();

        // insert data and compact to a single sstable
        for (int j = 0; j < 10; j++)
        {
            new RowUpdateBuilder(store.metadata(), j, String.valueOf(j))
                .clustering("0")
                .add("val", ByteBufferUtil.EMPTY_BYTE_BUFFER)
                .build()
                .applyUnsafe();
        }
        store.forceBlockingFlush(ColumnFamilyStore.FlushReason.UNIT_TESTS);
        CompactionManager.instance.performMaximal(store, false);

        List<Range<Token>> ranges = new ArrayList<>();
        // 1 key
        ranges.add(new Range<>(t(0), t(1)));
        // 2 keys
        ranges.add(new Range<>(t(2), t(4)));
        // wrapping range from key to end
        ranges.add(new Range<>(t(6), partitioner.getMinimumToken()));
        // empty range (should be ignored)
        ranges.add(new Range<>(t(9), t(91)));

        // confirm that positions increase continuously
        SSTableReader sstable = store.getLiveSSTables().iterator().next();
        long previous = -1;
        for (SSTableReader.PartitionPositionBounds section : sstable.getPositionsForRanges(ranges))
        {
            assert previous <= section.lowerPosition : previous + " ! < " + section.lowerPosition;
            assert section.lowerPosition < section.upperPosition : section.lowerPosition + " ! < " + section.upperPosition;
            previous = section.upperPosition;
        }
    }

    @Test
    public void testEstimatedKeysForRangesAndKeySamples()
    {
        // prepare data
        Keyspace keyspace = Keyspace.open(KEYSPACE1);
        ColumnFamilyStore store = keyspace.getColumnFamilyStore("Standard2");
        partitioner = store.getPartitioner();

        Random random = new Random();
        List<Token> tokens = new ArrayList<>();
        tokens.add(partitioner.getMinimumToken());
        if (partitioner.splitter().isPresent())
            tokens.add(partitioner.getMaximumToken());

        for (int j = 0; j < 100; j++)
        {
            Mutation mutation = new RowUpdateBuilder(store.metadata(), j, String.valueOf(random.nextInt())).clustering("0")
                                                                                                           .add("val",
                                                                                                                ByteBufferUtil.EMPTY_BYTE_BUFFER)
                                                                                                           .build();
            if (j % 4 != 0) // skip some keys
                mutation.applyUnsafe();
            tokens.add(mutation.key().getToken());
        }

        store.forceBlockingFlush(ColumnFamilyStore.FlushReason.UNIT_TESTS);
        assertEquals(1, store.getLiveSSTables().size());
        SSTableReader sstable = store.getLiveSSTables().iterator().next();

        // verify any combination of start and end point among the keys we have, which includes empty, full and
        // wrap-around ranges
        for (int i = 0; i < tokens.size(); i++)
            for (int j = 0; j < tokens.size(); j++)
            {
                verifyEstimatedKeysAndKeySamples(sstable, new Range<Token>(tokens.get(i), tokens.get(j)));
            }
    }

    private void verifyEstimatedKeysAndKeySamples(SSTableReader sstable, Range<Token> range)
    {
        List<DecoratedKey> expectedKeys = new ArrayList<>();
        try (ISSTableScanner scanner = sstable.getScanner())
        {
            while (scanner.hasNext())
            {
                try (UnfilteredRowIterator rowIterator = scanner.next())
                {
                    if (range.contains(rowIterator.partitionKey().getToken()))
                        expectedKeys.add(rowIterator.partitionKey());
                }
            }
        }

        // check estimated key
        long estimated = sstable.estimatedKeysForRanges(Collections.singleton(range));
        assertTrue("Range: " + range + " having " + expectedKeys.size() + " partitions, but estimated "
                   + estimated, closeEstimation(expectedKeys.size(), estimated));

        // check key samples
        List<DecoratedKey> sampledKeys = new ArrayList<>();
        sstable.getKeySamples(range).forEach(sampledKeys::add);

        assertTrue("Range: " + range + " having " + expectedKeys + " keys, but keys sampled: "
                   + sampledKeys, expectedKeys.containsAll(sampledKeys));
        // no duplicate
        assertEquals(expectedKeys.size(), expectedKeys.stream().distinct().count());
        assertEquals(sampledKeys.size(), sampledKeys.stream().distinct().count());
    }

    private boolean closeEstimation(long expected, long estimated)
    {
        return expected <= estimated + 16 && expected >= estimated - 16;
    }

    @Test
    public void testSpannedIndexPositions() throws IOException
    {
        // expect to create many regions - that is, the size of index must exceed the page size multiple times
        int originalMaxSegmentSize = MmappedRegions.MAX_SEGMENT_SIZE;
        MmappedRegions.MAX_SEGMENT_SIZE = PageAware.PAGE_SIZE;

        try
        {
            ColumnFamilyStore store = discardSSTables(KEYSPACE1, CF_STANDARD);
            partitioner = store.getPartitioner();

            // insert a bunch of data and compact to a single sstable
<<<<<<< HEAD
            CompactionManager.instance.disableAutoCompaction();
            for (int j = 0; j < 10000; j += 2)
=======
            for (int j = 0; j < 100; j += 2)
>>>>>>> 5bc9f7c7
            {
                new RowUpdateBuilder(store.metadata(), j, String.valueOf(j))
                .clustering("0")
                .add("val", ByteBufferUtil.EMPTY_BYTE_BUFFER)
                .build()
                .applyUnsafe();
            }
            store.forceBlockingFlush(ColumnFamilyStore.FlushReason.UNIT_TESTS);
            CompactionManager.instance.performMaximal(store, false);

            // check that all our keys are found correctly
            SSTableReader sstable = store.getLiveSSTables().iterator().next();
            for (int j = 0; j < 10000; j += 2)
            {
                DecoratedKey dk = Util.dk(String.valueOf(j));
                FileDataInput file = sstable.getFileDataInput(sstable.getPosition(dk, SSTableReader.Operator.EQ).position);
                DecoratedKey keyInDisk = sstable.decorateKey(ByteBufferUtil.readWithShortLength(file));
                assert keyInDisk.equals(dk) : String.format("%s != %s in %s", keyInDisk, dk, file.getFile());
            }

            // check no false positives
            for (int j = 1; j < 11000; j += 2)
            {
                DecoratedKey dk = Util.dk(String.valueOf(j));
                assert sstable.getPosition(dk, SSTableReader.Operator.EQ) == null;
            }
        }
        finally
        {
            MmappedRegions.MAX_SEGMENT_SIZE = originalMaxSegmentSize;
        }
    }

    @Test
    public void testPersistentStatistics()
    {
        ColumnFamilyStore store = discardSSTables(KEYSPACE1, CF_STANDARD3);
        partitioner = store.getPartitioner();

        for (int j = 0; j < 100; j += 2)
        {
            new RowUpdateBuilder(store.metadata(), j, String.valueOf(j))
            .clustering("0")
            .add("val", ByteBufferUtil.EMPTY_BYTE_BUFFER)
            .build()
            .applyUnsafe();
        }
        store.forceBlockingFlush(ColumnFamilyStore.FlushReason.UNIT_TESTS);

        clearAndLoad(store);
        assert store.metric.maxPartitionSize.getValue() != 0;
    }

    private void clearAndLoad(ColumnFamilyStore cfs)
    {
        cfs.clearUnsafe();
        cfs.loadNewSSTables();
    }

    @Test
    public void testReadRateTracking()
    {
        // try to make sure CASSANDRA-8239 never happens again
        ColumnFamilyStore store = discardSSTables(KEYSPACE1, CF_STANDARD);
        partitioner = store.getPartitioner();

        for (int j = 0; j < 10; j++)
        {
            new RowUpdateBuilder(store.metadata(), j, String.valueOf(j))
            .clustering("0")
            .add("val", ByteBufferUtil.EMPTY_BYTE_BUFFER)
            .build()
            .applyUnsafe();
        }

        store.forceBlockingFlush(ColumnFamilyStore.FlushReason.UNIT_TESTS);

        SSTableReader sstable = store.getLiveSSTables().iterator().next();
        assertEquals(0, sstable.getReadMeter().count());

        DecoratedKey key = sstable.decorateKey(ByteBufferUtil.bytes("4"));
        Util.getAll(Util.cmd(store, key).build());
        assertEquals(1, sstable.getReadMeter().count());

        Util.getAll(Util.cmd(store, key).includeRow("0").build());
        assertEquals(2, sstable.getReadMeter().count());
    }

    @Test
    public void testGetPositionsForRangesWithKeyCache()
    {
        ColumnFamilyStore store = discardSSTables(KEYSPACE1, CF_STANDARD2);
        partitioner = store.getPartitioner();
        CacheService.instance.keyCache.setCapacity(100);

        // insert data and compact to a single sstable
        for (int j = 0; j < 10; j++)
        {

            new RowUpdateBuilder(store.metadata(), j, String.valueOf(j))
            .clustering("0")
            .add("val", ByteBufferUtil.EMPTY_BYTE_BUFFER)
            .build()
            .applyUnsafe();

        }
        store.forceBlockingFlush(ColumnFamilyStore.FlushReason.UNIT_TESTS);
        CompactionManager.instance.performMaximal(store, false);

        SSTableReader sstable = store.getLiveSSTables().iterator().next();
        long p2 = sstable.getPosition(k(2), SSTableReader.Operator.EQ).position;
        long p3 = sstable.getPosition(k(3), SSTableReader.Operator.EQ).position;
        long p6 = sstable.getPosition(k(6), SSTableReader.Operator.EQ).position;
        long p7 = sstable.getPosition(k(7), SSTableReader.Operator.EQ).position;

        SSTableReader.PartitionPositionBounds p = sstable.getPositionsForRanges(makeRanges(t(2), t(6))).get(0);

        // range are start exclusive so we should start at 3
        assert p.lowerPosition == p3;

        // to capture 6 we have to stop at the start of 7
        assert p.upperPosition == p7;
    }

    @Test
    public void testPersistentStatisticsWithSecondaryIndex()
    {
        // Create secondary index and flush to disk
        ColumnFamilyStore store = discardSSTables(KEYSPACE1, CF_INDEXED);
        partitioner = store.getPartitioner();

        new RowUpdateBuilder(store.metadata(), System.currentTimeMillis(), "k1")
            .clustering("0")
            .add("birthdate", 1L)
            .build()
            .applyUnsafe();

        store.forceBlockingFlush(ColumnFamilyStore.FlushReason.UNIT_TESTS);

        // check if opening and querying works
        assertIndexQueryWorks(store);
    }

    @Test
    public void testGetPositionsKeyCacheStats()
    {
<<<<<<< HEAD
        Assume.assumeThat(SSTableFormat.Type.current(), is(SSTableFormat.Type.BIG));
        Keyspace keyspace = Keyspace.open(KEYSPACE1);
        ColumnFamilyStore store = keyspace.getColumnFamilyStore(CF_STANDARD2);
=======
        ColumnFamilyStore store = discardSSTables(KEYSPACE1, CF_STANDARD2);
>>>>>>> 5bc9f7c7
        partitioner = store.getPartitioner();
        CacheService.instance.keyCache.setCapacity(1000);

        // insert data and compact to a single sstable
        for (int j = 0; j < 10; j++)
        {
            new RowUpdateBuilder(store.metadata(), j, String.valueOf(j))
            .clustering("0")
            .add("val", ByteBufferUtil.EMPTY_BYTE_BUFFER)
            .build()
            .applyUnsafe();
        }
        store.forceBlockingFlush(ColumnFamilyStore.FlushReason.UNIT_TESTS);
        CompactionManager.instance.performMaximal(store, false);

        SSTableReader sstable = store.getLiveSSTables().iterator().next();
        // existing, non-cached key
        sstable.getPosition(k(2), SSTableReader.Operator.EQ);
        assertEquals(1, sstable.getKeyCacheRequest());
        assertEquals(0, sstable.getKeyCacheHit());
        // existing, cached key
        assertEquals(1, store.getBloomFilterTracker().getTruePositiveCount());
        sstable.getPosition(k(2), SSTableReader.Operator.EQ);
        assertEquals(2, sstable.getKeyCacheRequest());
        assertEquals(1, sstable.getKeyCacheHit());
        // non-existing key (it is specifically chosen to not be rejected by Bloom Filter check)
        sstable.getPosition(k(14), SSTableReader.Operator.EQ);
        assertEquals(3, sstable.getKeyCacheRequest());
        assertEquals(2, store.getBloomFilterTracker().getTruePositiveCount());
        sstable.getPosition(k(15), SSTableReader.Operator.EQ);
        assertEquals(1, sstable.getKeyCacheHit());
    }

    @Test
    public void testGetPositionsBloomFilterStats()
    {
        Keyspace keyspace = Keyspace.open(KEYSPACE1);
        ColumnFamilyStore store = keyspace.getColumnFamilyStore(CF_STANDARD_SMALL_BLOOM_FILTER);
        partitioner = store.getPartitioner();
        CacheService.instance.keyCache.setCapacity(1000);

        // insert data and compact to a single sstable
        for (int j = 0; j < 10; j++)
        {
            new RowUpdateBuilder(store.metadata(), j, String.valueOf(j))
                    .clustering("0")
                    .add("val", ByteBufferUtil.EMPTY_BYTE_BUFFER)
                    .build()
                    .applyUnsafe();
        }
        store.forceBlockingFlush(ColumnFamilyStore.FlushReason.UNIT_TESTS);
        CompactionManager.instance.performMaximal(store, false);

        SSTableReader sstable = store.getLiveSSTables().iterator().next();
        // the keys are specifically chosen to cover certain use cases
        // existing key is read from index
        sstable.getPosition(k(2), SSTableReader.Operator.EQ);
        assertEquals(1, sstable.getBloomFilterTracker().getTruePositiveCount());
        assertEquals(0, sstable.getBloomFilterTracker().getTrueNegativeCount());
        assertEquals(0, sstable.getBloomFilterTracker().getFalsePositiveCount());
        // existing key is read from Cache Key
        sstable.getPosition(k(2), SSTableReader.Operator.EQ);
        assertEquals(2, sstable.getBloomFilterTracker().getTruePositiveCount());
        assertEquals(0, sstable.getBloomFilterTracker().getTrueNegativeCount());
        assertEquals(0, sstable.getBloomFilterTracker().getFalsePositiveCount());
        // non-existing key is rejected by Bloom Filter check
        sstable.getPosition(k(10), SSTableReader.Operator.EQ);
        assertEquals(2, sstable.getBloomFilterTracker().getTruePositiveCount());
        assertEquals(1, sstable.getBloomFilterTracker().getTrueNegativeCount());
        assertEquals(0, sstable.getBloomFilterTracker().getFalsePositiveCount());
        // non-existing key is rejected by sstable keys range check
        sstable.getPosition(k(99), SSTableReader.Operator.EQ);
        assertEquals(2, sstable.getBloomFilterTracker().getTruePositiveCount());
        assertEquals(1, sstable.getBloomFilterTracker().getTrueNegativeCount());
        assertEquals(1, sstable.getBloomFilterTracker().getFalsePositiveCount());
        // non-existing key is rejected by index interval check
        sstable.getPosition(k(14), SSTableReader.Operator.EQ);
        assertEquals(2, store.getBloomFilterTracker().getTruePositiveCount());
        assertEquals(1, sstable.getBloomFilterTracker().getTrueNegativeCount());
        assertEquals(2, sstable.getBloomFilterTracker().getFalsePositiveCount());
        // non-existing key is rejected by index lookup check
        sstable.getPosition(k(807), SSTableReader.Operator.EQ);
        assertEquals(2, sstable.getBloomFilterTracker().getTruePositiveCount());
        assertEquals(1, sstable.getBloomFilterTracker().getTrueNegativeCount());
        assertEquals(3, sstable.getBloomFilterTracker().getFalsePositiveCount());
    }

    @Test
    public void testOpeningSSTable() throws Exception
    {
        String ks = KEYSPACE1;
        String cf = CF_STANDARD;

        // clear and create just one sstable for this test
        Keyspace keyspace = Keyspace.open(ks);
        ColumnFamilyStore store = keyspace.getColumnFamilyStore(cf);
        store.clearUnsafe();

        DecoratedKey firstKey = null, lastKey = null;
        long timestamp = System.currentTimeMillis();
        for (int i = 0; i < store.metadata().params.minIndexInterval; i++)
        {
            DecoratedKey key = Util.dk(String.valueOf(i));
            if (firstKey == null)
                firstKey = key;
            if (lastKey == null)
                lastKey = key;
            if (store.metadata().partitionKeyType.compare(lastKey.getKey(), key.getKey()) < 0)
                lastKey = key;


            new RowUpdateBuilder(store.metadata(), timestamp, key.getKey())
                .clustering("col")
                .add("val", ByteBufferUtil.EMPTY_BYTE_BUFFER)
                .build()
                .applyUnsafe();
        }
        store.forceBlockingFlush(ColumnFamilyStore.FlushReason.UNIT_TESTS);

        SSTableReader sstable = store.getLiveSSTables().iterator().next();
        assertTrue(SSTableReader.hasGlobalReference(sstable.descriptor));
        Descriptor desc = sstable.descriptor;
        boolean hasSummary = desc.getFormat().supportedComponents().contains(Component.SUMMARY);

        // test to see if sstable can be opened as expected
        SSTableReader target = desc.getFormat().getReaderFactory().open(desc);
        assert target.first.equals(firstKey);
        assert target.last.equals(lastKey);

        executeInternal(String.format("ALTER TABLE \"%s\".\"%s\" WITH bloom_filter_fp_chance = 0.3", ks, cf));

        File summaryFile = desc.fileFor(Component.SUMMARY);
        Path bloomPath = desc.fileFor(Component.FILTER).toPath();
        Path summaryPath = summaryFile.toPath();

        long bloomModified = Files.getLastModifiedTime(bloomPath).toMillis();
        long summaryModified = hasSummary ? Files.getLastModifiedTime(summaryPath).toMillis() : 0;

        TimeUnit.MILLISECONDS.sleep(1000); // sleep to ensure modified time will be different

        // Offline tests
        // check that bloomfilter/summary ARE NOT regenerated
        target = desc.getFormat().getReaderFactory().openNoValidation(desc, store.metadata);

        assertEquals(bloomModified, Files.getLastModifiedTime(bloomPath).toMillis());
        assertEquals(summaryModified, hasSummary ? Files.getLastModifiedTime(summaryPath).toMillis() : 0);

        target.selfRef().release();

        // check that bloomfilter/summary ARE NOT regenerated and BF=AlwaysPresent when filter component is missing
        Set<Component> components = SSTable.discoverComponentsFor(desc);
        components.remove(Component.FILTER);
        target = desc.getFormat().getReaderFactory().openNoValidation(desc, components, store);

        assertEquals(bloomModified, Files.getLastModifiedTime(bloomPath).toMillis());
        assertEquals(summaryModified, hasSummary ? Files.getLastModifiedTime(summaryPath).toMillis() : 0);
        assertEquals(FilterFactory.AlwaysPresent, target.getBloomFilter());

        target.selfRef().release();

        // #### online tests ####
        // check that summary & bloomfilter are not regenerated when SSTable is opened and BFFP has been changed
        target = desc.getFormat().getReaderFactory().open(desc, store.metadata);

        assertEquals(bloomModified, Files.getLastModifiedTime(bloomPath).toMillis());
        assertEquals(summaryModified, hasSummary ? Files.getLastModifiedTime(summaryPath).toMillis() : 0);

        target.selfRef().release();

        // check that bloomfilter is recreated when it doesn't exist and this causes the summary to be recreated
        components = SSTable.discoverComponentsFor(desc);
        components.remove(Component.FILTER);

        target = desc.getFormat().getReaderFactory().open(desc, components, store.metadata);

        assertTrue("Bloomfilter was not recreated", bloomModified < Files.getLastModifiedTime(bloomPath).toMillis());
        assertTrue("Summary was not recreated", !hasSummary || summaryModified < Files.getLastModifiedTime(summaryPath).toMillis());

        target.selfRef().release();

        // check that only the summary is regenerated when it is deleted
        components.add(Component.FILTER);
        summaryModified = hasSummary ? Files.getLastModifiedTime(summaryPath).toMillis() : 0;
        if (hasSummary)
            summaryFile.tryDelete();

        TimeUnit.MILLISECONDS.sleep(1000); // sleep to ensure modified time will be different
        bloomModified = Files.getLastModifiedTime(bloomPath).toMillis();

        target = desc.getFormat().getReaderFactory().open(desc, components, store.metadata);

        assertEquals(bloomModified, Files.getLastModifiedTime(bloomPath).toMillis());
        assertTrue("Summary was not recreated", !hasSummary || summaryModified < Files.getLastModifiedTime(summaryPath).toMillis());

        target.selfRef().release();

        // check that summary and bloomfilter is not recreated when the INDEX is missing
        components.add(Component.SUMMARY);
        components.remove(Component.PRIMARY_INDEX);

        summaryModified = hasSummary ? Files.getLastModifiedTime(summaryPath).toMillis() : 0;
        target = desc.getFormat().getReaderFactory().open(desc, components, store.metadata, false, false);

        TimeUnit.MILLISECONDS.sleep(1000); // sleep to ensure modified time will be different
        assertEquals(bloomModified, Files.getLastModifiedTime(bloomPath).toMillis());
        assertEquals(summaryModified, hasSummary ? Files.getLastModifiedTime(summaryPath).toMillis() : 0);

        target.selfRef().release();
    }

    @Test
    public void testLoadingSummaryUsesCorrectPartitioner()
    {
<<<<<<< HEAD
        Assume.assumeThat(SSTableFormat.Type.current(), is(SSTableFormat.Type.BIG));

        Keyspace keyspace = Keyspace.open(KEYSPACE1);
        ColumnFamilyStore store = keyspace.getColumnFamilyStore(CF_INDEXED);
=======
        ColumnFamilyStore store = discardSSTables(KEYSPACE1, CF_INDEXED);
>>>>>>> 5bc9f7c7

        new RowUpdateBuilder(store.metadata(), System.currentTimeMillis(), "k1")
        .clustering("0")
        .add("birthdate", 1L)
        .build()
        .applyUnsafe();

        store.forceBlockingFlush(ColumnFamilyStore.FlushReason.UNIT_TESTS);

        for(ColumnFamilyStore indexCfs : store.indexManager.getAllIndexColumnFamilyStores())
        {
            assert indexCfs.isIndex();
            SSTableReader sstable = (SSTableReader) indexCfs.getLiveSSTables().iterator().next();
            assert sstable.first.getToken() instanceof LocalToken;

            SSTableReader.saveSummary(sstable.descriptor, sstable.first, sstable.last, sstable.indexSummary);
            SSTableReader reopened = sstable.descriptor.getFormat().getReaderFactory().open(sstable.descriptor);
            assert reopened.first.getToken() instanceof LocalToken;
            reopened.selfRef().release();
        }
    }

    /** see CASSANDRA-5407 */
    @Test
    public void testGetScannerForNoIntersectingRanges() throws Exception
    {
<<<<<<< HEAD
        Keyspace keyspace = Keyspace.open(KEYSPACE1);
        ColumnFamilyStore store = keyspace.getColumnFamilyStore(CF_STANDARD3);
=======
        ColumnFamilyStore store = discardSSTables(KEYSPACE1, CF_STANDARD);
>>>>>>> 5bc9f7c7
        partitioner = store.getPartitioner();

        new RowUpdateBuilder(store.metadata(), 0, "k1")
            .clustering("xyz")
            .add("val", "abc")
            .build()
            .applyUnsafe();

        store.forceBlockingFlush(ColumnFamilyStore.FlushReason.UNIT_TESTS);

        Set<SSTableReader> liveSSTables = store.getLiveSSTables();
        assertEquals("The table should have only one sstable", 1, liveSSTables.size());

        ISSTableScanner scanner = liveSSTables.iterator().next().getScanner(new Range<>(t(0), t(1)));
        if (SSTableFormat.Type.current() == SSTableFormat.Type.BIG)
            assertThat(scanner, instanceOf(BigTableScanner.EmptySSTableScanner.class));
        else
            assertThat(scanner, instanceOf(TrieIndexScanner.EmptySSTableScanner.class));
    }

    @Test
    public void testGetPositionsForRangesFromTableOpenedForBulkLoading()
    {
        ColumnFamilyStore store = discardSSTables(KEYSPACE1, CF_STANDARD2);
        partitioner = store.getPartitioner();

        // insert data and compact to a single sstable. The
        // number of keys inserted is greater than index_interval
        // to ensure multiple segments in the index file
        for (int j = 0; j < 130; j++)
        {

            new RowUpdateBuilder(store.metadata(), j, String.valueOf(j))
            .clustering("0")
            .add("val", ByteBufferUtil.EMPTY_BYTE_BUFFER)
            .build()
            .applyUnsafe();

        }
        store.forceBlockingFlush(ColumnFamilyStore.FlushReason.UNIT_TESTS);
        CompactionManager.instance.performMaximal(store, false);

        // construct a range which is present in the sstable, but whose
        // keys are not found in the first segment of the index.
        List<Range<Token>> ranges = new ArrayList<Range<Token>>();
        ranges.add(new Range<Token>(t(98), t(99)));

        SSTableReader sstable = store.getLiveSSTables().iterator().next();
        List<SSTableReader.PartitionPositionBounds> sections = sstable.getPositionsForRanges(ranges);
        assert sections.size() == 1 : "Expected to find range in sstable" ;

        // re-open the same sstable as it would be during bulk loading
        Set<Component> components = Sets.newHashSet(sstable.descriptor.getFormat().requiredComponents());
        if (sstable.components.contains(Component.COMPRESSION_INFO))
            components.add(Component.COMPRESSION_INFO);
        SSTableReader bulkLoaded = sstable.descriptor.getFormat().getReaderFactory().openForBatch(sstable.descriptor, components, store.metadata);
        sections = bulkLoaded.getPositionsForRanges(ranges);
        assert sections.size() == 1 : "Expected to find range in sstable opened for bulk loading";
        bulkLoaded.selfRef().release();
    }

    @Test
    public void testIndexSummaryReplacement() throws IOException, ExecutionException, InterruptedException
    {
        ColumnFamilyStore store = discardSSTables(KEYSPACE1, CF_STANDARD_LOW_INDEX_INTERVAL); // index interval of 8, no key caching

        final int NUM_PARTITIONS = 512;
        for (int j = 0; j < NUM_PARTITIONS; j++)
        {
            new RowUpdateBuilder(store.metadata(), j, String.format("%3d", j))
            .clustering("0")
            .add("val", String.format("%3d", j))
            .build()
            .applyUnsafe();

        }
        store.forceBlockingFlush(ColumnFamilyStore.FlushReason.UNIT_TESTS);
        CompactionManager.instance.performMaximal(store, false);

        List<SSTableReader> sstables = ImmutableList.copyOf(store.getLiveSSTables());
        assert sstables.size() == 1;
        final SSTableReader sstable = sstables.get(0);

        ThreadPoolExecutor executor = new ScheduledThreadPoolExecutor(5);
        List<Future<?>> futures = new ArrayList<>(NUM_PARTITIONS * 2);
        for (int i = 0; i < NUM_PARTITIONS; i++)
        {
            final ByteBuffer key = ByteBufferUtil.bytes(String.format("%3d", i));
            final int index = i;

            futures.add(executor.submit(new Runnable()
            {
                public void run()
                {
                    Row row = Util.getOnlyRowUnfiltered(Util.cmd(store, key).build());
                    assertEquals(0, ByteBufferUtil.compare(String.format("%3d", index).getBytes(), row.cells().iterator().next().buffer()));
                }
            }));

            futures.add(executor.submit(new Runnable()
            {
                public void run()
                {
                    Iterable<DecoratedKey> results = store.keySamples(
                            new Range<>(sstable.getPartitioner().getMinimumToken(), sstable.getPartitioner().getToken(key)));
                    assertTrue(results.iterator().hasNext());
                }
            }));
        }

        SSTableReader replacement;
        try (LifecycleTransaction txn = store.getTracker().tryModify(Collections.singletonList(sstable), OperationType.UNKNOWN))
        {
            replacement = sstable.cloneWithNewSummarySamplingLevel(store, 1);
            txn.update(replacement, true);
            txn.finish();
        }
        for (Future<?> future : futures)
            future.get();

        assertEquals(sstable.estimatedKeys(), replacement.estimatedKeys(), 1);
    }

    @Test
    public void testIndexSummaryUpsampleAndReload() throws Exception
    {
        Assume.assumeThat(SSTableFormat.Type.current(), is(SSTableFormat.Type.BIG));

        int originalMaxSegmentSize = MmappedRegions.MAX_SEGMENT_SIZE;
        MmappedRegions.MAX_SEGMENT_SIZE = 40; // each index entry is ~11 bytes, so this will generate lots of segments

        try
        {
            testIndexSummaryUpsampleAndReload0();
        }
        finally
        {
            MmappedRegions.MAX_SEGMENT_SIZE = originalMaxSegmentSize;
        }
    }

    private void testIndexSummaryUpsampleAndReload0() throws Exception
    {
        ColumnFamilyStore store = discardSSTables(KEYSPACE1, CF_STANDARD_LOW_INDEX_INTERVAL); // index interval of 8, no key caching

        final int NUM_PARTITIONS = 512;
        for (int j = 0; j < NUM_PARTITIONS; j++)
        {
            new RowUpdateBuilder(store.metadata(), j, String.format("%3d", j))
            .clustering("0")
            .add("val", String.format("%3d", j))
            .build()
            .applyUnsafe();

        }
        store.forceBlockingFlush(ColumnFamilyStore.FlushReason.UNIT_TESTS);
        CompactionManager.instance.performMaximal(store, false);

        Collection<SSTableReader> sstables = selectOnlyBigTableReaders(store.getLiveSSTables(), Collectors.toList());
        assert sstables.size() == 1;
        final SSTableReader sstable = sstables.iterator().next();

        try (LifecycleTransaction txn = store.getTracker().tryModify(Collections.singletonList(sstable), OperationType.UNKNOWN))
        {
            SSTableReader replacement = sstable.cloneWithNewSummarySamplingLevel(store, sstable.getIndexSummarySamplingLevel() + 1);
            txn.update(replacement, true);
            txn.finish();
        }
        SSTableReader reopen = sstable.descriptor.formatType.info.getReaderFactory().open(sstable.descriptor);
        assert reopen.getIndexSummarySamplingLevel() == sstable.getIndexSummarySamplingLevel() + 1;
    }

    private void assertIndexQueryWorks(ColumnFamilyStore indexedCFS)
    {
        assert CF_INDEXED.equals(indexedCFS.name);

        // make sure all sstables including 2ary indexes load from disk
        for (ColumnFamilyStore cfs : indexedCFS.concatWithIndexes())
            clearAndLoad(cfs);


        // query using index to see if sstable for secondary index opens
        ReadCommand rc = Util.cmd(indexedCFS).fromKeyIncl("k1").toKeyIncl("k3")
                                             .columns("birthdate")
                                             .filterOn("birthdate", Operator.EQ, 1L)
                                             .build();
        Index.Searcher searcher = rc.getIndex(indexedCFS).searcherFor(rc);
        assertNotNull(searcher);
        try (ReadExecutionController executionController = rc.executionController())
        {
            assertEquals(1, Util.size(UnfilteredPartitionIterators.filter(searcher.search(executionController), rc.nowInSec())));
        }
    }

    private List<Range<Token>> makeRanges(Token left, Token right)
    {
        return Collections.singletonList(new Range<>(left, right));
    }

    private DecoratedKey k(int i)
    {
        return new BufferDecoratedKey(t(i), ByteBufferUtil.bytes(String.valueOf(i)));
    }

    @Test(expected = RuntimeException.class)
    public void testMoveAndOpenLiveSSTable()
    {
        Keyspace keyspace = Keyspace.open(KEYSPACE1);
        ColumnFamilyStore cfs = keyspace.getColumnFamilyStore(CF_STANDARD);
        SSTableReader sstable = getNewSSTable(cfs);
        Descriptor notLiveDesc = new Descriptor(new File("/tmp"), "", "", SSTableUniqueIdentifierFactory.instance.defaultBuilder().generator(Stream.empty()).get());
        notLiveDesc.getFormat().getReaderFactory().moveAndOpenSSTable(cfs, sstable.descriptor, notLiveDesc, sstable.components, false);
    }

    @Test(expected = RuntimeException.class)
    public void testMoveAndOpenLiveSSTable2()
    {
        Keyspace keyspace = Keyspace.open(KEYSPACE1);
        ColumnFamilyStore cfs = keyspace.getColumnFamilyStore(CF_STANDARD);
        SSTableReader sstable = getNewSSTable(cfs);
        Descriptor notLiveDesc = new Descriptor(new File("/tmp"), "", "", SSTableUniqueIdentifierFactory.instance.defaultBuilder().generator(Stream.empty()).get());
        sstable.descriptor.getFormat().getReaderFactory().moveAndOpenSSTable(cfs, notLiveDesc, sstable.descriptor, sstable.components, false);
    }

    @Test
    public void testMoveAndOpenSSTable() throws IOException
    {
        Keyspace keyspace = Keyspace.open(KEYSPACE1);
        ColumnFamilyStore cfs = keyspace.getColumnFamilyStore(CF_MOVE_AND_OPEN);
        SSTableReader sstable = getNewSSTable(cfs);
        cfs.clearUnsafe();
        sstable.selfRef().release();
        File tmpdir = new File(Files.createTempDirectory("testMoveAndOpen"));
        tmpdir.deleteOnExit();
        SSTableUniqueIdentifier id = SSTableUniqueIdentifierFactory.instance.defaultBuilder().generator(Stream.empty()).get();
        Descriptor notLiveDesc = new Descriptor(tmpdir, sstable.descriptor.ksname, sstable.descriptor.cfname, id);
        // make sure the new directory is empty and that the old files exist:
        for (Component c : sstable.components)
        {
            File f = notLiveDesc.fileFor(c);
            assertFalse(f.exists());
            assertTrue(sstable.descriptor.fileFor(c).exists());
        }
        notLiveDesc.getFormat().getReaderFactory().moveAndOpenSSTable(cfs, sstable.descriptor, notLiveDesc, sstable.components, false);
        // make sure the files were moved:
        for (Component c : sstable.components)
        {
            File f = notLiveDesc.fileFor(c);
            assertTrue(f.exists());
            assertTrue(f.toString().contains(String.format("-%s-", id)));
            f.deleteOnExit();
            assertFalse(sstable.descriptor.fileFor(c).exists());
        }
    }

    private SSTableReader getNewSSTable(ColumnFamilyStore cfs)
    {
<<<<<<< HEAD
        return getNewSSTable(cfs, 100, 2);
    }

    private SSTableReader getNewSSTable(ColumnFamilyStore cfs, int numKeys, int step)
    {
=======
>>>>>>> 5bc9f7c7
        Set<SSTableReader> before = cfs.getLiveSSTables();
        for (int j = 0; j < numKeys; j += step)
        {
            new RowUpdateBuilder(cfs.metadata(), j, String.valueOf(j))
            .clustering("0")
            .add("val", ByteBufferUtil.EMPTY_BYTE_BUFFER)
            .build()
            .applyUnsafe();
        }
        cfs.forceBlockingFlush(ColumnFamilyStore.FlushReason.UNIT_TESTS);
        return Sets.difference(cfs.getLiveSSTables(), before).iterator().next();
    }

    @Test
    public void testGetApproximateKeyCount() throws InterruptedException
    {
        ColumnFamilyStore store = discardSSTables(KEYSPACE1, CF_STANDARD);
        getNewSSTable(store);

        try (ColumnFamilyStore.RefViewFragment viewFragment1 = store.selectAndReference(View.selectFunction(SSTableSet.CANONICAL)))
        {
            store.discardSSTables(System.currentTimeMillis());

            TimeUnit.MILLISECONDS.sleep(1000); //Giving enough time to clear files.
            List<SSTableReader> sstables = new ArrayList<>(viewFragment1.sstables);
            assertEquals(50, SSTableReader.getApproximateKeyCount(sstables));
        }
    }

    @Rule
    public ExpectedException expectedException = ExpectedException.none();

    @Test
    public void testVerifyCompressionInfoExistenceThrows()
    {
        Descriptor desc = setUpForTestVerfiyCompressionInfoExistence();

        // delete the compression info, so it is corrupted.
        File compressionInfoFile = desc.fileFor(Component.COMPRESSION_INFO);
        compressionInfoFile.tryDelete();
        assertFalse("CompressionInfo file should not exist", compressionInfoFile.exists());

        // discovert the components on disk after deletion
        Set<Component> components = SSTable.discoverComponentsFor(desc);

        expectedException.expect(CorruptSSTableException.class);
        expectedException.expectMessage("CompressionInfo.db");
        SSTableReader.verifyCompressionInfoExistenceIfApplicable(desc, components);
    }

    @Test
    public void testVerifyCompressionInfoExistenceWhenTOCUnableToOpen()
    {
        Descriptor desc = setUpForTestVerfiyCompressionInfoExistence();
        Set<Component> components = SSTable.discoverComponentsFor(desc);
        SSTableReader.verifyCompressionInfoExistenceIfApplicable(desc, components);

        // mark the toc file not readable in order to trigger the FSReadError
        File tocFile = desc.fileFor(Component.TOC);
        tocFile.trySetReadable(false);

        expectedException.expect(FSReadError.class);
        expectedException.expectMessage("TOC.txt");
        SSTableReader.verifyCompressionInfoExistenceIfApplicable(desc, components);
    }

    @Test
    public void testVerifyCompressionInfoExistencePasses()
    {
        Descriptor desc = setUpForTestVerfiyCompressionInfoExistence();
        Set<Component> components = SSTable.discoverComponentsFor(desc);
        SSTableReader.verifyCompressionInfoExistenceIfApplicable(desc, components);
    }

    @Test
    public void testBloomFilterIsCreatedOnLoad() throws IOException
    {
        BloomFilter.recreateOnFPChanceChange = true;

        final int numKeys = 100;
        final Keyspace keyspace = Keyspace.open(KEYSPACE1);
        final ColumnFamilyStore cfs = keyspace.getColumnFamilyStore(CF_STANDARD_NO_BLOOM_FILTER);

        SSTableReader sstable = getNewSSTable(cfs, numKeys, 1);
        Assert.assertTrue(sstable.getBloomFilterSerializedSize() == 0);
        Assert.assertSame(FilterFactory.AlwaysPresent, sstable.getBloomFilter());

        // should do nothing
        checkSSTableOpenedWithGivenFPChance(sstable, 1, false, numKeys, false);

        // should create BF because the FP has changed
        checkSSTableOpenedWithGivenFPChance(sstable, BloomCalculations.minSupportedBloomFilterFpChance(), true, numKeys, true);
        checkSSTableOpenedWithGivenFPChance(sstable, 0.05, true, numKeys, true);
        checkSSTableOpenedWithGivenFPChance(sstable, 0.1, true, numKeys, true);

        // should deserialize the existing BF
        checkSSTableOpenedWithGivenFPChance(sstable, 0.1, true, numKeys, false);
        // should create BF because the FP has changed
        checkSSTableOpenedWithGivenFPChance(sstable, 1 - BloomFilter.fpChanceTolerance, true, numKeys, true);
        // should install empty filter without changing file or metadata
        checkSSTableOpenedWithGivenFPChance(sstable, 1, false, numKeys, false);

        // corrupted bf file should fail to deserialize and we should fall back to recreating it
        Files.write(sstable.descriptor.fileFor(Component.FILTER).toPath(), new byte[] { 0, 0, 0, 0});
        checkSSTableOpenedWithGivenFPChance(sstable, 1 - BloomFilter.fpChanceTolerance, true, numKeys, true);

        // missing primary index file should make BF fail to load and we should install the empty one
        if (sstable.descriptor.getFormat().getType() == SSTableFormat.Type.BIG)
            sstable.descriptor.fileFor(Component.PRIMARY_INDEX).delete();
        else
            sstable.descriptor.fileFor(Component.PARTITION_INDEX).delete();

        checkSSTableOpenedWithGivenFPChance(sstable, 0.05, false, numKeys, false);
    }

    private void checkSSTableOpenedWithGivenFPChance(SSTableReader sstable, double fpChance, boolean bfShouldExist, int numKeys, boolean expectRecreated) throws IOException
    {
        Descriptor desc = sstable.descriptor;
        TableMetadata metadata = sstable.metadata.get().unbuild().bloomFilterFpChance(fpChance).build();
        ValidationMetadata prevValidationMetadata = getValidationMetadata(desc);
        Assert.assertNotNull(prevValidationMetadata);
        File bfFile = desc.fileFor(Component.FILTER);

        SSTableReader target = null;
        try
        {
            FileTime bf0Time = bfFile.exists() ? Files.getLastModifiedTime(bfFile.toPath()) : FileTime.from(Instant.MIN);

            // make sure we wait enough - some JDK implementations use seconds granularity and we need to wait a bit to actually see the change
            Uninterruptibles.sleepUninterruptibly(1, Util.supportedMTimeGranularity);

            target = desc.getFormat().getReaderFactory().open(desc,
                                                              SSTableReader.discoverComponentsFor(desc),
                                                              TableMetadataRef.forOfflineTools(metadata),
                                                              false,
                                                              false);
            IFilter bloomFilter = target.getBloomFilter();
            ValidationMetadata validationMetadata = getValidationMetadata(desc);
            Assert.assertNotNull(validationMetadata);
            FileTime bf1Time = bfFile.exists() ? Files.getLastModifiedTime(bfFile.toPath()) : FileTime.from(Instant.MIN);

            if (expectRecreated)
            {
                Assert.assertTrue(bf0Time.compareTo(bf1Time) < 0);
            }
            else
            {
                assertEquals(bf0Time, bf1Time);
            }

            if (bfShouldExist)
            {
                Assert.assertNotEquals(FilterFactory.AlwaysPresent, bloomFilter);
                Assert.assertTrue(bloomFilter.serializedSize() > 0);
                Assert.assertEquals(fpChance, validationMetadata.bloomFilterFPChance, BloomFilter.fpChanceTolerance);
                Assert.assertTrue(bfFile.exists());
                Assert.assertEquals(bloomFilter.serializedSize(), bfFile.length());
            }
            else
            {
                Assert.assertEquals(FilterFactory.AlwaysPresent, sstable.getBloomFilter());
                Assert.assertTrue(sstable.getBloomFilterSerializedSize() == 0);
                Assert.assertEquals(prevValidationMetadata.bloomFilterFPChance, validationMetadata.bloomFilterFPChance, BloomFilter.fpChanceTolerance);
                Assert.assertEquals(bfFile.exists(), bfFile.exists());
            }

            // verify all keys are present according to the BF
            Token token = new Murmur3Partitioner.LongToken(0L);
            for (int i = 0; i < numKeys; i++)
            {
                DecoratedKey key = new BufferDecoratedKey(token, ByteBufferUtil.bytes(String.valueOf(i)));
                Assert.assertTrue("Expected key to be in BF: " + i, bloomFilter.isPresent(key));
            }
        }
        finally
        {
            if (target != null)
                target.selfRef().release();
        }
    }

    private static ValidationMetadata getValidationMetadata(Descriptor descriptor)
    {
        EnumSet<MetadataType> types = EnumSet.of(MetadataType.VALIDATION);

        Map<MetadataType, MetadataComponent> sstableMetadata;
        try
        {
            sstableMetadata = descriptor.getMetadataSerializer().deserialize(descriptor, types);
        }
        catch (Throwable t)
        {
            throw new CorruptSSTableException(t, descriptor.fileFor(Component.STATS));
        }

        return (ValidationMetadata) sstableMetadata.get(MetadataType.VALIDATION);
    }

    private Descriptor setUpForTestVerfiyCompressionInfoExistence()
    {
        Keyspace keyspace = Keyspace.open(KEYSPACE1);
        ColumnFamilyStore cfs = keyspace.getColumnFamilyStore(CF_COMPRESSED);
        SSTableReader sstable = getNewSSTable(cfs);
        cfs.clearUnsafe();
        Descriptor desc = sstable.descriptor;

        File compressionInfoFile = desc.fileFor(Component.COMPRESSION_INFO);
        File tocFile = desc.fileFor(Component.TOC);
        assertTrue("CompressionInfo file should exist", compressionInfoFile.exists());
        assertTrue("TOC file should exist", tocFile.exists());
        return desc;
    }

    private ColumnFamilyStore discardSSTables(String ks, String cf)
    {
        Keyspace keyspace = Keyspace.open(ks);
        ColumnFamilyStore cfs = keyspace.getColumnFamilyStore(cf);
        cfs.discardSSTables(System.currentTimeMillis());
        return cfs;
    }
}<|MERGE_RESOLUTION|>--- conflicted
+++ resolved
@@ -101,6 +101,7 @@
 import org.apache.cassandra.utils.PageAware;
 
 import static org.apache.cassandra.cql3.QueryProcessor.executeInternal;
+import static org.apache.cassandra.db.ColumnFamilyStore.FlushReason.UNIT_TESTS;
 import static org.apache.cassandra.io.sstable.format.SSTableReader.selectOnlyBigTableReaders;
 import static org.hamcrest.Matchers.instanceOf;
 import static org.hamcrest.Matchers.is;
@@ -116,10 +117,7 @@
     public static final String CF_STANDARD = "Standard1";
     public static final String CF_STANDARD2 = "Standard2";
     public static final String CF_STANDARD3 = "Standard3";
-<<<<<<< HEAD
-=======
     public static final String CF_MOVE_AND_OPEN = "MoveAndOpen";
->>>>>>> 5bc9f7c7
     public static final String CF_COMPRESSED = "Compressed";
     public static final String CF_INDEXED = "Indexed1";
     public static final String CF_STANDARD_LOW_INDEX_INTERVAL = "StandardLowIndexInterval";
@@ -140,16 +138,11 @@
         SchemaLoader.createKeyspace(KEYSPACE1,
                                     KeyspaceParams.simple(1),
                                     SchemaLoader.standardCFMD(KEYSPACE1, CF_STANDARD),
-<<<<<<< HEAD
                                     SchemaLoader.standardCFMD(KEYSPACE1, CF_STANDARD2)
                                                 .minIndexInterval(8)
                                                 .maxIndexInterval(8),  // ensure close key count estimation
                                     SchemaLoader.standardCFMD(KEYSPACE1, CF_STANDARD3),
-=======
-                                    SchemaLoader.standardCFMD(KEYSPACE1, CF_STANDARD2),
-                                    SchemaLoader.standardCFMD(KEYSPACE1, CF_STANDARD3),
                                     SchemaLoader.standardCFMD(KEYSPACE1, CF_MOVE_AND_OPEN),
->>>>>>> 5bc9f7c7
                                     SchemaLoader.standardCFMD(KEYSPACE1, CF_COMPRESSED).compression(CompressionParams.DEFAULT),
                                     SchemaLoader.compositeIndexCFMD(KEYSPACE1, CF_INDEXED, true),
                                     SchemaLoader.standardCFMD(KEYSPACE1, CF_STANDARD_LOW_INDEX_INTERVAL)
@@ -159,10 +152,12 @@
                                     SchemaLoader.standardCFMD(KEYSPACE1, CF_STANDARD_SMALL_BLOOM_FILTER)
                                                 .minIndexInterval(4)
                                                 .maxIndexInterval(4)
-<<<<<<< HEAD
                                                 .bloomFilterFpChance(0.99),
                                     SchemaLoader.standardCFMD(KEYSPACE1, CF_STANDARD_NO_BLOOM_FILTER)
                                                 .bloomFilterFpChance(1));
+
+        // All tests in this class assume auto-compaction is disabled.
+        CompactionManager.instance.disableAutoCompaction();
     }
 
     @After
@@ -170,12 +165,6 @@
         Keyspace.open(KEYSPACE1).getColumnFamilyStore(CF_STANDARD).truncateBlocking();
         Keyspace.open(KEYSPACE1).getColumnFamilyStore(CF_STANDARD2).truncateBlocking();
         BloomFilter.recreateOnFPChanceChange = false;
-=======
-                                                .bloomFilterFpChance(0.99));
-        
-        // All tests in this class assume auto-compaction is disabled.
-        CompactionManager.instance.disableAutoCompaction();
->>>>>>> 5bc9f7c7
     }
 
     @Test
@@ -193,7 +182,7 @@
                 .build()
                 .applyUnsafe();
         }
-        store.forceBlockingFlush(ColumnFamilyStore.FlushReason.UNIT_TESTS);
+        store.forceBlockingFlush(UNIT_TESTS);
         CompactionManager.instance.performMaximal(store, false);
 
         List<Range<Token>> ranges = new ArrayList<>();
@@ -242,7 +231,7 @@
             tokens.add(mutation.key().getToken());
         }
 
-        store.forceBlockingFlush(ColumnFamilyStore.FlushReason.UNIT_TESTS);
+        store.forceBlockingFlush(UNIT_TESTS);
         assertEquals(1, store.getLiveSSTables().size());
         SSTableReader sstable = store.getLiveSSTables().iterator().next();
 
@@ -304,12 +293,7 @@
             partitioner = store.getPartitioner();
 
             // insert a bunch of data and compact to a single sstable
-<<<<<<< HEAD
-            CompactionManager.instance.disableAutoCompaction();
             for (int j = 0; j < 10000; j += 2)
-=======
-            for (int j = 0; j < 100; j += 2)
->>>>>>> 5bc9f7c7
             {
                 new RowUpdateBuilder(store.metadata(), j, String.valueOf(j))
                 .clustering("0")
@@ -317,7 +301,7 @@
                 .build()
                 .applyUnsafe();
             }
-            store.forceBlockingFlush(ColumnFamilyStore.FlushReason.UNIT_TESTS);
+            store.forceBlockingFlush(UNIT_TESTS);
             CompactionManager.instance.performMaximal(store, false);
 
             // check that all our keys are found correctly
@@ -357,7 +341,7 @@
             .build()
             .applyUnsafe();
         }
-        store.forceBlockingFlush(ColumnFamilyStore.FlushReason.UNIT_TESTS);
+        store.forceBlockingFlush(UNIT_TESTS);
 
         clearAndLoad(store);
         assert store.metric.maxPartitionSize.getValue() != 0;
@@ -385,7 +369,7 @@
             .applyUnsafe();
         }
 
-        store.forceBlockingFlush(ColumnFamilyStore.FlushReason.UNIT_TESTS);
+        store.forceBlockingFlush(UNIT_TESTS);
 
         SSTableReader sstable = store.getLiveSSTables().iterator().next();
         assertEquals(0, sstable.getReadMeter().count());
@@ -416,7 +400,7 @@
             .applyUnsafe();
 
         }
-        store.forceBlockingFlush(ColumnFamilyStore.FlushReason.UNIT_TESTS);
+        store.forceBlockingFlush(UNIT_TESTS);
         CompactionManager.instance.performMaximal(store, false);
 
         SSTableReader sstable = store.getLiveSSTables().iterator().next();
@@ -447,7 +431,7 @@
             .build()
             .applyUnsafe();
 
-        store.forceBlockingFlush(ColumnFamilyStore.FlushReason.UNIT_TESTS);
+        store.forceBlockingFlush(UNIT_TESTS);
 
         // check if opening and querying works
         assertIndexQueryWorks(store);
@@ -456,13 +440,8 @@
     @Test
     public void testGetPositionsKeyCacheStats()
     {
-<<<<<<< HEAD
         Assume.assumeThat(SSTableFormat.Type.current(), is(SSTableFormat.Type.BIG));
-        Keyspace keyspace = Keyspace.open(KEYSPACE1);
-        ColumnFamilyStore store = keyspace.getColumnFamilyStore(CF_STANDARD2);
-=======
         ColumnFamilyStore store = discardSSTables(KEYSPACE1, CF_STANDARD2);
->>>>>>> 5bc9f7c7
         partitioner = store.getPartitioner();
         CacheService.instance.keyCache.setCapacity(1000);
 
@@ -475,7 +454,7 @@
             .build()
             .applyUnsafe();
         }
-        store.forceBlockingFlush(ColumnFamilyStore.FlushReason.UNIT_TESTS);
+        store.forceBlockingFlush(UNIT_TESTS);
         CompactionManager.instance.performMaximal(store, false);
 
         SSTableReader sstable = store.getLiveSSTables().iterator().next();
@@ -513,7 +492,7 @@
                     .build()
                     .applyUnsafe();
         }
-        store.forceBlockingFlush(ColumnFamilyStore.FlushReason.UNIT_TESTS);
+        store.forceBlockingFlush(UNIT_TESTS);
         CompactionManager.instance.performMaximal(store, false);
 
         SSTableReader sstable = store.getLiveSSTables().iterator().next();
@@ -580,7 +559,7 @@
                 .build()
                 .applyUnsafe();
         }
-        store.forceBlockingFlush(ColumnFamilyStore.FlushReason.UNIT_TESTS);
+        store.forceBlockingFlush(UNIT_TESTS);
 
         SSTableReader sstable = store.getLiveSSTables().iterator().next();
         assertTrue(SSTableReader.hasGlobalReference(sstable.descriptor));
@@ -676,14 +655,8 @@
     @Test
     public void testLoadingSummaryUsesCorrectPartitioner()
     {
-<<<<<<< HEAD
         Assume.assumeThat(SSTableFormat.Type.current(), is(SSTableFormat.Type.BIG));
-
-        Keyspace keyspace = Keyspace.open(KEYSPACE1);
-        ColumnFamilyStore store = keyspace.getColumnFamilyStore(CF_INDEXED);
-=======
         ColumnFamilyStore store = discardSSTables(KEYSPACE1, CF_INDEXED);
->>>>>>> 5bc9f7c7
 
         new RowUpdateBuilder(store.metadata(), System.currentTimeMillis(), "k1")
         .clustering("0")
@@ -691,7 +664,7 @@
         .build()
         .applyUnsafe();
 
-        store.forceBlockingFlush(ColumnFamilyStore.FlushReason.UNIT_TESTS);
+        store.forceBlockingFlush(UNIT_TESTS);
 
         for(ColumnFamilyStore indexCfs : store.indexManager.getAllIndexColumnFamilyStores())
         {
@@ -710,12 +683,8 @@
     @Test
     public void testGetScannerForNoIntersectingRanges() throws Exception
     {
-<<<<<<< HEAD
         Keyspace keyspace = Keyspace.open(KEYSPACE1);
         ColumnFamilyStore store = keyspace.getColumnFamilyStore(CF_STANDARD3);
-=======
-        ColumnFamilyStore store = discardSSTables(KEYSPACE1, CF_STANDARD);
->>>>>>> 5bc9f7c7
         partitioner = store.getPartitioner();
 
         new RowUpdateBuilder(store.metadata(), 0, "k1")
@@ -724,7 +693,7 @@
             .build()
             .applyUnsafe();
 
-        store.forceBlockingFlush(ColumnFamilyStore.FlushReason.UNIT_TESTS);
+        store.forceBlockingFlush(UNIT_TESTS);
 
         Set<SSTableReader> liveSSTables = store.getLiveSSTables();
         assertEquals("The table should have only one sstable", 1, liveSSTables.size());
@@ -755,7 +724,7 @@
             .applyUnsafe();
 
         }
-        store.forceBlockingFlush(ColumnFamilyStore.FlushReason.UNIT_TESTS);
+        store.forceBlockingFlush(UNIT_TESTS);
         CompactionManager.instance.performMaximal(store, false);
 
         // construct a range which is present in the sstable, but whose
@@ -792,7 +761,7 @@
             .applyUnsafe();
 
         }
-        store.forceBlockingFlush(ColumnFamilyStore.FlushReason.UNIT_TESTS);
+        store.forceBlockingFlush(UNIT_TESTS);
         CompactionManager.instance.performMaximal(store, false);
 
         List<SSTableReader> sstables = ImmutableList.copyOf(store.getLiveSSTables());
@@ -871,7 +840,7 @@
             .applyUnsafe();
 
         }
-        store.forceBlockingFlush(ColumnFamilyStore.FlushReason.UNIT_TESTS);
+        store.forceBlockingFlush(UNIT_TESTS);
         CompactionManager.instance.performMaximal(store, false);
 
         Collection<SSTableReader> sstables = selectOnlyBigTableReaders(store.getLiveSSTables(), Collectors.toList());
@@ -973,14 +942,11 @@
 
     private SSTableReader getNewSSTable(ColumnFamilyStore cfs)
     {
-<<<<<<< HEAD
         return getNewSSTable(cfs, 100, 2);
     }
 
     private SSTableReader getNewSSTable(ColumnFamilyStore cfs, int numKeys, int step)
     {
-=======
->>>>>>> 5bc9f7c7
         Set<SSTableReader> before = cfs.getLiveSSTables();
         for (int j = 0; j < numKeys; j += step)
         {
@@ -990,7 +956,7 @@
             .build()
             .applyUnsafe();
         }
-        cfs.forceBlockingFlush(ColumnFamilyStore.FlushReason.UNIT_TESTS);
+        cfs.forceBlockingFlush(UNIT_TESTS);
         return Sets.difference(cfs.getLiveSSTables(), before).iterator().next();
     }
 
