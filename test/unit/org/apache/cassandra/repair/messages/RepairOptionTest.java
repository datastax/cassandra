/*
 * Licensed to the Apache Software Foundation (ASF) under one
 * or more contributor license agreements.  See the NOTICE file
 * distributed with this work for additional information
 * regarding copyright ownership.  The ASF licenses this file
 * to you under the Apache License, Version 2.0 (the
 * "License"); you may not use this file except in compliance
 * with the License.  You may obtain a copy of the License at
 *
 *     http://www.apache.org/licenses/LICENSE-2.0
 *
 * Unless required by applicable law or agreed to in writing, software
 * distributed under the License is distributed on an "AS IS" BASIS,
 * WITHOUT WARRANTIES OR CONDITIONS OF ANY KIND, either express or implied.
 * See the License for the specific language governing permissions and
 * limitations under the License.
 */

package org.apache.cassandra.repair.messages;

import java.util.HashMap;
import java.util.HashSet;
import java.util.Map;
import java.util.Set;

import org.junit.Test;

import com.google.common.collect.ImmutableMap;

import org.apache.cassandra.config.Config;
import org.apache.cassandra.config.DatabaseDescriptor;
import org.apache.cassandra.dht.IPartitioner;
import org.apache.cassandra.dht.Murmur3Partitioner;
import org.apache.cassandra.dht.Range;
import org.apache.cassandra.dht.Token;
import org.apache.cassandra.repair.RepairParallelism;
import org.apache.cassandra.utils.FBUtilities;

import static org.junit.Assert.assertEquals;
import static org.junit.Assert.assertFalse;
import static org.junit.Assert.assertThat;
import static org.junit.Assert.assertTrue;
import static org.junit.Assert.fail;
import static org.junit.matchers.JUnitMatchers.containsString;

public class RepairOptionTest
{
    @Test
    public void testParseOptions()
    {
        IPartitioner partitioner = Murmur3Partitioner.instance;
        Token.TokenFactory tokenFactory = partitioner.getTokenFactory();

        // parse with empty options
        RepairOption option = RepairOption.parse(new HashMap<String, String>(), partitioner);

        if (FBUtilities.isWindows && (DatabaseDescriptor.getDiskAccessMode() != Config.DiskAccessMode.standard || DatabaseDescriptor.getIndexAccessMode() != Config.DiskAccessMode.standard))
            assertTrue(option.getParallelism() == RepairParallelism.PARALLEL);
        else
            assertTrue(option.getParallelism() == RepairParallelism.SEQUENTIAL);

        assertFalse(option.isPrimaryRange());
        assertFalse(option.isIncremental());

        // parse everything except hosts (hosts cannot be combined with data centers)
        Map<String, String> options = new HashMap<>();
        options.put(RepairOption.PARALLELISM_KEY, "parallel");
        options.put(RepairOption.PRIMARY_RANGE_KEY, "false");
        options.put(RepairOption.INCREMENTAL_KEY, "false");
        options.put(RepairOption.RANGES_KEY, "0:10,11:20,21:30");
        options.put(RepairOption.COLUMNFAMILIES_KEY, "cf1,cf2,cf3");
        options.put(RepairOption.DATACENTERS_KEY, "dc1,dc2,dc3");

        option = RepairOption.parse(options, partitioner);
        assertTrue(option.getParallelism() == RepairParallelism.PARALLEL);
        assertFalse(option.isPrimaryRange());
        assertFalse(option.isIncremental());

        Set<Range<Token>> expectedRanges = new HashSet<>(3);
        expectedRanges.add(new Range<>(tokenFactory.fromString("0"), tokenFactory.fromString("10")));
        expectedRanges.add(new Range<>(tokenFactory.fromString("11"), tokenFactory.fromString("20")));
        expectedRanges.add(new Range<>(tokenFactory.fromString("21"), tokenFactory.fromString("30")));
        assertEquals(expectedRanges, option.getRanges());

        Set<String> expectedCFs = new HashSet<>(3);
        expectedCFs.add("cf1");
        expectedCFs.add("cf2");
        expectedCFs.add("cf3");
        assertEquals(expectedCFs, option.getColumnFamilies());

        Set<String> expectedDCs = new HashSet<>(3);
        expectedDCs.add("dc1");
        expectedDCs.add("dc2");
        expectedDCs.add("dc3");
        assertEquals(expectedDCs, option.getDataCenters());

        // expect an error when parsing with hosts as well
        options.put(RepairOption.HOSTS_KEY, "127.0.0.1,127.0.0.2,127.0.0.3");
        assertParseThrowsIllegalArgumentExceptionWithMessage(options, "Cannot combine -dc and -hosts options");

        // remove data centers to proceed with testing parsing hosts
        options.remove(RepairOption.DATACENTERS_KEY);
        option = RepairOption.parse(options, partitioner);

        Set<String> expectedHosts = new HashSet<>(3);
        expectedHosts.add("127.0.0.1");
        expectedHosts.add("127.0.0.2");
        expectedHosts.add("127.0.0.3");
        assertEquals(expectedHosts, option.getHosts());
    }

    @Test
    public void testPrWithLocalParseOptions()
    {
        DatabaseDescriptor.daemonInitialization();

        Map<String, String> options = new HashMap<>();
        options.put(RepairOption.PARALLELISM_KEY, "parallel");
        options.put(RepairOption.PRIMARY_RANGE_KEY, "true");
        options.put(RepairOption.INCREMENTAL_KEY, "false");
        options.put(RepairOption.COLUMNFAMILIES_KEY, "cf1,cf2,cf3");
        options.put(RepairOption.DATACENTERS_KEY, "datacenter1");

        RepairOption option = RepairOption.parse(options, Murmur3Partitioner.instance);
        assertTrue(option.isPrimaryRange());

        Set<String> expectedDCs = new HashSet<>(3);
        expectedDCs.add("datacenter1");
        assertEquals(expectedDCs, option.getDataCenters());
    }

    @Test
    public void testPullRepairParseOptions()
    {
        Map<String, String> options = new HashMap<>();

        options.put(RepairOption.PULL_REPAIR_KEY, "true");
        assertParseThrowsIllegalArgumentExceptionWithMessage(options, "Pull repair can only be performed between two hosts");

        options.put(RepairOption.HOSTS_KEY, "127.0.0.1,127.0.0.2,127.0.0.3");
        assertParseThrowsIllegalArgumentExceptionWithMessage(options, "Pull repair can only be performed between two hosts");

        options.put(RepairOption.HOSTS_KEY, "127.0.0.1,127.0.0.2");
        assertParseThrowsIllegalArgumentExceptionWithMessage(options, "Token ranges must be specified when performing pull repair");

        options.put(RepairOption.RANGES_KEY, "0:10");
        RepairOption option = RepairOption.parse(options, Murmur3Partitioner.instance);
        assertTrue(option.isPullRepair());
    }

    @Test
    public void testIncrementalRepairWithSubrangesIsNotGlobal() throws Exception
    {
        RepairOption ro = RepairOption.parse(ImmutableMap.of(RepairOption.INCREMENTAL_KEY, "true", RepairOption.RANGES_KEY, "41:42"),
                           Murmur3Partitioner.instance);
        assertFalse(ro.isGlobal());
        ro = RepairOption.parse(ImmutableMap.of(RepairOption.INCREMENTAL_KEY, "true", RepairOption.RANGES_KEY, ""),
                Murmur3Partitioner.instance);
        assertTrue(ro.isGlobal());
    }

<<<<<<< HEAD
    private void assertParseThrowsIllegalArgumentExceptionWithMessage(Map<String, String> optionsToParse, String expectedErrorMessage)
    {
        try
        {
            RepairOption.parse(optionsToParse, Murmur3Partitioner.instance);
            fail(String.format("Expected RepairOption.parse() to throw an IllegalArgumentException containing the message '%s'", expectedErrorMessage));
        }
        catch (IllegalArgumentException ex)
        {
            assertThat(ex.getMessage(), containsString(expectedErrorMessage));
        }
=======
    @Test
    public void testRunAntiCompactionFlag() throws Exception
    {
        //Full repair is non-global without the anticompaction flag
        RepairOption ro = RepairOption.parse(ImmutableMap.of(RepairOption.INCREMENTAL_KEY, "false"), Murmur3Partitioner.instance);
        assertFalse(ro.isGlobal());

        //Full repair is global with the anticompaction flag set to true
        ro = RepairOption.parse(ImmutableMap.of(RepairOption.INCREMENTAL_KEY, "false", RepairOption.RUN_ANTI_COMPACTION_KEY, "true"),
                                Murmur3Partitioner.instance);
        assertTrue(ro.isGlobal());

        //Full repair is non-global with the anticompaction flag set to false
        ro = RepairOption.parse(ImmutableMap.of(RepairOption.INCREMENTAL_KEY, "false", RepairOption.RUN_ANTI_COMPACTION_KEY, "false"),
                                Murmur3Partitioner.instance);
        assertFalse(ro.isGlobal());

        //Incremental repair is global when the anticompaction flag is set to true
        ro = RepairOption.parse(ImmutableMap.of(RepairOption.INCREMENTAL_KEY, "true", RepairOption.RUN_ANTI_COMPACTION_KEY, "true"),
                                Murmur3Partitioner.instance);
        assertTrue(ro.isGlobal());

        //Incremental repair is still global, even with the anticompaction flag set to false
        ro = RepairOption.parse(ImmutableMap.of(RepairOption.INCREMENTAL_KEY, "true", RepairOption.RUN_ANTI_COMPACTION_KEY, "false"),
                                Murmur3Partitioner.instance);
        assertTrue(ro.isGlobal());

        //subrange is never global, even with the runAnticompaction flag set to true
        ro = RepairOption.parse(ImmutableMap.of(RepairOption.INCREMENTAL_KEY, "false", RepairOption.RANGES_KEY, "42:44", RepairOption.RUN_ANTI_COMPACTION_KEY, "true"),
                                             Murmur3Partitioner.instance);
        assertFalse(ro.isGlobal());
>>>>>>> 9fa82c85
    }
}<|MERGE_RESOLUTION|>--- conflicted
+++ resolved
@@ -159,7 +159,6 @@
         assertTrue(ro.isGlobal());
     }
 
-<<<<<<< HEAD
     private void assertParseThrowsIllegalArgumentExceptionWithMessage(Map<String, String> optionsToParse, String expectedErrorMessage)
     {
         try
@@ -171,7 +170,8 @@
         {
             assertThat(ex.getMessage(), containsString(expectedErrorMessage));
         }
-=======
+    }
+
     @Test
     public void testRunAntiCompactionFlag() throws Exception
     {
@@ -203,6 +203,5 @@
         ro = RepairOption.parse(ImmutableMap.of(RepairOption.INCREMENTAL_KEY, "false", RepairOption.RANGES_KEY, "42:44", RepairOption.RUN_ANTI_COMPACTION_KEY, "true"),
                                              Murmur3Partitioner.instance);
         assertFalse(ro.isGlobal());
->>>>>>> 9fa82c85
     }
 }