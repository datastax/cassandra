/*
 * Licensed to the Apache Software Foundation (ASF) under one
 * or more contributor license agreements.  See the NOTICE file
 * distributed with this work for additional information
 * regarding copyright ownership.  The ASF licenses this file
 * to you under the Apache License, Version 2.0 (the
 * "License"); you may not use this file except in compliance
 * with the License.  You may obtain a copy of the License at
 *
 *     http://www.apache.org/licenses/LICENSE-2.0
 *
 * Unless required by applicable law or agreed to in writing, software
 * distributed under the License is distributed on an "AS IS" BASIS,
 * WITHOUT WARRANTIES OR CONDITIONS OF ANY KIND, either express or implied.
 * See the License for the specific language governing permissions and
 * limitations under the License.
 */
package org.apache.cassandra.cql3.validation.operations;

import java.util.UUID;

import org.junit.BeforeClass;
import org.junit.Test;

import org.apache.cassandra.config.DatabaseDescriptor;
import org.apache.cassandra.cql3.CQLTester;
import org.apache.cassandra.db.ColumnFamilyStore;
import org.apache.cassandra.db.Keyspace;
import org.apache.cassandra.db.memtable.SkipListMemtable;
import org.apache.cassandra.db.memtable.TrieMemtable;
import org.apache.cassandra.dht.OrderPreservingPartitioner;
import org.apache.cassandra.exceptions.ConfigurationException;
import org.apache.cassandra.exceptions.SyntaxException;
import org.apache.cassandra.locator.InetAddressAndPort;
import org.apache.cassandra.locator.TokenMetadata;
import org.apache.cassandra.schema.MemtableParams;
import org.apache.cassandra.schema.SchemaConstants;
import org.apache.cassandra.schema.SchemaKeyspaceTables;
import org.apache.cassandra.service.StorageService;
import org.apache.cassandra.utils.FBUtilities;

import static java.lang.String.format;
import static org.junit.Assert.assertEquals;
<<<<<<< HEAD
import static org.junit.Assert.assertNull;
import static org.junit.Assert.assertSame;
=======
>>>>>>> 5bc9f7c7
import static org.junit.Assert.assertTrue;
import static org.junit.Assert.fail;

public class AlterTest extends CQLTester
{
    @BeforeClass
    public static void setUpClass()
    {
        // AlterTest uses Murmur3 partitioner, but injects OrderPreservingPartitioner.StringToken
        // into TokenMetadata; expect trouble
        System.setProperty(TrieMemtable.SHARD_COUNT_PROPERTY, "1");
        CQLTester.setUpClass();
    }

    @Test
    public void testAddList() throws Throwable
    {
        createTable("CREATE TABLE %s (id text PRIMARY KEY, content text);");
        alterTable("ALTER TABLE %s ADD myCollection list<text>;");
        execute("INSERT INTO %s (id, content , myCollection) VALUES ('test', 'first test', ['first element']);");

        assertRows(execute("SELECT * FROM %s;"), row("test", "first test", list("first element")));
    }

    @Test
    public void testDropList() throws Throwable
    {
        createTable("CREATE TABLE %s (id text PRIMARY KEY, content text, myCollection list<text>);");
        execute("INSERT INTO %s (id, content , myCollection) VALUES ('test', 'first test', ['first element']);");
        alterTable("ALTER TABLE %s DROP myCollection;");

        assertRows(execute("SELECT * FROM %s;"), row("test", "first test"));
    }

    @Test
    public void testAddMap() throws Throwable
    {
        createTable("CREATE TABLE %s (id text PRIMARY KEY, content text);");
        alterTable("ALTER TABLE %s ADD myCollection map<text, text>;");
        execute("INSERT INTO %s (id, content , myCollection) VALUES ('test', 'first test', { '1' : 'first element'});");

        assertRows(execute("SELECT * FROM %s;"), row("test", "first test", map("1", "first element")));
    }

    @Test
    public void testDropMap() throws Throwable
    {
        createTable("CREATE TABLE %s (id text PRIMARY KEY, content text, myCollection map<text, text>);");
        execute("INSERT INTO %s (id, content , myCollection) VALUES ('test', 'first test', { '1' : 'first element'});");
        alterTable("ALTER TABLE %s DROP myCollection;");

        assertRows(execute("SELECT * FROM %s;"), row("test", "first test"));
    }

    @Test
    public void testDropListAndAddListWithSameName() throws Throwable
    {
        createTable("CREATE TABLE %s (id text PRIMARY KEY, content text, myCollection list<text>);");
        execute("INSERT INTO %s (id, content , myCollection) VALUES ('test', 'first test', ['first element']);");
        alterTable("ALTER TABLE %s DROP myCollection;");
        alterTable("ALTER TABLE %s ADD myCollection list<text>;");
        assertRows(execute("SELECT * FROM %s;"), row("test", "first test", null));
        execute("UPDATE %s set myCollection = ['second element'] WHERE id = 'test';");
        assertRows(execute("SELECT * FROM %s;"), row("test", "first test", list("second element")));
    }

    @Test
    public void testDropListAndAddMapWithSameName() throws Throwable
    {
        createTable("CREATE TABLE %s (id text PRIMARY KEY, content text, myCollection list<text>);");
        execute("INSERT INTO %s (id, content , myCollection) VALUES ('test', 'first test', ['first element']);");
        alterTable("ALTER TABLE %s DROP myCollection;");

        assertInvalid("ALTER TABLE %s ADD myCollection map<int, int>;");
    }

    @Test
    public void testDropWithTimestamp() throws Throwable
    {
        createTable("CREATE TABLE %s (id int, c1 int, v1 int, todrop int, PRIMARY KEY (id, c1));");
        for (int i = 0; i < 5; i++)
            execute("INSERT INTO %s (id, c1, v1, todrop) VALUES (?, ?, ?, ?) USING TIMESTAMP ?", 1, i, i, i, 10000L * i);

        // flush is necessary since otherwise the values of `todrop` will get discarded during
        // alter statement
        flush(true);
        alterTable("ALTER TABLE %s DROP todrop USING TIMESTAMP 20000;");
        alterTable("ALTER TABLE %s ADD todrop int;");
        execute("INSERT INTO %s (id, c1, v1, todrop) VALUES (?, ?, ?, ?) USING TIMESTAMP ?", 1, 100, 100, 100, 30000L);
        assertRows(execute("SELECT id, c1, v1, todrop FROM %s"),
                   row(1, 0, 0, null),
                   row(1, 1, 1, null),
                   row(1, 2, 2, null),
                   row(1, 3, 3, 3),
                   row(1, 4, 4, 4),
                   row(1, 100, 100, 100));
    }

    @Test
    public void testDropAddWithDifferentKind() throws Throwable
    {
        createTable("CREATE TABLE %s (a int, b int, c int, d int static, PRIMARY KEY (a, b));");

        alterTable("ALTER TABLE %s DROP c;");
        alterTable("ALTER TABLE %s DROP d;");

        assertInvalidMessage("Cannot re-add previously dropped column 'c' of kind STATIC, incompatible with previous kind REGULAR",
                             "ALTER TABLE %s ADD c int static;");

        assertInvalidMessage("Cannot re-add previously dropped column 'd' of kind REGULAR, incompatible with previous kind STATIC",
                             "ALTER TABLE %s ADD d int;");
    }

    @Test
    public void testDropStaticWithTimestamp() throws Throwable
    {
        createTable("CREATE TABLE %s (id int, c1 int, v1 int, todrop int static, PRIMARY KEY (id, c1));");
        for (int i = 0; i < 5; i++)
            execute("INSERT INTO %s (id, c1, v1, todrop) VALUES (?, ?, ?, ?) USING TIMESTAMP ?", 1, i, i, i, 10000L * i);

        // flush is necessary since otherwise the values of `todrop` will get discarded during
        // alter statement
        flush(true);
        alterTable("ALTER TABLE %s DROP todrop USING TIMESTAMP 20000;");
        alterTable("ALTER TABLE %s ADD todrop int static;");
        execute("INSERT INTO %s (id, c1, v1, todrop) VALUES (?, ?, ?, ?) USING TIMESTAMP ?", 1, 100, 100, 100, 30000L);
        // static column value with largest timestmap will be available again
        assertRows(execute("SELECT id, c1, v1, todrop FROM %s"),
                   row(1, 0, 0, 4),
                   row(1, 1, 1, 4),
                   row(1, 2, 2, 4),
                   row(1, 3, 3, 4),
                   row(1, 4, 4, 4),
                   row(1, 100, 100, 4));
    }

    @Test
    public void testDropMultipleWithTimestamp() throws Throwable
    {
        createTable("CREATE TABLE %s (id int, c1 int, v1 int, todrop1 int, todrop2 int, PRIMARY KEY (id, c1));");
        for (int i = 0; i < 5; i++)
            execute("INSERT INTO %s (id, c1, v1, todrop1, todrop2) VALUES (?, ?, ?, ?, ?) USING TIMESTAMP ?", 1, i, i, i, i, 10000L * i);

        // flush is necessary since otherwise the values of `todrop1` and `todrop2` will get discarded during
        // alter statement
        flush(true);
        alterTable("ALTER TABLE %s DROP (todrop1, todrop2) USING TIMESTAMP 20000;");
        alterTable("ALTER TABLE %s ADD todrop1 int;");
        alterTable("ALTER TABLE %s ADD todrop2 int;");

        execute("INSERT INTO %s (id, c1, v1, todrop1, todrop2) VALUES (?, ?, ?, ?, ?) USING TIMESTAMP ?", 1, 100, 100, 100, 100, 40000L);
        assertRows(execute("SELECT id, c1, v1, todrop1, todrop2 FROM %s"),
                   row(1, 0, 0, null, null),
                   row(1, 1, 1, null, null),
                   row(1, 2, 2, null, null),
                   row(1, 3, 3, 3, 3),
                   row(1, 4, 4, 4, 4),
                   row(1, 100, 100, 100, 100));
    }


    @Test
    public void testChangeStrategyWithUnquotedAgrument() throws Throwable
    {
        createTable("CREATE TABLE %s (id text PRIMARY KEY);");

        assertInvalidSyntaxMessage("no viable alternative at input '}'",
                                   "ALTER TABLE %s WITH caching = {'keys' : 'all', 'rows_per_partition' : ALL};");
    }

    @Test
    // tests CASSANDRA-7976
    public void testAlterIndexInterval() throws Throwable
    {
        String tableName = createTable("CREATE TABLE IF NOT EXISTS %s (id uuid, album text, artist text, data blob, PRIMARY KEY (id))");
        ColumnFamilyStore cfs = Keyspace.open(KEYSPACE).getColumnFamilyStore(tableName);

        alterTable("ALTER TABLE %s WITH min_index_interval=256 AND max_index_interval=512");
        assertEquals(256, cfs.metadata().params.minIndexInterval);
        assertEquals(512, cfs.metadata().params.maxIndexInterval);

        alterTable("ALTER TABLE %s WITH caching = {}");
        assertEquals(256, cfs.metadata().params.minIndexInterval);
        assertEquals(512, cfs.metadata().params.maxIndexInterval);
    }

    /**
     * Migrated from cql_tests.py:TestCQL.create_alter_options_test()
     */
    @Test
    public void testCreateAlterKeyspaces() throws Throwable
    {
        assertInvalidThrow(SyntaxException.class, "CREATE KEYSPACE ks1");
        assertInvalidThrow(ConfigurationException.class, "CREATE KEYSPACE ks1 WITH replication= { 'replication_factor' : 1 }");

        String ks1 = createKeyspace("CREATE KEYSPACE %s WITH replication={ 'class' : 'SimpleStrategy', 'replication_factor' : 1 }");
        String ks2 = createKeyspace("CREATE KEYSPACE %s WITH replication={ 'class' : 'SimpleStrategy', 'replication_factor' : 1 } AND durable_writes=false");

        assertRowsIgnoringOrderAndExtra(execute("SELECT keyspace_name, durable_writes FROM system_schema.keyspaces"),
                   row(KEYSPACE, true),
                   row(KEYSPACE_PER_TEST, true),
                   row(ks1, true),
                   row(ks2, false));

        schemaChange("ALTER KEYSPACE " + ks1 + " WITH replication = { 'class' : 'NetworkTopologyStrategy', '" + DATA_CENTER + "' : 1 } AND durable_writes=False");
        schemaChange("ALTER KEYSPACE " + ks2 + " WITH durable_writes=true");

        assertRowsIgnoringOrderAndExtra(execute("SELECT keyspace_name, durable_writes, replication FROM system_schema.keyspaces"),
                   row(KEYSPACE, true, map("class", "org.apache.cassandra.locator.SimpleStrategy", "replication_factor", "1")),
                   row(KEYSPACE_PER_TEST, true, map("class", "org.apache.cassandra.locator.SimpleStrategy", "replication_factor", "1")),
                   row(ks1, false, map("class", "org.apache.cassandra.locator.NetworkTopologyStrategy", DATA_CENTER, "1")),
                   row(ks2, true, map("class", "org.apache.cassandra.locator.SimpleStrategy", "replication_factor", "1")));

        execute("USE " + ks1);

        assertInvalidThrow(ConfigurationException.class, "CREATE TABLE cf1 (a int PRIMARY KEY, b int) WITH compaction = { 'min_threshold' : 4 }");

        execute("CREATE TABLE cf1 (a int PRIMARY KEY, b int) WITH compaction = { 'class' : 'SizeTieredCompactionStrategy', 'min_threshold' : 7 }");
        assertRows(execute("SELECT table_name, compaction FROM system_schema.tables WHERE keyspace_name='" + ks1 + "'"),
                   row("cf1", map("class", "org.apache.cassandra.db.compaction.SizeTieredCompactionStrategy",
                                  "min_threshold", "7",
                                  "max_threshold", "32")));
    }

    @Test
    public void testCreateAlterNetworkTopologyWithDefaults() throws Throwable
    {
        TokenMetadata metadata = StorageService.instance.getTokenMetadata();
        metadata.clearUnsafe();
        InetAddressAndPort local = FBUtilities.getBroadcastAddressAndPort();
        InetAddressAndPort remote = InetAddressAndPort.getByName("127.0.0.4");
        metadata.updateHostId(UUID.randomUUID(), local);
        metadata.updateNormalToken(new OrderPreservingPartitioner.StringToken("A"), local);
        metadata.updateHostId(UUID.randomUUID(), remote);
        metadata.updateNormalToken(new OrderPreservingPartitioner.StringToken("B"), remote);

        // With two datacenters we should respect anything passed in as a manual override
        String ks1 = createKeyspace("CREATE KEYSPACE %s WITH replication={ 'class' : 'NetworkTopologyStrategy', 'replication_factor' : 1, '" + DATA_CENTER_REMOTE + "': 3}");

        assertRowsIgnoringOrderAndExtra(execute("SELECT keyspace_name, durable_writes, replication FROM system_schema.keyspaces"),
                                        row(KEYSPACE, true, map("class", "org.apache.cassandra.locator.SimpleStrategy", "replication_factor", "1")),
                                        row(KEYSPACE_PER_TEST, true, map("class", "org.apache.cassandra.locator.SimpleStrategy", "replication_factor", "1")),
                                        row(ks1, true, map("class", "org.apache.cassandra.locator.NetworkTopologyStrategy", DATA_CENTER, "1", DATA_CENTER_REMOTE, "3")));

        // Should be able to remove data centers
        schemaChange("ALTER KEYSPACE " + ks1 + " WITH replication = { 'class' : 'NetworkTopologyStrategy', '" + DATA_CENTER + "' : 0, '" + DATA_CENTER_REMOTE + "': 3 }");

        assertRowsIgnoringOrderAndExtra(execute("SELECT keyspace_name, durable_writes, replication FROM system_schema.keyspaces"),
                                        row(KEYSPACE, true, map("class", "org.apache.cassandra.locator.SimpleStrategy", "replication_factor", "1")),
                                        row(KEYSPACE_PER_TEST, true, map("class", "org.apache.cassandra.locator.SimpleStrategy", "replication_factor", "1")),
                                        row(ks1, true, map("class", "org.apache.cassandra.locator.NetworkTopologyStrategy", DATA_CENTER_REMOTE, "3")));

        // The auto-expansion should not change existing replication counts; do not let the user shoot themselves in the foot
        schemaChange("ALTER KEYSPACE " + ks1 + " WITH replication = { 'class' : 'NetworkTopologyStrategy', 'replication_factor' : 1 } AND durable_writes=True");

        assertRowsIgnoringOrderAndExtra(execute("SELECT keyspace_name, durable_writes, replication FROM system_schema.keyspaces"),
                                        row(KEYSPACE, true, map("class", "org.apache.cassandra.locator.SimpleStrategy", "replication_factor", "1")),
                                        row(KEYSPACE_PER_TEST, true, map("class", "org.apache.cassandra.locator.SimpleStrategy", "replication_factor", "1")),
                                        row(ks1, true, map("class", "org.apache.cassandra.locator.NetworkTopologyStrategy", DATA_CENTER, "1", DATA_CENTER_REMOTE, "3")));

        // The keyspace should be fully functional
        execute("USE " + ks1);

        assertInvalidThrow(ConfigurationException.class, "CREATE TABLE tbl1 (a int PRIMARY KEY, b int) WITH compaction = { 'min_threshold' : 4 }");

        execute("CREATE TABLE tbl1 (a int PRIMARY KEY, b int) WITH compaction = { 'class' : 'SizeTieredCompactionStrategy', 'min_threshold' : 7 }");

        assertRows(execute("SELECT table_name, compaction FROM system_schema.tables WHERE keyspace_name='" + ks1 + "'"),
                   row("tbl1", map("class", "org.apache.cassandra.db.compaction.SizeTieredCompactionStrategy",
                                  "min_threshold", "7",
                                  "max_threshold", "32")));
        metadata.clearUnsafe();
    }

    @Test
    public void testCreateSimpleAlterNTSDefaults() throws Throwable
    {
        TokenMetadata metadata = StorageService.instance.getTokenMetadata();
        metadata.clearUnsafe();
        InetAddressAndPort local = FBUtilities.getBroadcastAddressAndPort();
        InetAddressAndPort remote = InetAddressAndPort.getByName("127.0.0.4");
        metadata.updateHostId(UUID.randomUUID(), local);
        metadata.updateNormalToken(new OrderPreservingPartitioner.StringToken("A"), local);
        metadata.updateHostId(UUID.randomUUID(), remote);
        metadata.updateNormalToken(new OrderPreservingPartitioner.StringToken("B"), remote);

        // Let's create a keyspace first with SimpleStrategy
        String ks1 = createKeyspace("CREATE KEYSPACE %s WITH replication={ 'class' : 'SimpleStrategy', 'replication_factor' : 2}");

        assertRowsIgnoringOrderAndExtra(execute("SELECT keyspace_name, durable_writes, replication FROM system_schema.keyspaces"),
                                        row(KEYSPACE, true, map("class", "org.apache.cassandra.locator.SimpleStrategy", "replication_factor", "1")),
                                        row(KEYSPACE_PER_TEST, true, map("class", "org.apache.cassandra.locator.SimpleStrategy", "replication_factor", "1")),
                                        row(ks1, true, map("class", "org.apache.cassandra.locator.SimpleStrategy", "replication_factor", "2")));

        // Now we should be able to ALTER to NetworkTopologyStrategy directly from SimpleStrategy without supplying replication_factor
        schemaChange("ALTER KEYSPACE " + ks1 + " WITH replication = { 'class' : 'NetworkTopologyStrategy'}");

        assertRowsIgnoringOrderAndExtra(execute("SELECT keyspace_name, durable_writes, replication FROM system_schema.keyspaces"),
                                        row(KEYSPACE, true, map("class", "org.apache.cassandra.locator.SimpleStrategy", "replication_factor", "1")),
                                        row(KEYSPACE_PER_TEST, true, map("class", "org.apache.cassandra.locator.SimpleStrategy", "replication_factor", "1")),
                                        row(ks1, true, map("class", "org.apache.cassandra.locator.NetworkTopologyStrategy", DATA_CENTER, "2", DATA_CENTER_REMOTE, "2")));

        schemaChange("ALTER KEYSPACE " + ks1 + " WITH replication = { 'class' : 'SimpleStrategy', 'replication_factor' : 3}");
        schemaChange("ALTER KEYSPACE " + ks1 + " WITH replication = { 'class' : 'NetworkTopologyStrategy', 'replication_factor': 2}");

        assertRowsIgnoringOrderAndExtra(execute("SELECT keyspace_name, durable_writes, replication FROM system_schema.keyspaces"),
                                        row(KEYSPACE, true, map("class", "org.apache.cassandra.locator.SimpleStrategy", "replication_factor", "1")),
                                        row(KEYSPACE_PER_TEST, true, map("class", "org.apache.cassandra.locator.SimpleStrategy", "replication_factor", "1")),
                                        row(ks1, true, map("class", "org.apache.cassandra.locator.NetworkTopologyStrategy", DATA_CENTER, "2", DATA_CENTER_REMOTE, "2")));
    }

    /**
     * Test {@link ConfigurationException} thrown on alter keyspace to no DC option in replication configuration.
     */
    @Test
    public void testAlterKeyspaceWithNoOptionThrowsConfigurationException() throws Throwable
    {
        // Create keyspaces
        execute("CREATE KEYSPACE testABC WITH replication={ 'class' : 'NetworkTopologyStrategy', '" + DATA_CENTER + "' : 3 }");
        execute("CREATE KEYSPACE testXYZ WITH replication={ 'class' : 'SimpleStrategy', 'replication_factor' : 3 }");

        // Try to alter the created keyspace without any option
        assertInvalidThrow(ConfigurationException.class, "ALTER KEYSPACE testABC WITH replication={ 'class' : 'NetworkTopologyStrategy' }");
        assertInvalidThrow(ConfigurationException.class, "ALTER KEYSPACE testXYZ WITH replication={ 'class' : 'SimpleStrategy' }");

        // Make sure that the alter works as expected
        alterTable("ALTER KEYSPACE testABC WITH replication={ 'class' : 'NetworkTopologyStrategy', '" + DATA_CENTER + "' : 2 }");
        alterTable("ALTER KEYSPACE testXYZ WITH replication={ 'class' : 'SimpleStrategy', 'replication_factor' : 2 }");

        // clean up
        execute("DROP KEYSPACE IF EXISTS testABC");
        execute("DROP KEYSPACE IF EXISTS testXYZ");
    }

    /**
     * Test {@link ConfigurationException} thrown when altering a keyspace to invalid DC option in replication configuration.
     */
    @Test
    public void testAlterKeyspaceWithNTSOnlyAcceptsConfiguredDataCenterNames() throws Throwable
    {
        // Create a keyspace with expected DC name.
        createKeyspace("CREATE KEYSPACE %s WITH replication = {'class' : 'NetworkTopologyStrategy', '" + DATA_CENTER + "' : 2 }");

        // try modifying the keyspace
        assertAlterKeyspaceThrowsException(ConfigurationException.class,
                                           "Unrecognized strategy option {INVALID_DC} passed to NetworkTopologyStrategy for keyspace " + currentKeyspace(),
                                           "ALTER KEYSPACE %s WITH replication = { 'class' : 'NetworkTopologyStrategy', 'INVALID_DC' : 2 }");

        alterKeyspace("ALTER KEYSPACE %s WITH replication = {'class' : 'NetworkTopologyStrategy', '" + DATA_CENTER + "' : 3 }");

        // Mix valid and invalid, should throw an exception
        assertAlterKeyspaceThrowsException(ConfigurationException.class,
                                           "Unrecognized strategy option {INVALID_DC} passed to NetworkTopologyStrategy for keyspace " + currentKeyspace(),
                                           "ALTER KEYSPACE %s WITH replication={ 'class' : 'NetworkTopologyStrategy', '" + DATA_CENTER + "' : 2 , 'INVALID_DC': 1}");
    }

    @Test
    public void testAlterKeyspaceWithMultipleInstancesOfSameDCThrowsSyntaxException() throws Throwable
    {
        // Create a keyspace
        createKeyspace("CREATE KEYSPACE %s WITH replication = {'class' : 'NetworkTopologyStrategy', '" + DATA_CENTER + "' : 2}");

        // try modifying the keyspace
        assertAlterTableThrowsException(SyntaxException.class,
                                        "",
                                        "ALTER KEYSPACE %s WITH replication = {'class' : 'NetworkTopologyStrategy', '" + DATA_CENTER + "' : 2, '" + DATA_CENTER + "' : 3 }");
        alterKeyspace("ALTER KEYSPACE %s WITH replication = {'class' : 'NetworkTopologyStrategy', '" + DATA_CENTER + "' : 3}");
    }

    /**
     * Test for bug of 5232,
     * migrated from cql_tests.py:TestCQL.alter_bug_test()
     */
    @Test
    public void testAlterStatementWithAdd() throws Throwable
    {
        createTable("CREATE TABLE %s (id int PRIMARY KEY, t text)");

        execute("UPDATE %s SET t = '111' WHERE id = 1");

        alterTable("ALTER TABLE %s ADD l list<text>");
        assertRows(execute("SELECT * FROM %s"),
                   row(1, null, "111"));

        alterTable("ALTER TABLE %s ADD m map<int, text>");
        assertRows(execute("SELECT * FROM %s"),
                   row(1, null, null, "111"));
    }

    /**
     * Test for 7744,
     * migrated from cql_tests.py:TestCQL.downgrade_to_compact_bug_test()
     */
    @Test
    public void testDowngradeToCompact() throws Throwable
    {
        createTable("create table %s (k int primary key, v set<text>)");
        execute("insert into %s (k, v) VALUES (0, {'f'})");
        flush();
        alterTable("alter table %s drop v");
        alterTable("alter table %s add v1 int");
    }

    @Test
    // tests CASSANDRA-9565
    public void testDoubleWith() throws Throwable
    {
        String[] stmts = { "ALTER KEYSPACE WITH WITH DURABLE_WRITES = true",
                           "ALTER KEYSPACE ks WITH WITH DURABLE_WRITES = true" };

        for (String stmt : stmts) {
            assertAlterTableThrowsException(SyntaxException.class, "no viable alternative at input 'WITH'", stmt);
        }
    }


    @Test
    public void testAlterTableWithMemtable() throws Throwable
    {
        createTable("CREATE TABLE %s (a text, b int, c int, primary key (a, b))");
        assertSame(MemtableParams.DEFAULT.factory, getCurrentColumnFamilyStore().metadata().params.memtable.factory);

        assertRows(execute(format("SELECT memtable FROM %s.%s WHERE keyspace_name = ? and table_name = ?;",
                                  SchemaConstants.SCHEMA_KEYSPACE_NAME,
                                  SchemaKeyspace.TABLES),
                           KEYSPACE,
                           currentTable()),
                   row(map()));

        alterTable("ALTER TABLE %s WITH memtable = { 'class' : 'SkipListMemtable' };");
        assertSame(SkipListMemtable.FACTORY, getCurrentColumnFamilyStore().metadata().params.memtable.factory);
        assertTrue(getCurrentColumnFamilyStore().getTracker().getView().getCurrentMemtable() instanceof SkipListMemtable);

        assertRows(execute(format("SELECT memtable FROM %s.%s WHERE keyspace_name = ? and table_name = ?;",
                                  SchemaConstants.SCHEMA_KEYSPACE_NAME,
                                  SchemaKeyspace.TABLES),
                           KEYSPACE,
                           currentTable()),
                   row(map("class", "SkipListMemtable")));

        alterTable("ALTER TABLE %s"
                    + " WITH memtable = { 'class' : 'org.apache.cassandra.db.memtable.TrieMemtable' };");
        assertSame(TrieMemtable.FACTORY, getCurrentColumnFamilyStore().metadata().params.memtable.factory);
        assertTrue(getCurrentColumnFamilyStore().getTracker().getView().getCurrentMemtable() instanceof TrieMemtable);

        assertRows(execute(format("SELECT memtable FROM %s.%s WHERE keyspace_name = ? and table_name = ?;",
                                  SchemaConstants.SCHEMA_KEYSPACE_NAME,
                                  SchemaKeyspace.TABLES),
                           KEYSPACE,
                           currentTable()),
                   row(map("class", "org.apache.cassandra.db.memtable.TrieMemtable")));

        alterTable("ALTER TABLE %s"
                    + " WITH memtable = { 'class' : '" + CreateTest.TestMemtableFactory.class.getName() + "', 'skiplist' : 'true' };");
        assertTrue(getCurrentColumnFamilyStore().getTracker().getView().getCurrentMemtable() instanceof SkipListMemtable);

        assertRows(execute(format("SELECT memtable FROM %s.%s WHERE keyspace_name = ? and table_name = ?;",
                                  SchemaConstants.SCHEMA_KEYSPACE_NAME,
                                  SchemaKeyspace.TABLES),
                           KEYSPACE,
                           currentTable()),
                   row(map("class", CreateTest.TestMemtableFactory.class.getName(),
                           "skiplist", "true")));

        alterTable("ALTER TABLE %s"
                    + " WITH memtable = {  };");
        assertSame(MemtableParams.DEFAULT.factory, getCurrentColumnFamilyStore().metadata().params.memtable.factory);

        assertRows(execute(format("SELECT memtable FROM %s.%s WHERE keyspace_name = ? and table_name = ?;",
                                  SchemaConstants.SCHEMA_KEYSPACE_NAME,
                                  SchemaKeyspace.TABLES),
                           KEYSPACE,
                           currentTable()),
                   row(map()));

        assertAlterTableThrowsException(ConfigurationException.class,
                                        "The 'class' option must not be empty. To use default implementation, remove option.",
                                        "ALTER TABLE %s"
                                        + " WITH memtable = { 'class' : '' };");

        assertAlterTableThrowsException(ConfigurationException.class,
                                        "Could not create memtable factory for type org.apache.cassandra.db.memtable.NotExisting and options {}",
                                        "ALTER TABLE %s"
                                        + " WITH memtable = { 'class' : 'NotExisting'};");

        assertAlterTableThrowsException(ConfigurationException.class,
                                        "Options {invalid=throw} not expected.",
                                        "ALTER TABLE %s"
                                        + " WITH memtable = { 'class' : '" + CreateTest.TestMemtableFactory.class.getName() + "', 'invalid' : 'throw' };");
    }

    @Test
    public void testAlterTableWithCompression() throws Throwable
    {
        createTable("CREATE TABLE %s (a text, b int, c int, primary key (a, b))");

        assertRows(execute(format("SELECT compression FROM %s.%s WHERE keyspace_name = ? and table_name = ?;",
                                  SchemaConstants.SCHEMA_KEYSPACE_NAME,
                                  SchemaKeyspaceTables.TABLES),
                           KEYSPACE,
                           currentTable()),
                   row(map("chunk_length_in_kb", "16", "class", "org.apache.cassandra.io.compress.LZ4Compressor")));

        alterTable("ALTER TABLE %s WITH compression = { 'class' : 'SnappyCompressor', 'chunk_length_in_kb' : 32 };");

        assertRows(execute(format("SELECT compression FROM %s.%s WHERE keyspace_name = ? and table_name = ?;",
                                  SchemaConstants.SCHEMA_KEYSPACE_NAME,
                                  SchemaKeyspaceTables.TABLES),
                           KEYSPACE,
                           currentTable()),
                   row(map("chunk_length_in_kb", "32", "class", "org.apache.cassandra.io.compress.SnappyCompressor")));

        alterTable("ALTER TABLE %s WITH compression = { 'class' : 'LZ4Compressor', 'chunk_length_in_kb' : 64 };");

        assertRows(execute(format("SELECT compression FROM %s.%s WHERE keyspace_name = ? and table_name = ?;",
                                  SchemaConstants.SCHEMA_KEYSPACE_NAME,
                                  SchemaKeyspaceTables.TABLES),
                           KEYSPACE,
                           currentTable()),
                   row(map("chunk_length_in_kb", "64", "class", "org.apache.cassandra.io.compress.LZ4Compressor")));

        alterTable("ALTER TABLE %s WITH compression = { 'class' : 'LZ4Compressor', 'min_compress_ratio' : 2 };");

        assertRows(execute(format("SELECT compression FROM %s.%s WHERE keyspace_name = ? and table_name = ?;",
                                  SchemaConstants.SCHEMA_KEYSPACE_NAME,
                                  SchemaKeyspaceTables.TABLES),
                           KEYSPACE,
                           currentTable()),
                   row(map("chunk_length_in_kb", "16", "class", "org.apache.cassandra.io.compress.LZ4Compressor", "min_compress_ratio", "2.0")));

        alterTable("ALTER TABLE %s WITH compression = { 'class' : 'LZ4Compressor', 'min_compress_ratio' : 1 };");

        assertRows(execute(format("SELECT compression FROM %s.%s WHERE keyspace_name = ? and table_name = ?;",
                                  SchemaConstants.SCHEMA_KEYSPACE_NAME,
                                  SchemaKeyspaceTables.TABLES),
                           KEYSPACE,
                           currentTable()),
                   row(map("chunk_length_in_kb", "16", "class", "org.apache.cassandra.io.compress.LZ4Compressor", "min_compress_ratio", "1.0")));

        alterTable("ALTER TABLE %s WITH compression = { 'class' : 'LZ4Compressor', 'min_compress_ratio' : 0 };");

        assertRows(execute(format("SELECT compression FROM %s.%s WHERE keyspace_name = ? and table_name = ?;",
                                  SchemaConstants.SCHEMA_KEYSPACE_NAME,
                                  SchemaKeyspaceTables.TABLES),
                           KEYSPACE,
                           currentTable()),
                   row(map("chunk_length_in_kb", "16", "class", "org.apache.cassandra.io.compress.LZ4Compressor")));

        alterTable("ALTER TABLE %s WITH compression = { 'class' : 'SnappyCompressor', 'chunk_length_in_kb' : 32 };");
        alterTable("ALTER TABLE %s WITH compression = { 'enabled' : 'false'};");

        assertRows(execute(format("SELECT compression FROM %s.%s WHERE keyspace_name = ? and table_name = ?;",
                                  SchemaConstants.SCHEMA_KEYSPACE_NAME,
                                  SchemaKeyspaceTables.TABLES),
                           KEYSPACE,
                           currentTable()),
                   row(map("enabled", "false")));

        assertAlterTableThrowsException(ConfigurationException.class,
                                        "Missing sub-option 'class' for the 'compression' option.",
                                        "ALTER TABLE %s WITH  compression = {'chunk_length_in_kb' : 32};");

        assertAlterTableThrowsException(ConfigurationException.class,
                                        "The 'class' option must not be empty. To disable compression use 'enabled' : false",
                                        "ALTER TABLE %s WITH  compression = { 'class' : ''};");

        assertAlterTableThrowsException(ConfigurationException.class,
                                        "If the 'enabled' option is set to false no other options must be specified",
                                        "ALTER TABLE %s WITH compression = { 'enabled' : 'false', 'class' : 'SnappyCompressor'};");

        assertAlterTableThrowsException(ConfigurationException.class,
                                        "The 'sstable_compression' option must not be used if the compression algorithm is already specified by the 'class' option",
                                        "ALTER TABLE %s WITH compression = { 'sstable_compression' : 'SnappyCompressor', 'class' : 'SnappyCompressor'};");

        assertAlterTableThrowsException(ConfigurationException.class,
                                        "The 'chunk_length_kb' option must not be used if the chunk length is already specified by the 'chunk_length_in_kb' option",
                                        "ALTER TABLE %s WITH compression = { 'class' : 'SnappyCompressor', 'chunk_length_kb' : 32 , 'chunk_length_in_kb' : 32 };");

        assertAlterTableThrowsException(ConfigurationException.class,
                                        "Invalid negative min_compress_ratio",
                                        "ALTER TABLE %s WITH compression = { 'class' : 'SnappyCompressor', 'min_compress_ratio' : -1 };");

        assertAlterTableThrowsException(ConfigurationException.class,
                                        "min_compress_ratio can either be 0 or greater than or equal to 1",
                                        "ALTER TABLE %s WITH compression = { 'class' : 'SnappyCompressor', 'min_compress_ratio' : 0.5 };");
    }

    private void assertAlterKeyspaceThrowsException(Class<? extends Throwable> clazz, String msg, String stmt)
    {
        assertThrowsException(clazz, msg, () -> {alterKeyspaceMayThrow(stmt);});
    }
    
    private void assertAlterTableThrowsException(Class<? extends Throwable> clazz, String msg, String stmt)
    {
        assertThrowsException(clazz, msg, () -> {alterTableMayThrow(stmt);});
    }

    private static void assertThrowsException(Class<? extends Throwable> clazz, String msg, CheckedFunction function)
    {
        try
        {
            function.apply();
            fail("An error should havee been thrown but was not.");
        }
        catch (Throwable e)
        {
            assertTrue("Unexpected exception type (expected: " + clazz + ", value: " + e.getClass() + ")",
                       clazz.isAssignableFrom(e.getClass()));
            assertTrue("Expecting the error message to contains: '" + msg + "' but was " + e.getMessage(), e.getMessage().contains(msg));
        }
    }

    /**
     * Test for CASSANDRA-13337. Checks that dropping a column when a sstable contains only data for that column
     * works properly.
     */
    @Test
    public void testAlterDropEmptySSTable() throws Throwable
    {
        createTable("CREATE TABLE %s(k int PRIMARY KEY, x int, y int)");

        execute("UPDATE %s SET x = 1 WHERE k = 0");

        flush();

        execute("UPDATE %s SET x = 1, y = 1 WHERE k = 0");

        flush();

        alterTable("ALTER TABLE %s DROP x");

        compact();

        assertRows(execute("SELECT * FROM %s"), row(0, 1));
    }

    /**
     * Similarly to testAlterDropEmptySSTable, checks we don't return empty rows from queries (testAlterDropEmptySSTable
     * tests the compaction case).
     */
    @Test
    public void testAlterOnlyColumnBehaviorWithFlush() throws Throwable
    {
        testAlterOnlyColumnBehaviorWithFlush(true);
        testAlterOnlyColumnBehaviorWithFlush(false);
    }

    private void testAlterOnlyColumnBehaviorWithFlush(boolean flushAfterInsert) throws Throwable
    {
        createTable("CREATE TABLE %s(k int PRIMARY KEY, x int, y int)");

        execute("UPDATE %s SET x = 1 WHERE k = 0");

        assertRows(execute("SELECT * FROM %s"), row(0, 1, null));

        if (flushAfterInsert)
            flush();

        alterTable("ALTER TABLE %s DROP x");

        assertEmpty(execute("SELECT * FROM %s"));
    }

    @Test
    public void testAlterTypeUsedInPartitionKey() throws Throwable
    {
        // frozen UDT used directly in a partition key
        String  type1 = createType("CREATE TYPE %s (v1 int)");
        String table1 = createTable("CREATE TABLE %s (pk frozen<" + type1 + ">, val int, PRIMARY KEY(pk));");

        // frozen UDT used in a frozen UDT used in a partition key
        String  type2 = createType("CREATE TYPE %s (v1 frozen<" + type1 + ">, v2 frozen<" + type1 + ">)");
        String table2 = createTable("CREATE TABLE %s (pk frozen<" + type2 + ">, val int, PRIMARY KEY(pk));");

        // frozen UDT used in a frozen collection used in a partition key
        String table3 = createTable("CREATE TABLE %s (pk frozen<list<frozen<" + type1 + ">>>, val int, PRIMARY KEY(pk));");

        // assert that ALTER fails and that the error message contains all the names of the table referencing it
        assertInvalidMessage(table1, format("ALTER TYPE %s.%s ADD v2 int;", keyspace(), type1));
        assertInvalidMessage(table2, format("ALTER TYPE %s.%s ADD v2 int;", keyspace(), type1));
        assertInvalidMessage(table3, format("ALTER TYPE %s.%s ADD v2 int;", keyspace(), type1));
    }

    @Test
    public void testAlterDropCompactStorageDisabled() throws Throwable
    {
        DatabaseDescriptor.setEnableDropCompactStorage(false);

        createTable("CREATE TABLE %s (k text, i int, PRIMARY KEY (k, i)) WITH COMPACT STORAGE");

        assertInvalidMessage("DROP COMPACT STORAGE is disabled. Enable in cassandra.yaml to use.", "ALTER TABLE %s DROP COMPACT STORAGE");
    }

    /**
     * Test for CASSANDRA-14564
     */
    @Test
    public void testAlterByAddingColumnToCompactTableShouldFail() throws Throwable
    {
        createTable("CREATE TABLE %s (a int, b int, PRIMARY KEY (a, b)) WITH COMPACT STORAGE");
        assertInvalidMessage("Cannot add new column to a COMPACT STORAGE table",
                             "ALTER TABLE %s ADD column1 text");
    }
}<|MERGE_RESOLUTION|>--- conflicted
+++ resolved
@@ -41,11 +41,7 @@
 
 import static java.lang.String.format;
 import static org.junit.Assert.assertEquals;
-<<<<<<< HEAD
-import static org.junit.Assert.assertNull;
 import static org.junit.Assert.assertSame;
-=======
->>>>>>> 5bc9f7c7
 import static org.junit.Assert.assertTrue;
 import static org.junit.Assert.fail;
 
@@ -470,7 +466,7 @@
 
         assertRows(execute(format("SELECT memtable FROM %s.%s WHERE keyspace_name = ? and table_name = ?;",
                                   SchemaConstants.SCHEMA_KEYSPACE_NAME,
-                                  SchemaKeyspace.TABLES),
+                                  SchemaKeyspaceTables.TABLES),
                            KEYSPACE,
                            currentTable()),
                    row(map()));
@@ -481,7 +477,7 @@
 
         assertRows(execute(format("SELECT memtable FROM %s.%s WHERE keyspace_name = ? and table_name = ?;",
                                   SchemaConstants.SCHEMA_KEYSPACE_NAME,
-                                  SchemaKeyspace.TABLES),
+                                  SchemaKeyspaceTables.TABLES),
                            KEYSPACE,
                            currentTable()),
                    row(map("class", "SkipListMemtable")));
@@ -493,7 +489,7 @@
 
         assertRows(execute(format("SELECT memtable FROM %s.%s WHERE keyspace_name = ? and table_name = ?;",
                                   SchemaConstants.SCHEMA_KEYSPACE_NAME,
-                                  SchemaKeyspace.TABLES),
+                                  SchemaKeyspaceTables.TABLES),
                            KEYSPACE,
                            currentTable()),
                    row(map("class", "org.apache.cassandra.db.memtable.TrieMemtable")));
@@ -504,7 +500,7 @@
 
         assertRows(execute(format("SELECT memtable FROM %s.%s WHERE keyspace_name = ? and table_name = ?;",
                                   SchemaConstants.SCHEMA_KEYSPACE_NAME,
-                                  SchemaKeyspace.TABLES),
+                                  SchemaKeyspaceTables.TABLES),
                            KEYSPACE,
                            currentTable()),
                    row(map("class", CreateTest.TestMemtableFactory.class.getName(),
@@ -516,7 +512,7 @@
 
         assertRows(execute(format("SELECT memtable FROM %s.%s WHERE keyspace_name = ? and table_name = ?;",
                                   SchemaConstants.SCHEMA_KEYSPACE_NAME,
-                                  SchemaKeyspace.TABLES),
+                                  SchemaKeyspaceTables.TABLES),
                            KEYSPACE,
                            currentTable()),
                    row(map()));
