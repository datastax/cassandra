/*
 * Licensed to the Apache Software Foundation (ASF) under one
 * or more contributor license agreements.  See the NOTICE file
 * distributed with this work for additional information
 * regarding copyright ownership.  The ASF licenses this file
 * to you under the Apache License, Version 2.0 (the
 * "License"); you may not use this file except in compliance
 * with the License.  You may obtain a copy of the License at
 *
 *     http://www.apache.org/licenses/LICENSE-2.0
 *
 * Unless required by applicable law or agreed to in writing, software
 * distributed under the License is distributed on an "AS IS" BASIS,
 * WITHOUT WARRANTIES OR CONDITIONS OF ANY KIND, either express or implied.
 * See the License for the specific language governing permissions and
 * limitations under the License.
 */
package org.apache.cassandra.cql3.validation.operations;

import org.junit.Test;

import java.nio.ByteBuffer;

import org.apache.cassandra.cql3.CQLTester;
import org.apache.cassandra.cql3.restrictions.StatementRestrictions;
import org.apache.cassandra.utils.ByteBufferUtil;

public class SelectMultiColumnRelationTest extends CQLTester
{
    private static final ByteBuffer TOO_BIG = ByteBuffer.allocate(1024 * 65);

    @Test
    public void testSingleClusteringInvalidQueries() throws Throwable
    {
        for (String compactOption : new String[] { "", " WITH COMPACT STORAGE" })
        {
            createTable("CREATE TABLE %s (a int, b int, c int, PRIMARY KEY (a, b))" + compactOption);

            assertInvalidSyntax("SELECT * FROM %s WHERE () = (?, ?)", 1, 2);
            assertInvalidMessage("b cannot be restricted by more than one relation if it includes an Equal",
                                 "SELECT * FROM %s WHERE a = 0 AND (b) = (?) AND (b) > (?)", 0, 0);
            assertInvalidMessage("More than one restriction was found for the start bound on b",
                                 "SELECT * FROM %s WHERE a = 0 AND (b) > (?) AND (b) > (?)", 0, 1);
            assertInvalidMessage("More than one restriction was found for the start bound on b",
                                 "SELECT * FROM %s WHERE a = 0 AND (b) > (?) AND b > ?", 0, 1);
            assertInvalidMessage("Multi-column relations can only be applied to clustering columns but was applied to: a",
                                 "SELECT * FROM %s WHERE (a, b) = (?, ?)", 0, 0);
        }
    }

    @Test
    public void testMultiClusteringInvalidQueries() throws Throwable
    {
        for (String compactOption : new String[] { "", " WITH COMPACT STORAGE" })
        {
            createTable("CREATE TABLE %s (a int, b int, c int, d int, PRIMARY KEY (a, b, c, d))" + compactOption);

            assertInvalidSyntax("SELECT * FROM %s WHERE a = 0 AND (b, c) > ()");
            assertInvalidMessage("Expected 2 elements in value tuple, but got 3: (?, ?, ?)",
                                 "SELECT * FROM %s WHERE a = 0 AND (b, c) > (?, ?, ?)", 1, 2, 3);
            assertInvalidMessage("Invalid null value in condition for column c",
                                 "SELECT * FROM %s WHERE a = 0 AND (b, c) > (?, ?)", 1, null);

            // Wrong order of columns
            assertInvalidMessage("Clustering columns must appear in the PRIMARY KEY order in multi-column relations: (d, c, b) = (?, ?, ?)",
                                 "SELECT * FROM %s WHERE a = 0 AND (d, c, b) = (?, ?, ?)", 0, 0, 0);
            assertInvalidMessage("Clustering columns must appear in the PRIMARY KEY order in multi-column relations: (d, c, b) > (?, ?, ?)",
                                 "SELECT * FROM %s WHERE a = 0 AND (d, c, b) > (?, ?, ?)", 0, 0, 0);

            // Wrong number of values
            assertInvalidMessage("Expected 3 elements in value tuple, but got 2: (?, ?)",
                                 "SELECT * FROM %s WHERE a=0 AND (b, c, d) IN ((?, ?))", 0, 1);
            assertInvalidMessage("Expected 3 elements in value tuple, but got 5: (?, ?, ?, ?, ?)",
                                 "SELECT * FROM %s WHERE a=0 AND (b, c, d) IN ((?, ?, ?, ?, ?))", 0, 1, 2, 3, 4);

            // Missing first clustering column
            assertInvalidMessage("PRIMARY KEY column \"c\" cannot be restricted as preceding column \"b\" is not restricted",
                                 "SELECT * FROM %s WHERE a = 0 AND (c, d) = (?, ?)", 0, 0);
            assertInvalidMessage("PRIMARY KEY column \"c\" cannot be restricted as preceding column \"b\" is not restricted",
                                 "SELECT * FROM %s WHERE a = 0 AND (c, d) > (?, ?)", 0, 0);

            // Nulls
            assertInvalidMessage("Invalid null value in condition for columns: [b, c, d]",
                                 "SELECT * FROM %s WHERE a = 0 AND (b, c, d) IN ((?, ?, ?))", 1, 2, null);

            // Wrong type for 'd'
            assertInvalid("SELECT * FROM %s WHERE a = 0 AND (b, c, d) = (?, ?, ?)", 1, 2, "foobar");
            assertInvalid("SELECT * FROM %s WHERE a = 0 AND b = (?, ?, ?)", 1, 2, 3);

            // Mix single and tuple inequalities
             assertInvalidMessage("Column \"c\" cannot be restricted by two inequalities not starting with the same column",
                                 "SELECT * FROM %s WHERE a = 0 AND (b, c, d) > (?, ?, ?) AND c < ?", 0, 1, 0, 1);
            assertInvalidMessage("Column \"c\" cannot be restricted by two inequalities not starting with the same column",
                                 "SELECT * FROM %s WHERE a = 0 AND c > ? AND (b, c, d) < (?, ?, ?)", 1, 1, 1, 0);

            assertInvalidMessage("Multi-column relations can only be applied to clustering columns but was applied to: a",
                                 "SELECT * FROM %s WHERE (a, b, c, d) IN ((?, ?, ?, ?))", 0, 1, 2, 3);
            assertInvalidMessage("PRIMARY KEY column \"c\" cannot be restricted as preceding column \"b\" is not restricted",
                                 "SELECT * FROM %s WHERE (c, d) IN ((?, ?))", 0, 1);

            assertInvalidMessage("Clustering column \"c\" cannot be restricted (preceding column \"b\" is restricted by a non-EQ relation)",
                                 "SELECT * FROM %s WHERE a = ? AND b > ?  AND (c, d) IN ((?, ?))", 0, 0, 0, 0);

            assertInvalidMessage("Clustering column \"c\" cannot be restricted (preceding column \"b\" is restricted by a non-EQ relation)",
                                 "SELECT * FROM %s WHERE a = ? AND b > ?  AND (c, d) > (?, ?)", 0, 0, 0, 0);
            assertInvalidMessage("Clustering column \"c\" cannot be restricted (preceding column \"b\" is restricted by a non-EQ relation)",
                                 "SELECT * FROM %s WHERE a = ? AND (c, d) > (?, ?) AND b > ?  ", 0, 0, 0, 0);

            assertInvalidMessage("Column \"c\" cannot be restricted by two inequalities not starting with the same column",
                                 "SELECT * FROM %s WHERE a = ? AND (b, c) > (?, ?) AND (b) < (?) AND (c) < (?)", 0, 0, 0, 0, 0);
            assertInvalidMessage("Column \"c\" cannot be restricted by two inequalities not starting with the same column",
                                 "SELECT * FROM %s WHERE a = ? AND (c) < (?) AND (b, c) > (?, ?) AND (b) < (?)", 0, 0, 0, 0, 0);
            assertInvalidMessage("Column \"c\" cannot be restricted by two inequalities not starting with the same column",
                                 "SELECT * FROM %s WHERE a = ? AND (b) < (?) AND (c) < (?) AND (b, c) > (?, ?)", 0, 0, 0, 0, 0);
            assertInvalidMessage("Column \"c\" cannot be restricted by two inequalities not starting with the same column",
                                 "SELECT * FROM %s WHERE a = ? AND (b) < (?) AND c < ? AND (b, c) > (?, ?)", 0, 0, 0, 0, 0);

            assertInvalidMessage("Column \"c\" cannot be restricted by two inequalities not starting with the same column",
                                 "SELECT * FROM %s WHERE a = ? AND (b, c) > (?, ?) AND (c) < (?)", 0, 0, 0, 0);
        }
    }

    @Test
    public void testMultiAndSingleColumnRelationMix() throws Throwable
    {
        for (String compactOption : new String[]{"", " WITH COMPACT STORAGE"})
        {
            createTable("CREATE TABLE %s (a int, b int, c int, d int, PRIMARY KEY (a, b, c, d))" + compactOption);

            execute("INSERT INTO %s (a, b, c, d) VALUES (?, ?, ?, ?)", 0, 0, 0, 0);
            execute("INSERT INTO %s (a, b, c, d) VALUES (?, ?, ?, ?)", 0, 0, 1, 0);
            execute("INSERT INTO %s (a, b, c, d) VALUES (?, ?, ?, ?)", 0, 0, 1, 1);

            execute("INSERT INTO %s (a, b, c, d) VALUES (?, ?, ?, ?)", 0, 1, 0, 0);
            execute("INSERT INTO %s (a, b, c, d) VALUES (?, ?, ?, ?)", 0, 1, 1, 0);
            execute("INSERT INTO %s (a, b, c, d) VALUES (?, ?, ?, ?)", 0, 1, 1, 1);

            assertRows(execute("SELECT * FROM %s WHERE a = ? and b = ? and (c, d) = (?, ?)", 0, 1, 0, 0),
                       row(0, 1, 0, 0));

            assertRows(execute("SELECT * FROM %s WHERE a = ? and b IN (?, ?) and (c, d) = (?, ?)", 0, 0, 1, 0, 0),
                       row(0, 0, 0, 0),
                       row(0, 1, 0, 0));

            assertRows(execute("SELECT * FROM %s WHERE a = ? and b = ? and (c) IN ((?))", 0, 1, 0),
                       row(0, 1, 0, 0));

            assertRows(execute("SELECT * FROM %s WHERE a = ? and b IN (?, ?) and (c) IN ((?))", 0, 0, 1, 0),
                       row(0, 0, 0, 0),
                       row(0, 1, 0, 0));

            assertRows(execute("SELECT * FROM %s WHERE a = ? and b = ? and (c) IN ((?), (?))", 0, 1, 0, 1),
                       row(0, 1, 0, 0),
                       row(0, 1, 1, 0),
                       row(0, 1, 1, 1));

            assertRows(execute("SELECT * FROM %s WHERE a = ? and b = ? and (c, d) IN ((?, ?))", 0, 1, 0, 0),
                       row(0, 1, 0, 0));

            assertRows(execute("SELECT * FROM %s WHERE a = ? and b = ? and (c, d) IN ((?, ?), (?, ?))", 0, 1, 0, 0, 1, 1),
                       row(0, 1, 0, 0),
                       row(0, 1, 1, 1));

            assertRows(execute("SELECT * FROM %s WHERE a = ? and b IN (?, ?) and (c, d) IN ((?, ?), (?, ?))", 0, 0, 1, 0, 0, 1, 1),
                       row(0, 0, 0, 0),
                       row(0, 0, 1, 1),
                       row(0, 1, 0, 0),
                       row(0, 1, 1, 1));

            assertRows(execute("SELECT * FROM %s WHERE a = ? and b = ? and (c, d) > (?, ?)", 0, 1, 0, 0),
                       row(0, 1, 1, 0),
                       row(0, 1, 1, 1));

            assertRows(execute("SELECT * FROM %s WHERE a = ? and b IN (?, ?) and (c, d) > (?, ?)", 0, 0, 1, 0, 0),
                       row(0, 0, 1, 0),
                       row(0, 0, 1, 1),
                       row(0, 1, 1, 0),
                       row(0, 1, 1, 1));

            assertRows(execute("SELECT * FROM %s WHERE a = ? and b = ? and (c, d) > (?, ?) and (c) <= (?) ", 0, 1, 0, 0, 1),
                       row(0, 1, 1, 0),
                       row(0, 1, 1, 1));

            assertRows(execute("SELECT * FROM %s WHERE a = ? and b = ? and (c, d) > (?, ?) and c <= ? ", 0, 1, 0, 0, 1),
                       row(0, 1, 1, 0),
                       row(0, 1, 1, 1));

            assertRows(execute("SELECT * FROM %s WHERE a = ? and b = ? and (c, d) >= (?, ?) and (c, d) < (?, ?)", 0, 1, 0, 0, 1, 1),
                       row(0, 1, 0, 0),
                       row(0, 1, 1, 0));

            assertRows(execute("SELECT * FROM %s WHERE a = ? and (b, c) = (?, ?) and d = ?", 0, 0, 1, 0),
                       row(0, 0, 1, 0));

            assertRows(execute("SELECT * FROM %s WHERE a = ? and (b, c) IN ((?, ?), (?, ?)) and d = ?", 0, 0, 1, 0, 0, 0),
                       row(0, 0, 0, 0),
                       row(0, 0, 1, 0));

            assertRows(execute("SELECT * FROM %s WHERE a = ? and b = ? and (c) = (?) and d = ?", 0, 0, 1, 0),
                       row(0, 0, 1, 0));

            assertRows(execute("SELECT * FROM %s WHERE a = ? and (b, c) = (?, ?) and d IN (?, ?)", 0, 0, 1, 0, 2),
                       row(0, 0, 1, 0));

            assertRows(execute("SELECT * FROM %s WHERE a = ? and b = ? and (c) = (?) and d IN (?, ?)", 0, 0, 1, 0, 2),
                       row(0, 0, 1, 0));

            assertRows(execute("SELECT * FROM %s WHERE a = ? and (b, c) = (?, ?) and d >= ?", 0, 0, 1, 0),
                       row(0, 0, 1, 0),
                       row(0, 0, 1, 1));

            assertRows(execute("SELECT * FROM %s WHERE a = ? and d < 1 and (b, c) = (?, ?) and d >= ?", 0, 0, 1, 0),
                       row(0, 0, 1, 0));

            assertRows(execute("SELECT * FROM %s WHERE a = ? and d < 1 and (b, c) IN ((?, ?), (?, ?)) and d >= ?", 0, 0, 1, 0, 0, 0),
                       row(0, 0, 0, 0),
                       row(0, 0, 1, 0));
        }
    }

    @Test
    public void testSeveralMultiColumnRelation() throws Throwable
    {
        for (String compactOption : new String[]{"", " WITH COMPACT STORAGE"})
        {
            createTable("CREATE TABLE %s (a int, b int, c int, d int, PRIMARY KEY (a, b, c, d))" + compactOption);

            execute("INSERT INTO %s (a, b, c, d) VALUES (?, ?, ?, ?)", 0, 0, 0, 0);
            execute("INSERT INTO %s (a, b, c, d) VALUES (?, ?, ?, ?)", 0, 0, 1, 0);
            execute("INSERT INTO %s (a, b, c, d) VALUES (?, ?, ?, ?)", 0, 0, 1, 1);

            execute("INSERT INTO %s (a, b, c, d) VALUES (?, ?, ?, ?)", 0, 1, 0, 0);
            execute("INSERT INTO %s (a, b, c, d) VALUES (?, ?, ?, ?)", 0, 1, 1, 0);
            execute("INSERT INTO %s (a, b, c, d) VALUES (?, ?, ?, ?)", 0, 1, 1, 1);

            assertRows(execute("SELECT * FROM %s WHERE a = ? and (b) = (?) and (c, d) = (?, ?)", 0, 1, 0, 0),
                       row(0, 1, 0, 0));

            assertRows(execute("SELECT * FROM %s WHERE a = ? and (b) IN ((?), (?)) and (c, d) = (?, ?)", 0, 0, 1, 0, 0),
                       row(0, 0, 0, 0),
                       row(0, 1, 0, 0));

            assertRows(execute("SELECT * FROM %s WHERE a = ? and (b) = (?) and (c) IN ((?))", 0, 1, 0),
                       row(0, 1, 0, 0));

            assertRows(execute("SELECT * FROM %s WHERE a = ? and (b) IN ((?),(?)) and (c) IN ((?))", 0, 0, 1, 0),
                       row(0, 0, 0, 0),
                       row(0, 1, 0, 0));

            assertRows(execute("SELECT * FROM %s WHERE a = ? and (b) = (?) and (c) IN ((?), (?))", 0, 1, 0, 1),
                       row(0, 1, 0, 0),
                       row(0, 1, 1, 0),
                       row(0, 1, 1, 1));

            assertRows(execute("SELECT * FROM %s WHERE a = ? and (b) = (?) and (c, d) IN ((?, ?))", 0, 1, 0, 0),
                       row(0, 1, 0, 0));

            assertRows(execute("SELECT * FROM %s WHERE a = ? and (b) = (?) and (c, d) IN ((?, ?), (?, ?))", 0, 1, 0, 0, 1, 1),
                       row(0, 1, 0, 0),
                       row(0, 1, 1, 1));

            assertRows(execute("SELECT * FROM %s WHERE a = ? and (b) IN ((?), (?)) and (c, d) IN ((?, ?), (?, ?))", 0, 0, 1, 0, 0, 1, 1),
                       row(0, 0, 0, 0),
                       row(0, 0, 1, 1),
                       row(0, 1, 0, 0),
                       row(0, 1, 1, 1));

            assertRows(execute("SELECT * FROM %s WHERE a = ? and (b) = (?) and (c, d) > (?, ?)", 0, 1, 0, 0),
                       row(0, 1, 1, 0),
                       row(0, 1, 1, 1));

            assertRows(execute("SELECT * FROM %s WHERE a = ? and (b) IN ((?),(?)) and (c, d) > (?, ?)", 0, 0, 1, 0, 0),
                       row(0, 0, 1, 0),
                       row(0, 0, 1, 1),
                       row(0, 1, 1, 0),
                       row(0, 1, 1, 1));

            assertRows(execute("SELECT * FROM %s WHERE a = ? and (b) = (?) and (c, d) > (?, ?) and (c) <= (?) ", 0, 1, 0, 0, 1),
                       row(0, 1, 1, 0),
                       row(0, 1, 1, 1));

            assertRows(execute("SELECT * FROM %s WHERE a = ? and (b) = (?) and (c, d) > (?, ?) and c <= ? ", 0, 1, 0, 0, 1),
                       row(0, 1, 1, 0),
                       row(0, 1, 1, 1));

            assertRows(execute("SELECT * FROM %s WHERE a = ? and (b) = (?) and (c, d) >= (?, ?) and (c, d) < (?, ?)", 0, 1, 0, 0, 1, 1),
                       row(0, 1, 0, 0),
                       row(0, 1, 1, 0));

            assertRows(execute("SELECT * FROM %s WHERE a = ? and (b, c) = (?, ?) and d = ?", 0, 0, 1, 0),
                       row(0, 0, 1, 0));

            assertRows(execute("SELECT * FROM %s WHERE a = ? and (b, c) IN ((?, ?), (?, ?)) and d = ?", 0, 0, 1, 0, 0, 0),
                       row(0, 0, 0, 0),
                       row(0, 0, 1, 0));

            assertRows(execute("SELECT * FROM %s WHERE a = ? and (d) < (1) and (b, c) = (?, ?) and (d) >= (?)", 0, 0, 1, 0),
                       row(0, 0, 1, 0));

            assertRows(execute("SELECT * FROM %s WHERE a = ? and (d) < (1) and (b, c) IN ((?, ?), (?, ?)) and (d) >= (?)", 0, 0, 1, 0, 0, 0),
                       row(0, 0, 0, 0),
                       row(0, 0, 1, 0));
        }
    }

    @Test
    public void testSinglePartitionInvalidQueries() throws Throwable
    {
        for (String compactOption : new String[]{"", " WITH COMPACT STORAGE"})
        {
            createTable("CREATE TABLE %s (a int PRIMARY KEY, b int)" + compactOption);
            assertInvalidMessage("Multi-column relations can only be applied to clustering columns but was applied to: a",
                                 "SELECT * FROM %s WHERE (a) > (?)", 0);
            assertInvalidMessage("Multi-column relations can only be applied to clustering columns but was applied to: a",
                                 "SELECT * FROM %s WHERE (a) = (?)", 0);
            assertInvalidMessage("Multi-column relations can only be applied to clustering columns but was applied to: b",
                                 "SELECT * FROM %s WHERE (b) = (?)", 0);
        }
    }

    @Test
    public void testSingleClustering() throws Throwable
    {
        for (String compactOption : new String[]{"", " WITH COMPACT STORAGE"})
        {
            createTable("CREATE TABLE %s (a int, b int, c int, PRIMARY KEY (a, b))" + compactOption);

            execute("INSERT INTO %s (a, b, c) VALUES (?, ?, ?)", 0, 0, 0);
            execute("INSERT INTO %s (a, b, c) VALUES (?, ?, ?)", 0, 1, 0);
            execute("INSERT INTO %s (a, b, c) VALUES (?, ?, ?)", 0, 2, 0);

            // Equalities

            assertRows(execute("SELECT * FROM %s WHERE a = ? AND (b) = (?)", 0, 1),
                    row(0, 1, 0)
            );

            // Same but check the whole tuple can be prepared
            assertRows(execute("SELECT * FROM %s WHERE a = ? AND (b) = ?", 0, tuple(1)),
                    row(0, 1, 0)
            );

            assertEmpty(execute("SELECT * FROM %s WHERE a = ? AND (b) = (?)", 0, 3));

            // Inequalities

            assertRows(execute("SELECT * FROM %s WHERE a = ? AND (b) > (?)", 0, 0),
                    row(0, 1, 0),
                    row(0, 2, 0)
            );

            assertRows(execute("SELECT * FROM %s WHERE a = ? AND (b) >= (?)", 0, 1),
                    row(0, 1, 0),
                    row(0, 2, 0)
            );

            assertRows(execute("SELECT * FROM %s WHERE a = ? AND (b) < (?)", 0, 2),
                    row(0, 0, 0),
                    row(0, 1, 0)
            );

            assertRows(execute("SELECT * FROM %s WHERE a = ? AND (b) <= (?)", 0, 1),
                    row(0, 0, 0),
                    row(0, 1, 0)
            );

            assertRows(execute("SELECT * FROM %s WHERE a = ? AND (b) > (?) AND (b) < (?)", 0, 0, 2),
                    row(0, 1, 0)
            );

            assertRows(execute("SELECT * FROM %s WHERE a = ? AND (b) > (?) AND b < ?", 0, 0, 2),
                       row(0, 1, 0)
            );

            assertRows(execute("SELECT * FROM %s WHERE a = ? AND b > ? AND (b) < (?)", 0, 0, 2),
                       row(0, 1, 0)
            );
        }
    }

    @Test
    public void testNonEqualsRelation() throws Throwable
    {
        for (String compactOption : new String[]{"", " WITH COMPACT STORAGE"})
        {
            createTable("CREATE TABLE %s (a int PRIMARY KEY, b int)" + compactOption);
            assertInvalidMessage("Unsupported \"!=\" relation: (b) != (0)",
                    "SELECT * FROM %s WHERE a = 0 AND (b) != (0)");
        }
    }

    @Test
    public void testMultipleClustering() throws Throwable
    {
        for (String compactOption : new String[]{"", " WITH COMPACT STORAGE"})
        {
            createTable("CREATE TABLE %s (a int, b int, c int, d int, PRIMARY KEY (a, b, c, d))" + compactOption);

            execute("INSERT INTO %s (a, b, c, d) VALUES (?, ?, ?, ?)", 0, 0, 0, 0);
            execute("INSERT INTO %s (a, b, c, d) VALUES (?, ?, ?, ?)", 0, 0, 1, 0);
            execute("INSERT INTO %s (a, b, c, d) VALUES (?, ?, ?, ?)", 0, 0, 1, 1);

            execute("INSERT INTO %s (a, b, c, d) VALUES (?, ?, ?, ?)", 0, 1, 0, 0);
            execute("INSERT INTO %s (a, b, c, d) VALUES (?, ?, ?, ?)", 0, 1, 1, 0);
            execute("INSERT INTO %s (a, b, c, d) VALUES (?, ?, ?, ?)", 0, 1, 1, 1);

            // Empty query
            assertEmpty(execute("SELECT * FROM %s WHERE a = 0 AND (b, c, d) IN ()"));

            // Equalities

            assertRows(execute("SELECT * FROM %s WHERE a = ? AND (b) = (?)", 0, 1),
                    row(0, 1, 0, 0),
                    row(0, 1, 1, 0),
                    row(0, 1, 1, 1)
            );

            // Same with whole tuple prepared
            assertRows(execute("SELECT * FROM %s WHERE a = ? AND (b) = ?", 0, tuple(1)),
                    row(0, 1, 0, 0),
                    row(0, 1, 1, 0),
                    row(0, 1, 1, 1)
            );

            assertRows(execute("SELECT * FROM %s WHERE a = ? AND (b, c) = (?, ?)", 0, 1, 1),
                    row(0, 1, 1, 0),
                    row(0, 1, 1, 1)
            );

            // Same with whole tuple prepared
            assertRows(execute("SELECT * FROM %s WHERE a = ? AND (b, c) = ?", 0, tuple(1, 1)),
                    row(0, 1, 1, 0),
                    row(0, 1, 1, 1)
            );

            assertRows(execute("SELECT * FROM %s WHERE a = ? AND (b, c, d) = (?, ?, ?)", 0, 1, 1, 1),
                    row(0, 1, 1, 1)
            );

            // Same with whole tuple prepared
            assertRows(execute("SELECT * FROM %s WHERE a = ? AND (b, c, d) = ?", 0, tuple(1, 1, 1)),
                    row(0, 1, 1, 1)
            );

            // Inequalities

            assertRows(execute("SELECT * FROM %s WHERE a = ? AND (b) > (?)", 0, 0),
                    row(0, 1, 0, 0),
                    row(0, 1, 1, 0),
                    row(0, 1, 1, 1)
            );

            assertRows(execute("SELECT * FROM %s WHERE a = ? AND (b) >= (?)", 0, 0),
                    row(0, 0, 0, 0),
                    row(0, 0, 1, 0),
                    row(0, 0, 1, 1),
                    row(0, 1, 0, 0),
                    row(0, 1, 1, 0),
                    row(0, 1, 1, 1)
            );

            assertRows(execute("SELECT * FROM %s WHERE a = ? AND (b, c) > (?, ?)", 0, 1, 0),
                    row(0, 1, 1, 0),
                    row(0, 1, 1, 1)
            );

            assertRows(execute("SELECT * FROM %s WHERE a = ? AND (b, c) >= (?, ?)", 0, 1, 0),
                    row(0, 1, 0, 0),
                    row(0, 1, 1, 0),
                    row(0, 1, 1, 1)
            );

            assertRows(execute("SELECT * FROM %s WHERE a = ? AND (b, c, d) > (?, ?, ?)", 0, 1, 1, 0),
                    row(0, 1, 1, 1)
            );

            assertRows(execute("SELECT * FROM %s WHERE a = ? AND (b, c, d) >= (?, ?, ?)", 0, 1, 1, 0),
                    row(0, 1, 1, 0),
                    row(0, 1, 1, 1)
            );

            assertRows(execute("SELECT * FROM %s WHERE a = ? AND (b) < (?)", 0, 1),
                    row(0, 0, 0, 0),
                    row(0, 0, 1, 0),
                    row(0, 0, 1, 1)
            );

            assertRows(execute("SELECT * FROM %s WHERE a = ? AND (b) <= (?)", 0, 1),
                    row(0, 0, 0, 0),
                    row(0, 0, 1, 0),
                    row(0, 0, 1, 1),
                    row(0, 1, 0, 0),
                    row(0, 1, 1, 0),
                    row(0, 1, 1, 1)
            );

            assertRows(execute("SELECT * FROM %s WHERE a = ? AND (b, c) < (?, ?)", 0, 0, 1),
                    row(0, 0, 0, 0)
            );

            assertRows(execute("SELECT * FROM %s WHERE a = ? AND (b, c) <= (?, ?)", 0, 0, 1),
                    row(0, 0, 0, 0),
                    row(0, 0, 1, 0),
                    row(0, 0, 1, 1)
            );

            assertRows(execute("SELECT * FROM %s WHERE a = ? AND (b, c, d) < (?, ?, ?)", 0, 0, 1, 1),
                    row(0, 0, 0, 0),
                    row(0, 0, 1, 0)
            );

            assertRows(execute("SELECT * FROM %s WHERE a = ? AND (b, c, d) <= (?, ?, ?)", 0, 0, 1, 1),
                    row(0, 0, 0, 0),
                    row(0, 0, 1, 0),
                    row(0, 0, 1, 1)
            );

            assertRows(execute("SELECT * FROM %s WHERE a = ? AND (b, c, d) > (?, ?, ?) AND (b) < (?)", 0, 0, 1, 0, 1),
                    row(0, 0, 1, 1)
            );

            assertRows(execute("SELECT * FROM %s WHERE a = ? AND (b, c, d) > (?, ?, ?) AND b < ?", 0, 0, 1, 0, 1),
                       row(0, 0, 1, 1)
            );

            assertRows(execute("SELECT * FROM %s WHERE a = ? AND (b, c, d) > (?, ?, ?) AND (b, c) < (?, ?)", 0, 0, 1, 1, 1, 1),
                    row(0, 1, 0, 0)
            );

            assertRows(execute("SELECT * FROM %s WHERE a = ? AND (b, c, d) > (?, ?, ?) AND (b, c, d) < (?, ?, ?)", 0, 0, 1, 1, 1, 1, 0),
                    row(0, 1, 0, 0)
            );

            // Same with whole tuple prepared
            assertRows(execute("SELECT * FROM %s WHERE a = ? AND (b, c, d) > ? AND (b, c, d) < ?", 0, tuple(0, 1, 1), tuple(1, 1, 0)),
                    row(0, 1, 0, 0)
            );

            // reversed
            assertRows(execute("SELECT * FROM %s WHERE a = ? AND (b) > (?) ORDER BY b DESC, c DESC, d DESC", 0, 0),
                    row(0, 1, 1, 1),
                    row(0, 1, 1, 0),
                    row(0, 1, 0, 0)
            );

            assertRows(execute("SELECT * FROM %s WHERE a = ? AND (b) >= (?) ORDER BY b DESC, c DESC, d DESC", 0, 0),
                    row(0, 1, 1, 1),
                    row(0, 1, 1, 0),
                    row(0, 1, 0, 0),
                    row(0, 0, 1, 1),
                    row(0, 0, 1, 0),
                    row(0, 0, 0, 0)
            );

            assertRows(execute("SELECT * FROM %s WHERE a = ? AND (b, c) > (?, ?) ORDER BY b DESC, c DESC, d DESC", 0, 1, 0),
                    row(0, 1, 1, 1),
                    row(0, 1, 1, 0)
            );

            assertRows(execute("SELECT * FROM %s WHERE a = ? AND (b, c) >= (?, ?) ORDER BY b DESC, c DESC, d DESC", 0, 1, 0),
                    row(0, 1, 1, 1),
                    row(0, 1, 1, 0),
                    row(0, 1, 0, 0)
            );

            assertRows(execute("SELECT * FROM %s WHERE a = ? AND (b, c, d) > (?, ?, ?) ORDER BY b DESC, c DESC, d DESC", 0, 1, 1, 0),
                    row(0, 1, 1, 1)
            );

            assertRows(execute("SELECT * FROM %s WHERE a = ? AND (b, c, d) >= (?, ?, ?) ORDER BY b DESC, c DESC, d DESC", 0, 1, 1, 0),
                    row(0, 1, 1, 1),
                    row(0, 1, 1, 0)
            );

            assertRows(execute("SELECT * FROM %s WHERE a = ? AND (b) < (?) ORDER BY b DESC, c DESC, d DESC", 0, 1),
                    row(0, 0, 1, 1),
                    row(0, 0, 1, 0),
                    row(0, 0, 0, 0)
            );

            assertRows(execute("SELECT * FROM %s WHERE a = ? AND (b) <= (?) ORDER BY b DESC, c DESC, d DESC", 0, 1),
                    row(0, 1, 1, 1),
                    row(0, 1, 1, 0),
                    row(0, 1, 0, 0),
                    row(0, 0, 1, 1),
                    row(0, 0, 1, 0),
                    row(0, 0, 0, 0)
            );

            assertRows(execute("SELECT * FROM %s WHERE a = ? AND (b, c) < (?, ?) ORDER BY b DESC, c DESC, d DESC", 0, 0, 1),
                    row(0, 0, 0, 0)
            );

            assertRows(execute("SELECT * FROM %s WHERE a = ? AND (b, c) <= (?, ?) ORDER BY b DESC, c DESC, d DESC", 0, 0, 1),
                    row(0, 0, 1, 1),
                    row(0, 0, 1, 0),
                    row(0, 0, 0, 0)
            );

            assertRows(execute("SELECT * FROM %s WHERE a = ? AND (b, c, d) < (?, ?, ?) ORDER BY b DESC, c DESC, d DESC", 0, 0, 1, 1),
                    row(0, 0, 1, 0),
                    row(0, 0, 0, 0)
            );

            assertRows(execute("SELECT * FROM %s WHERE a = ? AND (b, c, d) <= (?, ?, ?) ORDER BY b DESC, c DESC, d DESC", 0, 0, 1, 1),
                    row(0, 0, 1, 1),
                    row(0, 0, 1, 0),
                    row(0, 0, 0, 0)
            );

            assertRows(execute("SELECT * FROM %s WHERE a = ? AND (b, c, d) > (?, ?, ?) AND (b) < (?) ORDER BY b DESC, c DESC, d DESC", 0, 0, 1, 0, 1),
                    row(0, 0, 1, 1)
            );

            assertRows(execute("SELECT * FROM %s WHERE a = ? AND (b, c, d) > (?, ?, ?) AND b < ? ORDER BY b DESC, c DESC, d DESC", 0, 0, 1, 0, 1),
                       row(0, 0, 1, 1)
            );

            assertRows(execute("SELECT * FROM %s WHERE a = ? AND (b, c, d) > (?, ?, ?) AND (b, c) < (?, ?) ORDER BY b DESC, c DESC, d DESC", 0, 0, 1, 1, 1, 1),
                    row(0, 1, 0, 0)
            );

            assertRows(execute("SELECT * FROM %s WHERE a = ? AND (b, c, d) > (?, ?, ?) AND (b, c, d) < (?, ?, ?) ORDER BY b DESC, c DESC, d DESC", 0, 0, 1, 1, 1, 1, 0),
                    row(0, 1, 0, 0)
            );

            // IN

            assertRows(execute("SELECT * FROM %s WHERE a = ? AND (b, c, d) IN ((?, ?, ?), (?, ?, ?))", 0, 0, 1, 0, 0, 1, 1),
                    row(0, 0, 1, 0),
                    row(0, 0, 1, 1)
            );

            // same query but with whole tuple prepared
            assertRows(execute("SELECT * FROM %s WHERE a = ? AND (b, c, d) IN (?, ?)", 0, tuple(0, 1, 0), tuple(0, 1, 1)),
                    row(0, 0, 1, 0),
                    row(0, 0, 1, 1)
            );

            // same query but with whole IN list prepared
            assertRows(execute("SELECT * FROM %s WHERE a = ? AND (b, c, d) IN ?", 0, list(tuple(0, 1, 0), tuple(0, 1, 1))),
                    row(0, 0, 1, 0),
                    row(0, 0, 1, 1)
            );

            // same query, but reversed order for the IN values
            assertRows(execute("SELECT * FROM %s WHERE a = ? AND (b, c, d) IN (?, ?)", 0, tuple(0, 1, 1), tuple(0, 1, 0)),
                    row(0, 0, 1, 0),
                    row(0, 0, 1, 1)
            );

            assertRows(execute("SELECT * FROM %s WHERE a = ? and (b, c) IN ((?, ?))", 0, 0, 1),
                    row(0, 0, 1, 0),
                    row(0, 0, 1, 1)
            );

            assertRows(execute("SELECT * FROM %s WHERE a = ? and (b) IN ((?))", 0, 0),
                    row(0, 0, 0, 0),
                    row(0, 0, 1, 0),
                    row(0, 0, 1, 1)
            );

            assertEmpty(execute("SELECT * FROM %s WHERE a = ? and (b) IN ()", 0));

            assertRows(execute("SELECT * FROM %s WHERE a = ? AND (b, c) IN ((?, ?)) ORDER BY b DESC, c DESC, d DESC", 0, 0, 1),
                    row(0, 0, 1, 1),
                    row(0, 0, 1, 0)
            );

            assertEmpty(execute("SELECT * FROM %s WHERE a = ? AND (b, c) IN () ORDER BY b DESC, c DESC, d DESC", 0));

            // IN on both partition key and clustering key
            execute("INSERT INTO %s (a, b, c, d) VALUES (?, ?, ?, ?)", 1, 0, 0, 0);
            execute("INSERT INTO %s (a, b, c, d) VALUES (?, ?, ?, ?)", 1, 0, 1, 0);
            execute("INSERT INTO %s (a, b, c, d) VALUES (?, ?, ?, ?)", 1, 0, 1, 1);

            assertRows(execute("SELECT * FROM %s WHERE a IN (?, ?) AND (b, c, d) IN (?, ?)", 0, 1, tuple(0, 1, 0), tuple(0, 1, 1)),
                    row(0, 0, 1, 0),
                    row(0, 0, 1, 1),
                    row(1, 0, 1, 0),
                    row(1, 0, 1, 1)
            );

            // same but with whole IN lists prepared
            assertRows(execute("SELECT * FROM %s WHERE a IN ? AND (b, c, d) IN ?", list(0, 1), list(tuple(0, 1, 0), tuple(0, 1, 1))),
                    row(0, 0, 1, 0),
                    row(0, 0, 1, 1),
                    row(1, 0, 1, 0),
                    row(1, 0, 1, 1)
            );

            // same query, but reversed order for the IN values
            assertRows(execute("SELECT * FROM %s WHERE a IN (?, ?) AND (b, c, d) IN (?, ?)", 1, 0, tuple(0, 1, 1), tuple(0, 1, 0)),
                    row(0, 0, 1, 0),
                    row(0, 0, 1, 1),
                    row(1, 0, 1, 0),
                    row(1, 0, 1, 1)
            );

            assertRows(execute("SELECT * FROM %s WHERE a IN (?, ?) and (b, c) IN ((?, ?))", 0, 1, 0, 1),
                    row(0, 0, 1, 0),
                    row(0, 0, 1, 1),
                    row(1, 0, 1, 0),
                    row(1, 0, 1, 1)
            );

            assertRows(execute("SELECT * FROM %s WHERE a IN (?, ?) and (b) IN ((?))", 0, 1, 0),
                    row(0, 0, 0, 0),
                    row(0, 0, 1, 0),
                    row(0, 0, 1, 1),
                    row(1, 0, 0, 0),
                    row(1, 0, 1, 0),
                    row(1, 0, 1, 1)
            );
        }
    }

    @Test
    public void testMultipleClusteringReversedComponents() throws Throwable
    {
        for (String compactOption : new String[]{"", " COMPACT STORAGE AND"})
        {
            createTable("CREATE TABLE %s (a int, b int, c int, d int, PRIMARY KEY (a, b, c, d)) WITH" + compactOption + " CLUSTERING ORDER BY (b DESC, c ASC, d DESC)");

            // b and d are reversed in the clustering order
            execute("INSERT INTO %s (a, b, c, d) VALUES (?, ?, ?, ?)", 0, 1, 0, 0);
            execute("INSERT INTO %s (a, b, c, d) VALUES (?, ?, ?, ?)", 0, 1, 1, 1);
            execute("INSERT INTO %s (a, b, c, d) VALUES (?, ?, ?, ?)", 0, 1, 1, 0);

            execute("INSERT INTO %s (a, b, c, d) VALUES (?, ?, ?, ?)", 0, 0, 0, 0);
            execute("INSERT INTO %s (a, b, c, d) VALUES (?, ?, ?, ?)", 0, 0, 1, 1);
            execute("INSERT INTO %s (a, b, c, d) VALUES (?, ?, ?, ?)", 0, 0, 1, 0);


            assertRows(execute("SELECT * FROM %s WHERE a = ? AND (b) > (?)", 0, 0),
                    row(0, 1, 0, 0),
                    row(0, 1, 1, 1),
                    row(0, 1, 1, 0)
            );

            assertRows(execute("SELECT * FROM %s WHERE a = ? AND (b) >= (?)", 0, 0),
                    row(0, 1, 0, 0),
                    row(0, 1, 1, 1),
                    row(0, 1, 1, 0),
                    row(0, 0, 0, 0),
                    row(0, 0, 1, 1),
                    row(0, 0, 1, 0)
            );

            assertRows(execute("SELECT * FROM %s WHERE a = ? AND (b) < (?)", 0, 1),
                    row(0, 0, 0, 0),
                    row(0, 0, 1, 1),
                    row(0, 0, 1, 0)
            );

            assertRows(execute("SELECT * FROM %s WHERE a = ? AND (b) <= (?)", 0, 1),
                    row(0, 1, 0, 0),
                    row(0, 1, 1, 1),
                    row(0, 1, 1, 0),
                    row(0, 0, 0, 0),
                    row(0, 0, 1, 1),
                    row(0, 0, 1, 0)
            );

            assertRows(execute("SELECT * FROM %s WHERE a=? AND (b, c, d) IN ((?, ?, ?), (?, ?, ?))", 0, 1, 1, 1, 0, 1, 1),
                    row(0, 1, 1, 1),
                    row(0, 0, 1, 1)
            );

            // same query, but reversed order for the IN values
            assertRows(execute("SELECT * FROM %s WHERE a=? AND (b, c, d) IN ((?, ?, ?), (?, ?, ?))", 0, 0, 1, 1, 1, 1, 1),
                    row(0, 1, 1, 1),
                    row(0, 0, 1, 1)
            );

            assertRows(execute("SELECT * FROM %s WHERE a = ? AND (b, c, d) IN (?, ?, ?, ?, ?, ?)",
                            0, tuple(1, 0, 0), tuple(1, 1, 1), tuple(1, 1, 0), tuple(0, 0, 0), tuple(0, 1, 1), tuple(0, 1, 0)),
                    row(0, 1, 0, 0),
                    row(0, 1, 1, 1),
                    row(0, 1, 1, 0),
                    row(0, 0, 0, 0),
                    row(0, 0, 1, 1),
                    row(0, 0, 1, 0)
            );

            assertRows(execute("SELECT * FROM %s WHERE a = ? AND (b, c) IN (?)", 0, tuple(0, 1)),
                    row(0, 0, 1, 1),
                    row(0, 0, 1, 0)
            );

            assertRows(execute("SELECT * FROM %s WHERE a = ? AND (b, c) IN (?)", 0, tuple(0, 0)),
                    row(0, 0, 0, 0)
            );

            assertRows(execute("SELECT * FROM %s WHERE a = ? AND (b) IN ((?))", 0, 0),
                    row(0, 0, 0, 0),
                    row(0, 0, 1, 1),
                    row(0, 0, 1, 0)
            );

            assertRows(execute("SELECT * FROM %s WHERE a = ? AND (b, c) > (?, ?)", 0, 1, 0),
                    row(0,1, 1, 1),
                    row(0, 1, 1, 0)
                    );
        }
    }

    @Test
    public void testMultipleClusteringWithIndex() throws Throwable
    {
        createTable("CREATE TABLE %s (a int, b int, c int, d int, e int, PRIMARY KEY (a, b, c, d))");
        createIndex("CREATE INDEX ON %s (b)");
        createIndex("CREATE INDEX ON %s (e)");
        execute("INSERT INTO %s (a, b, c, d, e) VALUES (?, ?, ?, ?, ?)", 0, 0, 0, 0, 0);
        execute("INSERT INTO %s (a, b, c, d, e) VALUES (?, ?, ?, ?, ?)", 0, 0, 1, 0, 1);
        execute("INSERT INTO %s (a, b, c, d, e) VALUES (?, ?, ?, ?, ?)", 0, 0, 1, 1, 2);
        execute("INSERT INTO %s (a, b, c, d, e) VALUES (?, ?, ?, ?, ?)", 0, 1, 0, 0, 0);
        execute("INSERT INTO %s (a, b, c, d, e) VALUES (?, ?, ?, ?, ?)", 0, 1, 1, 0, 1);
        execute("INSERT INTO %s (a, b, c, d, e) VALUES (?, ?, ?, ?, ?)", 0, 1, 1, 1, 2);
        execute("INSERT INTO %s (a, b, c, d, e) VALUES (?, ?, ?, ?, ?)", 0, 2, 0, 0, 0);
        assertRows(execute("SELECT * FROM %s WHERE a= ? AND (b) = (?)", 0, 1),
                   row(0, 1, 0, 0, 0),
                   row(0, 1, 1, 0, 1),
                   row(0, 1, 1, 1, 2));
        assertRows(execute("SELECT * FROM %s WHERE (b) = (?)", 1),
                   row(0, 1, 0, 0, 0),
                   row(0, 1, 1, 0, 1),
                   row(0, 1, 1, 1, 2));

        assertInvalidMessage(StatementRestrictions.REQUIRES_ALLOW_FILTERING_MESSAGE,
                             "SELECT * FROM %s WHERE (b, c) = (?, ?)", 1, 1);
        assertRows(execute("SELECT * FROM %s WHERE a = ? AND (b, c) = (?, ?)", 0, 1, 1),
                   row(0, 1, 1, 0, 1),
                   row(0, 1, 1, 1, 2));
        assertRows(execute("SELECT * FROM %s WHERE (b, c) = (?, ?) ALLOW FILTERING", 1, 1),
                   row(0, 1, 1, 0, 1),
                   row(0, 1, 1, 1, 2));

        assertRows(execute("SELECT * FROM %s WHERE a = ? AND (b, c) = (?, ?) AND e = ?", 0, 1, 1, 2),
                   row(0, 1, 1, 1, 2));
        assertInvalidMessage(StatementRestrictions.REQUIRES_ALLOW_FILTERING_MESSAGE,
                             "SELECT * FROM %s WHERE (b, c) = (?, ?) AND e = ?", 1, 1, 2);
        assertRows(execute("SELECT * FROM %s WHERE (b, c) = (?, ?) AND e = ? ALLOW FILTERING", 1, 1, 2),
                   row(0, 1, 1, 1, 2));

        assertRows(execute("SELECT * FROM %s WHERE a = ? AND (b) IN ((?)) AND e = ? ALLOW FILTERING", 0, 1, 2),
                   row(0, 1, 1, 1, 2));
        assertInvalidMessage(StatementRestrictions.REQUIRES_ALLOW_FILTERING_MESSAGE,
                             "SELECT * FROM %s WHERE (b) IN ((?)) AND e = ?", 1, 2);
        assertRows(execute("SELECT * FROM %s WHERE (b) IN ((?)) AND e = ? ALLOW FILTERING", 1, 2),
                   row(0, 1, 1, 1, 2));

        assertInvalidMessage(StatementRestrictions.REQUIRES_ALLOW_FILTERING_MESSAGE,
                             "SELECT * FROM %s WHERE (b) IN ((?), (?)) AND e = ?", 0, 1, 2);
        assertRows(execute("SELECT * FROM %s WHERE (b) IN ((?), (?)) AND e = ? ALLOW FILTERING", 0, 1, 2),
                   row(0, 0, 1, 1, 2),
                   row(0, 1, 1, 1, 2));

        assertInvalidMessage(StatementRestrictions.REQUIRES_ALLOW_FILTERING_MESSAGE,
                             "SELECT * FROM %s WHERE (b, c) IN ((?, ?)) AND e = ?", 0, 1, 2);
        assertRows(execute("SELECT * FROM %s WHERE (b, c) IN ((?, ?)) AND e = ? ALLOW FILTERING", 0, 1, 2),
                   row(0, 0, 1, 1, 2));

        assertInvalidMessage(StatementRestrictions.REQUIRES_ALLOW_FILTERING_MESSAGE,
                             "SELECT * FROM %s WHERE (b, c) IN ((?, ?), (?, ?)) AND e = ?", 0, 1, 1, 1, 2);
        assertRows(execute("SELECT * FROM %s WHERE (b, c) IN ((?, ?), (?, ?)) AND e = ? ALLOW FILTERING", 0, 1, 1, 1, 2),
                   row(0, 0, 1, 1, 2),
                   row(0, 1, 1, 1, 2));

        assertInvalidMessage(StatementRestrictions.REQUIRES_ALLOW_FILTERING_MESSAGE,
                             "SELECT * FROM %s WHERE (b) >= (?) AND e = ?", 1, 2);
        assertRows(execute("SELECT * FROM %s WHERE (b) >= (?) AND e = ? ALLOW FILTERING", 1, 2),
                   row(0, 1, 1, 1, 2));

        assertInvalidMessage(StatementRestrictions.REQUIRES_ALLOW_FILTERING_MESSAGE,
                             "SELECT * FROM %s WHERE (b, c) >= (?, ?) AND e = ?", 1, 1, 2);
        assertRows(execute("SELECT * FROM %s WHERE (b, c) >= (?, ?) AND e = ? ALLOW FILTERING", 1, 1, 2),
                   row(0, 1, 1, 1, 2));
    }

    @Test
    public void testMultiColumnRestrictionsWithIndex() throws Throwable
    {
        createTable("CREATE TABLE %s (a int, b int, c int, d int, e int, v int, PRIMARY KEY (a, b, c, d, e))");
        createIndex("CREATE INDEX ON %s (v)");
        for (int i = 1; i <= 5; i++)
        {
            execute("INSERT INTO %s (a,b,c,d,e,v) VALUES (?,?,?,?,?,?)", 0, i, 0, 0, 0, 0);
            execute("INSERT INTO %s (a,b,c,d,e,v) VALUES (?,?,?,?,?,?)", 0, i, i, 0, 0, 0);
            execute("INSERT INTO %s (a,b,c,d,e,v) VALUES (?,?,?,?,?,?)", 0, i, i, i, 0, 0);
            execute("INSERT INTO %s (a,b,c,d,e,v) VALUES (?,?,?,?,?,?)", 0, i, i, i, i, 0);
            execute("INSERT INTO %s (a,b,c,d,e,v) VALUES (?,?,?,?,?,?)", 0, i, i, i, i, i);
        }

<<<<<<< HEAD
        assertInvalidMessage("Unsupported null value for column e",
                             "SELECT * FROM %s WHERE (b, c) >= (?, ?) AND e = ?  ALLOW FILTERING", 1, 1, null);

        assertInvalidMessage("Unsupported unset value for column e",
                             "SELECT * FROM %s WHERE (b, c) >= (?, ?) AND e = ?  ALLOW FILTERING", 1, 1, unset());
    }

    @Test
    public void testMultipleClusteringWithIndexAndValueOver64K() throws Throwable
    {
        createTable("CREATE TABLE %s (a int, b blob, c int, d int, PRIMARY KEY (a, b, c))");
        createIndex("CREATE INDEX ON %s (b)");

        execute("INSERT INTO %s (a, b, c, d) VALUES (?, ?, ?, ?)", 0, ByteBufferUtil.bytes(1), 0, 0);
        execute("INSERT INTO %s (a, b, c, d) VALUES (?, ?, ?, ?)", 0, ByteBufferUtil.bytes(2), 1, 0);

        assertInvalidMessage("Index expression values may not be larger than 64K",
                             "SELECT * FROM %s WHERE (b, c) = (?, ?) AND d = ?  ALLOW FILTERING", TOO_BIG, 1, 2);
=======
        String errorMsg = "Multi-column slice restrictions cannot be used for filtering.";
        assertInvalidMessage(errorMsg,
                             "SELECT * FROM %s WHERE a = 0 AND (c,d) < (2,2) AND v = 0 ALLOW FILTERING");
        assertInvalidMessage(errorMsg,
                             "SELECT * FROM %s WHERE a = 0 AND (d,e) < (2,2) AND b = 1 AND v = 0 ALLOW FILTERING");
        assertInvalidMessage(errorMsg,
                             "SELECT * FROM %s WHERE a = 0 AND b = 1 AND (d,e) < (2,2) AND v = 0 ALLOW FILTERING");
        assertInvalidMessage(errorMsg,
                             "SELECT * FROM %s WHERE a = 0 AND b > 1 AND (d,e) < (2,2) AND v = 0 ALLOW FILTERING");
        assertInvalidMessage(errorMsg,
                             "SELECT * FROM %s WHERE a = 0 AND (b,c) > (1,0) AND (d,e) < (2,2) AND v = 0 ALLOW FILTERING");
>>>>>>> e06dae81
    }

    @Test
    public void testMultiplePartitionKeyAndMultiClusteringWithIndex() throws Throwable
    {
        createTable("CREATE TABLE %s (a int, b int, c int, d int, e int, f int, PRIMARY KEY ((a, b), c, d, e))");
        createIndex("CREATE INDEX ON %s (c)");
        createIndex("CREATE INDEX ON %s (f)");

        execute("INSERT INTO %s (a, b, c, d, e, f) VALUES (?, ?, ?, ?, ?, ?)", 0, 0, 0, 0, 0, 0);
        execute("INSERT INTO %s (a, b, c, d, e, f) VALUES (?, ?, ?, ?, ?, ?)", 0, 0, 0, 1, 0, 1);
        execute("INSERT INTO %s (a, b, c, d, e, f) VALUES (?, ?, ?, ?, ?, ?)", 0, 0, 0, 1, 1, 2);

        execute("INSERT INTO %s (a, b, c, d, e, f) VALUES (?, ?, ?, ?, ?, ?)", 0, 0, 1, 0, 0, 3);
        execute("INSERT INTO %s (a, b, c, d, e, f) VALUES (?, ?, ?, ?, ?, ?)", 0, 0, 1, 1, 0, 4);
        execute("INSERT INTO %s (a, b, c, d, e, f) VALUES (?, ?, ?, ?, ?, ?)", 0, 0, 1, 1, 1, 5);

        execute("INSERT INTO %s (a, b, c, d, e, f) VALUES (?, ?, ?, ?, ?, ?)", 0, 0, 2, 0, 0, 5);

        assertInvalidMessage(StatementRestrictions.REQUIRES_ALLOW_FILTERING_MESSAGE,
                             "SELECT * FROM %s WHERE a = ? AND (c) = (?)");
        assertRows(execute("SELECT * FROM %s WHERE a = ? AND (c) = (?) ALLOW FILTERING", 0, 1),
                   row(0, 0, 1, 0, 0, 3),
                   row(0, 0, 1, 1, 0, 4),
                   row(0, 0, 1, 1, 1, 5));

        assertInvalidMessage(StatementRestrictions.REQUIRES_ALLOW_FILTERING_MESSAGE,
                             "SELECT * FROM %s WHERE a = ? AND (c, d) = (?, ?)", 0, 1, 1);
        assertRows(execute("SELECT * FROM %s WHERE a = ? AND (c, d) = (?, ?) ALLOW FILTERING", 0, 1, 1),
                   row(0, 0, 1, 1, 0, 4),
                   row(0, 0, 1, 1, 1, 5));

        assertInvalidMessage("Partition key parts: b must be restricted as other parts are",
                             "SELECT * FROM %s WHERE a = ? AND (c, d) IN ((?, ?)) ALLOW FILTERING", 0, 1, 1);

        assertInvalidMessage("Partition key parts: b must be restricted as other parts are",
                             "SELECT * FROM %s WHERE a = ? AND (c, d) >= (?, ?) ALLOW FILTERING", 0, 1, 1);

        assertRows(execute("SELECT * FROM %s WHERE a = ? AND b = ? AND (c) IN ((?)) AND f = ?", 0, 0, 1, 5),
                   row(0, 0, 1, 1, 1, 5));
        assertInvalidMessage(StatementRestrictions.REQUIRES_ALLOW_FILTERING_MESSAGE,
                             "SELECT * FROM %s WHERE a = ? AND (c) IN ((?)) AND f = ?", 0, 1, 5);
        assertRows(execute("SELECT * FROM %s WHERE a = ? AND (c) IN ((?)) AND f = ? ALLOW FILTERING", 0, 1, 5),
                   row(0, 0, 1, 1, 1, 5));

        assertInvalidMessage(StatementRestrictions.REQUIRES_ALLOW_FILTERING_MESSAGE,
                             "SELECT * FROM %s WHERE a = ? AND (c) IN ((?), (?)) AND f = ?", 0, 1, 2, 5);

        assertRows(execute("SELECT * FROM %s WHERE a = ? AND b = ? AND (c) IN ((?), (?)) AND f = ?", 0, 0, 1, 2, 5),
                   row(0, 0, 1, 1, 1, 5),
                   row(0, 0, 2, 0, 0, 5));

        assertRows(execute("SELECT * FROM %s WHERE a = ? AND (c) IN ((?), (?)) AND f = ? ALLOW FILTERING", 0, 1, 2, 5),
                   row(0, 0, 1, 1, 1, 5),
                   row(0, 0, 2, 0, 0, 5));

        assertRows(execute("SELECT * FROM %s WHERE a = ? AND b = ? AND (c, d) IN ((?, ?)) AND f = ?", 0, 0, 1, 0, 3),
                   row(0, 0, 1, 0, 0, 3));
        assertInvalidMessage(StatementRestrictions.REQUIRES_ALLOW_FILTERING_MESSAGE,
                             "SELECT * FROM %s WHERE a = ? AND (c, d) IN ((?, ?)) AND f = ?", 0, 1, 0, 3);
        assertRows(execute("SELECT * FROM %s WHERE a = ? AND (c, d) IN ((?, ?)) AND f = ? ALLOW FILTERING", 0, 1, 0, 3),
                   row(0, 0, 1, 0, 0, 3));

        assertInvalidMessage(StatementRestrictions.REQUIRES_ALLOW_FILTERING_MESSAGE,
                             "SELECT * FROM %s WHERE a = ? AND (c) >= (?) AND f = ?", 0, 1, 5);

        assertRows(execute("SELECT * FROM %s WHERE a = ? AND b = ? AND (c) >= (?) AND f = ?", 0, 0, 1, 5),
                   row(0, 0, 1, 1, 1, 5),
                   row(0, 0, 2, 0, 0, 5));

        assertRows(execute("SELECT * FROM %s WHERE a = ? AND (c) >= (?) AND f = ? ALLOW FILTERING", 0, 1, 5),
                   row(0, 0, 1, 1, 1, 5),
                   row(0, 0, 2, 0, 0, 5));

        assertRows(execute("SELECT * FROM %s WHERE a = ? AND b = ? AND (c, d) >= (?, ?) AND f = ?", 0, 0, 1, 1, 5),
                   row(0, 0, 1, 1, 1, 5),
                   row(0, 0, 2, 0, 0, 5));
        assertInvalidMessage(StatementRestrictions.REQUIRES_ALLOW_FILTERING_MESSAGE,
                             "SELECT * FROM %s WHERE a = ? AND (c, d) >= (?, ?) AND f = ?", 0, 1, 1, 5);
        assertRows(execute("SELECT * FROM %s WHERE a = ? AND (c, d) >= (?, ?) AND f = ? ALLOW FILTERING", 0, 1, 1, 5),
                   row(0, 0, 1, 1, 1, 5),
                   row(0, 0, 2, 0, 0, 5));
    }

    @Test
    public void testINWithDuplicateValue() throws Throwable
    {
        for (String compactOption : new String[] { "", " WITH COMPACT STORAGE" })
        {
            createTable("CREATE TABLE %s (k1 int, k2 int, v int, PRIMARY KEY (k1, k2))" + compactOption);
            execute("INSERT INTO %s (k1,  k2, v) VALUES (?, ?, ?)", 1, 1, 1);

            assertRows(execute("SELECT * FROM %s WHERE k1 IN (?, ?) AND (k2) IN ((?), (?))", 1, 1, 1, 2),
                       row(1, 1, 1));
            assertRows(execute("SELECT * FROM %s WHERE k1 = ? AND (k2) IN ((?), (?))", 1, 1, 1),
                       row(1, 1, 1));
        }
    }

    @Test
    public void testWithUnsetValues() throws Throwable
    {
        createTable("CREATE TABLE %s (k int, i int, j int, s text, PRIMARY KEY(k,i,j))");
        createIndex("CREATE INDEX s_index ON %s (s)");

        assertInvalidMessage("Invalid unset value for tuple field number 0",
                             "SELECT * from %s WHERE (i, j) = (?,?) ALLOW FILTERING", unset(), 1);
        assertInvalidMessage("Invalid unset value for tuple field number 0",
                             "SELECT * from %s WHERE (i, j) IN ((?,?)) ALLOW FILTERING", unset(), 1);
        assertInvalidMessage("Invalid unset value for tuple field number 1",
                             "SELECT * from %s WHERE (i, j) > (1,?) ALLOW FILTERING", unset());
        assertInvalidMessage("Invalid unset value for tuple (i,j)",
                             "SELECT * from %s WHERE (i, j) = ? ALLOW FILTERING", unset());
        assertInvalidMessage("Invalid unset value for tuple (j)",
                             "SELECT * from %s WHERE i = ? AND (j) > ? ALLOW FILTERING", 1, unset());
        assertInvalidMessage("Invalid unset value for tuple (i,j)",
                             "SELECT * from %s WHERE (i, j) IN (?, ?) ALLOW FILTERING", unset(), tuple(1, 1));
        assertInvalidMessage("Invalid unset value for in(i,j)",
                             "SELECT * from %s WHERE (i, j) IN ? ALLOW FILTERING", unset());
    }

    @Test
    public void testMixedOrderColumns1() throws Throwable
    {
        for (String compactOption : new String[]{"", " COMPACT STORAGE AND "})
        {
            createTable("CREATE TABLE %s (a int, b int, c int, d int, e int, PRIMARY KEY (a, b, c, d, e)) WITH " +
                        compactOption +
                        " CLUSTERING ORDER BY (b DESC, c ASC, d DESC, e ASC)");

            execute("INSERT INTO %s (a, b, c, d, e) VALUES (?, ?, ?, ?, ?)", 0, 2, 0, -1, 0);
            execute("INSERT INTO %s (a, b, c, d, e) VALUES (?, ?, ?, ?, ?)", 0, 2, 0, -1, 1);
            execute("INSERT INTO %s (a, b, c, d, e) VALUES (?, ?, ?, ?, ?)", 0, 2, 0, 1, 1);
            execute("INSERT INTO %s (a, b, c, d, e) VALUES (?, ?, ?, ?, ?)", 0, 1, -1, 0, 0);
            execute("INSERT INTO %s (a, b, c, d, e) VALUES (?, ?, ?, ?, ?)", 0, 1, -1, 1, 1);
            execute("INSERT INTO %s (a, b, c, d, e) VALUES (?, ?, ?, ?, ?)", 0, 1, -1, 1, 0);
            execute("INSERT INTO %s (a, b, c, d, e) VALUES (?, ?, ?, ?, ?)", 0, 1, 0, 1, -1);
            execute("INSERT INTO %s (a, b, c, d, e) VALUES (?, ?, ?, ?, ?)", 0, 1, 0, 1, 1);
            execute("INSERT INTO %s (a, b, c, d, e) VALUES (?, ?, ?, ?, ?)", 0, 1, 0, 0, -1);
            execute("INSERT INTO %s (a, b, c, d, e) VALUES (?, ?, ?, ?, ?)", 0, 1, 0, 0, 0);
            execute("INSERT INTO %s (a, b, c, d, e) VALUES (?, ?, ?, ?, ?)", 0, 1, 0, 0, 1);
            execute("INSERT INTO %s (a, b, c, d, e) VALUES (?, ?, ?, ?, ?)", 0, 1, 0, -1, -1);
            execute("INSERT INTO %s (a, b, c, d, e) VALUES (?, ?, ?, ?, ?)", 0, 1, 1, 0, -1);
            execute("INSERT INTO %s (a, b, c, d, e) VALUES (?, ?, ?, ?, ?)", 0, 1, 1, 0, 0);
            execute("INSERT INTO %s (a, b, c, d, e) VALUES (?, ?, ?, ?, ?)", 0, 1, 1, 0, -1);
            execute("INSERT INTO %s (a, b, c, d, e) VALUES (?, ?, ?, ?, ?)", 0, 1, 1, 0, 0);
            execute("INSERT INTO %s (a, b, c, d, e) VALUES (?, ?, ?, ?, ?)", 0, 1, 1, 0, 1);
            execute("INSERT INTO %s (a, b, c, d, e) VALUES (?, ?, ?, ?, ?)", 0, 1, 1, -1, 0);
            execute("INSERT INTO %s (a, b, c, d, e) VALUES (?, ?, ?, ?, ?)", 0, 0, 0, 0, 0);
            execute("INSERT INTO %s (a, b, c, d, e) VALUES (?, ?, ?, ?, ?)", 0, -1, 0, -1, 0);
            execute("INSERT INTO %s (a, b, c, d, e) VALUES (?, ?, ?, ?, ?)", 0, -1, 0, 0, 0);
            assertRows(execute(
            "SELECT * FROM %s" +
            " WHERE a = ? " +
            "AND (b,c,d,e)<=(?,?,?,?) " +
            "AND (b)>(?)", 0, 2, 0, 1, 1, -1),

                       row(0, 2, 0, 1, 1),
                       row(0, 2, 0, -1, 0),
                       row(0, 2, 0, -1, 1),
                       row(0, 1, -1, 1, 0),
                       row(0, 1, -1, 1, 1),
                       row(0, 1, -1, 0, 0),
                       row(0, 1, 0, 1, -1),
                       row(0, 1, 0, 1, 1),
                       row(0, 1, 0, 0, -1),
                       row(0, 1, 0, 0, 0),
                       row(0, 1, 0, 0, 1),
                       row(0, 1, 0, -1, -1),
                       row(0, 1, 1, 0, -1),
                       row(0, 1, 1, 0, 0),
                       row(0, 1, 1, 0, 1),
                       row(0, 1, 1, -1, 0),
                       row(0, 0, 0, 0, 0)
            );


            assertRows(execute(
            "SELECT * FROM %s" +
            " WHERE a = ? " +
            "AND (b,c,d,e)<=(?,?,?,?) " +
            "AND (b)>=(?)", 0, 2, 0, 1, 1, -1),

                       row(0, 2, 0, 1, 1),
                       row(0, 2, 0, -1, 0),
                       row(0, 2, 0, -1, 1),
                       row(0, 1, -1, 1, 0),
                       row(0, 1, -1, 1, 1),
                       row(0, 1, -1, 0, 0),
                       row(0, 1, 0, 1, -1),
                       row(0, 1, 0, 1, 1),
                       row(0, 1, 0, 0, -1),
                       row(0, 1, 0, 0, 0),
                       row(0, 1, 0, 0, 1),
                       row(0, 1, 0, -1, -1),
                       row(0, 1, 1, 0, -1),
                       row(0, 1, 1, 0, 0),
                       row(0, 1, 1, 0, 1),
                       row(0, 1, 1, -1, 0),
                       row(0, 0, 0, 0, 0),
                       row(0, -1, 0, 0, 0),
                       row(0, -1, 0, -1, 0)
            );

            assertRows(execute(
            "SELECT * FROM %s" +
            " WHERE a = ? " +
            "AND (b,c,d)>=(?,?,?)" +
            "AND (b,c,d,e)<(?,?,?,?) ", 0, 1, 1, 0, 1, 1, 0, 1),
                       row(0, 1, 1, 0, -1),
                       row(0, 1, 1, 0, 0)

            );

            assertRows(execute(
            "SELECT * FROM %s" +
            " WHERE a = ? " +
            "AND (b,c,d,e)>(?,?,?,?)" +
            "AND (b,c,d)<=(?,?,?) ", 0, -1, 0, -1, -1, 2, 0, -1),

                       row(0, 2, 0, -1, 0),
                       row(0, 2, 0, -1, 1),
                       row(0, 1, -1, 1, 0),
                       row(0, 1, -1, 1, 1),
                       row(0, 1, -1, 0, 0),
                       row(0, 1, 0, 1, -1),
                       row(0, 1, 0, 1, 1),
                       row(0, 1, 0, 0, -1),
                       row(0, 1, 0, 0, 0),
                       row(0, 1, 0, 0, 1),
                       row(0, 1, 0, -1, -1),
                       row(0, 1, 1, 0, -1),
                       row(0, 1, 1, 0, 0),
                       row(0, 1, 1, 0, 1),
                       row(0, 1, 1, -1, 0),
                       row(0, 0, 0, 0, 0),
                       row(0, -1, 0, 0, 0),
                       row(0, -1, 0, -1, 0)
            );

            assertRows(execute(
            "SELECT * FROM %s" +
            " WHERE a = ? " +
            "AND (b,c,d,e) < (?,?,?,?) " +
            "AND (b,c,d,e)>(?,?,?,?)", 0, 1, 0, 0, 0, 1, 0, -1, -1),
                       row(0, 1, 0, 0, -1)
            );

            assertRows(execute(
            "SELECT * FROM %s" +
            " WHERE a = ? " +
            "AND (b,c,d,e) <= (?,?,?,?) " +
            "AND (b,c,d,e)>(?,?,?,?)", 0, 1, 0, 0, 0, 1, 0, -1, -1),
                       row(0, 1, 0, 0, -1),
                       row(0, 1, 0, 0, 0)
            );

            assertRows(execute(
            "SELECT * FROM %s" +
            " WHERE a = ? " +
            "AND (b)<(?) " +
            "AND (b,c,d,e)>(?,?,?,?)", 0, 2, -1, 0, -1, -1),

                       row(0, 1, -1, 1, 0),
                       row(0, 1, -1, 1, 1),
                       row(0, 1, -1, 0, 0),
                       row(0, 1, 0, 1, -1),
                       row(0, 1, 0, 1, 1),
                       row(0, 1, 0, 0, -1),
                       row(0, 1, 0, 0, 0),
                       row(0, 1, 0, 0, 1),
                       row(0, 1, 0, -1, -1),
                       row(0, 1, 1, 0, -1),
                       row(0, 1, 1, 0, 0),
                       row(0, 1, 1, 0, 1),
                       row(0, 1, 1, -1, 0),
                       row(0, 0, 0, 0, 0),
                       row(0, -1, 0, 0, 0),
                       row(0, -1, 0, -1, 0)

            );


            assertRows(execute(
            "SELECT * FROM %s" +
            " WHERE a = ? " +
            "AND (b)<(?) " +
            "AND (b)>(?)", 0, 2, -1),

                       row(0, 1, -1, 1, 0),
                       row(0, 1, -1, 1, 1),
                       row(0, 1, -1, 0, 0),
                       row(0, 1, 0, 1, -1),
                       row(0, 1, 0, 1, 1),
                       row(0, 1, 0, 0, -1),
                       row(0, 1, 0, 0, 0),
                       row(0, 1, 0, 0, 1),
                       row(0, 1, 0, -1, -1),
                       row(0, 1, 1, 0, -1),
                       row(0, 1, 1, 0, 0),
                       row(0, 1, 1, 0, 1),
                       row(0, 1, 1, -1, 0),
                       row(0, 0, 0, 0, 0)

            );

            assertRows(execute(
            "SELECT * FROM %s" +
            " WHERE a = ? " +
            "AND (b)<(?) " +
            "AND (b)>=(?)", 0, 2, -1),

                       row(0, 1, -1, 1, 0),
                       row(0, 1, -1, 1, 1),
                       row(0, 1, -1, 0, 0),
                       row(0, 1, 0, 1, -1),
                       row(0, 1, 0, 1, 1),
                       row(0, 1, 0, 0, -1),
                       row(0, 1, 0, 0, 0),
                       row(0, 1, 0, 0, 1),
                       row(0, 1, 0, -1, -1),
                       row(0, 1, 1, 0, -1),
                       row(0, 1, 1, 0, 0),
                       row(0, 1, 1, 0, 1),
                       row(0, 1, 1, -1, 0),
                       row(0, 0, 0, 0, 0),
                       row(0, -1, 0, 0, 0),
                       row(0, -1, 0, -1, 0)
            );

            assertRows(execute(
            "SELECT * FROM %s" +
            " WHERE a = ? " +
            "AND (b,c,d,e)<=(?,?,?,?) " +
            "AND (b,c,d,e)>(?,?,?,?)", 0, 2, 0, 1, 1, -1, 0, -1, -1),

                       row(0, 2, 0, 1, 1),
                       row(0, 2, 0, -1, 0),
                       row(0, 2, 0, -1, 1),
                       row(0, 1, -1, 1, 0),
                       row(0, 1, -1, 1, 1),
                       row(0, 1, -1, 0, 0),
                       row(0, 1, 0, 1, -1),
                       row(0, 1, 0, 1, 1),
                       row(0, 1, 0, 0, -1),
                       row(0, 1, 0, 0, 0),
                       row(0, 1, 0, 0, 1),
                       row(0, 1, 0, -1, -1),
                       row(0, 1, 1, 0, -1),
                       row(0, 1, 1, 0, 0),
                       row(0, 1, 1, 0, 1),
                       row(0, 1, 1, -1, 0),
                       row(0, 0, 0, 0, 0),
                       row(0, -1, 0, 0, 0),
                       row(0, -1, 0, -1, 0)
            );

            assertRows(execute(
            "SELECT * FROM %s" +
            " WHERE a = ? " +
            "AND (b,c)<=(?,?) " +
            "AND (b,c,d,e)>(?,?,?,?)", 0, 2, 0, -1, 0, -1, -1),

                       row(0, 2, 0, 1, 1),
                       row(0, 2, 0, -1, 0),
                       row(0, 2, 0, -1, 1),
                       row(0, 1, -1, 1, 0),
                       row(0, 1, -1, 1, 1),
                       row(0, 1, -1, 0, 0),
                       row(0, 1, 0, 1, -1),
                       row(0, 1, 0, 1, 1),
                       row(0, 1, 0, 0, -1),
                       row(0, 1, 0, 0, 0),
                       row(0, 1, 0, 0, 1),
                       row(0, 1, 0, -1, -1),
                       row(0, 1, 1, 0, -1),
                       row(0, 1, 1, 0, 0),
                       row(0, 1, 1, 0, 1),
                       row(0, 1, 1, -1, 0),
                       row(0, 0, 0, 0, 0),
                       row(0, -1, 0, 0, 0),
                       row(0, -1, 0, -1, 0)
            );

            assertRows(execute(
            "SELECT * FROM %s" +
            " WHERE a = ? " +
            "AND (b,c,d)<=(?,?,?) " +
            "AND (b,c,d,e)>(?,?,?,?)", 0, 2, 0, -1, -1, 0, -1, -1),

                       row(0, 2, 0, -1, 0),
                       row(0, 2, 0, -1, 1),
                       row(0, 1, -1, 1, 0),
                       row(0, 1, -1, 1, 1),
                       row(0, 1, -1, 0, 0),
                       row(0, 1, 0, 1, -1),
                       row(0, 1, 0, 1, 1),
                       row(0, 1, 0, 0, -1),
                       row(0, 1, 0, 0, 0),
                       row(0, 1, 0, 0, 1),
                       row(0, 1, 0, -1, -1),
                       row(0, 1, 1, 0, -1),
                       row(0, 1, 1, 0, 0),
                       row(0, 1, 1, 0, 1),
                       row(0, 1, 1, -1, 0),
                       row(0, 0, 0, 0, 0),
                       row(0, -1, 0, 0, 0),
                       row(0, -1, 0, -1, 0)
            );

            assertRows(execute(
            "SELECT * FROM %s" +
            " WHERE a = ? " +
            "AND (b,c,d,e)>(?,?,?,?)" +
            "AND (b,c,d)<=(?,?,?) ", 0, -1, 0, -1, -1, 2, 0, -1),

                       row(0, 2, 0, -1, 0),
                       row(0, 2, 0, -1, 1),
                       row(0, 1, -1, 1, 0),
                       row(0, 1, -1, 1, 1),
                       row(0, 1, -1, 0, 0),
                       row(0, 1, 0, 1, -1),
                       row(0, 1, 0, 1, 1),
                       row(0, 1, 0, 0, -1),
                       row(0, 1, 0, 0, 0),
                       row(0, 1, 0, 0, 1),
                       row(0, 1, 0, -1, -1),
                       row(0, 1, 1, 0, -1),
                       row(0, 1, 1, 0, 0),
                       row(0, 1, 1, 0, 1),
                       row(0, 1, 1, -1, 0),
                       row(0, 0, 0, 0, 0),
                       row(0, -1, 0, 0, 0),
                       row(0, -1, 0, -1, 0)
            );

            assertRows(execute(
            "SELECT * FROM %s" +
            " WHERE a = ? " +
            "AND (b,c,d)>=(?,?,?)" +
            "AND (b,c,d,e)<(?,?,?,?) ", 0, 1, 1, 0, 1, 1, 0, 1),
                       row(0, 1, 1, 0, -1),
                       row(0, 1, 1, 0, 0)
            );
            assertRows(execute(
            "SELECT * FROM %s" +
            " WHERE a = ? " +
            "AND (b,c,d,e)<(?,?,?,?) " +
            "AND (b,c,d)>=(?,?,?)", 0, 1, 1, 0, 1, 1, 1, 0),
                       row(0, 1, 1, 0, -1),
                       row(0, 1, 1, 0, 0)

            );

            assertRows(execute(
            "SELECT * FROM %s" +
            " WHERE a = ? " +
            "AND (b,c)<(?,?) " +
            "AND (b,c,d,e)>(?,?,?,?)", 0, 2, 0, -1, 0, -1, -1),
                       row(0, 1, -1, 1, 0),
                       row(0, 1, -1, 1, 1),
                       row(0, 1, -1, 0, 0),
                       row(0, 1, 0, 1, -1),
                       row(0, 1, 0, 1, 1),
                       row(0, 1, 0, 0, -1),
                       row(0, 1, 0, 0, 0),
                       row(0, 1, 0, 0, 1),
                       row(0, 1, 0, -1, -1),
                       row(0, 1, 1, 0, -1),
                       row(0, 1, 1, 0, 0),
                       row(0, 1, 1, 0, 1),
                       row(0, 1, 1, -1, 0),
                       row(0, 0, 0, 0, 0),
                       row(0, -1, 0, 0, 0),
                       row(0, -1, 0, -1, 0)
            );

            assertRows(execute(
            "SELECT * FROM %s" +
            " WHERE a = ? " +
            "AND (b,c)<(?,?) " +
            "AND (b,c,d,e)>(?,?,?,?)", 0, 2, 0, -1, 0, -1, -1),
                       row(0, 1, -1, 1, 0),
                       row(0, 1, -1, 1, 1),
                       row(0, 1, -1, 0, 0),
                       row(0, 1, 0, 1, -1),
                       row(0, 1, 0, 1, 1),
                       row(0, 1, 0, 0, -1),
                       row(0, 1, 0, 0, 0),
                       row(0, 1, 0, 0, 1),
                       row(0, 1, 0, -1, -1),
                       row(0, 1, 1, 0, -1),
                       row(0, 1, 1, 0, 0),
                       row(0, 1, 1, 0, 1),
                       row(0, 1, 1, -1, 0),
                       row(0, 0, 0, 0, 0),
                       row(0, -1, 0, 0, 0),
                       row(0, -1, 0, -1, 0)
            );

            assertRows(execute("SELECT * FROM %s WHERE a = ? AND (b,c,d,e) <= (?,?,?,?)", 0, 1, 0, 0, 0),
                       row(0, 1, -1, 1, 0),
                       row(0, 1, -1, 1, 1),
                       row(0, 1, -1, 0, 0),
                       row(0, 1, 0, 0, -1),
                       row(0, 1, 0, 0, 0),
                       row(0, 1, 0, -1, -1),
                       row(0, 0, 0, 0, 0),
                       row(0, -1, 0, 0, 0),
                       row(0, -1, 0, -1, 0)
            );

            assertRows(execute("SELECT * FROM %s WHERE a = ? AND (b,c,d,e) > (?,?,?,?)", 0, 1, 0, 0, 0),
                       row(0, 2, 0, 1, 1),
                       row(0, 2, 0, -1, 0),
                       row(0, 2, 0, -1, 1),
                       row(0, 1, 0, 1, -1),
                       row(0, 1, 0, 1, 1),
                       row(0, 1, 0, 0, 1),
                       row(0, 1, 1, 0, -1),
                       row(0, 1, 1, 0, 0),
                       row(0, 1, 1, 0, 1),
                       row(0, 1, 1, -1, 0)
            );

            assertRows(execute("SELECT * FROM %s WHERE a = ? AND (b,c,d,e) >= (?,?,?,?)", 0, 1, 0, 0, 0),
                       row(0, 2, 0, 1, 1),
                       row(0, 2, 0, -1, 0),
                       row(0, 2, 0, -1, 1),
                       row(0, 1, 0, 1, -1),
                       row(0, 1, 0, 1, 1),
                       row(0, 1, 0, 0, 0),
                       row(0, 1, 0, 0, 1),
                       row(0, 1, 1, 0, -1),
                       row(0, 1, 1, 0, 0),
                       row(0, 1, 1, 0, 1),
                       row(0, 1, 1, -1, 0)
            );

            assertRows(execute("SELECT * FROM %s WHERE a = ? AND (b,c,d) >= (?,?,?)", 0, 1, 0, 0),
                       row(0, 2, 0, 1, 1),
                       row(0, 2, 0, -1, 0),
                       row(0, 2, 0, -1, 1),
                       row(0, 1, 0, 1, -1),
                       row(0, 1, 0, 1, 1),
                       row(0, 1, 0, 0, -1),
                       row(0, 1, 0, 0, 0),
                       row(0, 1, 0, 0, 1),
                       row(0, 1, 1, 0, -1),
                       row(0, 1, 1, 0, 0),
                       row(0, 1, 1, 0, 1),
                       row(0, 1, 1, -1, 0)
            );

            assertRows(execute("SELECT * FROM %s WHERE a = ? AND (b,c,d) > (?,?,?)", 0, 1, 0, 0),
                       row(0, 2, 0, 1, 1),
                       row(0, 2, 0, -1, 0),
                       row(0, 2, 0, -1, 1),
                       row(0, 1, 0, 1, -1),
                       row(0, 1, 0, 1, 1),
                       row(0, 1, 1, 0, -1),
                       row(0, 1, 1, 0, 0),
                       row(0, 1, 1, 0, 1),
                       row(0, 1, 1, -1, 0)
            );
        }
    }

    @Test
    public void testMixedOrderColumns2() throws Throwable
    {
        for (String compactOption : new String[]{"", " COMPACT STORAGE AND "})
        {
            createTable("CREATE TABLE %s (a int, b int, c int, d int, e int, PRIMARY KEY (a, b, c, d, e)) WITH " +
                        compactOption +
                        "CLUSTERING ORDER BY (b DESC, c ASC, d ASC, e ASC)");

            // b and d are reversed in the clustering order
            execute("INSERT INTO %s (a, b, c, d, e) VALUES (?, ?, ?, ?, ?)", 0, 2, 0, -1, 0);
            execute("INSERT INTO %s (a, b, c, d, e) VALUES (?, ?, ?, ?, ?)", 0, 2, 0, -1, 1);
            execute("INSERT INTO %s (a, b, c, d, e) VALUES (?, ?, ?, ?, ?)", 0, 1, -1, 0, 0);
            execute("INSERT INTO %s (a, b, c, d, e) VALUES (?, ?, ?, ?, ?)", 0, 1, -1, 1, 0);
            execute("INSERT INTO %s (a, b, c, d, e) VALUES (?, ?, ?, ?, ?)", 0, 1, -1, 1, 1);
            execute("INSERT INTO %s (a, b, c, d, e) VALUES (?, ?, ?, ?, ?)", 0, 1, 0, 1, -1);
            execute("INSERT INTO %s (a, b, c, d, e) VALUES (?, ?, ?, ?, ?)", 0, 1, 0, 1, 1);
            execute("INSERT INTO %s (a, b, c, d, e) VALUES (?, ?, ?, ?, ?)", 0, 1, 0, 0, -1);
            execute("INSERT INTO %s (a, b, c, d, e) VALUES (?, ?, ?, ?, ?)", 0, 1, 0, 0, 0);
            execute("INSERT INTO %s (a, b, c, d, e) VALUES (?, ?, ?, ?, ?)", 0, 1, 0, 0, 1);
            execute("INSERT INTO %s (a, b, c, d, e) VALUES (?, ?, ?, ?, ?)", 0, 1, 0, -1, -1);
            execute("INSERT INTO %s (a, b, c, d, e) VALUES (?, ?, ?, ?, ?)", 0, 1, 1, 0, -1);
            execute("INSERT INTO %s (a, b, c, d, e) VALUES (?, ?, ?, ?, ?)", 0, 1, 1, 0, 0);
            execute("INSERT INTO %s (a, b, c, d, e) VALUES (?, ?, ?, ?, ?)", 0, 1, 1, 0, -1);
            execute("INSERT INTO %s (a, b, c, d, e) VALUES (?, ?, ?, ?, ?)", 0, 1, 1, 0, 0);
            execute("INSERT INTO %s (a, b, c, d, e) VALUES (?, ?, ?, ?, ?)", 0, 1, 1, 0, 1);
            execute("INSERT INTO %s (a, b, c, d, e) VALUES (?, ?, ?, ?, ?)", 0, 1, 1, -1, 0);
            execute("INSERT INTO %s (a, b, c, d, e) VALUES (?, ?, ?, ?, ?)", 0, 0, 0, 0, 0);

            assertRows(execute("SELECT * FROM %s WHERE a = ? AND (b,c,d,e) <= (?,?,?,?)", 0, 1, 0, 0, 0),
                       row(0, 1, -1, 0, 0),
                       row(0, 1, -1, 1, 0),
                       row(0, 1, -1, 1, 1),
                       row(0, 1, 0, -1, -1),
                       row(0, 1, 0, 0, -1),
                       row(0, 1, 0, 0, 0),
                       row(0, 0, 0, 0, 0)
            );

            assertRows(execute("SELECT * FROM %s WHERE a = ? AND (b,c,d,e) > (?,?,?,?)", 0, 1, 0, 0, 0),
                       row(0, 2, 0, -1, 0),
                       row(0, 2, 0, -1, 1),
                       row(0, 1, 0, 0, 1),
                       row(0, 1, 0, 1, -1),
                       row(0, 1, 0, 1, 1),
                       row(0, 1, 1, -1, 0),
                       row(0, 1, 1, 0, -1),
                       row(0, 1, 1, 0, 0),
                       row(0, 1, 1, 0, 1)
            );
            assertRows(execute("SELECT * FROM %s WHERE a = ? AND (b,c,d,e) >= (?,?,?,?)", 0, 1, 0, 0, 0),
                       row(0, 2, 0, -1, 0),
                       row(0, 2, 0, -1, 1),
                       row(0, 1, 0, 0, 0),
                       row(0, 1, 0, 0, 1),
                       row(0, 1, 0, 1, -1),
                       row(0, 1, 0, 1, 1),
                       row(0, 1, 1, -1, 0),
                       row(0, 1, 1, 0, -1),
                       row(0, 1, 1, 0, 0),
                       row(0, 1, 1, 0, 1)
            );
        }
    }

    @Test
    public void testMixedOrderColumns3() throws Throwable
    {
        for (String compactOption : new String[]{"", " COMPACT STORAGE AND "})
        {
            createTable("CREATE TABLE %s (a int, b int, c int, PRIMARY KEY (a, b, c)) WITH " +
                        compactOption +
                        "CLUSTERING ORDER BY (b DESC, c ASC)");

            execute("INSERT INTO %s (a, b, c) VALUES (?,?,?);", 0, 2, 3);
            execute("INSERT INTO %s (a, b, c) VALUES (?,?,?);", 0, 2, 4);
            execute("INSERT INTO %s (a, b, c) VALUES (?,?,?);", 0, 4, 4);
            execute("INSERT INTO %s (a, b, c) VALUES (?,?,?);", 0, 3, 4);
            execute("INSERT INTO %s (a, b, c) VALUES (?,?,?);", 0, 4, 5);
            execute("INSERT INTO %s (a, b, c) VALUES (?,?,?);", 0, 4, 6);


            assertRows(execute("SELECT * FROM %s WHERE a = ? AND (b,c)>=(?,?) AND (b,c)<(?,?) ALLOW FILTERING", 0, 2, 3, 4, 5),
                       row(0, 4, 4), row(0, 3, 4), row(0, 2, 3), row(0, 2, 4)
            );
            assertRows(execute("SELECT * FROM %s WHERE a = ? AND (b,c)>=(?,?) AND (b,c)<=(?,?) ALLOW FILTERING", 0, 2, 3, 4, 5),
                       row(0, 4, 4), row(0, 4, 5), row(0, 3, 4), row(0, 2, 3), row(0, 2, 4)
            );
            assertRows(execute("SELECT * FROM %s WHERE a = ? AND (b,c)<(?,?) ALLOW FILTERING", 0, 4, 5),
                       row(0, 4, 4), row(0, 3, 4), row(0, 2, 3), row(0, 2, 4)
            );

            assertRows(execute("SELECT * FROM %s WHERE a = ? AND (b,c)>(?,?) ALLOW FILTERING", 0, 4, 5),
                       row(0, 4, 6)
            );

            assertRows(execute("SELECT * FROM %s WHERE a = ? AND (b)<(?) and (b)>(?) ALLOW FILTERING", 0, 4, 2),
                       row(0, 3, 4)
            );
        }
    }

    @Test
    public void testMixedOrderColumns4() throws Throwable
    {
        for (String compactOption : new String[]{"", " COMPACT STORAGE AND "})
        {
            createTable("CREATE TABLE %s (a int, b int, c int, d int, e int, PRIMARY KEY (a, b, c, d, e)) WITH " +
                        compactOption +
                        "CLUSTERING ORDER BY (b ASC, c DESC, d DESC, e ASC)");

            execute("INSERT INTO %s (a, b, c, d, e) VALUES (?, ?, ?, ?, ?)", 0, 2, 0, -1, 0);
            execute("INSERT INTO %s (a, b, c, d, e) VALUES (?, ?, ?, ?, ?)", 0, 2, 0, -1, 1);
            execute("INSERT INTO %s (a, b, c, d, e) VALUES (?, ?, ?, ?, ?)", 0, 2, 0, 1, 1);
            execute("INSERT INTO %s (a, b, c, d, e) VALUES (?, ?, ?, ?, ?)", 0, 2, -1, 1, 1);
            execute("INSERT INTO %s (a, b, c, d, e) VALUES (?, ?, ?, ?, ?)", 0, 2, -3, 1, 1);
            execute("INSERT INTO %s (a, b, c, d, e) VALUES (?, ?, ?, ?, ?)", 0, 1, -1, 0, 0);
            execute("INSERT INTO %s (a, b, c, d, e) VALUES (?, ?, ?, ?, ?)", 0, 1, -1, 1, 1);
            execute("INSERT INTO %s (a, b, c, d, e) VALUES (?, ?, ?, ?, ?)", 0, 1, -1, 1, 0);
            execute("INSERT INTO %s (a, b, c, d, e) VALUES (?, ?, ?, ?, ?)", 0, 1, 0, 1, -1);
            execute("INSERT INTO %s (a, b, c, d, e) VALUES (?, ?, ?, ?, ?)", 0, 1, 0, 1, 1);
            execute("INSERT INTO %s (a, b, c, d, e) VALUES (?, ?, ?, ?, ?)", 0, 1, 0, 0, -1);
            execute("INSERT INTO %s (a, b, c, d, e) VALUES (?, ?, ?, ?, ?)", 0, 1, 0, 0, 0);
            execute("INSERT INTO %s (a, b, c, d, e) VALUES (?, ?, ?, ?, ?)", 0, 1, 0, 0, 1);
            execute("INSERT INTO %s (a, b, c, d, e) VALUES (?, ?, ?, ?, ?)", 0, 1, 0, -1, -1);
            execute("INSERT INTO %s (a, b, c, d, e) VALUES (?, ?, ?, ?, ?)", 0, 1, 1, 0, -1);
            execute("INSERT INTO %s (a, b, c, d, e) VALUES (?, ?, ?, ?, ?)", 0, 1, 1, 0, 0);
            execute("INSERT INTO %s (a, b, c, d, e) VALUES (?, ?, ?, ?, ?)", 0, 1, 1, 0, -1);
            execute("INSERT INTO %s (a, b, c, d, e) VALUES (?, ?, ?, ?, ?)", 0, 1, 1, 0, 0);
            execute("INSERT INTO %s (a, b, c, d, e) VALUES (?, ?, ?, ?, ?)", 0, 1, 1, 0, 1);
            execute("INSERT INTO %s (a, b, c, d, e) VALUES (?, ?, ?, ?, ?)", 0, 1, 1, -1, 0);
            execute("INSERT INTO %s (a, b, c, d, e) VALUES (?, ?, ?, ?, ?)", 0, 0, 0, 0, 0);
            execute("INSERT INTO %s (a, b, c, d, e) VALUES (?, ?, ?, ?, ?)", 0, -1, 0, -1, 0);
            execute("INSERT INTO %s (a, b, c, d, e) VALUES (?, ?, ?, ?, ?)", 0, -1, 0, 0, 0);

            assertRows(execute(
            "SELECT * FROM %s" +
            " WHERE a = ? " +
            "AND (b,c,d,e)<(?,?,?,?) " +
            "AND (b,c,d,e)>(?,?,?,?)", 0, 2, 0, 1, 1, -1, 0, -1, -1),

                       row(0, -1, 0, 0, 0),
                       row(0, -1, 0, -1, 0),
                       row(0, 0, 0, 0, 0),
                       row(0, 1, 1, 0, -1),
                       row(0, 1, 1, 0, 0),
                       row(0, 1, 1, 0, 1),
                       row(0, 1, 1, -1, 0),
                       row(0, 1, 0, 1, -1),
                       row(0, 1, 0, 1, 1),
                       row(0, 1, 0, 0, -1),
                       row(0, 1, 0, 0, 0),
                       row(0, 1, 0, 0, 1),
                       row(0, 1, 0, -1, -1),
                       row(0, 1, -1, 1, 0),
                       row(0, 1, -1, 1, 1),
                       row(0, 1, -1, 0, 0),
                       row(0, 2, 0, -1, 0),
                       row(0, 2, 0, -1, 1),
                       row(0, 2, -1, 1, 1),
                       row(0, 2, -3, 1, 1)

            );


            assertRows(execute(
            "SELECT * FROM %s" +
            " WHERE a = ? " +
            "AND (b,c,d,e) < (?,?,?,?) " +
            "AND (b,c,d,e)>(?,?,?,?)", 0, 1, 0, 0, 0, 1, 0, -1, -1),
                       row(0, 1, 0, 0, -1)
            );

            assertRows(execute(
            "SELECT * FROM %s" +
            " WHERE a = ? " +
            "AND (b,c,d,e) <= (?,?,?,?) " +
            "AND (b,c,d,e)>(?,?,?,?)", 0, 1, 0, 0, 0, 1, 0, -1, -1),
                       row(0, 1, 0, 0, -1),
                       row(0, 1, 0, 0, 0)
            );


            assertRows(execute(
            "SELECT * FROM %s" +
            " WHERE a = ? " +
            "AND (b,c,d,e)<=(?,?,?,?) " +
            "AND (b,c,d,e)>(?,?,?,?)", 0, 2, 0, 1, 1, -1, 0, -1, -1),

                       row(0, -1, 0, 0, 0),
                       row(0, -1, 0, -1, 0),
                       row(0, 0, 0, 0, 0),
                       row(0, 1, 1, 0, -1),
                       row(0, 1, 1, 0, 0),
                       row(0, 1, 1, 0, 1),
                       row(0, 1, 1, -1, 0),
                       row(0, 1, 0, 1, -1),
                       row(0, 1, 0, 1, 1),
                       row(0, 1, 0, 0, -1),
                       row(0, 1, 0, 0, 0),
                       row(0, 1, 0, 0, 1),
                       row(0, 1, 0, -1, -1),
                       row(0, 1, -1, 1, 0),
                       row(0, 1, -1, 1, 1),
                       row(0, 1, -1, 0, 0),
                       row(0, 2, 0, 1, 1),
                       row(0, 2, 0, -1, 0),
                       row(0, 2, 0, -1, 1),
                       row(0, 2, -1, 1, 1),
                       row(0, 2, -3, 1, 1)
            );

            assertRows(execute(
            "SELECT * FROM %s" +
            " WHERE a = ? " +
            "AND (b,c)<=(?,?) " +
            "AND (b,c,d,e)>(?,?,?,?)", 0, 2, 0, -1, 0, -1, -1),

                       row(0, -1, 0, 0, 0),
                       row(0, -1, 0, -1, 0),
                       row(0, 0, 0, 0, 0),
                       row(0, 1, 1, 0, -1),
                       row(0, 1, 1, 0, 0),
                       row(0, 1, 1, 0, 1),
                       row(0, 1, 1, -1, 0),
                       row(0, 1, 0, 1, -1),
                       row(0, 1, 0, 1, 1),
                       row(0, 1, 0, 0, -1),
                       row(0, 1, 0, 0, 0),
                       row(0, 1, 0, 0, 1),
                       row(0, 1, 0, -1, -1),
                       row(0, 1, -1, 1, 0),
                       row(0, 1, -1, 1, 1),
                       row(0, 1, -1, 0, 0),
                       row(0, 2, 0, 1, 1),
                       row(0, 2, 0, -1, 0),
                       row(0, 2, 0, -1, 1),
                       row(0, 2, -1, 1, 1),
                       row(0, 2, -3, 1, 1)
            );

            assertRows(execute(
            "SELECT * FROM %s" +
            " WHERE a = ? " +
            "AND (b,c)<(?,?) " +
            "AND (b,c,d,e)>(?,?,?,?)", 0, 2, 0, -1, 0, -1, -1),
                       row(0, -1, 0, 0, 0),
                       row(0, -1, 0, -1, 0),
                       row(0, 0, 0, 0, 0),
                       row(0, 1, 1, 0, -1),
                       row(0, 1, 1, 0, 0),
                       row(0, 1, 1, 0, 1),
                       row(0, 1, 1, -1, 0),
                       row(0, 1, 0, 1, -1),
                       row(0, 1, 0, 1, 1),
                       row(0, 1, 0, 0, -1),
                       row(0, 1, 0, 0, 0),
                       row(0, 1, 0, 0, 1),
                       row(0, 1, 0, -1, -1),
                       row(0, 1, -1, 1, 0),
                       row(0, 1, -1, 1, 1),
                       row(0, 1, -1, 0, 0),
                       row(0, 2, -1, 1, 1),
                       row(0, 2, -3, 1, 1)
            );

            assertRows(execute(
            "SELECT * FROM %s" +
            " WHERE a = ? " +
            "AND (b,c,d,e)<=(?,?,?,?) " +
            "AND (b)>=(?)", 0, 2, 0, 1, 1, -1),

                       row(0, -1, 0, 0, 0),
                       row(0, -1, 0, -1, 0),
                       row(0, 0, 0, 0, 0),
                       row(0, 1, 1, 0, -1),
                       row(0, 1, 1, 0, 0),
                       row(0, 1, 1, 0, 1),
                       row(0, 1, 1, -1, 0),
                       row(0, 1, 0, 1, -1),
                       row(0, 1, 0, 1, 1),
                       row(0, 1, 0, 0, -1),
                       row(0, 1, 0, 0, 0),
                       row(0, 1, 0, 0, 1),
                       row(0, 1, 0, -1, -1),
                       row(0, 1, -1, 1, 0),
                       row(0, 1, -1, 1, 1),
                       row(0, 1, -1, 0, 0),
                       row(0, 2, 0, 1, 1),
                       row(0, 2, 0, -1, 0),
                       row(0, 2, 0, -1, 1),
                       row(0, 2, -1, 1, 1),
                       row(0, 2, -3, 1, 1)
            );

            assertRows(execute(
            "SELECT * FROM %s" +
            " WHERE a = ? " +
            "AND (b,c,d,e)<=(?,?,?,?) " +
            "AND (b)>(?)", 0, 2, 0, 1, 1, -1),

                       row(0, 0, 0, 0, 0),
                       row(0, 1, 1, 0, -1),
                       row(0, 1, 1, 0, 0),
                       row(0, 1, 1, 0, 1),
                       row(0, 1, 1, -1, 0),
                       row(0, 1, 0, 1, -1),
                       row(0, 1, 0, 1, 1),
                       row(0, 1, 0, 0, -1),
                       row(0, 1, 0, 0, 0),
                       row(0, 1, 0, 0, 1),
                       row(0, 1, 0, -1, -1),
                       row(0, 1, -1, 1, 0),
                       row(0, 1, -1, 1, 1),
                       row(0, 1, -1, 0, 0),
                       row(0, 2, 0, 1, 1),
                       row(0, 2, 0, -1, 0),
                       row(0, 2, 0, -1, 1),
                       row(0, 2, -1, 1, 1),
                       row(0, 2, -3, 1, 1)
            );

            assertRows(execute("SELECT * FROM %s WHERE a = ? AND (b,c,d,e) <= (?,?,?,?)", 0, 1, 0, 0, 0),
                       row(0, -1, 0, 0, 0),
                       row(0, -1, 0, -1, 0),
                       row(0, 0, 0, 0, 0),
                       row(0, 1, 0, 0, -1),
                       row(0, 1, 0, 0, 0),
                       row(0, 1, 0, -1, -1),
                       row(0, 1, -1, 1, 0),
                       row(0, 1, -1, 1, 1),
                       row(0, 1, -1, 0, 0)
            );

            assertRows(execute("SELECT * FROM %s WHERE a = ? AND (b,c,d,e) > (?,?,?,?)", 0, 1, 0, 0, 0),
                       row(0, 1, 1, 0, -1),
                       row(0, 1, 1, 0, 0),
                       row(0, 1, 1, 0, 1),
                       row(0, 1, 1, -1, 0),
                       row(0, 1, 0, 1, -1),
                       row(0, 1, 0, 1, 1),
                       row(0, 1, 0, 0, 1),
                       row(0, 2, 0, 1, 1),
                       row(0, 2, 0, -1, 0),
                       row(0, 2, 0, -1, 1),
                       row(0, 2, -1, 1, 1),
                       row(0, 2, -3, 1, 1)

            );

            assertRows(execute("SELECT * FROM %s WHERE a = ? AND (b,c,d,e) >= (?,?,?,?)", 0, 1, 0, 0, 0),
                       row(0, 1, 1, 0, -1),
                       row(0, 1, 1, 0, 0),
                       row(0, 1, 1, 0, 1),
                       row(0, 1, 1, -1, 0),
                       row(0, 1, 0, 1, -1),
                       row(0, 1, 0, 1, 1),
                       row(0, 1, 0, 0, 0),
                       row(0, 1, 0, 0, 1),
                       row(0, 2, 0, 1, 1),
                       row(0, 2, 0, -1, 0),
                       row(0, 2, 0, -1, 1),
                       row(0, 2, -1, 1, 1),
                       row(0, 2, -3, 1, 1)
            );

            assertRows(execute("SELECT * FROM %s WHERE a = ? AND (b,c,d) >= (?,?,?)", 0, 1, 0, 0),
                       row(0, 1, 1, 0, -1),
                       row(0, 1, 1, 0, 0),
                       row(0, 1, 1, 0, 1),
                       row(0, 1, 1, -1, 0),
                       row(0, 1, 0, 1, -1),
                       row(0, 1, 0, 1, 1),
                       row(0, 1, 0, 0, -1),
                       row(0, 1, 0, 0, 0),
                       row(0, 1, 0, 0, 1),
                       row(0, 2, 0, 1, 1),
                       row(0, 2, 0, -1, 0),
                       row(0, 2, 0, -1, 1),
                       row(0, 2, -1, 1, 1),
                       row(0, 2, -3, 1, 1)
            );

            assertRows(execute("SELECT * FROM %s WHERE a = ? AND (b,c,d) > (?,?,?)", 0, 1, 0, 0),
                       row(0, 1, 1, 0, -1),
                       row(0, 1, 1, 0, 0),
                       row(0, 1, 1, 0, 1),
                       row(0, 1, 1, -1, 0),
                       row(0, 1, 0, 1, -1),
                       row(0, 1, 0, 1, 1),
                       row(0, 2, 0, 1, 1),
                       row(0, 2, 0, -1, 0),
                       row(0, 2, 0, -1, 1),
                       row(0, 2, -1, 1, 1),
                       row(0, 2, -3, 1, 1)
            );

            assertRows(execute(
            "SELECT * FROM %s" +
            " WHERE a = ? " +
            "AND (b) < (?) ", 0, 0),
                       row(0, -1, 0, 0, 0), row(0, -1, 0, -1, 0)
            );
            assertRows(execute(
            "SELECT * FROM %s" +
            " WHERE a = ? " +
            "AND (b) <= (?) ", 0, -1),
                       row(0, -1, 0, 0, 0), row(0, -1, 0, -1, 0)
            );
            assertRows(execute(
            "SELECT * FROM %s" +
            " WHERE a = ? " +
            "AND (b,c,d,e) < (?,?,?,?) and (b,c,d,e) > (?,?,?,?) ", 0, 2, 0, 0, 0, 2, -2, 0, 0),
                       row(0, 2, 0, -1, 0),
                       row(0, 2, 0, -1, 1),
                       row(0, 2, -1, 1, 1)
            );
        }
    }

    /**
     * Check select on tuple relations, see CASSANDRA-8613
     * migrated from cql_tests.py:TestCQL.simple_tuple_query_test()
     */
    @Test
    public void testSimpleTupleQuery() throws Throwable
    {
        createTable("create table %s (a int, b int, c int, d int , e int, PRIMARY KEY (a, b, c, d, e))");

        execute("INSERT INTO %s (a, b, c, d, e) VALUES (0, 2, 0, 0, 0)");
        execute("INSERT INTO %s (a, b, c, d, e) VALUES (0, 1, 0, 0, 0)");
        execute("INSERT INTO %s (a, b, c, d, e) VALUES (0, 0, 0, 0, 0)");
        execute("INSERT INTO %s (a, b, c, d, e) VALUES (0, 0, 1, 1, 1)");
        execute("INSERT INTO %s (a, b, c, d, e) VALUES (0, 0, 2, 2, 2)");
        execute("INSERT INTO %s (a, b, c, d, e) VALUES (0, 0, 3, 3, 3)");
        execute("INSERT INTO %s (a, b, c, d, e) VALUES (0, 0, 1, 1, 1)");

        assertRows(execute("SELECT * FROM %s WHERE b=0 AND (c, d, e) > (1, 1, 1) ALLOW FILTERING"),
                   row(0, 0, 2, 2, 2),
                   row(0, 0, 3, 3, 3));
    }

    @Test
    public void testInvalidColumnNames() throws Throwable
    {
        createTable("CREATE TABLE %s (a int, b int, c int, d int, PRIMARY KEY (a, b, c))");
        assertInvalidMessage("Undefined name e in where clause ('(b, e) = (0, 0)')", "SELECT * FROM %s WHERE (b, e) = (0, 0)");
        assertInvalidMessage("Undefined name e in where clause ('(b, e) IN ((0, 1), (2, 4))')", "SELECT * FROM %s WHERE (b, e) IN ((0, 1), (2, 4))");
        assertInvalidMessage("Undefined name e in where clause ('(b, e) > (0, 1)')", "SELECT * FROM %s WHERE (b, e) > (0, 1) and b <= 2");
        assertInvalidMessage("Aliases aren't allowed in the where clause ('(b, e) = (0, 0)')", "SELECT c AS e FROM %s WHERE (b, e) = (0, 0)");
        assertInvalidMessage("Aliases aren't allowed in the where clause ('(b, e) IN ((0, 1), (2, 4))')", "SELECT c AS e FROM %s WHERE (b, e) IN ((0, 1), (2, 4))");
        assertInvalidMessage("Aliases aren't allowed in the where clause ('(b, e) > (0, 1)')", "SELECT c AS e FROM %s WHERE (b, e) > (0, 1) and b <= 2");
    }
 }<|MERGE_RESOLUTION|>--- conflicted
+++ resolved
@@ -876,6 +876,12 @@
                              "SELECT * FROM %s WHERE (b, c) >= (?, ?) AND e = ?", 1, 1, 2);
         assertRows(execute("SELECT * FROM %s WHERE (b, c) >= (?, ?) AND e = ? ALLOW FILTERING", 1, 1, 2),
                    row(0, 1, 1, 1, 2));
+
+        assertInvalidMessage("Unsupported null value for column e",
+                             "SELECT * FROM %s WHERE (b, c) >= (?, ?) AND e = ?  ALLOW FILTERING", 1, 1, null);
+
+        assertInvalidMessage("Unsupported unset value for column e",
+                             "SELECT * FROM %s WHERE (b, c) >= (?, ?) AND e = ?  ALLOW FILTERING", 1, 1, unset());
     }
 
     @Test
@@ -892,26 +898,6 @@
             execute("INSERT INTO %s (a,b,c,d,e,v) VALUES (?,?,?,?,?,?)", 0, i, i, i, i, i);
         }
 
-<<<<<<< HEAD
-        assertInvalidMessage("Unsupported null value for column e",
-                             "SELECT * FROM %s WHERE (b, c) >= (?, ?) AND e = ?  ALLOW FILTERING", 1, 1, null);
-
-        assertInvalidMessage("Unsupported unset value for column e",
-                             "SELECT * FROM %s WHERE (b, c) >= (?, ?) AND e = ?  ALLOW FILTERING", 1, 1, unset());
-    }
-
-    @Test
-    public void testMultipleClusteringWithIndexAndValueOver64K() throws Throwable
-    {
-        createTable("CREATE TABLE %s (a int, b blob, c int, d int, PRIMARY KEY (a, b, c))");
-        createIndex("CREATE INDEX ON %s (b)");
-
-        execute("INSERT INTO %s (a, b, c, d) VALUES (?, ?, ?, ?)", 0, ByteBufferUtil.bytes(1), 0, 0);
-        execute("INSERT INTO %s (a, b, c, d) VALUES (?, ?, ?, ?)", 0, ByteBufferUtil.bytes(2), 1, 0);
-
-        assertInvalidMessage("Index expression values may not be larger than 64K",
-                             "SELECT * FROM %s WHERE (b, c) = (?, ?) AND d = ?  ALLOW FILTERING", TOO_BIG, 1, 2);
-=======
         String errorMsg = "Multi-column slice restrictions cannot be used for filtering.";
         assertInvalidMessage(errorMsg,
                              "SELECT * FROM %s WHERE a = 0 AND (c,d) < (2,2) AND v = 0 ALLOW FILTERING");
@@ -923,7 +909,19 @@
                              "SELECT * FROM %s WHERE a = 0 AND b > 1 AND (d,e) < (2,2) AND v = 0 ALLOW FILTERING");
         assertInvalidMessage(errorMsg,
                              "SELECT * FROM %s WHERE a = 0 AND (b,c) > (1,0) AND (d,e) < (2,2) AND v = 0 ALLOW FILTERING");
->>>>>>> e06dae81
+    }
+
+    @Test
+    public void testMultipleClusteringWithIndexAndValueOver64K() throws Throwable
+    {
+        createTable("CREATE TABLE %s (a int, b blob, c int, d int, PRIMARY KEY (a, b, c))");
+        createIndex("CREATE INDEX ON %s (b)");
+
+        execute("INSERT INTO %s (a, b, c, d) VALUES (?, ?, ?, ?)", 0, ByteBufferUtil.bytes(1), 0, 0);
+        execute("INSERT INTO %s (a, b, c, d) VALUES (?, ?, ?, ?)", 0, ByteBufferUtil.bytes(2), 1, 0);
+
+        assertInvalidMessage("Index expression values may not be larger than 64K",
+                             "SELECT * FROM %s WHERE (b, c) = (?, ?) AND d = ?  ALLOW FILTERING", TOO_BIG, 1, 2);
     }
 
     @Test
