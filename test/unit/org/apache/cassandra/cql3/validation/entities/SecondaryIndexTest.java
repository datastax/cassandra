--- conflicted
+++ resolved
@@ -709,6 +709,29 @@
     }
 
     @Test
+    public void testIndexOnPartitionKeyWithStaticColumnAndNoRows() throws Throwable
+    {
+        createTable("CREATE TABLE %s (pk1 int, pk2 int, c int, s int static, v int, PRIMARY KEY((pk1, pk2), c))");
+        createIndex("CREATE INDEX ON %s (pk2)");
+        execute("INSERT INTO %s (pk1, pk2, c, s, v) VALUES (?, ?, ?, ?, ?)", 1, 1, 1, 9, 1);
+        execute("INSERT INTO %s (pk1, pk2, c, s, v) VALUES (?, ?, ?, ?, ?)", 1, 1, 2, 9, 2);
+        execute("INSERT INTO %s (pk1, pk2, s) VALUES (?, ?, ?)", 2, 1, 9);
+        execute("INSERT INTO %s (pk1, pk2, c, s, v) VALUES (?, ?, ?, ?, ?)", 3, 1, 1, 9, 1);
+
+        assertRows(execute("SELECT * FROM %s WHERE pk2 = ?", 1),
+                   row(2, 1, null, 9, null),
+                   row(1, 1, 1, 9, 1),
+                   row(1, 1, 2, 9, 2),
+                   row(3, 1, 1, 9, 1));
+
+        execute("UPDATE %s SET s=?, v=? WHERE pk1=? AND pk2=? AND c=?", 9, 1, 1, 10, 2);
+        assertRows(execute("SELECT * FROM %s WHERE pk2 = ?", 10), row(1, 10, 2, 9, 1));
+
+        execute("UPDATE %s SET s=? WHERE pk1=? AND pk2=?", 9, 1, 20);
+        assertRows(execute("SELECT * FROM %s WHERE pk2 = ?", 20), row(1, 20, null, 9, null));
+    }
+
+    @Test
     public void testIndexOnClusteringColumnInsertValueOver64k() throws Throwable
     {
         createTable("CREATE TABLE %s(a int, b int, c blob, PRIMARY KEY (a, b))");
@@ -1245,7 +1268,6 @@
     }
 
     @Test
-<<<<<<< HEAD
     public void testPartitionKeyWithIndex() throws Throwable
     {
         createTable("CREATE TABLE %s (a int, b int, c int, PRIMARY KEY ((a, b)))");
@@ -1511,28 +1533,6 @@
         assertInvalidMessage("Non-collection columns support only simple indexes", "CREATE INDEX ON %s (keys(v))");
         assertInvalidMessage("Non-collection columns support only simple indexes", "CREATE INDEX ON %s (values(v))");
         assertInvalidMessage("full() indexes can only be created on frozen collections", "CREATE INDEX ON %s (full(v))");
-=======
-    public void testIndexOnPartitionKeyWithStaticColumnAndNoRows() throws Throwable
-    {
-        createTable("CREATE TABLE %s (pk1 int, pk2 int, c int, s int static, v int, PRIMARY KEY((pk1, pk2), c))");
-        createIndex("CREATE INDEX ON %s (pk2)");
-        execute("INSERT INTO %s (pk1, pk2, c, s, v) VALUES (?, ?, ?, ?, ?)", 1, 1, 1, 9, 1);
-        execute("INSERT INTO %s (pk1, pk2, c, s, v) VALUES (?, ?, ?, ?, ?)", 1, 1, 2, 9, 2);
-        execute("INSERT INTO %s (pk1, pk2, s) VALUES (?, ?, ?)", 2, 1, 9);
-        execute("INSERT INTO %s (pk1, pk2, c, s, v) VALUES (?, ?, ?, ?, ?)", 3, 1, 1, 9, 1);
-
-        assertRows(execute("SELECT * FROM %s WHERE pk2 = ?", 1),
-                   row(2, 1, null, 9, null),
-                   row(1, 1, 1, 9, 1),
-                   row(1, 1, 2, 9, 2),
-                   row(3, 1, 1, 9, 1));
-
-        execute("UPDATE %s SET s=?, v=? WHERE pk1=? AND pk2=? AND c=?", 9, 1, 1, 10, 2);
-        assertRows(execute("SELECT * FROM %s WHERE pk2 = ?", 10), row(1, 10, 2, 9, 1));
-
-        execute("UPDATE %s SET s=? WHERE pk1=? AND pk2=?", 9, 1, 20);
-        assertRows(execute("SELECT * FROM %s WHERE pk2 = ?", 20), row(1, 20, null, 9, null));
->>>>>>> 833c993b
     }
 
     private ResultMessage.Prepared prepareStatement(String cql, boolean forThrift)
