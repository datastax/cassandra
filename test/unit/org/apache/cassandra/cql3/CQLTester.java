--- conflicted
+++ resolved
@@ -759,16 +759,12 @@
         return sessionNet(protocolVersion).execute(formatQuery(query), values);
     }
 
-<<<<<<< HEAD
+    protected com.datastax.driver.core.ResultSet executeNetWithPaging(String query, int pageSize) throws Throwable
+    {
+        return sessionNet().execute(new SimpleStatement(formatQuery(query)).setFetchSize(pageSize));
+    }
+
     public Session sessionNet()
-=======
-    protected com.datastax.driver.core.ResultSet executeNetWithPaging(String query, int pageSize) throws Throwable
->>>>>>> 7aa89a64
-    {
-        return sessionNet().execute(new SimpleStatement(formatQuery(query)).setFetchSize(pageSize));
-    }
-
-    protected Session sessionNet()
     {
         return sessionNet(getDefaultVersion());
     }
