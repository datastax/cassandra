/*
 * Licensed to the Apache Software Foundation (ASF) under one
 * or more contributor license agreements.  See the NOTICE file
 * distributed with this work for additional information
 * regarding copyright ownership.  The ASF licenses this file
 * to you under the Apache License, Version 2.0 (the
 * "License"); you may not use this file except in compliance
 * with the License.  You may obtain a copy of the License at
 *
 *     http://www.apache.org/licenses/LICENSE-2.0
 *
 * Unless required by applicable law or agreed to in writing, software
 * distributed under the License is distributed on an "AS IS" BASIS,
 * WITHOUT WARRANTIES OR CONDITIONS OF ANY KIND, either express or implied.
 * See the License for the specific language governing permissions and
 * limitations under the License.
 */
package org.apache.cassandra.cql3;

import java.io.IOException;
import java.lang.reflect.Array;
import java.math.BigDecimal;
import java.math.BigInteger;
import java.net.InetAddress;
import java.net.InetSocketAddress;
import java.net.MalformedURLException;
import java.net.ServerSocket;
import java.nio.ByteBuffer;
import java.rmi.server.RMISocketFactory;
import java.util.AbstractList;
import java.util.ArrayList;
import java.util.Arrays;
import java.util.Collection;
import java.util.Collections;
import java.util.Date;
import java.util.HashMap;
import java.util.HashSet;
import java.util.Iterator;
import java.util.LinkedHashMap;
import java.util.LinkedHashSet;
import java.util.List;
import java.util.Map;
import java.util.Optional;
import java.util.Random;
import java.util.Set;
import java.util.UUID;
import java.util.concurrent.CountDownLatch;
import java.util.concurrent.LinkedBlockingQueue;
import java.util.concurrent.ThreadPoolExecutor;
import java.util.concurrent.TimeUnit;
import java.util.concurrent.atomic.AtomicInteger;
import java.util.function.Consumer;
import java.util.regex.Matcher;
import java.util.regex.Pattern;
import java.util.stream.Collectors;
import javax.management.MBeanServerConnection;
import javax.management.remote.JMXConnector;
import javax.management.remote.JMXConnectorFactory;
import javax.management.remote.JMXConnectorServer;
import javax.management.remote.JMXServiceURL;
import javax.management.remote.rmi.RMIConnectorServer;

import com.google.common.base.Objects;
import com.google.common.base.Strings;
import com.google.common.collect.ImmutableList;
import com.google.common.collect.ImmutableSet;
import com.google.common.collect.Iterables;

import org.junit.After;
import org.junit.AfterClass;
import org.junit.Assert;
import org.junit.Before;
import org.junit.BeforeClass;
import org.junit.Rule;
import org.junit.rules.TestWatcher;
import org.junit.runner.Description;
import org.slf4j.Logger;
import org.slf4j.LoggerFactory;

import com.carrotsearch.randomizedtesting.generators.RandomInts;
import com.carrotsearch.randomizedtesting.generators.RandomStrings;
import com.codahale.metrics.Gauge;
import com.datastax.driver.core.CloseFuture;
import com.datastax.driver.core.Cluster;
import com.datastax.driver.core.ColumnDefinitions;
import com.datastax.driver.core.DataType;
import com.datastax.driver.core.NettyOptions;
import com.datastax.driver.core.PoolingOptions;
import com.datastax.driver.core.ResultSet;
import com.datastax.driver.core.Row;
import com.datastax.driver.core.Session;
import com.datastax.driver.core.SimpleStatement;
import com.datastax.driver.core.SocketOptions;
import com.datastax.driver.core.Statement;
import com.datastax.shaded.netty.channel.EventLoopGroup;
import org.apache.cassandra.SchemaLoader;
import org.apache.cassandra.ServerTestUtils;
import org.apache.cassandra.auth.CassandraAuthorizer;
import org.apache.cassandra.auth.CassandraRoleManager;
import org.apache.cassandra.auth.PasswordAuthenticator;
import org.apache.cassandra.concurrent.ScheduledExecutors;
import org.apache.cassandra.concurrent.Stage;
import org.apache.cassandra.config.DatabaseDescriptor;
import org.apache.cassandra.config.EncryptionOptions;
import org.apache.cassandra.cql3.functions.FunctionName;
import org.apache.cassandra.db.ColumnFamilyStore;
import org.apache.cassandra.db.Directories;
import org.apache.cassandra.db.Keyspace;
import org.apache.cassandra.db.marshal.AbstractType;
import org.apache.cassandra.db.marshal.BooleanType;
import org.apache.cassandra.db.marshal.ByteType;
import org.apache.cassandra.db.marshal.BytesType;
import org.apache.cassandra.db.marshal.CollectionType;
import org.apache.cassandra.db.marshal.DecimalType;
import org.apache.cassandra.db.marshal.DoubleType;
import org.apache.cassandra.db.marshal.DurationType;
import org.apache.cassandra.db.marshal.FloatType;
import org.apache.cassandra.db.marshal.InetAddressType;
import org.apache.cassandra.db.marshal.Int32Type;
import org.apache.cassandra.db.marshal.IntegerType;
import org.apache.cassandra.db.marshal.ListType;
import org.apache.cassandra.db.marshal.LongType;
import org.apache.cassandra.db.marshal.MapType;
import org.apache.cassandra.db.marshal.SetType;
import org.apache.cassandra.db.marshal.ShortType;
import org.apache.cassandra.db.marshal.TimeUUIDType;
import org.apache.cassandra.db.marshal.TimestampType;
import org.apache.cassandra.db.marshal.TupleType;
import org.apache.cassandra.db.marshal.UTF8Type;
import org.apache.cassandra.db.marshal.UUIDType;
import org.apache.cassandra.db.marshal.VectorType;
import org.apache.cassandra.db.virtual.SystemViewsKeyspace;
import org.apache.cassandra.db.virtual.VirtualKeyspaceRegistry;
import org.apache.cassandra.db.virtual.VirtualSchemaKeyspace;
import org.apache.cassandra.dht.Murmur3Partitioner;
import org.apache.cassandra.exceptions.ConfigurationException;
import org.apache.cassandra.exceptions.SyntaxException;
import org.apache.cassandra.index.SecondaryIndexManager;
import org.apache.cassandra.io.util.File;
import org.apache.cassandra.io.util.FileUtils;
import org.apache.cassandra.locator.InetAddressAndPort;
import org.apache.cassandra.locator.TokenMetadata;
import org.apache.cassandra.metrics.CassandraMetricsRegistry;
import org.apache.cassandra.metrics.ClientMetrics;
import org.apache.cassandra.nodes.Nodes;
import org.apache.cassandra.schema.IndexMetadata;
import org.apache.cassandra.schema.KeyspaceMetadata;
import org.apache.cassandra.schema.Schema;
import org.apache.cassandra.schema.SchemaConstants;
import org.apache.cassandra.schema.TableMetadata;
import org.apache.cassandra.serializers.TypeSerializer;
import org.apache.cassandra.service.ClientState;
import org.apache.cassandra.service.QueryState;
import org.apache.cassandra.service.StorageService;
import org.apache.cassandra.transport.Event;
import org.apache.cassandra.transport.Message;
import org.apache.cassandra.transport.ProtocolVersion;
import org.apache.cassandra.transport.Server;
import org.apache.cassandra.transport.SimpleClient;
import org.apache.cassandra.transport.messages.ResultMessage;
import org.apache.cassandra.utils.ByteBufferUtil;
import org.apache.cassandra.utils.FBUtilities;
import org.apache.cassandra.utils.JMXServerUtils;
import org.apache.cassandra.utils.JVMStabilityInspector;
import org.apache.cassandra.utils.Pair;
import org.apache.cassandra.utils.TimeUUID;
import org.awaitility.Awaitility;

import static com.datastax.driver.core.SocketOptions.DEFAULT_CONNECT_TIMEOUT_MILLIS;
import static com.datastax.driver.core.SocketOptions.DEFAULT_READ_TIMEOUT_MILLIS;
import static org.apache.cassandra.db.ColumnFamilyStore.FlushReason.UNIT_TESTS;
import static org.junit.Assert.assertFalse;
import static org.junit.Assert.assertNotNull;
import static org.junit.Assert.assertTrue;
import static org.junit.Assert.fail;

/**
 * Base class for CQL tests.
 */
public abstract class CQLTester
{
    protected static final Logger logger = LoggerFactory.getLogger(CQLTester.class);

    public static final String KEYSPACE = "cql_test_keyspace";
    public static final String KEYSPACE_PER_TEST = "cql_test_keyspace_alt";
    protected static final boolean USE_PREPARED_VALUES = Boolean.valueOf(System.getProperty("cassandra.test.use_prepared", "true"));
    protected static final boolean REUSE_PREPARED = Boolean.valueOf(System.getProperty("cassandra.test.reuse_prepared", "true"));
    protected static final long ROW_CACHE_SIZE_IN_MB = Integer.valueOf(System.getProperty("cassandra.test.row_cache_size_in_mb", "0"));
    private static final AtomicInteger seqNumber = new AtomicInteger();
    protected static final ByteBuffer TOO_BIG = ByteBuffer.allocate(FBUtilities.MAX_UNSIGNED_SHORT + 1024);
    public static final String DATA_CENTER = ServerTestUtils.DATA_CENTER;
    public static final String DATA_CENTER_REMOTE = ServerTestUtils.DATA_CENTER_REMOTE;
    public static final String RACK1 = ServerTestUtils.RACK1;
    private static final User SUPER_USER = new User("cassandra", "cassandra");

    private static org.apache.cassandra.transport.Server server;
    private static JMXConnectorServer jmxServer;
    protected static String jmxHost;
    protected static int jmxPort;
    protected static MBeanServerConnection jmxConnection;

    private static Randomization random;

    protected static final int nativePort;
    protected static final InetAddress nativeAddr;
    protected static final Set<InetAddressAndPort> remoteAddrs = new HashSet<>();
    private static final Map<Pair<User, ProtocolVersion>, Cluster> clusters = new HashMap<>();
    protected static final Map<Pair<User, ProtocolVersion>, Session> sessions = new HashMap<>();

    private static final ThreadPoolExecutor schemaCleanup =
    new ThreadPoolExecutor(1, 1, 0L, TimeUnit.MILLISECONDS, new LinkedBlockingQueue<>());


    public static final List<ProtocolVersion> PROTOCOL_VERSIONS = new ArrayList<>(ProtocolVersion.SUPPORTED.size());

    private static final String CREATE_INDEX_NAME_REGEX = "(\\s*(\\w*|\"\\w*\")\\s*)";
    private static final String CREATE_INDEX_REGEX = String.format("\\A\\s*CREATE(?:\\s+CUSTOM)?\\s+INDEX" +
                                                                   "(?:\\s+IF\\s+NOT\\s+EXISTS)?\\s*" +
                                                                   "%s?\\s*ON\\s+(%<s\\.)?%<s\\s*" +
                                                                   "(\\((?:\\s*\\w+\\s*\\()?%<s\\))?",
                                                                   CREATE_INDEX_NAME_REGEX);
    private static final Pattern CREATE_INDEX_PATTERN = Pattern.compile(CREATE_INDEX_REGEX, Pattern.CASE_INSENSITIVE);

    public static final NettyOptions IMMEDIATE_CONNECTION_SHUTDOWN_NETTY_OPTIONS = new NettyOptions()
    {
        @Override
        public void onClusterClose(EventLoopGroup eventLoopGroup)
        {
            eventLoopGroup.shutdownGracefully(0, 0, TimeUnit.SECONDS).syncUninterruptibly();
        }
    };

    /** Return the current server version if supported by the driver, else
     * the latest that is supported.
     *
     * @return - the preferred versions that is also supported by the driver
     */
    public static final ProtocolVersion getDefaultVersion()
    {
        return PROTOCOL_VERSIONS.contains(ProtocolVersion.CURRENT)
               ? ProtocolVersion.CURRENT
               : PROTOCOL_VERSIONS.get(PROTOCOL_VERSIONS.size() - 1);
    }

    static
    {
        checkProtocolVersion();

        nativeAddr = InetAddress.getLoopbackAddress();
        nativePort = getAutomaticallyAllocatedPort(nativeAddr);

        ServerTestUtils.daemonInitialization();
    }

    private List<String> keyspaces = new ArrayList<>();
    private List<String> tables = new ArrayList<>();
    private List<String> views = new ArrayList<>();
    private List<String> types = new ArrayList<>();
    private List<String> functions = new ArrayList<>();
    private List<String> aggregates = new ArrayList<>();
    private User user;

    // We don't use USE_PREPARED_VALUES in the code below so some test can foce value preparation (if the result
    // is not expected to be the same without preparation)
    private boolean usePrepared = USE_PREPARED_VALUES;
    private static boolean reusePrepared = REUSE_PREPARED;

    protected boolean usePrepared()
    {
        return usePrepared;
    }

    /**
     * Returns a port number that is automatically allocated,
     * typically from an ephemeral port range.
     *
     * @return a port number
     */
    private static int getAutomaticallyAllocatedPort(InetAddress address)
    {
        try
        {
            try (ServerSocket sock = new ServerSocket())
            {
                // A port number of {@code 0} means that the port number will be automatically allocated,
                // typically from an ephemeral port range.
                sock.bind(new InetSocketAddress(address, 0));
                return sock.getLocalPort();
            }
        }
        catch (IOException e)
        {
            throw new RuntimeException(e);
        }
    }

    private static void checkProtocolVersion()
    {
        // The latest versions might not be supported yet by the java driver
        for (ProtocolVersion version : ProtocolVersion.SUPPORTED)
        {
            try
            {
                com.datastax.driver.core.ProtocolVersion.fromInt(version.asInt());
                PROTOCOL_VERSIONS.add(version);
            }
            catch (IllegalArgumentException e)
            {
                logger.warn("Protocol Version {} not supported by java driver", version);
            }
        }
    }

    public static void prepareServer()
    {
        ServerTestUtils.prepareServer();
    }

    public static void cleanup()
    {
        ServerTestUtils.cleanup();
    }

    /**
     * Starts the JMX server. It's safe to call this method multiple times.
     */
    public static void startJMXServer() throws Exception
    {
        if (jmxServer != null)
            return;

        InetAddress loopback = InetAddress.getLoopbackAddress();
        jmxHost = loopback.getHostAddress();
        jmxPort = getAutomaticallyAllocatedPort(loopback);
        jmxServer = JMXServerUtils.createJMXServer(jmxPort, true);
        jmxServer.start();
    }

    public static void createMBeanServerConnection() throws Exception
    {
        assert jmxServer != null : "jmxServer not started";

        Map<String, Object> env = new HashMap<>();
        env.put("com.sun.jndi.rmi.factory.socket", RMISocketFactory.getDefaultSocketFactory());
        JMXConnector jmxc = JMXConnectorFactory.connect(getJMXServiceURL(), env);
        jmxConnection =  jmxc.getMBeanServerConnection();
    }

    public static JMXServiceURL getJMXServiceURL() throws MalformedURLException
    {
        assert jmxServer != null : "jmxServer not started";

        return new JMXServiceURL(String.format("service:jmx:rmi:///jndi/rmi://%s:%d/jmxrmi", jmxHost, jmxPort));
    }

    public static Randomization getRandom()
    {
        if (random == null)
            random = new Randomization();
        return random;
    }

    @Rule
    public FailureWatcher failureRule = new FailureWatcher();

    @BeforeClass
    public static void setUpClass()
    {
        if (ROW_CACHE_SIZE_IN_MB > 0)
            DatabaseDescriptor.setRowCacheSizeInMB(ROW_CACHE_SIZE_IN_MB);
        StorageService.instance.setPartitionerUnsafe(Murmur3Partitioner.instance);

        // Once per-JVM is enough
        prepareServer();
    }

    @AfterClass
    public static void tearDownClass()
    {
        for (Session sess : sessions.values())
                sess.close();
        for (Cluster cl : clusters.values())
                cl.close();

        if (server != null)
            server.stop();

        // We use queryInternal for CQLTester so prepared statement will populate our internal cache (if reusePrepared is used; otherwise prepared
        // statements are not cached but re-prepared every time). So we clear the cache between test files to avoid accumulating too much.
        if (reusePrepared)
            QueryProcessor.clearInternalStatementsCache();

        TokenMetadata metadata = StorageService.instance.getTokenMetadata();
        metadata.clearUnsafe();

        if (jmxServer != null && jmxServer instanceof RMIConnectorServer)
        {
            try
            {
                ((RMIConnectorServer) jmxServer).stop();
            }
            catch (IOException e)
            {
                logger.warn("Error shutting down jmx", e);
            }
        }
    }

    @Before
    public void beforeTest() throws Throwable
    {
        schemaChange(String.format("CREATE KEYSPACE IF NOT EXISTS %s WITH replication = {'class': 'SimpleStrategy', 'replication_factor': '1'}", KEYSPACE));
        schemaChange(String.format("CREATE KEYSPACE IF NOT EXISTS %s WITH replication = {'class': 'SimpleStrategy', 'replication_factor': '1'}", KEYSPACE_PER_TEST));
    }

    @After
    public void afterTest() throws Throwable
    {
        dropPerTestKeyspace();

        // Restore standard behavior in case it was changed
        usePrepared = USE_PREPARED_VALUES;
        reusePrepared = REUSE_PREPARED;

        final List<String> keyspacesToDrop = copy(keyspaces);
        final List<String> tablesToDrop = copy(tables);
        final List<String> viewsToDrop = copy(views);
        final List<String> typesToDrop = copy(types);
        final List<String> functionsToDrop = copy(functions);
        final List<String> aggregatesToDrop = copy(aggregates);
        keyspaces = null;
        tables = null;
        views = null;
        types = null;
        functions = null;
        aggregates = null;
        user = null;

        // We want to clean up after the test, but dropping a table is rather long so just do that asynchronously
        schemaCleanup.execute(() -> {
            try
            {
                logger.debug("Dropping {} materialized view created in previous test", viewsToDrop.size());
                for (int i = viewsToDrop.size() - 1; i >= 0; i--)
                    schemaChange(String.format("DROP MATERIALIZED VIEW IF EXISTS %s.%s", KEYSPACE, viewsToDrop.get(i)));

                for (int i = tablesToDrop.size() - 1; i >= 0; i--)
                    schemaChange(String.format("DROP TABLE IF EXISTS %s.%s", KEYSPACE, tablesToDrop.get(i)));

                for (int i = aggregatesToDrop.size() - 1; i >= 0; i--)
                    schemaChange(String.format("DROP AGGREGATE IF EXISTS %s", aggregatesToDrop.get(i)));

                for (int i = functionsToDrop.size() - 1; i >= 0; i--)
                    schemaChange(String.format("DROP FUNCTION IF EXISTS %s", functionsToDrop.get(i)));

                for (int i = typesToDrop.size() - 1; i >= 0; i--)
                    schemaChange(String.format("DROP TYPE IF EXISTS %s.%s", KEYSPACE, typesToDrop.get(i)));

                for (int i = keyspacesToDrop.size() - 1; i >= 0; i--)
                    schemaChange(String.format("DROP KEYSPACE IF EXISTS %s", keyspacesToDrop.get(i)));

                // Dropping doesn't delete the sstables. It's not a huge deal but it's cleaner to cleanup after us
                // Thas said, we shouldn't delete blindly before the TransactionLogs.SSTableTidier for the table we drop
                // have run or they will be unhappy. Since those taks are scheduled on StorageService.tasks and that's
                // mono-threaded, just push a task on the queue to find when it's empty. No perfect but good enough.

                final CountDownLatch latch = new CountDownLatch(1);
                ScheduledExecutors.nonPeriodicTasks.execute(new Runnable()
                {
                    public void run()
                    {
                        latch.countDown();
                    }
                });
                latch.await(2, TimeUnit.SECONDS);

                removeAllSSTables(KEYSPACE, tablesToDrop);
            }
            catch (Exception e)
            {
                throw new RuntimeException(e);
            }
        });
    }

    /**
     * Blocks until the previous schema cleanup task finished.
     */
    public void waitForSchemaCleanupCompleted(long timeout, TimeUnit unit)
    {
        Awaitility.await().atMost(timeout, unit).until(() -> schemaCleanup.getActiveCount() == 0);
    }

    public static List<String> buildNodetoolArgs(List<String> args)
    {
        int port = jmxPort == 0 ? Integer.getInteger("cassandra.jmx.local.port", 7199) : jmxPort;
        String host = jmxHost == null ? "127.0.0.1" : jmxHost;
        List<String> allArgs = new ArrayList<>();
        allArgs.add("bin/nodetool");
        allArgs.add("-p");
        allArgs.add(String.valueOf(port));
        allArgs.add("-h");
        allArgs.add(host);
        allArgs.addAll(args);
        return allArgs;
    }

    public static List<String> buildCqlshArgs(List<String> args)
    {
        List<String> allArgs = new ArrayList<>();
        allArgs.add("bin/cqlsh");
        allArgs.add(nativeAddr.getHostAddress());
        allArgs.add(Integer.toString(nativePort));
        allArgs.add("-e");
        allArgs.addAll(args);
        return allArgs;
    }

    public static List<String> buildCassandraStressArgs(List<String> args)
    {
        List<String> allArgs = new ArrayList<>();
        allArgs.add("tools/bin/cassandra-stress");
        allArgs.addAll(args);
        if (args.indexOf("-port") == -1)
        {
            allArgs.add("-port");
            allArgs.add("native=" + Integer.toString(nativePort));
        }
        return allArgs;
    }

    protected static void requireNetworkWithoutDriver()
    {
        startServices();
        startServer(server -> {});
    }

    protected static void requireAuthentication()
    {
        System.setProperty("cassandra.superuser_setup_delay_ms", "-1");

        DatabaseDescriptor.setAuthenticator(new PasswordAuthenticator());
        DatabaseDescriptor.setRoleManager(new CassandraRoleManager());
        DatabaseDescriptor.setAuthorizer(new CassandraAuthorizer());
    }

    // lazy initialization for all tests that require Java Driver
    protected static void requireNetwork() throws ConfigurationException
    {
        requireNetwork(server -> {});
    }

    // lazy initialization for all tests that require Java Driver
    protected static void requireNetwork(Consumer<Server.Builder> decorator) throws ConfigurationException
    {
        if (server != null)
            return;

        startServices();
        initializeNetwork(decorator, null);
        Nodes.Instance.persistLocalMetadata();
    }

    private static void startServices()
    {
        VirtualKeyspaceRegistry.instance.register(VirtualSchemaKeyspace.instance);
        VirtualKeyspaceRegistry.instance.register(SystemViewsKeyspace.instance);
        StorageService.instance.initServer();
        SchemaLoader.startGossiper();
    }

    protected static void reinitializeNetwork()
    {
        reinitializeNetwork(null);
    }

    protected static void reinitializeNetwork(Consumer<Cluster.Builder> clusterConfigurator)
    {
        if (server != null && server.isRunning())
        {
            server.stop();
            server = null;
        }
        List<CloseFuture> futures = new ArrayList<>();
        for (Cluster cluster : clusters.values())
            futures.add(cluster.closeAsync());
        for (Session session : sessions.values())
            futures.add(session.closeAsync());
        FBUtilities.waitOnFutures(futures);
        clusters.clear();
        sessions.clear();

        initializeNetwork(server -> {}, clusterConfigurator);
    }

    private static void initializeNetwork(Consumer<Server.Builder> decorator, Consumer<Cluster.Builder> clusterConfigurator)
    {
        startServer(decorator);
    }

    private static void startServer(Consumer<Server.Builder> decorator)
    {
        Server.Builder serverBuilder = new Server.Builder().withHost(nativeAddr).withPort(nativePort);
        decorator.accept(serverBuilder);
        server = serverBuilder.build();
        ClientMetrics.instance.init(Collections.singleton(server));
        server.start();
    }

    protected void dropPerTestKeyspace() throws Throwable
    {
        execute(String.format("DROP KEYSPACE IF EXISTS %s", KEYSPACE_PER_TEST));
    }

    /**
     * Returns a copy of the specified list.
     * @return a copy of the specified list.
     */
    private static List<String> copy(List<String> list)
    {
        return list.isEmpty() ? Collections.<String>emptyList() : new ArrayList<>(list);
    }

    public ColumnFamilyStore getCurrentColumnFamilyStore()
    {
        return getCurrentColumnFamilyStore(KEYSPACE);
    }

    public ColumnFamilyStore getCurrentColumnFamilyStore(String keyspace)
    {
        String currentTable = currentTable();
        return currentTable == null
             ? null
             : getColumnFamilyStore(keyspace, currentTable);
    }

    public ColumnFamilyStore getColumnFamilyStore(String keyspace, String table)
    {
        return Keyspace.open(keyspace).getColumnFamilyStore(table);
    }

    public void flush(boolean forceFlush)
    {
        if (forceFlush)
            flush();
    }

    public void flush()
    {
        flush(KEYSPACE);
    }

    public void flush(String keyspace)
    {
        flush(keyspace, currentTable());
    }

    public void flush(String keyspace, String table)
    {
        ColumnFamilyStore store = getColumnFamilyStore(keyspace, table);
        if (store != null)
            store.forceBlockingFlush(UNIT_TESTS);
    }

    public void disableCompaction(String keyspace)
    {
        disableCompaction(keyspace, currentTable());
    }

    public void disableCompaction(String keyspace, String table)
    {
        ColumnFamilyStore store = getColumnFamilyStore(keyspace, table);
        if (store != null)
            store.disableAutoCompaction();
    }

    public void compact()
    {
        compact(KEYSPACE, currentTable());
    }

    public void compact(String keyspace, String table)
    {
        ColumnFamilyStore store = getColumnFamilyStore(keyspace, table);
        if (store != null)
            store.forceMajorCompaction();
    }

    public void compact(String keyspace)
    {
        ColumnFamilyStore store = getCurrentColumnFamilyStore(keyspace);
        if (store != null)
            store.forceMajorCompaction();
    }

    public void disableCompaction()
    {
        disableCompaction(KEYSPACE);
    }

    public void enableCompaction(String keyspace)
    {
        ColumnFamilyStore store = getCurrentColumnFamilyStore(keyspace);
        if (store != null)
            store.enableAutoCompaction();
    }

    public void enableCompaction()
    {
        enableCompaction(KEYSPACE);
    }

    public void cleanupCache()
    {
        ColumnFamilyStore store = getCurrentColumnFamilyStore();
        if (store != null)
            store.cleanupCache();
    }

    public static FunctionName parseFunctionName(String qualifiedName)
    {
        int i = qualifiedName.indexOf('.');
        return i == -1
               ? FunctionName.nativeFunction(qualifiedName)
               : new FunctionName(qualifiedName.substring(0, i).trim(), qualifiedName.substring(i+1).trim());
    }

    public static String shortFunctionName(String f)
    {
        return parseFunctionName(f).name;
    }

    private static void removeAllSSTables(String ks, List<String> tables)
    {
        // clean up data directory which are stored as data directory/keyspace/data files
        for (File d : Directories.getKSChildDirectories(ks))
        {
            if (d.exists() && containsAny(d.name(), tables))
                FileUtils.deleteRecursive(d);
        }
    }

    private static boolean containsAny(String filename, List<String> tables)
    {
        for (int i = 0, m = tables.size(); i < m; i++)
            // don't accidentally delete in-use directories with the
            // same prefix as a table to delete, i.e. table_1 & table_11
            if (filename.contains(tables.get(i) + "-"))
                return true;
        return false;
    }

    protected String keyspace()
    {
        return KEYSPACE;
    }

    protected String currentTable()
    {
        if (tables.isEmpty())
            return null;
        return tables.get(tables.size() - 1);
    }

    protected String currentView()
    {
        if (views.isEmpty())
            return null;
        return views.get(views.size() - 1);
    }

    protected String currentKeyspace()
    {
        if (keyspaces.isEmpty())
            return null;
        return keyspaces.get(keyspaces.size() - 1);
    }

    protected Collection<String> currentTables()
    {
        if (tables == null || tables.isEmpty())
            return ImmutableList.of();

        return new ArrayList<>(tables);
    }

    protected ByteBuffer unset()
    {
        return ByteBufferUtil.UNSET_BYTE_BUFFER;
    }

    protected void forcePreparedValues()
    {
        this.usePrepared = true;
    }

    protected void stopForcingPreparedValues()
    {
        this.usePrepared = USE_PREPARED_VALUES;
    }

    public static void disablePreparedReuseForTest()
    {
        reusePrepared = false;
    }

    protected String createType(String query)
    {
        return createType(KEYSPACE, query);
    }

    protected String createType(String keyspace, String query)
    {
        String typeName = createTypeName();
        String fullQuery = String.format(query, keyspace + "." + typeName);
        logger.info(fullQuery);
        schemaChange(fullQuery);
        return typeName;
    }

    protected String createTypeName()
    {
        String typeName = String.format("type_%02d", seqNumber.getAndIncrement());
        types.add(typeName);
        return typeName;
    }

    protected String createFunctionName(String keyspace)
    {
        return String.format("%s.function_%02d", keyspace, seqNumber.getAndIncrement());
    }

    protected void registerFunction(String functionName, String argTypes)
    {
        functions.add(functionName + '(' + argTypes + ')');
    }

    protected String createFunction(String keyspace, String argTypes, String query) throws Throwable
    {
        String functionName = createFunctionName(keyspace);
        createFunctionOverload(functionName, argTypes, query);
        return functionName;
    }

    protected void createFunctionOverload(String functionName, String argTypes, String query) throws Throwable
    {
        registerFunction(functionName, argTypes);
        String fullQuery = String.format(query, functionName);
        logger.info(fullQuery);
        schemaChange(fullQuery);
    }

    protected String createAggregateName(String keyspace)
    {
        return String.format("%s.aggregate_%02d", keyspace, seqNumber.getAndIncrement());
    }

    protected void registerAggregate(String aggregateName, String argTypes)
    {
        aggregates.add(aggregateName + '(' + argTypes + ')');
    }

    protected String createAggregate(String keyspace, String argTypes, String query) throws Throwable
    {
        String aggregateName = createAggregateName(keyspace);
        createAggregateOverload(aggregateName, argTypes, query);
        return aggregateName;
    }

    protected void createAggregateOverload(String aggregateName, String argTypes, String query) throws Throwable
    {
        String fullQuery = String.format(query, aggregateName);
        registerAggregate(aggregateName, argTypes);
        logger.info(fullQuery);
        schemaChange(fullQuery);
    }

    protected String createKeyspace(String query)
    {
        String currentKeyspace = createKeyspaceName();
        String fullQuery = String.format(query, currentKeyspace);
        logger.info(fullQuery);
        schemaChange(fullQuery);
        return currentKeyspace;
    }

    protected void alterKeyspace(String query)
    {
        String fullQuery = String.format(query, currentKeyspace());
        logger.info(fullQuery);
        schemaChange(fullQuery);
    }

    protected void alterKeyspaceMayThrow(String query) throws Throwable
    {
        String fullQuery = String.format(query, currentKeyspace());
        logger.info(fullQuery);
        QueryProcessor.executeOnceInternal(fullQuery);
    }

    protected String createKeyspaceName()
    {
        String currentKeyspace = String.format("keyspace_%02d", seqNumber.getAndIncrement());
        keyspaces.add(currentKeyspace);
        return currentKeyspace;
    }

    public String createTable(String query)
    {
        return createTable(KEYSPACE, query);
    }

    protected String createViewName()
    {
        String currentView = "view_" + seqNumber.getAndIncrement();
        views.add(currentView);
        return currentView;
    }

    protected String createTable(String keyspace, String query)
    {
        String currentTable = createTableName();
        String fullQuery = formatQuery(keyspace, query);
        logger.info(fullQuery);
        schemaChange(fullQuery);
        return currentTable;
    }

    protected String createTableName()
    {
        String currentTable = String.format("table_%02d", seqNumber.getAndIncrement());
        tables.add(currentTable);
        return currentTable;
    }

    protected void createTableMayThrow(String query) throws Throwable
    {
        String currentTable = createTableName();
        String fullQuery = formatQuery(query);
        logger.info(fullQuery);
        QueryProcessor.executeOnceInternal(fullQuery);
    }

    protected void alterTable(String query)
    {
        String fullQuery = formatQuery(query);
        logger.info(fullQuery);
        schemaChange(fullQuery);
    }

    protected void alterTableMayThrow(String query) throws Throwable
    {
        String fullQuery = formatQuery(query);
        logger.info(fullQuery);
        QueryProcessor.executeOnceInternal(fullQuery);
    }

    protected void dropTable(String query)
    {
        dropFormattedTable(String.format(query, KEYSPACE + "." + currentTable()));
    }

    public void dropView(String view)
    {
        dropFormattedTable(String.format("DROP MATERIALIZED VIEW IF EXISTS %s.%s", KEYSPACE, view));
        views.remove(view);
    }

    protected void dropFormattedTable(String formattedQuery)
    {
        logger.info(formattedQuery);
        schemaChange(formattedQuery);
    }

    protected String createIndex(String query)
    {
        return createIndex(KEYSPACE, query);
    }

    protected String createIndex(String keyspace, String query)
    {
        String formattedQuery = formatQuery(keyspace, query);
        return createFormattedIndex(formattedQuery);
    }

    protected String createFormattedIndex(String formattedQuery)
    {
        logger.info(formattedQuery);
        String indexName = getCreateIndexName(formattedQuery);
        schemaChange(formattedQuery);
        return indexName;
    }

    protected static String getCreateIndexName(String formattedQuery)
    {
        Matcher matcher = CREATE_INDEX_PATTERN.matcher(formattedQuery);
        if (!matcher.find())
            throw new IllegalArgumentException("Expected valid create index query but found: " + formattedQuery);

        String index = matcher.group(2);
        if (!Strings.isNullOrEmpty(index))
            return index;

        String keyspace = matcher.group(5);
        if (Strings.isNullOrEmpty(keyspace))
            throw new IllegalArgumentException("Keyspace name should be specified: " + formattedQuery);

        String table = matcher.group(7);
        if (Strings.isNullOrEmpty(table))
            throw new IllegalArgumentException("Table name should be specified: " + formattedQuery);

        String column = matcher.group(9);

        String baseName = Strings.isNullOrEmpty(column)
                        ? IndexMetadata.generateDefaultIndexName(table)
                        : IndexMetadata.generateDefaultIndexName(table, new ColumnIdentifier(column, true));

        KeyspaceMetadata ks = Schema.instance.getKeyspaceMetadata(keyspace);
        return ks.findAvailableIndexName(baseName);
    }

    /**
     * Index creation is asynchronous, this method searches in the system table IndexInfo
     * for the specified index and returns true if it finds it, which indicates the
     * index was built. If we haven't found it after 5 seconds we give-up.
     */
    protected boolean waitForIndex(String keyspace, String table, String index) throws Throwable
    {
        long start = System.currentTimeMillis();
        boolean indexCreated = false;
        while (!indexCreated)
        {
            Object[][] results = getRows(execute("select index_name from system.\"IndexInfo\" where table_name = ?", keyspace));
            for(int i = 0; i < results.length; i++)
            {
                if (index.equals(results[i][0]))
                {
                    indexCreated = true;
                    break;
                }
            }

            if (System.currentTimeMillis() - start > 5000)
                break;

            Thread.sleep(10);
        }

        return indexCreated;
    }

    /**
     * Index creation is asynchronous, this method waits until the specified index hasn't any building task running.
     * <p>
     * This method differs from {@link #waitForIndex(String, String, String)} in that it doesn't require the index to be
     * fully nor successfully built, so it can be used to wait for failing index builds.
     *
     * @param keyspace the index keyspace name
     * @param indexName the index name
     * @return {@code true} if the index build tasks have finished in 5 seconds, {@code false} otherwise
     */
    protected boolean waitForIndexBuilds(String keyspace, String indexName) throws InterruptedException
    {
        long start = System.currentTimeMillis();
        SecondaryIndexManager indexManager = getCurrentColumnFamilyStore(keyspace).indexManager;

        while (true)
        {
            if (!indexManager.isIndexBuilding(indexName))
            {
                return true;
            }
            else if (System.currentTimeMillis() - start > 5000)
            {
                return false;
            }
            else
            {
                Thread.sleep(10);
            }
        }
    }

    protected void createIndexMayThrow(String query) throws Throwable
    {
        String fullQuery = formatQuery(query);
        logger.info(fullQuery);
        QueryProcessor.executeOnceInternal(fullQuery);
    }

    protected void dropIndex(String query) throws Throwable
    {
        String fullQuery = String.format(query, KEYSPACE);
        logger.info(fullQuery);
        schemaChange(fullQuery);
    }

    /**
     *  Because the tracing executor is single threaded, submitting an empty event should ensure
     *  that all tracing events mutations have been applied.
     */
    protected void waitForTracingEvents()
    {
        try
        {
            Stage.TRACING.executor().submit(() -> {}).get();
        }
        catch (Throwable t)
        {
            JVMStabilityInspector.inspectThrowable(t);
            logger.error("Failed to wait for tracing events: {}", t);
        }
    }

    protected static void assertSchemaChange(String query,
                                             Event.SchemaChange.Change expectedChange,
                                             Event.SchemaChange.Target expectedTarget,
                                             String expectedKeyspace,
                                             String expectedName,
                                             String... expectedArgTypes)
    {
        ResultMessage actual = schemaChange(query);
        Assert.assertTrue(actual instanceof ResultMessage.SchemaChange);
        Event.SchemaChange schemaChange = ((ResultMessage.SchemaChange) actual).change;
        Assert.assertSame(expectedChange, schemaChange.change);
        Assert.assertSame(expectedTarget, schemaChange.target);
        Assert.assertEquals(expectedKeyspace, schemaChange.keyspace);
        Assert.assertEquals(expectedName, schemaChange.name);
        Assert.assertEquals(expectedArgTypes != null ? Arrays.asList(expectedArgTypes) : null, schemaChange.argTypes);
    }

    protected static void assertWarningsContain(Message.Response response, String message)
    {
        List<String> warnings = response.getWarnings();
        Assert.assertNotNull(warnings);
        assertTrue(warnings.stream().anyMatch(s -> s.contains(message)));
    }

    protected static void assertNoWarningContains(Message.Response response, String message)
    {
        List<String> warnings = response.getWarnings();

        if (warnings != null)
        {
            assertFalse(warnings.stream().anyMatch(s -> s.contains(message)));
        }
    }

    protected static ResultMessage schemaChange(String query)
    {
        try
        {
            ClientState state = ClientState.forInternalCalls(SchemaConstants.SYSTEM_KEYSPACE_NAME);
            QueryState queryState = new QueryState(state);

            CQLStatement statement = QueryProcessor.parseStatement(query, queryState.getClientState());
            statement.validate(queryState);

            QueryOptions options = QueryOptions.forInternalCalls(Collections.<ByteBuffer>emptyList());

            return statement.executeLocally(queryState, options);
        }
        catch (Exception e)
        {
            logger.info("Error performing schema change", e);
            throw new RuntimeException("Error setting schema for test (query was: " + query + ")", e);
        }
    }

    protected TableMetadata currentTableMetadata()
    {
        return Schema.instance.getTableMetadata(KEYSPACE, currentTable());
    }

    protected com.datastax.driver.core.ResultSet executeNet(ProtocolVersion protocolVersion, String query, Object... values) throws Throwable
    {
        return sessionNet(protocolVersion).execute(formatQuery(query), values);
    }

    protected com.datastax.driver.core.ResultSet executeNet(String query, Object... values) throws Throwable
    {
        return sessionNet().execute(formatQuery(query), values);
    }

    protected com.datastax.driver.core.ResultSet executeNet(Statement statement)
    {
        return executeNet(getDefaultVersion(), statement);
    }

    protected com.datastax.driver.core.ResultSet executeNet(ProtocolVersion protocolVersion, Statement statement)
    {
        return sessionNet(protocolVersion).execute(statement);
    }

    protected com.datastax.driver.core.ResultSet executeNetWithPaging(ProtocolVersion version, String query, int pageSize) throws Throwable
    {
        return sessionNet(version).execute(new SimpleStatement(formatQuery(query)).setFetchSize(pageSize));
    }

    protected com.datastax.driver.core.ResultSet executeNetWithPaging(ProtocolVersion version, String query, String KS, int pageSize)
    {
        return sessionNet(version).execute(new SimpleStatement(formatQuery(KS, query)).setKeyspace(KS).setFetchSize(pageSize));
    }

    protected com.datastax.driver.core.ResultSet executeNetWithPaging(String query, int pageSize) throws Throwable
    {
        return sessionNet().execute(new SimpleStatement(formatQuery(query)).setFetchSize(pageSize));
    }

    /**
     * Use the specified user for executing the queries over the network.
     * @param username the user name
     * @param password the user password
     */
    public void useUser(String username, String password)
    {
        this.user = new User(username, password);
    }

    /**
     * Use the super user for executing the queries over the network.
     */
    public void useSuperUser()
    {
        this.user = SUPER_USER;
    }

    public boolean isSuperUser()
    {
        return SUPER_USER.equals(user);
    }

    public Session sessionNet()
    {
        return sessionNet(getDefaultVersion());
    }

    protected Session sessionNet(ProtocolVersion protocolVersion)
    {
        requireNetwork();

        return getSession(protocolVersion);
    }

    protected Session getSession(ProtocolVersion protocolVersion)
    {
        Cluster cluster = getCluster(protocolVersion);
        return sessions.computeIfAbsent(Pair.create(user, protocolVersion), userProto -> cluster.connect());
    }

    private Cluster getCluster(ProtocolVersion protocolVersion)
    {
        return clusters.computeIfAbsent(Pair.create(user, protocolVersion),
                                        userProto -> initClientCluster(user, protocolVersion));
    }

    private Cluster initClientCluster(User user, ProtocolVersion version)
    {
        Pair<User, ProtocolVersion> key = Pair.create(user, version);
        Cluster cluster = clusters.get(key);
        if (cluster != null)
            return cluster;

        Cluster.Builder builder = clusterBuilder(version);
        if (user != null)
            builder.withCredentials(user.username, user.password);
        cluster = builder.build();

        logger.info("Started Java Driver session for {} with protocol version {}", user, version);

        return cluster;
    }

    protected void closeClientCluster(String username, String password)
    {
        // Close driver cluster belonging to user
        User user = new User(username, password);
        for (ProtocolVersion protocolVersion : PROTOCOL_VERSIONS)
        {
            closeClientCluster(user, protocolVersion);
        }
    }

    private void closeClientCluster(User user, ProtocolVersion protocolVersion)
    {
        Pair<User, ProtocolVersion> key = Pair.create(user, protocolVersion);
        Session session = sessions.remove(key);
        if (session != null)
        {
            session.close();
        }
        
        Cluster cluster = clusters.remove(key);
        if (cluster != null)
        {
            cluster.close();
        }

        logger.info("Closed Java Driver session for {} with protocol version {}", user, protocolVersion);
    }

    public static Cluster.Builder clusterBuilder(ProtocolVersion version)
    {
        Cluster.Builder builder = clusterBuilder();
        if (version.isBeta())
            builder = builder.allowBetaProtocolVersion();
        else
            builder = builder.withProtocolVersion(com.datastax.driver.core.ProtocolVersion.fromInt(version.asInt()));
        return builder;
    }

    public static Cluster.Builder clusterBuilder()
    {
        SocketOptions socketOptions = new SocketOptions()
            .setConnectTimeoutMillis(Integer.getInteger("cassandra.test.driver.connection_timeout_ms", DEFAULT_CONNECT_TIMEOUT_MILLIS)) // default is 5000
            .setReadTimeoutMillis(Integer.getInteger("cassandra.test.driver.read_timeout_ms", DEFAULT_READ_TIMEOUT_MILLIS)); // default is 12000

        logger.info("Timeouts: {} / {}", socketOptions.getConnectTimeoutMillis(), socketOptions.getReadTimeoutMillis());

        return Cluster.builder()
                      .addContactPoints(nativeAddr)
                      .withPort(nativePort)
                      .withClusterName("Test Cluster")
                      .withoutJMXReporting()
                      .withSocketOptions(socketOptions)
                      .withNettyOptions(IMMEDIATE_CONNECTION_SHUTDOWN_NETTY_OPTIONS)
                      .withPoolingOptions(new PoolingOptions().setPoolTimeoutMillis(10000));
    }

    protected SimpleClient newSimpleClient(ProtocolVersion version) throws IOException
    {
        return new SimpleClient(nativeAddr.getHostAddress(), nativePort, version, version.isBeta(), new EncryptionOptions().applyConfig())
               .connect(false, false);
    }

    protected String formatQuery(String query)
    {
        return formatQuery(KEYSPACE, query);
    }

    protected final String formatQuery(String keyspace, String query)
    {
        String currentTable = currentTable();
        return currentTable == null ? query : String.format(query, keyspace + "." + currentTable);
    }

    protected ResultMessage.Prepared prepare(String query) throws Throwable
    {
        return QueryProcessor.instance.prepare(formatQuery(query), ClientState.forInternalCalls());
    }

    public UntypedResultSet execute(String query, Object... values) throws Throwable
    {
        return executeFormattedQuery(formatQuery(query), values);
    }

    public UntypedResultSet executeFormattedQuery(String query, Object... values) throws Throwable
    {
        UntypedResultSet rs;
        if (usePrepared)
        {
            if (logger.isTraceEnabled())
                logger.trace("Executing: {} with values {}", query, formatAllValues(values));
            if (reusePrepared)
            {
                rs = QueryProcessor.executeInternal(query, transformValues(values));

                // If a test uses a "USE ...", then presumably its statements use relative table. In that case, a USE
                // change the meaning of the current keyspace, so we don't want a following statement to reuse a previously
                // prepared statement at this wouldn't use the right keyspace. To avoid that, we drop the previously
                // prepared statement.
                if (query.startsWith("USE"))
                    QueryProcessor.clearInternalStatementsCache();
            }
            else
            {
                rs = QueryProcessor.executeOnceInternal(query, transformValues(values));
            }
        }
        else
        {
            query = replaceValues(query, values);
            if (logger.isTraceEnabled())
                logger.trace("Executing: {}", query);
            rs = QueryProcessor.executeOnceInternal(query);
        }
        if (rs != null)
        {
            if (logger.isTraceEnabled())
                logger.trace("Got {} rows", rs.size());
        }
        return rs;
    }

    protected void assertRowsNet(ResultSet result, Object[]... rows)
    {
        assertRowsNet(getDefaultVersion(), result, rows);
    }

    protected void assertRowsNet(ProtocolVersion protocolVersion, ResultSet result, Object[]... rows)
    {
        // necessary as we need cluster objects to supply CodecRegistry.
        // It's reasonably certain that the network setup has already been done
        // by the time we arrive at this point, but adding this check doesn't hurt
        requireNetwork();

        if (result == null)
        {
            if (rows.length > 0)
                Assert.fail(String.format("No rows returned by query but %d expected", rows.length));
            return;
        }

        ColumnDefinitions meta = result.getColumnDefinitions();
        Iterator<Row> iter = result.iterator();
        int i = 0;
        while (iter.hasNext() && i < rows.length)
        {
            Object[] expected = rows[i];
            Row actual = iter.next();

            Assert.assertEquals(String.format("Invalid number of (expected) values provided for row %d (using protocol version %s)",
                                              i, protocolVersion),
                                meta.size(), expected.length);

            for (int j = 0; j < meta.size(); j++)
            {
                DataType type = meta.getType(j);
                com.datastax.driver.core.TypeCodec<Object> codec = getCluster(protocolVersion).getConfiguration()
                                                                                              .getCodecRegistry()
                                                                                              .codecFor(type);
                ByteBuffer expectedByteValue = codec.serialize(expected[j], com.datastax.driver.core.ProtocolVersion.fromInt(protocolVersion.asInt()));
                int expectedBytes = expectedByteValue == null ? -1 : expectedByteValue.remaining();
                ByteBuffer actualValue = actual.getBytesUnsafe(meta.getName(j));
                int actualBytes = actualValue == null ? -1 : actualValue.remaining();
                if (!Objects.equal(expectedByteValue, actualValue))
                    Assert.fail(String.format("Invalid value for row %d column %d (%s of type %s), " +
                                              "expected <%s> (%d bytes) but got <%s> (%d bytes) " +
                                              "(using protocol version %s)",
                                              i, j, meta.getName(j), type,
                                              codec.format(expected[j]),
                                              expectedBytes,
                                              codec.format(codec.deserialize(actualValue, com.datastax.driver.core.ProtocolVersion.fromInt(protocolVersion.asInt()))),
                                              actualBytes,
                                              protocolVersion));
            }
            i++;
        }

        if (iter.hasNext())
        {
            while (iter.hasNext())
            {
                iter.next();
                i++;
            }
            Assert.fail(String.format("Got less rows than expected. Expected %d but got %d (using protocol version %s).",
                                      rows.length, i, protocolVersion));
        }

        Assert.assertTrue(String.format("Got %s rows than expected. Expected %d but got %d (using protocol version %s)",
                                        rows.length>i ? "less" : "more", rows.length, i, protocolVersion), i == rows.length);
    }

    protected void assertRowCountNet(ResultSet r1, int expectedCount)
    {
        Assert.assertFalse("Received a null resultset when expected count was > 0", expectedCount > 0 && r1 == null);
        int actualRowCount = Iterables.size(r1);
        Assert.assertEquals(String.format("expected %d rows but received %d", expectedCount, actualRowCount), expectedCount, actualRowCount);
    }

    public static void assertRows(UntypedResultSet result, Object[]... rows)
    {
        if (result == null)
        {
            if (rows.length > 0)
                Assert.fail(String.format("No rows returned by query but %d expected", rows.length));
            return;
        }

        List<ColumnSpecification> meta = result.metadata();
        Iterator<UntypedResultSet.Row> iter = result.iterator();
        int i = 0;
        while (iter.hasNext() && i < rows.length)
        {
            if (rows[i] == null)
                throw new IllegalArgumentException(String.format("Invalid expected value for row: %d. A row cannot be null.", i));

            Object[] expected = rows[i];
            UntypedResultSet.Row actual = iter.next();

            Assert.assertEquals(String.format("Invalid number of (expected) values provided for row %d", i), expected.length, meta.size());

            for (int j = 0; j < meta.size(); j++)
            {
                ColumnSpecification column = meta.get(j);
                ByteBuffer expectedByteValue = makeByteBuffer(expected == null ? null : expected[j], column.type);
                ByteBuffer actualValue = actual.getBytes(column.name.toString());

                if (expectedByteValue != null)
                    expectedByteValue = expectedByteValue.duplicate();
                if (!Objects.equal(expectedByteValue, actualValue))
                {
                    Object actualValueDecoded = actualValue == null ? null : column.type.getSerializer().deserialize(actualValue);
                    if (!Objects.equal(expected != null ? expected[j] : null, actualValueDecoded))
                        Assert.fail(String.format("Invalid value for row %d column %d (%s of type %s), expected <%s> but got <%s>",
                                                  i,
                                                  j,
                                                  column.name,
                                                  column.type.asCQL3Type(),
                                                  formatValue(expectedByteValue != null ? expectedByteValue.duplicate() : null, column.type),
                                                  formatValue(actualValue, column.type)));
                }
            }
            i++;
        }

        if (iter.hasNext())
        {
            while (iter.hasNext())
            {
                UntypedResultSet.Row actual = iter.next();
                i++;

                StringBuilder str = new StringBuilder();
                for (int j = 0; j < meta.size(); j++)
                {
                    ColumnSpecification column = meta.get(j);
                    ByteBuffer actualValue = actual.getBytes(column.name.toString());
                    str.append(String.format("%s=%s ", column.name, formatValue(actualValue, column.type)));
                }
                logger.info("Extra row num {}: {}", i, str.toString());
            }
            Assert.fail(String.format("Got more rows than expected. Expected %d but got %d.", rows.length, i));
        }

        Assert.assertTrue(String.format("Got %s rows than expected. Expected %d but got %d", rows.length>i ? "less" : "more", rows.length, i), i == rows.length);
    }

    /**
     * Like assertRows(), but ignores the ordering of rows.
     */
    public static void assertRowsIgnoringOrder(UntypedResultSet result, Object[]... rows)
    {
        assertRowsIgnoringOrderInternal(result, false, rows);
    }

    public static void assertRowsIgnoringOrderAndExtra(UntypedResultSet result, Object[]... rows)
    {
        assertRowsIgnoringOrderInternal(result, true, rows);
    }

    private static void assertRowsIgnoringOrderInternal(UntypedResultSet result, boolean ignoreExtra, Object[]... rows)
    {
        if (result == null)
        {
            if (rows.length > 0)
                Assert.fail(String.format("No rows returned by query but %d expected", rows.length));
            return;
        }

        List<ColumnSpecification> meta = result.metadata();

        Set<List<ByteBuffer>> expectedRows = new HashSet<>(rows.length);
        for (Object[] expected : rows)
        {
            Assert.assertEquals("Invalid number of (expected) values provided for row", expected.length, meta.size());
            List<ByteBuffer> expectedRow = new ArrayList<>(meta.size());
            for (int j = 0; j < meta.size(); j++)
                expectedRow.add(makeByteBuffer(expected[j], meta.get(j).type));
            expectedRows.add(expectedRow);
        }

        Set<List<ByteBuffer>> actualRows = new HashSet<>(result.size());
        for (UntypedResultSet.Row actual : result)
        {
            List<ByteBuffer> actualRow = new ArrayList<>(meta.size());
            for (int j = 0; j < meta.size(); j++)
                actualRow.add(actual.getBytes(meta.get(j).name.toString()));
            actualRows.add(actualRow);
        }

        com.google.common.collect.Sets.SetView<List<ByteBuffer>> extra = com.google.common.collect.Sets.difference(actualRows, expectedRows);
        com.google.common.collect.Sets.SetView<List<ByteBuffer>> missing = com.google.common.collect.Sets.difference(expectedRows, actualRows);
        if ((!ignoreExtra && !extra.isEmpty()) || !missing.isEmpty())
        {
            List<String> extraRows = makeRowStrings(extra, meta);
            List<String> missingRows = makeRowStrings(missing, meta);
            StringBuilder sb = new StringBuilder();
            if (!extra.isEmpty())
            {
                sb.append("Got ").append(extra.size()).append(" extra row(s) ");
                if (!missing.isEmpty())
                    sb.append("and ").append(missing.size()).append(" missing row(s) ");
                sb.append("in result.  Extra rows:\n    ");
                sb.append(extraRows.stream().collect(Collectors.joining("\n    ")));
                if (!missing.isEmpty())
                    sb.append("\nMissing Rows:\n    ").append(missingRows.stream().collect(Collectors.joining("\n    ")));
                Assert.fail(sb.toString());
            }

            if (!missing.isEmpty())
                Assert.fail("Missing " + missing.size() + " row(s) in result: \n    " + missingRows.stream().collect(Collectors.joining("\n    ")));
        }

        assert ignoreExtra || expectedRows.size() == actualRows.size();
    }

    protected static List<String> makeRowStrings(UntypedResultSet resultSet)
    {
        List<List<ByteBuffer>> rows = new ArrayList<>();
        for (UntypedResultSet.Row row : resultSet)
        {
            List<ByteBuffer> values = new ArrayList<>();
            for (ColumnSpecification columnSpecification : resultSet.metadata())
            {
                values.add(row.getBytes(columnSpecification.name.toString()));
            }
            rows.add(values);
        }

        return makeRowStrings(rows, resultSet.metadata());
    }

    private static List<String> makeRowStrings(Iterable<List<ByteBuffer>> rows, List<ColumnSpecification> meta)
    {
        List<String> strings = new ArrayList<>();
        for (List<ByteBuffer> row : rows)
        {
            StringBuilder sb = new StringBuilder("row(");
            for (int j = 0; j < row.size(); j++)
            {
                ColumnSpecification column = meta.get(j);
                sb.append(column.name.toString()).append("=").append(formatValue(row.get(j), column.type));
                if (j < (row.size() - 1))
                    sb.append(", ");
            }
            strings.add(sb.append(")").toString());
        }
        return strings;
    }

    protected void assertRowCount(UntypedResultSet result, int numExpectedRows)
    {
        if (result == null)
        {
            if (numExpectedRows > 0)
                Assert.fail(String.format("No rows returned by query but %d expected", numExpectedRows));
            return;
        }

        List<ColumnSpecification> meta = result.metadata();
        Iterator<UntypedResultSet.Row> iter = result.iterator();
        int i = 0;
        while (iter.hasNext() && i < numExpectedRows)
        {
            UntypedResultSet.Row actual = iter.next();
            assertNotNull(actual);
            i++;
        }

        if (iter.hasNext())
        {
            while (iter.hasNext())
            {
                iter.next();
                i++;
            }
            Assert.fail(String.format("Got less rows than expected. Expected %d but got %d.", numExpectedRows, i));
        }

        Assert.assertTrue(String.format("Got %s rows than expected. Expected %d but got %d", numExpectedRows>i ? "less" : "more", numExpectedRows, i), i == numExpectedRows);
    }

    protected Object[][] getRows(UntypedResultSet result)
    {
        if (result == null)
            return new Object[0][];

        List<Object[]> ret = new ArrayList<>();
        List<ColumnSpecification> meta = result.metadata();

        Iterator<UntypedResultSet.Row> iter = result.iterator();
        while (iter.hasNext())
        {
            UntypedResultSet.Row rowVal = iter.next();
            Object[] row = new Object[meta.size()];
            for (int j = 0; j < meta.size(); j++)
            {
                ColumnSpecification column = meta.get(j);
                ByteBuffer val = rowVal.getBytes(column.name.toString());
                row[j] = val == null ? null : column.type.getSerializer().deserialize(val);
            }

            ret.add(row);
        }

        Object[][] a = new Object[ret.size()][];
        return ret.toArray(a);
    }

    protected void assertColumnNames(UntypedResultSet result, String... expectedColumnNames)
    {
        if (result == null)
        {
            Assert.fail("No rows returned by query.");
            return;
        }

        List<ColumnSpecification> metadata = result.metadata();
        Assert.assertEquals("Got less columns than expected.", expectedColumnNames.length, metadata.size());

        for (int i = 0, m = metadata.size(); i < m; i++)
        {
            ColumnSpecification columnSpec = metadata.get(i);
            Assert.assertEquals(expectedColumnNames[i], columnSpec.name.toString());
        }
    }

    protected void assertAllRows(Object[]... rows) throws Throwable
    {
        assertRows(execute("SELECT * FROM %s"), rows);
    }

    public static Object[] row(Object... expected)
    {
        return expected;
    }

    protected void assertEmpty(UntypedResultSet result) throws Throwable
    {
        if (result != null && !result.isEmpty())
            throw new AssertionError(String.format("Expected empty result but got %d rows: %s \n", result.size(), makeRowStrings(result)));
    }

    protected void assertInvalid(String query, Object... values) throws Throwable
    {
        assertInvalidMessage(null, query, values);
    }

    protected void assertInvalidMessage(String errorMessage, String query, Object... values) throws Throwable
    {
        assertInvalidThrowMessage(errorMessage, null, query, values);
    }

    protected void assertInvalidThrow(Class<? extends Throwable> exception, String query, Object... values) throws Throwable
    {
        assertInvalidThrowMessage(null, exception, query, values);
    }

    protected void assertInvalidThrowMessage(String errorMessage, Class<? extends Throwable> exception, String query, Object... values) throws Throwable
    {
        assertInvalidThrowMessage(Optional.empty(), errorMessage, exception, query, values);
    }

    // if a protocol version > Integer.MIN_VALUE is supplied, executes
    // the query via the java driver, mimicking a real client.
    protected void assertInvalidThrowMessage(Optional<ProtocolVersion> protocolVersion,
                                             String errorMessage,
                                             Class<? extends Throwable> exception,
                                             String query,
                                             Object... values) throws Throwable
    {
        try
        {
            if (!protocolVersion.isPresent())
                execute(query, values);
            else
                executeNet(protocolVersion.get(), query, values);

            String q = USE_PREPARED_VALUES
                       ? query + " (values: " + formatAllValues(values) + ")"
                       : replaceValues(query, values);
            Assert.fail("Query should be invalid but no error was thrown. Query is: " + q);
        }
        catch (Exception e)
        {
            if (exception != null && !exception.isAssignableFrom(e.getClass()))
            {
                Assert.fail("Query should be invalid but wrong error was thrown. " +
                            "Expected: " + exception.getName() + ", got: " + e.getClass().getName() + ". " +
                            "Query is: " + queryInfo(query, values));
            }
            if (errorMessage != null)
            {
                assertMessageContains(errorMessage, e);
            }
        }
    }

    private static String queryInfo(String query, Object[] values)
    {
        return USE_PREPARED_VALUES
               ? query + " (values: " + formatAllValues(values) + ")"
               : replaceValues(query, values);
    }

    protected void assertValidSyntax(String query) throws Throwable
    {
        try
        {
            QueryProcessor.parseStatement(query);
        }
        catch(SyntaxException e)
        {
            Assert.fail(String.format("Expected query syntax to be valid but was invalid. Query is: %s; Error is %s",
                                      query, e.getMessage()));
        }
    }

    protected void assertInvalidSyntax(String query, Object... values) throws Throwable
    {
        assertInvalidSyntaxMessage(null, query, values);
    }

    protected void assertInvalidSyntaxMessage(String errorMessage, String query, Object... values) throws Throwable
    {
        try
        {
            execute(query, values);
            Assert.fail("Query should have invalid syntax but no error was thrown. Query is: " + queryInfo(query, values));
        }
        catch (SyntaxException e)
        {
            if (errorMessage != null)
            {
                assertMessageContains(errorMessage, e);
            }
        }
    }

    /**
     * Asserts that the message of the specified exception contains the specified text.
     *
     * @param text the text that the exception message must contains
     * @param e the exception to check
     */
    private static void assertMessageContains(String text, Exception e)
    {
        Assert.assertTrue("Expected error message to contain '" + text + "', but got '" + e.getMessage() + "'",
                e.getMessage().contains(text));
    }

    @FunctionalInterface
    public interface CheckedFunction {
        void apply() throws Throwable;
    }

    /**
     * Runs the given function before and after a flush of sstables.  This is useful for checking that behavior is
     * the same whether data is in memtables or sstables.
     * @param runnable
     * @throws Throwable
     */
    public void beforeAndAfterFlush(CheckedFunction runnable) throws Throwable
    {
        runnable.apply();
        flush();
        runnable.apply();
    }

    private static String replaceValues(String query, Object[] values)
    {
        StringBuilder sb = new StringBuilder();
        int last = 0;
        int i = 0;
        int idx;
        while ((idx = query.indexOf('?', last)) > 0)
        {
            if (i >= values.length)
                throw new IllegalArgumentException(String.format("Not enough values provided. The query has at least %d variables but only %d values provided", i, values.length));

            sb.append(query.substring(last, idx));

            Object value = values[i++];

            // When we have a .. IN ? .., we use a list for the value because that's what's expected when the value is serialized.
            // When we format as string however, we need to special case to use parenthesis. Hackish but convenient.
            if (idx >= 3 && value instanceof List && query.substring(idx - 3, idx).equalsIgnoreCase("IN "))
            {
                List l = (List)value;
                sb.append("(");
                for (int j = 0; j < l.size(); j++)
                {
                    if (j > 0)
                        sb.append(", ");
                    sb.append(formatForCQL(l.get(j)));
                }
                sb.append(")");
            }
            else
            {
                sb.append(formatForCQL(value));
            }
            last = idx + 1;
        }
        sb.append(query.substring(last));
        return sb.toString();
    }

    // We're rellly only returning ByteBuffers but this make the type system happy
    private static Object[] transformValues(Object[] values)
    {
        // We could partly rely on QueryProcessor.executeOnceInternal doing type conversion for us, but
        // it would complain with ClassCastException if we pass say a string where an int is excepted (since
        // it bases conversion on what the value should be, not what it is). For testing, we sometimes
        // want to pass value of the wrong type and assert that this properly raise an InvalidRequestException
        // and executeOnceInternal goes into way. So instead, we pre-convert everything to bytes here based
        // on the value.
        // Besides, we need to handle things like TupleValue that executeOnceInternal don't know about.

        Object[] buffers = new ByteBuffer[values.length];
        for (int i = 0; i < values.length; i++)
        {
            Object value = values[i];
            if (value == null)
            {
                buffers[i] = null;
                continue;
            }
            else if (value == ByteBufferUtil.UNSET_BYTE_BUFFER)
            {
                buffers[i] = ByteBufferUtil.UNSET_BYTE_BUFFER;
                continue;
            }

            try
            {
                buffers[i] = typeFor(value).decompose(serializeTuples(value));
            }
            catch (Exception ex)
            {
                logger.info("Error serializing query parameter {}:", value, ex);
                throw ex;
            }
        }
        return buffers;
    }

    private static Object serializeTuples(Object value)
    {
        if (value instanceof TupleValue)
        {
            return ((TupleValue)value).toByteBuffer();
        }

        // We need to reach inside collections for TupleValue and transform them to ByteBuffer
        // since otherwise the decompose method of the collection AbstractType won't know what
        // to do with them
        if (value instanceof List)
        {
            List l = (List)value;
            List n = new ArrayList(l.size());
            for (Object o : l)
                n.add(serializeTuples(o));
            return n;
        }

        if (value instanceof Set)
        {
            Set s = (Set)value;
            Set n = new LinkedHashSet(s.size());
            for (Object o : s)
                n.add(serializeTuples(o));
            return n;
        }

        if (value instanceof Map)
        {
            Map m = (Map)value;
            Map n = new LinkedHashMap(m.size());
            for (Object entry : m.entrySet())
                n.put(serializeTuples(((Map.Entry)entry).getKey()), serializeTuples(((Map.Entry)entry).getValue()));
            return n;
        }
        return value;
    }

    private static String formatAllValues(Object[] values)
    {
        StringBuilder sb = new StringBuilder();
        sb.append("[");
        for (int i = 0; i < values.length; i++)
        {
            if (i > 0)
                sb.append(", ");
            sb.append(formatForCQL(values[i]));
        }
        sb.append("]");
        return sb.toString();
    }

    private static String formatForCQL(Object value)
    {
        if (value == null)
            return "null";

        if (value instanceof TupleValue)
            return ((TupleValue)value).toCQLString();

        // We need to reach inside collections for TupleValue. Besides, for some reason the format
        // of collection that CollectionType.getString gives us is not at all 'CQL compatible'
        if (value instanceof Collection || value instanceof Map)
        {
            StringBuilder sb = new StringBuilder();
            if (value instanceof List)
            {
                List l = (List)value;
                sb.append("[");
                for (int i = 0; i < l.size(); i++)
                {
                    if (i > 0)
                        sb.append(", ");
                    sb.append(formatForCQL(l.get(i)));
                }
                sb.append("]");
            }
            else if (value instanceof Set)
            {
                Set s = (Set)value;
                sb.append("{");
                Iterator iter = s.iterator();
                while (iter.hasNext())
                {
                    sb.append(formatForCQL(iter.next()));
                    if (iter.hasNext())
                        sb.append(", ");
                }
                sb.append("}");
            }
            else
            {
                Map m = (Map)value;
                sb.append("{");
                Iterator iter = m.entrySet().iterator();
                while (iter.hasNext())
                {
                    Map.Entry entry = (Map.Entry)iter.next();
                    sb.append(formatForCQL(entry.getKey())).append(": ").append(formatForCQL(entry.getValue()));
                    if (iter.hasNext())
                        sb.append(", ");
                }
                sb.append("}");
            }
            return sb.toString();
        }

        AbstractType type = typeFor(value);
        String s = type.getString(type.decompose(value));

        if (type instanceof InetAddressType || type instanceof TimestampType)
            return String.format("'%s'", s);
        else if (type instanceof UTF8Type)
            return String.format("'%s'", s.replaceAll("'", "''"));
        else if (type instanceof BytesType)
            return "0x" + s;

        return s;
    }

    protected static ByteBuffer makeByteBuffer(Object value, AbstractType type)
    {
        if (value == null)
            return null;

        if (value instanceof TupleValue)
            return ((TupleValue)value).toByteBuffer();

        if (value instanceof ByteBuffer)
            return (ByteBuffer)value;

        return type.decompose(serializeTuples(value));
    }

    private static String formatValue(ByteBuffer bb, AbstractType<?> type)
    {
        if (bb == null)
            return "null";

        if (type instanceof CollectionType)
        {
            // CollectionType override getString() to use hexToBytes. We can't change that
            // without breaking SSTable2json, but the serializer for collection have the
            // right getString so using it directly instead.
            TypeSerializer ser = type.getSerializer();
            return ser.toString(ser.deserialize(bb));
        }

        return type.getString(bb);
    }

    protected TupleValue tuple(Object...values)
    {
        return new TupleValue(values);
    }

    protected Object userType(Object... values)
    {
        if (values.length % 2 != 0)
            throw new IllegalArgumentException("userType() requires an even number of arguments");

        String[] fieldNames = new String[values.length / 2];
        Object[] fieldValues = new Object[values.length / 2];
        int fieldNum = 0;
        for (int i = 0; i < values.length; i += 2)
        {
            fieldNames[fieldNum] = (String) values[i];
            fieldValues[fieldNum] = values[i + 1];
            fieldNum++;
        }
        return new UserTypeValue(fieldNames, fieldValues);
    }

    protected Object list(Object...values)
    {
        return Arrays.asList(values);
    }

    protected <T> Vector<T> vector(T... values)
    {
        return new Vector<>(values);
    }

    protected Object set(Object...values)
    {
        return ImmutableSet.copyOf(values);
    }

    // LinkedHashSets are iterable in insertion order, which is important for some tests
    protected LinkedHashSet<Object> linkedHashSet(Object...values)
    {
        LinkedHashSet<Object> s = new LinkedHashSet<>(values.length);
        s.addAll(Arrays.asList(values));
        return s;
    }

    protected Object map(Object...values)
    {
        return linkedHashMap(values);
    }

    // LinkedHashMaps are iterable in insertion order, which is important for some tests
    protected static LinkedHashMap<Object, Object> linkedHashMap(Object...values)
    {
        if (values.length % 2 != 0)
            throw new IllegalArgumentException("Invalid number of arguments, got " + values.length);

        int size = values.length / 2;
        LinkedHashMap<Object, Object> m = new LinkedHashMap<>(size);
        for (int i = 0; i < size; i++)
            m.put(values[2 * i], values[(2 * i) + 1]);
        return m;
    }

    protected com.datastax.driver.core.TupleType tupleTypeOf(ProtocolVersion protocolVersion, com.datastax.driver.core.DataType...types)
    {
        requireNetwork();
        return getCluster(protocolVersion).getMetadata().newTupleType(types);
    }

    @SuppressWarnings({ "rawtypes", "unchecked" })
    protected static Gauge<Integer> getPausedConnectionsGauge()
    {
        String metricName = "org.apache.cassandra.metrics.Client.PausedConnections";
        Map<String, Gauge> metrics = CassandraMetricsRegistry.Metrics.getGauges((name, metric) -> name.equals(metricName));
        if (metrics.size() != 1)
            fail(String.format("Expected a single registered metric for paused client connections, found %s",
                               metrics.size()));
        return metrics.get(metricName);
    }

    public static class Vector<T> extends AbstractList<T>
    {
        private final T[] values;

        public Vector(T[] values)
        {
            this.values = values;
        }

        @Override
        public T get(int index)
        {
            return values[index];
        }

        @Override
        public int size()
        {
            return values.length;
        }
    }

    // Attempt to find an AbstracType from a value (for serialization/printing sake).
    // Will work as long as we use types we know of, which is good enough for testing
    private static AbstractType typeFor(Object value)
    {
        if (value instanceof ByteBuffer || value instanceof TupleValue || value == null)
            return BytesType.instance;

        if (value instanceof Byte)
            return ByteType.instance;

        if (value instanceof Short)
            return ShortType.instance;

        if (value instanceof Integer)
            return Int32Type.instance;

        if (value instanceof Long)
            return LongType.instance;

        if (value instanceof Float)
            return FloatType.instance;

        if (value instanceof Duration)
            return DurationType.instance;

        if (value instanceof Double)
            return DoubleType.instance;

        if (value instanceof BigInteger)
            return IntegerType.instance;

        if (value instanceof BigDecimal)
            return DecimalType.instance;

        if (value instanceof String)
            return UTF8Type.instance;

        if (value instanceof Boolean)
            return BooleanType.instance;

        if (value instanceof InetAddress)
            return InetAddressType.instance;

        if (value instanceof Date)
            return TimestampType.instance;

        if (value instanceof UUID)
            return UUIDType.instance;

<<<<<<< HEAD
        // vector impl list, so have to check first
        if (value instanceof Vector)
        {
            Vector<?> v = (Vector<?>) value;
            return VectorType.getInstance(typeFor(v.values[0]), v.values.length);
        }
=======
        if (value instanceof TimeUUID)
            return TimeUUIDType.instance;
>>>>>>> a3b86617

        if (value instanceof List)
        {
            List l = (List)value;
            AbstractType elt = l.isEmpty() ? BytesType.instance : typeFor(l.get(0));
            return ListType.getInstance(elt, true);
        }

        if (value instanceof Set)
        {
            Set s = (Set)value;
            AbstractType elt = s.isEmpty() ? BytesType.instance : typeFor(s.iterator().next());
            return SetType.getInstance(elt, true);
        }

        if (value instanceof Map)
        {
            Map m = (Map)value;
            AbstractType keys, values;
            if (m.isEmpty())
            {
                keys = BytesType.instance;
                values = BytesType.instance;
            }
            else
            {
                Map.Entry entry = (Map.Entry)m.entrySet().iterator().next();
                keys = typeFor(entry.getKey());
                values = typeFor(entry.getValue());
            }
            return MapType.getInstance(keys, values, true);
        }

        throw new IllegalArgumentException("Unsupported value type (value is " + value + ")");
    }

    private static class TupleValue
    {
        protected final Object[] values;

        TupleValue(Object[] values)
        {
            this.values = values;
        }

        public ByteBuffer toByteBuffer()
        {
            ByteBuffer[] bbs = new ByteBuffer[values.length];
            for (int i = 0; i < values.length; i++)
                bbs[i] = makeByteBuffer(values[i], typeFor(values[i]));
            return TupleType.buildValue(bbs);
        }

        public String toCQLString()
        {
            StringBuilder sb = new StringBuilder();
            sb.append("(");
            for (int i = 0; i < values.length; i++)
            {
                if (i > 0)
                    sb.append(", ");
                sb.append(formatForCQL(values[i]));
            }
            sb.append(")");
            return sb.toString();
        }

        public String toString()
        {
            return "TupleValue" + toCQLString();
        }

        @Override
        public boolean equals(Object o)
        {
            if (this == o) return true;
            if (o == null || getClass() != o.getClass()) return false;
            TupleValue that = (TupleValue) o;
            return Arrays.equals(values, that.values);
        }

        @Override
        public int hashCode()
        {
            return Objects.hashCode(values);
        }
    }

    private static class UserTypeValue extends TupleValue
    {
        private final String[] fieldNames;

        UserTypeValue(String[] fieldNames, Object[] fieldValues)
        {
            super(fieldValues);
            this.fieldNames = fieldNames;
        }

        @Override
        public String toCQLString()
        {
            StringBuilder sb = new StringBuilder();
            sb.append("{");
            boolean haveEntry = false;
            for (int i = 0; i < values.length; i++)
            {
                if (values[i] != null)
                {
                    if (haveEntry)
                        sb.append(", ");
                    sb.append(ColumnIdentifier.maybeQuote(fieldNames[i]));
                    sb.append(": ");
                    sb.append(formatForCQL(values[i]));
                    haveEntry = true;
                }
            }
            assert haveEntry;
            sb.append("}");
            return sb.toString();
        }

        public String toString()
        {
            return "UserTypeValue" + toCQLString();
        }
    }

    public static class Randomization
    {
        private long seed;
        private Random random;

        Randomization()
        {
            if (random == null)
            {
                seed = Long.getLong("cassandra.test.random.seed", System.nanoTime());
                random = new Random(seed);
            }
        }

        public void printSeedOnFailure()
        {
            System.err.println("Randomized test failed. To rerun test use -Dcassandra.test.random.seed=" + seed);
        }

        public int nextInt()
        {
            return random.nextInt();
        }

        public int nextIntBetween(int minValue, int maxValue)
        {
            return RandomInts.randomIntBetween(random, minValue, maxValue);
        }

        public long nextLong()
        {
            return random.nextLong();
        }

        public short nextShort()
        {
            return (short)random.nextInt(Short.MAX_VALUE + 1);
        }

        public byte nextByte()
        {
            return (byte)random.nextInt(Byte.MAX_VALUE + 1);
        }

        public BigInteger nextBigInteger(int minNumBits, int maxNumBits)
        {
            return new BigInteger(RandomInts.randomIntBetween(random, minNumBits, maxNumBits), random);
        }

        public BigDecimal nextBigDecimal(int minUnscaledValue, int maxUnscaledValue, int minScale, int maxScale)
        {
            return BigDecimal.valueOf(RandomInts.randomIntBetween(random, minUnscaledValue, maxUnscaledValue),
                                      RandomInts.randomIntBetween(random, minScale, maxScale));
        }

        public float nextFloat()
        {
            return random.nextFloat();
        }

        public double nextDouble()
        {
            return random.nextDouble();
        }

        public String nextAsciiString(int minLength, int maxLength)
        {
            return RandomStrings.randomAsciiOfLengthBetween(random, minLength, maxLength);
        }

        public String nextTextString(int minLength, int maxLength)
        {
            return RandomStrings.randomRealisticUnicodeOfLengthBetween(random, minLength, maxLength);
        }

        public boolean nextBoolean()
        {
            return random.nextBoolean();
        }

        public void nextBytes(byte[] bytes)
        {
            random.nextBytes(bytes);
        }
    }

    public static class FailureWatcher extends TestWatcher
    {
        @Override
        protected void failed(Throwable e, Description description)
        {
            if (random != null)
                random.printSeedOnFailure();
        }
    }

    private static class User
    {
        /**
         * The user name
         */
        public final String username;

        /**
         * The user password
         */
        public final String password;

        public User(String username, String password)
        {
            this.username = username;
            this.password = password;
        }

        @Override
        public int hashCode()
        {
            return Objects.hashCode(username, password);
        }

        @Override
        public boolean equals(Object o)
        {
            if (this == o)
                return true;

            if (!(o instanceof User))
                return false;

            User u = (User) o;

            return Objects.equal(username, u.username)
                   && Objects.equal(password, u.password);
        }

        public String toString()
        {
            return username;
        }
    }
}<|MERGE_RESOLUTION|>--- conflicted
+++ resolved
@@ -2240,17 +2240,15 @@
         if (value instanceof UUID)
             return UUIDType.instance;
 
-<<<<<<< HEAD
+        if (value instanceof TimeUUID)
+            return TimeUUIDType.instance;
+
         // vector impl list, so have to check first
         if (value instanceof Vector)
         {
             Vector<?> v = (Vector<?>) value;
             return VectorType.getInstance(typeFor(v.values[0]), v.values.length);
         }
-=======
-        if (value instanceof TimeUUID)
-            return TimeUUIDType.instance;
->>>>>>> a3b86617
 
         if (value instanceof List)
         {
