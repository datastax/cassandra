/*
 * Licensed to the Apache Software Foundation (ASF) under one
 * or more contributor license agreements.  See the NOTICE file
 * distributed with this work for additional information
 * regarding copyright ownership.  The ASF licenses this file
 * to you under the Apache License, Version 2.0 (the
 * "License"); you may not use this file except in compliance
 * with the License.  You may obtain a copy of the License at
 *
 *     http://www.apache.org/licenses/LICENSE-2.0
 *
 * Unless required by applicable law or agreed to in writing, software
 * distributed under the License is distributed on an "AS IS" BASIS,
 * WITHOUT WARRANTIES OR CONDITIONS OF ANY KIND, either express or implied.
 * See the License for the specific language governing permissions and
 * limitations under the License.
 */
package org.apache.cassandra.cql3;

import java.io.IOException;
import java.math.BigDecimal;
import java.math.BigInteger;
import java.net.InetAddress;
import java.net.InetSocketAddress;
import java.net.MalformedURLException;
import java.net.ServerSocket;
import java.nio.ByteBuffer;
import java.rmi.server.RMISocketFactory;
import java.util.ArrayList;
import java.util.Arrays;
import java.util.Collection;
import java.util.Collections;
import java.util.Date;
import java.util.HashMap;
import java.util.HashSet;
import java.util.Iterator;
import java.util.LinkedHashMap;
import java.util.LinkedHashSet;
import java.util.List;
import java.util.Map;
import java.util.Optional;
import java.util.Random;
import java.util.Set;
import java.util.UUID;
import java.util.concurrent.CountDownLatch;
import java.util.concurrent.LinkedBlockingQueue;
import java.util.concurrent.ThreadPoolExecutor;
import java.util.concurrent.TimeUnit;
import java.util.concurrent.atomic.AtomicInteger;
import java.util.function.Consumer;
import java.util.regex.Matcher;
import java.util.regex.Pattern;
import java.util.stream.Collectors;
import javax.management.MBeanServerConnection;
import javax.management.remote.JMXConnector;
import javax.management.remote.JMXConnectorFactory;
import javax.management.remote.JMXConnectorServer;
import javax.management.remote.JMXServiceURL;
import javax.management.remote.rmi.RMIConnectorServer;

import com.google.common.base.Objects;
import com.google.common.base.Strings;
import com.google.common.collect.ImmutableList;
import com.google.common.collect.ImmutableSet;
import com.google.common.collect.Iterables;

import org.junit.After;
import org.junit.AfterClass;
import org.junit.Assert;
import org.junit.Before;
import org.junit.BeforeClass;
import org.junit.Rule;
import org.junit.rules.TestWatcher;
import org.junit.runner.Description;
import org.slf4j.Logger;
import org.slf4j.LoggerFactory;

import com.carrotsearch.randomizedtesting.generators.RandomInts;
import com.carrotsearch.randomizedtesting.generators.RandomStrings;
import com.codahale.metrics.Gauge;
import com.datastax.driver.core.CloseFuture;
import com.datastax.driver.core.Cluster;
import com.datastax.driver.core.ColumnDefinitions;
import com.datastax.driver.core.DataType;
import com.datastax.driver.core.NettyOptions;
import com.datastax.driver.core.PoolingOptions;
import com.datastax.driver.core.ResultSet;
import com.datastax.driver.core.Row;
import com.datastax.driver.core.Session;
import com.datastax.driver.core.SimpleStatement;
import com.datastax.driver.core.SocketOptions;
import com.datastax.driver.core.Statement;
import com.datastax.shaded.netty.channel.EventLoopGroup;
import org.apache.cassandra.SchemaLoader;
import org.apache.cassandra.ServerTestUtils;
import org.apache.cassandra.auth.CassandraAuthorizer;
import org.apache.cassandra.auth.CassandraRoleManager;
import org.apache.cassandra.auth.PasswordAuthenticator;
import org.apache.cassandra.concurrent.ScheduledExecutors;
import org.apache.cassandra.concurrent.Stage;
import org.apache.cassandra.config.DatabaseDescriptor;
import org.apache.cassandra.config.EncryptionOptions;
import org.apache.cassandra.cql3.functions.FunctionName;
import org.apache.cassandra.db.ColumnFamilyStore;
import org.apache.cassandra.db.Directories;
import org.apache.cassandra.db.Keyspace;
import org.apache.cassandra.db.marshal.AbstractType;
import org.apache.cassandra.db.marshal.BooleanType;
import org.apache.cassandra.db.marshal.ByteType;
import org.apache.cassandra.db.marshal.BytesType;
import org.apache.cassandra.db.marshal.CollectionType;
import org.apache.cassandra.db.marshal.DecimalType;
import org.apache.cassandra.db.marshal.DoubleType;
import org.apache.cassandra.db.marshal.DurationType;
import org.apache.cassandra.db.marshal.FloatType;
import org.apache.cassandra.db.marshal.InetAddressType;
import org.apache.cassandra.db.marshal.Int32Type;
import org.apache.cassandra.db.marshal.IntegerType;
import org.apache.cassandra.db.marshal.ListType;
import org.apache.cassandra.db.marshal.LongType;
import org.apache.cassandra.db.marshal.MapType;
import org.apache.cassandra.db.marshal.SetType;
import org.apache.cassandra.db.marshal.ShortType;
import org.apache.cassandra.db.marshal.TimestampType;
import org.apache.cassandra.db.marshal.TupleType;
import org.apache.cassandra.db.marshal.UTF8Type;
import org.apache.cassandra.db.marshal.UUIDType;
import org.apache.cassandra.db.virtual.SystemViewsKeyspace;
import org.apache.cassandra.db.virtual.VirtualKeyspaceRegistry;
import org.apache.cassandra.db.virtual.VirtualSchemaKeyspace;
import org.apache.cassandra.dht.Murmur3Partitioner;
import org.apache.cassandra.exceptions.ConfigurationException;
import org.apache.cassandra.exceptions.SyntaxException;
import org.apache.cassandra.index.SecondaryIndexManager;
import org.apache.cassandra.io.util.File;
import org.apache.cassandra.io.util.FileUtils;
import org.apache.cassandra.locator.InetAddressAndPort;
import org.apache.cassandra.locator.TokenMetadata;
import org.apache.cassandra.metrics.CassandraMetricsRegistry;
import org.apache.cassandra.metrics.ClientMetrics;
import org.apache.cassandra.nodes.Nodes;
import org.apache.cassandra.schema.IndexMetadata;
import org.apache.cassandra.schema.KeyspaceMetadata;
import org.apache.cassandra.schema.Schema;
import org.apache.cassandra.schema.SchemaConstants;
import org.apache.cassandra.schema.TableMetadata;
import org.apache.cassandra.serializers.TypeSerializer;
import org.apache.cassandra.service.ClientState;
import org.apache.cassandra.service.QueryState;
import org.apache.cassandra.service.StorageService;
import org.apache.cassandra.transport.Event;
import org.apache.cassandra.transport.Message;
import org.apache.cassandra.transport.ProtocolVersion;
import org.apache.cassandra.transport.Server;
import org.apache.cassandra.transport.SimpleClient;
import org.apache.cassandra.transport.messages.ResultMessage;
import org.apache.cassandra.utils.ByteBufferUtil;
import org.apache.cassandra.utils.FBUtilities;
import org.apache.cassandra.utils.JMXServerUtils;
import org.apache.cassandra.utils.JVMStabilityInspector;
import org.apache.cassandra.utils.Pair;
import org.awaitility.Awaitility;

import static com.datastax.driver.core.SocketOptions.DEFAULT_CONNECT_TIMEOUT_MILLIS;
import static com.datastax.driver.core.SocketOptions.DEFAULT_READ_TIMEOUT_MILLIS;
import static org.apache.cassandra.db.ColumnFamilyStore.FlushReason.UNIT_TESTS;
import static org.junit.Assert.assertFalse;
import static org.junit.Assert.assertNotNull;
import static org.junit.Assert.assertTrue;
import static org.junit.Assert.fail;

/**
 * Base class for CQL tests.
 */
public abstract class CQLTester
{
    protected static final Logger logger = LoggerFactory.getLogger(CQLTester.class);

    public static final String KEYSPACE = "cql_test_keyspace";
    public static final String KEYSPACE_PER_TEST = "cql_test_keyspace_alt";
    protected static final boolean USE_PREPARED_VALUES = Boolean.valueOf(System.getProperty("cassandra.test.use_prepared", "true"));
    protected static final boolean REUSE_PREPARED = Boolean.valueOf(System.getProperty("cassandra.test.reuse_prepared", "true"));
    protected static final long ROW_CACHE_SIZE_IN_MB = Integer.valueOf(System.getProperty("cassandra.test.row_cache_size_in_mb", "0"));
    private static final AtomicInteger seqNumber = new AtomicInteger();
    protected static final ByteBuffer TOO_BIG = ByteBuffer.allocate(FBUtilities.MAX_UNSIGNED_SHORT + 1024);
    public static final String DATA_CENTER = ServerTestUtils.DATA_CENTER;
    public static final String DATA_CENTER_REMOTE = ServerTestUtils.DATA_CENTER_REMOTE;
    public static final String RACK1 = ServerTestUtils.RACK1;
    private static final User SUPER_USER = new User("cassandra", "cassandra");

    private static org.apache.cassandra.transport.Server server;
    private static JMXConnectorServer jmxServer;
    protected static String jmxHost;
    protected static int jmxPort;
    protected static MBeanServerConnection jmxConnection;

    private static Randomization random;

    protected static final int nativePort;
    protected static final InetAddress nativeAddr;
    protected static final Set<InetAddressAndPort> remoteAddrs = new HashSet<>();
    private static final Map<Pair<User, ProtocolVersion>, Cluster> clusters = new HashMap<>();
    protected static final Map<Pair<User, ProtocolVersion>, Session> sessions = new HashMap<>();

    private static final ThreadPoolExecutor schemaCleanup =
    new ThreadPoolExecutor(1, 1, 0L, TimeUnit.MILLISECONDS, new LinkedBlockingQueue<>());


    public static final List<ProtocolVersion> PROTOCOL_VERSIONS = new ArrayList<>(ProtocolVersion.SUPPORTED.size());

    private static final String CREATE_INDEX_NAME_REGEX = "(\\s*(\\w*|\"\\w*\")\\s*)";
    private static final String CREATE_INDEX_REGEX = String.format("\\A\\s*CREATE(?:\\s+CUSTOM)?\\s+INDEX" +
                                                                   "(?:\\s+IF\\s+NOT\\s+EXISTS)?\\s*" +
                                                                   "%s?\\s*ON\\s+(%<s\\.)?%<s\\s*" +
                                                                   "(\\((?:\\s*\\w+\\s*\\()?%<s\\))?",
                                                                   CREATE_INDEX_NAME_REGEX);
    private static final Pattern CREATE_INDEX_PATTERN = Pattern.compile(CREATE_INDEX_REGEX, Pattern.CASE_INSENSITIVE);

    public static final NettyOptions IMMEDIATE_CONNECTION_SHUTDOWN_NETTY_OPTIONS = new NettyOptions()
    {
        @Override
        public void onClusterClose(EventLoopGroup eventLoopGroup)
        {
            eventLoopGroup.shutdownGracefully(0, 0, TimeUnit.SECONDS).syncUninterruptibly();
        }
    };

    /** Return the current server version if supported by the driver, else
     * the latest that is supported.
     *
     * @return - the preferred versions that is also supported by the driver
     */
    public static final ProtocolVersion getDefaultVersion()
    {
        return PROTOCOL_VERSIONS.contains(ProtocolVersion.CURRENT)
               ? ProtocolVersion.CURRENT
               : PROTOCOL_VERSIONS.get(PROTOCOL_VERSIONS.size() - 1);
    }

    static
    {
        checkProtocolVersion();

        nativeAddr = InetAddress.getLoopbackAddress();
        nativePort = getAutomaticallyAllocatedPort(nativeAddr);

        ServerTestUtils.daemonInitialization();
    }

    private List<String> keyspaces = new ArrayList<>();
    private List<String> tables = new ArrayList<>();
    private List<String> views = new ArrayList<>();
    private List<String> types = new ArrayList<>();
    private List<String> functions = new ArrayList<>();
    private List<String> aggregates = new ArrayList<>();
    private User user;

    // We don't use USE_PREPARED_VALUES in the code below so some test can foce value preparation (if the result
    // is not expected to be the same without preparation)
    private boolean usePrepared = USE_PREPARED_VALUES;
    private static boolean reusePrepared = REUSE_PREPARED;

    protected boolean usePrepared()
    {
        return usePrepared;
    }

    /**
     * Returns a port number that is automatically allocated,
     * typically from an ephemeral port range.
     *
     * @return a port number
     */
    private static int getAutomaticallyAllocatedPort(InetAddress address)
    {
        try
        {
            try (ServerSocket sock = new ServerSocket())
            {
                // A port number of {@code 0} means that the port number will be automatically allocated,
                // typically from an ephemeral port range.
                sock.bind(new InetSocketAddress(address, 0));
                return sock.getLocalPort();
            }
        }
        catch (IOException e)
        {
            throw new RuntimeException(e);
        }
    }

    private static void checkProtocolVersion()
    {
        // The latest versions might not be supported yet by the java driver
        for (ProtocolVersion version : ProtocolVersion.SUPPORTED)
        {
            try
            {
                com.datastax.driver.core.ProtocolVersion.fromInt(version.asInt());
                PROTOCOL_VERSIONS.add(version);
            }
            catch (IllegalArgumentException e)
            {
                logger.warn("Protocol Version {} not supported by java driver", version);
            }
        }
    }

    public static void prepareServer()
    {
        ServerTestUtils.prepareServer();
    }

    public static void cleanup()
    {
        ServerTestUtils.cleanup();
    }

    /**
     * Starts the JMX server. It's safe to call this method multiple times.
     */
    public static void startJMXServer() throws Exception
    {
        if (jmxServer != null)
            return;

        InetAddress loopback = InetAddress.getLoopbackAddress();
        jmxHost = loopback.getHostAddress();
        jmxPort = getAutomaticallyAllocatedPort(loopback);
        jmxServer = JMXServerUtils.createJMXServer(jmxPort, true);
        jmxServer.start();
    }

    public static void createMBeanServerConnection() throws Exception
    {
        assert jmxServer != null : "jmxServer not started";

        Map<String, Object> env = new HashMap<>();
        env.put("com.sun.jndi.rmi.factory.socket", RMISocketFactory.getDefaultSocketFactory());
        JMXConnector jmxc = JMXConnectorFactory.connect(getJMXServiceURL(), env);
        jmxConnection =  jmxc.getMBeanServerConnection();
    }

    public static JMXServiceURL getJMXServiceURL() throws MalformedURLException
    {
        assert jmxServer != null : "jmxServer not started";

        return new JMXServiceURL(String.format("service:jmx:rmi:///jndi/rmi://%s:%d/jmxrmi", jmxHost, jmxPort));
    }

    public static Randomization getRandom()
    {
        if (random == null)
            random = new Randomization();
        return random;
    }

    @Rule
    public FailureWatcher failureRule = new FailureWatcher();

    @BeforeClass
    public static void setUpClass()
    {
        if (ROW_CACHE_SIZE_IN_MB > 0)
            DatabaseDescriptor.setRowCacheSizeInMB(ROW_CACHE_SIZE_IN_MB);
        StorageService.instance.setPartitionerUnsafe(Murmur3Partitioner.instance);

        // Once per-JVM is enough
        prepareServer();
    }

    @AfterClass
    public static void tearDownClass()
    {
        for (Session sess : sessions.values())
                sess.close();
        for (Cluster cl : clusters.values())
                cl.close();

        if (server != null)
            server.stop();

        // We use queryInternal for CQLTester so prepared statement will populate our internal cache (if reusePrepared is used; otherwise prepared
        // statements are not cached but re-prepared every time). So we clear the cache between test files to avoid accumulating too much.
        if (reusePrepared)
            QueryProcessor.clearInternalStatementsCache();

        TokenMetadata metadata = StorageService.instance.getTokenMetadata();
        metadata.clearUnsafe();

        if (jmxServer != null && jmxServer instanceof RMIConnectorServer)
        {
            try
            {
                ((RMIConnectorServer) jmxServer).stop();
            }
            catch (IOException e)
            {
                logger.warn("Error shutting down jmx", e);
            }
        }
    }

    @Before
    public void beforeTest() throws Throwable
    {
        schemaChange(String.format("CREATE KEYSPACE IF NOT EXISTS %s WITH replication = {'class': 'SimpleStrategy', 'replication_factor': '1'}", KEYSPACE));
        schemaChange(String.format("CREATE KEYSPACE IF NOT EXISTS %s WITH replication = {'class': 'SimpleStrategy', 'replication_factor': '1'}", KEYSPACE_PER_TEST));
    }

    @After
    public void afterTest() throws Throwable
    {
        dropPerTestKeyspace();

        // Restore standard behavior in case it was changed
        usePrepared = USE_PREPARED_VALUES;
        reusePrepared = REUSE_PREPARED;

        final List<String> keyspacesToDrop = copy(keyspaces);
        final List<String> tablesToDrop = copy(tables);
        final List<String> viewsToDrop = copy(views);
        final List<String> typesToDrop = copy(types);
        final List<String> functionsToDrop = copy(functions);
        final List<String> aggregatesToDrop = copy(aggregates);
        keyspaces = null;
        tables = null;
        views = null;
        types = null;
        functions = null;
        aggregates = null;
        user = null;

        // We want to clean up after the test, but dropping a table is rather long so just do that asynchronously
        schemaCleanup.execute(() -> {
            try
            {
                logger.debug("Dropping {} materialized view created in previous test", viewsToDrop.size());
                for (int i = viewsToDrop.size() - 1; i >= 0; i--)
                    schemaChange(String.format("DROP MATERIALIZED VIEW IF EXISTS %s.%s", KEYSPACE, viewsToDrop.get(i)));

                for (int i = tablesToDrop.size() - 1; i >= 0; i--)
                    schemaChange(String.format("DROP TABLE IF EXISTS %s.%s", KEYSPACE, tablesToDrop.get(i)));

                for (int i = aggregatesToDrop.size() - 1; i >= 0; i--)
                    schemaChange(String.format("DROP AGGREGATE IF EXISTS %s", aggregatesToDrop.get(i)));

                for (int i = functionsToDrop.size() - 1; i >= 0; i--)
                    schemaChange(String.format("DROP FUNCTION IF EXISTS %s", functionsToDrop.get(i)));

                for (int i = typesToDrop.size() - 1; i >= 0; i--)
                    schemaChange(String.format("DROP TYPE IF EXISTS %s.%s", KEYSPACE, typesToDrop.get(i)));

                for (int i = keyspacesToDrop.size() - 1; i >= 0; i--)
                    schemaChange(String.format("DROP KEYSPACE IF EXISTS %s", keyspacesToDrop.get(i)));

                // Dropping doesn't delete the sstables. It's not a huge deal but it's cleaner to cleanup after us
                // Thas said, we shouldn't delete blindly before the TransactionLogs.SSTableTidier for the table we drop
                // have run or they will be unhappy. Since those taks are scheduled on StorageService.tasks and that's
                // mono-threaded, just push a task on the queue to find when it's empty. No perfect but good enough.

                final CountDownLatch latch = new CountDownLatch(1);
                ScheduledExecutors.nonPeriodicTasks.execute(new Runnable()
                {
                    public void run()
                    {
                        latch.countDown();
                    }
                });
                latch.await(2, TimeUnit.SECONDS);

                removeAllSSTables(KEYSPACE, tablesToDrop);
            }
            catch (Exception e)
            {
                throw new RuntimeException(e);
            }
        });
    }

    /**
     * Blocks until the previous schema cleanup task finished.
     */
    public void waitForSchemaCleanupCompleted(long timeout, TimeUnit unit)
    {
        Awaitility.await().atMost(timeout, unit).until(() -> schemaCleanup.getActiveCount() == 0);
    }

    public static List<String> buildNodetoolArgs(List<String> args)
    {
        List<String> allArgs = new ArrayList<>();
        allArgs.add("bin/nodetool");
        allArgs.add("-p");
        allArgs.add(Integer.toString(jmxPort));
        allArgs.add("-h");
        allArgs.add(jmxHost == null ? "127.0.0.1" : jmxHost);
        allArgs.addAll(args);
        return allArgs;
    }

    public static List<String> buildCqlshArgs(List<String> args)
    {
        List<String> allArgs = new ArrayList<>();
        allArgs.add("bin/cqlsh");
        allArgs.add(nativeAddr.getHostAddress());
        allArgs.add(Integer.toString(nativePort));
        allArgs.add("-e");
        allArgs.addAll(args);
        return allArgs;
    }

    public static List<String> buildCassandraStressArgs(List<String> args)
    {
        List<String> allArgs = new ArrayList<>();
        allArgs.add("tools/bin/cassandra-stress");
        allArgs.addAll(args);
        if (args.indexOf("-port") == -1)
        {
            allArgs.add("-port");
            allArgs.add("native=" + Integer.toString(nativePort));
        }
        return allArgs;
    }

    protected static void requireNetworkWithoutDriver()
    {
        startServices();
        startServer(server -> {});
    }

    protected static void requireAuthentication()
    {
        System.setProperty("cassandra.superuser_setup_delay_ms", "-1");

        DatabaseDescriptor.setAuthenticator(new PasswordAuthenticator());
        DatabaseDescriptor.setRoleManager(new CassandraRoleManager());
        DatabaseDescriptor.setAuthorizer(new CassandraAuthorizer());
    }

    // lazy initialization for all tests that require Java Driver
    protected static void requireNetwork() throws ConfigurationException
    {
        requireNetwork(server -> {});
    }

    // lazy initialization for all tests that require Java Driver
    protected static void requireNetwork(Consumer<Server.Builder> decorator) throws ConfigurationException
    {
        if (server != null)
            return;

        startServices();
        initializeNetwork(decorator, null);
        Nodes.Instance.persistLocalMetadata();
    }

    private static void startServices()
    {
        VirtualKeyspaceRegistry.instance.register(VirtualSchemaKeyspace.instance);
        VirtualKeyspaceRegistry.instance.register(SystemViewsKeyspace.instance);
        StorageService.instance.initServer();
        SchemaLoader.startGossiper();
    }

    protected static void reinitializeNetwork()
    {
        reinitializeNetwork(null);
    }

    protected static void reinitializeNetwork(Consumer<Cluster.Builder> clusterConfigurator)
    {
        if (server != null && server.isRunning())
        {
            server.stop();
            server = null;
        }
        List<CloseFuture> futures = new ArrayList<>();
        for (Cluster cluster : clusters.values())
            futures.add(cluster.closeAsync());
        for (Session session : sessions.values())
            futures.add(session.closeAsync());
        FBUtilities.waitOnFutures(futures);
        clusters.clear();
        sessions.clear();

        initializeNetwork(server -> {}, clusterConfigurator);
    }

    private static void initializeNetwork(Consumer<Server.Builder> decorator, Consumer<Cluster.Builder> clusterConfigurator)
    {
        startServer(decorator);
    }

    private static void startServer(Consumer<Server.Builder> decorator)
    {
        Server.Builder serverBuilder = new Server.Builder().withHost(nativeAddr).withPort(nativePort);
        decorator.accept(serverBuilder);
        server = serverBuilder.build();
        ClientMetrics.instance.init(Collections.singleton(server));
        server.start();
    }

    protected void dropPerTestKeyspace() throws Throwable
    {
        execute(String.format("DROP KEYSPACE IF EXISTS %s", KEYSPACE_PER_TEST));
    }

    /**
     * Returns a copy of the specified list.
     * @return a copy of the specified list.
     */
    private static List<String> copy(List<String> list)
    {
        return list.isEmpty() ? Collections.<String>emptyList() : new ArrayList<>(list);
    }

    public ColumnFamilyStore getCurrentColumnFamilyStore()
    {
        return getCurrentColumnFamilyStore(KEYSPACE);
    }

    public ColumnFamilyStore getCurrentColumnFamilyStore(String keyspace)
    {
        String currentTable = currentTable();
        return currentTable == null
             ? null
             : getColumnFamilyStore(keyspace, currentTable);
    }

    public ColumnFamilyStore getColumnFamilyStore(String keyspace, String table)
    {
        return Keyspace.open(keyspace).getColumnFamilyStore(table);
    }

    public void flush(boolean forceFlush)
    {
        if (forceFlush)
            flush();
    }

    public void flush()
    {
        flush(KEYSPACE);
    }

    public void flush(String keyspace)
    {
        flush(keyspace, currentTable());
    }

    public void flush(String keyspace, String table)
    {
        ColumnFamilyStore store = getColumnFamilyStore(keyspace, table);
        if (store != null)
            store.forceBlockingFlush(UNIT_TESTS);
    }

    public void disableCompaction(String keyspace)
    {
        disableCompaction(keyspace, currentTable());
    }

    public void disableCompaction(String keyspace, String table)
    {
        ColumnFamilyStore store = getColumnFamilyStore(keyspace, table);
        if (store != null)
            store.disableAutoCompaction();
    }

    public void compact()
    {
        compact(KEYSPACE, currentTable());
    }

    public void compact(String keyspace, String table)
    {
        ColumnFamilyStore store = getColumnFamilyStore(keyspace, table);
        if (store != null)
            store.forceMajorCompaction();
    }

    public void compact(String keyspace)
    {
        ColumnFamilyStore store = getCurrentColumnFamilyStore(keyspace);
        if (store != null)
            store.forceMajorCompaction();
    }

    public void disableCompaction()
    {
        disableCompaction(KEYSPACE);
    }

    public void enableCompaction(String keyspace)
    {
        ColumnFamilyStore store = getCurrentColumnFamilyStore(keyspace);
        if (store != null)
            store.enableAutoCompaction();
    }

    public void enableCompaction()
    {
        enableCompaction(KEYSPACE);
    }

    public void cleanupCache()
    {
        ColumnFamilyStore store = getCurrentColumnFamilyStore();
        if (store != null)
            store.cleanupCache();
    }

    public static FunctionName parseFunctionName(String qualifiedName)
    {
        int i = qualifiedName.indexOf('.');
        return i == -1
               ? FunctionName.nativeFunction(qualifiedName)
               : new FunctionName(qualifiedName.substring(0, i).trim(), qualifiedName.substring(i+1).trim());
    }

    public static String shortFunctionName(String f)
    {
        return parseFunctionName(f).name;
    }

    private static void removeAllSSTables(String ks, List<String> tables)
    {
        // clean up data directory which are stored as data directory/keyspace/data files
        for (File d : Directories.getKSChildDirectories(ks))
        {
            if (d.exists() && containsAny(d.name(), tables))
                FileUtils.deleteRecursive(d);
        }
    }

    private static boolean containsAny(String filename, List<String> tables)
    {
        for (int i = 0, m = tables.size(); i < m; i++)
            // don't accidentally delete in-use directories with the
            // same prefix as a table to delete, i.e. table_1 & table_11
            if (filename.contains(tables.get(i) + "-"))
                return true;
        return false;
    }

    protected String keyspace()
    {
        return KEYSPACE;
    }

    protected String currentTable()
    {
        if (tables.isEmpty())
            return null;
        return tables.get(tables.size() - 1);
    }

    protected String currentView()
    {
        if (views.isEmpty())
            return null;
        return views.get(views.size() - 1);
    }

    protected String currentKeyspace()
    {
        if (keyspaces.isEmpty())
            return null;
        return keyspaces.get(keyspaces.size() - 1);
    }

    protected Collection<String> currentTables()
    {
        if (tables == null || tables.isEmpty())
            return ImmutableList.of();

        return new ArrayList<>(tables);
    }

    protected ByteBuffer unset()
    {
        return ByteBufferUtil.UNSET_BYTE_BUFFER;
    }

    protected void forcePreparedValues()
    {
        this.usePrepared = true;
    }

    protected void stopForcingPreparedValues()
    {
        this.usePrepared = USE_PREPARED_VALUES;
    }

    public static void disablePreparedReuseForTest()
    {
        reusePrepared = false;
    }

    protected String createType(String query)
    {
<<<<<<< HEAD
        String typeName = createTypeName();
        String fullQuery = String.format(query, KEYSPACE + "." + typeName);
=======
        return createType(KEYSPACE, query);
    }

    protected String createType(String keyspace, String query)
    {
        String typeName = String.format("type_%02d", seqNumber.getAndIncrement());
        String fullQuery = String.format(query, keyspace + "." + typeName);
        types.add(typeName);
>>>>>>> 3bdd2caa
        logger.info(fullQuery);
        schemaChange(fullQuery);
        return typeName;
    }

    protected String createTypeName()
    {
        String typeName = String.format("type_%02d", seqNumber.getAndIncrement());
        types.add(typeName);
        return typeName;
    }

    protected String createFunctionName(String keyspace)
    {
        return String.format("%s.function_%02d", keyspace, seqNumber.getAndIncrement());
    }

    protected void registerFunction(String functionName, String argTypes)
    {
        functions.add(functionName + '(' + argTypes + ')');
    }

    protected String createFunction(String keyspace, String argTypes, String query) throws Throwable
    {
        String functionName = createFunctionName(keyspace);
        createFunctionOverload(functionName, argTypes, query);
        return functionName;
    }

    protected void createFunctionOverload(String functionName, String argTypes, String query) throws Throwable
    {
        registerFunction(functionName, argTypes);
        String fullQuery = String.format(query, functionName);
        logger.info(fullQuery);
        schemaChange(fullQuery);
    }

    protected String createAggregateName(String keyspace)
    {
        return String.format("%s.aggregate_%02d", keyspace, seqNumber.getAndIncrement());
    }

    protected void registerAggregate(String aggregateName, String argTypes)
    {
        aggregates.add(aggregateName + '(' + argTypes + ')');
    }

    protected String createAggregate(String keyspace, String argTypes, String query) throws Throwable
    {
        String aggregateName = createAggregateName(keyspace);
        createAggregateOverload(aggregateName, argTypes, query);
        return aggregateName;
    }

    protected void createAggregateOverload(String aggregateName, String argTypes, String query) throws Throwable
    {
        String fullQuery = String.format(query, aggregateName);
        registerAggregate(aggregateName, argTypes);
        logger.info(fullQuery);
        schemaChange(fullQuery);
    }

    protected String createKeyspace(String query)
    {
        String currentKeyspace = createKeyspaceName();
        String fullQuery = String.format(query, currentKeyspace);
        logger.info(fullQuery);
        schemaChange(fullQuery);
        return currentKeyspace;
    }

    protected void alterKeyspace(String query)
    {
        String fullQuery = String.format(query, currentKeyspace());
        logger.info(fullQuery);
        schemaChange(fullQuery);
    }

    protected void alterKeyspaceMayThrow(String query) throws Throwable
    {
        String fullQuery = String.format(query, currentKeyspace());
        logger.info(fullQuery);
        QueryProcessor.executeOnceInternal(fullQuery);
    }

    protected String createKeyspaceName()
    {
        String currentKeyspace = String.format("keyspace_%02d", seqNumber.getAndIncrement());
        keyspaces.add(currentKeyspace);
        return currentKeyspace;
    }

    public String createTable(String query)
    {
        return createTable(KEYSPACE, query);
    }

    protected String createViewName()
    {
        String currentView = "view_" + seqNumber.getAndIncrement();
        views.add(currentView);
        return currentView;
    }

    protected String createTable(String keyspace, String query)
    {
        String currentTable = createTableName();
        String fullQuery = formatQuery(keyspace, query);
        logger.info(fullQuery);
        schemaChange(fullQuery);
        return currentTable;
    }

    protected String createTableName()
    {
        String currentTable = String.format("table_%02d", seqNumber.getAndIncrement());
        tables.add(currentTable);
        return currentTable;
    }

    protected void createTableMayThrow(String query) throws Throwable
    {
        String currentTable = createTableName();
        String fullQuery = formatQuery(query);
        logger.info(fullQuery);
        QueryProcessor.executeOnceInternal(fullQuery);
    }

    protected void alterTable(String query)
    {
        String fullQuery = formatQuery(query);
        logger.info(fullQuery);
        schemaChange(fullQuery);
    }

    protected void alterTableMayThrow(String query) throws Throwable
    {
        String fullQuery = formatQuery(query);
        logger.info(fullQuery);
        QueryProcessor.executeOnceInternal(fullQuery);
    }

    protected void dropTable(String query)
    {
        dropFormattedTable(String.format(query, KEYSPACE + "." + currentTable()));
    }

    public void dropView(String view)
    {
        dropFormattedTable(String.format("DROP MATERIALIZED VIEW IF EXISTS %s.%s", KEYSPACE, view));
        views.remove(view);
    }

    protected void dropFormattedTable(String formattedQuery)
    {
        logger.info(formattedQuery);
        schemaChange(formattedQuery);
    }

    protected String createIndex(String query)
    {
        return createIndex(KEYSPACE, query);
    }

    protected String createIndex(String keyspace, String query)
    {
        String formattedQuery = formatQuery(keyspace, query);
        return createFormattedIndex(formattedQuery);
    }

    protected String createFormattedIndex(String formattedQuery)
    {
        logger.info(formattedQuery);
        String indexName = getCreateIndexName(formattedQuery);
        schemaChange(formattedQuery);
        return indexName;
    }

    protected static String getCreateIndexName(String formattedQuery)
    {
        Matcher matcher = CREATE_INDEX_PATTERN.matcher(formattedQuery);
        if (!matcher.find())
            throw new IllegalArgumentException("Expected valid create index query but found: " + formattedQuery);

        String index = matcher.group(2);
        if (!Strings.isNullOrEmpty(index))
            return index;

        String keyspace = matcher.group(5);
        if (Strings.isNullOrEmpty(keyspace))
            throw new IllegalArgumentException("Keyspace name should be specified: " + formattedQuery);

        String table = matcher.group(7);
        if (Strings.isNullOrEmpty(table))
            throw new IllegalArgumentException("Table name should be specified: " + formattedQuery);

        String column = matcher.group(9);

        String baseName = Strings.isNullOrEmpty(column)
                        ? IndexMetadata.generateDefaultIndexName(table)
                        : IndexMetadata.generateDefaultIndexName(table, new ColumnIdentifier(column, true));

        KeyspaceMetadata ks = Schema.instance.getKeyspaceMetadata(keyspace);
        return ks.findAvailableIndexName(baseName);
    }

    /**
     * Index creation is asynchronous, this method searches in the system table IndexInfo
     * for the specified index and returns true if it finds it, which indicates the
     * index was built. If we haven't found it after 5 seconds we give-up.
     */
    protected boolean waitForIndex(String keyspace, String table, String index) throws Throwable
    {
        long start = System.currentTimeMillis();
        boolean indexCreated = false;
        while (!indexCreated)
        {
            Object[][] results = getRows(execute("select index_name from system.\"IndexInfo\" where table_name = ?", keyspace));
            for(int i = 0; i < results.length; i++)
            {
                if (index.equals(results[i][0]))
                {
                    indexCreated = true;
                    break;
                }
            }

            if (System.currentTimeMillis() - start > 5000)
                break;

            Thread.sleep(10);
        }

        return indexCreated;
    }

    /**
     * Index creation is asynchronous, this method waits until the specified index hasn't any building task running.
     * <p>
     * This method differs from {@link #waitForIndex(String, String, String)} in that it doesn't require the index to be
     * fully nor successfully built, so it can be used to wait for failing index builds.
     *
     * @param keyspace the index keyspace name
     * @param indexName the index name
     * @return {@code true} if the index build tasks have finished in 5 seconds, {@code false} otherwise
     */
    protected boolean waitForIndexBuilds(String keyspace, String indexName) throws InterruptedException
    {
        long start = System.currentTimeMillis();
        SecondaryIndexManager indexManager = getCurrentColumnFamilyStore(keyspace).indexManager;

        while (true)
        {
            if (!indexManager.isIndexBuilding(indexName))
            {
                return true;
            }
            else if (System.currentTimeMillis() - start > 5000)
            {
                return false;
            }
            else
            {
                Thread.sleep(10);
            }
        }
    }

    protected void createIndexMayThrow(String query) throws Throwable
    {
        String fullQuery = formatQuery(query);
        logger.info(fullQuery);
        QueryProcessor.executeOnceInternal(fullQuery);
    }

    protected void dropIndex(String query) throws Throwable
    {
        String fullQuery = String.format(query, KEYSPACE);
        logger.info(fullQuery);
        schemaChange(fullQuery);
    }

    /**
     *  Because the tracing executor is single threaded, submitting an empty event should ensure
     *  that all tracing events mutations have been applied.
     */
    protected void waitForTracingEvents()
    {
        try
        {
            Stage.TRACING.executor().submit(() -> {}).get();
        }
        catch (Throwable t)
        {
            JVMStabilityInspector.inspectThrowable(t);
            logger.error("Failed to wait for tracing events: {}", t);
        }
    }

    protected static void assertSchemaChange(String query,
                                             Event.SchemaChange.Change expectedChange,
                                             Event.SchemaChange.Target expectedTarget,
                                             String expectedKeyspace,
                                             String expectedName,
                                             String... expectedArgTypes)
    {
        ResultMessage actual = schemaChange(query);
        Assert.assertTrue(actual instanceof ResultMessage.SchemaChange);
        Event.SchemaChange schemaChange = ((ResultMessage.SchemaChange) actual).change;
        Assert.assertSame(expectedChange, schemaChange.change);
        Assert.assertSame(expectedTarget, schemaChange.target);
        Assert.assertEquals(expectedKeyspace, schemaChange.keyspace);
        Assert.assertEquals(expectedName, schemaChange.name);
        Assert.assertEquals(expectedArgTypes != null ? Arrays.asList(expectedArgTypes) : null, schemaChange.argTypes);
    }

    protected static void assertWarningsContain(Message.Response response, String message)
    {
        List<String> warnings = response.getWarnings();
        Assert.assertNotNull(warnings);
        assertTrue(warnings.stream().anyMatch(s -> s.contains(message)));
    }

    protected static void assertNoWarningContains(Message.Response response, String message)
    {
        List<String> warnings = response.getWarnings();

        if (warnings != null)
        {
            assertFalse(warnings.stream().anyMatch(s -> s.contains(message)));
        }
    }

    protected static ResultMessage schemaChange(String query)
    {
        try
        {
            ClientState state = ClientState.forInternalCalls(SchemaConstants.SYSTEM_KEYSPACE_NAME);
            QueryState queryState = new QueryState(state);

            CQLStatement statement = QueryProcessor.parseStatement(query, queryState.getClientState());
            statement.validate(queryState);

            QueryOptions options = QueryOptions.forInternalCalls(Collections.<ByteBuffer>emptyList());

            return statement.executeLocally(queryState, options);
        }
        catch (Exception e)
        {
            logger.info("Error performing schema change", e);
            throw new RuntimeException("Error setting schema for test (query was: " + query + ")", e);
        }
    }

    protected TableMetadata currentTableMetadata()
    {
        return Schema.instance.getTableMetadata(KEYSPACE, currentTable());
    }

    protected com.datastax.driver.core.ResultSet executeNet(ProtocolVersion protocolVersion, String query, Object... values) throws Throwable
    {
        return sessionNet(protocolVersion).execute(formatQuery(query), values);
    }

    protected com.datastax.driver.core.ResultSet executeNet(String query, Object... values) throws Throwable
    {
        return sessionNet().execute(formatQuery(query), values);
    }

    protected com.datastax.driver.core.ResultSet executeNet(Statement statement)
    {
        return executeNet(getDefaultVersion(), statement);
    }

    protected com.datastax.driver.core.ResultSet executeNet(ProtocolVersion protocolVersion, Statement statement)
    {
        return sessionNet(protocolVersion).execute(statement);
    }

    protected com.datastax.driver.core.ResultSet executeNetWithPaging(ProtocolVersion version, String query, int pageSize) throws Throwable
    {
        return sessionNet(version).execute(new SimpleStatement(formatQuery(query)).setFetchSize(pageSize));
    }

    protected com.datastax.driver.core.ResultSet executeNetWithPaging(ProtocolVersion version, String query, String KS, int pageSize)
    {
        return sessionNet(version).execute(new SimpleStatement(formatQuery(KS, query)).setKeyspace(KS).setFetchSize(pageSize));
    }

    protected com.datastax.driver.core.ResultSet executeNetWithPaging(String query, int pageSize) throws Throwable
    {
        return sessionNet().execute(new SimpleStatement(formatQuery(query)).setFetchSize(pageSize));
    }

    /**
     * Use the specified user for executing the queries over the network.
     * @param username the user name
     * @param password the user password
     */
    public void useUser(String username, String password)
    {
        this.user = new User(username, password);
    }

    /**
     * Use the super user for executing the queries over the network.
     */
    public void useSuperUser()
    {
        this.user = SUPER_USER;
    }

    public boolean isSuperUser()
    {
        return SUPER_USER.equals(user);
    }

    public Session sessionNet()
    {
        return sessionNet(getDefaultVersion());
    }

    protected Session sessionNet(ProtocolVersion protocolVersion)
    {
        requireNetwork();

        return getSession(protocolVersion);
    }

    protected Session getSession(ProtocolVersion protocolVersion)
    {
        Cluster cluster = getCluster(protocolVersion);
        return sessions.computeIfAbsent(Pair.create(user, protocolVersion), userProto -> cluster.connect());
    }

    private Cluster getCluster(ProtocolVersion protocolVersion)
    {
        return clusters.computeIfAbsent(Pair.create(user, protocolVersion),
                                        userProto -> initClientCluster(user, protocolVersion));
    }

    private Cluster initClientCluster(User user, ProtocolVersion version)
    {
        Pair<User, ProtocolVersion> key = Pair.create(user, version);
        Cluster cluster = clusters.get(key);
        if (cluster != null)
            return cluster;

        Cluster.Builder builder = clusterBuilder(version);
        if (user != null)
            builder.withCredentials(user.username, user.password);
        cluster = builder.build();

        logger.info("Started Java Driver session for {} with protocol version {}", user, version);

        return cluster;
    }

    protected void closeClientCluster(String username, String password)
    {
        // Close driver cluster belonging to user
        User user = new User(username, password);
        for (ProtocolVersion protocolVersion : PROTOCOL_VERSIONS)
        {
            closeClientCluster(user, protocolVersion);
        }
    }

    private void closeClientCluster(User user, ProtocolVersion protocolVersion)
    {
        Pair<User, ProtocolVersion> key = Pair.create(user, protocolVersion);
        Session session = sessions.remove(key);
        if (session != null)
        {
            session.close();
        }
        
        Cluster cluster = clusters.remove(key);
        if (cluster != null)
        {
            cluster.close();
        }

        logger.info("Closed Java Driver session for {} with protocol version {}", user, protocolVersion);
    }

    public static Cluster.Builder clusterBuilder(ProtocolVersion version)
    {
        Cluster.Builder builder = clusterBuilder();
        if (version.isBeta())
            builder = builder.allowBetaProtocolVersion();
        else
            builder = builder.withProtocolVersion(com.datastax.driver.core.ProtocolVersion.fromInt(version.asInt()));
        return builder;
    }

    public static Cluster.Builder clusterBuilder()
    {
        SocketOptions socketOptions = new SocketOptions()
            .setConnectTimeoutMillis(Integer.getInteger("cassandra.test.driver.connection_timeout_ms", DEFAULT_CONNECT_TIMEOUT_MILLIS)) // default is 5000
            .setReadTimeoutMillis(Integer.getInteger("cassandra.test.driver.read_timeout_ms", DEFAULT_READ_TIMEOUT_MILLIS)); // default is 12000

        logger.info("Timeouts: {} / {}", socketOptions.getConnectTimeoutMillis(), socketOptions.getReadTimeoutMillis());

        return Cluster.builder()
                      .addContactPoints(nativeAddr)
                      .withPort(nativePort)
                      .withClusterName("Test Cluster")
                      .withoutJMXReporting()
                      .withSocketOptions(socketOptions)
                      .withNettyOptions(IMMEDIATE_CONNECTION_SHUTDOWN_NETTY_OPTIONS)
                      .withPoolingOptions(new PoolingOptions().setPoolTimeoutMillis(10000));
    }

    protected SimpleClient newSimpleClient(ProtocolVersion version) throws IOException
    {
        return new SimpleClient(nativeAddr.getHostAddress(), nativePort, version, version.isBeta(), new EncryptionOptions().applyConfig())
               .connect(false, false);
    }

    protected String formatQuery(String query)
    {
        return formatQuery(KEYSPACE, query);
    }

    protected final String formatQuery(String keyspace, String query)
    {
        String currentTable = currentTable();
        return currentTable == null ? query : String.format(query, keyspace + "." + currentTable);
    }

    protected ResultMessage.Prepared prepare(String query) throws Throwable
    {
        return QueryProcessor.instance.prepare(formatQuery(query), ClientState.forInternalCalls());
    }

    public UntypedResultSet execute(String query, Object... values) throws Throwable
    {
        return executeFormattedQuery(formatQuery(query), values);
    }

    public UntypedResultSet executeFormattedQuery(String query, Object... values) throws Throwable
    {
        UntypedResultSet rs;
        if (usePrepared)
        {
            if (logger.isTraceEnabled())
                logger.trace("Executing: {} with values {}", query, formatAllValues(values));
            if (reusePrepared)
            {
                rs = QueryProcessor.executeInternal(query, transformValues(values));

                // If a test uses a "USE ...", then presumably its statements use relative table. In that case, a USE
                // change the meaning of the current keyspace, so we don't want a following statement to reuse a previously
                // prepared statement at this wouldn't use the right keyspace. To avoid that, we drop the previously
                // prepared statement.
                if (query.startsWith("USE"))
                    QueryProcessor.clearInternalStatementsCache();
            }
            else
            {
                rs = QueryProcessor.executeOnceInternal(query, transformValues(values));
            }
        }
        else
        {
            query = replaceValues(query, values);
            if (logger.isTraceEnabled())
                logger.trace("Executing: {}", query);
            rs = QueryProcessor.executeOnceInternal(query);
        }
        if (rs != null)
        {
            if (logger.isTraceEnabled())
                logger.trace("Got {} rows", rs.size());
        }
        return rs;
    }

    protected void assertRowsNet(ResultSet result, Object[]... rows)
    {
        assertRowsNet(getDefaultVersion(), result, rows);
    }

    protected void assertRowsNet(ProtocolVersion protocolVersion, ResultSet result, Object[]... rows)
    {
        // necessary as we need cluster objects to supply CodecRegistry.
        // It's reasonably certain that the network setup has already been done
        // by the time we arrive at this point, but adding this check doesn't hurt
        requireNetwork();

        if (result == null)
        {
            if (rows.length > 0)
                Assert.fail(String.format("No rows returned by query but %d expected", rows.length));
            return;
        }

        ColumnDefinitions meta = result.getColumnDefinitions();
        Iterator<Row> iter = result.iterator();
        int i = 0;
        while (iter.hasNext() && i < rows.length)
        {
            Object[] expected = rows[i];
            Row actual = iter.next();

            Assert.assertEquals(String.format("Invalid number of (expected) values provided for row %d (using protocol version %s)",
                                              i, protocolVersion),
                                meta.size(), expected.length);

            for (int j = 0; j < meta.size(); j++)
            {
                DataType type = meta.getType(j);
                com.datastax.driver.core.TypeCodec<Object> codec = getCluster(protocolVersion).getConfiguration()
                                                                                              .getCodecRegistry()
                                                                                              .codecFor(type);
                ByteBuffer expectedByteValue = codec.serialize(expected[j], com.datastax.driver.core.ProtocolVersion.fromInt(protocolVersion.asInt()));
                int expectedBytes = expectedByteValue == null ? -1 : expectedByteValue.remaining();
                ByteBuffer actualValue = actual.getBytesUnsafe(meta.getName(j));
                int actualBytes = actualValue == null ? -1 : actualValue.remaining();
                if (!Objects.equal(expectedByteValue, actualValue))
                    Assert.fail(String.format("Invalid value for row %d column %d (%s of type %s), " +
                                              "expected <%s> (%d bytes) but got <%s> (%d bytes) " +
                                              "(using protocol version %s)",
                                              i, j, meta.getName(j), type,
                                              codec.format(expected[j]),
                                              expectedBytes,
                                              codec.format(codec.deserialize(actualValue, com.datastax.driver.core.ProtocolVersion.fromInt(protocolVersion.asInt()))),
                                              actualBytes,
                                              protocolVersion));
            }
            i++;
        }

        if (iter.hasNext())
        {
            while (iter.hasNext())
            {
                iter.next();
                i++;
            }
            Assert.fail(String.format("Got less rows than expected. Expected %d but got %d (using protocol version %s).",
                                      rows.length, i, protocolVersion));
        }

        Assert.assertTrue(String.format("Got %s rows than expected. Expected %d but got %d (using protocol version %s)",
                                        rows.length>i ? "less" : "more", rows.length, i, protocolVersion), i == rows.length);
    }

    protected void assertRowCountNet(ResultSet r1, int expectedCount)
    {
        Assert.assertFalse("Received a null resultset when expected count was > 0", expectedCount > 0 && r1 == null);
        int actualRowCount = Iterables.size(r1);
        Assert.assertEquals(String.format("expected %d rows but received %d", expectedCount, actualRowCount), expectedCount, actualRowCount);
    }

    public static void assertRows(UntypedResultSet result, Object[]... rows)
    {
        if (result == null)
        {
            if (rows.length > 0)
                Assert.fail(String.format("No rows returned by query but %d expected", rows.length));
            return;
        }

        List<ColumnSpecification> meta = result.metadata();
        Iterator<UntypedResultSet.Row> iter = result.iterator();
        int i = 0;
        while (iter.hasNext() && i < rows.length)
        {
            if (rows[i] == null)
                throw new IllegalArgumentException(String.format("Invalid expected value for row: %d. A row cannot be null.", i));

            Object[] expected = rows[i];
            UntypedResultSet.Row actual = iter.next();

            Assert.assertEquals(String.format("Invalid number of (expected) values provided for row %d", i), expected.length, meta.size());

            for (int j = 0; j < meta.size(); j++)
            {
                ColumnSpecification column = meta.get(j);
                ByteBuffer expectedByteValue = makeByteBuffer(expected == null ? null : expected[j], column.type);
                ByteBuffer actualValue = actual.getBytes(column.name.toString());

                if (expectedByteValue != null)
                    expectedByteValue = expectedByteValue.duplicate();
                if (!Objects.equal(expectedByteValue, actualValue))
                {
                    Object actualValueDecoded = actualValue == null ? null : column.type.getSerializer().deserialize(actualValue);
                    if (!Objects.equal(expected != null ? expected[j] : null, actualValueDecoded))
                        Assert.fail(String.format("Invalid value for row %d column %d (%s of type %s), expected <%s> but got <%s>",
                                                  i,
                                                  j,
                                                  column.name,
                                                  column.type.asCQL3Type(),
                                                  formatValue(expectedByteValue != null ? expectedByteValue.duplicate() : null, column.type),
                                                  formatValue(actualValue, column.type)));
                }
            }
            i++;
        }

        if (iter.hasNext())
        {
            while (iter.hasNext())
            {
                UntypedResultSet.Row actual = iter.next();
                i++;

                StringBuilder str = new StringBuilder();
                for (int j = 0; j < meta.size(); j++)
                {
                    ColumnSpecification column = meta.get(j);
                    ByteBuffer actualValue = actual.getBytes(column.name.toString());
                    str.append(String.format("%s=%s ", column.name, formatValue(actualValue, column.type)));
                }
                logger.info("Extra row num {}: {}", i, str.toString());
            }
            Assert.fail(String.format("Got more rows than expected. Expected %d but got %d.", rows.length, i));
        }

        Assert.assertTrue(String.format("Got %s rows than expected. Expected %d but got %d", rows.length>i ? "less" : "more", rows.length, i), i == rows.length);
    }

    /**
     * Like assertRows(), but ignores the ordering of rows.
     */
    public static void assertRowsIgnoringOrder(UntypedResultSet result, Object[]... rows)
    {
        assertRowsIgnoringOrderInternal(result, false, rows);
    }

    public static void assertRowsIgnoringOrderAndExtra(UntypedResultSet result, Object[]... rows)
    {
        assertRowsIgnoringOrderInternal(result, true, rows);
    }

    private static void assertRowsIgnoringOrderInternal(UntypedResultSet result, boolean ignoreExtra, Object[]... rows)
    {
        if (result == null)
        {
            if (rows.length > 0)
                Assert.fail(String.format("No rows returned by query but %d expected", rows.length));
            return;
        }

        List<ColumnSpecification> meta = result.metadata();

        Set<List<ByteBuffer>> expectedRows = new HashSet<>(rows.length);
        for (Object[] expected : rows)
        {
            Assert.assertEquals("Invalid number of (expected) values provided for row", expected.length, meta.size());
            List<ByteBuffer> expectedRow = new ArrayList<>(meta.size());
            for (int j = 0; j < meta.size(); j++)
                expectedRow.add(makeByteBuffer(expected[j], meta.get(j).type));
            expectedRows.add(expectedRow);
        }

        Set<List<ByteBuffer>> actualRows = new HashSet<>(result.size());
        for (UntypedResultSet.Row actual : result)
        {
            List<ByteBuffer> actualRow = new ArrayList<>(meta.size());
            for (int j = 0; j < meta.size(); j++)
                actualRow.add(actual.getBytes(meta.get(j).name.toString()));
            actualRows.add(actualRow);
        }

        com.google.common.collect.Sets.SetView<List<ByteBuffer>> extra = com.google.common.collect.Sets.difference(actualRows, expectedRows);
        com.google.common.collect.Sets.SetView<List<ByteBuffer>> missing = com.google.common.collect.Sets.difference(expectedRows, actualRows);
        if ((!ignoreExtra && !extra.isEmpty()) || !missing.isEmpty())
        {
            List<String> extraRows = makeRowStrings(extra, meta);
            List<String> missingRows = makeRowStrings(missing, meta);
            StringBuilder sb = new StringBuilder();
            if (!extra.isEmpty())
            {
                sb.append("Got ").append(extra.size()).append(" extra row(s) ");
                if (!missing.isEmpty())
                    sb.append("and ").append(missing.size()).append(" missing row(s) ");
                sb.append("in result.  Extra rows:\n    ");
                sb.append(extraRows.stream().collect(Collectors.joining("\n    ")));
                if (!missing.isEmpty())
                    sb.append("\nMissing Rows:\n    ").append(missingRows.stream().collect(Collectors.joining("\n    ")));
                Assert.fail(sb.toString());
            }

            if (!missing.isEmpty())
                Assert.fail("Missing " + missing.size() + " row(s) in result: \n    " + missingRows.stream().collect(Collectors.joining("\n    ")));
        }

        assert ignoreExtra || expectedRows.size() == actualRows.size();
    }

    protected static List<String> makeRowStrings(UntypedResultSet resultSet)
    {
        List<List<ByteBuffer>> rows = new ArrayList<>();
        for (UntypedResultSet.Row row : resultSet)
        {
            List<ByteBuffer> values = new ArrayList<>();
            for (ColumnSpecification columnSpecification : resultSet.metadata())
            {
                values.add(row.getBytes(columnSpecification.name.toString()));
            }
            rows.add(values);
        }

        return makeRowStrings(rows, resultSet.metadata());
    }

    private static List<String> makeRowStrings(Iterable<List<ByteBuffer>> rows, List<ColumnSpecification> meta)
    {
        List<String> strings = new ArrayList<>();
        for (List<ByteBuffer> row : rows)
        {
            StringBuilder sb = new StringBuilder("row(");
            for (int j = 0; j < row.size(); j++)
            {
                ColumnSpecification column = meta.get(j);
                sb.append(column.name.toString()).append("=").append(formatValue(row.get(j), column.type));
                if (j < (row.size() - 1))
                    sb.append(", ");
            }
            strings.add(sb.append(")").toString());
        }
        return strings;
    }

    protected void assertRowCount(UntypedResultSet result, int numExpectedRows)
    {
        if (result == null)
        {
            if (numExpectedRows > 0)
                Assert.fail(String.format("No rows returned by query but %d expected", numExpectedRows));
            return;
        }

        List<ColumnSpecification> meta = result.metadata();
        Iterator<UntypedResultSet.Row> iter = result.iterator();
        int i = 0;
        while (iter.hasNext() && i < numExpectedRows)
        {
            UntypedResultSet.Row actual = iter.next();
            assertNotNull(actual);
            i++;
        }

        if (iter.hasNext())
        {
            while (iter.hasNext())
            {
                iter.next();
                i++;
            }
            Assert.fail(String.format("Got less rows than expected. Expected %d but got %d.", numExpectedRows, i));
        }

        Assert.assertTrue(String.format("Got %s rows than expected. Expected %d but got %d", numExpectedRows>i ? "less" : "more", numExpectedRows, i), i == numExpectedRows);
    }

    protected Object[][] getRows(UntypedResultSet result)
    {
        if (result == null)
            return new Object[0][];

        List<Object[]> ret = new ArrayList<>();
        List<ColumnSpecification> meta = result.metadata();

        Iterator<UntypedResultSet.Row> iter = result.iterator();
        while (iter.hasNext())
        {
            UntypedResultSet.Row rowVal = iter.next();
            Object[] row = new Object[meta.size()];
            for (int j = 0; j < meta.size(); j++)
            {
                ColumnSpecification column = meta.get(j);
                ByteBuffer val = rowVal.getBytes(column.name.toString());
                row[j] = val == null ? null : column.type.getSerializer().deserialize(val);
            }

            ret.add(row);
        }

        Object[][] a = new Object[ret.size()][];
        return ret.toArray(a);
    }

    protected void assertColumnNames(UntypedResultSet result, String... expectedColumnNames)
    {
        if (result == null)
        {
            Assert.fail("No rows returned by query.");
            return;
        }

        List<ColumnSpecification> metadata = result.metadata();
        Assert.assertEquals("Got less columns than expected.", expectedColumnNames.length, metadata.size());

        for (int i = 0, m = metadata.size(); i < m; i++)
        {
            ColumnSpecification columnSpec = metadata.get(i);
            Assert.assertEquals(expectedColumnNames[i], columnSpec.name.toString());
        }
    }

    protected void assertAllRows(Object[]... rows) throws Throwable
    {
        assertRows(execute("SELECT * FROM %s"), rows);
    }

    public static Object[] row(Object... expected)
    {
        return expected;
    }

    protected void assertEmpty(UntypedResultSet result) throws Throwable
    {
        if (result != null && !result.isEmpty())
            throw new AssertionError(String.format("Expected empty result but got %d rows: %s \n", result.size(), makeRowStrings(result)));
    }

    protected void assertInvalid(String query, Object... values) throws Throwable
    {
        assertInvalidMessage(null, query, values);
    }

    protected void assertInvalidMessage(String errorMessage, String query, Object... values) throws Throwable
    {
        assertInvalidThrowMessage(errorMessage, null, query, values);
    }

    protected void assertInvalidThrow(Class<? extends Throwable> exception, String query, Object... values) throws Throwable
    {
        assertInvalidThrowMessage(null, exception, query, values);
    }

    protected void assertInvalidThrowMessage(String errorMessage, Class<? extends Throwable> exception, String query, Object... values) throws Throwable
    {
        assertInvalidThrowMessage(Optional.empty(), errorMessage, exception, query, values);
    }

    // if a protocol version > Integer.MIN_VALUE is supplied, executes
    // the query via the java driver, mimicking a real client.
    protected void assertInvalidThrowMessage(Optional<ProtocolVersion> protocolVersion,
                                             String errorMessage,
                                             Class<? extends Throwable> exception,
                                             String query,
                                             Object... values) throws Throwable
    {
        try
        {
            if (!protocolVersion.isPresent())
                execute(query, values);
            else
                executeNet(protocolVersion.get(), query, values);

            String q = USE_PREPARED_VALUES
                       ? query + " (values: " + formatAllValues(values) + ")"
                       : replaceValues(query, values);
            Assert.fail("Query should be invalid but no error was thrown. Query is: " + q);
        }
        catch (Exception e)
        {
            if (exception != null && !exception.isAssignableFrom(e.getClass()))
            {
                Assert.fail("Query should be invalid but wrong error was thrown. " +
                            "Expected: " + exception.getName() + ", got: " + e.getClass().getName() + ". " +
                            "Query is: " + queryInfo(query, values));
            }
            if (errorMessage != null)
            {
                assertMessageContains(errorMessage, e);
            }
        }
    }

    private static String queryInfo(String query, Object[] values)
    {
        return USE_PREPARED_VALUES
               ? query + " (values: " + formatAllValues(values) + ")"
               : replaceValues(query, values);
    }

    protected void assertValidSyntax(String query) throws Throwable
    {
        try
        {
            QueryProcessor.parseStatement(query);
        }
        catch(SyntaxException e)
        {
            Assert.fail(String.format("Expected query syntax to be valid but was invalid. Query is: %s; Error is %s",
                                      query, e.getMessage()));
        }
    }

    protected void assertInvalidSyntax(String query, Object... values) throws Throwable
    {
        assertInvalidSyntaxMessage(null, query, values);
    }

    protected void assertInvalidSyntaxMessage(String errorMessage, String query, Object... values) throws Throwable
    {
        try
        {
            execute(query, values);
            Assert.fail("Query should have invalid syntax but no error was thrown. Query is: " + queryInfo(query, values));
        }
        catch (SyntaxException e)
        {
            if (errorMessage != null)
            {
                assertMessageContains(errorMessage, e);
            }
        }
    }

    /**
     * Asserts that the message of the specified exception contains the specified text.
     *
     * @param text the text that the exception message must contains
     * @param e the exception to check
     */
    private static void assertMessageContains(String text, Exception e)
    {
        Assert.assertTrue("Expected error message to contain '" + text + "', but got '" + e.getMessage() + "'",
                e.getMessage().contains(text));
    }

    @FunctionalInterface
    public interface CheckedFunction {
        void apply() throws Throwable;
    }

    /**
     * Runs the given function before and after a flush of sstables.  This is useful for checking that behavior is
     * the same whether data is in memtables or sstables.
     * @param runnable
     * @throws Throwable
     */
    public void beforeAndAfterFlush(CheckedFunction runnable) throws Throwable
    {
        runnable.apply();
        flush();
        runnable.apply();
    }

    private static String replaceValues(String query, Object[] values)
    {
        StringBuilder sb = new StringBuilder();
        int last = 0;
        int i = 0;
        int idx;
        while ((idx = query.indexOf('?', last)) > 0)
        {
            if (i >= values.length)
                throw new IllegalArgumentException(String.format("Not enough values provided. The query has at least %d variables but only %d values provided", i, values.length));

            sb.append(query.substring(last, idx));

            Object value = values[i++];

            // When we have a .. IN ? .., we use a list for the value because that's what's expected when the value is serialized.
            // When we format as string however, we need to special case to use parenthesis. Hackish but convenient.
            if (idx >= 3 && value instanceof List && query.substring(idx - 3, idx).equalsIgnoreCase("IN "))
            {
                List l = (List)value;
                sb.append("(");
                for (int j = 0; j < l.size(); j++)
                {
                    if (j > 0)
                        sb.append(", ");
                    sb.append(formatForCQL(l.get(j)));
                }
                sb.append(")");
            }
            else
            {
                sb.append(formatForCQL(value));
            }
            last = idx + 1;
        }
        sb.append(query.substring(last));
        return sb.toString();
    }

    // We're rellly only returning ByteBuffers but this make the type system happy
    private static Object[] transformValues(Object[] values)
    {
        // We could partly rely on QueryProcessor.executeOnceInternal doing type conversion for us, but
        // it would complain with ClassCastException if we pass say a string where an int is excepted (since
        // it bases conversion on what the value should be, not what it is). For testing, we sometimes
        // want to pass value of the wrong type and assert that this properly raise an InvalidRequestException
        // and executeOnceInternal goes into way. So instead, we pre-convert everything to bytes here based
        // on the value.
        // Besides, we need to handle things like TupleValue that executeOnceInternal don't know about.

        Object[] buffers = new ByteBuffer[values.length];
        for (int i = 0; i < values.length; i++)
        {
            Object value = values[i];
            if (value == null)
            {
                buffers[i] = null;
                continue;
            }
            else if (value == ByteBufferUtil.UNSET_BYTE_BUFFER)
            {
                buffers[i] = ByteBufferUtil.UNSET_BYTE_BUFFER;
                continue;
            }

            try
            {
                buffers[i] = typeFor(value).decompose(serializeTuples(value));
            }
            catch (Exception ex)
            {
                logger.info("Error serializing query parameter {}:", value, ex);
                throw ex;
            }
        }
        return buffers;
    }

    private static Object serializeTuples(Object value)
    {
        if (value instanceof TupleValue)
        {
            return ((TupleValue)value).toByteBuffer();
        }

        // We need to reach inside collections for TupleValue and transform them to ByteBuffer
        // since otherwise the decompose method of the collection AbstractType won't know what
        // to do with them
        if (value instanceof List)
        {
            List l = (List)value;
            List n = new ArrayList(l.size());
            for (Object o : l)
                n.add(serializeTuples(o));
            return n;
        }

        if (value instanceof Set)
        {
            Set s = (Set)value;
            Set n = new LinkedHashSet(s.size());
            for (Object o : s)
                n.add(serializeTuples(o));
            return n;
        }

        if (value instanceof Map)
        {
            Map m = (Map)value;
            Map n = new LinkedHashMap(m.size());
            for (Object entry : m.entrySet())
                n.put(serializeTuples(((Map.Entry)entry).getKey()), serializeTuples(((Map.Entry)entry).getValue()));
            return n;
        }
        return value;
    }

    private static String formatAllValues(Object[] values)
    {
        StringBuilder sb = new StringBuilder();
        sb.append("[");
        for (int i = 0; i < values.length; i++)
        {
            if (i > 0)
                sb.append(", ");
            sb.append(formatForCQL(values[i]));
        }
        sb.append("]");
        return sb.toString();
    }

    private static String formatForCQL(Object value)
    {
        if (value == null)
            return "null";

        if (value instanceof TupleValue)
            return ((TupleValue)value).toCQLString();

        // We need to reach inside collections for TupleValue. Besides, for some reason the format
        // of collection that CollectionType.getString gives us is not at all 'CQL compatible'
        if (value instanceof Collection || value instanceof Map)
        {
            StringBuilder sb = new StringBuilder();
            if (value instanceof List)
            {
                List l = (List)value;
                sb.append("[");
                for (int i = 0; i < l.size(); i++)
                {
                    if (i > 0)
                        sb.append(", ");
                    sb.append(formatForCQL(l.get(i)));
                }
                sb.append("]");
            }
            else if (value instanceof Set)
            {
                Set s = (Set)value;
                sb.append("{");
                Iterator iter = s.iterator();
                while (iter.hasNext())
                {
                    sb.append(formatForCQL(iter.next()));
                    if (iter.hasNext())
                        sb.append(", ");
                }
                sb.append("}");
            }
            else
            {
                Map m = (Map)value;
                sb.append("{");
                Iterator iter = m.entrySet().iterator();
                while (iter.hasNext())
                {
                    Map.Entry entry = (Map.Entry)iter.next();
                    sb.append(formatForCQL(entry.getKey())).append(": ").append(formatForCQL(entry.getValue()));
                    if (iter.hasNext())
                        sb.append(", ");
                }
                sb.append("}");
            }
            return sb.toString();
        }

        AbstractType type = typeFor(value);
        String s = type.getString(type.decompose(value));

        if (type instanceof InetAddressType || type instanceof TimestampType)
            return String.format("'%s'", s);
        else if (type instanceof UTF8Type)
            return String.format("'%s'", s.replaceAll("'", "''"));
        else if (type instanceof BytesType)
            return "0x" + s;

        return s;
    }

    protected static ByteBuffer makeByteBuffer(Object value, AbstractType type)
    {
        if (value == null)
            return null;

        if (value instanceof TupleValue)
            return ((TupleValue)value).toByteBuffer();

        if (value instanceof ByteBuffer)
            return (ByteBuffer)value;

        return type.decompose(serializeTuples(value));
    }

    private static String formatValue(ByteBuffer bb, AbstractType<?> type)
    {
        if (bb == null)
            return "null";

        if (type instanceof CollectionType)
        {
            // CollectionType override getString() to use hexToBytes. We can't change that
            // without breaking SSTable2json, but the serializer for collection have the
            // right getString so using it directly instead.
            TypeSerializer ser = type.getSerializer();
            return ser.toString(ser.deserialize(bb));
        }

        return type.getString(bb);
    }

    protected TupleValue tuple(Object...values)
    {
        return new TupleValue(values);
    }

    protected Object userType(Object... values)
    {
        if (values.length % 2 != 0)
            throw new IllegalArgumentException("userType() requires an even number of arguments");

        String[] fieldNames = new String[values.length / 2];
        Object[] fieldValues = new Object[values.length / 2];
        int fieldNum = 0;
        for (int i = 0; i < values.length; i += 2)
        {
            fieldNames[fieldNum] = (String) values[i];
            fieldValues[fieldNum] = values[i + 1];
            fieldNum++;
        }
        return new UserTypeValue(fieldNames, fieldValues);
    }

    protected Object list(Object...values)
    {
        return Arrays.asList(values);
    }

    protected Object set(Object...values)
    {
        return ImmutableSet.copyOf(values);
    }

    // LinkedHashSets are iterable in insertion order, which is important for some tests
    protected LinkedHashSet<Object> linkedHashSet(Object...values)
    {
        LinkedHashSet<Object> s = new LinkedHashSet<>(values.length);
        s.addAll(Arrays.asList(values));
        return s;
    }

    protected Object map(Object...values)
    {
        return linkedHashMap(values);
    }

    // LinkedHashMaps are iterable in insertion order, which is important for some tests
    protected static LinkedHashMap<Object, Object> linkedHashMap(Object...values)
    {
        if (values.length % 2 != 0)
            throw new IllegalArgumentException("Invalid number of arguments, got " + values.length);

        int size = values.length / 2;
        LinkedHashMap<Object, Object> m = new LinkedHashMap<>(size);
        for (int i = 0; i < size; i++)
            m.put(values[2 * i], values[(2 * i) + 1]);
        return m;
    }

    protected com.datastax.driver.core.TupleType tupleTypeOf(ProtocolVersion protocolVersion, com.datastax.driver.core.DataType...types)
    {
        requireNetwork();
        return getCluster(protocolVersion).getMetadata().newTupleType(types);
    }

    @SuppressWarnings({ "rawtypes", "unchecked" })
    protected static Gauge<Integer> getPausedConnectionsGauge()
    {
        String metricName = "org.apache.cassandra.metrics.Client.PausedConnections";
        Map<String, Gauge> metrics = CassandraMetricsRegistry.Metrics.getGauges((name, metric) -> name.equals(metricName));
        if (metrics.size() != 1)
            fail(String.format("Expected a single registered metric for paused client connections, found %s",
                               metrics.size()));
        return metrics.get(metricName);
    }

    // Attempt to find an AbstracType from a value (for serialization/printing sake).
    // Will work as long as we use types we know of, which is good enough for testing
    private static AbstractType typeFor(Object value)
    {
        if (value instanceof ByteBuffer || value instanceof TupleValue || value == null)
            return BytesType.instance;

        if (value instanceof Byte)
            return ByteType.instance;

        if (value instanceof Short)
            return ShortType.instance;

        if (value instanceof Integer)
            return Int32Type.instance;

        if (value instanceof Long)
            return LongType.instance;

        if (value instanceof Float)
            return FloatType.instance;

        if (value instanceof Duration)
            return DurationType.instance;

        if (value instanceof Double)
            return DoubleType.instance;

        if (value instanceof BigInteger)
            return IntegerType.instance;

        if (value instanceof BigDecimal)
            return DecimalType.instance;

        if (value instanceof String)
            return UTF8Type.instance;

        if (value instanceof Boolean)
            return BooleanType.instance;

        if (value instanceof InetAddress)
            return InetAddressType.instance;

        if (value instanceof Date)
            return TimestampType.instance;

        if (value instanceof UUID)
            return UUIDType.instance;

        if (value instanceof List)
        {
            List l = (List)value;
            AbstractType elt = l.isEmpty() ? BytesType.instance : typeFor(l.get(0));
            return ListType.getInstance(elt, true);
        }

        if (value instanceof Set)
        {
            Set s = (Set)value;
            AbstractType elt = s.isEmpty() ? BytesType.instance : typeFor(s.iterator().next());
            return SetType.getInstance(elt, true);
        }

        if (value instanceof Map)
        {
            Map m = (Map)value;
            AbstractType keys, values;
            if (m.isEmpty())
            {
                keys = BytesType.instance;
                values = BytesType.instance;
            }
            else
            {
                Map.Entry entry = (Map.Entry)m.entrySet().iterator().next();
                keys = typeFor(entry.getKey());
                values = typeFor(entry.getValue());
            }
            return MapType.getInstance(keys, values, true);
        }

        throw new IllegalArgumentException("Unsupported value type (value is " + value + ")");
    }

    private static class TupleValue
    {
        protected final Object[] values;

        TupleValue(Object[] values)
        {
            this.values = values;
        }

        public ByteBuffer toByteBuffer()
        {
            ByteBuffer[] bbs = new ByteBuffer[values.length];
            for (int i = 0; i < values.length; i++)
                bbs[i] = makeByteBuffer(values[i], typeFor(values[i]));
            return TupleType.buildValue(bbs);
        }

        public String toCQLString()
        {
            StringBuilder sb = new StringBuilder();
            sb.append("(");
            for (int i = 0; i < values.length; i++)
            {
                if (i > 0)
                    sb.append(", ");
                sb.append(formatForCQL(values[i]));
            }
            sb.append(")");
            return sb.toString();
        }

        public String toString()
        {
            return "TupleValue" + toCQLString();
        }

        @Override
        public boolean equals(Object o)
        {
            if (this == o) return true;
            if (o == null || getClass() != o.getClass()) return false;
            TupleValue that = (TupleValue) o;
            return Arrays.equals(values, that.values);
        }

        @Override
        public int hashCode()
        {
            return Objects.hashCode(values);
        }
    }

    private static class UserTypeValue extends TupleValue
    {
        private final String[] fieldNames;

        UserTypeValue(String[] fieldNames, Object[] fieldValues)
        {
            super(fieldValues);
            this.fieldNames = fieldNames;
        }

        @Override
        public String toCQLString()
        {
            StringBuilder sb = new StringBuilder();
            sb.append("{");
            boolean haveEntry = false;
            for (int i = 0; i < values.length; i++)
            {
                if (values[i] != null)
                {
                    if (haveEntry)
                        sb.append(", ");
                    sb.append(ColumnIdentifier.maybeQuote(fieldNames[i]));
                    sb.append(": ");
                    sb.append(formatForCQL(values[i]));
                    haveEntry = true;
                }
            }
            assert haveEntry;
            sb.append("}");
            return sb.toString();
        }

        public String toString()
        {
            return "UserTypeValue" + toCQLString();
        }
    }

    public static class Randomization
    {
        private long seed;
        private Random random;

        Randomization()
        {
            if (random == null)
            {
                seed = Long.getLong("cassandra.test.random.seed", System.nanoTime());
                random = new Random(seed);
            }
        }

        public void printSeedOnFailure()
        {
            System.err.println("Randomized test failed. To rerun test use -Dcassandra.test.random.seed=" + seed);
        }

        public int nextInt()
        {
            return random.nextInt();
        }

        public int nextIntBetween(int minValue, int maxValue)
        {
            return RandomInts.randomIntBetween(random, minValue, maxValue);
        }

        public long nextLong()
        {
            return random.nextLong();
        }

        public short nextShort()
        {
            return (short)random.nextInt(Short.MAX_VALUE + 1);
        }

        public byte nextByte()
        {
            return (byte)random.nextInt(Byte.MAX_VALUE + 1);
        }

        public BigInteger nextBigInteger(int minNumBits, int maxNumBits)
        {
            return new BigInteger(RandomInts.randomIntBetween(random, minNumBits, maxNumBits), random);
        }

        public BigDecimal nextBigDecimal(int minUnscaledValue, int maxUnscaledValue, int minScale, int maxScale)
        {
            return BigDecimal.valueOf(RandomInts.randomIntBetween(random, minUnscaledValue, maxUnscaledValue),
                                      RandomInts.randomIntBetween(random, minScale, maxScale));
        }

        public float nextFloat()
        {
            return random.nextFloat();
        }

        public double nextDouble()
        {
            return random.nextDouble();
        }

        public String nextAsciiString(int minLength, int maxLength)
        {
            return RandomStrings.randomAsciiOfLengthBetween(random, minLength, maxLength);
        }

        public String nextTextString(int minLength, int maxLength)
        {
            return RandomStrings.randomRealisticUnicodeOfLengthBetween(random, minLength, maxLength);
        }

        public boolean nextBoolean()
        {
            return random.nextBoolean();
        }

        public void nextBytes(byte[] bytes)
        {
            random.nextBytes(bytes);
        }
    }

    public static class FailureWatcher extends TestWatcher
    {
        @Override
        protected void failed(Throwable e, Description description)
        {
            if (random != null)
                random.printSeedOnFailure();
        }
    }

    private static class User
    {
        /**
         * The user name
         */
        public final String username;

        /**
         * The user password
         */
        public final String password;

        public User(String username, String password)
        {
            this.username = username;
            this.password = password;
        }

        @Override
        public int hashCode()
        {
            return Objects.hashCode(username, password);
        }

        @Override
        public boolean equals(Object o)
        {
            if (this == o)
                return true;

            if (!(o instanceof User))
                return false;

            User u = (User) o;

            return Objects.equal(username, u.username)
                   && Objects.equal(password, u.password);
        }

        public String toString()
        {
            return username;
        }
    }
}<|MERGE_RESOLUTION|>--- conflicted
+++ resolved
@@ -488,12 +488,14 @@
 
     public static List<String> buildNodetoolArgs(List<String> args)
     {
+        int port = jmxPort == 0 ? Integer.getInteger("cassandra.jmx.local.port", 7199) : jmxPort;
+        String host = jmxHost == null ? "127.0.0.1" : jmxHost;
         List<String> allArgs = new ArrayList<>();
         allArgs.add("bin/nodetool");
         allArgs.add("-p");
-        allArgs.add(Integer.toString(jmxPort));
+        allArgs.add(String.valueOf(port));
         allArgs.add("-h");
-        allArgs.add(jmxHost == null ? "127.0.0.1" : jmxHost);
+        allArgs.add(host);
         allArgs.addAll(args);
         return allArgs;
     }
@@ -799,19 +801,13 @@
 
     protected String createType(String query)
     {
-<<<<<<< HEAD
+        return createType(KEYSPACE, query);
+    }
+
+    protected String createType(String keyspace, String query)
+    {
         String typeName = createTypeName();
-        String fullQuery = String.format(query, KEYSPACE + "." + typeName);
-=======
-        return createType(KEYSPACE, query);
-    }
-
-    protected String createType(String keyspace, String query)
-    {
-        String typeName = String.format("type_%02d", seqNumber.getAndIncrement());
         String fullQuery = String.format(query, keyspace + "." + typeName);
-        types.add(typeName);
->>>>>>> 3bdd2caa
         logger.info(fullQuery);
         schemaChange(fullQuery);
         return typeName;
