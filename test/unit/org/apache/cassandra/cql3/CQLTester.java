--- conflicted
+++ resolved
@@ -33,12 +33,8 @@
 
 import com.google.common.base.Objects;
 import com.google.common.base.Strings;
-<<<<<<< HEAD
 import com.google.common.collect.*;
 import com.google.common.util.concurrent.Uninterruptibles;
-=======
-import com.google.common.collect.ImmutableSet;
->>>>>>> 1b8a634d
 import org.junit.*;
 import org.slf4j.Logger;
 import org.slf4j.LoggerFactory;
@@ -923,7 +919,6 @@
         return sessionNet(protocolVersion).execute(formatQuery(query), values);
     }
 
-<<<<<<< HEAD
     protected com.datastax.driver.core.PreparedStatement prepareNet(ProtocolVersion protocolVersion, String query)
     {
         return sessionNet(protocolVersion).prepare(query);
@@ -939,10 +934,7 @@
         return sessionNet(protocolVersion).executeAsync(statement);
     }
 
-    public Session sessionNet()
-=======
     protected com.datastax.driver.core.ResultSet executeNetWithPaging(String query, int pageSize) throws Throwable
->>>>>>> 1b8a634d
     {
         return sessionNet().execute(new SimpleStatement(formatQuery(query)).setFetchSize(pageSize));
     }
