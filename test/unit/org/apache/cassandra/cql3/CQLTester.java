/*
 * Licensed to the Apache Software Foundation (ASF) under one
 * or more contributor license agreements.  See the NOTICE file
 * distributed with this work for additional information
 * regarding copyright ownership.  The ASF licenses this file
 * to you under the Apache License, Version 2.0 (the
 * "License"); you may not use this file except in compliance
 * with the License.  You may obtain a copy of the License at
 *
 *     http://www.apache.org/licenses/LICENSE-2.0
 *
 * Unless required by applicable law or agreed to in writing, software
 * distributed under the License is distributed on an "AS IS" BASIS,
 * WITHOUT WARRANTIES OR CONDITIONS OF ANY KIND, either express or implied.
 * See the License for the specific language governing permissions and
 * limitations under the License.
 */
package org.apache.cassandra.cql3;

import java.io.File;
import java.io.IOException;
import java.math.BigDecimal;
import java.math.BigInteger;
import java.net.InetAddress;
import java.net.ServerSocket;
import java.nio.ByteBuffer;
import java.util.*;
import java.util.concurrent.CountDownLatch;
import java.util.concurrent.TimeUnit;
import java.util.concurrent.atomic.AtomicInteger;
import java.util.stream.Collectors;

import com.google.common.base.Objects;
import com.google.common.collect.ImmutableSet;
import com.google.common.collect.Iterables;

import org.junit.*;
import org.slf4j.Logger;
import org.slf4j.LoggerFactory;

import com.datastax.driver.core.*;
import com.datastax.driver.core.DataType;
import com.datastax.driver.core.ResultSet;

import org.apache.cassandra.SchemaLoader;
import org.apache.cassandra.concurrent.ScheduledExecutors;
import org.apache.cassandra.config.CFMetaData;
import org.apache.cassandra.db.ConsistencyLevel;
import org.apache.cassandra.metrics.ClientMetrics;
import org.apache.cassandra.config.DatabaseDescriptor;
import org.apache.cassandra.config.Schema;
import org.apache.cassandra.config.SchemaConstants;
import org.apache.cassandra.cql3.functions.FunctionName;
import org.apache.cassandra.cql3.statements.ParsedStatement;
import org.apache.cassandra.db.*;
import org.apache.cassandra.db.commitlog.CommitLog;
import org.apache.cassandra.db.marshal.*;
import org.apache.cassandra.db.marshal.TupleType;
import org.apache.cassandra.dht.Murmur3Partitioner;
import org.apache.cassandra.exceptions.ConfigurationException;
import org.apache.cassandra.exceptions.SyntaxException;
import org.apache.cassandra.io.util.FileUtils;
import org.apache.cassandra.serializers.TypeSerializer;
import org.apache.cassandra.service.ClientState;
import org.apache.cassandra.service.QueryState;
import org.apache.cassandra.service.StorageService;
import org.apache.cassandra.transport.ProtocolVersion;
import org.apache.cassandra.transport.ConfiguredLimit;
import org.apache.cassandra.transport.Event;
import org.apache.cassandra.transport.Server;
import org.apache.cassandra.transport.messages.ResultMessage;
import org.apache.cassandra.utils.ByteBufferUtil;
import org.apache.cassandra.utils.FBUtilities;
import org.apache.cassandra.security.ThreadAwareSecurityManager;

import static junit.framework.Assert.assertNotNull;

/**
 * Base class for CQL tests.
 */
public abstract class CQLTester
{
    protected static final Logger logger = LoggerFactory.getLogger(CQLTester.class);

    public static final String KEYSPACE = "cql_test_keyspace";
    public static final String KEYSPACE_PER_TEST = "cql_test_keyspace_alt";
    protected static final boolean USE_PREPARED_VALUES = Boolean.valueOf(System.getProperty("cassandra.test.use_prepared", "true"));
    protected static final boolean REUSE_PREPARED = Boolean.valueOf(System.getProperty("cassandra.test.reuse_prepared", "true"));
    protected static final long ROW_CACHE_SIZE_IN_MB = Integer.valueOf(System.getProperty("cassandra.test.row_cache_size_in_mb", "0"));
    private static final AtomicInteger seqNumber = new AtomicInteger();
    protected static final ByteBuffer TOO_BIG = ByteBuffer.allocate(FBUtilities.MAX_UNSIGNED_SHORT + 1024);

    protected static org.apache.cassandra.transport.Server server;
    protected static final int nativePort;
    protected static final InetAddress nativeAddr;
    private static final Map<ProtocolVersion, Cluster> clusters = new HashMap<>();
    private static final Map<ProtocolVersion, Session> sessions = new HashMap<>();
    protected static ConfiguredLimit protocolVersionLimit;

    private static boolean isServerPrepared = false;

    public static final List<ProtocolVersion> PROTOCOL_VERSIONS = new ArrayList<>(ProtocolVersion.SUPPORTED.size());

    /** Return the current server version if supported by the driver, else
     * the latest that is supported.
     *
     * @return - the preferred versions that is also supported by the driver
     */
    public static final ProtocolVersion getDefaultVersion()
    {
        return PROTOCOL_VERSIONS.contains(ProtocolVersion.CURRENT)
               ? ProtocolVersion.CURRENT
               : PROTOCOL_VERSIONS.get(PROTOCOL_VERSIONS.size() - 1);
    }
    static
    {
        DatabaseDescriptor.daemonInitialization();

        // The latest versions might not be supported yet by the java driver
        for (ProtocolVersion version : ProtocolVersion.SUPPORTED)
        {
            try
            {
                com.datastax.driver.core.ProtocolVersion.fromInt(version.asInt());
                PROTOCOL_VERSIONS.add(version);
            }
            catch (IllegalArgumentException e)
            {
                logger.warn("Protocol Version {} not supported by java driver", version);
            }
        }

        nativeAddr = InetAddress.getLoopbackAddress();

        try
        {
            try (ServerSocket serverSocket = new ServerSocket(0))
            {
                nativePort = serverSocket.getLocalPort();
            }
            Thread.sleep(250);
        }
        catch (Exception e)
        {
            throw new RuntimeException(e);
        }
    }

    private List<String> keyspaces = new ArrayList<>();
    private List<String> tables = new ArrayList<>();
    private List<String> types = new ArrayList<>();
    private List<String> functions = new ArrayList<>();
    private List<String> aggregates = new ArrayList<>();

    // We don't use USE_PREPARED_VALUES in the code below so some test can foce value preparation (if the result
    // is not expected to be the same without preparation)
    private boolean usePrepared = USE_PREPARED_VALUES;
    private static boolean reusePrepared = REUSE_PREPARED;

    protected boolean usePrepared()
    {
        return usePrepared;
    }

    public static void prepareServer()
    {
        if (isServerPrepared)
            return;

        DatabaseDescriptor.daemonInitialization();

        // Cleanup first
        try
        {
            cleanupAndLeaveDirs();
        }
        catch (IOException e)
        {
            logger.error("Failed to cleanup and recreate directories.");
            throw new RuntimeException(e);
        }

        Thread.setDefaultUncaughtExceptionHandler(new Thread.UncaughtExceptionHandler()
        {
            public void uncaughtException(Thread t, Throwable e)
            {
                logger.error("Fatal exception in thread " + t, e);
            }
        });

        ThreadAwareSecurityManager.install();

        Keyspace.setInitialized();
        isServerPrepared = true;
    }

    public static void cleanupAndLeaveDirs() throws IOException
    {
        // We need to stop and unmap all CLS instances prior to cleanup() or we'll get failures on Windows.
        CommitLog.instance.stopUnsafe(true);
        mkdirs();
        cleanup();
        mkdirs();
        CommitLog.instance.restartUnsafe();
    }

    public static void cleanup()
    {
        // clean up commitlog
        String[] directoryNames = { DatabaseDescriptor.getCommitLogLocation(), };
        for (String dirName : directoryNames)
        {
            File dir = new File(dirName);
            if (!dir.exists())
                throw new RuntimeException("No such directory: " + dir.getAbsolutePath());
            FileUtils.deleteRecursive(dir);
        }

        File cdcDir = new File(DatabaseDescriptor.getCDCLogLocation());
        if (cdcDir.exists())
            FileUtils.deleteRecursive(cdcDir);

        cleanupSavedCaches();

        // clean up data directory which are stored as data directory/keyspace/data files
        for (String dirName : DatabaseDescriptor.getAllDataFileLocations())
        {
            File dir = new File(dirName);
            if (!dir.exists())
                throw new RuntimeException("No such directory: " + dir.getAbsolutePath());
            FileUtils.deleteRecursive(dir);
        }
    }

    public static void mkdirs()
    {
        DatabaseDescriptor.createAllDirectories();
    }

    public static void cleanupSavedCaches()
    {
        File cachesDir = new File(DatabaseDescriptor.getSavedCachesLocation());

        if (!cachesDir.exists() || !cachesDir.isDirectory())
            return;

        FileUtils.delete(cachesDir.listFiles());
    }

    @BeforeClass
    public static void setUpClass()
    {
        if (ROW_CACHE_SIZE_IN_MB > 0)
            DatabaseDescriptor.setRowCacheSizeInMB(ROW_CACHE_SIZE_IN_MB);

        StorageService.instance.setPartitionerUnsafe(Murmur3Partitioner.instance);

        // Once per-JVM is enough
        prepareServer();
    }

    @AfterClass
    public static void tearDownClass()
    {
        for (Session sess : sessions.values())
                sess.close();
        for (Cluster cl : clusters.values())
                cl.close();

        if (server != null)
            server.stop();

        // We use queryInternal for CQLTester so prepared statement will populate our internal cache (if reusePrepared is used; otherwise prepared
        // statements are not cached but re-prepared every time). So we clear the cache between test files to avoid accumulating too much.
        if (reusePrepared)
            QueryProcessor.clearInternalStatementsCache();
    }

    @Before
    public void beforeTest() throws Throwable
    {
        schemaChange(String.format("CREATE KEYSPACE IF NOT EXISTS %s WITH replication = {'class': 'SimpleStrategy', 'replication_factor': '1'}", KEYSPACE));
        schemaChange(String.format("CREATE KEYSPACE IF NOT EXISTS %s WITH replication = {'class': 'SimpleStrategy', 'replication_factor': '1'}", KEYSPACE_PER_TEST));
    }

    @After
    public void afterTest() throws Throwable
    {
        dropPerTestKeyspace();

        // Restore standard behavior in case it was changed
        usePrepared = USE_PREPARED_VALUES;
        reusePrepared = REUSE_PREPARED;

        final List<String> keyspacesToDrop = copy(keyspaces);
        final List<String> tablesToDrop = copy(tables);
        final List<String> typesToDrop = copy(types);
        final List<String> functionsToDrop = copy(functions);
        final List<String> aggregatesToDrop = copy(aggregates);
        keyspaces = null;
        tables = null;
        types = null;
        functions = null;
        aggregates = null;

        // We want to clean up after the test, but dropping a table is rather long so just do that asynchronously
        ScheduledExecutors.optionalTasks.execute(new Runnable()
        {
            public void run()
            {
                try
                {
                    for (int i = tablesToDrop.size() - 1; i >= 0; i--)
                        schemaChange(String.format("DROP TABLE IF EXISTS %s.%s", KEYSPACE, tablesToDrop.get(i)));

                    for (int i = aggregatesToDrop.size() - 1; i >= 0; i--)
                        schemaChange(String.format("DROP AGGREGATE IF EXISTS %s", aggregatesToDrop.get(i)));

                    for (int i = functionsToDrop.size() - 1; i >= 0; i--)
                        schemaChange(String.format("DROP FUNCTION IF EXISTS %s", functionsToDrop.get(i)));

                    for (int i = typesToDrop.size() - 1; i >= 0; i--)
                        schemaChange(String.format("DROP TYPE IF EXISTS %s.%s", KEYSPACE, typesToDrop.get(i)));

                    for (int i = keyspacesToDrop.size() - 1; i >= 0; i--)
                        schemaChange(String.format("DROP KEYSPACE IF EXISTS %s", keyspacesToDrop.get(i)));

                    // Dropping doesn't delete the sstables. It's not a huge deal but it's cleaner to cleanup after us
                    // Thas said, we shouldn't delete blindly before the TransactionLogs.SSTableTidier for the table we drop
                    // have run or they will be unhappy. Since those taks are scheduled on StorageService.tasks and that's
                    // mono-threaded, just push a task on the queue to find when it's empty. No perfect but good enough.

                    final CountDownLatch latch = new CountDownLatch(1);
                    ScheduledExecutors.nonPeriodicTasks.execute(new Runnable()
                    {
                        public void run()
                        {
                            latch.countDown();
                        }
                    });
                    latch.await(2, TimeUnit.SECONDS);

                    removeAllSSTables(KEYSPACE, tablesToDrop);
                }
                catch (Exception e)
                {
                    throw new RuntimeException(e);
                }
            }
        });
    }

    // lazy initialization for all tests that require Java Driver
    protected static void requireNetwork() throws ConfigurationException
    {
        if (server != null)
            return;

        prepareNetwork();
        initializeNetwork();
    }

    protected static void prepareNetwork()
    {
        SystemKeyspace.finishStartup();
        StorageService.instance.initServer();
        SchemaLoader.startGossiper();
    }

    protected static void reinitializeNetwork()
    {
        if (server != null && server.isRunning())
        {
            server.stop();
            server = null;
        }
        List<CloseFuture> futures = new ArrayList<>();
        for (Cluster cluster : clusters.values())
            futures.add(cluster.closeAsync());
        for (Session session : sessions.values())
            futures.add(session.closeAsync());
        FBUtilities.waitOnFutures(futures);
        clusters.clear();
        sessions.clear();

        initializeNetwork();
    }

    private static void initializeNetwork()
    {
        protocolVersionLimit = ConfiguredLimit.newLimit();
        server = new Server.Builder().withHost(nativeAddr)
                                     .withPort(nativePort)
                                     .withProtocolVersionLimit(protocolVersionLimit)
                                     .build();
        ClientMetrics.instance.init(Collections.singleton(server));
        server.start();

        for (ProtocolVersion version : PROTOCOL_VERSIONS)
        {
            if (clusters.containsKey(version))
                continue;

            if (version.isGreaterThan(protocolVersionLimit.getMaxVersion()))
                continue;

            Cluster cluster = Cluster.builder()
                                     .addContactPoints(nativeAddr)
                                     .withClusterName("Test Cluster-" + version.name())
                                     .withPort(nativePort)
                                     .withProtocolVersion(com.datastax.driver.core.ProtocolVersion.fromInt(version.asInt()))
                                     .build();
            clusters.put(version, cluster);
            sessions.put(version, cluster.connect());

            logger.info("Started Java Driver instance for protocol version {}", version);
        }
    }

    protected void updateMaxNegotiableProtocolVersion()
    {
        if (protocolVersionLimit == null)
            throw new IllegalStateException("Native transport server has not been initialized");

        protocolVersionLimit.updateMaxSupportedVersion();
    }

    protected void dropPerTestKeyspace() throws Throwable
    {
        execute(String.format("DROP KEYSPACE IF EXISTS %s", KEYSPACE_PER_TEST));
    }

    /**
     * Returns a copy of the specified list.
     * @return a copy of the specified list.
     */
    private static List<String> copy(List<String> list)
    {
        return list.isEmpty() ? Collections.<String>emptyList() : new ArrayList<>(list);
    }

    public ColumnFamilyStore getCurrentColumnFamilyStore()
    {
        return getCurrentColumnFamilyStore(KEYSPACE);
    }

    public ColumnFamilyStore getCurrentColumnFamilyStore(String keyspace)
    {
        String currentTable = currentTable();
        return currentTable == null
             ? null
             : Keyspace.open(keyspace).getColumnFamilyStore(currentTable);
    }

    public void flush(boolean forceFlush)
    {
        if (forceFlush)
            flush();
    }

    public void flush()
    {
        flush(KEYSPACE);
    }

    public void flush(String keyspace)
    {
        ColumnFamilyStore store = getCurrentColumnFamilyStore(keyspace);
        if (store != null)
            store.forceBlockingFlush();
    }

    public void disableCompaction(String keyspace)
    {
        ColumnFamilyStore store = getCurrentColumnFamilyStore(keyspace);
        if (store != null)
            store.disableAutoCompaction();
    }

    public void compact()
    {
         ColumnFamilyStore store = getCurrentColumnFamilyStore();
         if (store != null)
             store.forceMajorCompaction();
    }

    public void disableCompaction()
    {
        disableCompaction(KEYSPACE);
    }

    public void enableCompaction(String keyspace)
    {
        ColumnFamilyStore store = getCurrentColumnFamilyStore(keyspace);
        if (store != null)
            store.enableAutoCompaction();
    }

    public void enableCompaction()
    {
        enableCompaction(KEYSPACE);
    }

    public void cleanupCache()
    {
        ColumnFamilyStore store = getCurrentColumnFamilyStore();
        if (store != null)
            store.cleanupCache();
    }

    public static FunctionName parseFunctionName(String qualifiedName)
    {
        int i = qualifiedName.indexOf('.');
        return i == -1
               ? FunctionName.nativeFunction(qualifiedName)
               : new FunctionName(qualifiedName.substring(0, i).trim(), qualifiedName.substring(i+1).trim());
    }

    public static String shortFunctionName(String f)
    {
        return parseFunctionName(f).name;
    }

    private static void removeAllSSTables(String ks, List<String> tables)
    {
        // clean up data directory which are stored as data directory/keyspace/data files
        for (File d : Directories.getKSChildDirectories(ks))
        {
            if (d.exists() && containsAny(d.getName(), tables))
                FileUtils.deleteRecursive(d);
        }
    }

    private static boolean containsAny(String filename, List<String> tables)
    {
        for (int i = 0, m = tables.size(); i < m; i++)
            // don't accidentally delete in-use directories with the
            // same prefix as a table to delete, i.e. table_1 & table_11
            if (filename.contains(tables.get(i) + "-"))
                return true;
        return false;
    }

    protected String keyspace()
    {
        return KEYSPACE;
    }

    protected String currentTable()
    {
        if (tables.isEmpty())
            return null;
        return tables.get(tables.size() - 1);
    }

    protected ByteBuffer unset()
    {
        return ByteBufferUtil.UNSET_BYTE_BUFFER;
    }

    protected void forcePreparedValues()
    {
        this.usePrepared = true;
    }

    protected void stopForcingPreparedValues()
    {
        this.usePrepared = USE_PREPARED_VALUES;
    }

    protected void disablePreparedReuseForTest()
    {
        this.reusePrepared = false;
    }

    protected String createType(String query)
    {
        return createType(KEYSPACE, query);
    }

    protected String createType(String keyspace, String query)
    {
        String typeName = createTypeName();
        String fullQuery = String.format(query, keyspace + "." + typeName);
        logger.info(fullQuery);
        schemaChange(fullQuery);
        return typeName;
    }

    protected String createTypeName()
    {
        String typeName = String.format("type_%02d", seqNumber.getAndIncrement());
        types.add(typeName);
        return typeName;
    }

    protected String createFunctionName(String keyspace)
    {
        return String.format("%s.function_%02d", keyspace, seqNumber.getAndIncrement());
    }

    protected void registerFunction(String functionName, String argTypes)
    {
        functions.add(functionName + '(' + argTypes + ')');
    }

    protected String createFunction(String keyspace, String argTypes, String query) throws Throwable
    {
        String functionName = createFunctionName(keyspace);

        createFunctionOverload(functionName, argTypes, query);
        return functionName;
    }

    protected void createFunctionOverload(String functionName, String argTypes, String query) throws Throwable
    {
        registerFunction(functionName, argTypes);
        String fullQuery = String.format(query, functionName);
        logger.info(fullQuery);
        schemaChange(fullQuery);
    }

    protected String createAggregateName(String keyspace)
    {
        return String.format("%s.aggregate_%02d", keyspace, seqNumber.getAndIncrement());
    }

    protected void registerAggregate(String aggregateName, String argTypes)
    {
        aggregates.add(aggregateName + '(' + argTypes + ')');
    }

    protected String createAggregate(String keyspace, String argTypes, String query) throws Throwable
    {
        String aggregateName = createAggregateName(keyspace);

        createAggregateOverload(aggregateName, argTypes, query);
        return aggregateName;
    }

    protected void createAggregateOverload(String aggregateName, String argTypes, String query) throws Throwable
    {
        String fullQuery = String.format(query, aggregateName);
        registerAggregate(aggregateName, argTypes);
        logger.info(fullQuery);
        schemaChange(fullQuery);
    }

    protected String createKeyspace(String query)
    {
        String currentKeyspace = createKeyspaceName();
        String fullQuery = String.format(query, currentKeyspace);
        logger.info(fullQuery);
        schemaChange(fullQuery);
        return currentKeyspace;
    }

    protected String createKeyspaceName()
    {
        String currentKeyspace = "keyspace_" + seqNumber.getAndIncrement();
        keyspaces.add(currentKeyspace);
        return currentKeyspace;
    }

    protected String createTable(String query)
    {
        return createTable(KEYSPACE, query);
    }

    protected String createTable(String keyspace, String query)
    {
        return createTable(keyspace, query, null);
    }

    protected String createTable(String keyspace, String query, String tableName)
    {
        String currentTable = createTableName(tableName);
        String fullQuery = formatQuery(keyspace, query);
        logger.info(fullQuery);
        schemaChange(fullQuery);
        return currentTable;
    }

    protected String createTableName()
    {
        return createTableName(null);
    }

    protected String createTableName(String tableName)
    {
        String currentTable = tableName == null ? String.format("table_%02d", seqNumber.getAndIncrement()) : tableName;
        tables.add(currentTable);
        return currentTable;
    }

    protected void createTableMayThrow(String query) throws Throwable
    {
        String currentTable = createTableName();
        String fullQuery = formatQuery(query);
        logger.info(fullQuery);
        QueryProcessor.executeOnceInternal(fullQuery);
    }

    protected void alterTable(String query)
    {
        String fullQuery = formatQuery(query);
        logger.info(fullQuery);
        schemaChange(fullQuery);
    }

    protected void alterTableMayThrow(String query) throws Throwable
    {
        String fullQuery = formatQuery(query);
        logger.info(fullQuery);
        QueryProcessor.executeOnceInternal(fullQuery);
    }

    protected void dropTable(String query)
    {
        dropFormattedTable(String.format(query, KEYSPACE + "." + currentTable()));
    }

    protected void dropFormattedTable(String formattedQuery)
    {
        logger.info(formattedQuery);
        schemaChange(formattedQuery);
    }

    protected void createIndex(String query)
    {
        createIndex(KEYSPACE, query);
    }

    protected void createIndex(String keyspace, String query)
    {
        createFormattedIndex(formatQuery(keyspace, query));
    }

    protected void createFormattedIndex(String formattedQuery)
    {
        logger.info(formattedQuery);
        schemaChange(formattedQuery);
    }

    /**
     * Index creation is asynchronous, this method searches in the system table IndexInfo
     * for the specified index and returns true if it finds it, which indicates the
     * index was built. If we haven't found it after 5 seconds we give-up.
     */
    protected boolean waitForIndex(String keyspace, String table, String index) throws Throwable
    {
        long start = System.currentTimeMillis();
        boolean indexCreated = false;
        while (!indexCreated)
        {
            Object[][] results = getRows(execute("select index_name from system.\"IndexInfo\" where table_name = ?", keyspace));
            for(int i = 0; i < results.length; i++)
            {
                if (index.equals(results[i][0]))
                {
                    indexCreated = true;
                    break;
                }
            }

            if (System.currentTimeMillis() - start > 5000)
                break;

            Thread.sleep(10);
        }

        return indexCreated;
    }

    protected void createIndexMayThrow(String query) throws Throwable
    {
        String fullQuery = formatQuery(query);
        logger.info(fullQuery);
        QueryProcessor.executeOnceInternal(fullQuery);
    }

    protected void dropIndex(String query) throws Throwable
    {
        String fullQuery = String.format(query, KEYSPACE);
        logger.info(fullQuery);
        schemaChange(fullQuery);
    }

    protected static void assertSchemaChange(String query,
                                             Event.SchemaChange.Change expectedChange,
                                             Event.SchemaChange.Target expectedTarget,
                                             String expectedKeyspace,
                                             String expectedName,
                                             String... expectedArgTypes)
    {
        ResultMessage actual = schemaChange(query);
        Assert.assertTrue(actual instanceof ResultMessage.SchemaChange);
        Event.SchemaChange schemaChange = ((ResultMessage.SchemaChange) actual).change;
        Assert.assertSame(expectedChange, schemaChange.change);
        Assert.assertSame(expectedTarget, schemaChange.target);
        Assert.assertEquals(expectedKeyspace, schemaChange.keyspace);
        Assert.assertEquals(expectedName, schemaChange.name);
        Assert.assertEquals(expectedArgTypes != null ? Arrays.asList(expectedArgTypes) : null, schemaChange.argTypes);
    }

    protected static ResultMessage schemaChange(String query)
    {
        try
        {
            ClientState state = ClientState.forInternalCalls();
            state.setKeyspace(SchemaConstants.SYSTEM_KEYSPACE_NAME);
            QueryState queryState = new QueryState(state);

            ParsedStatement.Prepared prepared = QueryProcessor.parseStatement(query, queryState);
            prepared.statement.validate(state);

            QueryOptions options = QueryOptions.forInternalCalls(Collections.<ByteBuffer>emptyList());

            return prepared.statement.executeInternal(queryState, options);
        }
        catch (Exception e)
        {
            logger.info("Error performing schema change", e);
            throw new RuntimeException("Error setting schema for test (query was: " + query + ")", e);
        }
    }

    protected CFMetaData currentTableMetadata()
    {
        return Schema.instance.getCFMetaData(KEYSPACE, currentTable());
    }

    protected com.datastax.driver.core.ResultSet executeNet(int protocolVersion, ConsistencyLevel consistency, String query) throws Throwable
    {
        Statement statement = new SimpleStatement(formatQuery(query));
        statement = statement.setConsistencyLevel(com.datastax.driver.core.ConsistencyLevel.valueOf(consistency.name()));
        return sessionNet(protocolVersion).execute(statement);
    }

    protected com.datastax.driver.core.ResultSet executeNet(String query, Object... values) throws Throwable
    {
        return sessionNet().execute(formatQuery(query), values);
    }
<<<<<<< HEAD
    protected com.datastax.driver.core.ResultSet executeNet(ProtocolVersion protocolVersion, String query, Object... values) throws Throwable
=======

    protected com.datastax.driver.core.ResultSet executeNet(int protocolVersion, String query, Object... values) throws Throwable
>>>>>>> f33267c8
    {
        return sessionNet(protocolVersion).execute(formatQuery(query), values);
    }

    protected com.datastax.driver.core.ResultSet executeNetWithPaging(String query, int pageSize) throws Throwable
    {
        return sessionNet().execute(new SimpleStatement(formatQuery(query)).setFetchSize(pageSize));
    }

    protected Session sessionNet()
    {
        return sessionNet(getDefaultVersion());
    }

    protected Session sessionNet(ProtocolVersion protocolVersion)
    {
        requireNetwork();

        return sessions.get(protocolVersion);
    }

    protected String formatQuery(String query)
    {
        return formatQuery(KEYSPACE, query);
    }

    protected final String formatQuery(String keyspace, String query)
    {
        String currentTable = currentTable();
        return currentTable == null ? query : String.format(query, keyspace + "." + currentTable);
    }

    protected ResultMessage.Prepared prepare(String query) throws Throwable
    {
        return QueryProcessor.instance.prepare(formatQuery(query), ClientState.forInternalCalls(), false);
    }

    protected UntypedResultSet execute(String query, Object... values) throws Throwable
    {
        return executeFormattedQuery(formatQuery(query), values);
    }

    protected UntypedResultSet executeFormattedQuery(String query, Object... values) throws Throwable
    {
        UntypedResultSet rs;
        if (usePrepared)
        {
            if (logger.isTraceEnabled())
                logger.trace("Executing: {} with values {}", query, formatAllValues(values));
            if (reusePrepared)
            {
                rs = QueryProcessor.executeInternal(query, transformValues(values));

                // If a test uses a "USE ...", then presumably its statements use relative table. In that case, a USE
                // change the meaning of the current keyspace, so we don't want a following statement to reuse a previously
                // prepared statement at this wouldn't use the right keyspace. To avoid that, we drop the previously
                // prepared statement.
                if (query.startsWith("USE"))
                    QueryProcessor.clearInternalStatementsCache();
            }
            else
            {
                rs = QueryProcessor.executeOnceInternal(query, transformValues(values));
            }
        }
        else
        {
            query = replaceValues(query, values);
            if (logger.isTraceEnabled())
                logger.trace("Executing: {}", query);
            rs = QueryProcessor.executeOnceInternal(query);
        }
        if (rs != null)
        {
            if (logger.isTraceEnabled())
                logger.trace("Got {} rows", rs.size());
        }
        return rs;
    }

    protected void assertRowsNet(ResultSet result, Object[]... rows)
    {
        assertRowsNet(getDefaultVersion(), result, rows);
    }

    protected void assertRowsNet(ProtocolVersion protocolVersion, ResultSet result, Object[]... rows)
    {
        // necessary as we need cluster objects to supply CodecRegistry.
        // It's reasonably certain that the network setup has already been done
        // by the time we arrive at this point, but adding this check doesn't hurt
        requireNetwork();

        if (result == null)
        {
            if (rows.length > 0)
                Assert.fail(String.format("No rows returned by query but %d expected", rows.length));
            return;
        }

        ColumnDefinitions meta = result.getColumnDefinitions();
        Iterator<Row> iter = result.iterator();
        int i = 0;
        while (iter.hasNext() && i < rows.length)
        {
            Object[] expected = rows[i];
            Row actual = iter.next();

            Assert.assertEquals(String.format("Invalid number of (expected) values provided for row %d (using protocol version %s)",
                                              i, protocolVersion),
                                meta.size(), expected.length);

            for (int j = 0; j < meta.size(); j++)
            {
                DataType type = meta.getType(j);
                com.datastax.driver.core.TypeCodec<Object> codec = clusters.get(protocolVersion).getConfiguration()
                                                                                                .getCodecRegistry()
                                                                                                .codecFor(type);
                ByteBuffer expectedByteValue = codec.serialize(expected[j], com.datastax.driver.core.ProtocolVersion.fromInt(protocolVersion.asInt()));
                int expectedBytes = expectedByteValue == null ? -1 : expectedByteValue.remaining();
                ByteBuffer actualValue = actual.getBytesUnsafe(meta.getName(j));
                int actualBytes = actualValue == null ? -1 : actualValue.remaining();
                if (!Objects.equal(expectedByteValue, actualValue))
                    Assert.fail(String.format("Invalid value for row %d column %d (%s of type %s), " +
                                              "expected <%s> (%d bytes) but got <%s> (%d bytes) " +
                                              "(using protocol version %s)",
                                              i, j, meta.getName(j), type,
                                              codec.format(expected[j]),
                                              expectedBytes,
                                              codec.format(codec.deserialize(actualValue, com.datastax.driver.core.ProtocolVersion.fromInt(protocolVersion.asInt()))),
                                              actualBytes,
                                              protocolVersion));
            }
            i++;
        }

        if (iter.hasNext())
        {
            while (iter.hasNext())
            {
                iter.next();
                i++;
            }
            Assert.fail(String.format("Got less rows than expected. Expected %d but got %d (using protocol version %s).",
                                      rows.length, i, protocolVersion));
        }

        Assert.assertTrue(String.format("Got %s rows than expected. Expected %d but got %d (using protocol version %s)",
                                        rows.length>i ? "less" : "more", rows.length, i, protocolVersion), i == rows.length);
    }

    protected void assertRowCountNet(ResultSet r1, int expectedCount)
    {
        Assert.assertFalse("Received a null resultset when expected count was > 0", expectedCount > 0 && r1 == null);
        int actualRowCount = Iterables.size(r1);
        Assert.assertEquals(String.format("expected %d rows but received %d", expectedCount, actualRowCount), expectedCount, actualRowCount);
    }

    public static void assertRows(UntypedResultSet result, Object[]... rows)
    {
        if (result == null)
        {
            if (rows.length > 0)
                Assert.fail(String.format("No rows returned by query but %d expected", rows.length));
            return;
        }

        List<ColumnSpecification> meta = result.metadata();
        Iterator<UntypedResultSet.Row> iter = result.iterator();
        int i = 0;
        while (iter.hasNext() && i < rows.length)
        {
            Object[] expected = rows[i];
            UntypedResultSet.Row actual = iter.next();

            Assert.assertEquals(String.format("Invalid number of (expected) values provided for row %d", i), expected == null ? 1 : expected.length, meta.size());

            for (int j = 0; j < meta.size(); j++)
            {
                ColumnSpecification column = meta.get(j);
                ByteBuffer expectedByteValue = makeByteBuffer(expected == null ? null : expected[j], column.type);
                ByteBuffer actualValue = actual.getBytes(column.name.toString());

                if (!Objects.equal(expectedByteValue, actualValue))
                {
                    Object actualValueDecoded = actualValue == null ? null : column.type.getSerializer().deserialize(actualValue);
                    if (!Objects.equal(expected[j], actualValueDecoded))
                        Assert.fail(String.format("Invalid value for row %d column %d (%s of type %s), expected <%s> but got <%s>",
                                                  i,
                                                  j,
                                                  column.name,
                                                  column.type.asCQL3Type(),
                                                  formatValue(expectedByteValue, column.type),
                                                  formatValue(actualValue, column.type)));
                }
            }
            i++;
        }

        if (iter.hasNext())
        {
            while (iter.hasNext())
            {
                UntypedResultSet.Row actual = iter.next();
                i++;

                StringBuilder str = new StringBuilder();
                for (int j = 0; j < meta.size(); j++)
                {
                    ColumnSpecification column = meta.get(j);
                    ByteBuffer actualValue = actual.getBytes(column.name.toString());
                    str.append(String.format("%s=%s ", column.name, formatValue(actualValue, column.type)));
                }
                logger.info("Extra row num {}: {}", i, str.toString());
            }
            Assert.fail(String.format("Got more rows than expected. Expected %d but got %d.", rows.length, i));
        }

        Assert.assertTrue(String.format("Got %s rows than expected. Expected %d but got %d", rows.length>i ? "less" : "more", rows.length, i), i == rows.length);
    }

    /**
     * Like assertRows(), but ignores the ordering of rows.
     */
    public static void assertRowsIgnoringOrder(UntypedResultSet result, Object[]... rows)
    {
        assertRowsIgnoringOrderInternal(result, false, rows);
    }

    public static void assertRowsIgnoringOrderAndExtra(UntypedResultSet result, Object[]... rows)
    {
        assertRowsIgnoringOrderInternal(result, true, rows);
    }

    private static void assertRowsIgnoringOrderInternal(UntypedResultSet result, boolean ignoreExtra, Object[]... rows)
    {
        if (result == null)
        {
            if (rows.length > 0)
                Assert.fail(String.format("No rows returned by query but %d expected", rows.length));
            return;
        }

        List<ColumnSpecification> meta = result.metadata();

        Set<List<ByteBuffer>> expectedRows = new HashSet<>(rows.length);
        for (Object[] expected : rows)
        {
            Assert.assertEquals("Invalid number of (expected) values provided for row", expected.length, meta.size());
            List<ByteBuffer> expectedRow = new ArrayList<>(meta.size());
            for (int j = 0; j < meta.size(); j++)
                expectedRow.add(makeByteBuffer(expected[j], meta.get(j).type));
            expectedRows.add(expectedRow);
        }

        Set<List<ByteBuffer>> actualRows = new HashSet<>(result.size());
        for (UntypedResultSet.Row actual : result)
        {
            List<ByteBuffer> actualRow = new ArrayList<>(meta.size());
            for (int j = 0; j < meta.size(); j++)
                actualRow.add(actual.getBytes(meta.get(j).name.toString()));
            actualRows.add(actualRow);
        }

        com.google.common.collect.Sets.SetView<List<ByteBuffer>> extra = com.google.common.collect.Sets.difference(actualRows, expectedRows);
        com.google.common.collect.Sets.SetView<List<ByteBuffer>> missing = com.google.common.collect.Sets.difference(expectedRows, actualRows);
        if ((!ignoreExtra && !extra.isEmpty()) || !missing.isEmpty())
        {
            List<String> extraRows = makeRowStrings(extra, meta);
            List<String> missingRows = makeRowStrings(missing, meta);
            StringBuilder sb = new StringBuilder();
            if (!extra.isEmpty())
            {
                sb.append("Got ").append(extra.size()).append(" extra row(s) ");
                if (!missing.isEmpty())
                    sb.append("and ").append(missing.size()).append(" missing row(s) ");
                sb.append("in result.  Extra rows:\n    ");
                sb.append(extraRows.stream().collect(Collectors.joining("\n    ")));
                if (!missing.isEmpty())
                    sb.append("\nMissing Rows:\n    ").append(missingRows.stream().collect(Collectors.joining("\n    ")));
                Assert.fail(sb.toString());
            }

            if (!missing.isEmpty())
                Assert.fail("Missing " + missing.size() + " row(s) in result: \n    " + missingRows.stream().collect(Collectors.joining("\n    ")));
        }

        assert ignoreExtra || expectedRows.size() == actualRows.size();
    }

    protected static List<String> makeRowStrings(UntypedResultSet resultSet)
    {
        List<List<ByteBuffer>> rows = new ArrayList<>();
        for (UntypedResultSet.Row row : resultSet)
        {
            List<ByteBuffer> values = new ArrayList<>();
            for (ColumnSpecification columnSpecification : resultSet.metadata())
            {
                values.add(row.getBytes(columnSpecification.name.toString()));
            }
            rows.add(values);
        }

        return makeRowStrings(rows, resultSet.metadata());
    }

    private static List<String> makeRowStrings(Iterable<List<ByteBuffer>> rows, List<ColumnSpecification> meta)
    {
        List<String> strings = new ArrayList<>();
        for (List<ByteBuffer> row : rows)
        {
            StringBuilder sb = new StringBuilder("row(");
            for (int j = 0; j < row.size(); j++)
            {
                ColumnSpecification column = meta.get(j);
                sb.append(column.name.toString()).append("=").append(formatValue(row.get(j), column.type));
                if (j < (row.size() - 1))
                    sb.append(", ");
            }
            strings.add(sb.append(")").toString());
        }
        return strings;
    }

    protected void assertRowCount(UntypedResultSet result, int numExpectedRows)
    {
        if (result == null)
        {
            if (numExpectedRows > 0)
                Assert.fail(String.format("No rows returned by query but %d expected", numExpectedRows));
            return;
        }

        List<ColumnSpecification> meta = result.metadata();
        Iterator<UntypedResultSet.Row> iter = result.iterator();
        int i = 0;
        while (iter.hasNext() && i < numExpectedRows)
        {
            UntypedResultSet.Row actual = iter.next();
            assertNotNull(actual);
            i++;
        }

        if (iter.hasNext())
        {
            while (iter.hasNext())
            {
                iter.next();
                i++;
            }
            Assert.fail(String.format("Got less rows than expected. Expected %d but got %d.", numExpectedRows, i));
        }

        Assert.assertTrue(String.format("Got %s rows than expected. Expected %d but got %d", numExpectedRows>i ? "less" : "more", numExpectedRows, i), i == numExpectedRows);
    }

    protected Object[][] getRows(UntypedResultSet result)
    {
        if (result == null)
            return new Object[0][];

        List<Object[]> ret = new ArrayList<>();
        List<ColumnSpecification> meta = result.metadata();

        Iterator<UntypedResultSet.Row> iter = result.iterator();
        while (iter.hasNext())
        {
            UntypedResultSet.Row rowVal = iter.next();
            Object[] row = new Object[meta.size()];
            for (int j = 0; j < meta.size(); j++)
            {
                ColumnSpecification column = meta.get(j);
                ByteBuffer val = rowVal.getBytes(column.name.toString());
                row[j] = val == null ? null : column.type.getSerializer().deserialize(val);
            }

            ret.add(row);
        }

        Object[][] a = new Object[ret.size()][];
        return ret.toArray(a);
    }

    protected void assertColumnNames(UntypedResultSet result, String... expectedColumnNames)
    {
        if (result == null)
        {
            Assert.fail("No rows returned by query.");
            return;
        }

        List<ColumnSpecification> metadata = result.metadata();
        Assert.assertEquals("Got less columns than expected.", expectedColumnNames.length, metadata.size());

        for (int i = 0, m = metadata.size(); i < m; i++)
        {
            ColumnSpecification columnSpec = metadata.get(i);
            Assert.assertEquals(expectedColumnNames[i], columnSpec.name.toString());
        }
    }

    protected void assertAllRows(Object[]... rows) throws Throwable
    {
        assertRows(execute("SELECT * FROM %s"), rows);
    }

    public static Object[] row(Object... expected)
    {
        return expected;
    }

    protected void assertEmpty(UntypedResultSet result) throws Throwable
    {
        if (result != null && !result.isEmpty())
            throw new AssertionError(String.format("Expected empty result but got %d rows: %s \n", result.size(), makeRowStrings(result)));
    }

    protected void assertInvalid(String query, Object... values) throws Throwable
    {
        assertInvalidMessage(null, query, values);
    }

    protected void assertInvalidMessage(String errorMessage, String query, Object... values) throws Throwable
    {
        assertInvalidThrowMessage(errorMessage, null, query, values);
    }

    protected void assertInvalidThrow(Class<? extends Throwable> exception, String query, Object... values) throws Throwable
    {
        assertInvalidThrowMessage(null, exception, query, values);
    }

    protected void assertInvalidThrowMessage(String errorMessage, Class<? extends Throwable> exception, String query, Object... values) throws Throwable
    {
        assertInvalidThrowMessage(Optional.empty(), errorMessage, exception, query, values);
    }

    // if a protocol version > Integer.MIN_VALUE is supplied, executes
    // the query via the java driver, mimicking a real client.
    protected void assertInvalidThrowMessage(Optional<ProtocolVersion> protocolVersion,
                                             String errorMessage,
                                             Class<? extends Throwable> exception,
                                             String query,
                                             Object... values) throws Throwable
    {
        try
        {
            if (!protocolVersion.isPresent())
                execute(query, values);
            else
                executeNet(protocolVersion.get(), query, values);

            String q = USE_PREPARED_VALUES
                       ? query + " (values: " + formatAllValues(values) + ")"
                       : replaceValues(query, values);
            Assert.fail("Query should be invalid but no error was thrown. Query is: " + q);
        }
        catch (Exception e)
        {
            if (exception != null && !exception.isAssignableFrom(e.getClass()))
            {
                Assert.fail("Query should be invalid but wrong error was thrown. " +
                            "Expected: " + exception.getName() + ", got: " + e.getClass().getName() + ". " +
                            "Query is: " + queryInfo(query, values));
            }
            if (errorMessage != null)
            {
                assertMessageContains(errorMessage, e);
            }
        }
    }

    private static String queryInfo(String query, Object[] values)
    {
        return USE_PREPARED_VALUES
               ? query + " (values: " + formatAllValues(values) + ")"
               : replaceValues(query, values);
    }

    protected void assertValidSyntax(String query) throws Throwable
    {
        try
        {
            QueryProcessor.parseStatement(query);
        }
        catch(SyntaxException e)
        {
            Assert.fail(String.format("Expected query syntax to be valid but was invalid. Query is: %s; Error is %s",
                                      query, e.getMessage()));
        }
    }

    protected void assertInvalidSyntax(String query, Object... values) throws Throwable
    {
        assertInvalidSyntaxMessage(null, query, values);
    }

    protected void assertInvalidSyntaxMessage(String errorMessage, String query, Object... values) throws Throwable
    {
        try
        {
            execute(query, values);
            Assert.fail("Query should have invalid syntax but no error was thrown. Query is: " + queryInfo(query, values));
        }
        catch (SyntaxException e)
        {
            if (errorMessage != null)
            {
                assertMessageContains(errorMessage, e);
            }
        }
    }

    /**
     * Asserts that the message of the specified exception contains the specified text.
     *
     * @param text the text that the exception message must contains
     * @param e the exception to check
     */
    protected static void assertMessageContains(String text, Exception e)
    {
        Assert.assertTrue("Expected error message to contain '" + text + "', but got '" + e.getMessage() + "'",
                e.getMessage().contains(text));
    }

    @FunctionalInterface
    public interface CheckedFunction {
        void apply() throws Throwable;
    }

    /**
     * Runs the given function before and after a flush of sstables.  This is useful for checking that behavior is
     * the same whether data is in memtables or sstables.
     * @param runnable
     * @throws Throwable
     */
    public void beforeAndAfterFlush(CheckedFunction runnable) throws Throwable
    {
        runnable.apply();
        flush();
        runnable.apply();
    }

    private static String replaceValues(String query, Object[] values)
    {
        StringBuilder sb = new StringBuilder();
        int last = 0;
        int i = 0;
        int idx;
        while ((idx = query.indexOf('?', last)) > 0)
        {
            if (i >= values.length)
                throw new IllegalArgumentException(String.format("Not enough values provided. The query has at least %d variables but only %d values provided", i, values.length));

            sb.append(query.substring(last, idx));

            Object value = values[i++];

            // When we have a .. IN ? .., we use a list for the value because that's what's expected when the value is serialized.
            // When we format as string however, we need to special case to use parenthesis. Hackish but convenient.
            if (idx >= 3 && value instanceof List && query.substring(idx - 3, idx).equalsIgnoreCase("IN "))
            {
                List l = (List)value;
                sb.append("(");
                for (int j = 0; j < l.size(); j++)
                {
                    if (j > 0)
                        sb.append(", ");
                    sb.append(formatForCQL(l.get(j)));
                }
                sb.append(")");
            }
            else
            {
                sb.append(formatForCQL(value));
            }
            last = idx + 1;
        }
        sb.append(query.substring(last));
        return sb.toString();
    }

    // We're rellly only returning ByteBuffers but this make the type system happy
    private static Object[] transformValues(Object[] values)
    {
        // We could partly rely on QueryProcessor.executeOnceInternal doing type conversion for us, but
        // it would complain with ClassCastException if we pass say a string where an int is excepted (since
        // it bases conversion on what the value should be, not what it is). For testing, we sometimes
        // want to pass value of the wrong type and assert that this properly raise an InvalidRequestException
        // and executeOnceInternal goes into way. So instead, we pre-convert everything to bytes here based
        // on the value.
        // Besides, we need to handle things like TupleValue that executeOnceInternal don't know about.

        Object[] buffers = new ByteBuffer[values.length];
        for (int i = 0; i < values.length; i++)
        {
            Object value = values[i];
            if (value == null)
            {
                buffers[i] = null;
                continue;
            }
            else if (value == ByteBufferUtil.UNSET_BYTE_BUFFER)
            {
                buffers[i] = ByteBufferUtil.UNSET_BYTE_BUFFER;
                continue;
            }

            try
            {
                buffers[i] = typeFor(value).decompose(serializeTuples(value));
            }
            catch (Exception ex)
            {
                logger.info("Error serializing query parameter {}:", value, ex);
                throw ex;
            }
        }
        return buffers;
    }

    private static Object serializeTuples(Object value)
    {
        if (value instanceof TupleValue)
        {
            return ((TupleValue)value).toByteBuffer();
        }

        // We need to reach inside collections for TupleValue and transform them to ByteBuffer
        // since otherwise the decompose method of the collection AbstractType won't know what
        // to do with them
        if (value instanceof List)
        {
            List l = (List)value;
            List n = new ArrayList(l.size());
            for (Object o : l)
                n.add(serializeTuples(o));
            return n;
        }

        if (value instanceof Set)
        {
            Set s = (Set)value;
            Set n = new LinkedHashSet(s.size());
            for (Object o : s)
                n.add(serializeTuples(o));
            return n;
        }

        if (value instanceof Map)
        {
            Map m = (Map)value;
            Map n = new LinkedHashMap(m.size());
            for (Object entry : m.entrySet())
                n.put(serializeTuples(((Map.Entry)entry).getKey()), serializeTuples(((Map.Entry)entry).getValue()));
            return n;
        }
        return value;
    }

    private static String formatAllValues(Object[] values)
    {
        StringBuilder sb = new StringBuilder();
        sb.append("[");
        for (int i = 0; i < values.length; i++)
        {
            if (i > 0)
                sb.append(", ");
            sb.append(formatForCQL(values[i]));
        }
        sb.append("]");
        return sb.toString();
    }

    private static String formatForCQL(Object value)
    {
        if (value == null)
            return "null";

        if (value instanceof TupleValue)
            return ((TupleValue)value).toCQLString();

        // We need to reach inside collections for TupleValue. Besides, for some reason the format
        // of collection that CollectionType.getString gives us is not at all 'CQL compatible'
        if (value instanceof Collection || value instanceof Map)
        {
            StringBuilder sb = new StringBuilder();
            if (value instanceof List)
            {
                List l = (List)value;
                sb.append("[");
                for (int i = 0; i < l.size(); i++)
                {
                    if (i > 0)
                        sb.append(", ");
                    sb.append(formatForCQL(l.get(i)));
                }
                sb.append("]");
            }
            else if (value instanceof Set)
            {
                Set s = (Set)value;
                sb.append("{");
                Iterator iter = s.iterator();
                while (iter.hasNext())
                {
                    sb.append(formatForCQL(iter.next()));
                    if (iter.hasNext())
                        sb.append(", ");
                }
                sb.append("}");
            }
            else
            {
                Map m = (Map)value;
                sb.append("{");
                Iterator iter = m.entrySet().iterator();
                while (iter.hasNext())
                {
                    Map.Entry entry = (Map.Entry)iter.next();
                    sb.append(formatForCQL(entry.getKey())).append(": ").append(formatForCQL(entry.getValue()));
                    if (iter.hasNext())
                        sb.append(", ");
                }
                sb.append("}");
            }
            return sb.toString();
        }

        AbstractType type = typeFor(value);
        String s = type.getString(type.decompose(value));

        if (type instanceof InetAddressType || type instanceof TimestampType)
            return String.format("'%s'", s);
        else if (type instanceof UTF8Type)
            return String.format("'%s'", s.replaceAll("'", "''"));
        else if (type instanceof BytesType)
            return "0x" + s;

        return s;
    }

    private static ByteBuffer makeByteBuffer(Object value, AbstractType type)
    {
        if (value == null)
            return null;

        if (value instanceof TupleValue)
            return ((TupleValue)value).toByteBuffer();

        if (value instanceof ByteBuffer)
            return (ByteBuffer)value;

        return type.decompose(serializeTuples(value));
    }

    private static String formatValue(ByteBuffer bb, AbstractType<?> type)
    {
        if (bb == null)
            return "null";

        if (type instanceof CollectionType)
        {
            // CollectionType override getString() to use hexToBytes. We can't change that
            // without breaking SSTable2json, but the serializer for collection have the
            // right getString so using it directly instead.
            TypeSerializer ser = type.getSerializer();
            return ser.toString(ser.deserialize(bb));
        }

        return type.getString(bb);
    }

    protected Object tuple(Object...values)
    {
        return new TupleValue(values);
    }

    protected Object userType(Object... values)
    {
        if (values.length % 2 != 0)
            throw new IllegalArgumentException("userType() requires an even number of arguments");

        String[] fieldNames = new String[values.length / 2];
        Object[] fieldValues = new Object[values.length / 2];
        int fieldNum = 0;
        for (int i = 0; i < values.length; i += 2)
        {
            fieldNames[fieldNum] = (String) values[i];
            fieldValues[fieldNum] = values[i + 1];
            fieldNum++;
        }
        return new UserTypeValue(fieldNames, fieldValues);
    }

    protected Object list(Object...values)
    {
        return Arrays.asList(values);
    }

    protected Object set(Object...values)
    {
        return ImmutableSet.copyOf(values);
    }

    // LinkedHashSets are iterable in insertion order, which is important for some tests
    protected LinkedHashSet<Object> linkedHashSet(Object...values)
    {
        LinkedHashSet<Object> s = new LinkedHashSet<>(values.length);
        s.addAll(Arrays.asList(values));
        return s;
    }

    protected Object map(Object...values)
    {
        return linkedHashMap(values);
    }

    // LinkedHashMaps are iterable in insertion order, which is important for some tests
    protected static LinkedHashMap<Object, Object> linkedHashMap(Object...values)
    {
        if (values.length % 2 != 0)
            throw new IllegalArgumentException();

        int size = values.length / 2;
        LinkedHashMap<Object, Object> m = new LinkedHashMap<>(size);
        for (int i = 0; i < size; i++)
            m.put(values[2 * i], values[(2 * i) + 1]);
        return m;
    }

    protected com.datastax.driver.core.TupleType tupleTypeOf(ProtocolVersion protocolVersion, DataType...types)
    {
        requireNetwork();
        return clusters.get(protocolVersion).getMetadata().newTupleType(types);
    }

    // Attempt to find an AbstracType from a value (for serialization/printing sake).
    // Will work as long as we use types we know of, which is good enough for testing
    private static AbstractType typeFor(Object value)
    {
        if (value instanceof ByteBuffer || value instanceof TupleValue || value == null)
            return BytesType.instance;

        if (value instanceof Byte)
            return ByteType.instance;

        if (value instanceof Short)
            return ShortType.instance;

        if (value instanceof Integer)
            return Int32Type.instance;

        if (value instanceof Long)
            return LongType.instance;

        if (value instanceof Float)
            return FloatType.instance;

        if (value instanceof Duration)
            return DurationType.instance;

        if (value instanceof Double)
            return DoubleType.instance;

        if (value instanceof BigInteger)
            return IntegerType.instance;

        if (value instanceof BigDecimal)
            return DecimalType.instance;

        if (value instanceof String)
            return UTF8Type.instance;

        if (value instanceof Boolean)
            return BooleanType.instance;

        if (value instanceof InetAddress)
            return InetAddressType.instance;

        if (value instanceof Date)
            return TimestampType.instance;

        if (value instanceof UUID)
            return UUIDType.instance;

        if (value instanceof List)
        {
            List l = (List)value;
            AbstractType elt = l.isEmpty() ? BytesType.instance : typeFor(l.get(0));
            return ListType.getInstance(elt, true);
        }

        if (value instanceof Set)
        {
            Set s = (Set)value;
            AbstractType elt = s.isEmpty() ? BytesType.instance : typeFor(s.iterator().next());
            return SetType.getInstance(elt, true);
        }

        if (value instanceof Map)
        {
            Map m = (Map)value;
            AbstractType keys, values;
            if (m.isEmpty())
            {
                keys = BytesType.instance;
                values = BytesType.instance;
            }
            else
            {
                Map.Entry entry = (Map.Entry)m.entrySet().iterator().next();
                keys = typeFor(entry.getKey());
                values = typeFor(entry.getValue());
            }
            return MapType.getInstance(keys, values, true);
        }

        throw new IllegalArgumentException("Unsupported value type (value is " + value + ")");
    }

    private static class TupleValue
    {
        protected final Object[] values;

        TupleValue(Object[] values)
        {
            this.values = values;
        }

        public ByteBuffer toByteBuffer()
        {
            ByteBuffer[] bbs = new ByteBuffer[values.length];
            for (int i = 0; i < values.length; i++)
                bbs[i] = makeByteBuffer(values[i], typeFor(values[i]));
            return TupleType.buildValue(bbs);
        }

        public String toCQLString()
        {
            StringBuilder sb = new StringBuilder();
            sb.append("(");
            for (int i = 0; i < values.length; i++)
            {
                if (i > 0)
                    sb.append(", ");
                sb.append(formatForCQL(values[i]));
            }
            sb.append(")");
            return sb.toString();
        }

        public String toString()
        {
            return "TupleValue" + toCQLString();
        }
    }

    private static class UserTypeValue extends TupleValue
    {
        private final String[] fieldNames;

        UserTypeValue(String[] fieldNames, Object[] fieldValues)
        {
            super(fieldValues);
            this.fieldNames = fieldNames;
        }

        @Override
        public String toCQLString()
        {
            StringBuilder sb = new StringBuilder();
            sb.append("{");
            boolean haveEntry = false;
            for (int i = 0; i < values.length; i++)
            {
                if (values[i] != null)
                {
                    if (haveEntry)
                        sb.append(", ");
                    sb.append(ColumnIdentifier.maybeQuote(fieldNames[i]));
                    sb.append(": ");
                    sb.append(formatForCQL(values[i]));
                    haveEntry = true;
                }
            }
            assert haveEntry;
            sb.append("}");
            return sb.toString();
        }

        public String toString()
        {
            return "UserTypeValue" + toCQLString();
        }
    }
}<|MERGE_RESOLUTION|>--- conflicted
+++ resolved
@@ -45,7 +45,6 @@
 import org.apache.cassandra.SchemaLoader;
 import org.apache.cassandra.concurrent.ScheduledExecutors;
 import org.apache.cassandra.config.CFMetaData;
-import org.apache.cassandra.db.ConsistencyLevel;
 import org.apache.cassandra.metrics.ClientMetrics;
 import org.apache.cassandra.config.DatabaseDescriptor;
 import org.apache.cassandra.config.Schema;
@@ -830,23 +829,12 @@
         return Schema.instance.getCFMetaData(KEYSPACE, currentTable());
     }
 
-    protected com.datastax.driver.core.ResultSet executeNet(int protocolVersion, ConsistencyLevel consistency, String query) throws Throwable
-    {
-        Statement statement = new SimpleStatement(formatQuery(query));
-        statement = statement.setConsistencyLevel(com.datastax.driver.core.ConsistencyLevel.valueOf(consistency.name()));
-        return sessionNet(protocolVersion).execute(statement);
-    }
-
     protected com.datastax.driver.core.ResultSet executeNet(String query, Object... values) throws Throwable
     {
         return sessionNet().execute(formatQuery(query), values);
     }
-<<<<<<< HEAD
+
     protected com.datastax.driver.core.ResultSet executeNet(ProtocolVersion protocolVersion, String query, Object... values) throws Throwable
-=======
-
-    protected com.datastax.driver.core.ResultSet executeNet(int protocolVersion, String query, Object... values) throws Throwable
->>>>>>> f33267c8
     {
         return sessionNet(protocolVersion).execute(formatQuery(query), values);
     }
