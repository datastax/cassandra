--- conflicted
+++ resolved
@@ -80,172 +80,6 @@
     }
 
     @Test
-<<<<<<< HEAD
-    public void testExistingRangeTombstoneWithFlush() throws Throwable
-    {
-        testExistingRangeTombstone(true);
-    }
-
-    @Test
-    public void testExistingRangeTombstoneWithoutFlush() throws Throwable
-    {
-        testExistingRangeTombstone(false);
-    }
-
-    public void testExistingRangeTombstone(boolean flush) throws Throwable
-    {
-        createTable("CREATE TABLE %s (k1 int, c1 int, c2 int, v1 int, v2 int, PRIMARY KEY (k1, c1, c2))");
-
-        execute("USE " + keyspace());
-        executeNet("USE " + keyspace());
-
-        createView("view1",
-                   "CREATE MATERIALIZED VIEW view1 AS SELECT * FROM %%s WHERE k1 IS NOT NULL AND c1 IS NOT NULL AND c2 IS NOT NULL PRIMARY KEY (k1, c2, c1)");
-
-        updateView("DELETE FROM %s USING TIMESTAMP 10 WHERE k1 = 1 and c1=1");
-
-        if (flush)
-            Keyspace.open(keyspace()).getColumnFamilyStore(currentTable()).forceBlockingFlush(ColumnFamilyStore.FlushReason.UNIT_TESTS);
-
-        String table = KEYSPACE + "." + currentTable();
-        updateView("BEGIN BATCH " +
-                "INSERT INTO " + table + " (k1, c1, c2, v1, v2) VALUES (1, 0, 0, 0, 0) USING TIMESTAMP 5; " +
-                "INSERT INTO " + table + " (k1, c1, c2, v1, v2) VALUES (1, 0, 1, 0, 1) USING TIMESTAMP 5; " +
-                "INSERT INTO " + table + " (k1, c1, c2, v1, v2) VALUES (1, 1, 0, 1, 0) USING TIMESTAMP 5; " +
-                "INSERT INTO " + table + " (k1, c1, c2, v1, v2) VALUES (1, 1, 1, 1, 1) USING TIMESTAMP 5; " +
-                "INSERT INTO " + table + " (k1, c1, c2, v1, v2) VALUES (1, 1, 2, 1, 2) USING TIMESTAMP 5; " +
-                "INSERT INTO " + table + " (k1, c1, c2, v1, v2) VALUES (1, 1, 3, 1, 3) USING TIMESTAMP 5; " +
-                "INSERT INTO " + table + " (k1, c1, c2, v1, v2) VALUES (1, 2, 0, 2, 0) USING TIMESTAMP 5; " +
-                "APPLY BATCH");
-
-        assertRowsIgnoringOrder(execute("select * from %s"),
-                                row(1, 0, 0, 0, 0),
-                                row(1, 0, 1, 0, 1),
-                                row(1, 2, 0, 2, 0));
-        assertRowsIgnoringOrder(execute("select k1,c1,c2,v1,v2 from view1"),
-                                row(1, 0, 0, 0, 0),
-                                row(1, 0, 1, 0, 1),
-                                row(1, 2, 0, 2, 0));
-    }
-
-    @Test
-    public void testPartitionTombstone() throws Throwable
-    {
-        createTable("CREATE TABLE %s (k1 int, c1 int , val int, PRIMARY KEY (k1, c1))");
-
-        execute("USE " + keyspace());
-        executeNet("USE " + keyspace());
-
-        createView("view1", "CREATE MATERIALIZED VIEW view1 AS SELECT k1, c1, val FROM %%s WHERE k1 IS NOT NULL AND c1 IS NOT NULL AND val IS NOT NULL PRIMARY KEY (val, k1, c1)");
-
-        updateView("INSERT INTO %s (k1, c1, val) VALUES (1, 2, 200)");
-        updateView("INSERT INTO %s (k1, c1, val) VALUES (1, 3, 300)");
-
-        Assert.assertEquals(2, execute("select * from %s").size());
-        Assert.assertEquals(2, execute("select * from view1").size());
-
-        updateView("DELETE FROM %s WHERE k1 = 1");
-
-        Assert.assertEquals(0, execute("select * from %s").size());
-        Assert.assertEquals(0, execute("select * from view1").size());
-    }
-
-    @Test
-    public void createMvWithUnrestrictedPKParts() throws Throwable
-    {
-        createTable("CREATE TABLE %s (k1 int, c1 int , val int, PRIMARY KEY (k1, c1))");
-
-        execute("USE " + keyspace());
-        executeNet("USE " + keyspace());
-
-        createView("view1", "CREATE MATERIALIZED VIEW view1 AS SELECT val, k1, c1 FROM %%s WHERE k1 IS NOT NULL AND c1 IS NOT NULL AND val IS NOT NULL PRIMARY KEY (val, k1, c1)");
-
-    }
-
-    @Test
-    public void testClusteringKeyTombstone() throws Throwable
-    {
-        createTable("CREATE TABLE %s (k1 int, c1 int , val int, PRIMARY KEY (k1, c1))");
-
-        execute("USE " + keyspace());
-        executeNet("USE " + keyspace());
-
-        createView("view1", "CREATE MATERIALIZED VIEW view1 AS SELECT k1, c1, val FROM %%s WHERE k1 IS NOT NULL AND c1 IS NOT NULL AND val IS NOT NULL PRIMARY KEY (val, k1, c1)");
-
-        updateView("INSERT INTO %s (k1, c1, val) VALUES (1, 2, 200)");
-        updateView("INSERT INTO %s (k1, c1, val) VALUES (1, 3, 300)");
-
-        Assert.assertEquals(2, execute("select * from %s").size());
-        Assert.assertEquals(2, execute("select * from view1").size());
-
-        updateView("DELETE FROM %s WHERE k1 = 1 and c1 = 3");
-
-        Assert.assertEquals(1, execute("select * from %s").size());
-        Assert.assertEquals(1, execute("select * from view1").size());
-    }
-
-    @Test
-    public void testPrimaryKeyIsNotNull() throws Throwable
-    {
-        createTable("CREATE TABLE %s (" +
-                    "k int, " +
-                    "asciival ascii, " +
-                    "bigintval bigint, " +
-                    "PRIMARY KEY((k, asciival)))");
-
-        execute("USE " + keyspace());
-        executeNet("USE " + keyspace());
-
-        // Must include "IS NOT NULL" for primary keys
-        try
-        {
-            createView("mv_test", "CREATE MATERIALIZED VIEW %s AS SELECT * FROM %%s");
-            Assert.fail("Should fail if no primary key is filtered as NOT NULL");
-        }
-        catch (Exception e)
-        {
-        }
-
-        // Must include both when the partition key is composite
-        try
-        {
-            createView("mv_test", "CREATE MATERIALIZED VIEW %s AS SELECT * FROM %%s WHERE bigintval IS NOT NULL AND asciival IS NOT NULL PRIMARY KEY (bigintval, k, asciival)");
-            Assert.fail("Should fail if compound primary is not completely filtered as NOT NULL");
-        }
-        catch (Exception e)
-        {
-        }
-
-        dropTable("DROP TABLE %s");
-
-        createTable("CREATE TABLE %s (" +
-                    "k int, " +
-                    "asciival ascii, " +
-                    "bigintval bigint, " +
-                    "PRIMARY KEY(k, asciival))");
-        try
-        {
-            createView("mv_test", "CREATE MATERIALIZED VIEW %s AS SELECT * FROM %%s");
-            Assert.fail("Should fail if no primary key is filtered as NOT NULL");
-        }
-        catch (Exception e)
-        {
-        }
-
-        // Must still include both even when the partition key is composite
-        try
-        {
-            createView("mv_test", "CREATE MATERIALIZED VIEW %s AS SELECT * FROM %%s WHERE bigintval IS NOT NULL AND asciival IS NOT NULL PRIMARY KEY (bigintval, k, asciival)");
-            Assert.fail("Should fail if compound primary is not completely filtered as NOT NULL");
-        }
-        catch (Exception e)
-        {
-        }
-    }
-
-    @Test
-=======
->>>>>>> 31ce794d
     public void testStaticTable() throws Throwable
     {
         createTable("CREATE TABLE %s (" +
@@ -380,126 +214,6 @@
     }
 
     @Test
-<<<<<<< HEAD
-    public void complexTimestampUpdateTestWithFlush() throws Throwable
-    {
-        complexTimestampUpdateTest(true);
-    }
-
-    @Test
-    public void complexTimestampUpdateTestWithoutFlush() throws Throwable
-    {
-        complexTimestampUpdateTest(false);
-    }
-
-    public void complexTimestampUpdateTest(boolean flush) throws Throwable
-    {
-        createTable("CREATE TABLE %s (a int, b int, c int, d int, e int, PRIMARY KEY (a, b))");
-
-        execute("USE " + keyspace());
-        executeNet("USE " + keyspace());
-        Keyspace ks = Keyspace.open(keyspace());
-
-        createView("mv", "CREATE MATERIALIZED VIEW %s AS SELECT * FROM %%s WHERE a IS NOT NULL AND b IS NOT NULL AND c IS NOT NULL PRIMARY KEY (c, a, b)");
-        ks.getColumnFamilyStore("mv").disableAutoCompaction();
-
-        //Set initial values TS=0, leaving e null and verify view
-        executeNet("INSERT INTO %s (a, b, c, d) VALUES (0, 0, 1, 0) USING TIMESTAMP 0");
-        assertRows(execute("SELECT d from mv WHERE c = ? and a = ? and b = ?", 1, 0, 0), row(0));
-
-        //update c's timestamp TS=2
-        executeNet("UPDATE %s USING TIMESTAMP 2 SET c = ? WHERE a = ? and b = ? ", 1, 0, 0);
-        assertRows(execute("SELECT d from mv WHERE c = ? and a = ? and b = ?", 1, 0, 0), row(0));
-
-        if (flush)
-            FBUtilities.waitOnFutures(ks.flush(ColumnFamilyStore.FlushReason.UNIT_TESTS));
-
-        // change c's value and TS=3, tombstones c=1 and adds c=0 record
-        executeNet("UPDATE %s USING TIMESTAMP 3 SET c = ? WHERE a = ? and b = ? ", 0, 0, 0);
-        if (flush)
-            FBUtilities.waitOnFutures(ks.flush(ColumnFamilyStore.FlushReason.UNIT_TESTS));
-        assertRows(execute("SELECT d from mv WHERE c = ? and a = ? and b = ?", 1, 0, 0));
-
-        if(flush)
-        {
-            ks.getColumnFamilyStore("mv").forceMajorCompaction();
-            FBUtilities.waitOnFutures(ks.flush(ColumnFamilyStore.FlushReason.UNIT_TESTS));
-        }
-
-
-        //change c's value back to 1 with TS=4, check we can see d
-        executeNet("UPDATE %s USING TIMESTAMP 4 SET c = ? WHERE a = ? and b = ? ", 1, 0, 0);
-        if (flush)
-        {
-            ks.getColumnFamilyStore("mv").forceMajorCompaction();
-            FBUtilities.waitOnFutures(ks.flush(ColumnFamilyStore.FlushReason.UNIT_TESTS));
-        }
-
-        assertRows(execute("SELECT d,e from mv WHERE c = ? and a = ? and b = ?", 1, 0, 0), row(0, null));
-
-
-        //Add e value @ TS=1
-        executeNet("UPDATE %s USING TIMESTAMP 1 SET e = ? WHERE a = ? and b = ? ", 1, 0, 0);
-        assertRows(execute("SELECT d,e from mv WHERE c = ? and a = ? and b = ?", 1, 0, 0), row(0, 1));
-
-        if (flush)
-            FBUtilities.waitOnFutures(ks.flush(ColumnFamilyStore.FlushReason.UNIT_TESTS));
-
-
-        //Change d value @ TS=2
-        executeNet("UPDATE %s USING TIMESTAMP 2 SET d = ? WHERE a = ? and b = ? ", 2, 0, 0);
-        assertRows(execute("SELECT d from mv WHERE c = ? and a = ? and b = ?", 1, 0, 0), row(2));
-
-        if (flush)
-            FBUtilities.waitOnFutures(ks.flush(ColumnFamilyStore.FlushReason.UNIT_TESTS));
-
-
-        //Change d value @ TS=3
-        executeNet("UPDATE %s USING TIMESTAMP 3 SET d = ? WHERE a = ? and b = ? ", 1, 0, 0);
-        assertRows(execute("SELECT d from mv WHERE c = ? and a = ? and b = ?", 1, 0, 0), row(1));
-
-
-        //Tombstone c
-        executeNet("DELETE FROM %s WHERE a = ? and b = ?", 0, 0);
-        assertRows(execute("SELECT d from mv"));
-
-        //Add back without D
-        executeNet("INSERT INTO %s (a, b, c) VALUES (0, 0, 1)");
-
-        //Make sure D doesn't pop back in.
-        assertRows(execute("SELECT d from mv WHERE c = ? and a = ? and b = ?", 1, 0, 0), row((Object) null));
-
-
-        //New partition
-        // insert a row with timestamp 0
-        executeNet("INSERT INTO %s (a, b, c, d, e) VALUES (?, ?, ?, ?, ?) USING TIMESTAMP 0", 1, 0, 0, 0, 0);
-
-        // overwrite pk and e with timestamp 1, but don't overwrite d
-        executeNet("INSERT INTO %s (a, b, c, e) VALUES (?, ?, ?, ?) USING TIMESTAMP 1", 1, 0, 0, 0);
-
-        // delete with timestamp 0 (which should only delete d)
-        executeNet("DELETE FROM %s USING TIMESTAMP 0 WHERE a = ? AND b = ?", 1, 0);
-        assertRows(execute("SELECT a, b, c, d, e from mv WHERE c = ? and a = ? and b = ?", 0, 1, 0),
-                   row(1, 0, 0, null, 0)
-        );
-
-        executeNet("UPDATE %s USING TIMESTAMP 2 SET c = ? WHERE a = ? AND b = ?", 1, 1, 0);
-        executeNet("UPDATE %s USING TIMESTAMP 3 SET c = ? WHERE a = ? AND b = ?", 0, 1, 0);
-        assertRows(execute("SELECT a, b, c, d, e from mv WHERE c = ? and a = ? and b = ?", 0, 1, 0),
-                   row(1, 0, 0, null, 0)
-        );
-
-        executeNet("UPDATE %s USING TIMESTAMP 3 SET d = ? WHERE a = ? AND b = ?", 0, 1, 0);
-        assertRows(execute("SELECT a, b, c, d, e from mv WHERE c = ? and a = ? and b = ?", 0, 1, 0),
-                   row(1, 0, 0, 0, 0)
-        );
-
-
-    }
-
-    @Test
-=======
->>>>>>> 31ce794d
     public void testBuilderWidePartition() throws Throwable
     {
         createTable("CREATE TABLE %s (" +
