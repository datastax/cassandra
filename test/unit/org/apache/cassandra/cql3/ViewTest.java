--- conflicted
+++ resolved
@@ -26,10 +26,8 @@
 
 import com.google.common.util.concurrent.Uninterruptibles;
 
-<<<<<<< HEAD
+
 import io.reactivex.Single;
-=======
->>>>>>> 143c8aba
 import junit.framework.Assert;
 import org.junit.After;
 import org.junit.Before;
@@ -47,6 +45,7 @@
 import org.apache.cassandra.db.SystemKeyspace;
 import org.apache.cassandra.db.compaction.CompactionManager;
 import org.apache.cassandra.transport.ProtocolVersion;
+import org.apache.cassandra.utils.FBUtilities;
 
 import static org.junit.Assert.assertTrue;
 
@@ -1348,7 +1347,6 @@
         //Force a second MV on the same base table, which will restart the first MV builder...
         createView("mv_test2", "CREATE MATERIALIZED VIEW %s AS SELECT val, k, c FROM %%s WHERE val IS NOT NULL AND k IS NOT NULL AND c IS NOT NULL PRIMARY KEY (val,k,c)");
 
-
         //Compact the base table
         FBUtilities.waitOnFutures(futures);
 
