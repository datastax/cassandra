/*
 * Licensed to the Apache Software Foundation (ASF) under one
 * or more contributor license agreements.  See the NOTICE file
 * distributed with this work for additional information
 * regarding copyright ownership.  The ASF licenses this file
 * to you under the Apache License, Version 2.0 (the
 * "License"); you may not use this file except in compliance
 * with the License.  You may obtain a copy of the License at
 *
 *     http://www.apache.org/licenses/LICENSE-2.0
 *
 * Unless required by applicable law or agreed to in writing, software
 * distributed under the License is distributed on an "AS IS" BASIS,
 * WITHOUT WARRANTIES OR CONDITIONS OF ANY KIND, either express or implied.
 * See the License for the specific language governing permissions and
 * limitations under the License.
 */
package org.apache.cassandra.db.compaction;

import java.io.IOException;
import java.nio.ByteBuffer;
import java.util.ArrayList;
import java.util.Arrays;
import java.util.Collection;
import java.util.Collections;
import java.util.HashMap;
import java.util.HashSet;
import java.util.Iterator;
import java.util.List;
import java.util.Map;
import java.util.Random;
import java.util.Set;
import java.util.UUID;
import java.util.stream.Collectors;

import com.google.common.collect.Iterables;
import com.google.common.collect.Sets;
import org.junit.After;
import org.junit.Assert;
import org.junit.Before;
import org.junit.BeforeClass;
import org.junit.Test;
import org.slf4j.Logger;
import org.slf4j.LoggerFactory;

import org.apache.cassandra.SchemaLoader;
import org.apache.cassandra.UpdateBuilder;
import org.apache.cassandra.Util;
import org.apache.cassandra.db.ColumnFamilyStore;
import org.apache.cassandra.db.DecoratedKey;
import org.apache.cassandra.db.Keyspace;
import org.apache.cassandra.db.lifecycle.LifecycleTransaction;
import org.apache.cassandra.dht.Range;
import org.apache.cassandra.dht.Token;
import org.apache.cassandra.exceptions.ConfigurationException;
import org.apache.cassandra.io.sstable.ISSTableScanner;
import org.apache.cassandra.io.sstable.format.SSTableReader;
import org.apache.cassandra.notifications.SSTableAddedNotification;
import org.apache.cassandra.notifications.SSTableRepairStatusChanged;
import org.apache.cassandra.repair.RepairJobDesc;
import org.apache.cassandra.repair.ValidationManager;
import org.apache.cassandra.repair.Validator;
import org.apache.cassandra.schema.CompactionParams;
import org.apache.cassandra.schema.KeyspaceParams;
import org.apache.cassandra.schema.MockSchema;
import org.apache.cassandra.service.ActiveRepairService;
import org.apache.cassandra.streaming.PreviewKind;
import org.apache.cassandra.utils.FBUtilities;
import org.apache.cassandra.utils.Pair;

import static java.util.Collections.singleton;
import static org.assertj.core.api.Assertions.assertThat;
import static org.junit.Assert.assertEquals;
import static org.junit.Assert.assertFalse;
import static org.junit.Assert.assertNotNull;
import static org.junit.Assert.assertNull;
import static org.junit.Assert.assertTrue;

public class LeveledCompactionStrategyTest
{
    private static final Logger logger = LoggerFactory.getLogger(LeveledCompactionStrategyTest.class);

    private static final String KEYSPACE1 = "LeveledCompactionStrategyTest";
    private static final String CF_STANDARDDLEVELED = "StandardLeveled";
    private Keyspace keyspace;
    private ColumnFamilyStore cfs;

    @BeforeClass
    public static void defineSchema() throws ConfigurationException
    {
        // Disable tombstone histogram rounding for tests
        System.setProperty("cassandra.streaminghistogram.roundseconds", "1");

        SchemaLoader.prepareServer();

        SchemaLoader.createKeyspace(KEYSPACE1,
                                    KeyspaceParams.simple(1),
                                    SchemaLoader.standardCFMD(KEYSPACE1, CF_STANDARDDLEVELED)
                                                .compaction(CompactionParams.lcs(Collections.singletonMap("sstable_size_in_mb", "1"))));
        }

    @Before
    public void enableCompaction()
    {
        keyspace = Keyspace.open(KEYSPACE1);
        cfs = keyspace.getColumnFamilyStore(CF_STANDARDDLEVELED);
        cfs.enableAutoCompaction();
    }

    /**
     * Since we use StandardLeveled CF for every test, we want to clean up after the test.
     */
    @After
    public void truncateSTandardLeveled()
    {
        cfs.truncateBlocking();
    }

    /**
     * Ensure that the grouping operation preserves the levels of grouped tables
     */
    @Test
    public void testGrouperLevels() throws Exception{
        ByteBuffer value = ByteBuffer.wrap(new byte[100 * 1024]); // 100 KB value, make it easy to have multiple files

        //Need entropy to prevent compression so size is predictable with compression enabled/disabled
        new Random().nextBytes(value.array());

        // Enough data to have a level 1 and 2
        int rows = 40;
        int columns = 20;

        // Adds enough data to trigger multiple sstable per level
        for (int r = 0; r < rows; r++)
        {
            UpdateBuilder update = UpdateBuilder.create(cfs.metadata(), String.valueOf(r));
            for (int c = 0; c < columns; c++)
                update.newRow("column" + c).add("val", value);
            update.applyUnsafe();
            cfs.forceBlockingFlush();
        }

        waitForLeveling(cfs);
        CompactionStrategyManager strategyManager = cfs.getCompactionStrategyManager();
        // Checking we're not completely bad at math

        int l1Count = strategyManager.getSSTableCountPerLevel()[1];
        int l2Count = strategyManager.getSSTableCountPerLevel()[2];
        if (l1Count == 0 || l2Count == 0)
        {
            logger.error("L1 or L2 has 0 sstables. Expected > 0 on both.");
            logger.error("L1: " + l1Count);
            logger.error("L2: " + l2Count);
            Assert.fail();
        }

        Collection<Collection<SSTableReader>> groupedSSTables = cfs.getCompactionStrategyManager().groupSSTablesForAntiCompaction(cfs.getLiveSSTables());
        for (Collection<SSTableReader> sstableGroup : groupedSSTables)
        {
            int groupLevel = -1;
            Iterator<SSTableReader> it = sstableGroup.iterator();
            while (it.hasNext())
            {

                SSTableReader sstable = it.next();
                int tableLevel = sstable.getSSTableLevel();
                if (groupLevel == -1)
                    groupLevel = tableLevel;
                assert groupLevel == tableLevel;
            }
        }
    }

    /*
     * This exercises in particular the code of #4142
     */
    @Test
    public void testValidationMultipleSSTablePerLevel() throws Exception
    {
        byte [] b = new byte[100 * 1024];
        new Random().nextBytes(b);
        ByteBuffer value = ByteBuffer.wrap(b); // 100 KB value, make it easy to have multiple files

        // Enough data to have a level 1 and 2
        int rows = 40;
        int columns = 20;

        // Adds enough data to trigger multiple sstable per level
        for (int r = 0; r < rows; r++)
        {
            UpdateBuilder update = UpdateBuilder.create(cfs.metadata(), String.valueOf(r));
            for (int c = 0; c < columns; c++)
                update.newRow("column" + c).add("val", value);
            update.applyUnsafe();
            cfs.forceBlockingFlush();
        }

        waitForLeveling(cfs);
        CompactionStrategyManager strategyManager = cfs.getCompactionStrategyManager();
        // Checking we're not completely bad at math
        assertTrue(strategyManager.getSSTableCountPerLevel()[1] > 0);
        assertTrue(strategyManager.getSSTableCountPerLevel()[2] > 0);

        Range<Token> range = new Range<>(Util.token(""), Util.token(""));
        int gcBefore = keyspace.getColumnFamilyStore(CF_STANDARDDLEVELED).gcBefore(FBUtilities.nowInSeconds());
        UUID parentRepSession = UUID.randomUUID();
        ActiveRepairService.instance.registerParentRepairSession(parentRepSession,
                                                                 FBUtilities.getBroadcastAddressAndPort(),
                                                                 Arrays.asList(cfs),
                                                                 Arrays.asList(range),
                                                                 false,
                                                                 ActiveRepairService.UNREPAIRED_SSTABLE,
                                                                 true,
                                                                 PreviewKind.NONE);
        RepairJobDesc desc = new RepairJobDesc(parentRepSession, UUID.randomUUID(), KEYSPACE1, CF_STANDARDDLEVELED, Arrays.asList(range));
        Validator validator = new Validator(desc, FBUtilities.getBroadcastAddressAndPort(), gcBefore, PreviewKind.NONE);

        ValidationManager.instance.submitValidation(cfs, validator).get();
    }

    /**
     * wait for leveled compaction to quiesce on the given columnfamily
     */
    public static void waitForLeveling(ColumnFamilyStore cfs) throws InterruptedException
    {
        CompactionStrategyManager strategyManager = cfs.getCompactionStrategyManager();
        while (true)
        {
            // since we run several compaction strategies we wait until L0 in all strategies is empty and
            // atleast one L1+ is non-empty. In these tests we always run a single data directory with only unrepaired data
            // so it should be good enough
            boolean allL0Empty = true;
            boolean anyL1NonEmpty = false;
            for (List<AbstractCompactionStrategy> strategies : strategyManager.getStrategies())
            {
                for (AbstractCompactionStrategy strategy : strategies)
                {
                    if (!(strategy instanceof LeveledCompactionStrategy))
                        return;
                    // note that we check > 1 here, if there is too little data in L0, we don't compact it up to L1
                    if (((LeveledCompactionStrategy)strategy).getLevelSize(0) > 1)
                        allL0Empty = false;
                    for (int i = 1; i < 5; i++)
                        if (((LeveledCompactionStrategy)strategy).getLevelSize(i) > 0)
                            anyL1NonEmpty = true;
                }
            }
            if (allL0Empty && anyL1NonEmpty)
                return;
            Thread.sleep(100);
        }
    }

    @Test
    public void testCompactionProgress() throws Exception
    {
        // make sure we have SSTables in L1
        byte [] b = new byte[100 * 1024];
        new Random().nextBytes(b);
        ByteBuffer value = ByteBuffer.wrap(b);
        int rows = 2;
        int columns = 10;
        for (int r = 0; r < rows; r++)
        {
            UpdateBuilder update = UpdateBuilder.create(cfs.metadata(), String.valueOf(r));
            for (int c = 0; c < columns; c++)
                update.newRow("column" + c).add("val", value);
            update.applyUnsafe();
            cfs.forceBlockingFlush();
        }

        waitForLeveling(cfs);
        LeveledCompactionStrategy strategy = (LeveledCompactionStrategy) cfs.getCompactionStrategyManager().getStrategies().get(1).get(0);
        assert strategy.getLevelSize(1) > 0;

        // get LeveledScanner for level 1 sstables
        Collection<SSTableReader> sstables = strategy.manifest.getLevel(1);
        List<ISSTableScanner> scanners = strategy.getScanners(sstables).scanners;
        assertEquals(1, scanners.size()); // should be one per level
        ISSTableScanner scanner = scanners.get(0);
        // scan through to the end
        while (scanner.hasNext())
            scanner.next();

        // scanner.getCurrentPosition should be equal to total bytes of L1 sstables
        assertEquals(scanner.getCurrentPosition(), SSTableReader.getTotalUncompressedBytes(sstables));
    }

    @Test
    public void testMutateLevel() throws Exception
    {
        cfs.disableAutoCompaction();
        ByteBuffer value = ByteBuffer.wrap(new byte[100 * 1024]); // 100 KB value, make it easy to have multiple files

        // Enough data to have a level 1 and 2
        int rows = 40;
        int columns = 20;

        // Adds enough data to trigger multiple sstable per level
        for (int r = 0; r < rows; r++)
        {
            UpdateBuilder update = UpdateBuilder.create(cfs.metadata(), String.valueOf(r));
            for (int c = 0; c < columns; c++)
                update.newRow("column" + c).add("val", value);
            update.applyUnsafe();
            cfs.forceBlockingFlush();
        }
        cfs.forceBlockingFlush();
        LeveledCompactionStrategy strategy = (LeveledCompactionStrategy) cfs.getCompactionStrategyManager().getStrategies().get(1).get(0);
        cfs.forceMajorCompaction();

        for (SSTableReader s : cfs.getLiveSSTables())
        {
            assertTrue(s.getSSTableLevel() != 6 && s.getSSTableLevel() > 0);
            strategy.manifest.remove(s);
            s.descriptor.getMetadataSerializer().mutateLevel(s.descriptor, 6);
            s.reloadSSTableMetadata();
            strategy.manifest.addSSTables(Collections.singleton(s));
        }
        // verify that all sstables in the changed set is level 6
        for (SSTableReader s : cfs.getLiveSSTables())
            assertEquals(6, s.getSSTableLevel());

        int[] levels = strategy.manifest.getAllLevelSize();
        // verify that the manifest has correct amount of sstables
        assertEquals(cfs.getLiveSSTables().size(), levels[6]);
    }

    @Test
    public void testNewRepairedSSTable() throws Exception
    {
        byte [] b = new byte[100 * 1024];
        new Random().nextBytes(b);
        ByteBuffer value = ByteBuffer.wrap(b); // 100 KB value, make it easy to have multiple files

        // Enough data to have a level 1 and 2
        int rows = 40;
        int columns = 20;

        // Adds enough data to trigger multiple sstable per level
        for (int r = 0; r < rows; r++)
        {
            UpdateBuilder update = UpdateBuilder.create(cfs.metadata(), String.valueOf(r));
            for (int c = 0; c < columns; c++)
                update.newRow("column" + c).add("val", value);
            update.applyUnsafe();
            cfs.forceBlockingFlush();
        }
        waitForLeveling(cfs);
        cfs.disableAutoCompaction();

        while(CompactionManager.instance.isCompacting(Arrays.asList(cfs), (sstable) -> true))
            Thread.sleep(100);

        CompactionStrategyManager manager = cfs.getCompactionStrategyManager();
        List<List<AbstractCompactionStrategy>> strategies = manager.getStrategies();
        LeveledCompactionStrategy repaired = (LeveledCompactionStrategy) strategies.get(0).get(0);
        LeveledCompactionStrategy unrepaired = (LeveledCompactionStrategy) strategies.get(1).get(0);
        assertEquals(0, repaired.manifest.getLevelCount() );
        assertEquals(2, unrepaired.manifest.getLevelCount());
        assertTrue(manager.getSSTableCountPerLevel()[1] > 0);
        assertTrue(manager.getSSTableCountPerLevel()[2] > 0);

        for (SSTableReader sstable : cfs.getLiveSSTables())
            assertFalse(sstable.isRepaired());

        int sstableCount = unrepaired.manifest.getSSTables().size();
        // we only have unrepaired sstables:
        assertEquals(sstableCount, cfs.getLiveSSTables().size());

        SSTableReader sstable1 = unrepaired.manifest.getLevel(2).iterator().next();
        SSTableReader sstable2 = unrepaired.manifest.getLevel(1).iterator().next();

        sstable1.descriptor.getMetadataSerializer().mutateRepairMetadata(sstable1.descriptor, System.currentTimeMillis(), null, false);
        sstable1.reloadSSTableMetadata();
        assertTrue(sstable1.isRepaired());

        manager.handleNotification(new SSTableRepairStatusChanged(Arrays.asList(sstable1)), this);

        int repairedSSTableCount = repaired.manifest.getSSTables().size();
        assertEquals(1, repairedSSTableCount);
        // make sure the repaired sstable ends up in the same level in the repaired manifest:
        assertTrue(repaired.manifest.getLevel(2).contains(sstable1));
        // and that it is gone from unrepaired
        assertFalse(unrepaired.manifest.getLevel(2).contains(sstable1));

        unrepaired.removeSSTable(sstable2);
        manager.handleNotification(new SSTableAddedNotification(singleton(sstable2), null), this);
        assertTrue(unrepaired.manifest.getLevel(1).contains(sstable2));
        assertFalse(repaired.manifest.getLevel(1).contains(sstable2));
    }

    @Test
    public void testTokenRangeCompaction() throws Exception
    {
        // Remove any existing data, so we can start out clean with predictable number of sstables
        cfs.truncateBlocking();

        // Disable auto compaction so cassandra does not compact
        CompactionManager.instance.disableAutoCompaction();

        ByteBuffer value = ByteBuffer.wrap(new byte[100 * 1024]); // 100 KB value, make it easy to have multiple files

        DecoratedKey key1 = Util.dk(String.valueOf(1));
        DecoratedKey key2 = Util.dk(String.valueOf(2));
        List<DecoratedKey> keys = Arrays.asList(key1, key2);
        int numIterations = 10;
        int columns = 2;

        // Add enough data to trigger multiple sstables.

        // create 10 sstables that contain data for both key1 and key2
<<<<<<< HEAD
        for (int i = 0; i < numIterations; i++) {
            for (DecoratedKey key : keys) {
                UpdateBuilder update = UpdateBuilder.create(cfs.metadata(), key);
=======
        for (int i = 0; i < numIterations; i++)
        {
            for (DecoratedKey key : keys)
            {
                UpdateBuilder update = UpdateBuilder.create(cfs.metadata, key);
>>>>>>> 4e410fc4
                for (int c = 0; c < columns; c++)
                    update.newRow("column" + c).add("val", value);
                update.applyUnsafe();
            }
            cfs.forceBlockingFlush();
        }

        // create 20 more sstables with 10 containing data for key1 and other 10 containing data for key2
<<<<<<< HEAD
        for (int i = 0; i < numIterations; i++) {
            for (DecoratedKey key : keys) {
                UpdateBuilder update = UpdateBuilder.create(cfs.metadata(), key);
=======
        for (int i = 0; i < numIterations; i++)
        {
            for (DecoratedKey key : keys)
            {
                UpdateBuilder update = UpdateBuilder.create(cfs.metadata, key);
>>>>>>> 4e410fc4
                for (int c = 0; c < columns; c++)
                    update.newRow("column" + c).add("val", value);
                update.applyUnsafe();
                cfs.forceBlockingFlush();
            }
        }

        // We should have a total of 30 sstables by now
        assertEquals(30, cfs.getLiveSSTables().size());

        // Compact just the tables with key2. The token ranges for compaction are interpreted as closed intervals,
        // so we can use [token, token] to select a single token.
        Range<Token> tokenRange = new Range<>(key2.getToken(), key2.getToken());
        Collection<Range<Token>> tokenRanges = singleton(tokenRange);
        cfs.forceCompactionForTokenRange(tokenRanges);

<<<<<<< HEAD
        while(CompactionManager.instance.isCompacting(Arrays.asList(cfs), (sstable) -> true)) {
=======
        while (CompactionManager.instance.isCompacting(singleton(cfs)))
        {
>>>>>>> 4e410fc4
            Thread.sleep(100);
        }

        // 20 tables that have key2 should have been compacted in to 1 table resulting in 11 (30-20+1)
        assertEquals(11, cfs.getLiveSSTables().size());

        // Compact just the tables with key1. At this point all 11 tables should have key1
        Range<Token> tokenRange2 = new Range<>(key1.getToken(), key1.getToken());
        Collection<Range<Token>> tokenRanges2 = new ArrayList<>(singleton(tokenRange2));
        cfs.forceCompactionForTokenRange(tokenRanges2);

<<<<<<< HEAD

        while(CompactionManager.instance.isCompacting(Arrays.asList(cfs), (sstable) -> true)) {
=======
        while (CompactionManager.instance.isCompacting(singleton(cfs)))
        {
>>>>>>> 4e410fc4
            Thread.sleep(100);
        }

        // the 11 tables containing key1 should all compact to 1 table
        assertEquals(1, cfs.getLiveSSTables().size());
        // Set it up again
        cfs.truncateBlocking();

        // create 10 sstables that contain data for both key1 and key2
        for (int i = 0; i < numIterations; i++)
        {
            for (DecoratedKey key : keys)
            {
                UpdateBuilder update = UpdateBuilder.create(cfs.metadata(), key);
                for (int c = 0; c < columns; c++)
                    update.newRow("column" + c).add("val", value);
                update.applyUnsafe();
            }
            cfs.forceBlockingFlush();
        }

        // create 20 more sstables with 10 containing data for key1 and other 10 containing data for key2
        for (int i = 0; i < numIterations; i++)
        {
            for (DecoratedKey key : keys)
            {
                UpdateBuilder update = UpdateBuilder.create(cfs.metadata(), key);
                for (int c = 0; c < columns; c++)
                    update.newRow("column" + c).add("val", value);
                update.applyUnsafe();
                cfs.forceBlockingFlush();
            }
        }

        // We should have a total of 30 sstables again
        assertEquals(30, cfs.getLiveSSTables().size());

        // This time, we're going to make sure the token range wraps around, to cover the full range
        Range<Token> wrappingRange;
        if (key1.getToken().compareTo(key2.getToken()) < 0)
        {
            wrappingRange = new Range<>(key2.getToken(), key1.getToken());
        }
        else
        {
            wrappingRange = new Range<>(key1.getToken(), key2.getToken());
        }
        Collection<Range<Token>> wrappingRanges = new ArrayList<>(Arrays.asList(wrappingRange));
        cfs.forceCompactionForTokenRange(wrappingRanges);

        while(CompactionManager.instance.isCompacting(Arrays.asList(cfs), (sstable) -> true))
        {
            Thread.sleep(100);
        }

        // should all compact to 1 table
        assertEquals(1, cfs.getLiveSSTables().size());
    }

    @Test
    public void testCompactionCandidateOrdering() throws Exception
    {
        // add some data
        byte [] b = new byte[100 * 1024];
        new Random().nextBytes(b);
        ByteBuffer value = ByteBuffer.wrap(b);
        int rows = 4;
        int columns = 10;
        // Just keep sstables in L0 for this test
        cfs.disableAutoCompaction();
        for (int r = 0; r < rows; r++)
        {
            UpdateBuilder update = UpdateBuilder.create(cfs.metadata(), String.valueOf(r));
            for (int c = 0; c < columns; c++)
                update.newRow("column" + c).add("val", value);
            update.applyUnsafe();
            cfs.forceBlockingFlush();
        }
        LeveledCompactionStrategy strategy = (LeveledCompactionStrategy) (cfs.getCompactionStrategyManager()).getStrategies().get(1).get(0);
        // get readers for level 0 sstables
        Collection<SSTableReader> sstables = strategy.manifest.getLevel(0);
        Collection<SSTableReader> sortedCandidates = strategy.manifest.ageSortedSSTables(sstables);
        assertTrue(String.format("More than 1 sstable required for test, found: %d .", sortedCandidates.size()), sortedCandidates.size() > 1);
        long lastMaxTimeStamp = Long.MIN_VALUE;
        for (SSTableReader sstable : sortedCandidates)
        {
            assertTrue(String.format("SStables not sorted into oldest to newest by maxTimestamp. Current sstable: %d , last sstable: %d", sstable.getMaxTimestamp(), lastMaxTimeStamp),
                       sstable.getMaxTimestamp() > lastMaxTimeStamp);
            lastMaxTimeStamp = sstable.getMaxTimestamp();
        }
    }

    @Test
    public void testDisableSTCSInL0() throws IOException
    {
        /*
        First creates a bunch of sstables in L1, then overloads L0 with 50 sstables. Now with STCS in L0 enabled
        we should get a compaction task where the target level is 0, then we disable STCS-in-L0 and make sure that
        the compaction task we get targets L1 or higher.
         */
        ColumnFamilyStore cfs = MockSchema.newCFS();
        Map<String, String> localOptions = new HashMap<>();
        localOptions.put("class", "LeveledCompactionStrategy");
        localOptions.put("sstable_size_in_mb", "1");
        cfs.setCompactionParameters(localOptions);
        List<SSTableReader> sstables = new ArrayList<>();
        for (int i = 0; i < 11; i++)
        {
            SSTableReader l1sstable = MockSchema.sstable(i, 1 * 1024 * 1024, cfs);
            l1sstable.descriptor.getMetadataSerializer().mutateLevel(l1sstable.descriptor, 1);
            l1sstable.reloadSSTableMetadata();
            sstables.add(l1sstable);
        }

        for (int i = 100; i < 150; i++)
            sstables.add(MockSchema.sstable(i, 1 * 1024 * 1024, cfs));

        cfs.disableAutoCompaction();
        cfs.addSSTables(sstables);
        assertEquals(0, getTaskLevel(cfs));

        try
        {
            CompactionManager.instance.setDisableSTCSInL0(true);
            assertTrue(getTaskLevel(cfs) > 0);
        }
        finally
        {
            CompactionManager.instance.setDisableSTCSInL0(false);
        }
    }

    private int getTaskLevel(ColumnFamilyStore cfs)
    {
        int level = -1;
        for (List<AbstractCompactionStrategy> strategies : cfs.getCompactionStrategyManager().getStrategies())
        {
            for (AbstractCompactionStrategy strategy : strategies)
            {
                AbstractCompactionTask task = strategy.getNextBackgroundTask(0);
                if (task != null)
                {
                    try
                    {
                        assertTrue(task instanceof LeveledCompactionTask);
                        LeveledCompactionTask lcsTask = (LeveledCompactionTask) task;
                        level = Math.max(level, lcsTask.getLevel());
                    }
                    finally
                    {
                        task.transaction.abort();
                    }
                }
            }
        }
        return level;
    }

    @Test
    public void testAddingOverlapping()
    {
        ColumnFamilyStore cfs = MockSchema.newCFS();
        LeveledManifest lm = new LeveledManifest(cfs, 10, 10, new SizeTieredCompactionStrategyOptions());
        List<SSTableReader> currentLevel = new ArrayList<>();
        int gen = 1;
        currentLevel.add(MockSchema.sstableWithLevel(gen++, 10, 20, 1, cfs));
        currentLevel.add(MockSchema.sstableWithLevel(gen++, 21, 30, 1, cfs));
        currentLevel.add(MockSchema.sstableWithLevel(gen++, 51, 100, 1, cfs));
        currentLevel.add(MockSchema.sstableWithLevel(gen++, 80, 120, 1, cfs));
        currentLevel.add(MockSchema.sstableWithLevel(gen++, 90, 150, 1, cfs));

        lm.addSSTables(currentLevel);
        assertLevelsEqual(lm.getLevel(1), currentLevel.subList(0, 3));
        assertLevelsEqual(lm.getLevel(0), currentLevel.subList(3, 5));

        List<SSTableReader> newSSTables = new ArrayList<>();
        // this sstable last token is the same as the first token of L1 above, should get sent to L0:
        newSSTables.add(MockSchema.sstableWithLevel(gen++, 5, 10, 1, cfs));
        lm.addSSTables(newSSTables);
        assertLevelsEqual(lm.getLevel(1), currentLevel.subList(0, 3));
        assertEquals(0, newSSTables.get(0).getSSTableLevel());
        assertTrue(lm.getLevel(0).containsAll(newSSTables));

        newSSTables.clear();
        newSSTables.add(MockSchema.sstableWithLevel(gen++, 30, 40, 1, cfs));
        lm.addSSTables(newSSTables);
        assertLevelsEqual(lm.getLevel(1), currentLevel.subList(0, 3));
        assertEquals(0, newSSTables.get(0).getSSTableLevel());
        assertTrue(lm.getLevel(0).containsAll(newSSTables));

        newSSTables.clear();
        newSSTables.add(MockSchema.sstableWithLevel(gen++, 100, 140, 1, cfs));
        lm.addSSTables(newSSTables);
        assertLevelsEqual(lm.getLevel(1), currentLevel.subList(0, 3));
        assertEquals(0, newSSTables.get(0).getSSTableLevel());
        assertTrue(lm.getLevel(0).containsAll(newSSTables));

        newSSTables.clear();
        newSSTables.add(MockSchema.sstableWithLevel(gen++, 100, 140, 1, cfs));
        newSSTables.add(MockSchema.sstableWithLevel(gen++, 120, 140, 1, cfs));
        lm.addSSTables(newSSTables);
        List<SSTableReader> newL1 = new ArrayList<>(currentLevel.subList(0, 3));
        newL1.add(newSSTables.get(1));
        assertLevelsEqual(lm.getLevel(1), newL1);
        newSSTables.remove(1);
        assertTrue(newSSTables.stream().allMatch(s -> s.getSSTableLevel() == 0));
        assertTrue(lm.getLevel(0).containsAll(newSSTables));
    }

    @Test
    public void singleTokenSSTableTest()
    {
        ColumnFamilyStore cfs = MockSchema.newCFS();
        LeveledManifest lm = new LeveledManifest(cfs, 10, 10, new SizeTieredCompactionStrategyOptions());
        List<SSTableReader> expectedL1 = new ArrayList<>();

        int gen = 1;
        // single sstable, single token (100)
        expectedL1.add(MockSchema.sstableWithLevel(gen++, 100, 100, 1, cfs));
        lm.addSSTables(expectedL1);

        List<SSTableReader> expectedL0 = new ArrayList<>();

        // should get moved to L0:
        expectedL0.add(MockSchema.sstableWithLevel(gen++, 99, 101, 1, cfs));
        expectedL0.add(MockSchema.sstableWithLevel(gen++, 100, 101, 1, cfs));
        expectedL0.add(MockSchema.sstableWithLevel(gen++, 99, 100, 1, cfs));
        expectedL0.add(MockSchema.sstableWithLevel(gen++, 100, 100, 1, cfs));
        lm.addSSTables(expectedL0);

        assertLevelsEqual(expectedL0, lm.getLevel(0));
        assertTrue(expectedL0.stream().allMatch(s -> s.getSSTableLevel() == 0));
        assertLevelsEqual(expectedL1, lm.getLevel(1));
        assertTrue(expectedL1.stream().allMatch(s -> s.getSSTableLevel() == 1));

        // should work:
        expectedL1.add(MockSchema.sstableWithLevel(gen++, 98, 99, 1, cfs));
        expectedL1.add(MockSchema.sstableWithLevel(gen++, 101, 101, 1, cfs));
        lm.addSSTables(expectedL1.subList(1, expectedL1.size()));
        assertLevelsEqual(expectedL1, lm.getLevel(1));
    }

    @Test
    public void randomMultiLevelAddTest()
    {
        int iterations = 100;
        int levelCount = 9;

        ColumnFamilyStore cfs = MockSchema.newCFS();
        LeveledManifest lm = new LeveledManifest(cfs, 10, 10, new SizeTieredCompactionStrategyOptions());
        long seed = System.currentTimeMillis();
        Random r = new Random(seed);
        List<SSTableReader> newLevels = generateNewRandomLevels(cfs, 40, levelCount, 0, r);

        int sstableCount = newLevels.size();
        lm.addSSTables(newLevels);

        int [] expectedLevelSizes = lm.getAllLevelSize();

        for (int j = 0; j < iterations; j++)
        {
            newLevels = generateNewRandomLevels(cfs, 20, levelCount, sstableCount, r);
            sstableCount += newLevels.size();

            int[] canAdd = canAdd(lm, newLevels, levelCount);
            for (int i = 0; i < levelCount; i++)
                expectedLevelSizes[i] += canAdd[i];
            lm.addSSTables(newLevels);
        }

        // and verify no levels overlap
        int actualSSTableCount = 0;
        for (int i = 0; i < levelCount; i++)
        {
            actualSSTableCount += lm.getLevelSize(i);
            List<SSTableReader> level = new ArrayList<>(lm.getLevel(i));
            int lvl = i;
            assertTrue(level.stream().allMatch(s -> s.getSSTableLevel() == lvl));
            if (i > 0)
            {
                level.sort(SSTableReader.sstableComparator);
                SSTableReader prev = null;
                for (SSTableReader sstable : level)
                {
                    if (prev != null && sstable.first.compareTo(prev.last) <= 0)
                    {
                        String levelStr = level.stream().map(s -> String.format("[%s, %s]", s.first, s.last)).collect(Collectors.joining(", "));
                        String overlap = String.format("sstable [%s, %s] overlaps with [%s, %s] in level %d (%s) ", sstable.first, sstable.last, prev.first, prev.last, i, levelStr);
                        Assert.fail("[seed = "+seed+"] overlap in level "+lvl+": " + overlap);
                    }
                    prev = sstable;
                }
            }
        }
        assertEquals(sstableCount, actualSSTableCount);
        for (int i = 0; i < levelCount; i++)
            assertEquals("[seed = " + seed + "] wrong sstable count in level = " + i, expectedLevelSizes[i], lm.getLevel(i).size());
    }

    private static List<SSTableReader> generateNewRandomLevels(ColumnFamilyStore cfs, int maxSSTableCountPerLevel, int levelCount, int startGen, Random r)
    {
        List<SSTableReader> newLevels = new ArrayList<>();
        for (int level = 0; level < levelCount; level++)
        {
            int numLevelSSTables = r.nextInt(maxSSTableCountPerLevel) + 1;
            List<Integer> tokens = new ArrayList<>(numLevelSSTables * 2);

            for (int i = 0; i < numLevelSSTables * 2; i++)
                tokens.add(r.nextInt(4000));
            Collections.sort(tokens);
            for (int i = 0; i < tokens.size() - 1; i += 2)
            {
                SSTableReader sstable = MockSchema.sstableWithLevel(++startGen, tokens.get(i), tokens.get(i + 1), level, cfs);
                newLevels.add(sstable);
            }
        }
        return newLevels;
    }

    /**
     * brute-force checks if the new sstables can be added to the correct level in manifest
     *
     * @return count of expected sstables to add to each level
     */
    private static int[] canAdd(LeveledManifest lm, List<SSTableReader> newSSTables, int levelCount)
    {
        Map<Integer, Collection<SSTableReader>> sstableGroups = new HashMap<>();
        newSSTables.forEach(s -> sstableGroups.computeIfAbsent(s.getSSTableLevel(), k -> new ArrayList<>()).add(s));

        int[] canAdd = new int[levelCount];
        for (Map.Entry<Integer, Collection<SSTableReader>> lvlGroup : sstableGroups.entrySet())
        {
            int level = lvlGroup.getKey();
            if (level == 0)
            {
                canAdd[0] += lvlGroup.getValue().size();
                continue;
            }

            List<SSTableReader> newLevel = new ArrayList<>(lm.getLevel(level));
            for (SSTableReader sstable : lvlGroup.getValue())
            {
                newLevel.add(sstable);
                newLevel.sort(SSTableReader.sstableComparator);

                SSTableReader prev = null;
                boolean kept = true;
                for (SSTableReader sst : newLevel)
                {
                    if (prev != null && prev.last.compareTo(sst.first) >= 0)
                    {
                        newLevel.remove(sstable);
                        kept = false;
                        break;
                    }
                    prev = sst;
                }
                if (kept)
                    canAdd[level] += 1;
                else
                    canAdd[0] += 1;
            }
        }
        return canAdd;
    }

    private static void assertLevelsEqual(Collection<SSTableReader> l1, Collection<SSTableReader> l2)
    {
        assertEquals(l1.size(), l2.size());
        assertEquals(new HashSet<>(l1), new HashSet<>(l2));
    }

    @Test
    public void testHighestLevelHasMoreDataThanSupported()
    {
        ColumnFamilyStore cfs = MockSchema.newCFS();
        int fanoutSize = 2; // to generate less sstables
        LeveledManifest lm = new LeveledManifest(cfs, 1, fanoutSize, new SizeTieredCompactionStrategyOptions());

        // generate data for L7 to trigger compaction
        int l7 = 7;
        int maxBytesForL7 = (int) (Math.pow(fanoutSize, l7) * 1024 * 1024);
        int sstablesSizeForL7 = (int) (maxBytesForL7 * 1.001) + 1;
        List<SSTableReader> sstablesOnL7 = Collections.singletonList(MockSchema.sstableWithLevel( 1, sstablesSizeForL7, l7, cfs));
        lm.addSSTables(sstablesOnL7);

        // generate data for L8 to trigger compaction
        int l8 = 8;
        int maxBytesForL8 = (int) (Math.pow(fanoutSize, l8) * 1024 * 1024);
        int sstablesSizeForL8 = (int) (maxBytesForL8 * 1.001) + 1;
        List<SSTableReader> sstablesOnL8 = Collections.singletonList(MockSchema.sstableWithLevel( 2, sstablesSizeForL8, l8, cfs));
        lm.addSSTables(sstablesOnL8);

        // compaction for L8 sstables is not supposed to be run because there is no upper level to promote sstables
        // that's why we expect compaction candidates for L7 only
        Collection<SSTableReader> compactionCandidates = lm.getCompactionCandidates().sstables;
        assertThat(compactionCandidates).containsAll(sstablesOnL7);
        assertThat(compactionCandidates).doesNotContainAnyElementsOf(sstablesOnL8);
    }

    @Test
    public void testReduceScopeL0L1() throws IOException
    {
        ColumnFamilyStore cfs = MockSchema.newCFS();
        Map<String, String> localOptions = new HashMap<>();
        localOptions.put("class", "LeveledCompactionStrategy");
        localOptions.put("sstable_size_in_mb", "1");
        cfs.setCompactionParameters(localOptions);
        List<SSTableReader> l1sstables = new ArrayList<>();
        for (int i = 0; i < 10; i++)
        {
            SSTableReader l1sstable = MockSchema.sstable(i, 1 * 1024 * 1024, cfs);
            l1sstable.descriptor.getMetadataSerializer().mutateLevel(l1sstable.descriptor, 1);
            l1sstable.reloadSSTableMetadata();
            l1sstables.add(l1sstable);
        }
        List<SSTableReader> l0sstables = new ArrayList<>();
        for (int i = 10; i < 20; i++)
            l0sstables.add(MockSchema.sstable(i, (i + 1) * 1024 * 1024, cfs));
        try (LifecycleTransaction txn = LifecycleTransaction.offline(OperationType.COMPACTION, Iterables.concat(l0sstables, l1sstables)))
        {
            Set<SSTableReader> nonExpired = Sets.difference(txn.originals(), Collections.emptySet());
            CompactionTask task = new LeveledCompactionTask(cfs, txn, 1, 0, 1024*1024, false);
            SSTableReader lastRemoved = null;
            boolean removed = true;
            for (int i = 0; i < l0sstables.size(); i++)
            {
                Set<SSTableReader> before = new HashSet<>(txn.originals());
                removed = task.reduceScopeForLimitedSpace(nonExpired, 0);
                SSTableReader removedSSTable = Iterables.getOnlyElement(Sets.difference(before, txn.originals()), null);
                if (removed)
                {
                    assertNotNull(removedSSTable);
                    assertTrue(lastRemoved == null || removedSSTable.onDiskLength() < lastRemoved.onDiskLength());
                    assertEquals(0, removedSSTable.getSSTableLevel());
                    Pair<Set<SSTableReader>, Set<SSTableReader>> sstables = groupByLevel(txn.originals());
                    Set<SSTableReader> l1after = sstables.right;

                    assertEquals(l1after, new HashSet<>(l1sstables)); // we don't touch L1
                    assertEquals(before.size() - 1, txn.originals().size());
                    lastRemoved = removedSSTable;
                }
                else
                {
                    assertNull(removedSSTable);
                    Pair<Set<SSTableReader>, Set<SSTableReader>> sstables = groupByLevel(txn.originals());
                    Set<SSTableReader> l0after = sstables.left;
                    Set<SSTableReader> l1after = sstables.right;
                    assertEquals(l1after, new HashSet<>(l1sstables)); // we don't touch L1
                    assertEquals(1, l0after.size()); // and we stop reducing once there is a single sstable left
                }
            }
            assertFalse(removed);
        }
    }

    @Test
    public void testReduceScopeL0()
    {

        List<SSTableReader> l0sstables = new ArrayList<>();
        for (int i = 10; i < 20; i++)
            l0sstables.add(MockSchema.sstable(i, (i + 1) * 1024 * 1024, cfs));

        try (LifecycleTransaction txn = LifecycleTransaction.offline(OperationType.COMPACTION, l0sstables))
        {
            CompactionTask task = new LeveledCompactionTask(cfs, txn, 0, 0, 1024*1024, false);

            SSTableReader lastRemoved = null;
            boolean removed = true;
            for (int i = 0; i < l0sstables.size(); i++)
            {
                Set<SSTableReader> before = new HashSet<>(txn.originals());
                removed = task.reduceScopeForLimitedSpace(before, 0);
                SSTableReader removedSSTable = Sets.difference(before, txn.originals()).stream().findFirst().orElse(null);
                if (removed)
                {
                    assertNotNull(removedSSTable);
                    assertTrue(lastRemoved == null || removedSSTable.onDiskLength() < lastRemoved.onDiskLength());
                    assertEquals(0, removedSSTable.getSSTableLevel());
                    assertEquals(before.size() - 1, txn.originals().size());
                    lastRemoved = removedSSTable;
                }
                else
                {
                    assertNull(removedSSTable);
                    Pair<Set<SSTableReader>, Set<SSTableReader>> sstables = groupByLevel(txn.originals());
                    Set<SSTableReader> l0after = sstables.left;
                    assertEquals(1, l0after.size()); // and we stop reducing once there is a single sstable left
                }
            }
            assertFalse(removed);
        }
    }

    @Test
    public void testNoHighLevelReduction() throws IOException
    {
        List<SSTableReader> sstables = new ArrayList<>();
        int i = 1;
        for (; i < 5; i++)
        {
            SSTableReader sstable = MockSchema.sstable(i, (i + 1) * 1024 * 1024, cfs);
            sstable.descriptor.getMetadataSerializer().mutateLevel(sstable.descriptor, 1);
            sstable.reloadSSTableMetadata();
            sstables.add(sstable);
        }
        for (; i < 10; i++)
        {
            SSTableReader sstable = MockSchema.sstable(i, (i + 1) * 1024 * 1024, cfs);
            sstable.descriptor.getMetadataSerializer().mutateLevel(sstable.descriptor, 2);
            sstable.reloadSSTableMetadata();
            sstables.add(sstable);
        }
        try (LifecycleTransaction txn = LifecycleTransaction.offline(OperationType.COMPACTION, sstables))
        {
            CompactionTask task = new LeveledCompactionTask(cfs, txn, 0, 0, 1024 * 1024, false);
            assertFalse(task.reduceScopeForLimitedSpace(Sets.newHashSet(sstables), 0));
            assertEquals(Sets.newHashSet(sstables), txn.originals());
        }
    }

    private Pair<Set<SSTableReader>, Set<SSTableReader>> groupByLevel(Iterable<SSTableReader> sstables)
    {
        Set<SSTableReader> l1after = new HashSet<>();
        Set<SSTableReader> l0after = new HashSet<>();
        for (SSTableReader sstable : sstables)
        {
            switch (sstable.getSSTableLevel())
            {
                case 0:
                    l0after.add(sstable);
                    break;
                case 1:
                    l1after.add(sstable);
                    break;
                default:
                    throw new RuntimeException("only l0 & l1 sstables");
            }
        }
        return Pair.create(l0after, l1after);
    }
}<|MERGE_RESOLUTION|>--- conflicted
+++ resolved
@@ -67,6 +67,7 @@
 import org.apache.cassandra.streaming.PreviewKind;
 import org.apache.cassandra.utils.FBUtilities;
 import org.apache.cassandra.utils.Pair;
+import org.awaitility.Awaitility;
 
 import static java.util.Collections.singleton;
 import static org.assertj.core.api.Assertions.assertThat;
@@ -410,36 +411,22 @@
         // Add enough data to trigger multiple sstables.
 
         // create 10 sstables that contain data for both key1 and key2
-<<<<<<< HEAD
+        for (int i = 0; i < numIterations; i++)
+        {
+            for (DecoratedKey key : keys)
+            {
+                UpdateBuilder update = UpdateBuilder.create(cfs.metadata(), key);
+                for (int c = 0; c < columns; c++)
+                    update.newRow("column" + c).add("val", value);
+                update.applyUnsafe();
+            }
+            cfs.forceBlockingFlush();
+        }
+
+        // create 20 more sstables with 10 containing data for key1 and other 10 containing data for key2
         for (int i = 0; i < numIterations; i++) {
             for (DecoratedKey key : keys) {
                 UpdateBuilder update = UpdateBuilder.create(cfs.metadata(), key);
-=======
-        for (int i = 0; i < numIterations; i++)
-        {
-            for (DecoratedKey key : keys)
-            {
-                UpdateBuilder update = UpdateBuilder.create(cfs.metadata, key);
->>>>>>> 4e410fc4
-                for (int c = 0; c < columns; c++)
-                    update.newRow("column" + c).add("val", value);
-                update.applyUnsafe();
-            }
-            cfs.forceBlockingFlush();
-        }
-
-        // create 20 more sstables with 10 containing data for key1 and other 10 containing data for key2
-<<<<<<< HEAD
-        for (int i = 0; i < numIterations; i++) {
-            for (DecoratedKey key : keys) {
-                UpdateBuilder update = UpdateBuilder.create(cfs.metadata(), key);
-=======
-        for (int i = 0; i < numIterations; i++)
-        {
-            for (DecoratedKey key : keys)
-            {
-                UpdateBuilder update = UpdateBuilder.create(cfs.metadata, key);
->>>>>>> 4e410fc4
                 for (int c = 0; c < columns; c++)
                     update.newRow("column" + c).add("val", value);
                 update.applyUnsafe();
@@ -456,32 +443,17 @@
         Collection<Range<Token>> tokenRanges = singleton(tokenRange);
         cfs.forceCompactionForTokenRange(tokenRanges);
 
-<<<<<<< HEAD
-        while(CompactionManager.instance.isCompacting(Arrays.asList(cfs), (sstable) -> true)) {
-=======
-        while (CompactionManager.instance.isCompacting(singleton(cfs)))
-        {
->>>>>>> 4e410fc4
-            Thread.sleep(100);
-        }
+        Awaitility.await().until(() -> !CompactionManager.instance.isCompacting(singleton(cfs), sstable -> true));
 
         // 20 tables that have key2 should have been compacted in to 1 table resulting in 11 (30-20+1)
         assertEquals(11, cfs.getLiveSSTables().size());
 
         // Compact just the tables with key1. At this point all 11 tables should have key1
         Range<Token> tokenRange2 = new Range<>(key1.getToken(), key1.getToken());
-        Collection<Range<Token>> tokenRanges2 = new ArrayList<>(singleton(tokenRange2));
+        Collection<Range<Token>> tokenRanges2 = singleton(tokenRange2);
         cfs.forceCompactionForTokenRange(tokenRanges2);
 
-<<<<<<< HEAD
-
-        while(CompactionManager.instance.isCompacting(Arrays.asList(cfs), (sstable) -> true)) {
-=======
-        while (CompactionManager.instance.isCompacting(singleton(cfs)))
-        {
->>>>>>> 4e410fc4
-            Thread.sleep(100);
-        }
+        Awaitility.await().until(() -> !CompactionManager.instance.isCompacting(singleton(cfs), sstable -> true));
 
         // the 11 tables containing key1 should all compact to 1 table
         assertEquals(1, cfs.getLiveSSTables().size());
@@ -517,7 +489,8 @@
         // We should have a total of 30 sstables again
         assertEquals(30, cfs.getLiveSSTables().size());
 
-        // This time, we're going to make sure the token range wraps around, to cover the full range
+        // This time, we're going to make sure the token range wraps around, to cover the full range.
+        // Note that the ranges used by compaction are interpreted as closed intervals, so it will be [32, 31].
         Range<Token> wrappingRange;
         if (key1.getToken().compareTo(key2.getToken()) < 0)
         {
@@ -527,13 +500,10 @@
         {
             wrappingRange = new Range<>(key1.getToken(), key2.getToken());
         }
-        Collection<Range<Token>> wrappingRanges = new ArrayList<>(Arrays.asList(wrappingRange));
+        Collection<Range<Token>> wrappingRanges = singleton(wrappingRange);
         cfs.forceCompactionForTokenRange(wrappingRanges);
 
-        while(CompactionManager.instance.isCompacting(Arrays.asList(cfs), (sstable) -> true))
-        {
-            Thread.sleep(100);
-        }
+        Awaitility.await().until(() -> !CompactionManager.instance.isCompacting(singleton(cfs), sstable -> true));
 
         // should all compact to 1 table
         assertEquals(1, cfs.getLiveSSTables().size());
