--- conflicted
+++ resolved
@@ -33,13 +33,9 @@
 import java.util.UUID;
 import java.util.stream.Collectors;
 
-<<<<<<< HEAD
 import com.google.common.collect.Collections2;
-import org.junit.Assert;
-=======
 import com.google.common.collect.Iterables;
 import com.google.common.collect.Sets;
->>>>>>> 5bc9f7c7
 import org.junit.After;
 import org.junit.Assert;
 import org.junit.Before;
@@ -74,6 +70,7 @@
 import org.apache.cassandra.utils.Pair;
 
 import static java.util.Collections.singleton;
+import static org.apache.cassandra.db.ColumnFamilyStore.FlushReason.UNIT_TESTS;
 import static org.assertj.core.api.Assertions.assertThat;
 import static org.junit.Assert.assertEquals;
 import static org.junit.Assert.assertFalse;
@@ -142,7 +139,7 @@
             for (int c = 0; c < columns; c++)
                 update.newRow("column" + c).add("val", value);
             update.applyUnsafe();
-            cfs.forceBlockingFlush(ColumnFamilyStore.FlushReason.UNIT_TESTS);
+            cfs.forceBlockingFlush(UNIT_TESTS);
         }
 
         waitForLeveling(cfs);
@@ -197,7 +194,7 @@
             for (int c = 0; c < columns; c++)
                 update.newRow("column" + c).add("val", value);
             update.applyUnsafe();
-            cfs.forceBlockingFlush(ColumnFamilyStore.FlushReason.UNIT_TESTS);
+            cfs.forceBlockingFlush(UNIT_TESTS);
         }
 
         waitForLeveling(cfs);
@@ -268,7 +265,7 @@
             for (int c = 0; c < columns; c++)
                 update.newRow("column" + c).add("val", value);
             update.applyUnsafe();
-            cfs.forceBlockingFlush(ColumnFamilyStore.FlushReason.UNIT_TESTS);
+            cfs.forceBlockingFlush(UNIT_TESTS);
         }
 
         waitForLeveling(cfs);
@@ -307,9 +304,9 @@
             for (int c = 0; c < columns; c++)
                 update.newRow("column" + c).add("val", value);
             update.applyUnsafe();
-            cfs.forceBlockingFlush(ColumnFamilyStore.FlushReason.UNIT_TESTS);
-        }
-        cfs.forceBlockingFlush(ColumnFamilyStore.FlushReason.UNIT_TESTS);
+            cfs.forceBlockingFlush(UNIT_TESTS);
+        }
+        cfs.forceBlockingFlush(UNIT_TESTS);
         LeveledCompactionStrategy strategy = (LeveledCompactionStrategy) cfs.getCompactionStrategyContainer()
                                                                             .getStrategies(false, null)
                                                                             .get(0);
@@ -350,7 +347,7 @@
             for (int c = 0; c < columns; c++)
                 update.newRow("column" + c).add("val", value);
             update.applyUnsafe();
-            cfs.forceBlockingFlush(ColumnFamilyStore.FlushReason.UNIT_TESTS);
+            cfs.forceBlockingFlush(UNIT_TESTS);
         }
         waitForLeveling(cfs);
         cfs.disableAutoCompaction();
@@ -428,7 +425,7 @@
                     update.newRow("column" + c).add("val", value);
                 update.applyUnsafe();
             }
-            cfs.forceBlockingFlush(ColumnFamilyStore.FlushReason.UNIT_TESTS);
+            cfs.forceBlockingFlush(UNIT_TESTS);
         }
 
         // create 20 more sstables with 10 containing data for key1 and other 10 containing data for key2
@@ -438,7 +435,7 @@
                 for (int c = 0; c < columns; c++)
                     update.newRow("column" + c).add("val", value);
                 update.applyUnsafe();
-                cfs.forceBlockingFlush(ColumnFamilyStore.FlushReason.UNIT_TESTS);
+                cfs.forceBlockingFlush(UNIT_TESTS);
             }
         }
 
@@ -483,7 +480,7 @@
                     update.newRow("column" + c).add("val", value);
                 update.applyUnsafe();
             }
-            cfs.forceBlockingFlush(ColumnFamilyStore.FlushReason.UNIT_TESTS);
+            cfs.forceBlockingFlush(UNIT_TESTS);
         }
 
         // create 20 more sstables with 10 containing data for key1 and other 10 containing data for key2
@@ -495,7 +492,7 @@
                 for (int c = 0; c < columns; c++)
                     update.newRow("column" + c).add("val", value);
                 update.applyUnsafe();
-                cfs.forceBlockingFlush(ColumnFamilyStore.FlushReason.UNIT_TESTS);
+                cfs.forceBlockingFlush(UNIT_TESTS);
             }
         }
 
@@ -541,7 +538,7 @@
             for (int c = 0; c < columns; c++)
                 update.newRow("column" + c).add("val", value);
             update.applyUnsafe();
-            cfs.forceBlockingFlush(ColumnFamilyStore.FlushReason.UNIT_TESTS);
+            cfs.forceBlockingFlush(UNIT_TESTS);
         }
         LeveledCompactionStrategy strategy = (LeveledCompactionStrategy) (cfs.getCompactionStrategyContainer())
                                                                          .getStrategies(false, null)
@@ -885,10 +882,10 @@
         List<SSTableReader> l0sstables = new ArrayList<>();
         for (int i = 10; i < 20; i++)
             l0sstables.add(MockSchema.sstable(i, (i + 1) * 1024 * 1024, cfs));
-        try (LifecycleTransaction txn = LifecycleTransaction.offline(OperationType.COMPACTION, Iterables.concat(l0sstables, l1sstables)))
+        try (LifecycleTransaction txn = LifecycleTransaction.offline(OperationType.COMPACTION, cfs.metadata, Iterables.concat(l0sstables, l1sstables)))
         {
             Set<SSTableReader> nonExpired = Sets.difference(txn.originals(), Collections.emptySet());
-            CompactionTask task = new LeveledCompactionTask(cfs, txn, 1, 0, 1024*1024, false);
+            CompactionTask task = new LeveledCompactionTask(cfs, txn, 1, 0, 1024*1024, false, null);
             SSTableReader lastRemoved = null;
             boolean removed = true;
             for (int i = 0; i < l0sstables.size(); i++)
@@ -930,9 +927,9 @@
         for (int i = 10; i < 20; i++)
             l0sstables.add(MockSchema.sstable(i, (i + 1) * 1024 * 1024, cfs));
 
-        try (LifecycleTransaction txn = LifecycleTransaction.offline(OperationType.COMPACTION, l0sstables))
-        {
-            CompactionTask task = new LeveledCompactionTask(cfs, txn, 0, 0, 1024*1024, false);
+        try (LifecycleTransaction txn = LifecycleTransaction.offline(OperationType.COMPACTION, cfs.metadata, l0sstables))
+        {
+            CompactionTask task = new LeveledCompactionTask(cfs, txn, 0, 0, 1024*1024, false, null);
 
             SSTableReader lastRemoved = null;
             boolean removed = true;
@@ -980,9 +977,9 @@
             sstable.reloadSSTableMetadata();
             sstables.add(sstable);
         }
-        try (LifecycleTransaction txn = LifecycleTransaction.offline(OperationType.COMPACTION, sstables))
-        {
-            CompactionTask task = new LeveledCompactionTask(cfs, txn, 0, 0, 1024 * 1024, false);
+        try (LifecycleTransaction txn = LifecycleTransaction.offline(OperationType.COMPACTION, cfs.metadata, sstables))
+        {
+            CompactionTask task = new LeveledCompactionTask(cfs, txn, 0, 0, 1024 * 1024, false, null);
             assertFalse(task.reduceScopeForLimitedSpace(Sets.newHashSet(sstables), 0));
             assertEquals(Sets.newHashSet(sstables), txn.originals());
         }
