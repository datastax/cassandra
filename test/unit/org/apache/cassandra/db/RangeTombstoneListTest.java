--- conflicted
+++ resolved
@@ -30,12 +30,7 @@
 
 public class RangeTombstoneListTest
 {
-<<<<<<< HEAD
     private static final Comparator<Composite> cmp = new SimpleDenseCellNameType(IntegerType.instance);
-    private static final Random rand = new Random();
-=======
-    private static final Comparator<ByteBuffer> cmp = IntegerType.instance;
->>>>>>> 173f2552
 
     @Test
     public void testDiff()
@@ -535,6 +530,7 @@
             {
                 System.out.println("Error merging:");
                 System.out.println(" l1: " + toString(l1Initial));
+                System.out.println(" l2: " + toString(l2));
                 System.out.println("Seed was: " + seed);
                 throw e;
             }
