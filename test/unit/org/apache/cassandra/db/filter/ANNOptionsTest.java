--- conflicted
+++ resolved
@@ -90,20 +90,14 @@
         execute("SELECT * FROM %s ORDER BY v ANN OF [1, 1] ALLOW FILTERING WITH ann_options = {}");
         execute("SELECT * FROM %s WHERE k=0 ORDER BY v ANN OF [1, 1] WITH ann_options = {}");
 
-<<<<<<< HEAD
-        // correct queries with specific ANN options
+        // correct queries with specific ANN options - rerank_k
         execute("SELECT * FROM %s ORDER BY v ANN OF [1, 1] LIMIT 100 WITH ann_options = {'rerank_k': -1}");
         execute("SELECT * FROM %s ORDER BY v ANN OF [1, 1] LIMIT 100 WITH ann_options = {'rerank_k': 0}");
-=======
-        // correct queries with specific ANN options - rerank_k
->>>>>>> 9cd80cec
         execute("SELECT * FROM %s ORDER BY v ANN OF [1, 1] LIMIT 10 WITH ann_options = {'rerank_k': 10}");
         execute("SELECT * FROM %s ORDER BY v ANN OF [1, 1] LIMIT 10 WITH ann_options = {'rerank_k': 11}");
         execute("SELECT * FROM %s ORDER BY v ANN OF [1, 1] LIMIT 10 WITH ann_options = {'rerank_k': 1000}");
         execute("SELECT * FROM %s ORDER BY v ANN OF [1, 1] LIMIT 10 WITH ann_options = {'rerank_k': '1000'}");
 
-<<<<<<< HEAD
-=======
         // correct queries with specific ANN options - use_pruning
         execute("SELECT * FROM %s ORDER BY v ANN OF [1, 1] WITH ann_options = {'use_pruning': true}");
         execute("SELECT * FROM %s ORDER BY v ANN OF [1, 1] WITH ann_options = {'use_pruning': false}");
@@ -114,15 +108,6 @@
         execute("SELECT * FROM %s ORDER BY v ANN OF [1, 1] LIMIT 10 WITH ann_options = {'rerank_k': 10, 'use_pruning': true}");
         execute("SELECT * FROM %s ORDER BY v ANN OF [1, 1] LIMIT 10 WITH ann_options = {'use_pruning': false, 'rerank_k': 20}");
 
-        // Queries with invalid ann options that will eventually be valid when we support disabling reranking
-        assertInvalidThrowMessage("Invalid rerank_k value -1 lesser than limit 100",
-                                  InvalidRequestException.class,
-                                  "SELECT * FROM %s ORDER BY v ANN OF [1, 1] LIMIT 100 WITH ann_options = {'rerank_k': -1}");
-        assertInvalidThrowMessage("Invalid rerank_k value 0 lesser than limit 100",
-                                  InvalidRequestException.class,
-                                  "SELECT * FROM %s ORDER BY v ANN OF [1, 1] LIMIT 100 WITH ann_options = {'rerank_k': 0}");
-
->>>>>>> 9cd80cec
         // Queries that exceed the failure threshold for the guardrail. Specifies a protocol version to trigger
         // validation in the coordinator.
         assertInvalidThrowMessage(Optional.of(ProtocolVersion.V5),
@@ -240,10 +225,10 @@
         QuickTheory.qt()
                    .withExamples(100)
                    .forAll(integers().allPositive())
-                   .checkAssert(i -> testTransport(String.format(negativeQuery, -i), ANNOptions.create(-i)));
+                   .checkAssert(i -> testTransport(String.format(negativeQuery, -i), ANNOptions.create(-i, null)));
 
         // rerankK = 0 must also work
-        testTransport("SELECT * FROM %s ORDER BY v ANN OF [1, 1] LIMIT 10 WITH ann_options = {'rerank_k': 0}", ANNOptions.create(0));
+        testTransport("SELECT * FROM %s ORDER BY v ANN OF [1, 1] LIMIT 10 WITH ann_options = {'rerank_k': 0}", ANNOptions.create(0, null));
 
         // test use_pruning values
         testTransport("SELECT * FROM %s ORDER BY v ANN OF [1, 1] WITH ann_options = {'use_pruning': true}", 
