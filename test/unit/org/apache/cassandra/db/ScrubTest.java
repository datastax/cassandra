/*
 * Licensed to the Apache Software Foundation (ASF) under one
 * or more contributor license agreements.  See the NOTICE file
 * distributed with this work for additional information
 * regarding copyright ownership.  The ASF licenses this file
 * to you under the Apache License, Version 2.0 (the
 * "License"); you may not use this file except in compliance
 * with the License.  You may obtain a copy of the License at
 *
 *   http://www.apache.org/licenses/LICENSE-2.0
 *
 * Unless required by applicable law or agreed to in writing,
 * software distributed under the License is distributed on an
 * "AS IS" BASIS, WITHOUT WARRANTIES OR CONDITIONS OF ANY
 * KIND, either express or implied.  See the License for the
 * specific language governing permissions and limitations
 * under the License.
 */
package org.apache.cassandra.db;

import java.io.File;
import java.io.IOError;
import java.io.IOException;
import java.io.RandomAccessFile;
import java.nio.ByteBuffer;
import java.nio.file.Files;
import java.nio.file.Path;
import java.nio.file.Paths;
import java.util.Arrays;
import java.util.Collections;
import java.util.Comparator;
import java.util.HashSet;
import java.util.Iterator;
import java.util.List;
import java.util.Set;
import java.util.SortedSet;
import java.util.UUID;
import java.util.concurrent.ExecutionException;
import java.util.concurrent.atomic.AtomicInteger;

import com.google.common.collect.ImmutableList;
import com.google.common.collect.Sets;
import org.apache.commons.lang3.ArrayUtils;
import org.junit.AfterClass;
import org.junit.Assume;
import org.junit.Before;
import org.junit.BeforeClass;
import org.junit.Test;
import org.junit.runner.RunWith;

import net.openhft.chronicle.core.util.ThrowingBiConsumer;
import org.apache.cassandra.OrderedJUnit4ClassRunner;
import org.apache.cassandra.SchemaLoader;
import org.apache.cassandra.UpdateBuilder;
import org.apache.cassandra.Util;
import org.apache.cassandra.cache.ChunkCache;
import org.apache.cassandra.config.DatabaseDescriptor;
import org.apache.cassandra.cql3.Operator;
import org.apache.cassandra.cql3.QueryProcessor;
import org.apache.cassandra.cql3.UntypedResultSet;
import org.apache.cassandra.db.compaction.CompactionManager;
import org.apache.cassandra.db.compaction.OperationType;
import org.apache.cassandra.db.compaction.Scrubber;
import org.apache.cassandra.db.lifecycle.LifecycleNewTracker;
import org.apache.cassandra.db.lifecycle.LifecycleTransaction;
import org.apache.cassandra.db.marshal.Int32Type;
import org.apache.cassandra.db.marshal.UUIDType;
import org.apache.cassandra.db.partitions.Partition;
import org.apache.cassandra.db.partitions.PartitionUpdate;
import org.apache.cassandra.db.rows.EncodingStats;
import org.apache.cassandra.dht.ByteOrderedPartitioner;
import org.apache.cassandra.dht.IPartitioner;
import org.apache.cassandra.dht.Murmur3Partitioner;
import org.apache.cassandra.exceptions.ConfigurationException;
import org.apache.cassandra.exceptions.RequestExecutionException;
import org.apache.cassandra.exceptions.WriteTimeoutException;
import org.apache.cassandra.io.compress.CompressionMetadata;
import org.apache.cassandra.io.sstable.Component;
import org.apache.cassandra.io.sstable.CorruptSSTableException;
import org.apache.cassandra.io.sstable.Descriptor;
import org.apache.cassandra.io.sstable.SSTableMultiWriter;
import org.apache.cassandra.io.sstable.SSTableRewriter;
import org.apache.cassandra.io.sstable.SSTableTxnWriter;
import org.apache.cassandra.io.sstable.SimpleSSTableMultiWriter;
import org.apache.cassandra.io.sstable.format.SSTableFormat;
import org.apache.cassandra.io.sstable.format.SSTableReader;
import org.apache.cassandra.io.sstable.format.SSTableWriter;
import org.apache.cassandra.io.sstable.format.big.BigTableWriter;
import org.apache.cassandra.io.sstable.metadata.MetadataCollector;
import org.apache.cassandra.io.util.FileUtils;
import org.apache.cassandra.schema.KeyspaceParams;
import org.apache.cassandra.schema.TableMetadataRef;
import org.apache.cassandra.tools.StandaloneScrubber;
import org.apache.cassandra.tools.ToolRunner;
import org.apache.cassandra.tools.ToolRunner.ToolResult;
import org.apache.cassandra.utils.ByteBufferUtil;
import org.apache.cassandra.utils.Throwables;
import org.assertj.core.api.Assertions;

import static org.apache.cassandra.SchemaLoader.counterCFMD;
import static org.apache.cassandra.SchemaLoader.createKeyspace;
import static org.apache.cassandra.SchemaLoader.getCompressionParameters;
import static org.apache.cassandra.SchemaLoader.loadSchema;
import static org.apache.cassandra.SchemaLoader.standardCFMD;
import static org.hamcrest.Matchers.is;
import static org.junit.Assert.assertEquals;
import static org.junit.Assert.assertNotNull;
import static org.junit.Assert.assertTrue;
import static org.junit.Assert.fail;
import static org.junit.Assume.assumeTrue;

@RunWith(OrderedJUnit4ClassRunner.class)
public class ScrubTest
{
    public static final String INVALID_LEGACY_SSTABLE_ROOT_PROP = "invalid-legacy-sstable-root";

    public static final String CF = "Standard1";
    public static final String COUNTER_CF = "Counter1";
    public static final String CF_UUID = "UUIDKeys";
    public static final String CF_INDEX1 = "Indexed1";
    public static final String CF_INDEX2 = "Indexed2";
    public static final String CF_INDEX1_BYTEORDERED = "Indexed1_ordered";
    public static final String CF_INDEX2_BYTEORDERED = "Indexed2_ordered";
    public static final String COL_INDEX = "birthdate";
    public static final String COL_NON_INDEX = "notbirthdate";

    public static final Integer COMPRESSION_CHUNK_LENGTH = 4096;

    private static final AtomicInteger seq = new AtomicInteger();

    private String ksName;
    private Keyspace keyspace;

    @BeforeClass
    public static void defineSchema() throws ConfigurationException
    {
        loadSchema();
    }

    @Before
    public void setup()
    {
        ksName = "scrub_test_" + seq.incrementAndGet();
        createKeyspace(ksName,
                       KeyspaceParams.simple(1),
                       standardCFMD(ksName, CF),
                       counterCFMD(ksName, COUNTER_CF).compression(getCompressionParameters(COMPRESSION_CHUNK_LENGTH)),
                       standardCFMD(ksName, CF_UUID, 0, UUIDType.instance),
                       SchemaLoader.keysIndexCFMD(ksName, CF_INDEX1, true),
                       SchemaLoader.compositeIndexCFMD(ksName, CF_INDEX2, true),
                       SchemaLoader.keysIndexCFMD(ksName, CF_INDEX1_BYTEORDERED, true).partitioner(ByteOrderedPartitioner.instance),
                       SchemaLoader.compositeIndexCFMD(ksName, CF_INDEX2_BYTEORDERED, true).partitioner(ByteOrderedPartitioner.instance));
        keyspace = Keyspace.open(ksName);

        CompactionManager.instance.disableAutoCompaction();
        System.setProperty(org.apache.cassandra.tools.Util.ALLOW_TOOL_REINIT_FOR_TEST, "true"); // Necessary for testing
    }

    @AfterClass
    public static void clearClassEnv()
    {
        System.clearProperty(org.apache.cassandra.tools.Util.ALLOW_TOOL_REINIT_FOR_TEST);
    }

    @Test
    public void testScrubOnePartition() throws ExecutionException, InterruptedException
    {
        CompactionManager.instance.disableAutoCompaction();
        ColumnFamilyStore cfs = keyspace.getColumnFamilyStore(CF);

        // insert data and verify we get it back w/ range query
        fillCF(cfs, 1);
        assertOrderedAll(cfs, 1);

        CompactionManager.instance.performScrub(cfs, false, true, false, 2);

        // check data is still there
        assertOrderedAll(cfs, 1);
    }

    @Test
    public void testScrubCorruptedCounterPartition() throws IOException, WriteTimeoutException
    {
        // When compression is enabled, for testing corrupted chunks we need enough partitions to cover
        // at least 3 chunks of size COMPRESSION_CHUNK_LENGTH
        int numPartitions = 1000;

        CompactionManager.instance.disableAutoCompaction();
        ColumnFamilyStore cfs = keyspace.getColumnFamilyStore(COUNTER_CF);

        fillCounterCF(cfs, numPartitions);

        assertOrderedAll(cfs, numPartitions);

        assertEquals(1, cfs.getLiveSSTables().size());

        SSTableReader sstable = cfs.getLiveSSTables().iterator().next();

        //make sure to override at most 1 chunk when compression is enabled
        //use 0x00 instead of the usual 0x7A because if by any chance it's able to iterate over the corrupt
        //section, then we get many out-of-order errors, which we don't want
        overrideWithGarbage(sstable, ByteBufferUtil.bytes("0"), ByteBufferUtil.bytes("1"), (byte)0x00);

        // with skipCorrupted == false, the scrub is expected to fail
        try (LifecycleTransaction txn = cfs.getTracker().tryModify(Collections.singletonList(sstable), OperationType.SCRUB);
             Scrubber scrubber = new Scrubber(cfs, txn, false, true))
        {
            scrubber.scrub();
            fail("Expected a CorruptSSTableException to be thrown");
        }
        catch (IOError err)
        {
            assertTrue(Throwables.isCausedBy(err, CorruptSSTableException.class));
        }

        // with skipCorrupted == true, the corrupt rows will be skipped
        Scrubber.ScrubResult scrubResult;
        try (LifecycleTransaction txn = cfs.getTracker().tryModify(Collections.singletonList(sstable), OperationType.SCRUB);
             Scrubber scrubber = new Scrubber(cfs, txn, true, true))
        {
            scrubResult = scrubber.scrubWithResult();
        }

        assertNotNull(scrubResult);

        boolean compression = Boolean.parseBoolean(System.getProperty("cassandra.test.compression", "false"));
        assertEquals(0, scrubResult.emptyPartitions);
        if (compression)
        {
            assertEquals(numPartitions, scrubResult.badPartitions + scrubResult.goodPartitions);
            //because we only corrupted 1 chunk and we chose enough partitions to cover at least 3 chunks
            assertTrue(scrubResult.goodPartitions >= scrubResult.badPartitions * 2);
        }
        else
        {
<<<<<<< HEAD
            assertEquals(1, scrubResult.badRows);
            assertEquals(numPartitions - 1, scrubResult.goodRows);
=======
            assertEquals(1, scrubResult.badPartitions);
            assertEquals(numPartitions-1, scrubResult.goodPartitions);
>>>>>>> 31ce794d
        }
        assertEquals(1, cfs.getLiveSSTables().size());

        assertOrderedAll(cfs, scrubResult.goodPartitions);
    }

    private String primaryIndexPath(SSTableReader reader)
    {
        if (reader.descriptor.getFormat().getType() == SSTableFormat.Type.BIG)
            return reader.descriptor.filenameFor(Component.PRIMARY_INDEX);
        if (reader.descriptor.getFormat().getType() == SSTableFormat.Type.BTI)
            return reader.descriptor.filenameFor(Component.PARTITION_INDEX);
        else throw new IllegalArgumentException();
    }

    @Test
    public void testScrubCorruptedRowInSmallFile() throws Throwable
    {
        // overwrite one row with garbage
        testCorruptionInSmallFile((sstable, keys) ->
                                  overrideWithGarbage(sstable,
                                                      ByteBufferUtil.bytes(keys[0]),
                                                      ByteBufferUtil.bytes(keys[1]),
                                                      (byte) 0x7A),
                                  false,
                                  4);
    }


    @Test
    public void testScrubCorruptedIndex() throws Throwable
    {
        // overwrite a part of the index with garbage
        testCorruptionInSmallFile((sstable, keys) ->
                                  overrideWithGarbage(primaryIndexPath(sstable),
                                                      5,
                                                      6,
                                                      (byte) 0x7A),
                                  true,
                                  5);
    }

    @Test
    public void testScrubCorruptedIndexOnOpen() throws Throwable
    {
        // overwrite the whole index with garbage
        testCorruptionInSmallFile((sstable, keys) ->
                                  overrideWithGarbage(primaryIndexPath(sstable),
                                                      0,
                                                      60,
                                                      (byte) 0x7A),
                                  true,
                                  5);
    }

    @Test
    public void testScrubCorruptedRowCorruptedIndex() throws Throwable
    {
        // overwrite one row, and the index with garbage
        testCorruptionInSmallFile((sstable, keys) ->
                                  {
                                      overrideWithGarbage(sstable,
                                                          ByteBufferUtil.bytes(keys[2]),
                                                          ByteBufferUtil.bytes(keys[3]),
                                                          (byte) 0x7A);
                                      overrideWithGarbage(primaryIndexPath(sstable),
                                                          5,
                                                          6,
                                                          (byte) 0x7A);
                                  },
                                  false,
                                  2);   // corrupt after the second partition, no way to resync
    }

    public void testCorruptionInSmallFile(ThrowingBiConsumer<SSTableReader, String[], IOException> corrupt, boolean isFullyRecoverable, int expectedPartitions) throws Throwable
    {
        // cannot test this with compression
        assumeTrue(!Boolean.parseBoolean(System.getProperty("cassandra.test.compression", "false")));

        CompactionManager.instance.disableAutoCompaction();
        ColumnFamilyStore cfs = keyspace.getColumnFamilyStore(COUNTER_CF);
        cfs.clearUnsafe();

        String[] keys = fillCounterCF(cfs, 5);

        assertOrderedAll(cfs, 5);

        SSTableReader sstable = cfs.getLiveSSTables().iterator().next();

        // overwrite one row with garbage
        corrupt.accept(sstable, keys);

        // with skipCorrupted == false, the scrub is expected to fail
        if (!isFullyRecoverable)
        {
            try (LifecycleTransaction txn = cfs.getTracker().tryModify(Arrays.asList(sstable), OperationType.SCRUB);
                 Scrubber scrubber = new Scrubber(cfs, txn, false, true))
            {
                // with skipCorrupted == true, the corrupt row will be skipped
                scrubber.scrub();
                fail("Expected a CorruptSSTableException to be thrown");
            }
            catch (IOError err)
            {
            }
        }

        try (LifecycleTransaction txn = cfs.getTracker().tryModify(ImmutableList.of(sstable), OperationType.SCRUB);
             Scrubber scrubber = new Scrubber(cfs, txn, true, true))
        {
            // with skipCorrupted == true, the corrupt row will be skipped
            scrubber.scrub();
        }

        assertEquals(1, cfs.getLiveSSTables().size());
        // verify that we can read all of the rows, and there is now the expected number of rows
        assertOrderedAll(cfs, expectedPartitions);
    }

    @Test
    public void testScrubOneRowWithCorruptedKey() throws IOException, ExecutionException, InterruptedException, ConfigurationException
    {
        // cannot test this with compression
        assumeTrue(!Boolean.parseBoolean(System.getProperty("cassandra.test.compression", "false")));

        CompactionManager.instance.disableAutoCompaction();
        ColumnFamilyStore cfs = keyspace.getColumnFamilyStore(CF);

        // insert data and verify we get it back w/ range query
        fillCF(cfs, 4);
        assertOrderedAll(cfs, 4);

        SSTableReader sstable = cfs.getLiveSSTables().iterator().next();
        overrideWithGarbage(sstable, 0, 2, (byte)0x7A);

        CompactionManager.instance.performScrub(cfs, false, true, 2);

        // check data is still there
        // For Trie format we won't be able to recover the damaged partition key (partion index doesn't store the
        // whole key)
        assertOrderedAll(cfs, SSTableFormat.Type.current() == SSTableFormat.Type.BTI ? 3 : 4);
    }

    @Test
    public void testScrubCorruptedCounterRowNoEarlyOpen() throws IOException, WriteTimeoutException
    {
        boolean oldDisabledVal = SSTableRewriter.disableEarlyOpeningForTests;
        try
        {
            SSTableRewriter.disableEarlyOpeningForTests = true;
            testScrubCorruptedCounterPartition();
        }
        finally
        {
            SSTableRewriter.disableEarlyOpeningForTests = oldDisabledVal;
        }
    }

    @Test
    public void testScrubMultiRow() throws ExecutionException, InterruptedException
    {
        CompactionManager.instance.disableAutoCompaction();
        ColumnFamilyStore cfs = keyspace.getColumnFamilyStore(CF);

        // insert data and verify we get it back w/ range query
        fillCF(cfs, 10);
        assertOrderedAll(cfs, 10);

        CompactionManager.instance.performScrub(cfs, false, true, 2);

        // check data is still there
        assertOrderedAll(cfs, 10);
    }

    @Test
    public void testScrubNoIndex() throws ExecutionException, InterruptedException, ConfigurationException
    {
        CompactionManager.instance.disableAutoCompaction();
        ColumnFamilyStore cfs = keyspace.getColumnFamilyStore(CF);

        // insert data and verify we get it back w/ range query
        fillCF(cfs, 10);
        assertOrderedAll(cfs, 10);

        for (SSTableReader sstable : cfs.getLiveSSTables())
        {
            switch (sstable.descriptor.getFormat().getType()) {
                case BIG:
                    assertTrue(new File(sstable.descriptor.filenameFor(Component.PRIMARY_INDEX)).delete());
                    break;
                case BTI:
                    assertTrue(new File(sstable.descriptor.filenameFor(Component.PARTITION_INDEX)).delete());
                    new File(sstable.descriptor.filenameFor(Component.ROW_INDEX)).delete(); // row index is optional
                    break;
                default:
                    fail("Unknonw SSTable format");
            }
        }

        CompactionManager.instance.performScrub(cfs, false, true, 2);

        // check data is still there
        assertOrderedAll(cfs, 10);
    }

    @Test
    public void testScrubOutOfOrder() throws IOException
    {
        // Run only for Big Table format because Big Table Format does not complain if partitions are given in invalid
        // order. Legacy SSTables with out-of-order partitions exist in production systems and must be corrected
        // by scrubbing. The trie index format does not permit such partitions.
        Assume.assumeThat(SSTableFormat.Type.current(), is(SSTableFormat.Type.BIG));

        // This test assumes ByteOrderPartitioner to create out-of-order SSTable
        IPartitioner oldPartitioner = DatabaseDescriptor.getPartitioner();
        DatabaseDescriptor.setPartitionerUnsafe(new ByteOrderedPartitioner());

        // Create out-of-order SSTable
        File tempDir = Files.createTempDirectory("ScrubTest.testScrubOutOfOrder").toFile();
        // create ks/cf directory
        File tempDataDir = new File(tempDir, String.join(File.separator, ksName, CF));
        assertTrue(tempDataDir.mkdirs());
        try
        {
            CompactionManager.instance.disableAutoCompaction();
            ColumnFamilyStore cfs = keyspace.getColumnFamilyStore(CF);

            List<String> keys = Arrays.asList("t", "a", "b", "z", "c", "y", "d");
            Descriptor desc = cfs.newSSTableDescriptor(tempDataDir);

            try (LifecycleTransaction txn = LifecycleTransaction.offline(OperationType.WRITE);
                 SSTableTxnWriter writer = new SSTableTxnWriter(txn, createTestWriter(desc, keys.size(), cfs.metadata, txn)))
            {
                for (String k : keys)
                {
                    PartitionUpdate update = UpdateBuilder.create(cfs.metadata(), Util.dk(k))
                                                          .newRow("someName").add("val", "someValue")
                                                          .build();

                    writer.append(update.unfilteredIterator());
                }
                writer.finish(false);
            }

            try
            {
                desc.getFormat().getReaderFactory().open(desc, cfs.metadata);
                fail("SSTR validation should have caught the out-of-order rows");
            }
            catch (CorruptSSTableException ise)
            { /* this is expected */ }

            // open without validation for scrubbing
            Set<Component> components = new HashSet<>();
            if (new File(desc.filenameFor(Component.COMPRESSION_INFO)).exists())
                components.add(Component.COMPRESSION_INFO);
            components.add(Component.DATA);
            components.addAll(desc.getFormat().primaryIndexComponents());
            components.add(Component.FILTER);
            components.add(Component.STATS);
            components.add(Component.SUMMARY);
            components.add(Component.TOC);

            SSTableReader sstable = desc.getFormat().getReaderFactory().openNoValidation(desc, components, cfs);
            if (sstable.last.compareTo(sstable.first) < 0)
                sstable.last = sstable.first;

            try (LifecycleTransaction scrubTxn = LifecycleTransaction.offline(OperationType.SCRUB, sstable);
                 Scrubber scrubber = new Scrubber(cfs, scrubTxn, false, true))
            {
                scrubber.scrub();
            }
            LifecycleTransaction.waitForDeletions();
            cfs.loadNewSSTables();
            assertOrderedAll(cfs, 7);
        }
        finally
        {
            FileUtils.deleteRecursive(tempDataDir);
            // reset partitioner
            DatabaseDescriptor.setPartitionerUnsafe(oldPartitioner);
        }
    }

    private void overrideWithGarbage(SSTableReader sstable, ByteBuffer key1, ByteBuffer key2) throws IOException
    {
        overrideWithGarbage(sstable, key1, key2, (byte) 'z');
    }

    private void overrideWithGarbage(SSTableReader sstable, ByteBuffer key1, ByteBuffer key2, byte junk) throws IOException
    {
        boolean compression = Boolean.parseBoolean(System.getProperty("cassandra.test.compression", "false"));
        long startPosition, endPosition;

        if (compression)
        { // overwrite with garbage the compression chunks from key1 to key2
            CompressionMetadata compData = CompressionMetadata.create(sstable.getFilename());

            CompressionMetadata.Chunk chunk1 = compData.chunkFor(
            sstable.getPosition(PartitionPosition.ForKey.get(key1, sstable.getPartitioner()), SSTableReader.Operator.EQ).position);
            CompressionMetadata.Chunk chunk2 = compData.chunkFor(
            sstable.getPosition(PartitionPosition.ForKey.get(key2, sstable.getPartitioner()), SSTableReader.Operator.EQ).position);

            startPosition = Math.min(chunk1.offset, chunk2.offset);
            endPosition = Math.max(chunk1.offset + chunk1.length, chunk2.offset + chunk2.length);

            compData.close();
        }
        else
        { // overwrite with garbage from key1 to key2
            long row0Start = sstable.getPosition(PartitionPosition.ForKey.get(key1, sstable.getPartitioner()), SSTableReader.Operator.EQ).position;
            long row1Start = sstable.getPosition(PartitionPosition.ForKey.get(key2, sstable.getPartitioner()), SSTableReader.Operator.EQ).position;
            startPosition = Math.min(row0Start, row1Start);
            endPosition = Math.max(row0Start, row1Start);
        }

        overrideWithGarbage(sstable, startPosition, endPosition, junk);
    }

    private void overrideWithGarbage(SSTableReader sstable, long startPosition, long endPosition) throws IOException
    {
        overrideWithGarbage(sstable, startPosition, endPosition, (byte) 'z');
    }

    private void overrideWithGarbage(SSTableReader sstable, long startPosition, long endPosition, byte junk) throws IOException
    {
        overrideWithGarbage(sstable.getFilename(), startPosition, endPosition, junk);
    }

    private void overrideWithGarbage(String path, long startPosition, long endPosition, byte junk) throws IOException
    {
        try (RandomAccessFile file = new RandomAccessFile(path, "rw"))
        {
            file.seek(startPosition);
            int length = (int)(endPosition - startPosition);
            byte[] buff = new byte[length];
            Arrays.fill(buff, junk);
            file.write(buff, 0, length);
        }
        if (ChunkCache.instance != null)
            ChunkCache.instance.invalidateFile(path);
    }

    private static void assertOrderedAll(ColumnFamilyStore cfs, int expectedSize)
    {
        assertOrdered(Util.cmd(cfs).build(), expectedSize);
    }

    private static void assertOrdered(ReadCommand cmd, int expectedSize)
    {
        int size = 0;
        DecoratedKey prev = null;
        for (Partition partition : Util.getAllUnfiltered(cmd))
        {
            DecoratedKey current = partition.partitionKey();
            assertTrue("key " + current + " does not sort after previous key " + prev, prev == null || prev.compareTo(current) < 0);
            prev = current;
            ++size;
        }
        assertEquals(expectedSize, size);
    }

    protected void fillCF(ColumnFamilyStore cfs, int partitionsPerSSTable)
    {
        for (int i = 0; i < partitionsPerSSTable; i++)
        {
            PartitionUpdate update = UpdateBuilder.create(cfs.metadata(), String.valueOf(i))
                                                  .newRow("r1").add("val", "1")
                                                  .newRow("r1").add("val", "1")
                                                  .build();

            new Mutation(update).applyUnsafe();
        }

        cfs.forceBlockingFlush(ColumnFamilyStore.FlushReason.UNIT_TESTS);
    }

    public static void fillIndexCF(ColumnFamilyStore cfs, boolean composite, long... values)
    {
        assertEquals(0, values.length % 2);
        for (int i = 0; i < values.length; i += 2)
        {
            UpdateBuilder builder = UpdateBuilder.create(cfs.metadata(), String.valueOf(i));
            if (composite)
            {
                builder.newRow("c" + i)
                       .add(COL_INDEX, values[i])
                       .add(COL_NON_INDEX, values[i + 1]);
            }
            else
            {
                builder.newRow()
                       .add(COL_INDEX, values[i])
                       .add(COL_NON_INDEX, values[i + 1]);
            }
            new Mutation(builder.build()).applyUnsafe();
        }

        cfs.forceBlockingFlush(ColumnFamilyStore.FlushReason.UNIT_TESTS);
    }

    protected String[] fillCounterCF(ColumnFamilyStore cfs, int partitionsPerSSTable) throws WriteTimeoutException
    {
        SortedSet<String> tokenSorted = Sets.newTreeSet(Comparator.comparing(a -> cfs.getPartitioner()
                                                                                     .decorateKey(ByteBufferUtil.bytes(a))));

        for (int i = 0; i < partitionsPerSSTable; i++)
        {
            PartitionUpdate update = UpdateBuilder.create(cfs.metadata(), String.valueOf(i))
                                                  .newRow("r1").add("val", 100L)
                                                  .build();
            tokenSorted.add(String.valueOf(i));
            new CounterMutation(new Mutation(update), ConsistencyLevel.ONE).apply();
        }

        cfs.forceBlockingFlush(ColumnFamilyStore.FlushReason.UNIT_TESTS);

        return tokenSorted.toArray(ArrayUtils.EMPTY_STRING_ARRAY);
    }

    @Test
    public void testScrubColumnValidation() throws InterruptedException, RequestExecutionException, ExecutionException
    {
        QueryProcessor.process(String.format("CREATE TABLE \"%s\".test_compact_static_columns (a bigint, b timeuuid, c boolean static, d text, PRIMARY KEY (a, b))", ksName), ConsistencyLevel.ONE);

        ColumnFamilyStore cfs = keyspace.getColumnFamilyStore("test_compact_static_columns");

        QueryProcessor.executeInternal(String.format("INSERT INTO \"%s\".test_compact_static_columns (a, b, c, d) VALUES (123, c3db07e8-b602-11e3-bc6b-e0b9a54a6d93, true, 'foobar')", ksName));
        cfs.forceBlockingFlush(ColumnFamilyStore.FlushReason.UNIT_TESTS);
        CompactionManager.instance.performScrub(cfs, false, true, 2);

        QueryProcessor.process(String.format("CREATE TABLE \"%s\".test_scrub_validation (a text primary key, b int)", ksName), ConsistencyLevel.ONE);
        ColumnFamilyStore cfs2 = keyspace.getColumnFamilyStore("test_scrub_validation");

        new Mutation(UpdateBuilder.create(cfs2.metadata(), "key").newRow().add("b", Int32Type.instance.decompose(1)).build()).apply();
        cfs2.forceBlockingFlush(ColumnFamilyStore.FlushReason.UNIT_TESTS);

        CompactionManager.instance.performScrub(cfs2, false, false, 2);
    }

    /**
     * For CASSANDRA-6892 too, check that for a compact table with one cluster column, we can insert whatever
     * we want as value for the clustering column, including something that would conflict with a CQL column definition.
     */
    @Test
    public void testValidationCompactStorage() throws Exception
    {
        QueryProcessor.process(String.format("CREATE TABLE \"%s\".test_compact_dynamic_columns (a int, b text, c text, PRIMARY KEY (a, b)) WITH COMPACT STORAGE", ksName), ConsistencyLevel.ONE);

        ColumnFamilyStore cfs = keyspace.getColumnFamilyStore("test_compact_dynamic_columns");

        QueryProcessor.executeInternal(String.format("INSERT INTO \"%s\".test_compact_dynamic_columns (a, b, c) VALUES (0, 'a', 'foo')", ksName));
        QueryProcessor.executeInternal(String.format("INSERT INTO \"%s\".test_compact_dynamic_columns (a, b, c) VALUES (0, 'b', 'bar')", ksName));
        QueryProcessor.executeInternal(String.format("INSERT INTO \"%s\".test_compact_dynamic_columns (a, b, c) VALUES (0, 'c', 'boo')", ksName));
        cfs.forceBlockingFlush(ColumnFamilyStore.FlushReason.UNIT_TESTS);
        CompactionManager.instance.performScrub(cfs, true, true, 2);

        // Scrub is silent, but it will remove broken records. So reading everything back to make sure nothing to "scrubbed away"
        UntypedResultSet rs = QueryProcessor.executeInternal(String.format("SELECT * FROM \"%s\".test_compact_dynamic_columns", ksName));
        assertNotNull(rs);
        assertEquals(3, rs.size());

        Iterator<UntypedResultSet.Row> iter = rs.iterator();
        assertEquals("foo", iter.next().getString("c"));
        assertEquals("bar", iter.next().getString("c"));
        assertEquals("boo", iter.next().getString("c"));
    }

    @Test /* CASSANDRA-5174 */
    public void testScrubKeysIndex_preserveOrder() throws IOException, ExecutionException, InterruptedException
    {
        //If the partitioner preserves the order then SecondaryIndex uses BytesType comparator,
        // otherwise it uses LocalByPartitionerType
        testScrubIndex(CF_INDEX1_BYTEORDERED, COL_INDEX, false, true);
    }

    @Test /* CASSANDRA-5174 */
    public void testScrubCompositeIndex_preserveOrder() throws IOException, ExecutionException, InterruptedException
    {
        testScrubIndex(CF_INDEX2_BYTEORDERED, COL_INDEX, true, true);
    }

    @Test /* CASSANDRA-5174 */
    public void testScrubKeysIndex() throws IOException, ExecutionException, InterruptedException
    {
        testScrubIndex(CF_INDEX1, COL_INDEX, false, true);
    }

    @Test /* CASSANDRA-5174 */
    public void testScrubCompositeIndex() throws IOException, ExecutionException, InterruptedException
    {
        testScrubIndex(CF_INDEX2, COL_INDEX, true, true);
    }

    @Test /* CASSANDRA-5174 */
    public void testFailScrubKeysIndex() throws IOException, ExecutionException, InterruptedException
    {
        testScrubIndex(CF_INDEX1, COL_INDEX, false, false);
    }

    @Test /* CASSANDRA-5174 */
    public void testFailScrubCompositeIndex() throws IOException, ExecutionException, InterruptedException
    {
        testScrubIndex(CF_INDEX2, COL_INDEX, true, false);
    }

    @Test /* CASSANDRA-5174 */
    public void testScrubTwice() throws IOException, ExecutionException, InterruptedException
    {
        testScrubIndex(CF_INDEX2, COL_INDEX, true, true, true);
    }

    @SuppressWarnings("SameParameterValue")
    private void testScrubIndex(String cfName, String colName, boolean composite, boolean... scrubs)
    throws IOException, ExecutionException, InterruptedException
    {
        CompactionManager.instance.disableAutoCompaction();
        ColumnFamilyStore cfs = keyspace.getColumnFamilyStore(cfName);

        int numRows = 1000;
        long[] colValues = new long[numRows * 2]; // each row has two columns
        for (int i = 0; i < colValues.length; i += 2)
        {
            colValues[i] = (i % 4 == 0 ? 1L : 2L); // index column
            colValues[i + 1] = 3L; //other column
        }
        fillIndexCF(cfs, composite, colValues);

        // check index

        assertOrdered(Util.cmd(cfs).filterOn(colName, Operator.EQ, 1L).build(), numRows / 2);

        // scrub index
        Set<ColumnFamilyStore> indexCfss = cfs.indexManager.getAllIndexColumnFamilyStores();
        assertEquals(1, indexCfss.size());
        for (ColumnFamilyStore indexCfs : indexCfss)
        {
            for (int i = 0; i < scrubs.length; i++)
            {
                boolean failure = !scrubs[i];
                if (failure)
                { //make sure the next scrub fails
                    overrideWithGarbage(indexCfs.getLiveSSTables().iterator().next(), ByteBufferUtil.bytes(1L), ByteBufferUtil.bytes(2L), (byte)0x7A);
                }
                CompactionManager.AllSSTableOpStatus result = indexCfs.scrub(false, false, false, true, false, 0);
                assertEquals(failure ?
                             CompactionManager.AllSSTableOpStatus.ABORTED :
                             CompactionManager.AllSSTableOpStatus.SUCCESSFUL,
                             result);
            }
        }


        // check index is still working
        assertOrdered(Util.cmd(cfs).filterOn(colName, Operator.EQ, 1L).build(), numRows / 2);
    }

    private static SSTableMultiWriter createTestWriter(Descriptor descriptor, long keyCount, TableMetadataRef metadata, LifecycleTransaction txn)
    {
        SerializationHeader header = new SerializationHeader(true, metadata.get(), metadata.get().regularAndStaticColumns(), EncodingStats.NO_STATS);
        MetadataCollector collector = new MetadataCollector(metadata.get().comparator).sstableLevel(0);
        return new TestMultiWriter(new TestWriter(descriptor, keyCount, 0, null, false, metadata, collector, header, txn), txn);
    }

    private static class TestMultiWriter extends SimpleSSTableMultiWriter
    {
        TestMultiWriter(SSTableWriter writer, LifecycleNewTracker lifecycleNewTracker)
        {
            super(writer, lifecycleNewTracker);
        }
    }

    /**
     * Test writer that allows to write out of order SSTable.
     */
    private static class TestWriter extends BigTableWriter
    {
        TestWriter(Descriptor descriptor, long keyCount, long repairedAt, UUID pendingRepair, boolean isTransient, TableMetadataRef metadata,
                   MetadataCollector collector, SerializationHeader header, LifecycleTransaction txn)
        {
            super(descriptor, keyCount, repairedAt, pendingRepair, isTransient, metadata, collector, header, Collections.emptySet(), txn, Collections.emptySet());
        }

        @Override
        protected long beforeAppend(DecoratedKey decoratedKey)
        {
            return dataFile.position();
        }
    }

    /**
     * Tests with invalid sstables (containing duplicate entries in 2.0 and 3.0 storage format),
     * that were caused by upgrading from 2.x with duplicate range tombstones.
     *
     * See CASSANDRA-12144 for details.
     */
    @Test
    public void testFilterOutDuplicates() throws Exception
    {
        DatabaseDescriptor.setPartitionerUnsafe(Murmur3Partitioner.instance);
        QueryProcessor.process(String.format("CREATE TABLE \"%s\".cf_with_duplicates_3_0 (a int, b int, c int, PRIMARY KEY (a, b))", ksName), ConsistencyLevel.ONE);

        ColumnFamilyStore cfs = keyspace.getColumnFamilyStore("cf_with_duplicates_3_0");

        Path legacySSTableRoot = Paths.get(System.getProperty(INVALID_LEGACY_SSTABLE_ROOT_PROP),
                                           "Keyspace1",
                                           "cf_with_duplicates_3_0");

        for (String filename : new String[]{ "mb-3-big-CompressionInfo.db",
                                             "mb-3-big-Digest.crc32",
                                             "mb-3-big-Index.db",
                                             "mb-3-big-Summary.db",
                                             "mb-3-big-Data.db",
                                             "mb-3-big-Filter.db",
                                             "mb-3-big-Statistics.db",
                                             "mb-3-big-TOC.txt" })
        {
            Files.copy(Paths.get(legacySSTableRoot.toString(), filename), cfs.getDirectories().getDirectoryForNewSSTables().toPath().resolve(filename));
        }

        cfs.loadNewSSTables();

        cfs.scrub(true, true, false, false, false, 1);

        UntypedResultSet rs = QueryProcessor.executeInternal(String.format("SELECT * FROM \"%s\".cf_with_duplicates_3_0", ksName));
        assertNotNull(rs);
        assertEquals(1, rs.size());

        QueryProcessor.executeInternal(String.format("DELETE FROM \"%s\".cf_with_duplicates_3_0 WHERE a=1 AND b =2", ksName));
        rs = QueryProcessor.executeInternal(String.format("SELECT * FROM \"%s\".cf_with_duplicates_3_0", ksName));
        assertNotNull(rs);
        assertEquals(0, rs.size());
    }

    @Test
    public void testScrubOnePartitionWithTool()
    {
        ColumnFamilyStore cfs = keyspace.getColumnFamilyStore(CF);

        // insert data and verify we get it back w/ range query
        fillCF(cfs, 1);
        assertOrderedAll(cfs, 1);

        ToolResult tool = ToolRunner.invokeClass(StandaloneScrubber.class, ksName, CF);
        Assertions.assertThat(tool.getStdout()).contains("Pre-scrub sstables snapshotted into");
        Assertions.assertThat(tool.getStdout()).contains("1 partitions in new sstable and 0 empty");
        tool.assertOnCleanExit();

        // check data is still there
        assertOrderedAll(cfs, 1);
    }

    @Test
    public void testSkipScrubCorruptedCounterPartitionWithTool() throws IOException, WriteTimeoutException
    {
        ColumnFamilyStore cfs = keyspace.getColumnFamilyStore(COUNTER_CF);
        int numPartitions = 1000;

        fillCounterCF(cfs, numPartitions);
        assertOrderedAll(cfs, numPartitions);
        assertEquals(1, cfs.getLiveSSTables().size());
        SSTableReader sstable = cfs.getLiveSSTables().iterator().next();

        overrideWithGarbage(sstable, ByteBufferUtil.bytes("0"), ByteBufferUtil.bytes("1"), (byte)0x7A);

        // with skipCorrupted == true, the corrupt rows will be skipped
        ToolResult tool = ToolRunner.invokeClass(StandaloneScrubber.class, "-s", ksName, COUNTER_CF);
        Assertions.assertThat(tool.getStdout()).contains("0 empty");
        Assertions.assertThat(tool.getStdout()).contains("partitions that were skipped");
        tool.assertOnCleanExit();

        assertEquals(1, cfs.getLiveSSTables().size());
    }

    @Test
    public void testNoSkipScrubCorruptedCounterPartitionWithTool() throws IOException, WriteTimeoutException
    {
        ColumnFamilyStore cfs = keyspace.getColumnFamilyStore(COUNTER_CF);
        int numPartitions = 1000;

        fillCounterCF(cfs, numPartitions);
        assertOrderedAll(cfs, numPartitions);
        assertEquals(1, cfs.getLiveSSTables().size());
        SSTableReader sstable = cfs.getLiveSSTables().iterator().next();

        //use 0x00 instead of the usual 0x7A because if by any chance it's able to iterate over the corrupt
        //section, then we get many out-of-order errors, which we don't want
        overrideWithGarbage(sstable, ByteBufferUtil.bytes("0"), ByteBufferUtil.bytes("1"), (byte) 0x0);

        // with skipCorrupted == false, the scrub is expected to fail
        try
        {
            ToolRunner.invokeClass(StandaloneScrubber.class, ksName, COUNTER_CF);
            fail("Expected a CorruptSSTableException to be thrown");
        }
        catch (IOError err)
        {
            assertTrue(err.getCause() instanceof CorruptSSTableException);
        }
    }

    @Test
    public void testNoCheckScrubMultiPartitionWithTool()
    {
        ColumnFamilyStore cfs = keyspace.getColumnFamilyStore(CF);

        // insert data and verify we get it back w/ range query
        fillCF(cfs, 10);
        assertOrderedAll(cfs, 10);

        ToolResult tool = ToolRunner.invokeClass(StandaloneScrubber.class, "-n", ksName, CF);
        Assertions.assertThat(tool.getStdout()).contains("Pre-scrub sstables snapshotted into");
        Assertions.assertThat(tool.getStdout()).contains("10 partitions in new sstable and 0 empty");
        tool.assertOnCleanExit();

        // check data is still there
        assertOrderedAll(cfs, 10);
    }

    @Test
    public void testHeaderFixValidateOnlyWithTool()
    {
        ColumnFamilyStore cfs = keyspace.getColumnFamilyStore(CF);

        fillCF(cfs, 1);
        assertOrderedAll(cfs, 1);

        ToolResult tool = ToolRunner.invokeClass(StandaloneScrubber.class, "-e", "validate_only", ksName, CF);
        Assertions.assertThat(tool.getStdout()).contains("Not continuing with scrub, since '--header-fix validate-only' was specified.");
        tool.assertOnCleanExit();
        assertOrderedAll(cfs, 1);
    }

    @Test
    public void testHeaderFixValidateWithTool()
    {
        ColumnFamilyStore cfs = keyspace.getColumnFamilyStore(CF);

        fillCF(cfs, 1);
        assertOrderedAll(cfs, 1);

        ToolResult tool = ToolRunner.invokeClass(StandaloneScrubber.class, "-e", "validate", ksName, CF);
        Assertions.assertThat(tool.getStdout()).contains("Pre-scrub sstables snapshotted into");
        Assertions.assertThat(tool.getStdout()).contains("1 partitions in new sstable and 0 empty");
        tool.assertOnCleanExit();
        assertOrderedAll(cfs, 1);
    }

    @Test
    public void testHeaderFixFixOnlyWithTool()
    {
        ColumnFamilyStore cfs = keyspace.getColumnFamilyStore(CF);

        fillCF(cfs, 1);
        assertOrderedAll(cfs, 1);

        ToolResult tool = ToolRunner.invokeClass(StandaloneScrubber.class, "-e", "fix-only", ksName, CF);
        Assertions.assertThat(tool.getStdout()).contains("Not continuing with scrub, since '--header-fix fix-only' was specified.");
        tool.assertOnCleanExit();
        assertOrderedAll(cfs, 1);
    }

    @Test
    public void testHeaderFixWithTool()
    {
        ColumnFamilyStore cfs = keyspace.getColumnFamilyStore(CF);

        fillCF(cfs, 1);
        assertOrderedAll(cfs, 1);

        ToolResult tool = ToolRunner.invokeClass(StandaloneScrubber.class, "-e", "fix", ksName, CF);
        Assertions.assertThat(tool.getStdout()).contains("Pre-scrub sstables snapshotted into");
        Assertions.assertThat(tool.getStdout()).contains("1 partitions in new sstable and 0 empty");
        tool.assertOnCleanExit();
        assertOrderedAll(cfs, 1);
    }

    @Test
    public void testHeaderFixNoChecksWithTool()
    {
        ColumnFamilyStore cfs = keyspace.getColumnFamilyStore(CF);

        fillCF(cfs, 1);
        assertOrderedAll(cfs, 1);

        ToolResult tool = ToolRunner.invokeClass(StandaloneScrubber.class, "-e", "off", ksName, CF);
        Assertions.assertThat(tool.getStdout()).contains("Pre-scrub sstables snapshotted into");
        Assertions.assertThat(tool.getStdout()).contains("1 partitions in new sstable and 0 empty");
        tool.assertOnCleanExit();
        assertOrderedAll(cfs, 1);
    }
}<|MERGE_RESOLUTION|>--- conflicted
+++ resolved
@@ -233,13 +233,8 @@
         }
         else
         {
-<<<<<<< HEAD
-            assertEquals(1, scrubResult.badRows);
-            assertEquals(numPartitions - 1, scrubResult.goodRows);
-=======
             assertEquals(1, scrubResult.badPartitions);
-            assertEquals(numPartitions-1, scrubResult.goodPartitions);
->>>>>>> 31ce794d
+            assertEquals(numPartitions - 1, scrubResult.goodPartitions);
         }
         assertEquals(1, cfs.getLiveSSTables().size());
 
