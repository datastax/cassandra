--- conflicted
+++ resolved
@@ -23,10 +23,12 @@
 import java.util.Arrays;
 import java.util.Collection;
 import java.util.Comparator;
+import java.util.HashSet;
 import java.util.Iterator;
 import java.util.List;
 import java.util.Map;
 import java.util.Random;
+import java.util.Set;
 import java.util.SortedMap;
 import java.util.TreeMap;
 import java.util.TreeSet;
@@ -875,7 +877,6 @@
         }
     }
 
-<<<<<<< HEAD
     <T> void delete(InMemoryTrie<T> trie, ByteComparable key)
     {
         delete(trie, key, usePut());
@@ -893,7 +894,9 @@
         catch (TrieSpaceExhaustedException e)
         {
             throw new RuntimeException(e);
-=======
+        }
+    }
+
     <T> void putSimpleTransform(InMemoryTrie<T> trie,
                                 ByteComparable key,
                                 T value,
@@ -906,7 +909,6 @@
         catch (TrieSpaceExhaustedException e)
         {
             throw Throwables.propagate(e);
->>>>>>> 1386dcad
         }
     }
 }