--- conflicted
+++ resolved
@@ -72,30 +72,7 @@
         initThread.setName("initThread");
         initThread.start();
 
-<<<<<<< HEAD
-        try
-        {
-            initThread.join(); // Should not block here
-        }
-        catch (InterruptedException expected)
-        {
-        }
-
-        Assert.assertFalse(initThread.isAlive());
-
-        try
-        {
-            Thread.sleep(1000); // Wait for COMMIT-LOG-ALLOCATOR exit
-        }
-        catch (InterruptedException e)
-        {
-            Assert.fail();
-        }
-
-        Assert.assertEquals(Thread.State.TERMINATED, CommitLog.instance.getSegmentManager().managerThread.getState()); // exit successfully
-=======
         Util.spinAssertEquals(true, killed::isSignaled, 120);
->>>>>>> b4b9f319
     }
 
     private static class MockCommitLogSegmentMgr extends CommitLogSegmentManagerStandard {
