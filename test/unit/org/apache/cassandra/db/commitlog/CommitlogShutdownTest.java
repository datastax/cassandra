/*
 * Licensed to the Apache Software Foundation (ASF) under one
 * or more contributor license agreements.  See the NOTICE file
 * distributed with this work for additional information
 * regarding copyright ownership.  The ASF licenses this file
 * to you under the Apache License, Version 2.0 (the
 * "License"); you may not use this file except in compliance
 * with the License.  You may obtain a copy of the License at
 *
 *     http://www.apache.org/licenses/LICENSE-2.0
 *
 * Unless required by applicable law or agreed to in writing, software
 * distributed under the License is distributed on an "AS IS" BASIS,
 * WITHOUT WARRANTIES OR CONDITIONS OF ANY KIND, either express or implied.
 * See the License for the specific language governing permissions and
 * limitations under the License.
 */

package org.apache.cassandra.db.commitlog;

import java.nio.ByteBuffer;
import java.util.ArrayList;
import java.util.Arrays;
import java.util.List;
import java.util.Random;

import com.google.common.collect.ImmutableMap;
import org.apache.cassandra.io.util.File;
import org.junit.Assert;
import org.junit.Test;
import org.junit.runner.RunWith;

import org.apache.cassandra.SchemaLoader;
import org.apache.cassandra.config.Config;
import org.apache.cassandra.config.DatabaseDescriptor;
import org.apache.cassandra.config.ParameterizedClass;
import org.apache.cassandra.db.ColumnFamilyStore;
import org.apache.cassandra.db.Keyspace;
import org.apache.cassandra.db.Mutation;
import org.apache.cassandra.db.RowUpdateBuilder;
import org.apache.cassandra.db.compaction.CompactionManager;
import org.apache.cassandra.db.marshal.AsciiType;
import org.apache.cassandra.db.marshal.BytesType;
import org.apache.cassandra.schema.KeyspaceParams;
import org.apache.cassandra.service.StorageService;
import org.jboss.byteman.contrib.bmunit.BMRule;
import org.jboss.byteman.contrib.bmunit.BMUnitRunner;

/**
 * Since this test depends on byteman rules being setup during initialization, you shouldn't add tests to this class
 */
@RunWith(BMUnitRunner.class)
public class CommitlogShutdownTest
{
    private static final String KEYSPACE1 = "CommitLogTest";
    private static final String STANDARD1 = "Standard1";

    private final static byte[] entropy = new byte[1024 * 256];

    @Test
    @BMRule(name = "Make removing commitlog segments slow",
    targetClass = "CommitLogSegment",
    targetMethod = "discard",
    action = "Thread.sleep(50)")
    public void testShutdownWithPendingTasks() throws Exception
    {
        new Random().nextBytes(entropy);
        DatabaseDescriptor.daemonInitialization();
        DatabaseDescriptor.setCommitLogCompression(new ParameterizedClass("LZ4Compressor", ImmutableMap.of()));
        DatabaseDescriptor.setCommitLogSegmentSize(1);
        DatabaseDescriptor.setCommitLogSync(Config.CommitLogSync.periodic);
        DatabaseDescriptor.setCommitLogSyncPeriod(10 * 1000);
        SchemaLoader.prepareServer();
        SchemaLoader.createKeyspace(KEYSPACE1,
                                    KeyspaceParams.simple(1),
                                    SchemaLoader.standardCFMD(KEYSPACE1, STANDARD1, 0, AsciiType.instance, BytesType.instance));

                                    CompactionManager.instance.disableAutoCompaction();

        ColumnFamilyStore cfs1 = Keyspace.open(KEYSPACE1).getColumnFamilyStore(STANDARD1);

        final Mutation m = new RowUpdateBuilder(cfs1.metadata.get(), 0, "k")
                           .clustering("bytes")
                           .add("val", ByteBuffer.wrap(entropy))
                           .build();

        // force creating several commitlog files
        for (int i = 0; i < 10; i++)
        {
            m.apply();
        }

        StorageService.instance.drain();

<<<<<<< HEAD
        // the shutdown should block until all logs except the currently active one and perhaps a new, empty one are gone
        Assert.assertTrue(new File(DatabaseDescriptor.getCommitLogLocation()).tryList().length <= 2);
=======
        List<CommitLogSegment> segmentsToCheck = new ArrayList<>(CommitLog.instance.segmentManager.getActiveSegments());
        // remove the last, potentially active segment from the check
        if (!segmentsToCheck.isEmpty())
            segmentsToCheck.remove(segmentsToCheck.size() - 1);

        for (CommitLogSegment segment : segmentsToCheck)
        {
            Assert.assertFalse("An unused segment is left after drain: " + segment.getName()
                               + ", dirty tables: " + segment.dirtyString()
                               + ", total segments: " + CommitLog.instance.segmentManager.getActiveSegments().size()
                               + ", commit log files: " + Arrays.toString(new File(DatabaseDescriptor.getCommitLogLocation()).listFiles()),
                               segment.isUnused());
        }
>>>>>>> bc8941e3
    }
}<|MERGE_RESOLUTION|>--- conflicted
+++ resolved
@@ -18,6 +18,7 @@
 
 package org.apache.cassandra.db.commitlog;
 
+import java.io.File;
 import java.nio.ByteBuffer;
 import java.util.ArrayList;
 import java.util.Arrays;
@@ -25,7 +26,6 @@
 import java.util.Random;
 
 import com.google.common.collect.ImmutableMap;
-import org.apache.cassandra.io.util.File;
 import org.junit.Assert;
 import org.junit.Test;
 import org.junit.runner.RunWith;
@@ -92,10 +92,6 @@
 
         StorageService.instance.drain();
 
-<<<<<<< HEAD
-        // the shutdown should block until all logs except the currently active one and perhaps a new, empty one are gone
-        Assert.assertTrue(new File(DatabaseDescriptor.getCommitLogLocation()).tryList().length <= 2);
-=======
         List<CommitLogSegment> segmentsToCheck = new ArrayList<>(CommitLog.instance.segmentManager.getActiveSegments());
         // remove the last, potentially active segment from the check
         if (!segmentsToCheck.isEmpty())
@@ -109,6 +105,5 @@
                                + ", commit log files: " + Arrays.toString(new File(DatabaseDescriptor.getCommitLogLocation()).listFiles()),
                                segment.isUnused());
         }
->>>>>>> bc8941e3
     }
 }