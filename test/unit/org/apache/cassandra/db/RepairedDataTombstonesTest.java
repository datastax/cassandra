--- conflicted
+++ resolved
@@ -237,15 +237,10 @@
     {
         ReadCommand cmd = Util.cmd(getCurrentColumnFamilyStore()).build();
         int foundRows = 0;
-<<<<<<< HEAD
         try (ReadExecutionController executionController = cmd.executionController();
-             UnfilteredPartitionIterator iterator = cmd.executeLocally(executionController))
-=======
-        try (ReadOrderGroup orderGroup = cmd.startOrderGroup();
              UnfilteredPartitionIterator iterator =
-             includePurgeable ? cmd.queryStorage(getCurrentColumnFamilyStore(), orderGroup) :
-                                cmd.executeLocally(orderGroup))
->>>>>>> b7da0031
+             includePurgeable ? cmd.queryStorage(getCurrentColumnFamilyStore(), executionController) :
+                                cmd.executeLocally(executionController))
         {
             while (iterator.hasNext())
             {
@@ -284,15 +279,10 @@
     {
         ReadCommand cmd = Util.cmd(getCurrentColumnFamilyStore(), Util.dk(ByteBufferUtil.bytes(key))).build();
         int foundRows = 0;
-<<<<<<< HEAD
         try (ReadExecutionController executionController = cmd.executionController();
-             UnfilteredPartitionIterator iterator = cmd.executeLocally(executionController))
-=======
-        try (ReadOrderGroup orderGroup = cmd.startOrderGroup();
              UnfilteredPartitionIterator iterator =
-             includePurgeable ? cmd.queryStorage(getCurrentColumnFamilyStore(), orderGroup) :
-                                cmd.executeLocally(orderGroup))
->>>>>>> b7da0031
+             includePurgeable ? cmd.queryStorage(getCurrentColumnFamilyStore(), executionController) :
+                                cmd.executeLocally(executionController))
         {
             while (iterator.hasNext())
             {
