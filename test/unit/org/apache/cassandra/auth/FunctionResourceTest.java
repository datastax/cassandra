/*
 * Licensed to the Apache Software Foundation (ASF) under one
 * or more contributor license agreements.  See the NOTICE file
 * distributed with this work for additional information
 * regarding copyright ownership.  The ASF licenses this file
 * to you under the Apache License, Version 2.0 (the
 * "License"); you may not use this file except in compliance
 * with the License.  You may obtain a copy of the License at
 *
 *     http://www.apache.org/licenses/LICENSE-2.0
 *
 * Unless required by applicable law or agreed to in writing, software
 * distributed under the License is distributed on an "AS IS" BASIS,
 * WITHOUT WARRANTIES OR CONDITIONS OF ANY KIND, either express or implied.
 * See the License for the specific language governing permissions and
 * limitations under the License.
 */

package org.apache.cassandra.auth;

import java.util.ArrayList;
import java.util.Arrays;
import java.util.Collections;
import java.util.List;

import org.junit.Test;

import org.apache.cassandra.db.marshal.AbstractType;
import org.apache.cassandra.db.marshal.TypeParser;

import static org.assertj.core.api.Assertions.assertThatExceptionOfType;
import static org.junit.Assert.assertEquals;

public class FunctionResourceTest
{
    private static final String ks = "fr_ks";
    private static final String func = "functions";
    private static final String name = "concat";
    private static final String varType = "org.apache.cassandra.db.marshal.UTF8Type";

    @Test
    public void testFunction()
    {
        FunctionResource expected = FunctionResource.root();
        FunctionResource actual = FunctionResource.fromName(func);
        assertEquals(expected, actual);
        assertEquals(expected.getName(), actual.getName());
    }

    @Test
    public void testFunctionKeyspace()
    {
        FunctionResource expected = FunctionResource.keyspace(ks);
        FunctionResource actual = FunctionResource.fromName(String.format("%s/%s", func, ks));
        assertEquals(expected, actual);
        assertEquals(expected.getKeyspace(), actual.getKeyspace());
    }

    @Test
    public void testFunctionWithSingleInputParameter()
    {
        List<AbstractType<?>> argTypes = new ArrayList<>();
        argTypes.add(TypeParser.parse(varType));
        FunctionResource expected = FunctionResource.function(ks, name, argTypes);
        FunctionResource actual = FunctionResource.fromName(String.format("%s/%s/%s[%s]", func, ks, name, varType));
        assertEquals(expected, actual);
        assertEquals(expected.getKeyspace(), actual.getKeyspace());
    }

    @Test
    public void testFunctionWithMultipleInputParameter()
    {
        List<AbstractType<?>> argTypes = new ArrayList<>();
        argTypes.add(TypeParser.parse(varType));
        argTypes.add(TypeParser.parse(varType));
        FunctionResource expected = FunctionResource.function(ks, name, argTypes);
        FunctionResource actual = FunctionResource.fromName(String.format("%s/%s/%s[%s^%s]", func, ks, name, varType, varType));
        assertEquals(expected, actual);
        assertEquals(expected.getKeyspace(), actual.getKeyspace());
    }

    @Test
    public void testFunctionWithoutInputParameter()
    {
        List<AbstractType<?>> argTypes = new ArrayList<>();
        FunctionResource expected = FunctionResource.function(ks, name, argTypes);
        FunctionResource actual = FunctionResource.fromName(String.format("%s/%s/%s[]", func, ks, name));
        assertEquals(expected, actual);
        assertEquals(expected.getKeyspace(), actual.getKeyspace());

        String error = "functions/fr_ks/concat is not a valid function resource name. It must end with \"[]\"";
        assertThatExceptionOfType(IllegalArgumentException.class).isThrownBy(() -> FunctionResource.fromName(String.format("%s/%s/%s",func,ks,name)))
                                                                 .withMessage(error);
    }

    @Test
    public void testInvalidFunctionName()
    {
        String expected = "functions_test is not a valid function resource name";
        assertThatExceptionOfType(IllegalArgumentException.class)
            .describedAs(expected)
            .isThrownBy(() -> FunctionResource.fromName("functions_test"));
    }

    @Test
    public void testFunctionWithInvalidInput()
    {
<<<<<<< HEAD
        String expected = String.format("%s/%s/%s[%s]/test is not a valid function resource name", func, ks, name, varType);
        assertThatExceptionOfType(IllegalArgumentException.class)
            .describedAs(expected)
            .isThrownBy(() -> FunctionResource.fromName(String.format("%s/%s/%s[%s]/test", func, ks, name, varType)));
=======
        String invalidInput = String.format("%s/%s/%s[%s]/test", func, ks, name, varType);
        String expected = String.format("%s is not a valid function resource name. It must end with \"[]\"", invalidInput);
        assertThatExceptionOfType(IllegalArgumentException.class).isThrownBy(() -> FunctionResource.fromName(invalidInput))
                                                                 .withMessage(expected);
        ;
>>>>>>> b4b9f319
    }

    @Test
    public void testFunctionWithSpecialCharacter()
    {
        for (String funcName : Arrays.asList("my/fancy/func", "my_other[fancy]func"))
        {
            String input = String.format("%s/%s/%s[%s]", func, ks, funcName, varType);
            FunctionResource actual = FunctionResource.fromName(input);
            FunctionResource expected = FunctionResource.function(ks, funcName, Collections.singletonList(TypeParser.parse(varType)));
            assertEquals(expected, actual);
        }
    }
}<|MERGE_RESOLUTION|>--- conflicted
+++ resolved
@@ -89,7 +89,10 @@
         assertEquals(expected.getKeyspace(), actual.getKeyspace());
 
         String error = "functions/fr_ks/concat is not a valid function resource name. It must end with \"[]\"";
-        assertThatExceptionOfType(IllegalArgumentException.class).isThrownBy(() -> FunctionResource.fromName(String.format("%s/%s/%s",func,ks,name)))
+        assertThatExceptionOfType(IllegalArgumentException.class).isThrownBy(() -> FunctionResource.fromName(String.format("%s/%s/%s",
+                                                                                                                           func,
+                                                                                                                           ks,
+                                                                                                                           name)))
                                                                  .withMessage(error);
     }
 
@@ -97,26 +100,18 @@
     public void testInvalidFunctionName()
     {
         String expected = "functions_test is not a valid function resource name";
-        assertThatExceptionOfType(IllegalArgumentException.class)
-            .describedAs(expected)
-            .isThrownBy(() -> FunctionResource.fromName("functions_test"));
+        assertThatExceptionOfType(IllegalArgumentException.class).isThrownBy(() -> FunctionResource.fromName("functions_test"))
+                                                                 .withMessage(expected);
     }
 
     @Test
     public void testFunctionWithInvalidInput()
     {
-<<<<<<< HEAD
-        String expected = String.format("%s/%s/%s[%s]/test is not a valid function resource name", func, ks, name, varType);
-        assertThatExceptionOfType(IllegalArgumentException.class)
-            .describedAs(expected)
-            .isThrownBy(() -> FunctionResource.fromName(String.format("%s/%s/%s[%s]/test", func, ks, name, varType)));
-=======
         String invalidInput = String.format("%s/%s/%s[%s]/test", func, ks, name, varType);
         String expected = String.format("%s is not a valid function resource name. It must end with \"[]\"", invalidInput);
         assertThatExceptionOfType(IllegalArgumentException.class).isThrownBy(() -> FunctionResource.fromName(invalidInput))
                                                                  .withMessage(expected);
         ;
->>>>>>> b4b9f319
     }
 
     @Test
