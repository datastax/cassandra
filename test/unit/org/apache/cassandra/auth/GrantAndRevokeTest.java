--- conflicted
+++ resolved
@@ -27,10 +27,7 @@
 import org.junit.Test;
 
 import com.datastax.driver.core.ResultSet;
-<<<<<<< HEAD
 import org.apache.cassandra.ServerTestUtils;
-=======
->>>>>>> f7112929
 import org.apache.cassandra.Util;
 import org.apache.cassandra.config.DatabaseDescriptor;
 import org.apache.cassandra.cql3.CQLTester;
@@ -57,11 +54,9 @@
     @BeforeClass
     public static void setUpClass()
     {
-<<<<<<< HEAD
         ServerTestUtils.daemonInitialization();
-=======
->>>>>>> f7112929
         DatabaseDescriptor.setPermissionsValidity(0);
+        DatabaseDescriptor.setRolesValidity(0);
         CQLTester.setUpClass();
         requireAuthentication();
         requireNetwork();
