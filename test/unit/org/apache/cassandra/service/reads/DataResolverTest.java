/*
 * Licensed to the Apache Software Foundation (ASF) under one
 * or more contributor license agreements.  See the NOTICE file
 * distributed with this work for additional information
 * regarding copyright ownership.  The ASF licenses this file
 * to you under the Apache License, Version 2.0 (the
 * "License"); you may not use this file except in compliance
 * with the License.  You may obtain a copy of the License at
 *
 *     http://www.apache.org/licenses/LICENSE-2.0
 *
 * Unless required by applicable law or agreed to in writing, software
 * distributed under the License is distributed on an "AS IS" BASIS,
 * WITHOUT WARRANTIES OR CONDITIONS OF ANY KIND, either express or implied.
 * See the License for the specific language governing permissions and
 * limitations under the License.
 */
package org.apache.cassandra.service.reads;

import java.net.UnknownHostException;
import java.nio.ByteBuffer;
import java.util.Collections;
import java.util.Iterator;
import java.util.UUID;

import com.google.common.collect.Iterators;
import com.google.common.collect.Sets;

import org.junit.Assert;
import org.junit.Test;

import org.apache.cassandra.Util;
import org.apache.cassandra.db.Clustering;
import org.apache.cassandra.db.ClusteringBound;
import org.apache.cassandra.db.ConsistencyLevel;
import org.apache.cassandra.db.DeletionInfo;
import org.apache.cassandra.db.DeletionTime;
import org.apache.cassandra.db.EmptyIterators;
import org.apache.cassandra.db.MutableDeletionInfo;
import org.apache.cassandra.db.Mutation;
import org.apache.cassandra.db.RangeTombstone;
import org.apache.cassandra.db.ReadCommand;
import org.apache.cassandra.db.RowUpdateBuilder;
import org.apache.cassandra.db.Slice;
import org.apache.cassandra.db.partitions.PartitionIterator;
import org.apache.cassandra.db.partitions.PartitionUpdate;
import org.apache.cassandra.db.partitions.UnfilteredPartitionIterator;
import org.apache.cassandra.db.rows.BTreeRow;
import org.apache.cassandra.db.rows.BufferCell;
import org.apache.cassandra.db.rows.Cell;
import org.apache.cassandra.db.rows.CellPath;
import org.apache.cassandra.db.rows.ComplexColumnData;
import org.apache.cassandra.db.rows.RangeTombstoneBoundMarker;
import org.apache.cassandra.db.rows.RangeTombstoneBoundaryMarker;
import org.apache.cassandra.db.rows.Row;
import org.apache.cassandra.db.rows.RowIterator;
import org.apache.cassandra.db.ColumnFamilyStore;
import org.apache.cassandra.db.Keyspace;
import org.apache.cassandra.dht.Murmur3Partitioner;
import org.apache.cassandra.dht.Token;
import org.apache.cassandra.gms.Gossiper;
import org.apache.cassandra.locator.EndpointsForRange;
import org.apache.cassandra.locator.InetAddressAndPort;
import org.apache.cassandra.locator.Replica;
import org.apache.cassandra.locator.ReplicaPlan;
import org.apache.cassandra.locator.ReplicaUtils;
import org.apache.cassandra.net.*;
import org.apache.cassandra.service.StorageService;
import org.apache.cassandra.service.reads.repair.ReadRepair;
import org.apache.cassandra.service.reads.repair.RepairedDataTracker;
import org.apache.cassandra.service.reads.repair.RepairedDataVerifier;
import org.apache.cassandra.service.reads.repair.TestableReadRepair;
import org.apache.cassandra.utils.ByteBufferUtil;

import static org.apache.cassandra.Util.assertClustering;
import static org.apache.cassandra.Util.assertColumn;
import static org.apache.cassandra.Util.assertColumns;
import static org.apache.cassandra.db.ClusteringBound.Kind;
import static org.junit.Assert.assertEquals;
import static org.junit.Assert.assertFalse;
import static org.junit.Assert.assertNotNull;
import static org.junit.Assert.assertTrue;

public class DataResolverTest extends AbstractReadResponseTest
{
    private ReadCommand command;
    private TestableReadRepair readRepair;
    private Keyspace ks;
    private ColumnFamilyStore cfs;

    private EndpointsForRange makeReplicas(int num)
    {
        StorageService.instance.getTokenMetadata().clearUnsafe();

        switch (num)
        {
            case 2:
                ks = AbstractReadResponseTest.ks;
                cfs = AbstractReadResponseTest.cfs;
                break;
            case 4:
                ks = AbstractReadResponseTest.ks3;
                cfs = AbstractReadResponseTest.cfs3;
                break;
            default:
                throw new IllegalStateException("This test needs refactoring to cleanly support different replication factors");
        }

        command = Util.cmd(cfs, dk).withNowInSeconds(nowInSec).build();
        readRepair = new TestableReadRepair(command);
        Token token = Murmur3Partitioner.instance.getMinimumToken();
        EndpointsForRange.Builder replicas = EndpointsForRange.builder(ReplicaUtils.FULL_RANGE, num);
        for (int i = 0; i < num; i++)
        {
            try
            {
                InetAddressAndPort endpoint = InetAddressAndPort.getByAddress(new byte[]{ 127, 0, 0, (byte) (i + 1) });
                replicas.add(ReplicaUtils.full(endpoint));
                StorageService.instance.getTokenMetadata().updateNormalToken(token = token.increaseSlightly(), endpoint);
                Gossiper.instance.initializeNodeUnsafe(endpoint, UUID.randomUUID(), 1);
            }
            catch (UnknownHostException e)
            {
                throw new AssertionError(e);
            }
        }
        return replicas.build();
    }

    @Test
    public void testResolveNewerSingleRow()
    {
        EndpointsForRange replicas = makeReplicas(2);
        DataResolver resolver = new DataResolver(command, plan(replicas, ConsistencyLevel.ALL), readRepair, System.nanoTime(), noopReadTracker());
        InetAddressAndPort peer1 = replicas.get(0).endpoint();
        resolver.preprocess(response(command, peer1, iter(new RowUpdateBuilder(cfm, nowInSec, 0L, dk).clustering("1")
                                                                                                     .add("c1", "v1")
                                                                                                     .buildUpdate()), false));
        InetAddressAndPort peer2 = replicas.get(1).endpoint();
        resolver.preprocess(response(command, peer2, iter(new RowUpdateBuilder(cfm, nowInSec, 1L, dk).clustering("1")
                                                                                                     .add("c1", "v2")
                                                                                                     .buildUpdate()), false));

        try(PartitionIterator data = resolver.resolve())
        {
            try (RowIterator rows = Iterators.getOnlyElement(data))
            {
                Row row = Iterators.getOnlyElement(rows);
                assertColumns(row, "c1");
                assertColumn(cfm, row, "c1", "v2", 1);
            }
        }

        assertEquals(1, readRepair.sent.size());
        // peer 1 just needs to repair with the row from peer 2
        Mutation mutation = readRepair.getForEndpoint(peer1);
        assertRepairMetadata(mutation);
        assertRepairContainsNoDeletions(mutation);
        assertRepairContainsColumn(mutation, "1", "c1", "v2", 1);
    }

    @Test
    public void testResolveDisjointSingleRow()
    {
        EndpointsForRange replicas = makeReplicas(2);
        DataResolver resolver = new DataResolver(command, plan(replicas, ConsistencyLevel.ALL), readRepair, System.nanoTime(), noopReadTracker());
        InetAddressAndPort peer1 = replicas.get(0).endpoint();
        resolver.preprocess(response(command, peer1, iter(new RowUpdateBuilder(cfm, nowInSec, 0L, dk).clustering("1")
                                                                                                     .add("c1", "v1")
                                                                                                     .buildUpdate())));

        InetAddressAndPort peer2 = replicas.get(1).endpoint();
        resolver.preprocess(response(command, peer2, iter(new RowUpdateBuilder(cfm, nowInSec, 1L, dk).clustering("1")
                                                                                                     .add("c2", "v2")
                                                                                                     .buildUpdate())));

        try(PartitionIterator data = resolver.resolve())
        {
            try (RowIterator rows = Iterators.getOnlyElement(data))
            {
                Row row = Iterators.getOnlyElement(rows);
                assertColumns(row, "c1", "c2");
                assertColumn(cfm, row, "c1", "v1", 0);
                assertColumn(cfm, row, "c2", "v2", 1);
            }
        }

        assertEquals(2, readRepair.sent.size());
        // each peer needs to repair with each other's column
        Mutation mutation = readRepair.getForEndpoint(peer1);
        assertRepairMetadata(mutation);
        assertRepairContainsColumn(mutation, "1", "c2", "v2", 1);

        mutation = readRepair.getForEndpoint(peer2);
        assertRepairMetadata(mutation);
        assertRepairContainsColumn(mutation, "1", "c1", "v1", 0);
    }

    @Test
    public void testResolveDisjointMultipleRows() throws UnknownHostException
    {
        EndpointsForRange replicas = makeReplicas(2);
        DataResolver resolver = new DataResolver(command, plan(replicas, ConsistencyLevel.ALL), readRepair, System.nanoTime(), noopReadTracker());
        InetAddressAndPort peer1 = replicas.get(0).endpoint();
        resolver.preprocess(response(command, peer1, iter(new RowUpdateBuilder(cfm, nowInSec, 0L, dk).clustering("1")
                                                                                                     .add("c1", "v1")
                                                                                                     .buildUpdate())));
        InetAddressAndPort peer2 = replicas.get(1).endpoint();
        resolver.preprocess(response(command, peer2, iter(new RowUpdateBuilder(cfm, nowInSec, 1L, dk).clustering("2")
                                                                                                     .add("c2", "v2")
                                                                                                     .buildUpdate())));

        try (PartitionIterator data = resolver.resolve())
        {
            try (RowIterator rows = data.next())
            {
                // We expect the resolved superset to contain both rows
                Row row = rows.next();
                assertClustering(cfm, row, "1");
                assertColumns(row, "c1");
                assertColumn(cfm, row, "c1", "v1", 0);

                row = rows.next();
                assertClustering(cfm, row, "2");
                assertColumns(row, "c2");
                assertColumn(cfm, row, "c2", "v2", 1);

                assertFalse(rows.hasNext());
                assertFalse(data.hasNext());
            }
        }

        assertEquals(2, readRepair.sent.size());
        // each peer needs to repair the row from the other
        Mutation mutation = readRepair.getForEndpoint(peer1);
        assertRepairMetadata(mutation);
        assertRepairContainsNoDeletions(mutation);
        assertRepairContainsColumn(mutation, "2", "c2", "v2", 1);

        mutation = readRepair.getForEndpoint(peer2);
        assertRepairMetadata(mutation);
        assertRepairContainsNoDeletions(mutation);
        assertRepairContainsColumn(mutation, "1", "c1", "v1", 0);
    }

    @Test
    public void testResolveDisjointMultipleRowsWithRangeTombstones()
    {
        EndpointsForRange replicas = makeReplicas(4);
        DataResolver resolver = new DataResolver(command, plan(replicas, ConsistencyLevel.ALL), readRepair, System.nanoTime(), noopReadTracker());

        RangeTombstone tombstone1 = tombstone("1", "11", 1, nowInSec);
        RangeTombstone tombstone2 = tombstone("3", "31", 1, nowInSec);
        PartitionUpdate update = new RowUpdateBuilder(cfm3, nowInSec, 1L, dk).addRangeTombstone(tombstone1)
                                                                            .addRangeTombstone(tombstone2)
                                                                            .buildUpdate();

        InetAddressAndPort peer1 = replicas.get(0).endpoint();
        UnfilteredPartitionIterator iter1 = iter(new RowUpdateBuilder(cfm3, nowInSec, 1L, dk).addRangeTombstone(tombstone1)
                                                                                            .addRangeTombstone(tombstone2)
                                                                                            .buildUpdate());
        resolver.preprocess(response(command, peer1, iter1));
        // not covered by any range tombstone
        InetAddressAndPort peer2 = replicas.get(1).endpoint();
        UnfilteredPartitionIterator iter2 = iter(new RowUpdateBuilder(cfm3, nowInSec, 0L, dk).clustering("0")
                                                                                            .add("c1", "v0")
                                                                                            .buildUpdate());
        resolver.preprocess(response(command, peer2, iter2));
        // covered by a range tombstone
        InetAddressAndPort peer3 = replicas.get(2).endpoint();
        UnfilteredPartitionIterator iter3 = iter(new RowUpdateBuilder(cfm3, nowInSec, 0L, dk).clustering("10")
                                                                                            .add("c2", "v1")
                                                                                            .buildUpdate());
        resolver.preprocess(response(command, peer3, iter3));
        // range covered by rt, but newer
        InetAddressAndPort peer4 = replicas.get(3).endpoint();
        UnfilteredPartitionIterator iter4 = iter(new RowUpdateBuilder(cfm3, nowInSec, 2L, dk).clustering("3")
                                                                                            .add("one", "A")
                                                                                            .buildUpdate());
        resolver.preprocess(response(command, peer4, iter4));
        try (PartitionIterator data = resolver.resolve())
        {
            try (RowIterator rows = data.next())
            {
                Row row = rows.next();
                assertClustering(cfm, row, "0");
                assertColumns(row, "c1");
                assertColumn(cfm, row, "c1", "v0", 0);

                row = rows.next();
                assertClustering(cfm, row, "3");
                assertColumns(row, "one");
                assertColumn(cfm, row, "one", "A", 2);

                assertFalse(rows.hasNext());
            }
        }

        assertEquals(4, readRepair.sent.size());
        // peer1 needs the rows from peers 2 and 4
        Mutation mutation = readRepair.getForEndpoint(peer1);
        assertRepairMetadata(mutation);
        assertRepairContainsNoDeletions(mutation);
        assertRepairContainsColumn(mutation, "0", "c1", "v0", 0);
        assertRepairContainsColumn(mutation, "3", "one", "A", 2);

        // peer2 needs to get the row from peer4 and the RTs
        mutation = readRepair.getForEndpoint(peer2);
        assertRepairMetadata(mutation);
        assertRepairContainsDeletions(mutation, null, tombstone1, tombstone2);
        assertRepairContainsColumn(mutation, "3", "one", "A", 2);

        // peer 3 needs both rows and the RTs
        mutation = readRepair.getForEndpoint(peer3);
        assertRepairMetadata(mutation);
        assertRepairContainsDeletions(mutation, null, tombstone1, tombstone2);
        assertRepairContainsColumn(mutation, "0", "c1", "v0", 0);
        assertRepairContainsColumn(mutation, "3", "one", "A", 2);

        // peer4 needs the row from peer2  and the RTs
        mutation = readRepair.getForEndpoint(peer4);
        assertRepairMetadata(mutation);
        assertRepairContainsDeletions(mutation, null, tombstone1, tombstone2);
        assertRepairContainsColumn(mutation, "0", "c1", "v0", 0);
    }

    @Test
    public void testResolveWithOneEmpty()
    {
        EndpointsForRange replicas = makeReplicas(2);
        DataResolver resolver = new DataResolver(command, plan(replicas, ConsistencyLevel.ALL), readRepair, System.nanoTime(), noopReadTracker());
        InetAddressAndPort peer1 = replicas.get(0).endpoint();
        resolver.preprocess(response(command, peer1, iter(new RowUpdateBuilder(cfm, nowInSec, 1L, dk).clustering("1")
                                                                                                     .add("c2", "v2")
                                                                                                     .buildUpdate())));
        InetAddressAndPort peer2 = replicas.get(1).endpoint();
        resolver.preprocess(response(command, peer2, EmptyIterators.unfilteredPartition(cfm)));

        try(PartitionIterator data = resolver.resolve())
        {
            try (RowIterator rows = Iterators.getOnlyElement(data))
            {
                Row row = Iterators.getOnlyElement(rows);
                assertColumns(row, "c2");
                assertColumn(cfm, row, "c2", "v2", 1);
            }
        }

        assertEquals(1, readRepair.sent.size());
        // peer 2 needs the row from peer 1
        Mutation mutation = readRepair.getForEndpoint(peer2);
        assertRepairMetadata(mutation);
        assertRepairContainsNoDeletions(mutation);
        assertRepairContainsColumn(mutation, "1", "c2", "v2", 1);
    }

    @Test
    public void testResolveWithBothEmpty()
    {
        EndpointsForRange replicas = makeReplicas(2);
        TestableReadRepair readRepair = new TestableReadRepair(command);
        DataResolver resolver = new DataResolver(command, plan(replicas, ConsistencyLevel.ALL), readRepair, System.nanoTime(), noopReadTracker());
        resolver.preprocess(response(command, replicas.get(0).endpoint(), EmptyIterators.unfilteredPartition(cfm)));
        resolver.preprocess(response(command, replicas.get(1).endpoint(), EmptyIterators.unfilteredPartition(cfm)));

        try(PartitionIterator data = resolver.resolve())
        {
            assertFalse(data.hasNext());
        }

        assertTrue(readRepair.sent.isEmpty());
    }

    @Test
    public void testResolveDeleted()
    {
        EndpointsForRange replicas = makeReplicas(2);
        DataResolver resolver = new DataResolver(command, plan(replicas, ConsistencyLevel.ALL), readRepair, System.nanoTime(), noopReadTracker());
        // one response with columns timestamped before a delete in another response
        InetAddressAndPort peer1 = replicas.get(0).endpoint();
        resolver.preprocess(response(command, peer1, iter(new RowUpdateBuilder(cfm, nowInSec, 0L, dk).clustering("1")
                                                                                                     .add("one", "A")
                                                                                                     .buildUpdate())));
        InetAddressAndPort peer2 = replicas.get(1).endpoint();
        resolver.preprocess(response(command, peer2, fullPartitionDelete(cfm, dk, 1, nowInSec)));

        try (PartitionIterator data = resolver.resolve())
        {
            assertFalse(data.hasNext());
        }

        // peer1 should get the deletion from peer2
        assertEquals(1, readRepair.sent.size());
        Mutation mutation = readRepair.getForEndpoint(peer1);
        assertRepairMetadata(mutation);
        assertRepairContainsDeletions(mutation, new DeletionTime(1, nowInSec));
        assertRepairContainsNoColumns(mutation);
    }

    @Test
    public void testResolveMultipleDeleted()
    {
        EndpointsForRange replicas = makeReplicas(4);
        DataResolver resolver = new DataResolver(command, plan(replicas, ConsistencyLevel.ALL), readRepair, System.nanoTime(), noopReadTracker());
        // deletes and columns with interleaved timestamp, with out of order return sequence
        InetAddressAndPort peer1 = replicas.get(0).endpoint();
        resolver.preprocess(response(command, peer1, fullPartitionDelete(cfm, dk, 0, nowInSec)));
        // these columns created after the previous deletion
        InetAddressAndPort peer2 = replicas.get(1).endpoint();
        resolver.preprocess(response(command, peer2, iter(new RowUpdateBuilder(cfm, nowInSec, 1L, dk).clustering("1")
                                                                                                     .add("one", "A")
                                                                                                     .add("two", "A")
                                                                                                     .buildUpdate())));
        //this column created after the next delete
        InetAddressAndPort peer3 = replicas.get(2).endpoint();
        resolver.preprocess(response(command, peer3, iter(new RowUpdateBuilder(cfm, nowInSec, 3L, dk).clustering("1")
                                                                                                     .add("two", "B")
                                                                                                     .buildUpdate())));
        InetAddressAndPort peer4 = replicas.get(3).endpoint();
        resolver.preprocess(response(command, peer4, fullPartitionDelete(cfm, dk, 2, nowInSec)));

        try(PartitionIterator data = resolver.resolve())
        {
            try (RowIterator rows = Iterators.getOnlyElement(data))
            {
                Row row = Iterators.getOnlyElement(rows);
                assertColumns(row, "two");
                assertColumn(cfm, row, "two", "B", 3);
            }
        }

        // peer 1 needs to get the partition delete from peer 4 and the row from peer 3
        assertEquals(4, readRepair.sent.size());
        Mutation mutation = readRepair.getForEndpoint(peer1);
        assertRepairMetadata(mutation);
        assertRepairContainsDeletions(mutation, new DeletionTime(2, nowInSec));
        assertRepairContainsColumn(mutation, "1", "two", "B", 3);

        // peer 2 needs the deletion from peer 4 and the row from peer 3
        mutation = readRepair.getForEndpoint(peer2);
        assertRepairMetadata(mutation);
        assertRepairContainsDeletions(mutation, new DeletionTime(2, nowInSec));
        assertRepairContainsColumn(mutation, "1", "two", "B", 3);

        // peer 3 needs just the deletion from peer 4
        mutation = readRepair.getForEndpoint(peer3);
        assertRepairMetadata(mutation);
        assertRepairContainsDeletions(mutation, new DeletionTime(2, nowInSec));
        assertRepairContainsNoColumns(mutation);

        // peer 4 needs just the row from peer 3
        mutation = readRepair.getForEndpoint(peer4);
        assertRepairMetadata(mutation);
        assertRepairContainsNoDeletions(mutation);
        assertRepairContainsColumn(mutation, "1", "two", "B", 3);
    }

    @Test
    public void testResolveRangeTombstonesOnBoundaryRightWins() throws UnknownHostException
    {
        resolveRangeTombstonesOnBoundary(1, 2);
    }

    @Test
    public void testResolveRangeTombstonesOnBoundaryLeftWins() throws UnknownHostException
    {
        resolveRangeTombstonesOnBoundary(2, 1);
    }

    @Test
    public void testResolveRangeTombstonesOnBoundarySameTimestamp() throws UnknownHostException
    {
        resolveRangeTombstonesOnBoundary(1, 1);
    }

    /*
     * We want responses to merge on tombstone boundary. So we'll merge 2 "streams":
     *   1: [1, 2)(3, 4](5, 6]  2
     *   2:    [2, 3][4, 5)     1
     * which tests all combination of open/close boundaries (open/close, close/open, open/open, close/close).
     *
     * Note that, because DataResolver returns a "filtered" iterator, it should resolve into an empty iterator.
     * However, what should be sent to each source depends on the exact on the timestamps of each tombstones and we
     * test a few combination.
     */
    private void resolveRangeTombstonesOnBoundary(long timestamp1, long timestamp2)
    {
        EndpointsForRange replicas = makeReplicas(2);
        DataResolver resolver = new DataResolver(command, plan(replicas, ConsistencyLevel.ALL), readRepair, System.nanoTime(), noopReadTracker());
        InetAddressAndPort peer1 = replicas.get(0).endpoint();
        InetAddressAndPort peer2 = replicas.get(1).endpoint();

        // 1st "stream"
        RangeTombstone one_two    = tombstone("1", true , "2", false, timestamp1, nowInSec);
        RangeTombstone three_four = tombstone("3", false, "4", true , timestamp1, nowInSec);
        RangeTombstone five_six   = tombstone("5", false, "6", true , timestamp1, nowInSec);
        UnfilteredPartitionIterator iter1 = iter(new RowUpdateBuilder(cfm, nowInSec, 1L, dk).addRangeTombstone(one_two)
                                                                                            .addRangeTombstone(three_four)
                                                                                            .addRangeTombstone(five_six)
                                                                                            .buildUpdate());

        // 2nd "stream"
        RangeTombstone two_three = tombstone("2", true, "3", true , timestamp2, nowInSec);
        RangeTombstone four_five = tombstone("4", true, "5", false, timestamp2, nowInSec);
        UnfilteredPartitionIterator iter2 = iter(new RowUpdateBuilder(cfm, nowInSec, 1L, dk).addRangeTombstone(two_three)
                                                                                            .addRangeTombstone(four_five)
                                                                                            .buildUpdate());

        resolver.preprocess(response(command, peer1, iter1));
        resolver.preprocess(response(command, peer2, iter2));

        // No results, we've only reconciled tombstones.
        try (PartitionIterator data = resolver.resolve())
        {
            assertFalse(data.hasNext());
        }

        assertEquals(2, readRepair.sent.size());

        Mutation msg1 = readRepair.getForEndpoint(peer1);
        assertRepairMetadata(msg1);
        assertRepairContainsNoColumns(msg1);

        Mutation msg2 = readRepair.getForEndpoint(peer2);
        assertRepairMetadata(msg2);
        assertRepairContainsNoColumns(msg2);

        // Both streams are mostly complementary, so they will roughly get the ranges of the other stream. One subtlety is
        // around the value "4" however, as it's included by both stream.
        // So for a given stream, unless the other stream has a strictly higher timestamp, the value 4 will be excluded
        // from whatever range it receives as repair since the stream already covers it.

        // Message to peer1 contains peer2 ranges
        assertRepairContainsDeletions(msg1, null, two_three, withExclusiveStartIf(four_five, timestamp1 >= timestamp2));

        // Message to peer2 contains peer1 ranges
        assertRepairContainsDeletions(msg2, null, one_two, withExclusiveEndIf(three_four, timestamp2 >= timestamp1), five_six);
    }

    /**
     * Test cases where a boundary of a source is covered by another source deletion and timestamp on one or both side
     * of the boundary are equal to the "merged" deletion.
     * This is a test for CASSANDRA-13237 to make sure we handle this case properly.
     */
    @Test
    public void testRepairRangeTombstoneBoundary() throws UnknownHostException
    {
        testRepairRangeTombstoneBoundary(1, 0, 1);
        readRepair.sent.clear();
        testRepairRangeTombstoneBoundary(1, 1, 0);
        readRepair.sent.clear();
        testRepairRangeTombstoneBoundary(1, 1, 1);
    }

    /**
     * Test for CASSANDRA-13237, checking we don't fail (and handle correctly) the case where a RT boundary has the
     * same deletion on both side (while is useless but could be created by legacy code pre-CASSANDRA-13237 and could
     * thus still be sent).
     */
    private void testRepairRangeTombstoneBoundary(int timestamp1, int timestamp2, int timestamp3) throws UnknownHostException
    {
        EndpointsForRange replicas = makeReplicas(2);
        DataResolver resolver = new DataResolver(command, plan(replicas, ConsistencyLevel.ALL), readRepair, System.nanoTime(), noopReadTracker());
        InetAddressAndPort peer1 = replicas.get(0).endpoint();
        InetAddressAndPort peer2 = replicas.get(1).endpoint();

        // 1st "stream"
        RangeTombstone one_nine = tombstone("0", true , "9", true, timestamp1, nowInSec);
        UnfilteredPartitionIterator iter1 = iter(new RowUpdateBuilder(cfm, nowInSec, 1L, dk)
                                                 .addRangeTombstone(one_nine)
                                                 .buildUpdate());

        // 2nd "stream" (build more manually to ensure we have the boundary we want)
        RangeTombstoneBoundMarker open_one = marker("0", true, true, timestamp2, nowInSec);
        RangeTombstoneBoundaryMarker boundary_five = boundary("5", false, timestamp2, nowInSec, timestamp3, nowInSec);
        RangeTombstoneBoundMarker close_nine = marker("9", false, true, timestamp3, nowInSec);
        UnfilteredPartitionIterator iter2 = iter(dk, open_one, boundary_five, close_nine);

        resolver.preprocess(response(command, peer1, iter1));
        resolver.preprocess(response(command, peer2, iter2));

        boolean shouldHaveRepair = timestamp1 != timestamp2 || timestamp1 != timestamp3;

        // No results, we've only reconciled tombstones.
        try (PartitionIterator data = resolver.resolve())
        {
            assertFalse(data.hasNext());
        }

        assertEquals(shouldHaveRepair? 1 : 0, readRepair.sent.size());

        if (!shouldHaveRepair)
            return;

        Mutation mutation = readRepair.getForEndpoint(peer2);
        assertRepairMetadata(mutation);
        assertRepairContainsNoColumns(mutation);

        RangeTombstone expected = timestamp1 != timestamp2
                                  // We've repaired the 1st part
                                  ? tombstone("0", true, "5", false, timestamp1, nowInSec)
                                  // We've repaired the 2nd part
                                  : tombstone("5", true, "9", true, timestamp1, nowInSec);
        assertRepairContainsDeletions(mutation, null, expected);
    }

    /**
     * Test for CASSANDRA-13719: tests that having a partition deletion shadow a range tombstone on another source
     * doesn't trigger an assertion error.
     */
    @Test
    public void testRepairRangeTombstoneWithPartitionDeletion()
    {
        EndpointsForRange replicas = makeReplicas(2);

        DataResolver resolver = new DataResolver(command, plan(replicas, ConsistencyLevel.ALL), readRepair, System.nanoTime(), noopReadTracker());
        InetAddressAndPort peer1 = replicas.get(0).endpoint();
        InetAddressAndPort peer2 = replicas.get(1).endpoint();

        // 1st "stream": just a partition deletion
        UnfilteredPartitionIterator iter1 = iter(PartitionUpdate.fullPartitionDelete(cfm, dk, 10, nowInSec));

        // 2nd "stream": a range tombstone that is covered by the 1st stream
        RangeTombstone rt = tombstone("0", true , "10", true, 5, nowInSec);
        UnfilteredPartitionIterator iter2 = iter(new RowUpdateBuilder(cfm, nowInSec, 1L, dk)
                                                 .addRangeTombstone(rt)
                                                 .buildUpdate());

        resolver.preprocess(response(command, peer1, iter1));
        resolver.preprocess(response(command, peer2, iter2));

        // No results, we've only reconciled tombstones.
        try (PartitionIterator data = resolver.resolve())
        {
            assertFalse(data.hasNext());
            // 2nd stream should get repaired
        }

        assertEquals(1, readRepair.sent.size());

        Mutation mutation = readRepair.getForEndpoint(peer2);
        assertRepairMetadata(mutation);
        assertRepairContainsNoColumns(mutation);

        assertRepairContainsDeletions(mutation, new DeletionTime(10, nowInSec));
    }

    /**
     * Additional test for CASSANDRA-13719: tests the case where a partition deletion doesn't shadow a range tombstone.
     */
    @Test
    public void testRepairRangeTombstoneWithPartitionDeletion2()
    {
        EndpointsForRange replicas = makeReplicas(2);
        DataResolver resolver = new DataResolver(command, plan(replicas, ConsistencyLevel.ALL), readRepair, System.nanoTime(), noopReadTracker());
        InetAddressAndPort peer1 = replicas.get(0).endpoint();
        InetAddressAndPort peer2 = replicas.get(1).endpoint();

        // 1st "stream": a partition deletion and a range tombstone
        RangeTombstone rt1 = tombstone("0", true , "9", true, 11, nowInSec);
        PartitionUpdate upd1 = new RowUpdateBuilder(cfm, nowInSec, 1L, dk)
                               .addRangeTombstone(rt1)
                               .buildUpdate();
        ((MutableDeletionInfo)upd1.deletionInfo()).add(new DeletionTime(10, nowInSec));
        UnfilteredPartitionIterator iter1 = iter(upd1);

        // 2nd "stream": a range tombstone that is covered by the other stream rt
        RangeTombstone rt2 = tombstone("2", true , "3", true, 11, nowInSec);
        RangeTombstone rt3 = tombstone("4", true , "5", true, 10, nowInSec);
        UnfilteredPartitionIterator iter2 = iter(new RowUpdateBuilder(cfm, nowInSec, 1L, dk)
                                                 .addRangeTombstone(rt2)
                                                 .addRangeTombstone(rt3)
                                                 .buildUpdate());

        resolver.preprocess(response(command, peer1, iter1));
        resolver.preprocess(response(command, peer2, iter2));

        // No results, we've only reconciled tombstones.
        try (PartitionIterator data = resolver.resolve())
        {
            assertFalse(data.hasNext());
            // 2nd stream should get repaired
        }

        assertEquals(1, readRepair.sent.size());

        Mutation mutation = readRepair.getForEndpoint(peer2);
        assertRepairMetadata(mutation);
        assertRepairContainsNoColumns(mutation);

        // 2nd stream should get both the partition deletion, as well as the part of the 1st stream RT that it misses
        assertRepairContainsDeletions(mutation, new DeletionTime(10, nowInSec),
                                      tombstone("0", true, "2", false, 11, nowInSec),
                                      tombstone("3", false, "9", true, 11, nowInSec));
    }

    // Forces the start to be exclusive if the condition holds
    private static RangeTombstone withExclusiveStartIf(RangeTombstone rt, boolean condition)
    {
        if (!condition)
            return rt;

        Slice slice = rt.deletedSlice();
        ClusteringBound<?> newStart = ClusteringBound.create(Kind.EXCL_START_BOUND, slice.start());
        return condition
               ? new RangeTombstone(Slice.make(newStart, slice.end()), rt.deletionTime())
               : rt;
    }

    // Forces the end to be exclusive if the condition holds
    private static RangeTombstone withExclusiveEndIf(RangeTombstone rt, boolean condition)
    {
        if (!condition)
            return rt;

        Slice slice = rt.deletedSlice();
        ClusteringBound<?> newEnd = ClusteringBound.create(Kind.EXCL_END_BOUND, slice.end());
        return condition
               ? new RangeTombstone(Slice.make(slice.start(), newEnd), rt.deletionTime())
               : rt;
    }

    private static ByteBuffer bb(int b)
    {
        return ByteBufferUtil.bytes(b);
    }

    private Cell<?> mapCell(int k, int v, long ts)
    {
        return BufferCell.live(m, ts, bb(v), CellPath.create(bb(k)));
    }

    @Test
    public void testResolveComplexDelete()
    {
        EndpointsForRange replicas = makeReplicas(2);
        ReadCommand cmd = Util.cmd(cfs2, dk).withNowInSeconds(nowInSec).build();
        TestableReadRepair readRepair = new TestableReadRepair(cmd);
        DataResolver resolver = new DataResolver(cmd, plan(replicas, ConsistencyLevel.ALL), readRepair, System.nanoTime(), noopReadTracker());

        long[] ts = {100, 200};

        Row.Builder builder = BTreeRow.unsortedBuilder();
        builder.newRow(Clustering.EMPTY);
        builder.addComplexDeletion(m, new DeletionTime(ts[0] - 1, nowInSec));
        builder.addCell(mapCell(0, 0, ts[0]));

        InetAddressAndPort peer1 = replicas.get(0).endpoint();
        resolver.preprocess(response(cmd, peer1, iter(PartitionUpdate.singleRowUpdate(cfm2, dk, builder.build()))));

        builder.newRow(Clustering.EMPTY);
        DeletionTime expectedCmplxDelete = new DeletionTime(ts[1] - 1, nowInSec);
        builder.addComplexDeletion(m, expectedCmplxDelete);
        Cell<?> expectedCell = mapCell(1, 1, ts[1]);
        builder.addCell(expectedCell);

        InetAddressAndPort peer2 = replicas.get(1).endpoint();
        resolver.preprocess(response(cmd, peer2, iter(PartitionUpdate.singleRowUpdate(cfm2, dk, builder.build()))));

        try(PartitionIterator data = resolver.resolve())
        {
            try (RowIterator rows = Iterators.getOnlyElement(data))
            {
                Row row = Iterators.getOnlyElement(rows);
                assertColumns(row, "m");
                Assert.assertNull(row.getCell(m, CellPath.create(bb(0))));
                Assert.assertNotNull(row.getCell(m, CellPath.create(bb(1))));
            }
        }

        Mutation mutation = readRepair.getForEndpoint(peer1);
        Iterator<Row> rowIter = mutation.getPartitionUpdate(cfm2).iterator();
        assertTrue(rowIter.hasNext());
        Row row = rowIter.next();
        assertFalse(rowIter.hasNext());

        ComplexColumnData cd = row.getComplexColumnData(m);

        assertEquals(Collections.singleton(expectedCell), Sets.newHashSet(cd));
        assertEquals(expectedCmplxDelete, cd.complexDeletion());

        Assert.assertNull(readRepair.sent.get(peer2));
    }

    @Test
    public void testResolveDeletedCollection()
    {
        EndpointsForRange replicas = makeReplicas(2);
        ReadCommand cmd = Util.cmd(cfs2, dk).withNowInSeconds(nowInSec).build();
        TestableReadRepair readRepair = new TestableReadRepair(cmd);
        DataResolver resolver = new DataResolver(cmd, plan(replicas, ConsistencyLevel.ALL), readRepair, System.nanoTime(), noopReadTracker());

        long[] ts = {100, 200};

        Row.Builder builder = BTreeRow.unsortedBuilder();
        builder.newRow(Clustering.EMPTY);
        builder.addComplexDeletion(m, new DeletionTime(ts[0] - 1, nowInSec));
        builder.addCell(mapCell(0, 0, ts[0]));

        InetAddressAndPort peer1 = replicas.get(0).endpoint();
        resolver.preprocess(response(cmd, peer1, iter(PartitionUpdate.singleRowUpdate(cfm2, dk, builder.build()))));

        builder.newRow(Clustering.EMPTY);
        DeletionTime expectedCmplxDelete = new DeletionTime(ts[1] - 1, nowInSec);
        builder.addComplexDeletion(m, expectedCmplxDelete);

        InetAddressAndPort peer2 = replicas.get(1).endpoint();
        resolver.preprocess(response(cmd, peer2, iter(PartitionUpdate.singleRowUpdate(cfm2, dk, builder.build()))));

        try(PartitionIterator data = resolver.resolve())
        {
            assertFalse(data.hasNext());
        }

        Mutation mutation = readRepair.getForEndpoint(peer1);
        Iterator<Row> rowIter = mutation.getPartitionUpdate(cfm2).iterator();
        assertTrue(rowIter.hasNext());
        Row row = rowIter.next();
        assertFalse(rowIter.hasNext());

        ComplexColumnData cd = row.getComplexColumnData(m);

        assertEquals(Collections.emptySet(), Sets.newHashSet(cd));
        assertEquals(expectedCmplxDelete, cd.complexDeletion());

        Assert.assertNull(readRepair.sent.get(peer2));
    }

    @Test
    public void testResolveNewCollection()
    {
        EndpointsForRange replicas = makeReplicas(2);
        ReadCommand cmd = Util.cmd(cfs2, dk).withNowInSeconds(nowInSec).build();
        TestableReadRepair readRepair = new TestableReadRepair(cmd);
        DataResolver resolver = new DataResolver(cmd, plan(replicas, ConsistencyLevel.ALL), readRepair, System.nanoTime(), noopReadTracker());

        long[] ts = {100, 200};

        // map column
        Row.Builder builder = BTreeRow.unsortedBuilder();
        builder.newRow(Clustering.EMPTY);
        DeletionTime expectedCmplxDelete = new DeletionTime(ts[0] - 1, nowInSec);
        builder.addComplexDeletion(m, expectedCmplxDelete);
        Cell<?> expectedCell = mapCell(0, 0, ts[0]);
        builder.addCell(expectedCell);

        // empty map column
        InetAddressAndPort peer1 = replicas.get(0).endpoint();
        resolver.preprocess(response(cmd, peer1, iter(PartitionUpdate.singleRowUpdate(cfm2, dk, builder.build()))));

        InetAddressAndPort peer2 = replicas.get(1).endpoint();
        resolver.preprocess(response(cmd, peer2, iter(PartitionUpdate.emptyUpdate(cfm2, dk))));

        try(PartitionIterator data = resolver.resolve())
        {
            try (RowIterator rows = Iterators.getOnlyElement(data))
            {
                Row row = Iterators.getOnlyElement(rows);
                assertColumns(row, "m");
                ComplexColumnData cd = row.getComplexColumnData(m);
                assertEquals(Collections.singleton(expectedCell), Sets.newHashSet(cd));
            }
        }

        Assert.assertNull(readRepair.sent.get(peer1));

        Mutation mutation = readRepair.getForEndpoint(peer2);
        Iterator<Row> rowIter = mutation.getPartitionUpdate(cfm2).iterator();
        assertTrue(rowIter.hasNext());
        Row row = rowIter.next();
        assertFalse(rowIter.hasNext());

        ComplexColumnData cd = row.getComplexColumnData(m);

        assertEquals(Sets.newHashSet(expectedCell), Sets.newHashSet(cd));
        assertEquals(expectedCmplxDelete, cd.complexDeletion());
    }

    @Test
    public void testResolveNewCollectionOverwritingDeleted()
    {
        EndpointsForRange replicas = makeReplicas(2);
        ReadCommand cmd = Util.cmd(cfs2, dk).withNowInSeconds(nowInSec).build();
        TestableReadRepair readRepair = new TestableReadRepair(cmd);
        DataResolver resolver = new DataResolver(cmd, plan(replicas, ConsistencyLevel.ALL), readRepair, System.nanoTime(), noopReadTracker());

        long[] ts = {100, 200};

        // cleared map column
        Row.Builder builder = BTreeRow.unsortedBuilder();
        builder.newRow(Clustering.EMPTY);
        builder.addComplexDeletion(m, new DeletionTime(ts[0] - 1, nowInSec));

        InetAddressAndPort peer1 = replicas.get(0).endpoint();
        resolver.preprocess(response(cmd, peer1, iter(PartitionUpdate.singleRowUpdate(cfm2, dk, builder.build()))));

        // newer, overwritten map column
        builder.newRow(Clustering.EMPTY);
        DeletionTime expectedCmplxDelete = new DeletionTime(ts[1] - 1, nowInSec);
        builder.addComplexDeletion(m, expectedCmplxDelete);
        Cell<?> expectedCell = mapCell(1, 1, ts[1]);
        builder.addCell(expectedCell);

        InetAddressAndPort peer2 = replicas.get(1).endpoint();
        resolver.preprocess(response(cmd, peer2, iter(PartitionUpdate.singleRowUpdate(cfm2, dk, builder.build()))));

        try(PartitionIterator data = resolver.resolve())
        {
            try (RowIterator rows = Iterators.getOnlyElement(data))
            {
                Row row = Iterators.getOnlyElement(rows);
                assertColumns(row, "m");
                ComplexColumnData cd = row.getComplexColumnData(m);
                assertEquals(Collections.singleton(expectedCell), Sets.newHashSet(cd));
            }
        }

        Row row = Iterators.getOnlyElement(readRepair.getForEndpoint(peer1).getPartitionUpdate(cfm2).iterator());

        ComplexColumnData cd = row.getComplexColumnData(m);

        assertEquals(Collections.singleton(expectedCell), Sets.newHashSet(cd));
        assertEquals(expectedCmplxDelete, cd.complexDeletion());

        Assert.assertNull(readRepair.sent.get(peer2));
    }

    /** Tests for repaired data tracking */

    @Test
    public void trackMatchingEmptyDigestsWithAllConclusive()
    {
        EndpointsForRange replicas = makeReplicas(2);
        ByteBuffer digest1 = ByteBufferUtil.EMPTY_BYTE_BUFFER;
        InetAddressAndPort peer1 = replicas.get(0).endpoint();
        InetAddressAndPort peer2 = replicas.get(1).endpoint();
        TestRepairedDataVerifier verifier = new TestRepairedDataVerifier();
        verifier.expectDigest(peer1, digest1, true);
        verifier.expectDigest(peer2, digest1, true);

        DataResolver resolver = resolverWithVerifier(command, plan(replicas, ConsistencyLevel.ALL), readRepair, System.nanoTime(),  verifier);

        resolver.preprocess(response(peer1, iter(PartitionUpdate.emptyUpdate(cfm, dk)), digest1, true, command));
        resolver.preprocess(response(peer2, iter(PartitionUpdate.emptyUpdate(cfm, dk)), digest1, true, command));

        resolveAndConsume(resolver);
        assertTrue(verifier.verified);
    }

    @Test
    public void trackMatchingEmptyDigestsWithSomeConclusive()
    {
        ByteBuffer digest1 = ByteBufferUtil.EMPTY_BYTE_BUFFER;
        EndpointsForRange replicas = makeReplicas(2);
        InetAddressAndPort peer1 = replicas.get(0).endpoint();
        InetAddressAndPort peer2 = replicas.get(1).endpoint();
        TestRepairedDataVerifier verifier = new TestRepairedDataVerifier();
        verifier.expectDigest(peer1, digest1, false);
        verifier.expectDigest(peer2, digest1, true);

        DataResolver resolver = resolverWithVerifier(command, plan(replicas, ConsistencyLevel.ALL), readRepair, System.nanoTime(),  verifier);

        resolver.preprocess(response(peer1, iter(PartitionUpdate.emptyUpdate(cfm, dk)), digest1, false, command));
        resolver.preprocess(response(peer2, iter(PartitionUpdate.emptyUpdate(cfm, dk)), digest1, true, command));

        resolveAndConsume(resolver);
        assertTrue(verifier.verified);
    }

    @Test
    public void trackMatchingEmptyDigestsWithNoneConclusive()
    {
        ByteBuffer digest1 = ByteBufferUtil.EMPTY_BYTE_BUFFER;
        EndpointsForRange replicas = makeReplicas(2);
        InetAddressAndPort peer1 = replicas.get(0).endpoint();
        InetAddressAndPort peer2 = replicas.get(1).endpoint();
        TestRepairedDataVerifier verifier = new TestRepairedDataVerifier();
        verifier.expectDigest(peer1, digest1, false);
        verifier.expectDigest(peer2, digest1, false);

        DataResolver resolver = resolverWithVerifier(command, plan(replicas, ConsistencyLevel.ALL), readRepair, System.nanoTime(), verifier);

        resolver.preprocess(response(peer1, iter(PartitionUpdate.emptyUpdate(cfm, dk)), digest1, false, command));
        resolver.preprocess(response(peer2, iter(PartitionUpdate.emptyUpdate(cfm, dk)), digest1, false, command));

        resolveAndConsume(resolver);
        assertTrue(verifier.verified);
    }

    @Test
    public void trackMatchingDigestsWithAllConclusive()
    {
        ByteBuffer digest1 = ByteBufferUtil.bytes("digest1");
        EndpointsForRange replicas = makeReplicas(2);
        InetAddressAndPort peer1 = replicas.get(0).endpoint();
        InetAddressAndPort peer2 = replicas.get(1).endpoint();
        TestRepairedDataVerifier verifier = new TestRepairedDataVerifier();
        verifier.expectDigest(peer1, digest1, true);
        verifier.expectDigest(peer2, digest1, true);

        DataResolver resolver = resolverWithVerifier(command, plan(replicas, ConsistencyLevel.ALL), readRepair, System.nanoTime(), verifier);

        resolver.preprocess(response(peer1, iter(PartitionUpdate.emptyUpdate(cfm,dk)), digest1, true, command));
        resolver.preprocess(response(peer2, iter(PartitionUpdate.emptyUpdate(cfm, dk)), digest1, true, command));

        resolveAndConsume(resolver);
        assertTrue(verifier.verified);
    }

    @Test
    public void trackMatchingDigestsWithSomeConclusive()
    {
        ByteBuffer digest1 = ByteBufferUtil.bytes("digest1");
        EndpointsForRange replicas = makeReplicas(2);
        InetAddressAndPort peer1 = replicas.get(0).endpoint();
        InetAddressAndPort peer2 = replicas.get(1).endpoint();
        TestRepairedDataVerifier verifier = new TestRepairedDataVerifier();
        verifier.expectDigest(peer1, digest1, true);
        verifier.expectDigest(peer2, digest1, false);

        DataResolver resolver = resolverWithVerifier(command, plan(replicas, ConsistencyLevel.ALL), readRepair, System.nanoTime(), verifier);

        resolver.preprocess(response(peer1, iter(PartitionUpdate.emptyUpdate(cfm,dk)), digest1, true, command));
        resolver.preprocess(response(peer2, iter(PartitionUpdate.emptyUpdate(cfm, dk)), digest1, false, command));

        resolveAndConsume(resolver);
        assertTrue(verifier.verified);
    }

    @Test
    public void trackMatchingDigestsWithNoneConclusive()
    {
        EndpointsForRange replicas = makeReplicas(2);
        ByteBuffer digest1 = ByteBufferUtil.bytes("digest1");
        InetAddressAndPort peer1 = replicas.get(0).endpoint();
        InetAddressAndPort peer2 = replicas.get(1).endpoint();
        TestRepairedDataVerifier verifier = new TestRepairedDataVerifier();
        verifier.expectDigest(peer1, digest1, false);
        verifier.expectDigest(peer2, digest1, false);

        DataResolver resolver = resolverWithVerifier(command, plan(replicas, ConsistencyLevel.ALL), readRepair, System.nanoTime(),  verifier);

        resolver.preprocess(response(peer1, iter(PartitionUpdate.emptyUpdate(cfm, dk)), digest1, false, command));
        resolver.preprocess(response(peer2, iter(PartitionUpdate.emptyUpdate(cfm, dk)), digest1, false, command));

        resolveAndConsume(resolver);
        assertTrue(verifier.verified);
    }

    @Test
    public void trackMatchingRepairedDigestsWithDifferentData()
    {
        // As far as repaired data tracking is concerned, the actual data in the response is not relevant
        EndpointsForRange replicas = makeReplicas(2);
        ByteBuffer digest1 = ByteBufferUtil.bytes("digest1");
        InetAddressAndPort peer1 = replicas.get(0).endpoint();
        InetAddressAndPort peer2 = replicas.get(1).endpoint();
        TestRepairedDataVerifier verifier = new TestRepairedDataVerifier();
        verifier.expectDigest(peer1, digest1, true);
        verifier.expectDigest(peer2, digest1, true);

        DataResolver resolver = resolverWithVerifier(command, plan(replicas, ConsistencyLevel.ALL), readRepair, System.nanoTime(),  verifier);

        resolver.preprocess(response(peer1, iter(new RowUpdateBuilder(cfm, nowInSec, 1L, dk).clustering("1") .buildUpdate()), digest1, true, command));
        resolver.preprocess(response(peer2, iter(PartitionUpdate.emptyUpdate(cfm, dk)), digest1, true, command));

        resolveAndConsume(resolver);
        assertTrue(verifier.verified);
    }

    @Test
    public void trackMismatchingRepairedDigestsWithAllConclusive()
    {
        EndpointsForRange replicas = makeReplicas(2);
        ByteBuffer digest1 = ByteBufferUtil.bytes("digest1");
        ByteBuffer digest2 = ByteBufferUtil.bytes("digest2");
        InetAddressAndPort peer1 = replicas.get(0).endpoint();
        InetAddressAndPort peer2 = replicas.get(1).endpoint();
        TestRepairedDataVerifier verifier = new TestRepairedDataVerifier();
        verifier.expectDigest(peer1, digest1, true);
        verifier.expectDigest(peer2, digest2, true);

        DataResolver resolver = resolverWithVerifier(command, plan(replicas, ConsistencyLevel.ALL), readRepair, System.nanoTime(),  verifier);

        resolver.preprocess(response(peer1, iter(PartitionUpdate.emptyUpdate(cfm, dk)), digest1, true, command));
        resolver.preprocess(response(peer2, iter(PartitionUpdate.emptyUpdate(cfm, dk)), digest2, true, command));

        resolveAndConsume(resolver);
        assertTrue(verifier.verified);
    }

    @Test
    public void trackMismatchingRepairedDigestsWithSomeConclusive()
    {
        ByteBuffer digest1 = ByteBufferUtil.bytes("digest1");
        ByteBuffer digest2 = ByteBufferUtil.bytes("digest2");
        EndpointsForRange replicas = makeReplicas(2);
        InetAddressAndPort peer1 = replicas.get(0).endpoint();
        InetAddressAndPort peer2 = replicas.get(1).endpoint();
        TestRepairedDataVerifier verifier = new TestRepairedDataVerifier();
        verifier.expectDigest(peer1, digest1, false);
        verifier.expectDigest(peer2, digest2, true);

        DataResolver resolver = resolverWithVerifier(command, plan(replicas, ConsistencyLevel.ALL), readRepair, System.nanoTime(),  verifier);

        resolver.preprocess(response(peer1, iter(PartitionUpdate.emptyUpdate(cfm, dk)), digest1, false, command));
        resolver.preprocess(response(peer2, iter(PartitionUpdate.emptyUpdate(cfm, dk)), digest2, true, command));

        resolveAndConsume(resolver);
        assertTrue(verifier.verified);
    }

    @Test
    public void trackMismatchingRepairedDigestsWithNoneConclusive()
    {
        ByteBuffer digest1 = ByteBufferUtil.bytes("digest1");
        ByteBuffer digest2 = ByteBufferUtil.bytes("digest2");
        EndpointsForRange replicas = makeReplicas(2);
        InetAddressAndPort peer1 = replicas.get(0).endpoint();
        InetAddressAndPort peer2 = replicas.get(1).endpoint();
        TestRepairedDataVerifier verifier = new TestRepairedDataVerifier();
        verifier.expectDigest(peer1, digest1, false);
        verifier.expectDigest(peer2, digest2, false);

        DataResolver resolver = resolverWithVerifier(command, plan(replicas, ConsistencyLevel.ALL), readRepair, System.nanoTime(),  verifier);

        resolver.preprocess(response(peer1, iter(PartitionUpdate.emptyUpdate(cfm, dk)), digest1, false, command));
        resolver.preprocess(response(peer2, iter(PartitionUpdate.emptyUpdate(cfm, dk)), digest2, false, command));

        resolveAndConsume(resolver);
        assertTrue(verifier.verified);
    }

    @Test
    public void trackMismatchingRepairedDigestsWithDifferentData()
    {
        ByteBuffer digest1 = ByteBufferUtil.bytes("digest1");
        ByteBuffer digest2 = ByteBufferUtil.bytes("digest2");
        EndpointsForRange replicas = makeReplicas(2);
        InetAddressAndPort peer1 = replicas.get(0).endpoint();
        InetAddressAndPort peer2 = replicas.get(1).endpoint();
        TestRepairedDataVerifier verifier = new TestRepairedDataVerifier();
        verifier.expectDigest(peer1, digest1, true);
        verifier.expectDigest(peer2, digest2, true);

        DataResolver resolver = resolverWithVerifier(command, plan(replicas, ConsistencyLevel.ALL), readRepair, System.nanoTime(),  verifier);

        resolver.preprocess(response(peer1, iter(new RowUpdateBuilder(cfm, nowInSec, 1L, dk).clustering("1") .buildUpdate()), digest1, true, command));
        resolver.preprocess(response(peer2, iter(PartitionUpdate.emptyUpdate(cfm, dk)), digest2, true, command));

        resolveAndConsume(resolver);
        assertTrue(verifier.verified);
    }

    @Test
    public void noVerificationForSingletonResponse()
    {
        // for CL <= 1 a coordinator shouldn't request repaired data tracking but we
        // can easily assert that the verification isn't attempted even if it did
        EndpointsForRange replicas = makeReplicas(2);
        ByteBuffer digest1 = ByteBufferUtil.bytes("digest1");
        InetAddressAndPort peer1 = replicas.get(0).endpoint();
        TestRepairedDataVerifier verifier = new TestRepairedDataVerifier();
        verifier.expectDigest(peer1, digest1, true);

        DataResolver resolver = resolverWithVerifier(command, plan(replicas, ConsistencyLevel.ALL), readRepair, System.nanoTime(),  verifier);

        resolver.preprocess(response(peer1, iter(PartitionUpdate.emptyUpdate(cfm,dk)), digest1, true, command));

        resolveAndConsume(resolver);
        assertFalse(verifier.verified);
    }

    @Test
    public void responsesFromOlderVersionsAreNotTracked()
    {
        // In a mixed version cluster, responses from a replicas running older versions won't include
        // tracking info, so the digest and pending session status are defaulted. To make sure these
        // default values don't result in false positives we make sure not to consider them when
        // processing in DataResolver
        EndpointsForRange replicas = makeReplicas(2);
        TestRepairedDataVerifier verifier = new TestRepairedDataVerifier();
        ByteBuffer digest1 = ByteBufferUtil.bytes("digest1");
        InetAddressAndPort peer1 = replicas.get(0).endpoint();
        InetAddressAndPort peer2 = replicas.get(1).endpoint();
        verifier.expectDigest(peer1, digest1, true);

        DataResolver resolver = resolverWithVerifier(command, plan(replicas, ConsistencyLevel.ALL), readRepair, System.nanoTime(),  verifier);

        resolver.preprocess(response(peer1, iter(PartitionUpdate.emptyUpdate(cfm,dk)), digest1, true, command));
        // peer2 is advertising an older version, so when we deserialize its response there are two things to note:
        // i) the actual serialized response cannot contain any tracking info so deserialization will use defaults of
        //    an empty digest and pending sessions = false
        // ii) under normal circumstances, this would cause a mismatch with peer1, but because of the older version,
        //     here it will not
        resolver.preprocess(response(command, peer2, iter(PartitionUpdate.emptyUpdate(cfm,dk)),
                                     false, MessagingService.VERSION_30,
                                     ByteBufferUtil.EMPTY_BYTE_BUFFER, false));

        resolveAndConsume(resolver);
        assertTrue(verifier.verified);
    }

    @Test
    public void responsesFromTransientReplicasAreNotTracked()
    {
        EndpointsForRange replicas = makeReplicas(2);
        EndpointsForRange.Builder mutable = replicas.newBuilder(2);
        mutable.add(replicas.get(0));
        mutable.add(Replica.transientReplica(replicas.get(1).endpoint(), replicas.range()));
        replicas = mutable.build();

        TestRepairedDataVerifier verifier = new TestRepairedDataVerifier();
        ByteBuffer digest1 = ByteBufferUtil.bytes("digest1");
        ByteBuffer digest2 = ByteBufferUtil.bytes("digest2");
        InetAddressAndPort peer1 = replicas.get(0).endpoint();
        InetAddressAndPort peer2 = replicas.get(1).endpoint();
        verifier.expectDigest(peer1, digest1, true);

        DataResolver resolver = resolverWithVerifier(command, plan(replicas, ConsistencyLevel.ALL), readRepair, System.nanoTime(),  verifier);

        resolver.preprocess(response(peer1, iter(PartitionUpdate.emptyUpdate(cfm,dk)), digest1, true, command));
        resolver.preprocess(response(peer2, iter(PartitionUpdate.emptyUpdate(cfm,dk)), digest2, true, command));

        resolveAndConsume(resolver);
        assertTrue(verifier.verified);
    }

    private static class TestRepairedDataVerifier implements RepairedDataVerifier
    {
        private final RepairedDataTracker expected = new RepairedDataTracker(null);
        private boolean verified = false;

        private void expectDigest(InetAddressAndPort from, ByteBuffer digest, boolean conclusive)
        {
            expected.recordDigest(from, digest, conclusive);
        }

        @Override
        public void verify(RepairedDataTracker tracker)
        {
            verified = expected.equals(tracker);
        }
    }

    private DataResolver resolverWithVerifier(final ReadCommand command,
                                              final ReplicaPlan.SharedForRangeRead plan,
                                              final ReadRepair readRepair,
                                              final long queryStartNanoTime,
                                              final RepairedDataVerifier verifier)
    {
        class TestableDataResolver extends DataResolver
        {

            public TestableDataResolver(ReadCommand command, ReplicaPlan.SharedForRangeRead plan, ReadRepair readRepair, long queryStartNanoTime)
            {
<<<<<<< HEAD
                super(command, plan, readRepair, queryStartNanoTime, noopReadTracker());
=======
                super(command, plan, readRepair, queryStartNanoTime, true);
>>>>>>> 5bc9f7c7
            }

            protected RepairedDataVerifier getRepairedDataVerifier(ReadCommand command)
            {
                return verifier;
            }
        }

        return new TestableDataResolver(command, plan, readRepair, queryStartNanoTime);
    }

    private void assertRepairContainsDeletions(Mutation mutation,
                                               DeletionTime deletionTime,
                                               RangeTombstone...rangeTombstones)
    {
        PartitionUpdate update = mutation.getPartitionUpdates().iterator().next();
        DeletionInfo deletionInfo = update.deletionInfo();
        if (deletionTime != null)
            assertEquals(deletionTime, deletionInfo.getPartitionDeletion());

        assertEquals(rangeTombstones.length, deletionInfo.rangeCount());
        Iterator<RangeTombstone> ranges = deletionInfo.rangeIterator(false);
        int i = 0;
        while (ranges.hasNext())
        {
            RangeTombstone expected = rangeTombstones[i++];
            RangeTombstone actual = ranges.next();
            String msg = String.format("Expected %s, but got %s", expected.toString(cfm.comparator), actual.toString(cfm.comparator));
            assertEquals(msg, expected, actual);
        }
    }

    private void assertRepairContainsNoDeletions(Mutation mutation)
    {
        PartitionUpdate update = mutation.getPartitionUpdates().iterator().next();
        assertTrue(update.deletionInfo().isLive());
    }

    private void assertRepairContainsColumn(Mutation mutation,
                                            String clustering,
                                            String columnName,
                                            String value,
                                            long timestamp)
    {
        PartitionUpdate update = mutation.getPartitionUpdates().iterator().next();
        Row row = update.getRow(update.metadata().comparator.make(clustering));
        assertNotNull(row);
        assertColumn(cfm, row, columnName, value, timestamp);
    }

    private void assertRepairContainsNoColumns(Mutation mutation)
    {
        PartitionUpdate update = mutation.getPartitionUpdates().iterator().next();
        assertFalse(update.iterator().hasNext());
    }

    private void assertRepairMetadata(Mutation mutation)
    {
        PartitionUpdate update = mutation.getPartitionUpdates().iterator().next();
        assertEquals(update.metadata().keyspace, ks.getName());
        assertEquals(update.metadata().name, cfm.name);
    }

    private ReplicaPlan.SharedForRangeRead plan(EndpointsForRange replicas, ConsistencyLevel consistencyLevel)
    {
        return ReplicaPlan.shared(new ReplicaPlan.ForRangeRead(ks, ks.getReplicationStrategy(), consistencyLevel, ReplicaUtils.FULL_BOUNDS, replicas, replicas, 1));
    }

    private static void resolveAndConsume(DataResolver resolver)
    {
        try (PartitionIterator iterator = resolver.resolve())
        {
            while (iterator.hasNext())
            {
                try (RowIterator partition = iterator.next())
                {
                    while (partition.hasNext())
                        partition.next();
                }
            }
        }
    }
}<|MERGE_RESOLUTION|>--- conflicted
+++ resolved
@@ -1254,11 +1254,7 @@
 
             public TestableDataResolver(ReadCommand command, ReplicaPlan.SharedForRangeRead plan, ReadRepair readRepair, long queryStartNanoTime)
             {
-<<<<<<< HEAD
-                super(command, plan, readRepair, queryStartNanoTime, noopReadTracker());
-=======
-                super(command, plan, readRepair, queryStartNanoTime, true);
->>>>>>> 5bc9f7c7
+                super(command, plan, readRepair, queryStartNanoTime, true, noopReadTracker());
             }
 
             protected RepairedDataVerifier getRepairedDataVerifier(ReadCommand command)
