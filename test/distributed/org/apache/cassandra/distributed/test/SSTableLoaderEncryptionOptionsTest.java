/*
 * Licensed to the Apache Software Foundation (ASF) under one
 * or more contributor license agreements.  See the NOTICE file
 * distributed with this work for additional information
 * regarding copyright ownership.  The ASF licenses this file
 * to you under the Apache License, Version 2.0 (the
 * "License"); you may not use this file except in compliance
 * with the License.  You may obtain a copy of the License at
 *
 *     http://www.apache.org/licenses/LICENSE-2.0
 *
 * Unless required by applicable law or agreed to in writing, software
 * distributed under the License is distributed on an "AS IS" BASIS,
 * WITHOUT WARRANTIES OR CONDITIONS OF ANY KIND, either express or implied.
 * See the License for the specific language governing permissions and
 * limitations under the License.
 */

package org.apache.cassandra.distributed.test;

import java.io.IOException;
import java.nio.file.Path;
import java.util.Collections;
import java.util.List;
import java.util.stream.Collectors;

import com.google.common.collect.ImmutableMap;
import org.junit.AfterClass;
import org.junit.BeforeClass;
import org.junit.Test;

import org.apache.cassandra.config.DatabaseDescriptor;
import org.apache.cassandra.db.Keyspace;
import org.apache.cassandra.distributed.Cluster;
import org.apache.cassandra.distributed.api.Feature;
import org.apache.cassandra.io.util.File;
import org.apache.cassandra.io.util.FileUtils;
import org.apache.cassandra.service.StorageService;
import org.apache.cassandra.tools.BulkLoader;
import org.apache.cassandra.tools.ToolRunner;
<<<<<<< HEAD
=======
import org.apache.cassandra.service.StorageService;
import org.apache.cassandra.utils.NativeSSTableLoaderClient;

import static org.junit.Assert.assertNotEquals;
import static org.junit.Assert.assertTrue;
>>>>>>> 3bdd2caa

import static org.apache.cassandra.distributed.shared.AssertUtils.assertRows;
import static org.apache.cassandra.distributed.shared.AssertUtils.row;
import static org.apache.cassandra.distributed.test.ExecUtil.rethrow;
import static org.junit.Assert.assertNotEquals;
import static org.junit.Assert.assertTrue;

public class SSTableLoaderEncryptionOptionsTest extends AbstractEncryptionOptionsImpl
{
    static Cluster CLUSTER;
    static String NODES;
    static int NATIVE_PORT;
    static int STORAGE_PORT;
    static int SSL_STORAGE_PORT;

    @BeforeClass
    public static void setupCluster() throws IOException
    {
        CLUSTER = Cluster.build().withNodes(1).withConfig(c -> {
            c.with(Feature.NATIVE_PROTOCOL, Feature.NETWORK, Feature.GOSSIP); // need gossip to get hostid for java driver
            c.set("server_encryption_options",
                  ImmutableMap.builder().putAll(validKeystore)
                              .put("internode_encryption", "all")
                              .put("optional", false)
                              .build());
            c.set("client_encryption_options",
                  ImmutableMap.builder().putAll(validKeystore)
                              .put("enabled", true)
                              .put("optional", false)
                              .put("accepted_protocols", Collections.singletonList("TLSv1.2"))
                              .build());
        }).start();
        NODES = CLUSTER.get(1).config().broadcastAddress().getHostString();
        NATIVE_PORT = CLUSTER.get(1).callOnInstance(DatabaseDescriptor::getNativeTransportPort);
        STORAGE_PORT = CLUSTER.get(1).callOnInstance(DatabaseDescriptor::getStoragePort);
        SSL_STORAGE_PORT = CLUSTER.get(1).callOnInstance(DatabaseDescriptor::getSSLStoragePort);
    }

    @AfterClass
    public static void tearDownCluster()
    {
        if (CLUSTER != null)
            CLUSTER.close();
    }

    @Test
    public void bulkLoaderSuccessfullyStreamsOverSsl() throws Throwable
    {
        File sstables_to_upload = prepareSstablesForUpload();
        ToolRunner.ToolResult tool = ToolRunner.invokeClass(BulkLoader.class,
                                                            "--nodes", NODES,
                                                            "--port", Integer.toString(NATIVE_PORT),
                                                            "--storage-port", Integer.toString(STORAGE_PORT),
                                                            "--keystore", validKeyStorePath,
                                                            "--keystore-password", validKeyStorePassword,
                                                            "--truststore", validTrustStorePath,
                                                            "--truststore-password", validTrustStorePassword,
                                                            "--conf-path", "test/conf/sstableloader_with_encryption.yaml",
                                                            sstables_to_upload.getAbsolutePath());
        tool.assertOnCleanExit();
        assertTrue(tool.getStdout().contains("Summary statistics"));
        assertRows(CLUSTER.get(1).executeInternal("SELECT count(*) FROM ssl_upload_tables.test"), row(42L));
    }

    @Test
    public void bulkLoaderSuccessfullyStreamsOverSslWithDeprecatedSslStoragePort() throws Throwable
    {
        File sstables_to_upload = prepareSstablesForUpload();
        ToolRunner.ToolResult tool = ToolRunner.invokeClass(BulkLoader.class,
                                                            "--nodes", NODES,
                                                            "--port", Integer.toString(NATIVE_PORT),
                                                            "--storage-port", Integer.toString(STORAGE_PORT),
                                                            "--ssl-storage-port", Integer.toString(SSL_STORAGE_PORT),
                                                            "--keystore", validKeyStorePath,
                                                            "--keystore-password", validKeyStorePassword,
                                                            "--truststore", validTrustStorePath,
                                                            "--truststore-password", validTrustStorePassword,
                                                            "--conf-path", "test/conf/sstableloader_with_encryption.yaml",
                                                            sstables_to_upload.absolutePath());
        tool.assertOnCleanExit();
        assertTrue(tool.getStdout().contains("Summary statistics"));
        assertTrue(tool.getStdout().contains("ssl storage port is deprecated and not used"));
        assertRows(CLUSTER.get(1).executeInternal("SELECT count(*) FROM ssl_upload_tables.test"), row(42L));
    }

    @Test
    public void bulkLoaderCannotAgreeOnClientTLSProtocol()
    {
        ToolRunner.ToolResult tool = ToolRunner.invokeClass(BulkLoader.class,
                                                            "--ssl-protocol", "TLSv1",
                                                            "--nodes", NODES,
                                                            "--port", Integer.toString(NATIVE_PORT),
                                                            "--storage-port", Integer.toString(STORAGE_PORT),
                                                            "--keystore", validKeyStorePath,
                                                            "--keystore-password", validKeyStorePassword,
                                                            "--truststore", validTrustStorePath,
                                                            "--truststore-password", validTrustStorePassword,
                                                            "test/data/legacy-sstables/na/legacy_tables/legacy_na_clust");
        assertNotEquals(0, tool.getExitCode());
<<<<<<< HEAD
        assertTrue(tool.getStderr().contains("TransportException"));
=======
        assertTrue(tool.getStderr().contains("Unable to initialise " + NativeSSTableLoaderClient.class.getName()));
>>>>>>> 3bdd2caa
    }

    private static File prepareSstablesForUpload() throws IOException
    {
        generateSstables();
        File sstable_dir = copySstablesFromDataDir("test");
        truncateGeneratedTables();
        return sstable_dir;
    }

    private static void generateSstables() throws IOException
    {
        CLUSTER.schemaChange("CREATE KEYSPACE IF NOT EXISTS ssl_upload_tables WITH replication = {'class': 'SimpleStrategy', 'replication_factor': '1'}");
        CLUSTER.schemaChange("CREATE TABLE IF NOT EXISTS ssl_upload_tables.test (pk int, val text, PRIMARY KEY (pk))");
        for (int i = 0; i < 42; i++)
        {
            CLUSTER.get(1).executeInternal(String.format("INSERT INTO ssl_upload_tables.test (pk, val) VALUES (%s, '%s')", i, i));
        }
        CLUSTER.get(1).runOnInstance(rethrow(() -> StorageService.instance.forceKeyspaceFlush("ssl_upload_tables")));
    }

    private static void truncateGeneratedTables() throws IOException
    {
        CLUSTER.get(1).executeInternal("TRUNCATE ssl_upload_tables.test");
    }

    private static File copySstablesFromDataDir(String table) throws IOException
    {
        File cfDir = new File("build/test/cassandra/ssl_upload_tables", table);
        cfDir.tryCreateDirectories();
        List<Path> keyspace_dirs = CLUSTER.get(1).callOnInstance(() -> Keyspace.open("ssl_upload_tables").getColumnFamilyStore(table).getDirectories().getCFDirectories().stream().map(File::toPath).collect(Collectors.toList()));
        for (Path srcDir : keyspace_dirs)
        {
            for (File file : new File(srcDir).tryList())
            {
                if (file.isFile())
                {
                    FileUtils.copyToDirectoryWithConfirm(file, cfDir);
                }
            }
        }
        return cfDir;
    }
}<|MERGE_RESOLUTION|>--- conflicted
+++ resolved
@@ -38,14 +38,7 @@
 import org.apache.cassandra.service.StorageService;
 import org.apache.cassandra.tools.BulkLoader;
 import org.apache.cassandra.tools.ToolRunner;
-<<<<<<< HEAD
-=======
-import org.apache.cassandra.service.StorageService;
 import org.apache.cassandra.utils.NativeSSTableLoaderClient;
-
-import static org.junit.Assert.assertNotEquals;
-import static org.junit.Assert.assertTrue;
->>>>>>> 3bdd2caa
 
 import static org.apache.cassandra.distributed.shared.AssertUtils.assertRows;
 import static org.apache.cassandra.distributed.shared.AssertUtils.row;
@@ -104,7 +97,7 @@
                                                             "--truststore", validTrustStorePath,
                                                             "--truststore-password", validTrustStorePassword,
                                                             "--conf-path", "test/conf/sstableloader_with_encryption.yaml",
-                                                            sstables_to_upload.getAbsolutePath());
+                                                            sstables_to_upload.absolutePath());
         tool.assertOnCleanExit();
         assertTrue(tool.getStdout().contains("Summary statistics"));
         assertRows(CLUSTER.get(1).executeInternal("SELECT count(*) FROM ssl_upload_tables.test"), row(42L));
@@ -145,11 +138,7 @@
                                                             "--truststore-password", validTrustStorePassword,
                                                             "test/data/legacy-sstables/na/legacy_tables/legacy_na_clust");
         assertNotEquals(0, tool.getExitCode());
-<<<<<<< HEAD
-        assertTrue(tool.getStderr().contains("TransportException"));
-=======
         assertTrue(tool.getStderr().contains("Unable to initialise " + NativeSSTableLoaderClient.class.getName()));
->>>>>>> 3bdd2caa
     }
 
     private static File prepareSstablesForUpload() throws IOException
