--- conflicted
+++ resolved
@@ -150,14 +150,9 @@
 
             // Usually pager fetches a single page (see SelectStatement#execute). We need to iterate over all
             // of the results lazily.
-<<<<<<< HEAD
-            return new Iterator<Object[]>() {
-                Iterator<Object[]> iter = RowUtil.toObjects(UntypedResultSet.create(selectStatement, toCassandraCL(consistencyLevel), queryState.getClientState(), pager,  pageSize));
-=======
-            UntypedResultSet rs = UntypedResultSet.create(selectStatement, toCassandraCL(consistencyLevel), clientState, pager, pageSize);
+            UntypedResultSet rs = UntypedResultSet.create(selectStatement, toCassandraCL(consistencyLevel), queryState.getClientState(), pager, pageSize);
             Iterator<Object[]> it = new Iterator<Object[]>() {
                 Iterator<Object[]> iter = RowUtil.toObjects(rs);
->>>>>>> 7bbc97e5
 
                 public boolean hasNext()
                 {
