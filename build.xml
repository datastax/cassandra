--- conflicted
+++ resolved
@@ -404,7 +404,6 @@
           <dependency groupId="io.netty" artifactId="netty-all" version="4.0.44.Final" />
           <dependency groupId="com.google.code.findbugs" artifactId="jsr305" version="2.0.2" />
           <dependency groupId="com.clearspring.analytics" artifactId="stream" version="2.5.2" />
-<<<<<<< HEAD
           <dependency groupId="com.datastax.cassandra" artifactId="cassandra-driver-core" version="3.0.1" classifier="shaded" />
           <dependency groupId="org.eclipse.jdt.core.compiler" artifactId="ecj" version="4.4.2" />
           <dependency groupId="org.caffinitas.ohc" artifactId="ohc-core" version="0.4.3" />
@@ -415,18 +414,12 @@
           </dependency>
           <dependency groupId="joda-time" artifactId="joda-time" version="2.4" />
 
-=======
-          <dependency groupId="com.datastax.cassandra" artifactId="cassandra-driver-core" version="2.0.9.2" />
-          <dependency groupId="net.sf.supercsv" artifactId="super-csv" version="2.1.0" />
-          <dependency groupId="net.ju-n.compile-command-annotations" artifactId="compile-command-annotations" version="1.2.0" />
-
           <dependency groupId="org.gridkit.jvmtool" artifactId="sjk-cli" version="0.5.1"/>
           <dependency groupId="org.gridkit.jvmtool" artifactId="sjk-core" version="0.5.1"/>
           <dependency groupId="org.gridkit.jvmtool" artifactId="sjk-stacktrace" version="0.5.1"/>
           <dependency groupId="org.gridkit.jvmtool" artifactId="mxdump" version="0.5.1"/>
           <dependency groupId="org.gridkit.lab" artifactId="jvm-attach-api" version="1.2"/>
           <dependency groupId="com.beust" artifactId="jcommander" version="1.30"/>
->>>>>>> cc7cad1c
         </dependencyManagement>
         <developer id="adelapena" name="Andres de la Peña"/>
         <developer id="alakshman" name="Avinash Lakshman"/>
@@ -589,12 +582,10 @@
         <dependency groupId="com.github.jbellis" artifactId="jamm"/>
 
         <dependency groupId="io.netty" artifactId="netty-all"/>
-<<<<<<< HEAD
         <dependency groupId="joda-time" artifactId="joda-time"/>
         <dependency groupId="org.fusesource" artifactId="sigar"/>
         <dependency groupId="org.eclipse.jdt.core.compiler" artifactId="ecj"/>
         <dependency groupId="org.caffinitas.ohc" artifactId="ohc-core"/>
-=======
 
         <dependency groupId="org.gridkit.jvmtool" artifactId="sjk-cli"/>
         <dependency groupId="org.gridkit.jvmtool" artifactId="sjk-core"/>
@@ -602,7 +593,6 @@
         <dependency groupId="org.gridkit.jvmtool" artifactId="mxdump"/>
         <dependency groupId="org.gridkit.lab" artifactId="jvm-attach-api"/>
         <dependency groupId="com.beust" artifactId="jcommander"/>
->>>>>>> cc7cad1c
       </artifact:pom>
       <artifact:pom id="thrift-pom"
                     artifactId="cassandra-thrift"
