<!--
  Licensed to the Apache Software Foundation (ASF) under one or more
  contributor license agreements.  See the NOTICE file distributed with
  this work for additional information regarding copyright ownership.
  The ASF licenses this file to You under the Apache License, Version 2.0
  (the "License"); you may not use this file except in compliance with
  the License.  You may obtain a copy of the License at

      http://www.apache.org/licenses/LICENSE-2.0

  Unless required by applicable law or agreed to in writing, software
  distributed under the License is distributed on an "AS IS" BASIS,
  WITHOUT WARRANTIES OR CONDITIONS OF ANY KIND, either express or implied.
  See the License for the specific language governing permissions and
  limitations under the License.
-->
<project basedir="." default="jar" name="dse-db"
         xmlns:artifact="antlib:org.apache.maven.artifact.ant"
         xmlns:if="ant:if"
         xmlns:unless="ant:unless">

    <fail message="You need to use Ant of version at least 1.10 to continue.">
      <condition>
        <not>
          <antversion atleast="1.10"/>
        </not>
      </condition>
    </fail>

    <property environment="env"/>
    <property file="build.properties" />
    <property file="build.properties.default" />
    <property name="debuglevel" value="source,lines,vars"/>

    <!-- default version and SCM information -->
    <property name="base.version" value="4.0.11.0"/>
    <property name="scm.connection" value="scm:git:ssh://git@github.com:datastax/cassandra.git"/>
    <property name="scm.developerConnection" value="scm:git:ssh://git@github.com:datastax/cassandra.git"/>
    <property name="scm.url" value="scm:git:ssh://git@github.com:datastax/cassandra.git"/>

    <!-- JDKs supported.
        All releases are built with the default JDK.
        Builds with non-default JDKs are considered experimental and for development and testing purposes.
        When building, javac's source and target flags are set to the jdk used, so lower JDKs are not supported at runtime.
    -->
    <property name="java.default" value="11" />
    <!-- Not sure whether we need 17 below, at least jvm options were added some time ago for 17 -->
    <property name="java.supported" value="11,17,22" />

    <!-- directory details -->
    <property name="basedir" value="."/>
    <property name="build.src" value="${basedir}/src"/>
    <property name="build.src.java" value="${basedir}/src/java"/>
    <property name="build.src.antlr" value="${basedir}/src/antlr"/>
    <property name="build.src.resources" value="${basedir}/src/resources"/>
    <property name="build.src.gen-java" value="${basedir}/src/gen-java"/>
    <property name="build.lib" value="${basedir}/lib"/>
    <property name="build.dir" value="${basedir}/build"/>
    <property name="build.dir.lib" value="${basedir}/build/lib"/>
    <property name="build.test.dir" value="${build.dir}/test"/>
    <property name="build.classes" value="${build.dir}/classes"/>
    <property name="build.classes.main" value="${build.classes}/main" />
    <property name="javadoc.dir" value="${build.dir}/javadoc"/>
    <property name="interface.dir" value="${basedir}/interface"/>
    <property name="test.dir" value="${basedir}/test"/>
    <property name="test.resources" value="${test.dir}/resources"/>
    <property name="test.lib" value="${build.dir}/test/lib"/>
    <property name="test.classes" value="${build.dir}/test/classes"/>
    <property name="test.conf" value="${test.dir}/conf"/>
    <property name="test.data" value="${test.dir}/data"/>
    <property name="test.name" value="*Test"/>
    <property name="test.classlistfile" value="testlist.txt"/>
    <property name="test.classlistprefix" value="unit"/>
    <property name="benchmark.name" value=""/>
    <property name="test.anttasks.src" value="${test.dir}/anttasks"/>
    <property name="test.methods" value=""/>
    <property name="test.anttasks.src" value="${test.dir}/anttasks"/>
    <property name="test.unit.src" value="${test.dir}/unit"/>
    <property name="test.long.src" value="${test.dir}/long"/>
    <property name="test.burn.src" value="${test.dir}/burn"/>
    <property name="test.memory.src" value="${test.dir}/memory"/>
    <property name="test.microbench.src" value="${test.dir}/microbench"/>
    <property name="test.distributed.src" value="${test.dir}/distributed"/>
    <property name="test.compression.algo" value="LZ4"/>
    <property name="test.driver.connection_timeout_ms" value="5000"/>
    <property name="test.driver.read_timeout_ms" value="12000"/>
    <property name="dist.dir" value="${build.dir}/dist"/>
    <property name="tmp.dir" value="${build.test.dir}/cassandra"/>
    <property name="test.logback.configurationFile" value="${test.conf}/logback-test.xml"/>
    <property name="doc.dir" value="${basedir}/doc"/>
    <property name="repetition" value=""/>

    <condition property="version" value="${base.version}">
      <isset property="release"/>
    </condition>
    <property name="version" value="${base.version}-SNAPSHOT"/>
    <property name="version.properties.dir"
              value="${build.src.resources}/org/apache/cassandra/config/" />
    <property name="final.name" value="${ant.project.name}-${version}"/>

    <property name="local.repository" value="${user.home}/.m2/repository" />

    <!-- details of what version of Maven ANT Tasks to fetch -->
    <property name="maven-ant-tasks.version" value="2.1.3" />
    <property name="maven-ant-tasks.local" value="${local.repository}/org/apache/maven/maven-ant-tasks"/>
    <property name="maven-ant-tasks.url"
              value="https://repo.maven.apache.org/maven2/org/apache/maven/maven-ant-tasks" />
    <!-- details of how and which Maven repository we publish to -->
    <property name="maven.version" value="3.0.3" />
    <condition property="maven-repository-url" value="https://repo.aws.dsinternal.org/artifactory/datastax-releases-local">
      <isset property="release"/>
    </condition>
    <condition property="maven-repository-id" value="datastax.releases.https">
      <isset property="release"/>
    </condition>
    <property name="maven-repository-url" value="https://repo.aws.dsinternal.org/artifactory/datastax-snapshots-local"/>
    <property name="maven-repository-id" value="datastax.snapshots.https"/>

    <property name="test.timeout" value="240000" />
    <property name="test.memory.timeout" value="480000" />
    <property name="test.long.timeout" value="600000" />
    <property name="test.burn.timeout" value="60000000" />
    <property name="test.distributed.timeout" value="900000" />

    <!-- default for cql tests. Can be overridden by -Dcassandra.test.use_prepared=false -->
    <property name="cassandra.test.use_prepared" value="true" />

    <!-- The number of active processors seen by JVM -->
    <property name="cassandra.test.processorCount" value="4"/>

    <!-- skip flushing schema tables during tests -->
    <property name="cassandra.unsafesystem" value="true" />

    <!-- fast shutdown of messaging service -->
    <property name="cassandra.test.messagingService.nonGracefulShutdown" value="false"/>

    <!-- fast shutdown of messaging service -->
    <property name="cassandra.test.messagingService.nonGracefulShutdown" value="true"/>

    <property name="cassandra.test.fail_on_forbidden_log_entries" value="false"/>

    <property name="test.noverify" value="false"/>

    <condition property="noverify-arg" value="-noverify" else="-Da=b">
        <equals arg1="${test.noverify}" arg2="true"/>
    </condition>

    <!-- https://www.eclemma.org/jacoco/ -->
    <property name="jacoco.export.dir" value="${build.dir}/jacoco/" />
    <property name="jacoco.partials.dir" value="${jacoco.export.dir}/partials" />
    <property name="jacoco.partialexecfile" value="${jacoco.partials.dir}/partial.exec" />
    <property name="jacoco.finalexecfile" value="${jacoco.export.dir}/jacoco.exec" />
    <property name="jacoco.version" value="0.8.12"/>

    <property name="byteman.version" value="4.0.23"/>
    <property name="jamm.version" value="0.3.2"/>
    <property name="ecj.version" value="3.33.0"/>
    <property name="ohc.version" value="0.5.1"/>
    <property name="asm.version" value="7.1"/>
    <property name="allocation-instrumenter.version" value="3.1.0"/>
    <property name="bytebuddy.version" value="1.14.17"/>

    <!-- https://mvnrepository.com/artifact/net.openhft/chronicle-bom/2.24ea87 -->
    <!-- Chronicle is trying to monetize by only publishing stable releases to their subscription repo,
         so here I've chosen the last ea release before they cut a stable one. As an alternative, we
         could build our own from source. -->
    <property name="chronicle-queue.version" value="5.24ea27" />
    <property name="chronicle-core.version" value="2.24ea28" />
    <property name="chronicle-bytes.version" value="2.24ea20" />
    <property name="chronicle-wire.version" value="2.24ea27" />
    <property name="chronicle-threads.version" value="2.24ea14" />
    <property name="chronicle-map.version" value="3.24ea4" />

    <condition property="maven-ant-tasks.jar.exists">
      <available file="${build.dir}/maven-ant-tasks-${maven-ant-tasks.version}.jar" />
    </condition>

    <condition property="maven-ant-tasks.jar.local">
      <available file="${maven-ant-tasks.local}/${maven-ant-tasks.version}/maven-ant-tasks-${maven-ant-tasks.version}.jar" />
    </condition>

    <condition property="is.source.artifact">
      <available file="${build.src.java}" type="dir" />
    </condition>

    <condition property="cassandra.use_nix_recursive_delete" value="false" else="true">
        <os family="windows" />
    </condition>

    <!-- Check if all tests are being run or just one (check testclasslist target). If it's all tests don't spam the
         console with test output.
         If it's an individual test print the output from the test under the assumption someone is debugging the test
         and wants to know what is going on without having to context switch to the log file that is generated.
         Debug level output still needs to be retrieved from the log file.  -->
    <macrodef name="set-keepbrief-property">
        <attribute name="test-name" />
        <sequential>
            <condition property="cassandra.keepBriefBrief" value="false" else="true">
                <not>
                    <equals arg1="@{test-name}" arg2="*Test"/>
                </not>
            </condition>
        </sequential>
    </macrodef>
    <set-keepbrief-property test-name="${test.name}" />

    <fail message="Unsupported JDK version used: ${ant.java.version}">
        <condition><not><contains string="${java.supported}" substring="${ant.java.version}"/></not></condition>
    </fail>
    <condition property="is.java.default"><equals arg1="${ant.java.version}" arg2="${java.default}"/></condition>
    <echo unless:true="${is.java.default}" message="Non default JDK version used: ${ant.java.version}"/>

    <resources id="_jvm11_arg_items">
        <string>-Djdk.attach.allowAttachSelf=true</string>

        <string>-XX:+UseConcMarkSweepGC</string>
        <string>-XX:+CMSParallelRemarkEnabled</string>
        <string>-XX:SurvivorRatio=8</string>
        <string>-XX:MaxTenuringThreshold=1</string>
        <string>-XX:CMSInitiatingOccupancyFraction=75</string>
        <string>-XX:+UseCMSInitiatingOccupancyOnly</string>
        <string>-XX:CMSWaitDuration=10000</string>
        <string>-XX:+CMSParallelInitialMarkEnabled</string>
        <string>-XX:+CMSEdenChunksRecordAlways</string>

        <string>--add-exports java.base/jdk.internal.misc=ALL-UNNAMED</string>
        <string>--add-exports java.base/jdk.internal.ref=ALL-UNNAMED</string>
        <string>--add-exports java.base/sun.nio.ch=ALL-UNNAMED</string>
        <string>--add-exports java.management.rmi/com.sun.jmx.remote.internal.rmi=ALL-UNNAMED</string>
        <string>--add-exports java.rmi/sun.rmi.registry=ALL-UNNAMED</string>
        <string>--add-exports java.rmi/sun.rmi.server=ALL-UNNAMED</string>
        <string>--add-exports java.rmi/sun.rmi.transport.tcp=ALL-UNNAMED</string>
        <string>--add-exports java.sql/java.sql=ALL-UNNAMED</string>
        <string>--add-exports jdk.compiler/com.sun.tools.javac.file=ALL-UNNAMED</string>
        <string>--add-exports jdk.unsupported/sun.misc=ALL-UNNAMED</string>
        <string>--add-exports java.base/jdk.internal.util=ALL-UNNAMED</string>

        <string>--add-opens java.base/java.io=ALL-UNNAMED</string>
        <string>--add-opens java.base/java.util=ALL-UNNAMED</string>
        <string>--add-opens java.base/java.lang=ALL-UNNAMED</string>
        <string>--add-opens java.base/java.lang.module=ALL-UNNAMED</string>
        <string>--add-opens java.base/java.lang.reflect=ALL-UNNAMED</string>
        <string>--add-opens java.base/java.net=ALL-UNNAMED</string>
        <string>--add-opens java.base/jdk.internal.loader=ALL-UNNAMED</string>
        <string>--add-opens java.base/jdk.internal.ref=ALL-UNNAMED</string>
        <string>--add-opens java.base/jdk.internal.reflect=ALL-UNNAMED</string>
        <string>--add-opens java.base/jdk.internal.math=ALL-UNNAMED</string>
        <string>--add-opens java.base/jdk.internal.module=ALL-UNNAMED</string>
        <string>--add-opens java.base/jdk.internal.util.jar=ALL-UNNAMED</string>
        <string>--add-opens jdk.compiler/com.sun.tools.javac=ALL-UNNAMED</string>
        <string>--add-opens jdk.management/com.sun.management.internal=ALL-UNNAMED</string>

    </resources>
    <pathconvert property="_jvm11_args_concat" refid="_jvm11_arg_items" pathsep=" "/>
    <condition property="java-jvmargs" value="${_jvm11_args_concat}">
        <equals arg1="${ant.java.version}" arg2="11"/>
    </condition>

    <resources id="_jvm22_arg_items">
        <string>-XX:+UnlockDiagnosticVMOptions</string>
        <string>-Djdk.attach.allowAttachSelf=true</string>
        <string>-XX:+UseG1GC</string>
        <string>-XX:+ParallelRefProcEnabled</string>
        <!-- Below two are used in Cassandra, not in CNDB-->
        <!--<string>-XX:MaxTenuringThreshold=1</string>
        <string>-XX:G1HeapRegionSize=16m</string>-->
        <string>-XX:G1RSetUpdatingPauseTimePercent=5</string>
        <string>-XX:MaxGCPauseMillis=100</string>

        <!-- Copy-paste for now these options from cndb/docker-entrypoint.sh; we will verify later whether we
         want all of them for tests-->
        <string>-XX:-RestrictContended</string>
        <string>-XX:+UseThreadPriorities</string>
        <string>-XX:+DebugNonSafepoints</string>
        <string>-XX:+UseStringDeduplication</string>
        <string>-XX:StringTableSize=1000003</string>
        <string>-XX:+PerfDisableSharedMem</string>
        <string>-XX:+AlwaysPreTouch</string>
        <string>-XX:+UseTLAB</string>
        <string>-XX:+ResizeTLAB</string>
        <string>-XX:+UseNUMA</string>


        <string>--add-exports java.base/jdk.internal.misc=ALL-UNNAMED</string>
        <string>--add-exports java.base/jdk.internal.perf=ALL-UNNAMED</string>
        <string>--add-exports java.base/jdk.internal.ref=ALL-UNNAMED</string>
        <string>--add-exports java.base/jdk.internal.util.random=ALL-UNNAMED</string>
        <string>--add-exports java.base/sun.nio.ch=ALL-UNNAMED</string>
        <string>--add-exports java.management.rmi/com.sun.jmx.remote.internal.rmi=ALL-UNNAMED</string>
        <string>--add-exports java.rmi/sun.rmi.registry=ALL-UNNAMED</string>
        <string>--add-exports java.rmi/sun.rmi.server=ALL-UNNAMED</string>
        <string>--add-exports jdk.compiler/com.sun.tools.javac.file=ALL-UNNAMED</string>
        <string>--add-exports jdk.naming.dns/com.sun.jndi.dns=java.naming</string>
        <string>--add-exports jdk.unsupported/sun.misc=ALL-UNNAMED</string>

        <string>--add-opens java.base/java.io=ALL-UNNAMED</string>
        <string>--add-opens java.base/java.lang=ALL-UNNAMED</string>
        <string>--add-opens java.base/java.lang.module=ALL-UNNAMED</string>
        <string>--add-opens java.base/java.lang.ref=ALL-UNNAMED</string>
        <string>--add-opens java.base/java.lang.reflect=ALL-UNNAMED</string>
        <string>--add-opens java.base/java.math=ALL-UNNAMED</string>
        <string>--add-opens java.base/java.net=ALL-UNNAMED</string>
        <string>--add-opens java.base/java.nio=ALL-UNNAMED</string>
        <string>--add-opens java.base/java.nio.charset=ALL-UNNAMED</string>
        <string>--add-opens java.base/java.nio.file.spi=ALL-UNNAMED</string>
        <string>--add-opens java.base/java.util=ALL-UNNAMED</string>
        <string>--add-opens java.base/java.util.concurrent.locks=ALL-UNNAMED</string>
        <string>--add-opens java.base/jdk.internal.loader=ALL-UNNAMED</string>
        <string>--add-opens java.base/jdk.internal.math=ALL-UNNAMED</string>
        <string>--add-opens java.base/jdk.internal.module=ALL-UNNAMED</string>
        <string>--add-opens java.base/jdk.internal.ref=ALL-UNNAMED</string>
        <string>--add-opens java.base/jdk.internal.reflect=ALL-UNNAMED</string>
        <string>--add-opens java.base/jdk.internal.vm=ALL-UNNAMED</string>
        <string>--add-opens java.base/sun.nio.ch=ALL-UNNAMED</string>
        <string>--add-opens jdk.compiler/com.sun.tools.javac=ALL-UNNAMED</string>
        <string>--add-opens jdk.management.jfr/jdk.management.jfr=ALL-UNNAMED</string>
        <string>--add-opens jdk.management/com.sun.management.internal=ALL-UNNAMED</string>
        <string>--add-opens jdk.naming.dns/com.sun.jndi.dns=ALL-UNNAMED</string>
        <!-- required for org.apache.cassandra.Util.getSupportedMTimeGranularity-->
        <string>--add-opens java.base/java.nio.file.attribute=ALL-UNNAMED</string>

        <!-- below 2 were added to support jamm and fix BatchCommitLogTest -->
        <string>--add-opens java.base/java.util.concurrent=ALL-UNNAMED</string>
        <string>--add-opens java.base/java.util.concurrent.atomic=ALL-UNNAMED</string>
        <string>--add-opens=java.base/java.util.concurrent.atomic=ALL-UNNAMED</string>
    </resources>
    <pathconvert property="_jvm22_args_concat" refid="_jvm22_arg_items" pathsep=" "/>
    <condition property="java-jvmargs" value="${_jvm22_args_concat}">
        <equals arg1="${ant.java.version}" arg2="22"/>
    </condition>

    <!--
      JVM arguments for tests.

      There is a race condition bug in java 11 (see CASSANDRA-15981) which causes a crash of the
      JVM; this race is between CMS and class unloading.  In java 8 we can cap the metaspace to
      make tests stable on low resource environments, but in java 11 we need to make it unlimited
      (don't define MaxMetaspaceSize) and disable class unloading in CMS outside of a
      stop-the-world pause.

      In java 11 we also need to set a system property to enable netty to use Unsafe direct byte
      buffer construction (see CASSANDRA-16493)
    -->
    <resources id="_jvm8_test_arg_items">
      <!-- TODO see CASSANDRA-16212 - we seem to OOM non stop now after CASSANDRA-16212, so to have clean CI while this gets looked into, disabling limiting metaspace
        <string>-XX:MaxMetaspaceExpansion=64M</string>
        <string>-XX:MaxMetaspaceSize=512M</string>
        <string>-XX:MetaspaceSize=128M</string>
      -->
    </resources>
    <pathconvert property="_jvm8_test_arg_items_concat" refid="_jvm8_test_arg_items" pathsep=" "/>
    <resources id="_jvm11_test_arg_items">
        <string>-XX:-CMSClassUnloadingEnabled</string>
        <string>-Dio.netty.tryReflectionSetAccessible=true</string>
    </resources>
    <pathconvert property="_jvm11_test_arg_items_concat" refid="_jvm11_test_arg_items" pathsep=" "/>
    <resources id="_jvm22_test_arg_items">
        <string>-Djava.security.manager=allow</string>
        <string>-Dio.netty.tryReflectionSetAccessible=true</string>

        <!-- Enable vector incubator feature (simd support)-->
        <string>--add-modules jdk.incubator.vector</string>
    </resources>
    <pathconvert property="_jvm22_test_arg_items_concat" refid="_jvm22_test_arg_items" pathsep=" "/>
    <condition property="_std-test-jvmargs" value="${_jvm11_test_arg_items_concat}">
        <equals arg1="${ant.java.version}" arg2="11"/>
    </condition>
    <condition property="_std-test-jvmargs" value="${_jvm22_test_arg_items_concat}">
        <equals arg1="${ant.java.version}" arg2="22"/>
    </condition>

    <!-- needed to compile org.apache.cassandra.utils.JMXServerUtils -->
    <!-- needed to compile org.apache.cassandra.distributed.impl.Instance-->
    <!-- needed to compile org.apache.cassandra.utils.memory.BufferPool -->
    <property name="jdk11plus-javac-exports" value="--add-exports java.rmi/sun.rmi.registry=ALL-UNNAMED --add-exports java.rmi/sun.rmi.transport.tcp=ALL-UNNAMED --add-exports java.base/jdk.internal.ref=ALL-UNNAMED --add-exports java.base/sun.nio.ch=ALL-UNNAMED"/>

    <!--
         Add all the dependencies.
    -->
    <path id="maven-ant-tasks.classpath" path="${build.dir}/maven-ant-tasks-${maven-ant-tasks.version}.jar" />
    <path id="cassandra.classpath">
        <pathelement location="${build.classes.main}" />
        <fileset dir="${build.dir.lib}">
            <include name="**/*.jar" />
        </fileset>
    </path>
    <path id="cassandra.classpath.test">
        <file file="${build.dir}/${final.name}.jar"/> <!-- we need the jar for tests and benchmarks (multi-version jar) -->
        <fileset dir="${build.dir.lib}">
            <include name="**/*.jar" />
        </fileset>
        <fileset dir="${test.lib}/jars">
            <include name="**/*.jar" />
            <exclude name="**/ant-*.jar"/>
        </fileset>
    </path>

  <macrodef name="create-javadoc">
    <attribute name="destdir"/>
    <element name="filesets"/>
    <sequential>
      <javadoc destdir="@{destdir}" author="true" version="true" use="true"
        windowtitle="${ant.project.name} API" classpathref="cassandra.classpath"
        bottom="Copyright &amp;copy; 2009- The Apache Software Foundation; All changes to the original code are Copyright DataStax, Inc."
        useexternalfile="yes" encoding="UTF-8" failonerror="false"
        maxmemory="1024M" additionalparam="${jdk11plus-javac-exports}">
        <filesets/>
      </javadoc>
      <fail message="javadoc failed">
        <condition>
            <not>
                <available file="@{destdir}/index-all.html" />
            </not>
        </condition>
      </fail>
    </sequential>
  </macrodef>

    <!--
        Setup the output directories.
    -->
    <target name="init" >
        <fail unless="is.source.artifact"
            message="Not a source artifact, stopping here." />
        <mkdir dir="${build.classes.main}"/>
        <mkdir dir="${test.lib}"/>
        <mkdir dir="${test.classes}"/>
        <mkdir dir="${stress.test.classes}"/>
        <mkdir dir="${fqltool.test.classes}"/>
        <mkdir dir="${build.src.gen-java}"/>
        <mkdir dir="${build.dir.lib}"/>
        <mkdir dir="${jacoco.export.dir}"/>
        <mkdir dir="${jacoco.partials.dir}"/>

        <!-- Set up jdk specific properties -->
        <javac includes="**/JdkProperties.java" srcdir="test/anttasks" destdir="${test.classes}" includeantruntime="true" source="${java.default}" target="${java.default}">
          <compilerarg value="-Xlint:-options"/>
        </javac>
        <taskdef name="JdkProperties" classname="org.apache.cassandra.anttasks.JdkProperties" classpath="${test.classes}"/>
        <JdkProperties/>
    </target>

    <target name="clean" description="Remove all locally created artifacts">
        <delete includeemptydirs="true" failonerror="false">
            <fileset dir="${build.test.dir}/cassandra" includes="**/*"/>
            <fileset dir="${build.test.dir}" includes="**/*" excludes="cassandra"/>
        </delete>
        <delete dir="${build.classes}" />
        <delete dir="${build.src.gen-java}" />
        <delete dir="${version.properties.dir}" />
        <delete dir="${jacoco.export.dir}" />
        <delete dir="${jacoco.partials.dir}"/>
    </target>
    <target depends="clean" name="cleanall"/>

    <target name="realclean" depends="clean" description="Remove the entire build directory and all downloaded artifacts">
        <delete>
          <fileset dir="${build.lib}" excludes="cassandra-driver-internal-only-*,puresasl-internal-only-*"/>
        </delete>
        <delete includeemptydirs="false" dir="${build.dir}" failonerror="false"/>
        <delete dir="${doc.dir}/build" />
        <delete dir="${doc.dir}/source/tools/nodetool" />
    </target>

    <!--
       This generates the CQL grammar files from Cql.g
    -->
    <target name="check-gen-cql3-grammar">
        <uptodate property="cql3current"
                targetfile="${build.src.gen-java}/org/apache/cassandra/cql3/Cql.tokens">
            <srcfiles dir="${build.src.antlr}">
                <include name="*.g"/>
            </srcfiles>
        </uptodate>
    </target>

    <target name="gen-cql3-grammar" depends="check-gen-cql3-grammar" unless="cql3current">
      <echo>Building Grammar ${build.src.antlr}/Cql.g  ...</echo>
      <!-- TODO - On jdk21/2 POC branches, antlr crashed first time through, then worked 2nd. Forking it fixes this, and it
      works also with the current branch and JDK11. We do the change in preparation to be able to compile on newer JDK versions.
      We may want to further investigate why this happens. -->
      <java classname="org.antlr.Tool"
            classpathref="cql3-grammar.classpath"
            failonerror="true"
            fork="true"
            outputproperty="antlr.output"
            errorproperty="antlr.error">
         <arg value="-Xconversiontimeout" />
         <arg value="10000" />
         <arg value="${build.src.antlr}/Cql.g" />
         <arg value="-fo" />
         <arg value="${build.src.gen-java}/org/apache/cassandra/cql3/" />
         <arg value="-Xmaxinlinedfastates"/>
         <arg value="10"/> <!-- default is 60 -->
      </java>
    </target>

    <target name="generate-cql-html" depends="resolver-init" description="Generate HTML from textile source">
        <taskdef classpathref="wikitext.classpath" resource="wikitexttasks.properties" />
        <wikitext-to-html markupLanguage="Textile">
            <fileset dir="${basedir}">
                <include name="doc/cql3/*.textile"/>
            </fileset>
        </wikitext-to-html>
    </target>

    <target name="gen-asciidoc" description="Generate dynamic asciidoc pages" depends="jar" unless="ant.gen-doc.skip">
        <exec executable="make" osfamily="unix" dir="${doc.dir}">
            <arg value="gen-asciidoc"/>
        </exec>
    </target>

    <target name="gen-doc" description="Generate documentation" depends="gen-asciidoc,generate-cql-html" unless="ant.gen-doc.skip">
        <exec executable="make" osfamily="unix" dir="${doc.dir}">
            <arg value="html"/>
        </exec>
    </target>

    <!--
       Fetch Maven Ant Tasks and Cassandra's dependencies
       These targets are intentionally free of dependencies so that they
       can be run stand-alone from a binary release artifact.
    -->
    <target name="maven-ant-tasks-localrepo" unless="maven-ant-tasks.jar.exists" if="maven-ant-tasks.jar.local"
            depends="init" description="Fetch Maven ANT Tasks from Maven Local Repository">
      <copy file="${maven-ant-tasks.local}/${maven-ant-tasks.version}/maven-ant-tasks-${maven-ant-tasks.version}.jar"
           tofile="${build.dir}/maven-ant-tasks-${maven-ant-tasks.version}.jar"/>
      <property name="maven-ant-tasks.jar.exists" value="true"/>
    </target>

    <target name="maven-ant-tasks-download" depends="init,maven-ant-tasks-localrepo" unless="maven-ant-tasks.jar.exists"
            description="Fetch Maven ANT Tasks from Maven Central Repositroy">
      <echo>Downloading Maven ANT Tasks...</echo>
      <get src="${maven-ant-tasks.url}/${maven-ant-tasks.version}/maven-ant-tasks-${maven-ant-tasks.version}.jar"
           dest="${build.dir}/maven-ant-tasks-${maven-ant-tasks.version}.jar" usetimestamp="true" />
      <copy file="${build.dir}/maven-ant-tasks-${maven-ant-tasks.version}.jar"
            tofile="${maven-ant-tasks.local}/${maven-ant-tasks.version}/maven-ant-tasks-${maven-ant-tasks.version}.jar"/>
    </target>

    <target name="maven-ant-tasks-init" depends="maven-ant-tasks-download,resolver-init" unless="maven-ant-tasks.initialized"
            description="Initialize Maven ANT Tasks">
      <typedef uri="antlib:org.apache.maven.artifact.ant" classpathref="maven-ant-tasks.classpath" />
      <property name="maven-ant-tasks.initialized" value="true"/>
    </target>

    <!-- this task defines the dependencies that will be fetched by Maven ANT Tasks
         the dependencies are re-used for publishing artifacts to Maven Central
         in order to keep everything consistent -->
    <target name="maven-declare-dependencies" depends="maven-ant-tasks-init"
            description="Define dependencies and dependency versions">
      <!-- The parent pom defines the versions of all dependencies -->
      <artifact:pom id="parent-pom"
                    groupId="com.datastax.dse"
                    artifactId="dse-db-parent"
                    packaging="pom"
                    version="${version}"
                    url="https://datastax.com"
                    name="Datastax DB"
                    inceptionYear="2009"
                    description="The Apache Cassandra Project develops a highly scalable second-generation distributed database. DataStax, Inc. provides additional improvements on top of Apache Cassandra">

        <!-- Inherit from the ASF template pom file, ref http://maven.apache.org/pom/asf/ -->
        <parent groupId="org.apache" artifactId="apache" version="22"/>
        <license name="The Apache Software License, Version 2.0" url="https://www.apache.org/licenses/LICENSE-2.0.txt"/>
        <scm connection="${scm.connection}" developerConnection="${scm.developerConnection}" url="${scm.url}"/>
        <dependencyManagement>
          <dependency groupId="org.xerial.snappy" artifactId="snappy-java" version="1.1.10.7"/>
          <dependency groupId="org.lz4" artifactId="lz4-java" version="1.8.0"/>
          <dependency groupId="com.ning" artifactId="compress-lzf" version="0.8.4" scope="provided"/>
          <dependency groupId="com.github.luben" artifactId="zstd-jni" version="1.5.5-1"/>
          <dependency groupId="com.google.guava" artifactId="guava" version="33.4.0-jre">
            <exclusion groupId="com.google.code.findbugs" artifactId="jsr305" />
            <exclusion groupId="org.codehaus.mojo" artifactId="animal-sniffer-annotations" />
            <exclusion groupId="com.google.guava" artifactId="listenablefuture" />
            <exclusion groupId="org.checkerframework" artifactId="checker-qual" />
            <exclusion groupId="com.google.errorprone" artifactId="error_prone_annotations" />
          </dependency>
          <dependency groupId="org.hdrhistogram" artifactId="HdrHistogram" version="2.1.9"/>
          <dependency groupId="commons-cli" artifactId="commons-cli" version="1.1"/>
          <dependency groupId="commons-codec" artifactId="commons-codec" version="1.15"/>
          <dependency groupId="commons-io" artifactId="commons-io" version="2.6" scope="test"/>
          <dependency groupId="org.apache.commons" artifactId="commons-lang3" version="3.18.0"/>
          <dependency groupId="org.apache.commons" artifactId="commons-math3" version="3.2"/>
          <dependency groupId="org.antlr" artifactId="antlr" version="3.5.2" scope="provided">
            <exclusion groupId="org.antlr" artifactId="stringtemplate"/>
          </dependency>
          <dependency groupId="org.antlr" artifactId="ST4" version="4.0.8"/>
          <dependency groupId="org.antlr" artifactId="antlr-runtime" version="3.5.2">
            <exclusion groupId="org.antlr" artifactId="stringtemplate"/>
          </dependency>
          <dependency groupId="org.slf4j" artifactId="slf4j-api" version="2.0.9"/>
          <dependency groupId="org.slf4j" artifactId="log4j-over-slf4j" version="2.0.9"/>
          <dependency groupId="org.slf4j" artifactId="jcl-over-slf4j" version="2.0.9" />
          <dependency groupId="ch.qos.logback" artifactId="logback-core" version="1.4.14"/>
          <dependency groupId="ch.qos.logback" artifactId="logback-classic" version="1.4.14"/>
          <dependency groupId="com.fasterxml.jackson.core" artifactId="jackson-core" version="2.18.3"/>
          <dependency groupId="com.fasterxml.jackson.core" artifactId="jackson-databind" version="2.18.3"/>
          <dependency groupId="com.fasterxml.jackson.core" artifactId="jackson-annotations" version="2.18.3"/>
          <dependency groupId="org.msgpack" artifactId="jackson-dataformat-msgpack" version="0.8.16"/>

          <dependency groupId="com.googlecode.json-simple" artifactId="json-simple" version="1.1"/>
          <dependency groupId="com.boundary" artifactId="high-scale-lib" version="1.0.6"/>
          <dependency groupId="com.github.jbellis" artifactId="jamm" version="${jamm.version}"/>
          <dependency groupId="org.yaml" artifactId="snakeyaml" version="2.4"/>
          <dependency groupId="junit" artifactId="junit" version="4.13" scope="test">
            <exclusion groupId="org.hamcrest" artifactId="hamcrest-core"/>
          </dependency>
          <dependency groupId="org.mockito" artifactId="mockito-core" version="4.7.0" scope="test"/>
          <dependency groupId="org.quicktheories" artifactId="quicktheories" version="0.26" scope="test"/>
          <dependency groupId="com.google.code.java-allocation-instrumenter" artifactId="java-allocation-instrumenter" version="${allocation-instrumenter.version}" scope="test">
            <exclusion groupId="com.google.guava" artifactId="guava"/>
          </dependency>
          <dependency groupId="org.apache.cassandra" artifactId="dtest-api" version="0.0.15" scope="test"/>
          <dependency groupId="org.reflections" artifactId="reflections" version="0.10.2" scope="test"/>
          <dependency groupId="org.apache.hadoop" artifactId="hadoop-core" version="1.0.3" scope="provided">
            <exclusion groupId="org.mortbay.jetty" artifactId="servlet-api"/>
            <exclusion groupId="commons-logging" artifactId="commons-logging"/>
            <exclusion groupId="org.eclipse.jdt" artifactId="core"/>
            <exclusion groupId="ant" artifactId="ant"/>
            <exclusion groupId="junit" artifactId="junit"/>
            <exclusion groupId="org.codehaus.jackson" artifactId="jackson-mapper-asl"/>
            <exclusion groupId="org.slf4j" artifactId="slf4j-api"/>
          </dependency>
          <dependency groupId="org.apache.hadoop" artifactId="hadoop-minicluster" version="1.0.3" scope="provided">
            <exclusion groupId="asm" artifactId="asm"/> <!-- this is the outdated version 3.1 -->
            <exclusion groupId="org.slf4j" artifactId="slf4j-api"/>
            <exclusion groupId="org.codehaus.jackson" artifactId="jackson-mapper-asl"/>
          </dependency>
          <dependency groupId="net.java.dev.jna" artifactId="jna" version="5.9.0"/>

          <dependency groupId="org.jacoco" artifactId="org.jacoco.agent" version="${jacoco.version}" scope="test"/>
          <dependency groupId="org.jacoco" artifactId="org.jacoco.ant" version="${jacoco.version}" scope="test"/>

          <dependency groupId="org.jboss.byteman" artifactId="byteman-install" version="${byteman.version}" scope="provided"/>
          <dependency groupId="org.jboss.byteman" artifactId="byteman" version="${byteman.version}" scope="provided"/>
          <dependency groupId="org.jboss.byteman" artifactId="byteman-submit" version="${byteman.version}" scope="provided"/>
          <dependency groupId="org.jboss.byteman" artifactId="byteman-bmunit" version="${byteman.version}" scope="provided"/>

          <dependency groupId="net.bytebuddy" artifactId="byte-buddy" version="${bytebuddy.version}" scope="test"/>
          <dependency groupId="net.bytebuddy" artifactId="byte-buddy-agent" version="${bytebuddy.version}" scope="test"/>

          <dependency groupId="org.openjdk.jmh" artifactId="jmh-core" version="1.37" scope="test"/>
          <dependency groupId="org.openjdk.jmh" artifactId="jmh-generator-annprocess" version="1.37" scope="test"/>

          <dependency groupId="org.apache.ant" artifactId="ant-junit" version="1.10.12" scope="test"/>

          <dependency groupId="com.datastax.dse" artifactId="dse-db-all" version="${version}" />
          <dependency groupId="io.dropwizard.metrics" artifactId="metrics-core" version="3.1.5" />
          <dependency groupId="io.dropwizard.metrics" artifactId="metrics-jvm" version="3.1.5" />
          <dependency groupId="io.dropwizard.metrics" artifactId="metrics-logback" version="3.1.5" />
          <dependency groupId="com.addthis.metrics" artifactId="reporter-config3" version="3.0.3">
            <exclusion groupId="org.hibernate" artifactId="hibernate-validator" />
           </dependency>
          <dependency groupId="org.mindrot" artifactId="jbcrypt" version="0.4" />
          <dependency groupId="io.airlift" artifactId="airline" version="0.8">
            <exclusion groupId="com.google.code.findbugs" artifactId="jsr305" />
           </dependency>
          <dependency groupId="io.netty" artifactId="netty-bom" version="4.1.118.Final" type="pom" scope="provided"/>
          <dependency groupId="io.netty" artifactId="netty-all" version="4.1.118.Final" />
          <dependency groupId="io.netty" artifactId="netty-transport-native-epoll" version="4.1.118.Final"/>
          <dependency groupId="io.netty" artifactId="netty-transport-native-epoll" version="4.1.118.Final" classifier="linux-x86_64"/>
          <dependency groupId="io.netty" artifactId="netty-tcnative-boringssl-static" version="2.0.69.Final"/>
          <dependency groupId="net.openhft" artifactId="chronicle-queue" version="${chronicle-queue.version}">
            <exclusion groupId="com.sun" artifactId="tools" />
          </dependency>
          <dependency groupId="net.openhft" artifactId="chronicle-core" version="${chronicle-core.version}">
            <exclusion groupId="net.openhft" artifactId="chronicle-analytics" />
            <exclusion groupId="org.jetbrains" artifactId="annotations" />
          </dependency>
          <dependency groupId="net.openhft" artifactId="chronicle-bytes" version="${chronicle-bytes.version}">
            <exclusion groupId="org.jetbrains" artifactId="annotations" />
          </dependency>
          <dependency groupId="net.openhft" artifactId="chronicle-wire" version="${chronicle-wire.version}">
            <exclusion groupId="net.openhft" artifactId="compiler" />
          </dependency>
          <dependency groupId="net.openhft" artifactId="chronicle-threads" version="${chronicle-threads.version}">
            <exclusion groupId="net.openhft" artifactId="affinity" />
            <!-- Exclude JNA here, as we want to avoid breaking consumers of the cassandra-all jar -->
            <exclusion groupId="net.java.dev.jna" artifactId="jna" />
            <exclusion groupId="net.java.dev.jna" artifactId="jna-platform" />
          </dependency>
          <dependency groupId="net.openhft" artifactId="chronicle-map" version="${chronicle-map.version}" />
          <dependency groupId="com.google.code.findbugs" artifactId="jsr305" version="3.0.0" scope="provided"/>
          <dependency groupId="com.clearspring.analytics" artifactId="stream" version="2.5.2">
            <exclusion groupId="it.unimi.dsi" artifactId="fastutil" />
          </dependency>
          <dependency groupId="com.esri.geometry" artifactId="esri-geometry-api" version="2.2.4"/>
          <dependency groupId="com.datastax.cassandra" artifactId="cassandra-driver-core" version="3.11.0" classifier="shaded">
            <exclusion groupId="io.netty" artifactId="netty-buffer"/>
            <exclusion groupId="io.netty" artifactId="netty-codec"/>
            <exclusion groupId="io.netty" artifactId="netty-handler"/>
            <exclusion groupId="io.netty" artifactId="netty-transport"/>
            <exclusion groupId="org.slf4j" artifactId="slf4j-api"/>
            <exclusion groupId="com.github.jnr" artifactId="jnr-ffi"/>
            <exclusion groupId="com.github.jnr" artifactId="jnr-posix"/>
          </dependency>
          <dependency groupId="org.eclipse.jdt" artifactId="ecj" version="${ecj.version}" />
          <dependency groupId="org.caffinitas.ohc" artifactId="ohc-core" version="${ohc.version}">
            <exclusion groupId="org.slf4j" artifactId="slf4j-api"/>
          </dependency>
          <dependency groupId="org.caffinitas.ohc" artifactId="ohc-core-j8" version="${ohc.version}" />
          <dependency groupId="net.ju-n.compile-command-annotations" artifactId="compile-command-annotations" version="1.2.0" scope="provided"/>
          <dependency groupId="org.fusesource" artifactId="sigar" version="1.6.4">
            <exclusion groupId="log4j" artifactId="log4j"/>
          </dependency>
          <dependency groupId="com.carrotsearch" artifactId="hppc" version="0.8.1" />
          <dependency groupId="de.huxhorn.sulky" artifactId="de.huxhorn.sulky.ulid" version="8.2.0"/>
          <dependency groupId="com.googlecode.concurrent-trees" artifactId="concurrent-trees" version="2.4.0" />
          <dependency groupId="com.github.ben-manes.caffeine" artifactId="caffeine" version="3.1.8" />
          <dependency groupId="org.jctools" artifactId="jctools-core" version="3.1.0"/>
          <dependency groupId="org.ow2.asm" artifactId="asm" version="${asm.version}"/>
          <dependency groupId="org.ow2.asm" artifactId="asm-tree" version="${asm.version}" scope="test"/>
          <dependency groupId="org.ow2.asm" artifactId="asm-commons" version="${asm.version}" scope="test"/>
          <dependency groupId="org.gridkit.jvmtool" artifactId="sjk-cli" version="0.14"/>
          <dependency groupId="org.gridkit.jvmtool" artifactId="sjk-core" version="0.14">
            <exclusion groupId="org.gridkit.jvmtool" artifactId="sjk-hflame"/>
            <exclusion groupId="org.perfkit.sjk.parsers" artifactId="sjk-hflame"/>
            <exclusion groupId="org.perfkit.sjk.parsers" artifactId="sjk-jfr-standalone"/>
            <exclusion groupId="org.perfkit.sjk.parsers" artifactId="sjk-nps"/>
            <exclusion groupId="org.perfkit.sjk.parsers" artifactId="sjk-jfr5"/>
            <exclusion groupId="org.perfkit.sjk.parsers" artifactId="sjk-jfr6"/>
          </dependency>
          <dependency groupId="org.gridkit.jvmtool" artifactId="sjk-stacktrace" version="0.14"/>
          <dependency groupId="org.gridkit.jvmtool" artifactId="mxdump" version="0.14"/>
          <dependency groupId="org.gridkit.lab" artifactId="jvm-attach-api" version="1.5"/>
          <dependency groupId="org.gridkit.jvmtool" artifactId="sjk-json" version="0.14"/>
          <dependency groupId="com.beust" artifactId="jcommander" version="1.30"/>
          <dependency groupId="org.psjava" artifactId="psjava" version="0.1.19"/>
          <dependency groupId="javax.inject" artifactId="javax.inject" version="1"/>
          <dependency groupId="com.google.j2objc" artifactId="j2objc-annotations" version="1.3"/>
          <!-- adding this dependency is necessary for assertj. When updating assertj, need to also update the version of
             this that the new assertj's `assertj-parent-pom` depends on. -->
          <dependency groupId="org.junit" artifactId="junit-bom" version="5.10.1" type="pom" scope="test"/>
          <!-- when updating assertj, make sure to also update the corresponding junit-bom dependency -->
          <dependency groupId="org.assertj" artifactId="assertj-core" version="3.25.3" scope="test"/>
          <dependency groupId="org.awaitility" artifactId="awaitility" version="4.0.3"  scope="test">
            <exclusion groupId="org.hamcrest" artifactId="hamcrest"/>
          </dependency>
          <dependency groupId="org.hamcrest" artifactId="hamcrest" version="2.2" scope="test"/>
          <dependency groupId="org.agrona" artifactId="agrona" version="1.20.0" />
          <dependency groupId="org.apache.lucene" artifactId="lucene-core" version="9.8.0" />
          <dependency groupId="org.apache.lucene" artifactId="lucene-analysis-common" version="9.8.0" />
          <dependency groupId="org.apache.lucene" artifactId="lucene-backward-codecs" version="9.8.0" />
<<<<<<< HEAD
          <dependency groupId="io.github.jbellis" artifactId="jvector" version="4.0.0-rc.3-SNAPSHOT" />
=======
          <dependency groupId="io.github.jbellis" artifactId="jvector" version="4.0.0-rc.4-SNAPSHOT" />
>>>>>>> 8a634e22
          <dependency groupId="com.bpodgursky" artifactId="jbool_expressions" version="1.14" scope="test"/>

          <dependency groupId="com.carrotsearch.randomizedtesting" artifactId="randomizedtesting-runner" version="2.1.2" scope="test">
            <exclusion groupId="junit" artifactId="junit"/>
          </dependency>

          <dependency groupId="io.micrometer" artifactId="micrometer-core" version="1.5.5"/>
          <dependency groupId="org.latencyutils" artifactId="LatencyUtils" version="2.0.3"/>
        </dependencyManagement>
        <developer id="adelapena" name="Andres de la Peña"/>
        <developer id="alakshman" name="Avinash Lakshman"/>
        <developer id="aleksey" name="Aleksey Yeschenko"/>
        <developer id="amorton" name="Aaron Morton"/>
        <developer id="aweisberg" name="Ariel Weisberg"/>
        <developer id="bdeggleston" name="Blake Eggleston"/>
        <developer id="benedict" name="Benedict Elliott Smith"/>
        <developer id="benjamin" name="Benjamin Lerer"/>
        <developer id="blambov" name="Branimir Lambov"/>
        <developer id="brandonwilliams" name="Brandon Williams"/>
        <developer id="carl" name="Carl Yeksigian"/>
        <developer id="dbrosius" name="David Brosiusd"/>
        <developer id="dikang" name="Dikang Gu"/>
        <developer id="eevans" name="Eric Evans"/>
        <developer id="edimitrova" name="Ekaterina Dimitrova"/>
        <developer id="gdusbabek" name="Gary Dusbabek"/>
        <developer id="goffinet" name="Chris Goffinet"/>
        <developer id="ifesdjeen" name="Alex Petrov"/>
        <developer id="jaakko" name="Laine Jaakko Olavi"/>
        <developer id="jake" name="T Jake Luciani"/>
        <developer id="jasonbrown" name="Jason Brown"/>
        <developer id="jbellis" name="Jonathan Ellis"/>
        <developer id="jfarrell" name="Jake Farrell"/>
        <developer id="jjirsa" name="Jeff Jirsa"/>
        <developer id="jkni" name="Joel Knighton"/>
        <developer id="jmckenzie" name="Josh McKenzie"/>
        <developer id="johan" name="Johan Oskarsson"/>
        <developer id="junrao" name="Jun Rao"/>
        <developer id="jzhuang" name="Jay Zhuang"/>
        <developer id="kohlisankalp" name="Sankalp Kohli"/>
        <developer id="marcuse" name="Marcus Eriksson"/>
        <developer id="mck" name="Michael Semb Wever"/>
        <developer id="mishail" name="Mikhail Stepura"/>
        <developer id="mshuler" name="Michael Shuler"/>
        <developer id="paulo" name="Paulo Motta"/>
        <developer id="pmalik" name="Prashant Malik"/>
        <developer id="rstupp" name="Robert Stupp"/>
        <developer id="scode" name="Peter Schuller"/>
        <developer id="beobal" name="Sam Tunnicliffe"/>
        <developer id="slebresne" name="Sylvain Lebresne"/>
        <developer id="stefania" name="Stefania Alborghetti"/>
        <developer id="tylerhobbs" name="Tyler Hobbs"/>
        <developer id="vijay" name="Vijay Parthasarathy"/>
        <developer id="xedin" name="Pavel Yaskevich"/>
        <developer id="yukim" name="Yuki Morishita"/>
        <developer id="zznate" name="Nate McCall"/>
      </artifact:pom>

      <!-- each dependency set then defines the subset of the dependencies for that dependency set -->
      <artifact:pom id="build-deps-pom"
                    artifactId="cassandra-build-deps">
        <parent groupId="com.datastax.dse"
                artifactId="dse-db-parent"
                version="${version}"
                relativePath="${final.name}-parent.pom"/>

        <dependency groupId="junit" artifactId="junit"/>
        <dependency groupId="org.assertj" artifactId="assertj-core"/>
        <dependency groupId="commons-io" artifactId="commons-io"/>
        <dependency groupId="org.mockito" artifactId="mockito-core"/>
        <dependency groupId="org.quicktheories" artifactId="quicktheories"/>
        <dependency groupId="org.reflections" artifactId="reflections"/>
        <dependency groupId="com.google.code.java-allocation-instrumenter" artifactId="java-allocation-instrumenter" version="${allocation-instrumenter.version}"/>
        <dependency groupId="org.apache.cassandra" artifactId="dtest-api"/>
        <dependency groupId="org.openjdk.jmh" artifactId="jmh-core"/>
        <dependency groupId="org.openjdk.jmh" artifactId="jmh-generator-annprocess"/>
        <dependency groupId="org.apache.ant" artifactId="ant-junit"/>

        <!-- adding this dependency is necessary for assertj. When updating assertj, need to also update the version of
             this that the new assertj's `assertj-parent-pom` depends on. -->
        <dependency groupId="org.junit" artifactId="junit-bom" version="5.10.1" type="pom"/>
        <dependency groupId="org.awaitility" artifactId="awaitility"/>
        <dependency groupId="org.hamcrest" artifactId="hamcrest"/>
        <!-- coverage debs -->
        <dependency groupId="org.jacoco" artifactId="org.jacoco.agent"/>
        <dependency groupId="org.jacoco" artifactId="org.jacoco.ant"/>

        <dependency groupId="org.apache.lucene" artifactId="lucene-core"/>
        <dependency groupId="com.bpodgursky" artifactId="jbool_expressions" version="1.14" scope="test"/>
        <dependency groupId="com.carrotsearch.randomizedtesting" artifactId="randomizedtesting-runner" scope="test"/>
        <dependency groupId="org.apache.lucene" artifactId="lucene-analysis-common"/>
        <dependency groupId="org.apache.lucene" artifactId="lucene-backward-codecs"/>
        <dependency groupId="io.github.jbellis" artifactId="jvector"/>
      </artifact:pom>

      <!-- now the pom's for artifacts being deployed to Maven Central -->
      <artifact:pom id="all-pom"
                    artifactId="dse-db-all"
                    url="https://datastax.com"
                    name="DataStax DB">
        <parent groupId="com.datastax.dse"
                artifactId="dse-db-parent"
                version="${version}"
                relativePath="${final.name}-parent.pom"/>
        <scm connection="${scm.connection}" developerConnection="${scm.developerConnection}" url="${scm.url}"/>
        <dependency groupId="org.xerial.snappy" artifactId="snappy-java"/>
        <dependency groupId="org.lz4" artifactId="lz4-java"/>
        <dependency groupId="com.ning" artifactId="compress-lzf"/>
        <dependency groupId="com.google.guava" artifactId="guava"/>
        <dependency groupId="commons-cli" artifactId="commons-cli"/>
        <dependency groupId="commons-codec" artifactId="commons-codec"/>
        <dependency groupId="org.apache.commons" artifactId="commons-lang3"/>
        <dependency groupId="org.apache.commons" artifactId="commons-math3"/>
        <dependency groupId="org.antlr" artifactId="antlr" scope="provided"/>
        <dependency groupId="org.antlr" artifactId="ST4"/>
        <dependency groupId="org.antlr" artifactId="antlr-runtime"/>
        <dependency groupId="org.slf4j" artifactId="slf4j-api"/>
        <dependency groupId="org.slf4j" artifactId="log4j-over-slf4j"/>
        <dependency groupId="org.slf4j" artifactId="jcl-over-slf4j"/>
        <dependency groupId="com.fasterxml.jackson.core" artifactId="jackson-core"/>
        <dependency groupId="com.fasterxml.jackson.core" artifactId="jackson-databind"/>
        <dependency groupId="com.fasterxml.jackson.core" artifactId="jackson-annotations"/>
        <dependency groupId="org.msgpack" artifactId="jackson-dataformat-msgpack"/>
        <dependency groupId="com.googlecode.json-simple" artifactId="json-simple"/>
        <dependency groupId="com.boundary" artifactId="high-scale-lib"/>
        <dependency groupId="org.yaml" artifactId="snakeyaml"/>
        <dependency groupId="org.mindrot" artifactId="jbcrypt"/>
        <dependency groupId="io.airlift" artifactId="airline"/>
        <dependency groupId="io.dropwizard.metrics" artifactId="metrics-core"/>
        <dependency groupId="io.dropwizard.metrics" artifactId="metrics-jvm"/>
        <dependency groupId="io.dropwizard.metrics" artifactId="metrics-logback"/>
        <dependency groupId="com.addthis.metrics" artifactId="reporter-config3"/>
        <dependency groupId="com.clearspring.analytics" artifactId="stream"/>

        <dependency groupId="ch.qos.logback" artifactId="logback-core"/>
        <dependency groupId="ch.qos.logback" artifactId="logback-classic"/>

          <!-- don't need hadoop classes to run, but if you use the hadoop stuff -->
        <dependency groupId="org.apache.hadoop" artifactId="hadoop-core" optional="true"/>
        <dependency groupId="org.apache.hadoop" artifactId="hadoop-minicluster" optional="true"/>

        <!-- don't need the Java Driver to run, but if you use the hadoop stuff or UDFs -->
        <dependency groupId="com.datastax.cassandra" artifactId="cassandra-driver-core" classifier="shaded" optional="true"/>
          <!-- don't need jna to run, but nice to have -->
        <dependency groupId="net.java.dev.jna" artifactId="jna"/>

        <!-- don't need jamm unless running a server in which case it needs to be a -javagent to be used anyway -->
        <dependency groupId="com.github.jbellis" artifactId="jamm"/>

        <dependency groupId="de.huxhorn.sulky" artifactId="de.huxhorn.sulky.ulid"/>
        <dependency groupId="io.netty" artifactId="netty-bom"  type="pom"  />
        <dependency groupId="io.netty" artifactId="netty-all"/>
        <dependency groupId="io.netty" artifactId="netty-transport-native-epoll"/>
        <dependency groupId="io.netty" artifactId="netty-transport-native-epoll" classifier="linux-x86_64"/>
        <dependency groupId="net.openhft" artifactId="chronicle-queue"/>
        <dependency groupId="net.openhft" artifactId="chronicle-core"/>
        <dependency groupId="net.openhft" artifactId="chronicle-bytes"/>
        <dependency groupId="net.openhft" artifactId="chronicle-wire"/>
        <dependency groupId="net.openhft" artifactId="chronicle-threads"/>
        <dependency groupId="net.openhft" artifactId="chronicle-map"/>
        <dependency groupId="org.fusesource" artifactId="sigar"/>
        <dependency groupId="org.eclipse.jdt" artifactId="ecj"/>
        <dependency groupId="org.caffinitas.ohc" artifactId="ohc-core"/>
        <dependency groupId="org.caffinitas.ohc" artifactId="ohc-core-j8"/>
        <dependency groupId="com.github.ben-manes.caffeine" artifactId="caffeine" />
        <dependency groupId="org.jctools" artifactId="jctools-core"/>
        <dependency groupId="org.ow2.asm" artifactId="asm" />
        <dependency groupId="com.carrotsearch" artifactId="hppc" />
        <dependency groupId="org.gridkit.jvmtool" artifactId="sjk-cli" />
        <dependency groupId="org.gridkit.jvmtool" artifactId="sjk-core" />
        <dependency groupId="org.gridkit.jvmtool" artifactId="sjk-stacktrace" />
        <dependency groupId="org.gridkit.jvmtool" artifactId="mxdump" />
        <dependency groupId="org.gridkit.lab" artifactId="jvm-attach-api" />
        <dependency groupId="com.beust" artifactId="jcommander" />
        <dependency groupId="org.gridkit.jvmtool" artifactId="sjk-json"/>
        <dependency groupId="com.github.luben" artifactId="zstd-jni"/>
        <dependency groupId="org.psjava" artifactId="psjava"/>
        <dependency groupId="io.netty" artifactId="netty-tcnative-boringssl-static"/>
        <dependency groupId="javax.inject" artifactId="javax.inject"/>
        <dependency groupId="com.google.j2objc" artifactId="j2objc-annotations"/>
        <dependency groupId="org.hdrhistogram" artifactId="HdrHistogram"/>
        <dependency groupId="org.agrona" artifactId="agrona"/>
        <dependency groupId="org.apache.lucene" artifactId="lucene-core"/>
        <dependency groupId="com.bpodgursky" artifactId="jbool_expressions" version="1.23" scope="test"/>
        <dependency groupId="org.apache.lucene" artifactId="lucene-analysis-common"/>
        <dependency groupId="org.apache.lucene" artifactId="lucene-backward-codecs"/>
        <dependency groupId="io.github.jbellis" artifactId="jvector"/>
        <dependency groupId="com.carrotsearch.randomizedtesting" artifactId="randomizedtesting-runner" scope="test"/>
        <dependency groupId="org.hamcrest" artifactId="hamcrest" scope="test"/>
        <dependency groupId="com.esri.geometry" artifactId="esri-geometry-api"/>
        <dependency groupId="com.googlecode.concurrent-trees" artifactId="concurrent-trees" />

        <!-- compile tools -->
        <dependency groupId="com.google.code.findbugs" artifactId="jsr305"/>
        <dependency groupId="net.ju-n.compile-command-annotations" artifactId="compile-command-annotations"/>
        <dependency groupId="org.assertj" artifactId="assertj-core"/>
        <dependency groupId="org.jboss.byteman" artifactId="byteman-install"/>
        <dependency groupId="org.jboss.byteman" artifactId="byteman"/>
        <dependency groupId="org.jboss.byteman" artifactId="byteman-submit"/>
        <dependency groupId="org.jboss.byteman" artifactId="byteman-bmunit"/>

        <dependency groupId="io.micrometer" artifactId="micrometer-core"/>
        <dependency groupId="org.latencyutils" artifactId="LatencyUtils"/>
      </artifact:pom>
    </target>

    <!-- deprecated: legacy compatibility for build scripts in other repositories -->
    <target name="maven-ant-tasks-retrieve-build" depends="resolver-retrieve-build"/>

    <target name="echo-base-version">
        <echo message="${base.version}" />
    </target>

    <!-- create properties file with C version -->
    <target name="createVersionPropFile">
      <taskdef name="propertyfile" classname="org.apache.tools.ant.taskdefs.optional.PropertyFile"/>
      <mkdir dir="${version.properties.dir}"/>
      <propertyfile file="${version.properties.dir}/version.properties">
        <entry key="CassandraVersion" value="${version}"/>
      </propertyfile>
    </target>

    <target name="test-run" depends="jar"
            description="Run in test mode.  Not for production use!">
      <java classname="org.apache.cassandra.service.CassandraDaemon" fork="true">
        <classpath>
          <path refid="cassandra.classpath.test"/>
          <pathelement location="${test.conf}"/>
        </classpath>
        <jvmarg value="-Dstorage-config=${test.conf}"/>
        <jvmarg value="-javaagent:${build.lib}/jamm-${jamm.version}.jar" />
        <jvmarg value="-ea"/>
        <jvmarg line="${java-jvmargs}"/>
      </java>
    </target>

    <!--
        The build target builds all the .class files
    -->
    <target name="build" depends="resolver-retrieve-build,build-project" description="Compile Cassandra classes"/>
    <target name="codecoverage" depends="jacoco-run,jacoco-report" description="Create code coverage report"/>

    <target name="_build_java">
        <!-- Note: we cannot use javac's 'release' option, as that does not allow accessing sun.misc.Unsafe nor
        Nashorn's ClassFilter class as any javac modules option is invalid for release 8. -->
        <echo message="Compiling for Java ${ant.java.version}..."/>
        <javac
               debug="true" debuglevel="${debuglevel}" encoding="utf-8"
               destdir="${build.classes.main}" includeantruntime="false" source="${ant.java.version}" target="${ant.java.version}">
            <src path="${build.src.java}"/>
            <src path="${build.src.gen-java}"/>
            <compilerarg value="-XDignore.symbol.file"/>
            <compilerarg line="${jdk11plus-javac-exports}"/>
            <classpath>
                <path refid="cassandra.classpath"/>
            </classpath>
        </javac>
    </target>

    <target depends="init,gen-cql3-grammar,generate-cql-html"
            name="build-project">
        <echo message="${ant.project.name}: ${ant.file}"/>
        <!-- Order matters! -->
        <antcall target="_build_java"/>
        <antcall target="createVersionPropFile"/>
        <copy todir="${build.classes.main}">
            <fileset dir="${build.src.resources}" />
        </copy>
        <copy todir="${basedir}/conf" file="${build.classes.main}/META-INF/hotspot_compiler"/>
    </target>

    <!-- Stress build file -->
    <property name="stress.build.src" value="${basedir}/tools/stress/src" />
    <property name="stress.test.src" value="${basedir}/tools/stress/test/unit" />
    <property name="stress.build.classes" value="${build.classes}/stress" />
    <property name="stress.test.classes" value="${build.dir}/test/stress-classes" />
	<property name="stress.manifest" value="${stress.build.classes}/MANIFEST.MF" />

    <target name="stress-build-test" depends="stress-build" description="Compile stress tests">
        <javac debug="true" debuglevel="${debuglevel}" destdir="${stress.test.classes}"
               source="${ant.java.version}" target="${ant.java.version}"
               includeantruntime="false" encoding="utf-8">
            <classpath>
                <path refid="cassandra.classpath.test"/>
                <pathelement location="${stress.build.classes}" />
            </classpath>
            <src path="${stress.test.src}"/>
        </javac>
    </target>

    <target name="stress-build" depends="build" description="build stress tool">
        <antcall target="_stress_build"/>
    </target>

    <target name="_stress_build">
    	<mkdir dir="${stress.build.classes}" />
        <javac compiler="modern" debug="true" debuglevel="${debuglevel}"
               source="${ant.java.version}" target="${ant.java.version}"
               encoding="utf-8" destdir="${stress.build.classes}" includeantruntime="true">
            <src path="${stress.build.src}" />
            <classpath>
                <path refid="cassandra.classpath" />
            </classpath>
        </javac>
        <copy todir="${stress.build.classes}">
            <fileset dir="${stress.build.src}/resources" />
        </copy>
    </target>

    <target name="stress-test" depends="maybe-build-test" description="Runs stress tests">
        <testmacro inputdir="${stress.test.src}"
                       timeout="${test.timeout}">
        </testmacro>
    </target>

    <!-- Use this with an FQDN for test class, and an optional csv list of methods like this:
      ant stress-test-some -Dtest.name=org.apache.cassandra.stress.generate.DistributionGaussianTest
      ant stress-test-some -Dtest.name=org.apache.cassandra.stress.generate.DistributionGaussianTest -Dtest.methods=simpleGaussian
    -->
    <target name="stress-test-some" depends="maybe-build-test" description="Runs stress tests">
        <testmacro inputdir="${stress.test.src}"
                       timeout="${test.timeout}">
          <test unless:blank="${test.methods}" name="${test.name}" methods="${test.methods}" outfile="build/test/output/TEST-${test.name}-${test.methods}"/>
          <test if:blank="${test.methods}" name="${test.name}" outfile="build/test/output/TEST-${test.name}"/>
        </testmacro>
    </target>

    <!--
        fqltool build file
        -->
    <property name="fqltool.build.src" value="${basedir}/tools/fqltool/src" />
    <property name="fqltool.test.src" value="${basedir}/tools/fqltool/test/unit" />
    <property name="fqltool.build.classes" value="${build.classes}/fqltool" />
    <property name="fqltool.test.classes" value="${build.dir}/test/fqltool-classes" />
    <property name="fqltool.manifest" value="${fqltool.build.classes}/MANIFEST.MF" />

    <target name="fqltool-build-test" depends="fqltool-build" description="Compile fqltool tests">
        <javac debug="true" debuglevel="${debuglevel}" destdir="${fqltool.test.classes}"
               source="${ant.java.version}" target="${ant.java.version}"
               includeantruntime="false" encoding="utf-8">
            <classpath>
                <path refid="cassandra.classpath.test"/>
                <pathelement location="${fqltool.build.classes}" />
            </classpath>
            <src path="${fqltool.test.src}"/>
        </javac>
    </target>

    <target name="fqltool-build" depends="build" description="build fqltool">
        <antcall target="_fqltool_build"/>
    </target>

    <target name="_fqltool_build">
    	<mkdir dir="${fqltool.build.classes}" />
        <javac compiler="modern" debug="true" debuglevel="${debuglevel}"
               source="${ant.java.version}" target="${ant.java.version}"
               encoding="utf-8" destdir="${fqltool.build.classes}" includeantruntime="true">
            <src path="${fqltool.build.src}" />
            <classpath>
                <path refid="cassandra.classpath" />
            </classpath>
        </javac>
    </target>

    <target name="fqltool-test" depends="fqltool-build-test, maybe-build-test" description="Runs fqltool tests">
        <testmacro inputdir="${fqltool.test.src}"
                       timeout="${test.timeout}">
        </testmacro>
    </target>

	<target name="_write-poms" depends="maven-declare-dependencies">
	    <artifact:writepom pomRefId="parent-pom" file="${build.dir}/${final.name}-parent.pom"/>
	    <artifact:writepom pomRefId="all-pom" file="${build.dir}/${final.name}.pom"/>
	    <artifact:writepom pomRefId="build-deps-pom" file="${build.dir}/tmp-${final.name}-deps.pom"/>
	</target>

	<target name="write-poms" unless="without.maven">
	    <antcall target="_write-poms" />
	</target>

    <!--
        The jar target makes cassandra.jar output.
    -->
    <target name="_main-jar"
            depends="build"
            description="Assemble DSE DB JAR files">
      <mkdir dir="${build.classes.main}/META-INF" />
      <copy file="LICENSE.txt"
            tofile="${build.classes.main}/META-INF/LICENSE.txt"/>
      <copy file="NOTICE.txt"
            tofile="${build.classes.main}/META-INF/NOTICE.txt"/>

      <!-- Main Jar -->
      <jar jarfile="${build.dir}/${final.name}.jar">
        <fileset dir="${build.classes.main}">
        </fileset>
        <manifest>
        <!-- <section name="org/apache/cassandra/infrastructure"> -->
          <attribute name="Multi-Release" value="true"/>
          <attribute name="Implementation-Title" value="DSE DB"/>
          <attribute name="Implementation-Version" value="${version}"/>
          <attribute name="Implementation-Vendor" value="DataStax"/>
        <!-- </section> -->
        </manifest>
      </jar>
    </target>
    <target name="jar"
            depends="_main-jar,build-test,stress-build,fqltool-build,write-poms"
            description="Assemble DSE DB JAR files">
      <!-- Stress jar -->
      <manifest file="${stress.manifest}">
        <attribute name="Built-By" value="Pavel Yaskevich"/>
        <attribute name="Main-Class" value="org.apache.cassandra.stress.Stress"/>
      </manifest>
      <mkdir dir="${stress.build.classes}/META-INF" />
      <mkdir dir="${build.dir}/tools/lib/" />
      <jar destfile="${build.dir}/tools/lib/stress.jar" manifest="${stress.manifest}">
        <fileset dir="${stress.build.classes}"/>
      </jar>
      <!-- fqltool jar -->
      <manifest file="${fqltool.manifest}">
        <attribute name="Built-By" value="Marcus Eriksson"/>
        <attribute name="Main-Class" value="org.apache.cassandra.fqltool.FullQueryLogTool"/>
      </manifest>
      <mkdir dir="${fqltool.build.classes}/META-INF" />
      <mkdir dir="${build.dir}/tools/lib/" />
      <jar destfile="${build.dir}/tools/lib/fqltool.jar" manifest="${fqltool.manifest}">
        <fileset dir="${fqltool.build.classes}"/>
      </jar>
    </target>

    <!--
        The javadoc-jar target makes cassandra-javadoc.jar output required for publishing to Maven central repository.
    -->
    <target name="javadoc-jar" depends="javadoc" unless="no-javadoc" description="Assemble DSE DB JavaDoc JAR file">
      <jar jarfile="${build.dir}/${final.name}-javadoc.jar" basedir="${javadoc.dir}"/>
      <!-- javadoc task always rebuilds so might as well remove the generated docs to prevent
           being pulled into the distribution by accident -->
      <delete quiet="true" dir="${javadoc.dir}"/>
    </target>

    <!--
        The sources-jar target makes cassandra-sources.jar output required for publishing to Maven central repository.
    -->
    <target name="sources-jar" depends="init" description="Assemble DSE DB Sources JAR file">
      <jar jarfile="${build.dir}/${final.name}-sources.jar">
        <fileset dir="${build.src.java}" defaultexcludes="yes">
          <include name="org/apache/**/*.java"/>
        </fileset>
        <fileset dir="${build.src.gen-java}" defaultexcludes="yes">
          <include name="org/apache/**/*.java"/>
        </fileset>
      </jar>
    </target>

    <target name="_artifacts-init" depends="jar">
      <mkdir dir="${dist.dir}"/>
      <!-- fix the control linefeed so that builds on windows works on linux -->
      <fixcrlf srcdir="bin" includes="**/*" eol="lf" eof="remove" />
      <fixcrlf srcdir="conf" includes="**/*" eol="lf" eof="remove" />
      <fixcrlf srcdir="tools/bin" includes="**/*" eol="lf" eof="remove" />
      <copy todir="${dist.dir}/lib">
        <fileset dir="${build.lib}"/>
        <fileset dir="${build.dir}">
          <include name="${final.name}.jar" />
        </fileset>
      </copy>
      <copy todir="${dist.dir}/doc" failonerror="false">
        <fileset dir="doc">
          <include name="cql3/CQL.html" />
          <include name="cql3/CQL.css" />
        </fileset>
      </copy>
      <copy todir="${dist.dir}/doc/html" failonerror="false">
        <fileset dir="doc" />
        <globmapper from="build/html/*" to="*"/>
      </copy>
      <copy todir="${dist.dir}/bin">
        <fileset dir="bin"/>
      </copy>
      <copy todir="${dist.dir}/conf">
        <fileset dir="conf"/>
      </copy>
      <copy todir="${dist.dir}/pylib">
        <fileset dir="pylib">
          <include name="**" />
          <exclude name="**/*.pyc" />
        </fileset>
      </copy>
      <copy todir="${dist.dir}/">
        <fileset dir="${basedir}">
          <include name="*.txt" />
        </fileset>
      </copy>
      <copy todir="${dist.dir}/tools/bin">
        <fileset dir="${basedir}/tools/bin"/>
      </copy>
      <copy todir="${dist.dir}/tools/">
        <fileset dir="${basedir}/tools/">
            <include name="*.yaml"/>
	</fileset>
      </copy>
      <copy todir="${dist.dir}/tools/lib">
        <fileset dir="${build.dir}/tools/lib/">
            <include name="*.jar" />
        </fileset>
      </copy>
    </target>

    <!-- creates release tarballs -->
    <target name="artifacts" depends="_artifacts-init,eclipse-warnings,gen-doc,sources-jar,javadoc-jar"
            description="Create DSE DB release artifacts">
      <tar compression="gzip" longfile="gnu"
        destfile="${build.dir}/${final.name}-bin.tar.gz">

        <!-- Everything but bin/ (default mode) -->
        <tarfileset dir="${dist.dir}" prefix="${final.name}">
          <include name="**"/>
          <exclude name="bin/*" />
          <exclude name="tools/bin/*"/>
        </tarfileset>
        <!-- Shell includes in bin/ (default mode) -->
        <tarfileset dir="${dist.dir}" prefix="${final.name}">
          <include name="bin/*.in.sh" />
          <include name="tools/bin/*.in.sh" />
        </tarfileset>
        <!-- Executable scripts in bin/ -->
        <tarfileset dir="${dist.dir}" prefix="${final.name}" mode="755">
          <include name="bin/*"/>
          <include name="tools/bin/*"/>
          <exclude name="bin/*.in.sh" />
          <exclude name="tools/bin/*.in.sh" />
        </tarfileset>
      </tar>

      <tar compression="gzip" longfile="gnu"
           destfile="${build.dir}/${final.name}-src.tar.gz">

        <tarfileset dir="${basedir}"
                    prefix="${final.name}-src">
          <include name="**"/>
          <exclude name="build/**" />
          <exclude name="lib/**" />
          <exclude name="src/gen-java/**" />
          <exclude name=".git/**" />
          <exclude name="venv/**" />
          <exclude name="src/resources/org/apache/cassandra/config/version.properties" />
          <exclude name="conf/hotspot_compiler" />
          <exclude name="doc/cql3/CQL.html" />
          <exclude name="doc/build/**" />
          <exclude name="bin/*" /> <!-- handled separately below -->
          <exclude name="tools/bin/*" /> <!-- handled separately below -->
          <!-- exclude python generated files -->
          <exclude name="**/__pycache__/**" />
          <!-- exclude Eclipse files -->
          <exclude name=".project" />
          <exclude name=".classpath" />
          <exclude name=".settings/**" />
          <exclude name=".externalToolBuilders/**" />
          <!-- exclude NetBeans files -->
          <exclude name="ide/nbproject/private/**" />
        </tarfileset>

        <!-- python driver -->
        <tarfileset dir="${basedir}" prefix="${final.name}-src">
          <include name="lib/cassandra-driver-internal-only-**" />
        </tarfileset>

        <!-- Shell includes in bin/ and tools/bin/ -->
        <tarfileset dir="${basedir}" prefix="${final.name}-src">
          <include name="bin/*.in.sh" />
          <include name="tools/bin/*.in.sh" />
        </tarfileset>
        <!-- Everything else (assumed to be scripts), is executable -->
        <tarfileset dir="${basedir}" prefix="${final.name}-src" mode="755">
          <include name="bin/*"/>
          <exclude name="bin/*.in.sh" />
          <include name="tools/bin/*"/>
          <exclude name="tools/bin/*.in.sh" />
        </tarfileset>
      </tar>

      <checksum forceOverwrite="yes" todir="${build.dir}" fileext=".sha256" algorithm="SHA-256">
        <fileset dir="${build.dir}">
          <include name="${final.name}-bin.tar.gz" />
          <include name="${final.name}-src.tar.gz" />
        </fileset>
      </checksum>
      <checksum forceOverwrite="yes" todir="${build.dir}" fileext=".sha512" algorithm="SHA-512">
        <fileset dir="${build.dir}">
          <include name="${final.name}-bin.tar.gz" />
          <include name="${final.name}-src.tar.gz" />
        </fileset>
      </checksum>
    </target>

  <target name="build-jmh" depends="build-test, jar" description="Create JMH uber jar">
      <jar jarfile="${build.test.dir}/deps.jar">
          <zipgroupfileset dir="${test.lib}/jars">
              <include name="*jmh*.jar"/>
              <include name="junit*.jar"/>
              <include name="jopt*.jar"/>
              <include name="commons*.jar"/>
              <include name="junit*.jar"/>
              <include name="hamcrest*.jar"/>
          </zipgroupfileset>
          <zipgroupfileset dir="${build.lib}" includes="*.jar"/>
      </jar>
      <jar jarfile="${build.test.dir}/benchmarks.jar">
          <manifest>
              <attribute name="Main-Class" value="org.openjdk.jmh.Main"/>
          </manifest>
          <zipfileset src="${build.test.dir}/deps.jar" excludes="META-INF/*.SF" />
          <fileset dir="${build.classes.main}"/>
          <fileset dir="${test.classes}"/>
          <fileset dir="${test.conf}" />
      </jar>
  </target>

  <!-- Wrapper of build-test without dependencies, so both that target and its dependencies are skipped if the property
    no-build-test is true. This is meant to be used to run tests without actually building them, provided that they have
    been built before. All test targets depend on this, so one can run them using the no-build-test property.
    For example:

    ant test -Dno-build-test=true
    ant test -Dtest.name=StorageServiceServerTest -Dno-build-test=true
    ant testsome -Dtest.name=org.apache.cassandra.service.StorageServiceServerTest -Dno-build-test=true

    The property is false by default, so if it's not specified the tests would be built with all their dependencies.
    See CASSANDRA-16625 and CASSANDRA-18000 for further details.
     -->
  <target name="maybe-build-test" unless="no-build-test">
    <antcall target="build-test" inheritRefs="true"/>
  </target>

  <target name="build-test" depends="_main-jar,stress-build-test,fqltool-build,resolver-dist-lib"
          description="Compile test classes">
    <antcall target="_build-test"/>
  </target>

  <target name="_build-test">
    <javac
     compiler="modern"
     debug="true"
     debuglevel="${debuglevel}"
     destdir="${test.classes}"
     includeantruntime="true"
     source="${ant.java.version}"
     target="${ant.java.version}"
     encoding="utf-8">
     <classpath>
        <path refid="cassandra.classpath.test"/>
        <pathelement location="${fqltool.build.classes}"/>
     </classpath>
     <compilerarg value="-XDignore.symbol.file"/>
     <!-- needed to compile org.apache.cassandra.utils.memory.BufferPoolTest -->
     <compilerarg line="${jdk11plus-javac-exports}"/>
     <src path="${test.anttasks.src}"/>
     <src path="${test.unit.src}"/>
     <src path="${test.long.src}"/>
     <src path="${test.burn.src}"/>
     <src path="${test.memory.src}"/>
     <src path="${test.microbench.src}"/>
     <src path="${test.distributed.src}"/>
    </javac>

    <!-- Non-java resources needed by the test suite -->
    <copy todir="${test.classes}">
      <fileset dir="${test.resources}"/>
    </copy>
  </target>

  <target name="_check-test-names">
    <java taskname="check-test-names" fork="true" failonerror="yes" classname="org.apache.cassandra.anttasks.TestNameCheckTask" classpath="${test.classes}">
      <classpath>
        <path refid="cassandra.classpath" />
        <pathelement location="${test.classes}"/>
        <pathelement location="${fqltool.build.classes}" />
        <fileset dir="${test.lib}">
          <include name="**/*.jar" />
        </fileset>
      </classpath>
      <jvmarg line="${java11-jvmargs}"/>
    </java>
  </target>

  <!-- Run tests separately and report errors after and generate a junit report -->
  <macrodef name="testhelper">
    <attribute name="testdelegate"/>
    <sequential>
        <taskdef name="testhelper_" classname="org.apache.cassandra.anttasks.TestHelper" classpath="${test.classes}"/>
        <testhelper_ property="@{testdelegate}"/>
      <fail message="Some test(s) failed.">
        <condition>
            <and>
            <isset property="testfailed"/>
            <not>
              <isset property="ant.test.failure.ignore"/>
            </not>
          </and>
        </condition>
      </fail>
    </sequential>
  </macrodef>

  <!-- Run a list of junit tasks but don't track errors or generate a report after
       If a test fails the testfailed property will be set. All the tests are run using the testdelegate
       macro that is specified as an attribute and they will be run sequentially in this ant process -->

  <!-- Defines how to run a set of tests. If you change the defaults for attributes
       you should also update them in testmacro.,
       The two are split because the helper doesn't generate
       a junit report or fail on errors -->
  <macrodef name="testmacrohelper">
    <attribute name="inputdir" />
    <attribute name="timeout" default="${test.timeout}" />
    <attribute name="forkmode" default="perTest"/>
    <element name="optjvmargs" implicit="true" optional="true" />
    <attribute name="filter" default="**/${test.name}.java"/>
    <attribute name="exclude" default="" />
    <attribute name="filelist" default="" />
    <attribute name="testtag" default=""/>
    <attribute name="usejacoco" default="no"/>
    <attribute name="showoutput" default="false"/>

    <sequential>
        <condition property="tag" value="@{testtag}${repetition}" else="@{testtag}">
            <isset property="repetition"/>
        </condition>

        <condition property="additionalagent"
                 value="-javaagent:${build.dir.lib}/jars/jacocoagent.jar=destfile=${jacoco.partialexecfile}"
                 else="">
        <istrue value="${usejacoco}"/>
      </condition>
      <taskdef name="junit-timeout" classname="org.apache.cassandra.JStackJUnitTask">
        <classpath>
          <pathelement location="${test.classes}"/>
        </classpath>
      </taskdef>
      <mkdir dir="${build.test.dir}/cassandra"/>
      <mkdir dir="${build.test.dir}/output"/>
      <mkdir dir="${build.test.dir}/output/${tag}"/>
      <junit-timeout fork="on" forkmode="@{forkmode}" failureproperty="testfailed" maxmemory="1024m" timeout="@{timeout}" showoutput="@{showoutput}">
        <formatter classname="org.apache.cassandra.CassandraXMLJUnitResultFormatter" extension=".xml" usefile="true"/>
        <formatter classname="org.apache.cassandra.CassandraBriefJUnitResultFormatter" usefile="false"/>
        <jvmarg value="-Dstorage-config=${test.conf}"/>
        <jvmarg value="-Djava.awt.headless=true"/>
        <!-- Cassandra 3.0+ needs <jvmarg line="... ${additionalagent}" /> here! (not value=) -->
        <jvmarg line="-javaagent:${build.lib}/jamm-${jamm.version}.jar ${additionalagent}" />
        <jvmarg value="-ea"/>
        <jvmarg value="-Djava.io.tmpdir=${tmp.dir}"/>
        <jvmarg value="-Dcassandra.debugrefcount=true"/>
        <jvmarg value="-Xss256k"/>
        <!-- When we do classloader manipulation SoftReferences can cause memory leaks
             that can OOM our test runs. The next two settings informs our GC
             algorithm to limit the metaspace size and clean up SoftReferences
             more aggressively rather than waiting. See CASSANDRA-14922 for more details.
        -->
        <jvmarg value="-XX:SoftRefLRUPolicyMSPerMB=0" />
        <jvmarg value="-XX:ActiveProcessorCount=${cassandra.test.processorCount}" />
        <jvmarg value="-Dcassandra.test.driver.connection_timeout_ms=${test.driver.connection_timeout_ms}"/>
        <jvmarg value="-Dcassandra.test.driver.read_timeout_ms=${test.driver.read_timeout_ms}"/>
        <jvmarg value="-Dcassandra.memtable_row_overhead_computation_step=100"/>
        <jvmarg value="-Dcassandra.test.use_prepared=${cassandra.test.use_prepared}"/>
        <jvmarg value="-Dcassandra.test.messagingService.nonGracefulShutdown=${cassandra.test.messagingService.nonGracefulShutdown}"/>
        <jvmarg value="-Dcassandra.cluster_version_provider.min_stable_duration_ms=0"/>
        <jvmarg value="-Dcassandra.test.cluster_version_provider.skip_wait_for_gossip=true"/>
        <jvmarg value="${noverify-arg}"/>

        <jvmarg value="-Dcassandra.test.sstableformatdevelopment=true"/>
        <!-- The first time SecureRandom initializes can be slow if it blocks on /dev/random -->
        <jvmarg value="-Djava.security.egd=file:/dev/urandom" />
        <jvmarg value="-Dcassandra.testtag=${tag}.jdk${ant.java.version}"/>
        <jvmarg value="-Dcassandra.keepBriefBrief=${cassandra.keepBriefBrief}" />
        <jvmarg value="-Dcassandra.strict.runtime.checks=true" />
        <jvmarg value="-Dcassandra.unsafesystem=${cassandra.unsafesystem}"/>
        <jvmarg value="-Dcassandra.test.messagingService.nonGracefulShutdown=${cassandra.test.messagingService.nonGracefulShutdown}"/>
        <jvmarg value="-Dcassandra.use_nix_recursive_delete=${cassandra.use_nix_recursive_delete}"/>
        <jvmarg line="${java-jvmargs}"/>
        <!-- disable shrinks in quicktheories CASSANDRA-15554 -->
        <jvmarg value="-DQT_SHRINKS=0"/>
        <jvmarg value="-Dcassandra.disable_tcactive_openssl=true" />
        <jvmarg value="-Dcassandra.use_nix_recursive_delete=true"/>
        <jvmarg value="-Dcassandra.test.fail_on_forbidden_log_entries=${cassandra.test.fail_on_forbidden_log_entries}"/>
        <jvmarg line="${_std-test-jvmargs} " />
        <jvmarg value="-Djava.io.tmpdir=${build.test.dir}/cassandra"/>
        <optjvmargs/>
        <!-- Uncomment to debug unittest, attach debugger to port 1416 -->
        <!--
        <jvmarg line="-agentlib:jdwp=transport=dt_socket,address=localhost:1416,server=y,suspend=y" />
        -->
        <classpath>
          <pathelement path="${java.class.path}"/>
          <pathelement location="${stress.build.classes}"/>
          <pathelement location="${fqltool.build.classes}"/>
          <path refid="cassandra.classpath.test" />
          <pathelement location="${test.classes}"/>
          <pathelement location="${stress.test.classes}"/>
          <pathelement location="${fqltool.test.classes}"/>
          <pathelement location="${test.conf}"/>
          <fileset dir="${test.lib}">
            <include name="**/*.jar" />
              <exclude name="**/ant-*.jar"/>
          </fileset>
        </classpath>
        <batchtest todir="${build.test.dir}/output/${tag}">
            <fileset dir="@{inputdir}" includes="@{filter}" excludes="@{exclude}"/>
            <filelist dir="@{inputdir}" files="@{filelist}"/>
        </batchtest>
      </junit-timeout>

      <delete quiet="true" failonerror="false" dir="${build.test.dir}/cassandra/commitlog"/>
      <delete quiet="true" failonerror="false" dir="${build.test.dir}/cassandra/cdc_raw"/>
      <delete quiet="true" failonerror="false" dir="${build.test.dir}/cassandra/data"/>
      <delete quiet="true" failonerror="false" dir="${build.test.dir}/cassandra/ssl_upload_tables"/>
      <delete quiet="true" failonerror="false" dir="${build.test.dir}/cassandra/system_data"/>
      <delete quiet="true" failonerror="false" dir="${build.test.dir}/cassandra/saved_caches"/>
      <delete quiet="true" failonerror="false" dir="${build.test.dir}/cassandra/hints"/>
    </sequential>
  </macrodef>

  <target name="testold" depends="maybe-build-test" description="Execute unit tests">
    <testmacro inputdir="${test.unit.src}" timeout="${test.timeout}">
      <jvmarg value="-Dlegacy-sstable-root=${test.data}/legacy-sstables"/>
      <jvmarg value="-Dinvalid-legacy-sstable-root=${test.data}/invalid-legacy-sstables"/>
      <jvmarg value="-Dcassandra.ring_delay_ms=1000"/>
      <jvmarg value="-Dcassandra.tolerate_sstable_size=true"/>
      <jvmarg value="-Dcassandra.skip_sync=true" />
    </testmacro>
    <fileset dir="${test.unit.src}" />
  </target>

  <!-- Will not generate a junit report or fail on error  -->
  <macrodef name="testlist">
    <attribute name="test.file.list"/>
    <sequential>
      <testmacrohelper inputdir="${test.dir}/${test.classlistprefix}" filelist="@{test.file.list}" exclude="**/*.java" timeout="${test.timeout}">
        <jvmarg value="-Dlegacy-sstable-root=${test.data}/legacy-sstables"/>
        <jvmarg value="-Dinvalid-legacy-sstable-root=${test.data}/invalid-legacy-sstables"/>
        <jvmarg value="-Dcassandra.ring_delay_ms=1000"/>
        <jvmarg value="-Dcassandra.tolerate_sstable_size=true"/>
        <jvmarg value="-Dcassandra.skip_sync=true" />
        <jvmarg value="-Dlogback.configurationFile=file://${test.logback.configurationFile}"/>
      </testmacrohelper>
    </sequential>
  </macrodef>

  <!-- Will not generate a junit report  -->
  <macrodef name="testlist-compression">
    <attribute name="test.file.list" />
    <sequential>
      <property name="compressed_yaml" value="${build.test.dir}/cassandra.compressed.yaml"/>
      <concat destfile="${compressed_yaml}">
          <fileset file="${test.conf}/cassandra.yaml"/>
          <fileset file="${test.conf}/commitlog_compression_${test.compression.algo}.yaml"/>
      </concat>
      <testmacrohelper inputdir="${test.unit.src}" filelist="@{test.file.list}"
                       exclude="**/*.java" timeout="${test.timeout}" testtag="compression">
        <jvmarg value="-Dlegacy-sstable-root=${test.data}/legacy-sstables"/>
        <jvmarg value="-Dinvalid-legacy-sstable-root=${test.data}/invalid-legacy-sstables"/>
        <jvmarg value="-Dcassandra.test.compression=true"/>
        <jvmarg value="-Dcassandra.test.compression.algo=${test.compression.algo}"/>
        <jvmarg value="-Dcassandra.ring_delay_ms=1000"/>
        <jvmarg value="-Dcassandra.tolerate_sstable_size=true"/>
        <jvmarg value="-Dcassandra.config=file:///${compressed_yaml}"/>
        <jvmarg value="-Dcassandra.skip_sync=true" />
        <jvmarg value="-Dlogback.configurationFile=file://${test.logback.configurationFile}"/>
      </testmacrohelper>
    </sequential>
  </macrodef>

  <macrodef name="testlist-cdc">
    <attribute name="test.file.list" />
    <sequential>
      <property name="cdc_yaml" value="${build.test.dir}/cassandra.cdc.yaml"/>
      <concat destfile="${cdc_yaml}">
        <fileset file="${test.conf}/cassandra.yaml"/>
        <fileset file="${test.conf}/cdc.yaml"/>
      </concat>
      <testmacrohelper inputdir="${test.unit.src}" filelist="@{test.file.list}"
                       exclude="**/*.java" timeout="${test.timeout}" testtag="cdc">
        <jvmarg value="-Dlegacy-sstable-root=${test.data}/legacy-sstables"/>
        <jvmarg value="-Dinvalid-legacy-sstable-root=${test.data}/invalid-legacy-sstables"/>
        <jvmarg value="-Dcassandra.ring_delay_ms=1000"/>
        <jvmarg value="-Dcassandra.tolerate_sstable_size=true"/>
        <jvmarg value="-Dcassandra.config=file:///${cdc_yaml}"/>
        <jvmarg value="-Dcassandra.skip_sync=true" />
        <jvmarg value="-Dlogback.configurationFile=file://${test.logback.configurationFile}"/>
      </testmacrohelper>
    </sequential>
  </macrodef>

  <macrodef name="testlist-bigtable">
    <attribute name="test.file.list"/>
    <sequential>
      <property name="bigtable_yaml" value="${build.test.dir}/cassandra.bigtable.yaml"/>
      <concat destfile="${bigtable_yaml}">
        <fileset file="${test.conf}/cassandra.yaml"/>
        <fileset file="${test.conf}/bigtable.yaml"/>
      </concat>

      <testmacrohelper inputdir="${test.unit.src}" filelist="@{test.file.list}"
                       exclude="**/*.java" timeout="${test.timeout}" testtag="bigtable">
        <jvmarg value="-Dlegacy-sstable-root=${test.data}/legacy-sstables"/>
        <jvmarg value="-Dinvalid-legacy-sstable-root=${test.data}/invalid-legacy-sstables"/>
        <jvmarg value="-Dcassandra.ring_delay_ms=1000"/>
        <jvmarg value="-Dcassandra.tolerate_sstable_size=true"/>
        <jvmarg value="-Dcassandra.skip_sync=true" />
        <jvmarg value="-Dcassandra.sstable.format.default=big" />
        <jvmarg value="-Dcassandra.config=file:///${bigtable_yaml}"/>
        <jvmarg value="-Dlogback.configurationFile=file://${test.logback.configurationFile}"/>
      </testmacrohelper>
    </sequential>
  </macrodef>

    <macrodef name="testlist-nocursor">
        <attribute name="test.file.list"/>
        <attribute name="testlist.offset"/>
        <sequential>
            <testmacrohelper inputdir="${test.dir}/${test.classlistprefix}" filelist="@{test.file.list}" poffset="@{testlist.offset}"
                             exclude="**/*.java" timeout="${test.timeout}" testtag="nocursor">
                <jvmarg value="-Dlegacy-sstable-root=${test.data}/legacy-sstables"/>
                <jvmarg value="-Dinvalid-legacy-sstable-root=${test.data}/invalid-legacy-sstables"/>
                <jvmarg value="-Dcassandra.ring_delay_ms=1000"/>
                <jvmarg value="-Dcassandra.tolerate_sstable_size=true"/>
                <jvmarg value="-Dcassandra.skip_sync=true" />
                <jvmarg value="-Dcassandra.allow_cursor_compaction=false" />
                <jvmarg value="-Dunified_compaction.parallelize_output_shards=false" />
                <jvmarg value="-Dlogback.configurationFile=file://${test.logback.configurationFile}"/>
            </testmacrohelper>
        </sequential>
    </macrodef>

    <macrodef name="testlist-system-keyspace-directory">
    <attribute name="test.file.list" />
    <sequential>
      <property name="system_keyspaces_directory_yaml" value="${build.test.dir}/cassandra.system.yaml"/>
      <concat destfile="${system_keyspaces_directory_yaml}">
        <fileset file="${test.conf}/cassandra.yaml"/>
        <fileset file="${test.conf}/system_keyspaces_directory.yaml"/>
      </concat>
      <testmacrohelper inputdir="${test.unit.src}" filelist="@{test.file.list}"
                       exclude="**/*.java" timeout="${test.timeout}" testtag="system_keyspace_directory">
        <jvmarg value="-Dlegacy-sstable-root=${test.data}/legacy-sstables"/>
        <jvmarg value="-Dinvalid-legacy-sstable-root=${test.data}/invalid-legacy-sstables"/>
        <jvmarg value="-Dcassandra.ring_delay_ms=1000"/>
        <jvmarg value="-Dcassandra.tolerate_sstable_size=true"/>
        <jvmarg value="-Dcassandra.config=file:///${system_keyspaces_directory_yaml}"/>
        <jvmarg value="-Dcassandra.skip_sync=true" />
        <jvmarg value="-Dlogback.configurationFile=file://${test.logback.configurationFile}"/>
      </testmacrohelper>
    </sequential>
  </macrodef>

  <macrodef name="testlist-sai-legacy">
    <attribute name="test.file.list" />
    <sequential>
        <testmacrohelper inputdir="${test.unit.src}" filelist="@{test.file.list}"
                         exclude="**/*.java" timeout="${test.timeout}" >
            <jvmarg value="-Dlegacy-sstable-root=${test.data}/legacy-sstables"/>
            <jvmarg value="-Dinvalid-legacy-sstable-root=${test.data}/invalid-legacy-sstables"/>
            <jvmarg value="-Dcassandra.ring_delay_ms=1000"/>
            <jvmarg value="-Dcassandra.tolerate_sstable_size=true"/>
            <jvmarg value="-Dcassandra.sai.latest.version=aa"/>
            <jvmarg value="-Dcassandra.trie_index_format_version=bb"/>
            <jvmarg value="-Dcassandra.skip_sync=true" />
            <jvmarg value="-Dlogback.configurationFile=file://${test.logback.configurationFile}"/>
        </testmacrohelper>
    </sequential>
  </macrodef>

    <macrodef name="testlist-sai">
        <attribute name="test.file.list" />
        <sequential>
            <testmacrohelper inputdir="\${test.unit.src}" filelist="@{test.file.list}"
                             exclude="**/*.java" timeout="\${test.timeout}" testtag="sai-legacy">
                <jvmarg value="-Dlegacy-sstable-root=\${test.data}/legacy-sstables"/>
                <jvmarg value="-Dinvalid-legacy-sstable-root=\${test.data}/invalid-legacy-sstables"/>
                <jvmarg value="-Dcassandra.ring_delay_ms=1000"/>
                <jvmarg value="-Dcassandra.tolerate_sstable_size=true"/>
                <jvmarg value="-Dcassandra.skip_sync=true" />
                <jvmarg value="-Dlogback.configurationFile=file://\${test.logback.configurationFile}"/>
            </testmacrohelper>
        </sequential>
    </macrodef>

    <!--
      Run named ant task with jacoco, such as "ant jacoco-run -Dtaskname=test"
      the target run must enable the jacoco agent if usejacoco is 'yes' -->
  <target name="jacoco-run" description="run named task with jacoco instrumentation">
    <condition property="runtask" value="${taskname}" else="test">
      <isset property="taskname"/>
    </condition>
    <antcall target="${runtask}">
      <param name="usejacoco" value="yes"/>
    </antcall>
  </target>

  <!-- Use this with an FQDN for test class, and an optional csv list of methods like this:
    ant testsome -Dtest.name=org.apache.cassandra.service.StorageServiceServerTest -Dtest.methods=testRegularMode,testGetAllRangesEmpty
  -->
  <target name="testsome" depends="maybe-build-test" description="Execute specific unit tests" >
    <testmacro inputdir="${test.unit.src}" timeout="${test.timeout}">
      <test unless:blank="${test.methods}" name="${test.name}" methods="${test.methods}" outfile="build/test/output/TEST-${test.name}-${test.methods}"/>
      <test if:blank="${test.methods}" name="${test.name}" outfile="build/test/output/TEST-${test.name}"/>
      <jvmarg value="-Dlegacy-sstable-root=${test.data}/legacy-sstables"/>
      <jvmarg value="-Dinvalid-legacy-sstable-root=${test.data}/invalid-legacy-sstables"/>
      <jvmarg value="-Dcassandra.ring_delay_ms=1000"/>
      <jvmarg value="-Dcassandra.tolerate_sstable_size=true"/>
      <jvmarg value="-Dcassandra.skip_sync=true" />
    </testmacro>
  </target>

  <!-- Use this with an FQDN for test class, and an optional csv list of methods like this:
    ant long-testsome -Dtest.name=org.apache.cassandra.cql3.ManyRowsTest
    ant long-testsome -Dtest.name=org.apache.cassandra.cql3.ManyRowsTest -Dtest.methods=testLargeCount
  -->
  <target name="long-testsome" depends="maybe-build-test" description="Execute specific long unit tests" >
    <testmacro inputdir="${test.long.src}" timeout="${test.long.timeout}">
      <test unless:blank="${test.methods}" name="${test.name}" methods="${test.methods}"/>
      <test if:blank="${test.methods}" name="${test.name}"/>
      <jvmarg value="-Dcassandra.ring_delay_ms=1000"/>
      <jvmarg value="-Dcassandra.tolerate_sstable_size=true"/>
    </testmacro>
  </target>

  <!-- Use this with an FQDN for test class, and an optional csv list of methods like this:
    ant burn-testsome -Dtest.name=org.apache.cassandra.utils.memory.LongBufferPoolTest
    ant burn-testsome -Dtest.name=org.apache.cassandra.utils.memory.LongBufferPoolTest -Dtest.methods=testPoolAllocateWithRecyclePartially
  -->
  <target name="burn-testsome" depends="maybe-build-test" description="Execute specific burn unit tests" >
    <testmacro inputdir="${test.burn.src}" timeout="${test.burn.timeout}">
      <test unless:blank="${test.methods}" name="${test.name}" methods="${test.methods}"/>
      <test if:blank="${test.methods}" name="${test.name}"/>
      <jvmarg value="-Dlogback.configurationFile=test/conf/logback-burntest.xml"/>
    </testmacro>
  </target>

  <target name="test-compression" depends="maybe-build-test,stress-build" description="Execute unit tests with sstable compression enabled">
    <path id="all-test-classes-path">
      <fileset dir="${test.unit.src}" includes="**/${test.name}.java" />
      <fileset dir="${test.distributed.src}" includes="**/${test.name}.java" />
    </path>
    <property name="all-test-classes" refid="all-test-classes-path"/>
    <testhelper testdelegate="testlist-compression" />
  </target>

  <target name="test-cdc" depends="maybe-build-test" description="Execute unit tests with change-data-capture enabled">
    <path id="all-test-classes-path">
      <fileset dir="${test.unit.src}" includes="**/${test.name}.java" />
    </path>
    <property name="all-test-classes" refid="all-test-classes-path"/>
    <testhelper testdelegate="testlist-cdc" />
  </target>

  <target name="test-bigtable" depends="maybe-build-test" description="Execute unit tests with using legacy sstable format and sequential sstable identifiers">
      <path id="all-test-classes-path">
          <fileset dir="${test.unit.src}" includes="**/${test.name}.java" />
      </path>
      <property name="all-test-classes" refid="all-test-classes-path"/>
      <testhelper testdelegate="testlist-bigtable" />
  </target>

  <target name="test-nocursor" depends="maybe-build-test" description="Execute unit tests with cursor compaction disabled">
      <path id="all-test-classes-path">
          <fileset dir="${test.unit.src}" includes="**/${test.name}.java" />
      </path>
      <property name="all-test-classes" refid="all-test-classes-path"/>
      <testhelper testdelegate="testlist-nocursor" />
  </target>

  <target name="test-system-keyspace-directory" depends="maybe-build-test" description="Execute unit tests with a system keyspaces directory configured">
    <path id="all-test-classes-path">
      <fileset dir="${test.unit.src}" includes="**/${test.name}.java" />
    </path>
    <property name="all-test-classes" refid="all-test-classes-path"/>
    <testhelper testdelegate="testlist-system-keyspace-directory" />
  </target>

  <target name="test-sai-legacy" depends="build-test" description="Execute unit tests using a legacy SAI index format">
    <path id="all-test-classes-path">
        <fileset dir="${test.unit.src}" includes="**/${test.name}.java" />
    </path>
    <property name="all-test-classes" refid="all-test-classes-path"/>
    <testhelper testdelegate="testlist-sai-legacy" />
  </target>

    <target name="test-sai" depends="build-test" description="Execute SAI unit tests">
        <path id="all-test-classes-path">
            <fileset dir="${test.unit.src}" includes="**/sai/**/${test.name}.java"/>
        </path>
        <property name="all-test-classes" refid="all-test-classes-path"/>
        <testhelper testdelegate="testlist-sai-legacy" />
    </target>

  <target name="msg-ser-gen-test" depends="maybe-build-test" description="Generates message serializations">
    <testmacro inputdir="${test.unit.src}"
        timeout="${test.timeout}" filter="**/SerializationsTest.java">
      <jvmarg value="-Dcassandra.test-serialization-writes=True"/>
    </testmacro>
  </target>

  <target name="msg-ser-test" depends="maybe-build-test" description="Tests message serializations">
      <testmacro inputdir="${test.unit.src}" timeout="${test.timeout}"
               filter="**/SerializationsTest.java"/>
  </target>

  <target name="msg-ser-test-7" depends="maybe-build-test" description="Generates message serializations">
    <testmacro inputdir="${test.unit.src}"
        timeout="${test.timeout}" filter="**/SerializationsTest.java">
      <jvmarg value="-Dcassandra.version=0.7"/>
    </testmacro>
  </target>

  <target name="msg-ser-test-10" depends="maybe-build-test" description="Tests message serializations on 1.0 messages">
    <testmacro inputdir="${test.unit.src}"
        timeout="${test.timeout}" filter="**/SerializationsTest.java">
      <jvmarg value="-Dcassandra.version=1.0"/>
    </testmacro>
  </target>

  <target name="test-burn" depends="maybe-build-test" description="Execute functional tests">
    <testmacro inputdir="${test.burn.src}"
               timeout="${test.burn.timeout}">
    </testmacro>
  </target>

  <target name="long-test" depends="maybe-build-test" description="Execute functional tests">
    <testmacro inputdir="${test.long.src}"
               timeout="${test.long.timeout}">
      <jvmarg value="-Dcassandra.ring_delay_ms=1000"/>
      <jvmarg value="-Dcassandra.tolerate_sstable_size=true"/>
    </testmacro>
  </target>

  <target name="test-memory" depends="maybe-build-test" description="Execute functional tests">
      <testmacro inputdir="${test.memory.src}"
                 timeout="${test.memory.timeout}">
          <jvmarg value="-javaagent:${build.dir}/test/lib/jars/java-allocation-instrumenter-${allocation-instrumenter.version}.jar"/>
      </testmacro>
  </target>

  <target name="cql-test" depends="maybe-build-test" description="Execute CQL tests">
    <sequential>
      <echo message="running CQL tests"/>
      <mkdir dir="${build.test.dir}/cassandra"/>
      <mkdir dir="${build.test.dir}/output"/>
      <junit fork="on" forkmode="once" failureproperty="testfailed" maxmemory="1024m" timeout="${test.timeout}">
        <formatter type="brief" usefile="false"/>
        <jvmarg value="-Dstorage-config=${test.conf}"/>
        <jvmarg value="-Djava.awt.headless=true"/>
        <jvmarg value="-javaagent:${build.lib}/jamm-${jamm.version}.jar" />
        <jvmarg value="-ea"/>
        <jvmarg value="-Xss256k"/>
        <jvmarg value="-Dcassandra.memtable_row_overhead_computation_step=100"/>
        <jvmarg value="-Dcassandra.test.use_prepared=${cassandra.test.use_prepared}"/>
        <jvmarg value="-Dcassandra.skip_sync=true" />
        <classpath>
          <path refid="cassandra.classpath.test" />
          <pathelement location="${test.classes}"/>
          <pathelement location="${test.conf}"/>
          <fileset dir="${test.lib}">
            <include name="**/*.jar" />
          </fileset>
        </classpath>
        <batchtest todir="${build.test.dir}/output">
            <fileset dir="${test.unit.src}" includes="**/cql3/*Test.java">
                <contains text="CQLTester" casesensitive="yes"/>
            </fileset>
        </batchtest>
      </junit>
      <fail message="Some CQL test(s) failed.">
        <condition>
            <and>
            <isset property="testfailed"/>
            <not>
              <isset property="ant.test.failure.ignore"/>
            </not>
          </and>
        </condition>
      </fail>
    </sequential>
  </target>

  <!-- Use this with an simple class name for test class, and an optional csv list of methods like this:
      ant cql-test-some -Dtest.name=ListsTest
      ant cql-test-some -Dtest.name=ListsTest -Dtest.methods=testPrecisionTime_getNext_simple
    -->
  <target name="cql-test-some" depends="maybe-build-test" description="Execute specific CQL tests" >
    <sequential>
      <echo message="running ${test.methods} tests from ${test.name}"/>
      <mkdir dir="${build.test.dir}/cassandra"/>
      <mkdir dir="${build.test.dir}/output"/>
      <junit fork="on" forkmode="once" failureproperty="testfailed" maxmemory="1024m" timeout="${test.timeout}">
        <formatter type="brief" usefile="false"/>
        <jvmarg value="-Dstorage-config=${test.conf}"/>
        <jvmarg value="-Djava.awt.headless=true"/>
        <jvmarg value="-javaagent:${build.lib}/jamm-${jamm.version}.jar" />
        <jvmarg value="-ea"/>
        <jvmarg value="-Xss256k"/>
        <jvmarg value="-Dcassandra.test.use_prepared=${cassandra.test.use_prepared}"/>
        <jvmarg value="-Dcassandra.memtable_row_overhead_computation_step=100"/>
        <jvmarg value="-Dcassandra.skip_sync=true" />
        <classpath>
          <path refid="cassandra.classpath.test" />
          <pathelement location="${test.classes}"/>
          <pathelement location="${test.conf}"/>
          <fileset dir="${test.lib}">
            <include name="**/*.jar" />
          </fileset>
        </classpath>
        <test unless:blank="${test.methods}" name="org.apache.cassandra.cql3.${test.name}" methods="${test.methods}" todir="${build.test.dir}/output"/>
        <test if:blank="${test.methods}" name="org.apache.cassandra.cql3.${test.name}" todir="${build.test.dir}/output"/>
      </junit>
    </sequential>
  </target>

  <!-- Use JaCoCo ant extension without needing externally saved lib -->
  <target name="jacoco-init" depends="resolver-init">
    <typedef uri="antlib:org.jacoco.ant" classpathref="jacocoant.classpath"/>
  </target>

  <target name="jacoco-merge" depends="jacoco-init">
    <jacoco:merge destfile="${jacoco.finalexecfile}" xmlns:jacoco="antlib:org.jacoco.ant">
        <fileset dir="${jacoco.export.dir}" includes="*.exec,**/*.exec"/>
    </jacoco:merge>
  </target>

  <target name="jacoco-report" depends="jacoco-merge">
    <jacoco:report xmlns:jacoco="antlib:org.jacoco.ant">
      <executiondata>
        <file file="${jacoco.finalexecfile}" />
      </executiondata>
      <structure name="JaCoCo Cassandara Coverage Report">
        <classfiles>
          <fileset dir="${build.classes.main}">
            <include name="**/*.class"/>
          </fileset>
        </classfiles>
        <sourcefiles encoding="UTF-8">
          <dirset dir="${build.src}">
            <include name="java"/>
            <include name="gen-java"/>
          </dirset>
        </sourcefiles>
      </structure>
      <!-- to produce reports in different formats. -->
      <html destdir="${jacoco.export.dir}" />
      <csv destfile="${jacoco.export.dir}/report.csv" />
      <xml destfile="${jacoco.export.dir}/report.xml" />
    </jacoco:report>
  </target>

  <target name="jacoco-cleanup" description="Destroy JaCoCo exec data and reports">
    <delete file="${jacoco.partialexecfile}"/>
    <delete dir="${jacoco.export.dir}"/>
  </target>

  <target name="javadoc" depends="build" description="Create javadoc" unless="no-javadoc">
    <create-javadoc destdir="${javadoc.dir}">
      <filesets>
        <fileset dir="${build.src.java}" defaultexcludes="yes">
          <include name="org/apache/**/*.java"/>
        </fileset>
      </filesets>
    </create-javadoc>
   </target>

  <!-- Run tests and reports errors and generates a junit report after -->
  <macrodef name="testmacro">
    <attribute name="inputdir" />
    <attribute name="timeout" default="${test.timeout}" />
    <attribute name="forkmode" default="perTest"/>
    <attribute name="showoutput" default="true"/>
    <element name="optjvmargs" implicit="true" optional="true" />
    <attribute name="filter" default="**/${test.name}.java"/>
    <attribute name="exclude" default="" />
    <attribute name="filelist" default="" />
    <attribute name="testtag" default=""/>

    <sequential>
      <testmacrohelper inputdir="@{inputdir}" timeout="@{timeout}"
                       forkmode="@{forkmode}" filter="@{filter}"
                       exclude="@{exclude}" filelist="@{filelist}"
                       testtag="@{testtag}" showoutput="false" >
          <optjvmargs/>
      </testmacrohelper>
      <fail message="Some test(s) failed.">
        <condition>
            <and>
            <isset property="testfailed"/>
            <not>
              <isset property="ant.test.failure.ignore"/>
            </not>
          </and>
        </condition>
      </fail>
    </sequential>
  </macrodef>

  <target name="test" depends="maybe-build-test" description="Test Runner">
    <path id="all-test-classes-path">
      <fileset dir="${test.unit.src}" includes="**/${test.name}.java" excludes="**/distributed/test/UpgradeTest*.java" />
    </path>
    <property name="all-test-classes" refid="all-test-classes-path"/>
    <testhelper testdelegate="testlist"/>
  </target>

  <target name="generate-test-report" description="Generates JUnit's HTML report from results already in build/output">
      <junitreport todir="${build.test.dir}">
        <fileset dir="${build.test.dir}/output">
          <include name="**/TEST-*.xml"/>
        </fileset>
        <report format="frames" todir="${build.test.dir}/junitreport"/>
      </junitreport>
  </target>

  <!-- run a list of tests as provided in -Dtest.classlistfile (or default of 'testnames.txt')
  The class list file should be one test class per line, with the path starting after test/unit
  e.g. org/apache/cassandra/hints/HintMessageTest.java -->
  <target name="testclasslist" depends="maybe-build-test" description="Run tests given in file -Dtest.classlistfile (one-class-per-line, e.g. org/apache/cassandra/db/SomeTest.java)">
    <path id="all-test-classes-path">
      <fileset dir="${test.dir}/${test.classlistprefix}" includesfile="${test.classlistfile}"/>
    </path>
    <property name="all-test-classes" refid="all-test-classes-path"/>
    <testhelper testdelegate="testlist"/>
  </target>
  <target name="testclasslist-compression" depends="maybe-build-test" description="Run tests given in file -Dtest.classlistfile (one-class-per-line, e.g. org/apache/cassandra/db/SomeTest.java)">
      <path id="all-test-classes-path">
          <fileset dir="${test.dir}/${test.classlistprefix}" includesfile="${test.classlistfile}"/>
      </path>
      <property name="all-test-classes" refid="all-test-classes-path"/>
      <testhelper testdelegate="testlist-compression"/>
  </target>
  <target name="testclasslist-cdc" depends="maybe-build-test" description="Run tests given in file -Dtest.classlistfile (one-class-per-line, e.g. org/apache/cassandra/db/SomeTest.java)">
      <path id="all-test-classes-path">
          <fileset dir="${test.dir}/${test.classlistprefix}" includesfile="${test.classlistfile}"/>
      </path>
      <property name="all-test-classes" refid="all-test-classes-path"/>
      <testhelper testdelegate="testlist-cdc"/>
  </target>
  <target name="testclasslist-bigtable" depends="maybe-build-test" description="Run tests given in file -Dtest.classlistfile (one-class-per-line, e.g. org/apache/cassandra/db/SomeTest.java)">
    <path id="all-test-classes-path">
      <fileset dir="${test.dir}/${test.classlistprefix}" includesfile="${test.classlistfile}"/>
    </path>
    <property name="all-test-classes" refid="all-test-classes-path"/>
    <testhelper testdelegate="testlist-bigtable"/>
  </target>
  <target name="testclasslist-system-keyspace-directory" depends="maybe-build-test" description="Run tests given in file -Dtest.classlistfile (one-class-per-line, e.g. org/apache/cassandra/db/SomeTest.java)">
      <path id="all-test-classes-path">
          <fileset dir="${test.dir}/${test.classlistprefix}" includesfile="${test.classlistfile}"/>
      </path>
      <property name="all-test-classes" refid="all-test-classes-path"/>
      <testhelper testdelegate="testlist-system-keyspace-directory"/>
  </target>
  <target name="testclasslist-sai-legacy" depends="maybe-build-test" description="Run tests given in file -Dtest.classlistfile (one-class-per-line, e.g. org/apache/cassandra/db/SomeTest.java)">
      <path id="all-test-classes-path">
          <fileset dir="${test.dir}/${test.classlistprefix}" includesfile="${test.classlistfile}"/>
      </path>
      <property name="all-test-classes" refid="all-test-classes-path"/>
      <testhelper testdelegate="testlist-sai-legacy"/>
  </target>

  <!-- Build a self-contained jar for e.g. remote execution; not currently used for running burn tests with this build script -->
  <target name="burn-test-jar" depends="build-test, build" description="Create dtest-compatible jar, including all dependencies">
      <jar jarfile="${build.dir}/burntest.jar">
          <zipgroupfileset dir="${build.lib}" includes="*.jar" excludes="META-INF/*.SF"/>
          <fileset dir="${build.classes.main}"/>
          <fileset dir="${test.classes}"/>
          <fileset dir="${test.conf}" excludes="logback*.xml"/>
          <fileset dir="${basedir}/conf" includes="logback*.xml"/>
          <zipgroupfileset dir="${build.dir.lib}/jars">
              <include name="junit*.jar"/>
          </zipgroupfileset>
      </jar>
  </target>

  <target name="dtest-jar" depends="build-test, build" description="Create dtest-compatible jar, including all dependencies">
      <jar jarfile="${build.dir}/dtest-${base.version}.jar">
          <zipgroupfileset dir="${build.lib}" includes="*.jar" excludes="META-INF/*.SF"/>
          <zipgroupfileset dir="${build.dir.lib}/jars" includes="javassist-*.jar,reflections-*.jar" excludes="META-INF/*.SF"/>
          <fileset dir="${build.classes.main}"/>
          <fileset dir="${test.classes}"/>
          <fileset dir="${test.conf}" />
      </jar>
  </target>

  <target name="test-jvm-dtest" depends="maybe-build-test" description="Execute in-jvm dtests">
    <testmacro inputdir="${test.distributed.src}" timeout="${test.distributed.timeout}" forkmode="once" showoutput="true" filter="**/test/*Test.java">
      <jvmarg value="-Dlogback.configurationFile=test/conf/logback-dtest.xml"/>
      <jvmarg value="-Dcassandra.ring_delay_ms=10000"/>
      <jvmarg value="-Dcassandra.tolerate_sstable_size=true"/>
      <jvmarg value="-Dcassandra.skip_sync=true" />
    </testmacro>
  </target>

  <target name="test-jvm-upgrade-dtest" depends="maybe-build-test" description="Execute in-jvm dtests">
    <testmacro inputdir="${test.distributed.src}" timeout="${test.distributed.timeout}" forkmode="once" showoutput="true" filter="**/upgrade/*Test.java">
      <jvmarg value="-Dlogback.configurationFile=test/conf/logback-dtest.xml"/>
      <jvmarg value="-Dcassandra.ring_delay_ms=10000"/>
      <jvmarg value="-Dcassandra.tolerate_sstable_size=true"/>
      <jvmarg value="-Dcassandra.skip_sync=true" />
    </testmacro>
  </target>

  <!-- Use this with an FQDN for test class, and an optional csv list of methods like this:
      ant test-jvm-dtest-some -Dtest.name=org.apache.cassandra.distributed.test.ResourceLeakTest -Dtest.methods=looperTest
    -->
  <target name="test-jvm-dtest-some" depends="maybe-build-test" description="Execute some in-jvm dtests">
    <testmacro inputdir="${test.distributed.src}" timeout="${test.distributed.timeout}" forkmode="once" showoutput="true">
      <test unless:blank="${test.methods}" name="${test.name}" methods="${test.methods}" outfile="build/test/output/TEST-${test.name}-${test.methods}"/>
      <test if:blank="${test.methods}" name="${test.name}" outfile="build/test/output/TEST-${test.name}"/>
      <jvmarg value="-Dlogback.configurationFile=test/conf/logback-dtest.xml"/>
      <jvmarg value="-Dcassandra.ring_delay_ms=10000"/>
      <jvmarg value="-Dcassandra.tolerate_sstable_size=true"/>
      <jvmarg value="-Dcassandra.skip_sync=true" />
    </testmacro>
  </target>

  <!-- run microbenchmarks suite -->
  <target name="microbench" depends="build-jmh">
      <java classname="org.openjdk.jmh.Main"
            fork="true"
            failonerror="true">
          <classpath>
              <path refid="cassandra.classpath.test" />
              <pathelement location="${test.classes}"/>
              <pathelement location="${test.conf}"/>
              <fileset dir="${test.lib}">
                  <include name="**/*.jar" />
              </fileset>
          </classpath>
          <arg value="-foe"/>
          <arg value="true"/>
          <arg value="-rf"/>
          <arg value="json"/>
          <arg value="-rff"/>
          <arg value="${build.test.dir}/jmh-result.json"/>
          <arg value="-v"/>
          <arg value="EXTRA"/>
          <jvmarg line="${java-jvmargs}"/>

          <!-- Broken: ZeroCopyStreamingBench,MutationBench,FastThreadLocalBench  (FIXME) -->
          <arg value="-e"/><arg value="ZeroCopyStreamingBench|MutationBench|FastThreadLocalBench"/>

          <arg value=".*microbench.*${benchmark.name}"/>
      </java>
  </target>

  <!-- run arbitrary mains in tests, for example to run the long running memory tests with lots of memory pressure
      ant run-main -Dmainclass=org.apache.cassandra.utils.memory.LongBufferPoolTest -Dvmargs="-Xmx30m -XX:-UseGCOverheadLimit"
  -->
  <target name="run-main" depends="maybe-build-test">
      <property name="mainclass" value="" />
      <property name="vmargs" value="" />
      <property name="args" value="" />
      <java classname="${mainclass}"
            fork="true"
            failonerror="true">
          <jvmarg value="-server" />
          <jvmarg value="-ea" />
          <jvmarg line="${vmargs}" />
          <arg line="${args}" />
          <classpath>
              <path refid="cassandra.classpath" />
              <pathelement location="${test.classes}"/>
              <pathelement location="${test.conf}"/>
              <fileset dir="${test.lib}">
                  <include name="**/*.jar" />
              </fileset>
          </classpath>
      </java>
  </target>

  <target name="_maybe_update_idea_to_java11plus" depends="init" unless="java.version.8">
      <replace file="${eclipse.project.name}.iml" token="JDK_1_8" value="JDK_${ant.java.version}"/>
      <replace file=".idea/misc.xml" token="JDK_1_8" value="JDK_${ant.java.version}"/>
      <replace file=".idea/misc.xml" token="1.8" value="${ant.java.version}"/>
    <replaceregexp file=".idea/workspace.xml"
                   match="name=&quot;VM_PARAMETERS&quot; value=&quot;(.*)"
                   replace="name=&quot;VM_PARAMETERS&quot; value=&quot;\1 ${java-jvmargs} ${_std-test-jvmargs}"
                   byline="true"/>

      <echo file=".idea/compiler.xml"><![CDATA[<?xml version="1.0" encoding="UTF-8"?>
<project version="4">
  <component name="JavacSettings">
    <option name="ADDITIONAL_OPTIONS_STRING" value="--add-exports java.rmi/sun.rmi.registry=ALL-UNNAMED
                                                    --add-exports java.rmi/sun.rmi.transport.tcp=ALL-UNNAMED
                                                    --add-exports java.base/jdk.internal.ref=ALL-UNNAMED
                                                    --add-exports java.base/sun.nio.ch=ALL-UNNAMED" />
  </component>
</project>]]></echo>
  </target>

  <!-- Generate IDEA project description files -->
  <target name="generate-idea-files" depends="init,maven-ant-tasks-init,resolver-dist-lib,gen-cql3-grammar,createVersionPropFile" description="Generate IDEA files">
    <delete dir=".idea"/>
    <delete file="${eclipse.project.name}.iml"/>
    <mkdir dir=".idea"/>
    <mkdir dir=".idea/libraries"/>
    <copy todir=".idea" overwrite="true">
        <fileset dir="ide/idea"/>
    </copy>
    <replace file=".idea/workspace.xml" token="trunk" value="${eclipse.project.name}"/>
    <replace file=".idea/workspace.xml" token="-Dcassandra.use_nix_recursive_delete=true" value="-Dcassandra.use_nix_recursive_delete=${cassandra.use_nix_recursive_delete}"/>
    <copy tofile="${eclipse.project.name}.iml" file="ide/idea-iml-file.xml"/>
    <echo file=".idea/.name">Apache Cassandra ${eclipse.project.name}</echo>
    <echo file=".idea/modules.xml"><![CDATA[<?xml version="1.0" encoding="UTF-8"?>
<project version="4">
  <component name="ProjectModuleManager">
    <modules>
      <module fileurl="file://$PROJECT_DIR$/]]>${eclipse.project.name}<![CDATA[.iml" filepath="$PROJECT_DIR$/]]>${eclipse.project.name}<![CDATA[.iml" />
    </modules>
  </component>
</project>]]></echo>
      <antcall target="_maybe_update_idea_to_java11plus"/>
      <echo>
          IDE configuration in .idea/ updated for use with JDK${ant.java.version}.

          In IntelliJ verify that the SDK is ${ant.java.version}, and its path is valid.
          This can be verified in 'Project Structure/Project Setting/Project' and 'Project Structure/Platform Setting/SDKs'.
      </echo>
  </target>

  <!-- Generate Eclipse project description files -->
  <target name="generate-eclipse-files" depends="build-test" description="Generate eclipse files">
    <echo file=".project"><![CDATA[<?xml version="1.0" encoding="UTF-8"?>
<projectDescription>
  <name>${eclipse.project.name}</name>
  <comment></comment>
  <projects>
  </projects>
  <buildSpec>
    <buildCommand>
      <name>org.eclipse.jdt.core.javabuilder</name>
    </buildCommand>
  </buildSpec>
  <natures>
    <nature>org.eclipse.jdt.core.javanature</nature>
  </natures>
</projectDescription>]]>
    </echo>
    <path id="eclipse-project-libs-path">
        <fileset dir="lib">
            <include name="**/*.jar" />
        </fileset>
        <fileset dir="build/lib/jars">
            <include name="**/*.jar" />
        </fileset>
        <fileset dir="build/test/lib/jars">
            <include name="**/*.jar" />
        </fileset>
    </path>
    <pathconvert property="eclipse-libs-list" refid="eclipse-project-libs-path" pathsep="${line.separator}">
        <mapper>
            <regexpmapper from="^(.*)$$" to='&lt;classpathentry kind="lib" path="\1\" \/&gt;'/>
        </mapper>
    </pathconvert>
    <property name="eclipse-project-libs" refid="eclipse-project-libs-path"/>
    <echo file=".classpath"><![CDATA[<?xml version="1.0" encoding="UTF-8"?>
<classpath>
  <classpathentry kind="src" path="src/java"/>
  <classpathentry kind="src" path="src/resources"/>
  <classpathentry kind="src" path="src/gen-java"/>
  <classpathentry kind="src" path="conf" including="hotspot_compiler"/>
  <classpathentry kind="src" output="build/test/classes" path="test/unit"/>
  <classpathentry kind="src" output="build/test/classes" path="test/long"/>
  <classpathentry kind="src" output="build/test/classes" path="test/distributed"/>
  <classpathentry kind="src" output="build/test/classes" path="test/resources" />
  <classpathentry kind="src" path="tools/stress/src"/>
  <classpathentry kind="src" path="tools/fqltool/src"/>
  <classpathentry kind="src" output="build/test/stress-classes" path="tools/stress/test/unit" />
  <classpathentry kind="src" output="build/test/fqltool-classes" path="tools/fqltool/test/unit" />
  <classpathentry kind="con" path="org.eclipse.jdt.launching.JRE_CONTAINER"/>
  <classpathentry kind="output" path="build/classes/eclipse"/>
  <classpathentry kind="lib" path="test/conf"/>
  <classpathentry kind="lib" path="${java.home}/../lib/tools.jar"/>
  ${eclipse-libs-list}
</classpath>
]]>
	</echo>
    <taskdef name="echoeclipseprojectslibs" classname="org.apache.cassandra.anttasks.EchoEclipseProjectLibs" classpath="${test.classes}">
        <classpath>
            <path refid="cassandra.classpath"/>
            <path refid="cassandra.classpath.test"/>
        </classpath>
    </taskdef>
    <mkdir dir=".settings" />
  </target>

  <pathconvert property="eclipse.project.name">
    <path path="${basedir}" />
    <regexpmapper from="^.*/([^/]+)$$" to="\1" handledirsep="yes" />
  </pathconvert>

  <!-- Clean Eclipse project description files -->
  <target name="clean-eclipse-files">
    <delete file=".project" />
    <delete file=".classpath" />
    <delete dir=".settings" />
  	<delete dir=".externalToolBuilders" />
  	<delete dir="build/eclipse-classes" />
  </target>

  <!-- ECJ 4.6.1 in standalone mode does not work with JPMS, so we skip this target for Java 11 -->
  <target name="eclipse-warnings" depends="rat-check, _assert_rat_output, build" description="Run eclipse compiler code analysis" if="java.version.8">
        <property name="ecj.log.dir" value="${build.dir}/ecj" />
        <property name="ecj.warnings.file" value="${ecj.log.dir}/eclipse_compiler_checks.txt"/>
        <mkdir  dir="${ecj.log.dir}" />

        <property name="ecj.properties" value="${basedir}/eclipse_compiler.properties" />

        <echo message="Running Eclipse Code Analysis.  Output logged to ${ecj.warnings.file}" />

	<java
	    jar="${build.dir.lib}/jars/ecj-${ecj.version}.jar"
            fork="true"
	    failonerror="true"
            maxmemory="512m">
            <arg value="-source"/>
	    <arg value="${java.default}" />
	    <arg value="-target"/>
	    <arg value="${ant.java.version}" />
	    <arg value="-d" />
            <arg value="none" />
	    <arg value="-proc:none" />
            <arg value="-log" />
            <arg value="${ecj.warnings.file}" />
            <arg value="-properties" />
            <arg value="${ecj.properties}" />
            <arg value="-cp" />
            <arg value="${toString:cassandra.classpath}" />
            <arg value="${build.src.java}" />
        </java>
  </target>


  <!-- Installs artifacts to local Maven repository -->
  <target name="mvn-install"
          depends="maven-declare-dependencies,jar,sources-jar,javadoc-jar"
          description="Installs the artifacts in the Maven Local Repository">

    <!-- the parent -->
    <install pomFile="${build.dir}/${final.name}-parent.pom"
             file="${build.dir}/${final.name}-parent.pom"
             packaging="pom"/>

    <!-- the cassandra-all jar -->
    <install pomFile="${build.dir}/${final.name}.pom"
             file="${build.dir}/${final.name}.jar"/>
    <install pomFile="${build.dir}/${final.name}.pom"
             file="${build.dir}/${final.name}-sources.jar"
             classifier="sources"/>
    <install pomFile="${build.dir}/${final.name}.pom"
             file="${build.dir}/${final.name}-javadoc.jar"
             classifier="javadoc"/>
  </target>

  <!-- Publish artifacts to remote Maven repository -->
  <target name="publish"
          depends="mvn-install,artifacts"
          description="Publishes the artifacts to the Maven repository">

    <!-- the parent -->
    <deploy pomFile="${build.dir}/${final.name}-parent.pom"
            file="${build.dir}/${final.name}-parent.pom"
            packaging="pom"/>

    <!-- the cassandra-all jar -->
    <deploy pomFile="${build.dir}/${final.name}.pom"
            file="${build.dir}/${final.name}.jar"/>
    <deploy pomFile="${build.dir}/${final.name}.pom"
            file="${build.dir}/${final.name}-sources.jar"
            classifier="sources"/>
    <deploy pomFile="${build.dir}/${final.name}.pom"
            file="${build.dir}/${final.name}-javadoc.jar"
            classifier="javadoc"/>

    <!-- the distribution -->
    <sign-dist file="${build.dir}/${final.name}-bin.tar.gz" />
    <sign-dist file="${build.dir}/${final.name}-src.tar.gz" />

  </target>

  <target name="compactionSim"
          depends="build-test"
          description="A test that simulates compactions to see how strategies behave">
      <sequential>
          <mkdir dir="${build.test.dir}/logs"/>
          <delete>
              <fileset dir="${build.test.dir}/logs">
                  <include name="*"/>
              </fileset>
          </delete>
          <java classname="org.apache.cassandra.db.compaction.CompactionSimulationTest"
                fork="true"
                failonerror="true"
                dir="${basedir}">
              <classpath>
                  <path refid="cassandra.classpath.test" />
                  <pathelement location="${test.classes}"/>
                  <pathelement location="${test.conf}"/>
                  <fileset dir="${test.lib}">
                      <include name="**/*.jar" />
                  </fileset>
              </classpath>
              <jvmarg value="-Dstorage-config=${test.conf}"/>
              <jvmarg value="-Dcassandra.logdir=${build.test.dir}/logs"/>
              <jvmarg value="-Dlogback.configurationFile=file:///${basedir}/conf/logback.xml"/>
              <jvmarg value="-Dcassandra.config=file:///${test.conf}/cassandra.yaml"/>
          </java>
      </sequential>
  </target>

  <import file="${basedir}/.build/build-resolver.xml"/>
  <import file="${basedir}/.build/build-rat.xml"/>
  <import file="${basedir}/.build/build-owasp.xml"/>
</project><|MERGE_RESOLUTION|>--- conflicted
+++ resolved
@@ -741,11 +741,7 @@
           <dependency groupId="org.apache.lucene" artifactId="lucene-core" version="9.8.0" />
           <dependency groupId="org.apache.lucene" artifactId="lucene-analysis-common" version="9.8.0" />
           <dependency groupId="org.apache.lucene" artifactId="lucene-backward-codecs" version="9.8.0" />
-<<<<<<< HEAD
-          <dependency groupId="io.github.jbellis" artifactId="jvector" version="4.0.0-rc.3-SNAPSHOT" />
-=======
           <dependency groupId="io.github.jbellis" artifactId="jvector" version="4.0.0-rc.4-SNAPSHOT" />
->>>>>>> 8a634e22
           <dependency groupId="com.bpodgursky" artifactId="jbool_expressions" version="1.14" scope="test"/>
 
           <dependency groupId="com.carrotsearch.randomizedtesting" artifactId="randomizedtesting-runner" version="2.1.2" scope="test">
