<?xml version="1.0" encoding="UTF-8" standalone="no"?>
<!--
 ~ Licensed to the Apache Software Foundation (ASF) under one
 ~ or more contributor license agreements.  See the NOTICE file
 ~ distributed with this work for additional information
 ~ regarding copyright ownership.  The ASF licenses this file
 ~ to you under the Apache License, Version 2.0 (the
 ~ "License"); you may not use this file except in compliance
 ~ with the License.  You may obtain a copy of the License at
 ~
 ~    https://www.apache.org/licenses/LICENSE-2.0
 ~
 ~ Unless required by applicable law or agreed to in writing,
 ~ software distributed under the License is distributed on an
 ~ "AS IS" BASIS, WITHOUT WARRANTIES OR CONDITIONS OF ANY
 ~ KIND, either express or implied.  See the License for the
 ~ specific language governing permissions and limitations
 ~ under the License.
 -->
<project basedir="." default="jar" name="dse-db"
         xmlns:artifact="antlib:org.apache.maven.artifact.ant"
         xmlns:if="ant:if"
         xmlns:unless="ant:unless">
    <property environment="env"/>
    <property file="build.properties" />
    <property file="build.properties.default" />
    <property name="debuglevel" value="source,lines,vars"/>

    <!-- default version and SCM information -->
    <property name="base.version" value="4.0-beta5"/>
    <property name="scm.connection" value="scm:git:ssh://git@github.com:datastax/cassandra.git"/>
    <property name="scm.developerConnection" value="scm:git:ssh://git@github.com:datastax/cassandra.git"/>
    <property name="scm.url" value="scm:git:ssh://git@github.com:datastax/cassandra.git"/>

    <!-- directory details -->
    <property name="basedir" value="."/>
    <property name="build.src" value="${basedir}/src"/>
    <property name="build.src.java" value="${basedir}/src/java"/>
    <property name="build.src.antlr" value="${basedir}/src/antlr"/>
    <property name="build.src.resources" value="${basedir}/src/resources"/>
    <property name="build.src.gen-java" value="${basedir}/src/gen-java"/>
    <property name="build.lib" value="${basedir}/lib"/>
    <property name="build.dir" value="${basedir}/build"/>
    <property name="build.dir.lib" value="${basedir}/build/lib"/>
    <property name="build.test.dir" value="${build.dir}/test"/>
    <property name="build.classes" value="${build.dir}/classes"/>
    <property name="build.classes.main" value="${build.classes}/main" />
    <property name="javadoc.dir" value="${build.dir}/javadoc"/>
    <property name="interface.dir" value="${basedir}/interface"/>
    <property name="test.dir" value="${basedir}/test"/>
    <property name="test.resources" value="${test.dir}/resources"/>
    <property name="test.lib" value="${build.dir}/test/lib"/>
    <property name="test.classes" value="${build.dir}/test/classes"/>
    <property name="test.conf" value="${test.dir}/conf"/>
    <property name="test.data" value="${test.dir}/data"/>
    <property name="test.name" value="*Test"/>
    <property name="test.classlistfile" value="testlist.txt"/>
    <property name="test.classlistprefix" value="unit"/>
    <property name="benchmark.name" value=""/>
    <property name="test.methods" value=""/>
    <property name="test.unit.src" value="${test.dir}/unit"/>
    <property name="test.long.src" value="${test.dir}/long"/>
    <property name="test.burn.src" value="${test.dir}/burn"/>
    <property name="test.memory.src" value="${test.dir}/memory"/>
    <property name="test.microbench.src" value="${test.dir}/microbench"/>
    <property name="test.distributed.src" value="${test.dir}/distributed"/>
    <property name="test.compression_algo" value="LZ4"/>
    <property name="test.driver.connection_timeout_ms" value="5000"/>
    <property name="test.driver.read_timeout_ms" value="12000"/>
    <property name="test.distributed.listfile" value="ant-jvm-dtest-list"/>
    <property name="test.distributed.upgrade.listfile" value="ant-jvm-dtest-upgrade-list"/>
    <property name="test.distributed.upgrade.package" value="org.apache.cassandra.distributed.upgrade"/>
    <property name="dist.dir" value="${build.dir}/dist"/>
    <property name="tmp.dir" value="${java.io.tmpdir}"/>

    <property name="doc.dir" value="${basedir}/doc"/>

    <condition property="version" value="${base.version}">
      <isset property="release"/>
    </condition>
    <property name="version" value="${base.version}-SNAPSHOT"/>
    <property name="version.properties.dir"
              value="${build.src.resources}/org/apache/cassandra/config/" />
    <property name="final.name" value="${ant.project.name}-${version}"/>

    <!-- details of what version of Maven ANT Tasks to fetch -->
    <property name="maven-ant-tasks.version" value="2.1.3" />
    <property name="maven-ant-tasks.local" value="${user.home}/.m2/repository/org/apache/maven/maven-ant-tasks"/>
    <property name="maven-ant-tasks.url"
              value="https://repo.maven.apache.org/maven2/org/apache/maven/maven-ant-tasks" />
    <!-- details of how and which Maven repository we publish to -->
    <property name="maven.version" value="3.0.3" />
    <condition property="maven-repository-url" value="https://repo.sjc.dsinternal.org/artifactory/datastax-releases-local">
      <isset property="release"/>
    </condition>
    <condition property="maven-repository-id" value="datastax.releases.https">
      <isset property="release"/>
    </condition>
    <property name="maven-repository-url" value="https://repo.sjc.dsinternal.org/artifactory/datastax-snapshots-local"/>
    <property name="maven-repository-id" value="datastax.snapshots.https"/>

    <property name="test.timeout" value="240000" />
    <property name="test.memory.timeout" value="480000" />
    <property name="test.long.timeout" value="600000" />
    <property name="test.burn.timeout" value="60000000" />
    <property name="test.distributed.timeout" value="900000" />

    <!-- default for cql tests. Can be override by -Dcassandra.test.use_prepared=false -->
    <property name="cassandra.test.use_prepared" value="true" />

    <!-- skip flushing schema tables during tests -->
    <property name="cassandra.test.flush_local_schema_changes" value="false" />

    <!-- https://www.eclemma.org/jacoco/ -->
    <property name="jacoco.export.dir" value="${build.dir}/jacoco/" />
    <property name="jacoco.partials.dir" value="${jacoco.export.dir}/partials" />
    <property name="jacoco.partialexecfile" value="${jacoco.partials.dir}/partial.exec" />
    <property name="jacoco.finalexecfile" value="${jacoco.export.dir}/jacoco.exec" />
    <property name="jacoco.version" value="0.8.6"/>

    <property name="byteman.version" value="4.0.6"/>
    <property name="jamm.version" value="0.3.2"/>
    <property name="ecj.version" value="4.6.1"/>
    <property name="ohc.version" value="0.5.1"/>
    <property name="asm.version" value="7.1"/>
    <property name="allocation-instrumenter.version" value="3.1.0"/>
    <property name="bytebuddy.version" value="1.10.10"/>

    <!-- https://mvnrepository.com/artifact/net.openhft/chronicle-bom/1.16.23 -->
    <property name="chronicle-queue.version" value="5.20.123" />
    <property name="chronicle-core.version" value="2.20.126" />
    <property name="chronicle-bytes.version" value="2.20.111" />
    <property name="chronicle-wire.version" value="2.20.117" />
    <property name="chronicle-threads.version" value="2.20.111" />

    <condition property="maven-ant-tasks.jar.exists">
      <available file="${build.dir}/maven-ant-tasks-${maven-ant-tasks.version}.jar" />
    </condition>

    <condition property="maven-ant-tasks.jar.local">
      <available file="${maven-ant-tasks.local}/${maven-ant-tasks.version}/maven-ant-tasks-${maven-ant-tasks.version}.jar" />
    </condition>

    <condition property="is.source.artifact">
      <available file="${build.src.java}" type="dir" />
    </condition>

    <!-- Check if all tests are being run or just one. If it's all tests don't spam the console with test output.
         If it's an individual test print the output from the test under the assumption someone is debugging the test
         and wants to know what is going on without having to context switch to the log file that is generated.
         Debug level output still needs to be retrieved from the log file.  -->
    <script language="javascript">
        if (project.getProperty("cassandra.keepBriefBrief") == null)
        {
            if (project.getProperty("test.name").equals("*Test"))
                project.setProperty("cassandra.keepBriefBrief", "true");
            else
                project.setProperty("cassandra.keepBriefBrief", "false");
        }
    </script>

    <condition property="java.version.8">
        <equals arg1="${ant.java.version}" arg2="1.8"/>
    </condition>
    <condition property="java.version.11">
        <not><isset property="java.version.8"/></not>
    </condition>
    <fail><condition><not><or>
        <isset property="java.version.8"/>
        <isset property="java.version.11"/>
    </or></not></condition></fail>

    <resources id="_jvm11_arg_items">
        <string>-Djdk.attach.allowAttachSelf=true</string>

        <string>-XX:+UseConcMarkSweepGC</string>
        <string>-XX:+CMSParallelRemarkEnabled</string>
        <string>-XX:SurvivorRatio=8</string>
        <string>-XX:MaxTenuringThreshold=1</string>
        <string>-XX:CMSInitiatingOccupancyFraction=75</string>
        <string>-XX:+UseCMSInitiatingOccupancyOnly</string>
        <string>-XX:CMSWaitDuration=10000</string>
        <string>-XX:+CMSParallelInitialMarkEnabled</string>
        <string>-XX:+CMSEdenChunksRecordAlways</string>

        <string>--add-exports java.base/jdk.internal.misc=ALL-UNNAMED</string>
        <string>--add-exports java.base/jdk.internal.ref=ALL-UNNAMED</string>
        <string>--add-exports java.base/sun.nio.ch=ALL-UNNAMED</string>
        <string>--add-exports java.management.rmi/com.sun.jmx.remote.internal.rmi=ALL-UNNAMED</string>
        <string>--add-exports java.rmi/sun.rmi.registry=ALL-UNNAMED</string>
        <string>--add-exports java.rmi/sun.rmi.server=ALL-UNNAMED</string>
        <string>--add-exports java.sql/java.sql=ALL-UNNAMED</string>

        <string>--add-opens java.base/java.lang.module=ALL-UNNAMED</string>
        <string>--add-opens java.base/java.net=ALL-UNNAMED</string>
        <string>--add-opens java.base/jdk.internal.loader=ALL-UNNAMED</string>
        <string>--add-opens java.base/jdk.internal.ref=ALL-UNNAMED</string>
        <string>--add-opens java.base/jdk.internal.reflect=ALL-UNNAMED</string>
        <string>--add-opens java.base/jdk.internal.math=ALL-UNNAMED</string>
        <string>--add-opens java.base/jdk.internal.module=ALL-UNNAMED</string>
        <string>--add-opens java.base/jdk.internal.util.jar=ALL-UNNAMED</string>
        <string>--add-opens jdk.management/com.sun.management.internal=ALL-UNNAMED</string>
    </resources>
    <pathconvert property="_jvm_args_concat" refid="_jvm11_arg_items" pathsep=" "/>
    <condition property="java11-jvmargs" value="${_jvm_args_concat}" else="">
        <not>
            <equals arg1="${ant.java.version}" arg2="1.8"/>
        </not>
    </condition>

    <!--
      JVM arguments for tests.

      There is a race condition bug in java 11 (see CASSANDRA-15981) which causes a crash of the
      JVM; this race is between CMS and class unloading.  In java 8 we can cap the metaspace to
      make tests stable on low resource environments, but in java 11 we need to make it unlimited
      (don't define MaxMetaspaceSize) and disable class unloading in CMS outside of a
      stop-the-world pause.
    -->
    <resources id="_jvm8_test_arg_items">
      <!-- TODO see CASSANDRA-16212 - we seem to OOM non stop now after CASSANDRA-16212, so to have clean CI while this gets looked into, disabling limiting metaspace
        <string>-XX:MaxMetaspaceExpansion=64M</string>
        <string>-XX:MaxMetaspaceSize=512M</string>
        <string>-XX:MetaspaceSize=128M</string>
      -->
    </resources>
    <pathconvert property="_jvm8_test_arg_items_concat" refid="_jvm8_test_arg_items" pathsep=" "/>
    <resources id="_jvm11_test_arg_items">
        <string>-XX:-CMSClassUnloadingEnabled</string>
    </resources>
    <pathconvert property="_jvm11_test_arg_items_concat" refid="_jvm11_test_arg_items" pathsep=" "/>
    <condition property="test-jvmargs" value="${_jvm11_test_arg_items_concat}" else="${_jvm8_test_arg_items_concat}">
        <not>
            <equals arg1="${ant.java.version}" arg2="1.8"/>
        </not>
    </condition>

    <!-- needed to compile org.apache.cassandra.utils.JMXServerUtils -->
    <condition property="jdk11-javac-exports" value="--add-exports java.rmi/sun.rmi.registry=ALL-UNNAMED" else="">
        <not>
            <equals arg1="${ant.java.version}" arg2="1.8"/>
        </not>
    </condition>
    <condition property="jdk11-javadoc-exports" value="${jdk11-javac-exports} --frames" else="">
        <not>
            <equals arg1="${ant.java.version}" arg2="1.8"/>
        </not>
    </condition>

    <condition property="build.java.11">
        <istrue value="${use.jdk11}"/>
    </condition>

    <condition property="source.version" value="8" else="11">
        <equals arg1="${java.version.8}" arg2="true"/>
    </condition>
    <condition property="target.version" value="8" else="11">
        <equals arg1="${java.version.8}" arg2="true"/>
    </condition>

    <!--
         Add all the dependencies.
    -->
    <path id="maven-ant-tasks.classpath" path="${build.dir}/maven-ant-tasks-${maven-ant-tasks.version}.jar" />
    <path id="cassandra.classpath">
        <pathelement location="${build.classes.main}" />
        <fileset dir="${build.lib}">
            <include name="**/*.jar" />
            <exclude name="**/*-sources.jar"/>
            <exclude name="**/ant-*.jar"/>
        </fileset>
        <fileset dir="${build.dir.lib}">
            <include name="**/*.jar" />
            <exclude name="**/*-sources.jar"/>
            <exclude name="**/ant-*.jar"/>
        </fileset>
    </path>
    <path id="cassandra.classpath.test">
        <file file="${build.dir}/${final.name}.jar"/> <!-- we need the jar for tests and benchmarks (multi-version jar) -->
        <fileset dir="${build.lib}">
            <include name="**/*.jar" />
            <exclude name="**/*-sources.jar"/>
            <exclude name="**/ant-*.jar"/>
        </fileset>
        <fileset dir="${build.dir.lib}">
            <include name="**/*.jar" />
            <exclude name="**/*-sources.jar"/>
            <exclude name="**/ant-*.jar"/>
        </fileset>
    </path>

  <macrodef name="create-javadoc">
    <attribute name="destdir"/>
    <element name="filesets"/>
    <sequential>
      <javadoc destdir="@{destdir}" author="true" version="true" use="true"
        windowtitle="${ant.project.name} API" classpathref="cassandra.classpath"
        bottom="Copyright &amp;copy; 2009-2021 The Apache Software Foundation; All changes to the original code are Copyright DataStax, Inc."
        useexternalfile="yes" encoding="UTF-8" failonerror="false"
        maxmemory="256m" additionalparam="${jdk11-javadoc-exports}">
        <filesets/>
      </javadoc>
      <fail message="javadoc failed">
        <condition>
            <not>
                <available file="@{destdir}/index-all.html" />
            </not>
        </condition>
      </fail>
    </sequential>
  </macrodef>

    <target name="validate-build-conf">
        <condition property="use-jdk11">
            <or>
                <isset property="build.java.11"/>
                <istrue value="${env.CASSANDRA_USE_JDK11}"/>
            </or>
        </condition>
        <fail message="Inconsistent JDK11 options set">
            <condition>
                    <and>
                        <istrue value="${env.CASSANDRA_USE_JDK11}"/>
                        <isset property="use.jdk11"/>
                        <not>
                            <istrue value="${use.jdk11}"/>
                        </not>
                    </and>
            </condition>
                </fail>
        <fail message="Inconsistent JDK11 options set">
            <condition>
                    <and>
                        <isset property="env.CASSANDRA_USE_JDK11"/>
                        <not>
                            <istrue value="${env.CASSANDRA_USE_JDK11}"/>
                        </not>
                        <istrue value="${use.jdk11}"/>
                    </and>
            </condition>
        </fail>
        <fail message="-Duse.jdk11=true or $CASSANDRA_USE_JDK11=true cannot be set when building from java 8">
            <condition>
                <not><or>
                    <not><isset property="java.version.8"/></not>
                    <not><isset property="use-jdk11"/></not>
                </or></not>
            </condition>
        </fail>
        <fail message="-Duse.jdk11=true or $CASSANDRA_USE_JDK11=true must be set when building from java 11">
            <condition>
                <not><or>
                    <isset property="java.version.8"/>
                    <isset property="use-jdk11"/>
                </or></not>
            </condition>
        </fail>
    </target>

    <!--
        Setup the output directories.
    -->
    <target name="init" depends="validate-build-conf">
        <fail unless="is.source.artifact"
            message="Not a source artifact, stopping here." />
        <mkdir dir="${build.classes.main}"/>
        <mkdir dir="${test.lib}"/>
        <mkdir dir="${test.classes}"/>
        <mkdir dir="${stress.test.classes}"/>
        <mkdir dir="${fqltool.test.classes}"/>
        <mkdir dir="${build.src.gen-java}"/>
        <mkdir dir="${build.dir.lib}"/>
        <mkdir dir="${jacoco.export.dir}"/>
        <mkdir dir="${jacoco.partials.dir}"/>
    </target>

    <target name="clean" description="Remove all locally created artifacts">
        <delete dir="${build.test.dir}" />
        <delete dir="${build.classes}" />
        <delete dir="${build.src.gen-java}" />
        <delete dir="${version.properties.dir}" />
        <delete dir="${jacoco.export.dir}" />
        <delete dir="${jacoco.partials.dir}"/>
    </target>
    <target depends="clean" name="cleanall"/>

    <target name="realclean" depends="clean" description="Remove the entire build directory and all downloaded artifacts">
        <delete dir="${build.dir}" />
        <delete dir="${doc.dir}/build" />
        <delete dir="${doc.dir}/source/tools/nodetool" />
    </target>

    <!--
       This generates the CQL grammar files from Cql.g
    -->
    <target name="check-gen-cql3-grammar">
        <uptodate property="cql3current"
                targetfile="${build.src.gen-java}/org/apache/cassandra/cql3/Cql.tokens">
            <srcfiles dir="${build.src.antlr}">
                <include name="*.g"/>
            </srcfiles>
        </uptodate>
    </target>

    <target name="gen-cql3-grammar" depends="check-gen-cql3-grammar" unless="cql3current">
      <echo>Building Grammar ${build.src.antlr}/Cql.g  ...</echo>
      <java classname="org.antlr.Tool"
            classpath="${build.dir.lib}/jars/antlr-3.5.2.jar;${build.lib}/antlr-runtime-3.5.2.jar;${build.lib}/ST4-4.0.8.jar"
            fork="true"
            failonerror="true">
         <jvmarg value="-Xmx512M" />
         <arg value="-Xconversiontimeout" />
         <arg value="10000" />
         <arg value="${build.src.antlr}/Cql.g" />
         <arg value="-fo" />
         <arg value="${build.src.gen-java}/org/apache/cassandra/cql3/" />
         <arg value="-Xmaxinlinedfastates"/>
         <arg value="10"/> <!-- default is 60 -->
      </java>
    </target>

    <target name="generate-cql-html" depends="maven-ant-tasks-init" description="Generate HTML from textile source">
        <artifact:dependencies pathId="wikitext.classpath">
            <dependency groupId="com.datastax.wikitext" artifactId="wikitext-core-ant" version="1.3"/>
            <dependency groupId="org.fusesource.wikitext" artifactId="textile-core" version="1.3"/>
            <remoteRepository refid="central"/>
            <remoteRepository refid="apache"/>
        </artifact:dependencies>
        <taskdef classpathref="wikitext.classpath" resource="wikitexttasks.properties" />
        <wikitext-to-html markupLanguage="Textile">
            <fileset dir="${basedir}">
                <include name="doc/cql3/*.textile"/>
            </fileset>
        </wikitext-to-html>
    </target>

    <target name="gen-doc" depends="maven-ant-tasks-init" description="Generate documentation" unless="ant.gen-doc.skip">
        <exec executable="make" osfamily="unix" dir="${doc.dir}">
            <arg value="html"/>
        </exec>
        <exec executable="cmd" osfamily="dos" dir="${doc.dir}">
            <arg value="/c"/>
            <arg value="make.bat"/>
            <arg value="html"/>
        </exec>
    </target>

    <!--
        Generates Java sources for tokenization support from jflex
        grammar files
    -->
    <target name="generate-jflex-java" description="Generate Java from jflex grammar">
        <taskdef classname="jflex.anttask.JFlexTask" classpath="${build.lib}/jflex-1.6.0.jar" name="jflex" />
        <jflex file="${build.src.java}/org/apache/cassandra/index/sasi/analyzer/StandardTokenizerImpl.jflex" destdir="${build.src.gen-java}/" />
    </target>

    <!--
       Fetch Maven Ant Tasks and Cassandra's dependencies
       These targets are intentionally free of dependencies so that they
       can be run stand-alone from a binary release artifact.
    -->
    <target name="maven-ant-tasks-localrepo" unless="maven-ant-tasks.jar.exists" if="maven-ant-tasks.jar.local"
            depends="init" description="Fetch Maven ANT Tasks from Maven Local Repository">
      <copy file="${maven-ant-tasks.local}/${maven-ant-tasks.version}/maven-ant-tasks-${maven-ant-tasks.version}.jar"
           tofile="${build.dir}/maven-ant-tasks-${maven-ant-tasks.version}.jar"/>
      <property name="maven-ant-tasks.jar.exists" value="true"/>
    </target>

    <target name="maven-ant-tasks-download" depends="init,maven-ant-tasks-localrepo" unless="maven-ant-tasks.jar.exists"
            description="Fetch Maven ANT Tasks from Maven Central Repositroy">
      <echo>Downloading Maven ANT Tasks...</echo>
      <get src="${maven-ant-tasks.url}/${maven-ant-tasks.version}/maven-ant-tasks-${maven-ant-tasks.version}.jar"
           dest="${build.dir}/maven-ant-tasks-${maven-ant-tasks.version}.jar" usetimestamp="true" />
      <copy file="${build.dir}/maven-ant-tasks-${maven-ant-tasks.version}.jar"
            tofile="${maven-ant-tasks.local}/${maven-ant-tasks.version}/maven-ant-tasks-${maven-ant-tasks.version}.jar"/>
    </target>

    <target name="maven-ant-tasks-init" depends="init,maven-ant-tasks-download" unless="maven-ant-tasks.initialized"
            description="Initialize Maven ANT Tasks">
      <typedef uri="antlib:org.apache.maven.artifact.ant" classpathref="maven-ant-tasks.classpath" />

      <!-- define the remote repositories we use -->
      <artifact:remoteRepository id="central"   url="${artifact.remoteRepository.central}"/>
      <artifact:remoteRepository id="apache"    url="${artifact.remoteRepository.apache}"/>

      <macrodef name="install">
        <attribute name="pomFile"/>
        <attribute name="file"/>
        <attribute name="classifier" default=""/>
        <attribute name="packaging" default="jar"/>
        <sequential>
          <artifact:mvn mavenVersion="${maven.version}" fork="true" failonerror="true">
            <arg value="org.apache.maven.plugins:maven-install-plugin:2.3.1:install-file" />
            <arg value="-DpomFile=@{pomFile}" />
            <arg value="-Dfile=@{file}" />
            <arg value="-Dclassifier=@{classifier}" />
            <arg value="-Dpackaging=@{packaging}" />
          </artifact:mvn>
        </sequential>
      </macrodef>

      <macrodef name="deploy">
        <attribute name="pomFile"/>
        <attribute name="file"/>
        <attribute name="classifier" default=""/>
        <attribute name="packaging" default="jar"/>
        <sequential>
          <artifact:mvn mavenVersion="${maven.version}" fork="true" failonerror="true">
            <jvmarg value="-Xmx512m"/>
            <arg value="org.apache.maven.plugins:maven-gpg-plugin:1.6:sign-and-deploy-file" />
            <arg value="-DretryFailedDeploymentCount=5" />
            <arg value="-Durl=${maven-repository-url}" />
            <arg value="-DrepositoryId=${maven-repository-id}" />
            <arg value="-DpomFile=@{pomFile}" />
            <arg value="-Dfile=@{file}" />
            <arg value="-Dclassifier=@{classifier}" />
            <arg value="-Dpackaging=@{packaging}" />
          </artifact:mvn>
        </sequential>
      </macrodef>

      <macrodef name="sign-dist">
        <attribute name="file"/>
        <sequential>
          <echo message="gpg signing @{file}" />
          <artifact:mvn mavenVersion="${maven.version}" fork="true" failonerror="true">
            <jvmarg value="-Xmx512m"/>
            <arg value="-q" />
            <arg value="org.apache.maven.plugins:maven-gpg-plugin:1.6:sign-and-deploy-file" />
            <arg value="-Dfile=@{file}" />
            <arg value="-DgroupId=com.datastax.dse" />
            <arg value="-DartifactId=dse-db-parent" />
            <arg value="-Dversion=${version}" />
            <!-- intentionally dummy out the deploy step -->
            <arg value="-Durl=file:///tmp/" />
            <arg value="-DrepositoryId=tmp" />
          </artifact:mvn>
        </sequential>
      </macrodef>

      <property name="maven-ant-tasks.initialized" value="true"/>
    </target>

    <!-- this task defines the dependencies that will be fetched by Maven ANT Tasks
         the dependencies are re-used for publishing artifacts to Maven Central
         in order to keep everything consistent -->
    <target name="maven-declare-dependencies" depends="maven-ant-tasks-init"
            description="Define dependencies and dependency versions">
      <!-- The parent pom defines the versions of all dependencies -->
      <artifact:pom id="parent-pom"
                    groupId="com.datastax.dse"
                    artifactId="dse-db-parent"
                    packaging="pom"
                    version="${version}"
                    url="https://datastax.com"
                    name="Datastax DB"
                    inceptionYear="2009"
                    description="The Apache Cassandra Project develops a highly scalable second-generation distributed database. DataStax, Inc. provides additional improvements on top of Apache Cassandra">

        <!-- Inherit from the ASF template pom file, ref http://maven.apache.org/pom/asf/ -->
        <parent groupId="org.apache" artifactId="apache" version="22"/>
        <license name="The Apache Software License, Version 2.0" url="https://www.apache.org/licenses/LICENSE-2.0.txt"/>
        <scm connection="${scm.connection}" developerConnection="${scm.developerConnection}" url="${scm.url}"/>
        <dependencyManagement>
          <dependency groupId="org.xerial.snappy" artifactId="snappy-java" version="1.1.2.6"/>
          <dependency groupId="org.lz4" artifactId="lz4-java" version="1.7.1"/>
          <dependency groupId="com.ning" artifactId="compress-lzf" version="0.8.4"/>
          <dependency groupId="com.github.luben" artifactId="zstd-jni" version="1.3.8-5"/>
          <dependency groupId="com.google.guava" artifactId="guava" version="27.0-jre"/>
          <dependency groupId="org.hdrhistogram" artifactId="HdrHistogram" version="2.1.9"/>
          <dependency groupId="commons-cli" artifactId="commons-cli" version="1.1"/>
          <dependency groupId="commons-codec" artifactId="commons-codec" version="1.9"/>
          <dependency groupId="org.apache.commons" artifactId="commons-lang3" version="3.11"/>
          <dependency groupId="org.apache.commons" artifactId="commons-math3" version="3.2"/>
          <dependency groupId="org.antlr" artifactId="antlr" version="3.5.2">
            <exclusion groupId="org.antlr" artifactId="stringtemplate"/>
          </dependency>
          <dependency groupId="org.antlr" artifactId="antlr-runtime" version="3.5.2">
            <exclusion groupId="org.antlr" artifactId="stringtemplate"/>
          </dependency>
          <dependency groupId="org.slf4j" artifactId="slf4j-api" version="1.7.25"/>
          <dependency groupId="org.slf4j" artifactId="log4j-over-slf4j" version="1.7.25"/>
          <dependency groupId="org.slf4j" artifactId="jcl-over-slf4j" version="1.7.25" />
          <dependency groupId="ch.qos.logback" artifactId="logback-core" version="1.2.3"/>
          <dependency groupId="ch.qos.logback" artifactId="logback-classic" version="1.2.3"/>
          <dependency groupId="com.fasterxml.jackson.core" artifactId="jackson-core" version="2.9.10"/>
          <dependency groupId="com.fasterxml.jackson.core" artifactId="jackson-databind" version="2.9.10.8"/>
          <dependency groupId="com.fasterxml.jackson.core" artifactId="jackson-annotations" version="2.9.10"/>
          <dependency groupId="com.googlecode.json-simple" artifactId="json-simple" version="1.1"/>
          <dependency groupId="com.boundary" artifactId="high-scale-lib" version="1.0.6"/>
          <dependency groupId="com.github.jbellis" artifactId="jamm" version="${jamm.version}"/>
          <dependency groupId="org.yaml" artifactId="snakeyaml" version="1.26"/>
          <dependency groupId="junit" artifactId="junit" version="4.12" />
          <dependency groupId="org.mockito" artifactId="mockito-core" version="3.2.4" />
          <dependency groupId="org.quicktheories" artifactId="quicktheories" version="0.26" />
          <dependency groupId="com.google.code.java-allocation-instrumenter" artifactId="java-allocation-instrumenter" version="${allocation-instrumenter.version}" />
          <dependency groupId="org.apache.cassandra" artifactId="dtest-api" version="0.0.7" />
          <dependency groupId="org.reflections" artifactId="reflections" version="0.9.12" />
          <dependency groupId="org.quicktheories" artifactId="quicktheories" version="0.25" />
          <dependency groupId="org.apache.rat" artifactId="apache-rat" version="0.10">
             <exclusion groupId="commons-lang" artifactId="commons-lang"/>
          </dependency>
          <dependency groupId="org.apache.hadoop" artifactId="hadoop-core" version="1.0.3">
            <exclusion groupId="org.mortbay.jetty" artifactId="servlet-api"/>
            <exclusion groupId="commons-logging" artifactId="commons-logging"/>
            <exclusion groupId="org.eclipse.jdt" artifactId="core"/>
            <exclusion groupId="ant" artifactId="ant"/>
            <exclusion groupId="junit" artifactId="junit"/>
            <exclusion groupId="org.slf4j" artifactId="slf4j-api"/>
          </dependency>
          <dependency groupId="org.apache.hadoop" artifactId="hadoop-minicluster" version="1.0.3">
            <exclusion groupId="asm" artifactId="asm"/> <!-- this is the outdated version 3.1 -->
            <exclusion groupId="org.slf4j" artifactId="slf4j-api"/>
          </dependency>
          <dependency groupId="net.java.dev.jna" artifactId="jna" version="5.6.0"/>

          <dependency groupId="org.jacoco" artifactId="org.jacoco.agent" version="${jacoco.version}"/>
          <dependency groupId="org.jacoco" artifactId="org.jacoco.ant" version="${jacoco.version}"/>

          <dependency groupId="org.jboss.byteman" artifactId="byteman-install" version="${byteman.version}"/>
          <dependency groupId="org.jboss.byteman" artifactId="byteman" version="${byteman.version}"/>
          <dependency groupId="org.jboss.byteman" artifactId="byteman-submit" version="${byteman.version}"/>
          <dependency groupId="org.jboss.byteman" artifactId="byteman-bmunit" version="${byteman.version}"/>

          <dependency groupId="net.bytebuddy" artifactId="byte-buddy" version="${bytebuddy.version}" />
          <dependency groupId="net.bytebuddy" artifactId="byte-buddy-agent" version="${bytebuddy.version}" />

          <dependency groupId="org.openjdk.jmh" artifactId="jmh-core" version="1.21"/>
          <dependency groupId="org.openjdk.jmh" artifactId="jmh-generator-annprocess" version="1.21"/>

          <dependency groupId="com.datastax.dse" artifactId="dse-db-all" version="${version}" />
          <dependency groupId="io.dropwizard.metrics" artifactId="metrics-core" version="3.1.5" />
          <dependency groupId="io.dropwizard.metrics" artifactId="metrics-jvm" version="3.1.5" />
          <dependency groupId="com.addthis.metrics" artifactId="reporter-config3" version="3.0.3" />
          <dependency groupId="org.mindrot" artifactId="jbcrypt" version="0.3m" />
          <dependency groupId="io.airlift" artifactId="airline" version="0.8" />
          <dependency groupId="io.netty" artifactId="netty-bom" version="4.1.58.Final" type="pom" />
          <dependency groupId="io.netty" artifactId="netty-all" version="4.1.58.Final" />
          <dependency groupId="io.netty" artifactId="netty-tcnative-boringssl-static" version="2.0.36.Final" />
          <dependency groupId="net.openhft" artifactId="chronicle-queue" version="${chronicle-queue.version}"/>
          <dependency groupId="net.openhft" artifactId="chronicle-core" version="${chronicle-core.version}"/>
          <dependency groupId="net.openhft" artifactId="chronicle-bytes" version="${chronicle-bytes.version}"/>
          <dependency groupId="net.openhft" artifactId="chronicle-wire" version="${chronicle-wire.version}"/>
	  <dependency groupId="net.openhft" artifactId="chronicle-threads" version="${chronicle-threads.version}">
		  <!-- Exclude JNA here, as we want to avoid breaking consumers of the cassandra-all jar -->
		  <exclusion groupId="net.java.dev.jna" artifactId="jna" />
		  <exclusion groupId="net.java.dev.jna" artifactId="jna-platform" />
	  </dependency>
          <dependency groupId="com.google.code.findbugs" artifactId="jsr305" version="2.0.2" />
          <dependency groupId="com.clearspring.analytics" artifactId="stream" version="2.5.2" />
          <!-- UPDATE AND UNCOMMENT ON THE DRIVER RELEASE, BEFORE 4.0 RELEASE
          <dependency groupId="com.datastax.cassandra" artifactId="cassandra-driver-core" version="3.10.0" classifier="shaded">
            <exclusion groupId="io.netty" artifactId="netty-buffer"/>
            <exclusion groupId="io.netty" artifactId="netty-codec"/>
            <exclusion groupId="io.netty" artifactId="netty-handler"/>
            <exclusion groupId="io.netty" artifactId="netty-transport"/>
            <exclusion groupId="org.slf4j" artifactId="slf4j-api"/>
          </dependency>
          -->
          <dependency groupId="org.eclipse.jdt.core.compiler" artifactId="ecj" version="${ecj.version}" />
          <dependency groupId="org.caffinitas.ohc" artifactId="ohc-core" version="${ohc.version}">
            <exclusion groupId="org.slf4j" artifactId="slf4j-api"/>
          </dependency>
          <dependency groupId="org.caffinitas.ohc" artifactId="ohc-core-j8" version="${ohc.version}" />
          <dependency groupId="net.ju-n.compile-command-annotations" artifactId="compile-command-annotations" version="1.2.0" />
          <dependency groupId="org.fusesource" artifactId="sigar" version="1.6.4">
            <exclusion groupId="log4j" artifactId="log4j"/>
          </dependency>
          <dependency groupId="com.carrotsearch" artifactId="hppc" version="0.8.1" />
          <dependency groupId="de.jflex" artifactId="jflex" version="1.6.0" />
          <dependency groupId="com.github.rholder" artifactId="snowball-stemmer" version="1.3.0.581.1" />
          <dependency groupId="com.googlecode.concurrent-trees" artifactId="concurrent-trees" version="2.4.0" />
          <dependency groupId="com.github.ben-manes.caffeine" artifactId="caffeine" version="2.3.5" />
          <dependency groupId="org.jctools" artifactId="jctools-core" version="3.1.0"/>
          <dependency groupId="org.ow2.asm" artifactId="asm" version="${asm.version}" />
          <dependency groupId="org.ow2.asm" artifactId="asm-tree" version="${asm.version}" />
          <dependency groupId="org.ow2.asm" artifactId="asm-commons" version="${asm.version}" />
          <dependency groupId="org.gridkit.jvmtool" artifactId="sjk-cli" version="0.14"/>
          <dependency groupId="org.gridkit.jvmtool" artifactId="sjk-core" version="0.14"/>
          <dependency groupId="org.gridkit.jvmtool" artifactId="sjk-stacktrace" version="0.14"/>
          <dependency groupId="org.gridkit.jvmtool" artifactId="mxdump" version="0.14"/>
          <dependency groupId="org.gridkit.lab" artifactId="jvm-attach-api" version="1.5"/>
          <dependency groupId="org.gridkit.jvmtool" artifactId="sjk-json" version="0.14"/>
          <dependency groupId="com.beust" artifactId="jcommander" version="1.30"/>
          <!-- when updating assertj, make sure to also update the corresponding junit-bom dependency -->
          <dependency groupId="org.assertj" artifactId="assertj-core" version="3.15.0"/>
          <dependency groupId="org.awaitility" artifactId="awaitility" version="4.0.3" />
<<<<<<< HEAD
          <dependency groupId="org.agrona" artifactId="agrona" version="0.9.26" />

=======
>>>>>>> ecc7c2fc
        </dependencyManagement>
        <developer id="adelapena" name="Andres de la Peña"/>
        <developer id="alakshman" name="Avinash Lakshman"/>
        <developer id="aleksey" name="Aleksey Yeschenko"/>
        <developer id="amorton" name="Aaron Morton"/>
        <developer id="aweisberg" name="Ariel Weisberg"/>
        <developer id="bdeggleston" name="Blake Eggleston"/>
        <developer id="benedict" name="Benedict Elliott Smith"/>
        <developer id="benjamin" name="Benjamin Lerer"/>
        <developer id="blambov" name="Branimir Lambov"/>
        <developer id="brandonwilliams" name="Brandon Williams"/>
        <developer id="carl" name="Carl Yeksigian"/>
        <developer id="dbrosius" name="David Brosiusd"/>
        <developer id="dikang" name="Dikang Gu"/>
        <developer id="eevans" name="Eric Evans"/>
        <developer id="edimitrova" name="Ekaterina Dimitrova"/>
        <developer id="gdusbabek" name="Gary Dusbabek"/>
        <developer id="goffinet" name="Chris Goffinet"/>
        <developer id="ifesdjeen" name="Alex Petrov"/>
        <developer id="jaakko" name="Laine Jaakko Olavi"/>
        <developer id="jake" name="T Jake Luciani"/>
        <developer id="jasonbrown" name="Jason Brown"/>
        <developer id="jbellis" name="Jonathan Ellis"/>
        <developer id="jfarrell" name="Jake Farrell"/>
        <developer id="jjirsa" name="Jeff Jirsa"/>
        <developer id="jkni" name="Joel Knighton"/>
        <developer id="jmckenzie" name="Josh McKenzie"/>
        <developer id="johan" name="Johan Oskarsson"/>
        <developer id="junrao" name="Jun Rao"/>
        <developer id="jzhuang" name="Jay Zhuang"/>
        <developer id="kohlisankalp" name="Sankalp Kohli"/>
        <developer id="marcuse" name="Marcus Eriksson"/>
        <developer id="mck" name="Michael Semb Wever"/>
        <developer id="mishail" name="Mikhail Stepura"/>
        <developer id="mshuler" name="Michael Shuler"/>
        <developer id="paulo" name="Paulo Motta"/>
        <developer id="pmalik" name="Prashant Malik"/>
        <developer id="rstupp" name="Robert Stupp"/>
        <developer id="scode" name="Peter Schuller"/>
        <developer id="beobal" name="Sam Tunnicliffe"/>
        <developer id="slebresne" name="Sylvain Lebresne"/>
        <developer id="stefania" name="Stefania Alborghetti"/>
        <developer id="tylerhobbs" name="Tyler Hobbs"/>
        <developer id="vijay" name="Vijay Parthasarathy"/>
        <developer id="xedin" name="Pavel Yaskevich"/>
        <developer id="yukim" name="Yuki Morishita"/>
        <developer id="zznate" name="Nate McCall"/>
      </artifact:pom>

      <!-- each dependency set then defines the subset of the dependencies for that dependency set -->
      <artifact:pom id="build-deps-pom"
                    artifactId="cassandra-build-deps">
        <parent groupId="com.datastax.dse"
                artifactId="dse-db-parent"
                version="${version}"/>
        <dependency groupId="junit" artifactId="junit"/>
        <dependency groupId="org.mockito" artifactId="mockito-core" />
        <dependency groupId="org.quicktheories" artifactId="quicktheories" />
        <dependency groupId="org.reflections" artifactId="reflections" />
        <dependency groupId="com.google.code.java-allocation-instrumenter" artifactId="java-allocation-instrumenter" version="${allocation-instrumenter.version}" />
        <dependency groupId="org.apache.cassandra" artifactId="dtest-api" />
        <dependency groupId="org.psjava" artifactId="psjava" version="0.1.19" />
        <dependency groupId="org.apache.rat" artifactId="apache-rat"/>
        <dependency groupId="org.apache.hadoop" artifactId="hadoop-core"/>
        <dependency groupId="org.apache.hadoop" artifactId="hadoop-minicluster"/>
        <dependency groupId="com.google.code.findbugs" artifactId="jsr305"/>
        <dependency groupId="org.antlr" artifactId="antlr"/>
        <!-- UPDATE AND UNCOMMENT ON THE DRIVER RELEASE, BEFORE 4.0 RELEASE
        <dependency groupId="com.datastax.cassandra" artifactId="cassandra-driver-core" classifier="shaded"/>
        -->
        <dependency groupId="org.eclipse.jdt.core.compiler" artifactId="ecj"/>
        <dependency groupId="org.caffinitas.ohc" artifactId="ohc-core"/>
        <dependency groupId="org.caffinitas.ohc" artifactId="ohc-core-j8"/>
        <dependency groupId="org.openjdk.jmh" artifactId="jmh-core"/>
        <dependency groupId="org.openjdk.jmh" artifactId="jmh-generator-annprocess"/>
        <dependency groupId="net.ju-n.compile-command-annotations" artifactId="compile-command-annotations"/>
        <dependency groupId="org.apache.ant" artifactId="ant-junit" version="1.9.7" />
        <dependency groupId="org.gridkit.jvmtool" artifactId="sjk-cli" />
        <dependency groupId="org.gridkit.jvmtool" artifactId="sjk-core" />
        <dependency groupId="org.gridkit.jvmtool" artifactId="sjk-stacktrace" />
        <dependency groupId="org.gridkit.jvmtool" artifactId="mxdump" />
        <dependency groupId="org.gridkit.lab" artifactId="jvm-attach-api" />
        <dependency groupId="com.beust" artifactId="jcommander" />
        <dependency groupId="org.gridkit.jvmtool" artifactId="sjk-json"/>
        <!-- adding this dependency is necessary for assertj. When updating assertj, need to also update the version of
             this that the new assertj's `assertj-parent-pom` depends on. -->
        <dependency groupId="org.junit" artifactId="junit-bom" version="5.6.0" type="pom"/>
        <dependency groupId="org.assertj" artifactId="assertj-core"/>
        <dependency groupId="org.awaitility" artifactId="awaitility"/>
      </artifact:pom>
      <!-- this build-deps-pom-sources "artifact" is the same as build-deps-pom but only with those
           artifacts that have "-source.jar" files -->
      <artifact:pom id="build-deps-pom-sources"
                    artifactId="cassandra-build-deps">
        <parent groupId="com.datastax.dse"
                artifactId="dse-db-parent"
                version="${version}"/>
        <dependency groupId="junit" artifactId="junit"/>
        <dependency groupId="org.mockito" artifactId="mockito-core" />
        <dependency groupId="org.reflections" artifactId="reflections" />
        <!-- UPDATE AND UNCOMMENT ON THE DRIVER RELEASE, BEFORE 4.0 RELEASE
        <dependency groupId="com.datastax.cassandra" artifactId="cassandra-driver-core" classifier="shaded"/>
        -->
        <dependency groupId="io.netty" artifactId="netty-bom"  type="pom" />
        <dependency groupId="io.netty" artifactId="netty-all"/>
        <dependency groupId="org.eclipse.jdt.core.compiler" artifactId="ecj"/>
        <dependency groupId="org.caffinitas.ohc" artifactId="ohc-core"/>
        <dependency groupId="org.openjdk.jmh" artifactId="jmh-core"/>
        <dependency groupId="org.openjdk.jmh" artifactId="jmh-generator-annprocess"/>
        <dependency groupId="net.ju-n.compile-command-annotations" artifactId="compile-command-annotations"/>
        <dependency groupId="org.apache.ant" artifactId="ant-junit" version="1.9.7" />
        <dependency groupId="org.assertj" artifactId="assertj-core"/>
        <dependency groupId="org.awaitility" artifactId="awaitility"/>
      </artifact:pom>

      <artifact:pom id="coverage-deps-pom"
                    artifactId="cassandra-coverage-deps">
        <parent groupId="com.datastax.dse"
                artifactId="dse-db-parent"
                version="${version}"/>
        <dependency groupId="org.jacoco" artifactId="org.jacoco.agent"/>
        <dependency groupId="org.jacoco" artifactId="org.jacoco.ant" />
        <dependency groupId="org.jboss.byteman" artifactId="byteman-install"/>
        <dependency groupId="org.jboss.byteman" artifactId="byteman"/>
        <dependency groupId="org.jboss.byteman" artifactId="byteman-submit"/>
        <dependency groupId="org.jboss.byteman" artifactId="byteman-bmunit"/>
      </artifact:pom>

      <artifact:pom id="test-deps-pom"
                    artifactId="cassandra-test-deps">
        <parent groupId="com.datastax.dse"
                artifactId="dse-db-parent"
                version="${version}"/>
      </artifact:pom>

      <!-- now the pom's for artifacts being deployed to Maven Central -->

      <artifact:pom id="all-pom"
                    artifactId="dse-db-all"
                    url="https://datastax.com"
                    name="DataStax DB">
        <parent groupId="com.datastax.dse"
                artifactId="dse-db-parent"
                version="${version}"/>
        <scm connection="${scm.connection}" developerConnection="${scm.developerConnection}" url="${scm.url}"/>
        <dependency groupId="org.xerial.snappy" artifactId="snappy-java"/>
        <dependency groupId="org.lz4" artifactId="lz4-java"/>
        <dependency groupId="com.ning" artifactId="compress-lzf"/>
        <dependency groupId="com.google.guava" artifactId="guava"/>
        <dependency groupId="commons-cli" artifactId="commons-cli"/>
        <dependency groupId="commons-codec" artifactId="commons-codec"/>
        <dependency groupId="org.apache.commons" artifactId="commons-lang3"/>
        <dependency groupId="org.apache.commons" artifactId="commons-math3"/>
        <dependency groupId="org.antlr" artifactId="antlr"/>
        <dependency groupId="org.antlr" artifactId="antlr-runtime"/>
        <dependency groupId="org.slf4j" artifactId="slf4j-api"/>
        <dependency groupId="org.slf4j" artifactId="log4j-over-slf4j"/>
        <dependency groupId="org.slf4j" artifactId="jcl-over-slf4j"/>
        <dependency groupId="com.fasterxml.jackson.core" artifactId="jackson-core"/>
        <dependency groupId="com.fasterxml.jackson.core" artifactId="jackson-databind"/>
        <dependency groupId="com.fasterxml.jackson.core" artifactId="jackson-annotations"/>
        <dependency groupId="com.googlecode.json-simple" artifactId="json-simple"/>
        <dependency groupId="com.boundary" artifactId="high-scale-lib"/>
        <dependency groupId="org.yaml" artifactId="snakeyaml"/>
        <dependency groupId="org.mindrot" artifactId="jbcrypt"/>
        <dependency groupId="io.airlift" artifactId="airline"/>
        <dependency groupId="io.dropwizard.metrics" artifactId="metrics-core"/>
        <dependency groupId="io.dropwizard.metrics" artifactId="metrics-jvm"/>
        <dependency groupId="com.addthis.metrics" artifactId="reporter-config3"/>
        <dependency groupId="com.clearspring.analytics" artifactId="stream"/>

        <dependency groupId="ch.qos.logback" artifactId="logback-core"/>
        <dependency groupId="ch.qos.logback" artifactId="logback-classic"/>

        <!-- don't need hadoop classes to run, but if you use the hadoop stuff -->
        <dependency groupId="org.apache.hadoop" artifactId="hadoop-core" optional="true"/>
        <dependency groupId="org.apache.hadoop" artifactId="hadoop-minicluster" optional="true"/>

        <!-- don't need the Java Driver to run, but if you use the hadoop stuff or UDFs -->
        <!-- UPDATE AND UNCOMMENT ON THE DRIVER RELEASE, BEFORE 4.0 RELEASE
          <dependency groupId="com.datastax.cassandra" artifactId="cassandra-driver-core" classifier="shaded" optional="true">
            <exclusion groupId="io.netty" artifactId="netty-buffer"/>
            <exclusion groupId="io.netty" artifactId="netty-codec"/>
            <exclusion groupId="io.netty" artifactId="netty-handler"/>
            <exclusion groupId="io.netty" artifactId="netty-transport"/>
          </dependency>
        -->
          <!-- don't need jna to run, but nice to have -->
        <dependency groupId="net.java.dev.jna" artifactId="jna"/>

        <!-- don't need jamm unless running a server in which case it needs to be a -javagent to be used anyway -->
        <dependency groupId="com.github.jbellis" artifactId="jamm"/>

        <dependency groupId="io.netty" artifactId="netty-bom"  type="pom"  />
        <dependency groupId="io.netty" artifactId="netty-all"/>
        <dependency groupId="net.openhft" artifactId="chronicle-queue" version="${chronicle-queue.version}"/>
        <dependency groupId="net.openhft" artifactId="chronicle-core" version="${chronicle-core.version}"/>
        <dependency groupId="net.openhft" artifactId="chronicle-bytes" version="${chronicle-bytes.version}"/>
        <dependency groupId="net.openhft" artifactId="chronicle-wire" version="${chronicle-wire.version}"/>
        <dependency groupId="net.openhft" artifactId="chronicle-threads" version="${chronicle-threads.version}"/>
        <dependency groupId="org.fusesource" artifactId="sigar"/>
        <dependency groupId="org.eclipse.jdt.core.compiler" artifactId="ecj"/>
        <dependency groupId="org.caffinitas.ohc" artifactId="ohc-core"/>
        <dependency groupId="org.caffinitas.ohc" artifactId="ohc-core-j8"/>
        <dependency groupId="com.github.ben-manes.caffeine" artifactId="caffeine" />
        <dependency groupId="org.jctools" artifactId="jctools-core"/>
        <dependency groupId="org.ow2.asm" artifactId="asm" />
        <dependency groupId="com.carrotsearch" artifactId="hppc" />
        <dependency groupId="org.gridkit.jvmtool" artifactId="sjk-cli" />
        <dependency groupId="org.gridkit.jvmtool" artifactId="sjk-core" />
        <dependency groupId="org.gridkit.jvmtool" artifactId="sjk-stacktrace" />
        <dependency groupId="org.gridkit.jvmtool" artifactId="mxdump" />
        <dependency groupId="org.gridkit.lab" artifactId="jvm-attach-api" />
        <dependency groupId="com.beust" artifactId="jcommander" />
        <dependency groupId="org.gridkit.jvmtool" artifactId="sjk-json"/>
        <dependency groupId="org.agrona" artifactId="agrona"/>

        <!-- sasi deps -->
        <dependency groupId="de.jflex" artifactId="jflex" />
        <dependency groupId="com.github.rholder" artifactId="snowball-stemmer" />
        <dependency groupId="com.googlecode.concurrent-trees" artifactId="concurrent-trees" />
      </artifact:pom>
    </target>

    <target name="maven-ant-tasks-retrieve-build" depends="maven-declare-dependencies" unless="without.maven">
      <!-- retrieve artifacts -->
      <artifact:dependencies pomRefId="build-deps-pom"
                             filesetId="build-dependency-jars"
                             cacheDependencyRefs="true"
                             dependencyRefsBuildFile="${build.dir}/build-dependencies.xml">
          <remoteRepository refid="central"/>
          <remoteRepository refid="apache"/>
      </artifact:dependencies>
      <!-- retrieve -source.jar artifacts using the reference-pom with the artifacts that have these -->
      <artifact:dependencies pomRefId="build-deps-pom-sources"
                             sourcesFilesetId="build-dependency-sources"
                             cacheDependencyRefs="true"
                             dependencyRefsBuildFile="${build.dir}/build-dependencies-sources.xml">
          <remoteRepository refid="central"/>
          <remoteRepository refid="apache"/>
      </artifact:dependencies>
      <copy todir="${build.dir.lib}/jars">
          <fileset refid="build-dependency-jars"/>
          <mapper type="flatten"/>
      </copy>
      <copy todir="${build.dir.lib}/sources">
          <fileset refid="build-dependency-sources"/>
          <mapper type="flatten"/>
      </copy>
      <!-- code coverage tools -->
      <artifact:dependencies pomRefId="coverage-deps-pom"
                             filesetId="coverage-dependency-jars">
          <remoteRepository refid="central"/>
      </artifact:dependencies>
      <copy todir="${build.dir.lib}/jars">
          <fileset refid="coverage-dependency-jars"/>
          <mapper type="flatten"/>
      </copy>
      <!-- jacoco agent jar comes wrapped in a jar -->
      <unzip src="${build.dir.lib}/jars/org.jacoco.agent-${jacoco.version}.jar" dest="${build.dir.lib}/jars">
        <patternset>
            <include name="*.jar"/>
        </patternset>
        <mapper type="flatten"/>
      </unzip>

      <!-- Need to delete some dependencies from build/lib/jars as non-matching versions may get in there
      due to transitive dependencies -->
      <delete>
          <fileset dir="${build.dir.lib}/jars">
              <include name="asm-*" />
          </fileset>
      </delete>

    </target>

    <target name="maven-ant-tasks-retrieve-test" depends="maven-ant-tasks-init">
      <artifact:dependencies pomRefId="test-deps-pom"
                             filesetId="test-dependency-jars"
                             sourcesFilesetId="test-dependency-sources"
                             cacheDependencyRefs="true"
                             dependencyRefsBuildFile="${build.dir}/test-dependencies.xml">
        <remoteRepository refid="apache"/>
        <remoteRepository refid="central"/>
      </artifact:dependencies>
      <copy todir="${test.lib}/jars">
        <fileset refid="test-dependency-jars"/>
        <mapper type="flatten"/>
      </copy>
      <copy todir="${test.lib}/sources">
        <fileset refid="test-dependency-sources"/>
        <mapper type="flatten"/>
      </copy>
    </target>

    <target name="echo-base-version">
        <echo message="${base.version}" />
    </target>

    <!-- create properties file with C version -->
    <target name="createVersionPropFile">
      <taskdef name="propertyfile" classname="org.apache.tools.ant.taskdefs.optional.PropertyFile"/>
      <mkdir dir="${version.properties.dir}"/>
      <propertyfile file="${version.properties.dir}/version.properties">
        <entry key="CassandraVersion" value="${version}"/>
      </propertyfile>
    </target>

    <target name="test-run" depends="jar"
            description="Run in test mode.  Not for production use!">
      <java classname="org.apache.cassandra.service.CassandraDaemon" fork="true">
        <classpath>
          <path refid="cassandra.classpath.test"/>
          <pathelement location="${test.conf}"/>
        </classpath>
        <jvmarg value="-Dstorage-config=${test.conf}"/>
        <jvmarg value="-javaagent:${basedir}/lib/jamm-${jamm.version}.jar" />
        <jvmarg value="-ea"/>
        <jvmarg line="${java11-jvmargs}"/>
      </java>
    </target>

    <!--
        The build target builds all the .class files
    -->
    <target name="build"
        depends="maven-ant-tasks-retrieve-build,build-project" description="Compile Cassandra classes"/>
    <target name="codecoverage" depends="jacoco-run,jacoco-report" description="Create code coverage report"/>

    <target name="_build_java">
        <!-- Note: we cannot use javac's 'release' option, as that does not allow accessing sun.misc.Unsafe nor
        Nashorn's ClassFilter class as any javac modules option is invalid for relase 8. -->
        <echo message="Compiling for Java ${target.version}..."/>
        <javac fork="true"
               debug="true" debuglevel="${debuglevel}" encoding="utf-8"
               destdir="${build.classes.main}" includeantruntime="false" source="${source.version}" target="${target.version}"
               memorymaximumsize="512M">
            <src path="${build.src.java}"/>
            <src path="${build.src.gen-java}"/>
            <compilerarg value="-XDignore.symbol.file"/>
            <compilerarg line="${jdk11-javac-exports}"/>
            <classpath>
                <path refid="cassandra.classpath"/>
            </classpath>
        </javac>
    </target>

    <target depends="init,gen-cql3-grammar,generate-cql-html,generate-jflex-java,rat-report"
            name="build-project">
        <echo message="${ant.project.name}: ${ant.file}"/>
        <!-- Order matters! -->
        <antcall target="_build_java"/>
        <antcall target="createVersionPropFile"/>
        <copy todir="${build.classes.main}">
            <fileset dir="${build.src.resources}" />
        </copy>
        <copy todir="${basedir}/conf" file="${build.classes.main}/META-INF/hotspot_compiler"/>
    </target>

    <!-- Stress build file -->
    <property name="stress.build.src" value="${basedir}/tools/stress/src" />
    <property name="stress.test.src" value="${basedir}/tools/stress/test/unit" />
    <property name="stress.build.classes" value="${build.classes}/stress" />
    <property name="stress.test.classes" value="${build.dir}/test/stress-classes" />
	<property name="stress.manifest" value="${stress.build.classes}/MANIFEST.MF" />
    <path id="cassandra.classes">
        <pathelement location="${basedir}/build/classes/main" />
    </path>

    <target name="stress-build-test" depends="stress-build" description="Compile stress tests">
        <javac debug="true" debuglevel="${debuglevel}" destdir="${stress.test.classes}"
               source="${source.version}" target="${target.version}"
               includeantruntime="false" encoding="utf-8">
            <classpath>
                <path refid="cassandra.classpath"/>
                <pathelement location="${stress.build.classes}" />
            </classpath>
            <src path="${stress.test.src}"/>
        </javac>
    </target>

    <target name="stress-build" depends="build" description="build stress tool">
    	<mkdir dir="${stress.build.classes}" />
        <javac compiler="modern" debug="true" debuglevel="${debuglevel}"
               source="${source.version}" target="${target.version}"
               encoding="utf-8" destdir="${stress.build.classes}" includeantruntime="true">
            <src path="${stress.build.src}" />
            <classpath>
                <path refid="cassandra.classes" />
                <path>
                    <fileset dir="${build.lib}">
                        <include name="**/*.jar" />
                    </fileset>
                </path>
            </classpath>
        </javac>
        <copy todir="${stress.build.classes}">
            <fileset dir="${stress.build.src}/resources" />
        </copy>
    </target>

    <target name="stress-test" depends="stress-build-test, build-test" description="Runs stress tests">
        <testmacro inputdir="${stress.test.src}"
                       timeout="${test.timeout}">
        </testmacro>
    </target>

    <target name="stress-test-some" depends="stress-build-test, build-test" description="Runs stress tests">
        <testmacro inputdir="${stress.test.src}"
                       timeout="${test.timeout}">
          <test unless:blank="${test.methods}" name="${test.name}" methods="${test.methods}" outfile="build/test/output/TEST-${test.name}-${test.methods}"/>
          <test if:blank="${test.methods}" name="${test.name}" outfile="build/test/output/TEST-${test.name}"/>
        </testmacro>
    </target>

    <!--
        fqltool build file
        -->
    <property name="fqltool.build.src" value="${basedir}/tools/fqltool/src" />
    <property name="fqltool.test.src" value="${basedir}/tools/fqltool/test/unit" />
    <property name="fqltool.build.classes" value="${build.classes}/fqltool" />
    <property name="fqltool.test.classes" value="${build.dir}/test/fqltool-classes" />
    <property name="fqltool.manifest" value="${fqltool.build.classes}/MANIFEST.MF" />

    <target name="fqltool-build-test" depends="fqltool-build" description="Compile fqltool tests">
        <javac debug="true" debuglevel="${debuglevel}" destdir="${fqltool.test.classes}"
               source="${source.version}" target="${target.version}"
               includeantruntime="false" encoding="utf-8">
            <classpath>
                <path refid="cassandra.classpath"/>
                <pathelement location="${fqltool.build.classes}" />
            </classpath>
            <src path="${fqltool.test.src}"/>
        </javac>
    </target>

    <target name="fqltool-build" depends="build" description="build fqltool">
    	<mkdir dir="${fqltool.build.classes}" />
        <javac compiler="modern" debug="true" debuglevel="${debuglevel}"
               source="${source.version}" target="${target.version}"
               encoding="utf-8" destdir="${fqltool.build.classes}" includeantruntime="true">
            <src path="${fqltool.build.src}" />
            <classpath>
                <path refid="cassandra.classes" />
                <path>
                    <fileset dir="${build.lib}">
                        <include name="**/*.jar" />
                    </fileset>
                </path>
            </classpath>
        </javac>
    </target>

    <target name="fqltool-test" depends="fqltool-build-test, build-test" description="Runs fqltool tests">
        <testmacro inputdir="${fqltool.test.src}"
                       timeout="${test.timeout}">
        </testmacro>
    </target>

	<target name="_write-poms" depends="maven-declare-dependencies">
	    <artifact:writepom pomRefId="parent-pom" file="${build.dir}/${final.name}-parent.pom"/>
	    <artifact:writepom pomRefId="all-pom" file="${build.dir}/${final.name}.pom"/>
	</target>

	<target name="write-poms" unless="without.maven">
	    <antcall target="_write-poms" />
	</target>

    <!--
        The jar target makes cassandra.jar output.
    -->
    <target name="_main-jar"
            depends="build"
            description="Assemble DSE DB JAR files">
      <mkdir dir="${build.classes.main}/META-INF" />
      <copy file="LICENSE.txt"
            tofile="${build.classes.main}/META-INF/LICENSE.txt"/>
      <copy file="NOTICE.txt"
            tofile="${build.classes.main}/META-INF/NOTICE.txt"/>

      <!-- Main Jar -->
      <jar jarfile="${build.dir}/${final.name}.jar">
        <fileset dir="${build.classes.main}">
        </fileset>
        <manifest>
        <!-- <section name="org/apache/cassandra/infrastructure"> -->
          <attribute name="Multi-Release" value="true"/>
          <attribute name="Implementation-Title" value="DSE DB"/>
          <attribute name="Implementation-Version" value="${version}"/>
          <attribute name="Implementation-Vendor" value="DataStax"/>
        <!-- </section> -->
        </manifest>
      </jar>
    </target>
    <target name="jar"
            depends="_main-jar, build-test, stress-build, fqltool-build, write-poms"
            description="Assemble DSE DB JAR files">
      <!-- Stress jar -->
      <manifest file="${stress.manifest}">
        <attribute name="Built-By" value="Pavel Yaskevich"/>
        <attribute name="Main-Class" value="org.apache.cassandra.stress.Stress"/>
      </manifest>
      <mkdir dir="${stress.build.classes}/META-INF" />
      <mkdir dir="${build.dir}/tools/lib/" />
      <jar destfile="${build.dir}/tools/lib/stress.jar" manifest="${stress.manifest}">
        <fileset dir="${stress.build.classes}"/>
      </jar>
      <!-- fqltool jar -->
      <manifest file="${fqltool.manifest}">
        <attribute name="Built-By" value="Marcus Eriksson"/>
        <attribute name="Main-Class" value="org.apache.cassandra.fqltool.FullQueryLogTool"/>
      </manifest>
      <mkdir dir="${fqltool.build.classes}/META-INF" />
      <mkdir dir="${build.dir}/tools/lib/" />
      <jar destfile="${build.dir}/tools/lib/fqltool.jar" manifest="${stress.manifest}">
        <fileset dir="${fqltool.build.classes}"/>
      </jar>
    </target>

    <!--
        The javadoc-jar target makes cassandra-javadoc.jar output required for publishing to Maven central repository.
    -->
    <target name="javadoc-jar" depends="javadoc" description="Assemble DSE DB JavaDoc JAR file">
      <jar jarfile="${build.dir}/${final.name}-javadoc.jar" basedir="${javadoc.dir}"/>
      <!-- javadoc task always rebuilds so might as well remove the generated docs to prevent
           being pulled into the distribution by accident -->
      <delete quiet="true" dir="${javadoc.dir}"/>
    </target>

    <!--
        The sources-jar target makes cassandra-sources.jar output required for publishing to Maven central repository.
    -->
    <target name="sources-jar" depends="init" description="Assemble DSE DB Sources JAR file">
      <jar jarfile="${build.dir}/${final.name}-sources.jar">
        <fileset dir="${build.src.java}" defaultexcludes="yes">
          <include name="org/apache/**/*.java"/>
        </fileset>
        <fileset dir="${build.src.gen-java}" defaultexcludes="yes">
          <include name="org/apache/**/*.java"/>
        </fileset>
      </jar>
    </target>

    <target name="_artifacts-init" depends="jar,javadoc,gen-doc">
      <mkdir dir="${dist.dir}"/>
      <!-- fix the control linefeed so that builds on windows works on linux -->
      <fixcrlf srcdir="bin" includes="**/*" eol="lf" eof="remove" />
      <fixcrlf srcdir="conf" includes="**/*" eol="lf" eof="remove" />
      <fixcrlf srcdir="tools/bin" includes="**/*" eol="lf" eof="remove" />
      <copy todir="${dist.dir}/lib">
        <fileset dir="${build.lib}"/>
        <fileset dir="${build.dir}">
          <include name="${final.name}.jar" />
        </fileset>
      </copy>
      <copy todir="${dist.dir}/javadoc" failonerror="false">
        <fileset dir="${javadoc.dir}"/>
      </copy>
      <copy todir="${dist.dir}/doc" failonerror="false">
        <fileset dir="doc">
          <include name="cql3/CQL.html" />
          <include name="cql3/CQL.css" />
          <include name="SASI.md" />
        </fileset>
      </copy>
      <copy todir="${dist.dir}/doc/html" failonerror="false">
        <fileset dir="doc" />
        <globmapper from="build/html/*" to="*"/>
      </copy>
      <copy todir="${dist.dir}/bin">
        <fileset dir="bin"/>
      </copy>
      <copy todir="${dist.dir}/conf">
        <fileset dir="conf"/>
      </copy>
      <copy todir="${dist.dir}/pylib">
        <fileset dir="pylib">
          <include name="**" />
          <exclude name="**/*.pyc" />
        </fileset>
      </copy>
      <copy todir="${dist.dir}/">
        <fileset dir="${basedir}">
          <include name="*.txt" />
        </fileset>
      </copy>
      <copy todir="${dist.dir}/tools/bin">
        <fileset dir="${basedir}/tools/bin"/>
      </copy>
      <copy todir="${dist.dir}/tools/">
        <fileset dir="${basedir}/tools/">
            <include name="*.yaml"/>
	</fileset>
      </copy>
      <copy todir="${dist.dir}/tools/lib">
        <fileset dir="${build.dir}/tools/lib/">
            <include name="*.jar" />
        </fileset>
      </copy>
    </target>

    <!-- creates release tarballs -->
    <target name="artifacts" depends="_artifacts-init"
            description="Create DSE DB release artifacts">
      <tar compression="gzip" longfile="gnu"
        destfile="${build.dir}/${final.name}-bin.tar.gz">

        <!-- Everything but bin/ (default mode) -->
        <tarfileset dir="${dist.dir}" prefix="${final.name}">
          <include name="**"/>
          <exclude name="bin/*" />
          <exclude name="tools/bin/*"/>
        </tarfileset>
        <!-- Shell includes in bin/ (default mode) -->
        <tarfileset dir="${dist.dir}" prefix="${final.name}">
          <include name="bin/*.in.sh" />
          <include name="tools/bin/*.in.sh" />
        </tarfileset>
        <!-- Executable scripts in bin/ -->
        <tarfileset dir="${dist.dir}" prefix="${final.name}" mode="755">
          <include name="bin/*"/>
          <include name="tools/bin/*"/>
          <exclude name="bin/*.in.sh" />
          <exclude name="tools/bin/*.in.sh" />
        </tarfileset>
      </tar>

      <tar compression="gzip" longfile="gnu"
           destfile="${build.dir}/${final.name}-src.tar.gz">

        <tarfileset dir="${basedir}"
                    prefix="${final.name}-src">
          <include name="**"/>
          <exclude name="build/**" />
          <exclude name="src/gen-java/**" />
          <exclude name=".git/**" />
          <exclude name="venv/**" />
          <exclude name="src/resources/org/apache/cassandra/config/version.properties" />
          <exclude name="conf/hotspot_compiler" />
          <exclude name="doc/cql3/CQL.html" />
          <exclude name="bin/*" /> <!-- handled separately below -->
          <exclude name="tools/bin/*" /> <!-- handled separately below -->
          <!-- exclude Eclipse files -->
          <exclude name=".project" />
          <exclude name=".classpath" />
          <exclude name=".settings/**" />
          <exclude name=".externalToolBuilders/**" />
        </tarfileset>

        <!-- Shell includes in bin/ and tools/bin/ -->
        <tarfileset dir="${basedir}" prefix="${final.name}-src">
          <include name="bin/*.in.sh" />
          <include name="tools/bin/*.in.sh" />
        </tarfileset>
        <!-- Everything else (assumed to be scripts), is executable -->
        <tarfileset dir="${basedir}" prefix="${final.name}-src" mode="755">
          <include name="bin/*"/>
          <exclude name="bin/*.in.sh" />
          <include name="tools/bin/*"/>
          <exclude name="tools/bin/*.in.sh" />
        </tarfileset>
      </tar>

      <checksum forceOverwrite="yes" todir="${build.dir}" fileext=".sha256" algorithm="SHA-256">
        <fileset dir="${build.dir}">
          <include name="${final.name}-bin.tar.gz" />
          <include name="${final.name}-src.tar.gz" />
        </fileset>
      </checksum>
      <checksum forceOverwrite="yes" todir="${build.dir}" fileext=".sha512" algorithm="SHA-512">
        <fileset dir="${build.dir}">
          <include name="${final.name}-bin.tar.gz" />
          <include name="${final.name}-src.tar.gz" />
        </fileset>
      </checksum>
    </target>

    <target name="rat" depends="rat-init" description="License checks on artifacts">
      <rat:report xmlns:rat="antlib:org.apache.rat.anttasks"
                  reportFile="${build.dir}/${final.name}-bin.rat.txt">
        <tarfileset>
          <gzipresource>
            <file file="${build.dir}/${final.name}-bin.tar.gz" />
          </gzipresource>
        </tarfileset>
      </rat:report>
      <rat:report xmlns:rat="antlib:org.apache.rat.anttasks"
                  reportFile="${build.dir}/${final.name}-src.rat.txt">
        <tarfileset>
          <gzipresource>
            <file file="${build.dir}/${final.name}-src.tar.gz" />
          </gzipresource>
        </tarfileset>
      </rat:report>
    </target>

    <target name="rat-report" depends="rat-init" description="License checks on source" >
      <rat:report xmlns:rat="antlib:org.apache.rat.anttasks"
                  reportFile="${build.dir}/src.rat.txt">
        <fileset dir="src/java"/>
        <fileset dir="test/unit"/>
        <fileset dir="test/distributed"/>
      </rat:report>
      <fail message="Some files have missing or incorrect license information. Check RAT report in ${build.dir}/src.rat.txt for more details!">
        <condition>
          <and>
            <not>
              <resourcecontains resource="${build.dir}/src.rat.txt" substring="0 Unknown Licenses" casesensitive="false" />
            </not>
          </and>
        </condition>
      </fail>
    </target>

  <target name="build-jmh" depends="build-test, jar" description="Create JMH uber jar">
      <jar jarfile="${build.test.dir}/deps.jar">
          <zipgroupfileset dir="${build.dir.lib}/jars">
              <include name="*jmh*.jar"/>
              <include name="jopt*.jar"/>
              <include name="commons*.jar"/>
          </zipgroupfileset>
          <zipgroupfileset dir="${build.lib}" includes="*.jar"/>
      </jar>
      <jar jarfile="${build.test.dir}/benchmarks.jar">
          <manifest>
              <attribute name="Main-Class" value="org.openjdk.jmh.Main"/>
          </manifest>
          <zipfileset src="${build.test.dir}/deps.jar" excludes="META-INF/*.SF" />
          <fileset dir="${build.classes.main}"/>
          <fileset dir="${test.classes}"/>
          <fileset dir="${test.conf}" />
      </jar>
  </target>

  <target name="build-test" depends="_main-jar, stress-build, fqltool-build, write-poms" description="Compile test classes">
    <antcall target="_build-test"/>
  </target>

  <target name="_build-test">
    <javac
     fork="true"
     compiler="modern"
     debug="true"
     debuglevel="${debuglevel}"
     destdir="${test.classes}"
     includeantruntime="true"
     source="${source.version}"
     target="${target.version}"
     encoding="utf-8">
     <classpath>
        <path refid="cassandra.classpath"/>
        <pathelement location="${fqltool.build.classes}"/>
     </classpath>
     <compilerarg value="-XDignore.symbol.file"/>
     <src path="${test.unit.src}"/>
     <src path="${test.long.src}"/>
     <src path="${test.burn.src}"/>
     <src path="${test.memory.src}"/>
     <src path="${test.microbench.src}"/>
     <src path="${test.distributed.src}"/>
    </javac>

    <!-- Non-java resources needed by the test suite -->
    <copy todir="${test.classes}">
      <fileset dir="${test.resources}"/>
    </copy>
  </target>

  <!-- Defines how to run a set of tests. If you change the defaults for attributes
       you should also update them in testmacro.,
       The two are split because the helper doesn't generate
       a junit report or fail on errors, since this is called in parallel to run tests
       when we choose to run tests in parallel -->
  <macrodef name="testmacrohelper">
    <attribute name="inputdir" />
    <attribute name="timeout" default="${test.timeout}" />
    <attribute name="forkmode" default="perTest"/>
    <element name="optjvmargs" implicit="true" optional="true" />
    <attribute name="filter" default="**/${test.name}.java"/>
    <attribute name="exclude" default="" />
    <attribute name="filelist" default="" />
    <attribute name="poffset" default="0"/>
    <attribute name="testtag" default=""/>
    <attribute name="usejacoco" default="no"/>
    <attribute name="showoutput" default="false"/>

    <sequential>
      <condition property="additionalagent"
                 value="-javaagent:${build.dir.lib}/jars/jacocoagent.jar=destfile=${jacoco.partialexecfile}"
                 else="">
        <istrue value="${usejacoco}"/>
      </condition>
      <!-- use https://github.com/krummas/jstackjunit to get thread dumps when unit tests time out -->
      <taskdef name="junit-timeout" classname="org.krummas.junit.JStackJUnitTask" classpath="lib/jstackjunit-0.0.1.jar"/>
      <mkdir dir="${build.test.dir}/cassandra"/>
      <mkdir dir="${build.test.dir}/output"/>
      <mkdir dir="${build.test.dir}/output/@{testtag}"/>
      <junit-timeout fork="on" forkmode="@{forkmode}" failureproperty="testfailed" maxmemory="1024m" timeout="@{timeout}" showoutput="@{showoutput}">
        <formatter classname="org.apache.cassandra.CassandraXMLJUnitResultFormatter" extension=".xml" usefile="true"/>
        <formatter classname="org.apache.cassandra.CassandraBriefJUnitResultFormatter" usefile="false"/>
        <jvmarg value="-Dstorage-config=${test.conf}"/>
        <jvmarg value="-Djava.awt.headless=true"/>
        <!-- Cassandra 3.0+ needs <jvmarg line="... ${additionalagent}" /> here! (not value=) -->
        <jvmarg line="-javaagent:${basedir}/lib/jamm-${jamm.version}.jar ${additionalagent}" />
        <jvmarg value="-ea"/>
        <jvmarg value="-Djava.io.tmpdir=${tmp.dir}"/>
        <jvmarg value="-Dcassandra.debugrefcount=true"/>
        <jvmarg value="-Xss256k"/>
        <!-- When we do classloader manipulation SoftReferences can cause memory leaks
             that can OOM our test runs. The next two settings informs our GC
             algorithm to limit the metaspace size and clean up SoftReferences
             more aggressively rather than waiting. See CASSANDRA-14922 for more details.
        -->
        <jvmarg value="-XX:SoftRefLRUPolicyMSPerMB=0" />
        <jvmarg value="-Dcassandra.test.driver.connection_timeout_ms=${test.driver.connection_timeout_ms}"/>
        <jvmarg value="-Dcassandra.test.driver.read_timeout_ms=${test.driver.read_timeout_ms}"/>
        <jvmarg value="-Dcassandra.memtable_row_overhead_computation_step=100"/>
        <jvmarg value="-Dcassandra.test.use_prepared=${cassandra.test.use_prepared}"/>
        <jvmarg value="-Dcassandra.test.offsetseed=@{poffset}"/>
        <jvmarg value="-Dcassandra.test.sstableformatdevelopment=true"/>
        <!-- The first time SecureRandom initializes can be slow if it blocks on /dev/random -->
        <jvmarg value="-Djava.security.egd=file:/dev/urandom" />
        <jvmarg value="-Dcassandra.testtag=@{testtag}"/>
        <jvmarg value="-Dcassandra.keepBriefBrief=${cassandra.keepBriefBrief}" />
        <jvmarg value="-Dcassandra.strict.runtime.checks=true" />
        <jvmarg line="${java11-jvmargs}"/>
        <!-- disable shrinks in quicktheories CASSANDRA-15554 -->
        <jvmarg value="-DQT_SHRINKS=0"/>
        <jvmarg line="${test-jvmargs}" />
        <optjvmargs/>
        <!-- Uncomment to debug unittest, attach debugger to port 1416 -->
        <!--
        <jvmarg line="-agentlib:jdwp=transport=dt_socket,address=localhost:1416,server=y,suspend=y" />
        -->
        <classpath>
          <pathelement path="${java.class.path}"/>
          <pathelement location="${stress.build.classes}"/>
          <pathelement location="${fqltool.build.classes}"/>
          <path refid="cassandra.classpath.test" />
          <pathelement location="${test.classes}"/>
          <pathelement location="${stress.test.classes}"/>
          <pathelement location="${fqltool.test.classes}"/>
          <pathelement location="${test.conf}"/>
          <fileset dir="${test.lib}">
            <include name="**/*.jar" />
          </fileset>
        </classpath>
        <batchtest todir="${build.test.dir}/output/@{testtag}">
            <fileset dir="@{inputdir}" includes="@{filter}" excludes="@{exclude}"/>
            <filelist dir="@{inputdir}" files="@{filelist}"/>
        </batchtest>
      </junit-timeout>

      <condition property="fileSep" value=";">
        <os family="windows"/>
      </condition>
      <condition property="fileSep" else=":">
        <isset property="fileSep"/>
      </condition>
      <fail unless="fileSep">Failed to set File Separator. This shouldn't happen.</fail>

      <delete quiet="true" failonerror="false" dir="${build.test.dir}/cassandra/commitlog${fileSep}@{poffset}"/>
      <delete quiet="true" failonerror="false" dir="${build.test.dir}/cassandra/cdc_raw${fileSep}@{poffset}"/>
      <delete quiet="true" failonerror="false" dir="${build.test.dir}/cassandra/data${fileSep}@{poffset}"/>
      <delete quiet="true" failonerror="false" dir="${build.test.dir}/cassandra/system_data${fileSep}@{poffset}"/>
      <delete quiet="true" failonerror="false" dir="${build.test.dir}/cassandra/saved_caches${fileSep}@{poffset}"/>
      <delete quiet="true" failonerror="false" dir="${build.test.dir}/cassandra/hints${fileSep}@{poffset}"/>
    </sequential>
  </macrodef>

    <target name="testold" depends="build-test" description="Execute unit tests">
    <testmacro inputdir="${test.unit.src}" timeout="${test.timeout}">
      <jvmarg value="-Dlegacy-sstable-root=${test.data}/legacy-sstables"/>
      <jvmarg value="-Dinvalid-legacy-sstable-root=${test.data}/invalid-legacy-sstables"/>
      <jvmarg value="-Dcassandra.ring_delay_ms=1000"/>
      <jvmarg value="-Dcassandra.tolerate_sstable_size=true"/>
      <jvmarg value="-Dcassandra.skip_sync=true" />
    </testmacro>
    <fileset dir="${test.unit.src}" />
  </target>

  <!-- Will not generate a junit report or fail on error since it is called in parallel for test-compression
       That is taken care of by testparallel -->
  <macrodef name="testlist">
    <attribute name="test.file.list"/>
    <attribute name="testlist.offset"/>
    <sequential>
      <testmacrohelper inputdir="${test.dir}/${test.classlistprefix}" filelist="@{test.file.list}" poffset="@{testlist.offset}" exclude="**/*.java" timeout="${test.timeout}">
        <jvmarg value="-Dlegacy-sstable-root=${test.data}/legacy-sstables"/>
        <jvmarg value="-Dinvalid-legacy-sstable-root=${test.data}/invalid-legacy-sstables"/>
        <jvmarg value="-Dcassandra.ring_delay_ms=1000"/>
        <jvmarg value="-Dcassandra.tolerate_sstable_size=true"/>
        <jvmarg value="-Dcassandra.config.loader=org.apache.cassandra.OffsetAwareConfigurationLoader"/>
        <jvmarg value="-Dcassandra.skip_sync=true" />
      </testmacrohelper>
    </sequential>
  </macrodef>

  <!-- Will not generate a junit report or fail on error since it is called in parallel for test-compression
       That is taken care of by testparallel -->
  <macrodef name="testlist-compression">
    <attribute name="test.file.list" />
    <attribute name="testlist.offset" />
    <sequential>
      <property name="compressed_yaml" value="${build.test.dir}/cassandra.compressed.yaml"/>
      <concat destfile="${compressed_yaml}">
          <fileset file="${test.conf}/cassandra.yaml"/>
          <fileset file="${test.conf}/commitlog_compression.yaml"/>
      </concat>
      <testmacrohelper inputdir="${test.unit.src}" filelist="@{test.file.list}" poffset="@{testlist.offset}"
                       exclude="**/*.java" timeout="${test.timeout}" testtag="compression">
        <jvmarg value="-Dlegacy-sstable-root=${test.data}/legacy-sstables"/>
        <jvmarg value="-Dinvalid-legacy-sstable-root=${test.data}/invalid-legacy-sstables"/>
        <jvmarg value="-Dcassandra.test.compression=true"/>
        <jvmarg value="-Dcassandra.ring_delay_ms=1000"/>
        <jvmarg value="-Dcassandra.tolerate_sstable_size=true"/>
        <jvmarg value="-Dcassandra.config=file:///${compressed_yaml}"/>
        <jvmarg value="-Dcassandra.skip_sync=true" />
        <jvmarg value="-Dcassandra.config.loader=org.apache.cassandra.OffsetAwareConfigurationLoader"/>
      </testmacrohelper>
    </sequential>
  </macrodef>

  <macrodef name="testlist-cdc">
    <attribute name="test.file.list" />
    <attribute name="testlist.offset" />
    <sequential>
      <property name="cdc_yaml" value="${build.test.dir}/cassandra.cdc.yaml"/>
      <concat destfile="${cdc_yaml}">
        <fileset file="${test.conf}/cassandra.yaml"/>
        <fileset file="${test.conf}/cdc.yaml"/>
      </concat>
      <testmacrohelper inputdir="${test.unit.src}" filelist="@{test.file.list}" poffset="@{testlist.offset}"
                       exclude="**/*.java" timeout="${test.timeout}" testtag="cdc">
        <jvmarg value="-Dlegacy-sstable-root=${test.data}/legacy-sstables"/>
        <jvmarg value="-Dinvalid-legacy-sstable-root=${test.data}/invalid-legacy-sstables"/>
        <jvmarg value="-Dcassandra.ring_delay_ms=1000"/>
        <jvmarg value="-Dcassandra.tolerate_sstable_size=true"/>
        <jvmarg value="-Dcassandra.config=file:///${cdc_yaml}"/>
        <jvmarg value="-Dcassandra.skip_sync=true" />
        <jvmarg value="-Dcassandra.config.loader=org.apache.cassandra.OffsetAwareConfigurationLoader"/>
      </testmacrohelper>
    </sequential>
  </macrodef>

  <macrodef name="testlist-system-keyspace-directory">
    <attribute name="test.file.list" />
    <attribute name="testlist.offset" />
    <sequential>
      <property name="system_keyspaces_directory_yaml" value="${build.test.dir}/cassandra.system.yaml"/>
      <concat destfile="${system_keyspaces_directory_yaml}">
        <fileset file="${test.conf}/cassandra.yaml"/>
        <fileset file="${test.conf}/system_keyspaces_directory.yaml"/>
      </concat>
      <testmacrohelper inputdir="${test.unit.src}" filelist="@{test.file.list}" poffset="@{testlist.offset}"
                       exclude="**/*.java" timeout="${test.timeout}" testtag="system_keyspace_directory">
        <jvmarg value="-Dlegacy-sstable-root=${test.data}/legacy-sstables"/>
        <jvmarg value="-Dinvalid-legacy-sstable-root=${test.data}/invalid-legacy-sstables"/>
        <jvmarg value="-Dcassandra.ring_delay_ms=1000"/>
        <jvmarg value="-Dcassandra.tolerate_sstable_size=true"/>
        <jvmarg value="-Dcassandra.config=file:///${system_keyspaces_directory_yaml}"/>
        <jvmarg value="-Dcassandra.skip_sync=true" />
        <jvmarg value="-Dcassandra.config.loader=org.apache.cassandra.OffsetAwareConfigurationLoader"/>
      </testmacrohelper>
    </sequential>
  </macrodef>

  <!--
    Run named ant task with jacoco, such as "ant jacoco-run -Dtaskname=test"
    the target run must enable the jacoco agent if usejacoco is 'yes' -->
  <target name="jacoco-run" description="run named task with jacoco instrumentation">
    <condition property="runtask" value="${taskname}" else="test">
      <isset property="taskname"/>
    </condition>
    <antcall target="${runtask}">
      <param name="usejacoco" value="yes"/>
    </antcall>
  </target>

  <!-- Use this with an FQDN for test class, and a csv list of methods like this:
    ant testsome -Dtest.name=org.apache.cassandra.service.StorageServiceServerTest -Dtest.methods=testRegularMode,testGetAllRangesEmpty
  -->
  <target name="testsome" depends="build-test" description="Execute specific unit tests" >
    <testmacro inputdir="${test.unit.src}" timeout="${test.timeout}">
      <test unless:blank="${test.methods}" name="${test.name}" methods="${test.methods}" outfile="build/test/output/TEST-${test.name}-${test.methods}"/>
      <test if:blank="${test.methods}" name="${test.name}" outfile="build/test/output/TEST-${test.name}"/>
      <jvmarg value="-Dlegacy-sstable-root=${test.data}/legacy-sstables"/>
      <jvmarg value="-Dinvalid-legacy-sstable-root=${test.data}/invalid-legacy-sstables"/>
      <jvmarg value="-Dcassandra.ring_delay_ms=1000"/>
      <jvmarg value="-Dcassandra.tolerate_sstable_size=true"/>
      <jvmarg value="-Dcassandra.skip_sync=true" />
    </testmacro>
  </target>

  <!-- Use this with an FQDN for test class, and a csv list of methods like this:
    ant long-testsome -Dtest.name=org.apache.cassandra.cql3.ViewLongTest -Dtest.methods=testConflictResolution
  -->
  <target name="long-testsome" depends="build-test" description="Execute specific long unit tests" >
    <testmacro inputdir="${test.long.src}" timeout="${test.long.timeout}">
      <test unless:blank="${test.methods}" name="${test.name}" methods="${test.methods}"/>
      <test if:blank="${test.methods}" name="${test.name}"/>
      <jvmarg value="-Dcassandra.ring_delay_ms=1000"/>
      <jvmarg value="-Dcassandra.tolerate_sstable_size=true"/>
    </testmacro>
  </target>

  <!-- Use this with an FQDN for test class, and a csv list of methods like this:
    ant burn-testsome -Dtest.name=org.apache.cassandra.utils.memory.LongBufferPoolTest -Dtest.methods=testAllocate
  -->
  <target name="burn-testsome" depends="build-test" description="Execute specific burn unit tests" >
    <testmacro inputdir="${test.burn.src}" timeout="${test.burn.timeout}">
      <test unless:blank="${test.methods}" name="${test.name}" methods="${test.methods}"/>
      <test if:blank="${test.methods}" name="${test.name}"/>
      <jvmarg value="-Dlogback.configurationFile=test/conf/logback-burntest.xml"/>
    </testmacro>
  </target>

  <target name="test-compression" depends="build-test,stress-build" description="Execute unit tests with sstable compression enabled">
    <path id="all-test-classes-path">
      <fileset dir="${test.unit.src}" includes="**/${test.name}.java" />
      <fileset dir="${test.distributed.src}" includes="**/${test.name}.java" />
    </path>
    <property name="all-test-classes" refid="all-test-classes-path"/>
    <testparallel testdelegate="testlist-compression" />
  </target>

  <target name="test-cdc" depends="build-test" description="Execute unit tests with change-data-capture enabled">
    <path id="all-test-classes-path">
      <fileset dir="${test.unit.src}" includes="**/${test.name}.java" />
    </path>
    <property name="all-test-classes" refid="all-test-classes-path"/>
    <testparallel testdelegate="testlist-cdc" />
  </target>

  <target name="test-system-keyspace-directory" depends="build-test" description="Execute unit tests with a system keyspaces directory configured">
    <path id="all-test-classes-path">
      <fileset dir="${test.unit.src}" includes="**/${test.name}.java" />
    </path>
    <property name="all-test-classes" refid="all-test-classes-path"/>
    <testparallel testdelegate="testlist-system-keyspace-directory" />
  </target>

  <target name="msg-ser-gen-test" depends="build-test" description="Generates message serializations">
    <testmacro inputdir="${test.unit.src}"
        timeout="${test.timeout}" filter="**/SerializationsTest.java">
      <jvmarg value="-Dcassandra.test-serialization-writes=True"/>
    </testmacro>
  </target>

  <target name="msg-ser-test" depends="build-test" description="Tests message serializations">
      <testmacro inputdir="${test.unit.src}" timeout="${test.timeout}"
               filter="**/SerializationsTest.java"/>
  </target>

  <target name="msg-ser-test-7" depends="build-test" description="Generates message serializations">
    <testmacro inputdir="${test.unit.src}"
        timeout="${test.timeout}" filter="**/SerializationsTest.java">
      <jvmarg value="-Dcassandra.version=0.7"/>
    </testmacro>
  </target>

  <target name="msg-ser-test-10" depends="build-test" description="Tests message serializations on 1.0 messages">
    <testmacro inputdir="${test.unit.src}"
        timeout="${test.timeout}" filter="**/SerializationsTest.java">
      <jvmarg value="-Dcassandra.version=1.0"/>
    </testmacro>
  </target>

  <target name="test-burn" depends="build-test" description="Execute functional tests">
    <testmacro inputdir="${test.burn.src}"
               timeout="${test.burn.timeout}">
    </testmacro>
  </target>

  <target name="long-test" depends="build-test" description="Execute functional tests">
    <testmacro inputdir="${test.long.src}"
               timeout="${test.long.timeout}">
      <jvmarg value="-Dcassandra.ring_delay_ms=1000"/>
      <jvmarg value="-Dcassandra.tolerate_sstable_size=true"/>
    </testmacro>
  </target>

  <target name="test-memory" depends="build-test" description="Execute functional tests">
      <testmacro inputdir="${test.memory.src}"
                 timeout="${test.memory.timeout}">
          <jvmarg value="-javaagent:${build.dir}/lib/jars/java-allocation-instrumenter-${allocation-instrumenter.version}.jar"/>
      </testmacro>
  </target>

  <target name="cql-test" depends="build-test" description="Execute CQL tests">
    <sequential>
      <echo message="running CQL tests"/>
      <mkdir dir="${build.test.dir}/cassandra"/>
      <mkdir dir="${build.test.dir}/output"/>
      <junit fork="on" forkmode="once" failureproperty="testfailed" maxmemory="1024m" timeout="${test.timeout}">
        <formatter type="brief" usefile="false"/>
        <jvmarg value="-Dstorage-config=${test.conf}"/>
        <jvmarg value="-Djava.awt.headless=true"/>
        <jvmarg value="-javaagent:${basedir}/lib/jamm-${jamm.version}.jar" />
        <jvmarg value="-ea"/>
        <jvmarg value="-Xss256k"/>
        <jvmarg value="-Dcassandra.memtable_row_overhead_computation_step=100"/>
        <jvmarg value="-Dcassandra.test.use_prepared=${cassandra.test.use_prepared}"/>
        <jvmarg value="-Dcassandra.skip_sync=true" />
        <classpath>
          <path refid="cassandra.classpath.test" />
          <pathelement location="${test.classes}"/>
          <pathelement location="${test.conf}"/>
          <fileset dir="${test.lib}">
            <include name="**/*.jar" />
          </fileset>
        </classpath>
        <batchtest todir="${build.test.dir}/output">
            <fileset dir="${test.unit.src}" includes="**/cql3/*Test.java">
                <contains text="CQLTester" casesensitive="yes"/>
            </fileset>
        </batchtest>
      </junit>
      <fail message="Some CQL test(s) failed.">
        <condition>
            <and>
            <isset property="testfailed"/>
            <not>
              <isset property="ant.test.failure.ignore"/>
            </not>
          </and>
        </condition>
      </fail>
    </sequential>
  </target>

  <target name="cql-test-some" depends="build-test" description="Execute specific CQL tests" >
    <sequential>
      <echo message="running ${test.methods} tests from ${test.name}"/>
      <mkdir dir="${build.test.dir}/cassandra"/>
      <mkdir dir="${build.test.dir}/output"/>
      <junit fork="on" forkmode="once" failureproperty="testfailed" maxmemory="1024m" timeout="${test.timeout}">
        <formatter type="brief" usefile="false"/>
        <jvmarg value="-Dstorage-config=${test.conf}"/>
        <jvmarg value="-Djava.awt.headless=true"/>
        <jvmarg value="-javaagent:${basedir}/lib/jamm-${jamm.version}.jar" />
        <jvmarg value="-ea"/>
        <jvmarg value="-Xss256k"/>
        <jvmarg value="-Dcassandra.test.use_prepared=${cassandra.test.use_prepared}"/>
        <jvmarg value="-Dcassandra.memtable_row_overhead_computation_step=100"/>
        <jvmarg value="-Dcassandra.skip_sync=true" />
        <classpath>
          <path refid="cassandra.classpath.test" />
          <pathelement location="${test.classes}"/>
          <pathelement location="${test.conf}"/>
          <fileset dir="${test.lib}">
            <include name="**/*.jar" />
          </fileset>
        </classpath>
        <test name="org.apache.cassandra.cql3.${test.name}" methods="${test.methods}" todir="${build.test.dir}/output"/>
      </junit>
    </sequential>
  </target>

  <!-- Use JaCoCo ant extension without needing externally saved lib -->
  <target name="jacoco-init" depends="maven-ant-tasks-init">
    <artifact:dependencies pathId="jacocoant.classpath">
      <dependency groupId="org.jacoco" artifactId="org.jacoco.ant" version="${jacoco.version}" />
    </artifact:dependencies>
    <typedef uri="antlib:org.jacoco.ant" classpathref="jacocoant.classpath"/>
  </target>

  <target name="jacoco-merge" depends="jacoco-init">
    <jacoco:merge destfile="${jacoco.finalexecfile}" xmlns:jacoco="antlib:org.jacoco.ant">
        <fileset dir="${jacoco.export.dir}" includes="*.exec,**/*.exec"/>
    </jacoco:merge>
  </target>

  <target name="jacoco-report" depends="jacoco-merge">
    <jacoco:report xmlns:jacoco="antlib:org.jacoco.ant">
      <executiondata>
        <file file="${jacoco.finalexecfile}" />
      </executiondata>
      <structure name="JaCoCo Cassandara Coverage Report">
        <classfiles>
          <fileset dir="${build.classes.main}">
            <include name="**/*.class"/>
          </fileset>
        </classfiles>
        <sourcefiles encoding="UTF-8">
          <dirset dir="${build.src}">
            <include name="java"/>
            <include name="gen-java"/>
          </dirset>
        </sourcefiles>
      </structure>
      <!-- to produce reports in different formats. -->
      <html destdir="${jacoco.export.dir}" />
      <csv destfile="${jacoco.export.dir}/report.csv" />
      <xml destfile="${jacoco.export.dir}/report.xml" />
    </jacoco:report>
  </target>

  <target name="jacoco-cleanup" description="Destroy JaCoCo exec data and reports">
    <delete file="${jacoco.partialexecfile}"/>
    <delete dir="${jacoco.export.dir}"/>
  </target>

  <!--
    License audit tool
  -->
  <target name="rat-init" depends="maven-ant-tasks-init">
    <artifact:dependencies pathId="rat.classpath">
      <dependency groupId="org.apache.rat" artifactId="apache-rat-tasks" version="0.6" />
      <remoteRepository refid="central"/>
      <remoteRepository refid="apache"/>
    </artifact:dependencies>
    <typedef uri="antlib:org.apache.rat.anttasks" classpathref="rat.classpath"/>
  </target>

  <target name="rat-check" depends="rat-init">
    <rat:report xmlns:rat="antlib:org.apache.rat.anttasks"
                reportFile="${build.dir}/rat-report.log">
      <fileset dir="."  excludesfile=".rat-excludes" />
    </rat:report>
    <condition property="rat.passed">
      <isfileselected file="${build.dir}/rat-report.log">
        <containsregexp expression="^0 Unknown Licenses"/>
      </isfileselected>
    </condition>
    <fail unless="rat.passed">Unknown licenses: See build/rat-report.log.</fail>
  </target>

  <target name="rat-write" depends="rat-init">
    <echo>RAT: invoking addLicense to write missing headers</echo>
    <java classname="org.apache.rat.Report" fork="true"
          output="${build.dir}/rat-report.log">
      <classpath refid="rat.classpath" />
      <arg value="-a" />
      <arg value="--force" />
      <arg value="." />
    </java>
  </target>

  <target name="javadoc" depends="build" description="Create javadoc" unless="no-javadoc">
    <create-javadoc destdir="${javadoc.dir}">
      <filesets>
        <fileset dir="${build.src.java}" defaultexcludes="yes">
          <include name="org/apache/**/*.java"/>
        </fileset>
      </filesets>
    </create-javadoc>
   </target>

  <!-- Run tests not in parallel and reports errors and generates a junit report after -->
  <macrodef name="testmacro">
    <attribute name="inputdir" />
    <attribute name="timeout" default="${test.timeout}" />
    <attribute name="forkmode" default="perTest"/>
    <attribute name="showoutput" default="true"/>
    <element name="optjvmargs" implicit="true" optional="true" />
    <attribute name="filter" default="**/${test.name}.java"/>
    <attribute name="exclude" default="" />
    <attribute name="filelist" default="" />
    <attribute name="poffset" default="0"/>
    <attribute name="testtag" default=""/>

    <sequential>
      <testmacrohelper inputdir="@{inputdir}" timeout="@{timeout}"
                       forkmode="@{forkmode}" filter="@{filter}"
                       exclude="@{exclude}" filelist="@{filelist}" poffset="@{poffset}"
                       testtag="@{testtag}" showoutput="false" >
          <optjvmargs/>
      </testmacrohelper>
      <fail message="Some test(s) failed.">
        <condition>
            <and>
            <isset property="testfailed"/>
            <not>
              <isset property="ant.test.failure.ignore"/>
            </not>
          </and>
        </condition>
      </fail>
    </sequential>
  </macrodef>

  <!-- Run tests in parallel and report errors after and generate a junit report -->
  <macrodef name="testparallel">
    <attribute name="testdelegate"/>
    <sequential>
      <testparallelhelper testdelegate="@{testdelegate}"/>
      <fail message="Some test(s) failed.">
        <condition>
            <and>
            <isset property="testfailed"/>
            <not>
              <isset property="ant.test.failure.ignore"/>
            </not>
          </and>
        </condition>
      </fail>
    </sequential>
  </macrodef>

  <!-- Run multiple junit tasks in parallel, but don't track errors or generate a report after
       If a test fails the testfailed property will be set. All the tests are run using te testdelegate
       macro that is specified as an attribute and they will be run concurrently in this ant process -->
  <scriptdef name="testparallelhelper" language="javascript">
    <attribute name="testdelegate"/>
    <![CDATA[
        sep = project.getProperty("path.separator");
        all = project.getProperty("all-test-classes").split(sep);
        runners = project.getProperty("test.runners")
        cores = project.getProperty("cores.count")
        mem = project.getProperty("mem.size")

        numRunners = 1
        if (runners != null) // there's test.runners override
            numRunners = parseInt(runners) || 1;
        else if (cores != null && mem != null) // only if cores and memory size is set
            numRunners = Math.min(Math.floor(Math.sqrt(parseInt(cores) || 1)),
                                  Math.floor((parseInt(mem) || 1)/(4*1024*1024*1024)));

        if (numRunners < 1)
            numRunners = 1

        var echo = project.createTask("echo");
        echo.setMessage("Number of test runners: " + numRunners);
        echo.perform();

        var p = project.createTask('parallel');
        p.setThreadCount(numRunners);

        for (i = 0; i < all.length; i++) {

            if (all[i] == undefined) continue;

            task = project.createTask( attributes.get("testdelegate") );

            task.setDynamicAttribute( "test.file.list", "" + all[i]);

            task.setDynamicAttribute( "testlist.offset", "" + i );

            p.addTask(task);
        }

        p.perform();
    ]]>
  </scriptdef>

  <target name="get-cores">
    <property environment="env"/>
    <!-- support for Windows -->
    <condition property="cores.count" value="${env.NUMBER_OF_PROCESSORS}">
      <os family="windows" />
    </condition>
    <!-- support for Linux and Solaris (package SUNWgnu-coreutils is required) -->
    <exec executable="nproc" outputproperty="cores.count" os="Linux,SunOS,Solaris" failifexecutionfails="false">
      <arg value="--all"/>
    </exec>
    <!-- support for Mac OS X -->
    <exec executable="sysctl" outputproperty="cores.count" os="Mac,Mac OS X,Darwin" failifexecutionfails="false">
      <arg value="-n"/>
      <arg value="hw.ncpu"/>
    </exec>
    <echo message="Number of cores: ${cores.count}"/>
  </target>

  <target name="get-mem">
    <condition property="mem.size" value="unknown">
      <os family="windows" />
    </condition>
    <!-- support for Linux and Solaris (package SUNWgnu-coreutils is required) -->
    <exec executable="bash" outputproperty="mem.size" os="Linux,SunOS,Solaris" failifexecutionfails="false">
      <arg value="-c"/>
      <arg value="free -b | grep Mem: | awk '{print $2}'"/>
    </exec>
    <!-- support for Mac OS X -->
    <exec executable="sysctl" outputproperty="mem.size" os="Mac,Mac OS X,Darwin" failifexecutionfails="false">
      <arg value="-n"/>
      <arg value="hw.memsize"/>
    </exec>
    <echo message="Mem size : ${mem.size}"/>
  </target>

  <target name="test" depends="eclipse-warnings,build-test,get-cores,get-mem" description="Parallel Test Runner">
    <path id="all-test-classes-path">
      <fileset dir="${test.unit.src}" includes="**/${test.name}.java" excludes="**/distributed/test/UpgradeTest*.java" />
    </path>
    <property name="all-test-classes" refid="all-test-classes-path"/>
    <testparallel testdelegate="testlist"/>
  </target>

  <target name="generate-test-report" description="Generates JUnit's HTML report from results already in build/output">
      <junitreport todir="${build.test.dir}">
        <fileset dir="${build.test.dir}/output">
          <include name="**/TEST-*.xml"/>
        </fileset>
        <report format="frames" todir="${build.test.dir}/junitreport"/>
      </junitreport>
  </target>

  <!-- run a list of tests as provided in -Dtest.classlistfile (or default of 'testnames.txt')
  The class list file should be one test class per line, with the path starting after test/unit
  e.g. org/apache/cassandra/hints/HintMessageTest.java -->
  <target name="testclasslist" depends="build-test,get-cores,get-mem" description="Parallel-run tests given in file -Dtest.classlistfile (one-class-per-line, e.g. org/apache/cassandra/db/SomeTest.java)">
    <path id="all-test-classes-path">
      <fileset dir="${test.dir}/${test.classlistprefix}" includesfile="${test.classlistfile}"/>
    </path>
    <property name="all-test-classes" refid="all-test-classes-path"/>
    <testparallel testdelegate="testlist"/>
  </target>
  <target name="testclasslist-compression" depends="build-test,get-cores,get-mem" description="Parallel-run tests given in file -Dtest.classlistfile (one-class-per-line, e.g. org/apache/cassandra/db/SomeTest.java)">
      <path id="all-test-classes-path">
          <fileset dir="${test.dir}/${test.classlistprefix}" includesfile="${test.classlistfile}"/>
      </path>
      <property name="all-test-classes" refid="all-test-classes-path"/>
      <testparallel testdelegate="testlist-compression"/>
  </target>
  <target name="testclasslist-cdc" depends="build-test,get-cores,get-mem" description="Parallel-run tests given in file -Dtest.classlistfile (one-class-per-line, e.g. org/apache/cassandra/db/SomeTest.java)">
      <path id="all-test-classes-path">
          <fileset dir="${test.dir}/${test.classlistprefix}" includesfile="${test.classlistfile}"/>
      </path>
      <property name="all-test-classes" refid="all-test-classes-path"/>
      <testparallel testdelegate="testlist-cdc"/>
  </target>
  <target name="testclasslist-system-keyspace-directory" depends="build-test,get-cores,get-mem" description="Parallel-run tests given in file -Dtest.classlistfile (one-class-per-line, e.g. org/apache/cassandra/db/SomeTest.java)">
      <path id="all-test-classes-path">
          <fileset dir="${test.dir}/${test.classlistprefix}" includesfile="${test.classlistfile}"/>
      </path>
      <property name="all-test-classes" refid="all-test-classes-path"/>
      <testparallel testdelegate="testlist-system-keyspace-directory"/>
  </target>

  <!-- In-JVM dtest targets -->
  <target name="list-jvm-dtests" depends="build-test">
    <java classname="org.apache.cassandra.distributed.test.TestLocator" fork="no">
          <classpath>
              <path refid="cassandra.classpath.test" />
              <pathelement location="${test.classes}"/>
              <pathelement location="${test.conf}"/>
              <fileset dir="${test.lib}">
                  <include name="**/*.jar" />
              </fileset>
          </classpath>
        <arg value="${test.distributed.listfile}"/>
    </java>
  </target>

  <target name="test-jvm-dtest-forking" depends="list-jvm-dtests" description="Execute In-JVM 'distributed' tests" >
    <chmod file="${test.distributed.listfile}" perm="+x"/>
    <exec executable="./${test.distributed.listfile}" failonerror="true"/>
    <delete file="${test.distributed.listfile}"/>
  </target>

  <!-- Build a self-contained jar for e.g. remote execution; not currently used for running burn tests with this build script -->
  <target name="burn-test-jar" depends="build-test, build" description="Create dtest-compatible jar, including all dependencies">
      <jar jarfile="${build.dir}/burntest.jar">
          <zipgroupfileset dir="${build.lib}" includes="*.jar" excludes="META-INF/*.SF"/>
          <fileset dir="${build.classes.main}"/>
          <fileset dir="${test.classes}"/>
          <fileset dir="${test.conf}" excludes="logback*.xml"/>
          <fileset dir="${basedir}/conf" includes="logback*.xml"/>
          <zipgroupfileset dir="${build.dir.lib}/jars">
              <include name="junit*.jar"/>
          </zipgroupfileset>
      </jar>
  </target>

  <target name="dtest-jar" depends="build-test, build" description="Create dtest-compatible jar, including all dependencies">
      <jar jarfile="${build.dir}/dtest-${base.version}.jar">
          <zipgroupfileset dir="${build.lib}" includes="*.jar" excludes="META-INF/*.SF"/>
          <zipgroupfileset dir="${build.dir.lib}/jars" includes="javassist-*.jar,reflections-*.jar" excludes="META-INF/*.SF"/>
          <fileset dir="${build.classes.main}"/>
          <fileset dir="${test.classes}"/>
          <fileset dir="${test.conf}" />
      </jar>
  </target>

  <target name="test-jvm-dtest" depends="build-test" description="Execute in-jvm dtests">
    <testmacro inputdir="${test.distributed.src}" timeout="${test.distributed.timeout}" forkmode="once" showoutput="true" filter="**/test/*Test.java">
      <jvmarg value="-Dlogback.configurationFile=test/conf/logback-dtest.xml"/>
      <jvmarg value="-Dcassandra.ring_delay_ms=10000"/>
      <jvmarg value="-Dcassandra.tolerate_sstable_size=true"/>
      <jvmarg value="-Dcassandra.skip_sync=true" />
    </testmacro>
  </target>

  <!-- In-JVM upgrade dtests -->
  <target name="list-jvm-upgrade-dtests" depends="build-test">
    <java classname="org.apache.cassandra.distributed.test.TestLocator" fork="no">
          <classpath>
              <path refid="cassandra.classpath" />
              <pathelement location="${test.classes}"/>
              <pathelement location="${test.conf}"/>
              <fileset dir="${test.lib}">
                  <include name="**/*.jar" />
              </fileset>
          </classpath>
          <arg value="${test.distributed.upgrade.listfile}"/>
          <arg value="${test.distributed.upgrade.package}"/>
    </java>
  </target>

  <target name="test-jvm-upgrade-dtest-forking" depends="list-jvm-upgrade-dtests" description="Execute In-JVM 'distributed' upgrade tests" >
    <chmod file="${test.distributed.upgrade.listfile}" perm="+x"/>
    <exec executable="./${test.distributed.upgrade.listfile}" failonerror="true"/>
    <delete file="${test.distributed.upgrade.listfile}"/>
  </target>

  <target name="test-jvm-upgrade-dtest" depends="build-test" description="Execute in-jvm dtests">
    <testmacro inputdir="${test.distributed.src}" timeout="${test.distributed.timeout}" forkmode="once" showoutput="true" filter="**/upgrade/*Test.java">
      <jvmarg value="-Dlogback.configurationFile=test/conf/logback-dtest.xml"/>
      <jvmarg value="-Dcassandra.ring_delay_ms=10000"/>
      <jvmarg value="-Dcassandra.tolerate_sstable_size=true"/>
      <jvmarg value="-Dcassandra.skip_sync=true" />
    </testmacro>
  </target>

  <!-- Use this with an FQDN for test class, and a csv list of methods like this:
      ant test-jvm-dtest-some -Dtest.name=org.apache.cassandra.distributed.test.ResourceLeakTest -Dtest.methods=looperTest
    -->
  <target name="test-jvm-dtest-some" depends="build-test" description="Execute some in-jvm dtests">
    <testmacro inputdir="${test.distributed.src}" timeout="${test.distributed.timeout}" forkmode="once" showoutput="true">
      <test unless:blank="${test.methods}" name="${test.name}" methods="${test.methods}" outfile="build/test/output/TEST-${test.name}-${test.methods}"/>
      <test if:blank="${test.methods}" name="${test.name}" outfile="build/test/output/TEST-${test.name}"/>
      <jvmarg value="-Dlogback.configurationFile=test/conf/logback-dtest.xml"/>
      <jvmarg value="-Dcassandra.ring_delay_ms=10000"/>
      <jvmarg value="-Dcassandra.tolerate_sstable_size=true"/>
      <jvmarg value="-Dcassandra.skip_sync=true" />
    </testmacro>
  </target>

  <!-- run microbenchmarks suite -->
  <target name="microbench" depends="build-jmh">
      <java classname="org.openjdk.jmh.Main"
            fork="true"
            failonerror="true">
          <classpath>
              <path refid="cassandra.classpath.test" />
              <pathelement location="${test.classes}"/>
              <pathelement location="${test.conf}"/>
              <fileset dir="${test.lib}">
                  <include name="**/*.jar" />
              </fileset>
          </classpath>
          <arg value="-foe"/>
          <arg value="true"/>
          <arg value="-rf"/>
          <arg value="json"/>
          <arg value="-rff"/>
          <arg value="${build.test.dir}/jmh-result.json"/>
          <arg value="-v"/>
          <arg value="EXTRA"/>

          <!-- Broken: ZeroCopyStreamingBench,MutationBench,FastThreadLocalBench  (FIXME) -->
          <arg value="-e"/><arg value="ZeroCopyStreamingBench|MutationBench|FastThreadLocalBench"/>

          <arg value=".*microbench.*${benchmark.name}"/>
      </java>
  </target>

  <!-- run arbitrary mains in tests, for example to run the long running memory tests with lots of memory pressure
      ant run-main -Dmainclass=org.apache.cassandra.utils.memory.LongBufferPoolTest -Dvmargs="-Xmx30m -XX:-UseGCOverheadLimit"
  -->
  <target name="run-main" depends="build-test">
      <property name="mainclass" value="" />
      <property name="vmargs" value="" />
      <property name="args" value="" />
      <java classname="${mainclass}"
            fork="true"
            failonerror="true">
          <jvmarg value="-server" />
          <jvmarg value="-ea" />
          <jvmarg line="${vmargs}" />
          <arg line="${args}" />
          <classpath>
              <path refid="cassandra.classpath" />
              <pathelement location="${test.classes}"/>
              <pathelement location="${test.conf}"/>
              <fileset dir="${test.lib}">
                  <include name="**/*.jar" />
              </fileset>
          </classpath>
      </java>
  </target>

  <target name="_maybe_update_idea_to_java11" if="java.version.11">
    <replace file="${eclipse.project.name}.iml" token="JDK_1_8" value="JDK_11"/>
    <replace file=".idea/misc.xml" token="JDK_1_8" value="JDK_11"/>
    <replace file=".idea/misc.xml" token="1.8" value="11"/>
    <replaceregexp file=".idea/workspace.xml"
                   match="name=&quot;VM_PARAMETERS&quot; value=&quot;(.*)&quot;"
                   replace="name=&quot;VM_PARAMETERS&quot; value=&quot;\1 ${java11-jvmargs}&quot;"
                   byline="true"/>

      <echo file=".idea/compiler.xml"><![CDATA[<?xml version="1.0" encoding="UTF-8"?>
<project version="4">
  <component name="JavacSettings">
    <option name="ADDITIONAL_OPTIONS_STRING" value="--add-exports java.rmi/sun.rmi.registry=ALL-UNNAMED" />
  </component>
</project>]]></echo>
  </target>

  <!-- Generate IDEA project description files -->
  <target name="generate-idea-files" depends="build-test" description="Generate IDEA files">
    <mkdir dir=".idea"/>
    <mkdir dir=".idea/libraries"/>
    <copy todir=".idea" overwrite="true">
        <fileset dir="ide/idea"/>
    </copy>
    <replace file=".idea/workspace.xml" token="trunk" value="${eclipse.project.name}"/>
    <copy tofile="${eclipse.project.name}.iml" file="ide/idea-iml-file.xml"/>
    <echo file=".idea/.name">Apache Cassandra ${eclipse.project.name}</echo>
    <echo file=".idea/modules.xml"><![CDATA[<?xml version="1.0" encoding="UTF-8"?>
<project version="4">
  <component name="ProjectModuleManager">
    <modules>
      <module fileurl="file://$PROJECT_DIR$/]]>${eclipse.project.name}<![CDATA[.iml" filepath="$PROJECT_DIR$/]]>${eclipse.project.name}<![CDATA[.iml" />
    </modules>
  </component>
</project>]]></echo>
      <antcall target="_maybe_update_idea_to_java11"/>
  </target>

  <!-- Generate Eclipse project description files -->
  <target name="generate-eclipse-files" depends="build-test" description="Generate eclipse files">
    <echo file=".project"><![CDATA[<?xml version="1.0" encoding="UTF-8"?>
<projectDescription>
  <name>${eclipse.project.name}</name>
  <comment></comment>
  <projects>
  </projects>
  <buildSpec>
    <buildCommand>
      <name>org.eclipse.jdt.core.javabuilder</name>
    </buildCommand>
  </buildSpec>
  <natures>
    <nature>org.eclipse.jdt.core.javanature</nature>
  </natures>
</projectDescription>]]>
    </echo>
	<echo file=".classpath"><![CDATA[<?xml version="1.0" encoding="UTF-8"?>
<classpath>
  <classpathentry kind="src" path="src/java"/>
  <classpathentry kind="src" path="src/resources"/>
  <classpathentry kind="src" path="src/gen-java"/>
  <classpathentry kind="src" path="conf" including="hotspot_compiler"/>
  <classpathentry kind="src" output="build/test/classes" path="test/unit"/>
  <classpathentry kind="src" output="build/test/classes" path="test/long"/>
  <classpathentry kind="src" output="build/test/classes" path="test/distributed"/>
  <classpathentry kind="src" output="build/test/classes" path="test/resources" />
  <classpathentry kind="src" path="tools/stress/src"/>
  <classpathentry kind="src" path="tools/fqltool/src"/>
  <classpathentry kind="src" output="build/test/stress-classes" path="tools/stress/test/unit" />
  <classpathentry kind="src" output="build/test/fqltool-classes" path="tools/fqltool/test/unit" />
  <classpathentry kind="con" path="org.eclipse.jdt.launching.JRE_CONTAINER"/>
  <classpathentry kind="output" path="build/classes/eclipse"/>
  <classpathentry kind="lib" path="test/conf"/>
  <classpathentry kind="lib" path="${java.home}/../lib/tools.jar"/>
]]>
	</echo>
  	<path id="eclipse-project-libs-path">
  	 <fileset dir="lib">
  	    <include name="**/*.jar" />
     </fileset>
 	 <fileset dir="build/lib/jars">
  	    <include name="**/*.jar" />
  	 </fileset>
  	</path>
  	<property name="eclipse-project-libs" refid="eclipse-project-libs-path"/>
  	<script language="javascript" classpathref="cassandra.classpath"> <![CDATA[
  		var File = java.io.File;
  		var FilenameUtils = Packages.org.apache.commons.io.FilenameUtils;
  		jars = project.getProperty("eclipse-project-libs").split(project.getProperty("path.separator"));

  		cp = "";
  	    for (i=0; i< jars.length; i++) {
  	       srcjar = FilenameUtils.getBaseName(jars[i]) + '-sources.jar';
  		   srcdir = FilenameUtils.concat(project.getProperty("build.dir.lib"), 'sources');
  		   srcfile = new File(FilenameUtils.concat(srcdir, srcjar));

  		   cp += ' <classpathentry kind="lib" path="' + jars[i] + '"';
  		   if (srcfile.exists()) {
  		      cp += ' sourcepath="' + srcfile.getAbsolutePath() + '"';
  		   }
  		   cp += '/>\n';
  		}

  		cp += '</classpath>';

  		echo = project.createTask("echo");
  	    echo.setMessage(cp);
  		echo.setFile(new File(".classpath"));
  		echo.setAppend(true);
  	    echo.perform();
  	]]> </script>
    <mkdir dir=".settings" />
  </target>

  <pathconvert property="eclipse.project.name">
    <path path="${basedir}" />
    <regexpmapper from="^.*/([^/]+)$$" to="\1" handledirsep="yes" />
  </pathconvert>

  <!-- Clean Eclipse project description files -->
  <target name="clean-eclipse-files">
    <delete file=".project" />
    <delete file=".classpath" />
    <delete dir=".settings" />
  	<delete dir=".externalToolBuilders" />
  	<delete dir="build/eclipse-classes" />
  </target>


  <!-- ECJ 4.6.1 in standalone mode does not work with JPMS, so we skip this target for Java 11 -->
  <target name="eclipse-warnings" depends="build" description="Run eclipse compiler code analysis" if="java.version.8">
        <property name="ecj.log.dir" value="${build.dir}/ecj" />
        <property name="ecj.warnings.file" value="${ecj.log.dir}/eclipse_compiler_checks.txt"/>
        <mkdir  dir="${ecj.log.dir}" />

        <property name="ecj.properties" value="${basedir}/eclipse_compiler.properties" />

        <echo message="Running Eclipse Code Analysis.  Output logged to ${ecj.warnings.file}" />

	<java
	    jar="${build.dir.lib}/jars/ecj-${ecj.version}.jar"
            fork="true"
	    failonerror="true"
            maxmemory="512m">
            <arg value="-source"/>
	    <arg value="${source.version}" />
	    <arg value="-target"/>
	    <arg value="${target.version}" />
	    <arg value="-d" />
            <arg value="none" />
	    <arg value="-proc:none" />
            <arg value="-log" />
            <arg value="${ecj.warnings.file}" />
            <arg value="-properties" />
            <arg value="${ecj.properties}" />
            <arg value="-cp" />
            <arg value="${toString:cassandra.classpath}" />
            <arg value="${build.src.java}" />
        </java>
  </target>


  <!-- Installs artifacts to local Maven repository -->
  <target name="mvn-install"
          depends="maven-declare-dependencies,jar,sources-jar,javadoc-jar"
          description="Installs the artifacts in the Maven Local Repository">

    <!-- the parent -->
    <install pomFile="${build.dir}/${final.name}-parent.pom"
             file="${build.dir}/${final.name}-parent.pom"
             packaging="pom"/>

    <!-- the cassandra-all jar -->
    <install pomFile="${build.dir}/${final.name}.pom"
             file="${build.dir}/${final.name}.jar"/>
    <install pomFile="${build.dir}/${final.name}.pom"
             file="${build.dir}/${final.name}-sources.jar"
             classifier="sources"/>
    <install pomFile="${build.dir}/${final.name}.pom"
             file="${build.dir}/${final.name}-javadoc.jar"
             classifier="javadoc"/>
  </target>

  <!-- Publish artifacts to remote Maven repository -->
  <target name="publish"
          depends="mvn-install,artifacts"
          description="Publishes the artifacts to the Maven repository">

    <!-- the parent -->
    <deploy pomFile="${build.dir}/${final.name}-parent.pom"
            file="${build.dir}/${final.name}-parent.pom"
            packaging="pom"/>

    <!-- the cassandra-all jar -->
    <deploy pomFile="${build.dir}/${final.name}.pom"
            file="${build.dir}/${final.name}.jar"/>
    <deploy pomFile="${build.dir}/${final.name}.pom"
            file="${build.dir}/${final.name}-sources.jar"
            classifier="sources"/>
    <deploy pomFile="${build.dir}/${final.name}.pom"
            file="${build.dir}/${final.name}-javadoc.jar"
            classifier="javadoc"/>

    <!-- the distribution -->
    <sign-dist file="${build.dir}/${final.name}-bin.tar.gz" />
    <sign-dist file="${build.dir}/${final.name}-src.tar.gz" />

  </target>

</project><|MERGE_RESOLUTION|>--- conflicted
+++ resolved
@@ -685,11 +685,7 @@
           <!-- when updating assertj, make sure to also update the corresponding junit-bom dependency -->
           <dependency groupId="org.assertj" artifactId="assertj-core" version="3.15.0"/>
           <dependency groupId="org.awaitility" artifactId="awaitility" version="4.0.3" />
-<<<<<<< HEAD
           <dependency groupId="org.agrona" artifactId="agrona" version="0.9.26" />
-
-=======
->>>>>>> ecc7c2fc
         </dependencyManagement>
         <developer id="adelapena" name="Andres de la Peña"/>
         <developer id="alakshman" name="Avinash Lakshman"/>
