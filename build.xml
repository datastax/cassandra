--- conflicted
+++ resolved
@@ -751,17 +751,10 @@
           </dependency>
           <dependency groupId="org.hamcrest" artifactId="hamcrest" version="2.2" scope="test"/>
           <dependency groupId="org.agrona" artifactId="agrona" version="1.20.0" />
-<<<<<<< HEAD
           <dependency groupId="org.apache.lucene" artifactId="lucene-core" version="9.8.0" />
           <dependency groupId="org.apache.lucene" artifactId="lucene-analysis-common" version="9.8.0" />
           <dependency groupId="org.apache.lucene" artifactId="lucene-backward-codecs" version="9.8.0" />
-          <dependency groupId="io.github.jbellis" artifactId="jvector" version="4.0.0-beta.3" />
-=======
-          <dependency groupId="org.apache.lucene" artifactId="lucene-core" version="9.8.0-5ea8bb4f21" />
-          <dependency groupId="org.apache.lucene" artifactId="lucene-analysis-common" version="9.8.0-5ea8bb4f21" />
-          <dependency groupId="org.apache.lucene" artifactId="lucene-backward-codecs" version="9.8.0-5ea8bb4f21" />
           <dependency groupId="io.github.jbellis" artifactId="jvector" version="4.0.0-beta.4" />
->>>>>>> 8d98a4b8
           <dependency groupId="com.bpodgursky" artifactId="jbool_expressions" version="1.14" scope="test"/>
 
           <dependency groupId="com.carrotsearch.randomizedtesting" artifactId="randomizedtesting-runner" version="2.1.2" scope="test">
