<!--
  Licensed to the Apache Software Foundation (ASF) under one or more
  contributor license agreements.  See the NOTICE file distributed with
  this work for additional information regarding copyright ownership.
  The ASF licenses this file to You under the Apache License, Version 2.0
  (the "License"); you may not use this file except in compliance with
  the License.  You may obtain a copy of the License at

      http://www.apache.org/licenses/LICENSE-2.0

  Unless required by applicable law or agreed to in writing, software
  distributed under the License is distributed on an "AS IS" BASIS,
  WITHOUT WARRANTIES OR CONDITIONS OF ANY KIND, either express or implied.
  See the License for the specific language governing permissions and
  limitations under the License.
-->
<project basedir="." default="jar" name="dse-db"
         xmlns:artifact="antlib:org.apache.maven.artifact.ant"
         xmlns:if="ant:if"
         xmlns:unless="ant:unless">

    <fail message="You need to use Ant of version at least 1.10 to continue.">
      <condition>
        <not>
          <antversion atleast="1.10"/>
        </not>
      </condition>
    </fail>

    <property environment="env"/>
    <property file="build.properties" />
    <property file="build.properties.default" />
    <property name="debuglevel" value="source,lines,vars"/>

    <!-- default version and SCM information -->
    <property name="base.version" value="4.0.12"/>
    <property name="scm.connection" value="scm:git:ssh://git@github.com:datastax/cassandra.git"/>
    <property name="scm.developerConnection" value="scm:git:ssh://git@github.com:datastax/cassandra.git"/>
    <property name="scm.url" value="scm:git:ssh://git@github.com:datastax/cassandra.git"/>

    <!-- directory details -->
    <property name="basedir" value="."/>
    <property name="build.src" value="${basedir}/src"/>
    <property name="build.src.java" value="${basedir}/src/java"/>
    <property name="build.src.antlr" value="${basedir}/src/antlr"/>
    <property name="build.src.resources" value="${basedir}/src/resources"/>
    <property name="build.src.gen-java" value="${basedir}/src/gen-java"/>
    <property name="build.lib" value="${basedir}/lib"/>
    <property name="build.dir" value="${basedir}/build"/>
    <property name="build.dir.lib" value="${basedir}/build/lib"/>
    <property name="build.test.dir" value="${build.dir}/test"/>
    <property name="build.classes" value="${build.dir}/classes"/>
    <property name="build.classes.main" value="${build.classes}/main" />
    <property name="javadoc.dir" value="${build.dir}/javadoc"/>
    <property name="interface.dir" value="${basedir}/interface"/>
    <property name="test.dir" value="${basedir}/test"/>
    <property name="test.resources" value="${test.dir}/resources"/>
    <property name="test.lib" value="${build.dir}/test/lib"/>
    <property name="test.classes" value="${build.dir}/test/classes"/>
    <property name="test.conf" value="${test.dir}/conf"/>
    <property name="test.data" value="${test.dir}/data"/>
    <property name="test.name" value="*Test"/>
    <property name="test.classlistfile" value="testlist.txt"/>
    <property name="test.classlistprefix" value="unit"/>
    <property name="benchmark.name" value=""/>
    <property name="test.anttasks.src" value="${test.dir}/anttasks"/>
    <property name="test.methods" value=""/>
    <property name="test.unit.src" value="${test.dir}/unit"/>
    <property name="test.long.src" value="${test.dir}/long"/>
    <property name="test.burn.src" value="${test.dir}/burn"/>
    <property name="test.memory.src" value="${test.dir}/memory"/>
    <property name="test.microbench.src" value="${test.dir}/microbench"/>
    <property name="test.distributed.src" value="${test.dir}/distributed"/>
    <property name="test.compression.algo" value="LZ4"/>
    <property name="test.driver.connection_timeout_ms" value="5000"/>
    <property name="test.driver.read_timeout_ms" value="12000"/>
    <property name="dist.dir" value="${build.dir}/dist"/>
    <property name="tmp.dir" value="${java.io.tmpdir}"/>
    <property name="test.logback.configurationFile" value="${test.conf}/logback-test.xml"/>
    <property name="doc.dir" value="${basedir}/doc"/>
    <property name="repetition" value=""/>

    <condition property="version" value="${base.version}">
      <isset property="release"/>
    </condition>
    <property name="version" value="${base.version}-SNAPSHOT"/>
    <property name="version.properties.dir"
              value="${build.src.resources}/org/apache/cassandra/config/" />
    <property name="final.name" value="${ant.project.name}-${version}"/>

    <property name="local.repository" value="${user.home}/.m2/repository" />

    <!-- details of what version of Maven ANT Tasks to fetch -->
    <property name="maven-ant-tasks.version" value="2.1.3" />
    <property name="maven-ant-tasks.local" value="${local.repository}/org/apache/maven/maven-ant-tasks"/>
    <property name="maven-ant-tasks.url"
              value="https://repo.maven.apache.org/maven2/org/apache/maven/maven-ant-tasks" />
    <!-- details of how and which Maven repository we publish to -->
    <property name="maven.version" value="3.0.3" />
    <condition property="maven-repository-url" value="https://repo.aws.dsinternal.org/artifactory/datastax-releases-local">
      <isset property="release"/>
    </condition>
    <condition property="maven-repository-id" value="datastax.releases.https">
      <isset property="release"/>
    </condition>
    <property name="maven-repository-url" value="https://repo.aws.dsinternal.org/artifactory/datastax-snapshots-local"/>
    <property name="maven-repository-id" value="datastax.snapshots.https"/>

    <property name="test.timeout" value="240000" />
    <property name="test.memory.timeout" value="480000" />
    <property name="test.long.timeout" value="600000" />
    <property name="test.burn.timeout" value="60000000" />
    <property name="test.distributed.timeout" value="900000" />

    <!-- default for cql tests. Can be overridden by -Dcassandra.test.use_prepared=false -->
    <property name="cassandra.test.use_prepared" value="true" />

    <!-- The number of active processors seen by JVM -->
    <property name="cassandra.test.processorCount" value="4"/>

    <!-- skip flushing schema tables during tests -->
    <property name="cassandra.test.flush_local_schema_changes" value="true" />

    <!-- fast shutdown of messaging service -->
    <property name="cassandra.test.messagingService.nonGracefulShutdown" value="false"/>

    <!-- fast shutdown of messaging service -->
    <property name="cassandra.test.messagingService.nonGracefulShutdown" value="true"/>

    <property name="cassandra.test.fail_on_forbidden_log_entries" value="false"/>

    <property name="test.noverify" value="false"/>

    <condition property="noverify-arg" value="-noverify" else="-Da=b">
        <equals arg1="${test.noverify}" arg2="true"/>
    </condition>

    <!-- https://www.eclemma.org/jacoco/ -->
    <property name="jacoco.export.dir" value="${build.dir}/jacoco/" />
    <property name="jacoco.partials.dir" value="${jacoco.export.dir}/partials" />
    <property name="jacoco.partialexecfile" value="${jacoco.partials.dir}/partial.exec" />
    <property name="jacoco.finalexecfile" value="${jacoco.export.dir}/jacoco.exec" />
    <property name="jacoco.version" value="0.8.8"/>

    <property name="byteman.version" value="4.0.20"/>
    <property name="jamm.version" value="0.3.2"/>
    <property name="ecj.version" value="4.6.1"/>
    <property name="ohc.version" value="0.5.1"/>
    <property name="asm.version" value="7.1"/>
    <property name="allocation-instrumenter.version" value="3.1.0"/>
    <property name="bytebuddy.version" value="1.10.10"/>
    <property name="jflex.version" value="1.8.2"/>

    <!-- https://mvnrepository.com/artifact/net.openhft/chronicle-bom/1.16.23 -->
    <property name="chronicle-queue.version" value="5.20.123" />
    <property name="chronicle-core.version" value="2.20.126" />
    <property name="chronicle-bytes.version" value="2.20.111" />
    <property name="chronicle-wire.version" value="2.20.117" />
    <property name="chronicle-threads.version" value="2.20.111" />

    <condition property="maven-ant-tasks.jar.exists">
      <available file="${build.dir}/maven-ant-tasks-${maven-ant-tasks.version}.jar" />
    </condition>

    <condition property="maven-ant-tasks.jar.local">
      <available file="${maven-ant-tasks.local}/${maven-ant-tasks.version}/maven-ant-tasks-${maven-ant-tasks.version}.jar" />
    </condition>

    <condition property="is.source.artifact">
      <available file="${build.src.java}" type="dir" />
    </condition>

    <condition property="cassandra.use_nix_recursive_delete" value="false" else="true">
        <os family="windows" />
    </condition>

    <!-- Check if all tests are being run or just one. If it's all tests don't spam the console with test output.
         If it's an individual test print the output from the test under the assumption someone is debugging the test
         and wants to know what is going on without having to context switch to the log file that is generated.
         Debug level output still needs to be retrieved from the log file.  -->
    <script language="javascript">
        if (project.getProperty("cassandra.keepBriefBrief") == null)
        {
            if (project.getProperty("test.name").equals("*Test"))
                project.setProperty("cassandra.keepBriefBrief", "true");
            else
                project.setProperty("cassandra.keepBriefBrief", "false");
        }
    </script>

    <condition property="java.version.8">
        <equals arg1="${ant.java.version}" arg2="1.8"/>
    </condition>
    <condition property="java.version.11">
        <not><isset property="java.version.8"/></not>
    </condition>
    <fail><condition><not><or>
        <isset property="java.version.8"/>
        <isset property="java.version.11"/>
    </or></not></condition></fail>

    <resources id="_jvm11_arg_items">
        <string>-Djdk.attach.allowAttachSelf=true</string>

        <string>-XX:+UseConcMarkSweepGC</string>
        <string>-XX:+CMSParallelRemarkEnabled</string>
        <string>-XX:SurvivorRatio=8</string>
        <string>-XX:MaxTenuringThreshold=1</string>
        <string>-XX:CMSInitiatingOccupancyFraction=75</string>
        <string>-XX:+UseCMSInitiatingOccupancyOnly</string>
        <string>-XX:CMSWaitDuration=10000</string>
        <string>-XX:+CMSParallelInitialMarkEnabled</string>
        <string>-XX:+CMSEdenChunksRecordAlways</string>

        <string>--add-exports java.base/jdk.internal.misc=ALL-UNNAMED</string>
        <string>--add-exports java.base/jdk.internal.ref=ALL-UNNAMED</string>
        <string>--add-exports java.base/sun.nio.ch=ALL-UNNAMED</string>
        <string>--add-exports java.management.rmi/com.sun.jmx.remote.internal.rmi=ALL-UNNAMED</string>
        <string>--add-exports java.rmi/sun.rmi.registry=ALL-UNNAMED</string>
        <string>--add-exports java.rmi/sun.rmi.server=ALL-UNNAMED</string>
        <string>--add-exports java.rmi/sun.rmi.transport.tcp=ALL-UNNAMED</string>
        <string>--add-exports java.sql/java.sql=ALL-UNNAMED</string>

        <string>--add-opens java.base/java.lang.module=ALL-UNNAMED</string>
        <string>--add-opens java.base/java.net=ALL-UNNAMED</string>
        <string>--add-opens java.base/jdk.internal.loader=ALL-UNNAMED</string>
        <string>--add-opens java.base/jdk.internal.ref=ALL-UNNAMED</string>
        <string>--add-opens java.base/jdk.internal.reflect=ALL-UNNAMED</string>
        <string>--add-opens java.base/jdk.internal.math=ALL-UNNAMED</string>
        <string>--add-opens java.base/jdk.internal.module=ALL-UNNAMED</string>
        <string>--add-opens java.base/jdk.internal.util.jar=ALL-UNNAMED</string>
        <string>--add-opens jdk.management/com.sun.management.internal=ALL-UNNAMED</string>

    </resources>
    <pathconvert property="_jvm_args_concat" refid="_jvm11_arg_items" pathsep=" "/>
    <condition property="java11-jvmargs" value="${_jvm_args_concat}" else="">
        <not>
            <equals arg1="${ant.java.version}" arg2="1.8"/>
        </not>
    </condition>

    <!--
      JVM arguments for tests.

      There is a race condition bug in java 11 (see CASSANDRA-15981) which causes a crash of the
      JVM; this race is between CMS and class unloading.  In java 8 we can cap the metaspace to
      make tests stable on low resource environments, but in java 11 we need to make it unlimited
      (don't define MaxMetaspaceSize) and disable class unloading in CMS outside of a
      stop-the-world pause.

      In java 11 we also need to set a system property to enable netty to use Unsafe direct byte
      buffer construction (see CASSANDRA-16493)
    -->
    <resources id="_jvm8_test_arg_items">
      <!-- TODO see CASSANDRA-16212 - we seem to OOM non stop now after CASSANDRA-16212, so to have clean CI while this gets looked into, disabling limiting metaspace
        <string>-XX:MaxMetaspaceExpansion=64M</string>
        <string>-XX:MaxMetaspaceSize=512M</string>
        <string>-XX:MetaspaceSize=128M</string>
      -->
    </resources>
    <pathconvert property="_jvm8_test_arg_items_concat" refid="_jvm8_test_arg_items" pathsep=" "/>
    <resources id="_jvm11_test_arg_items">
        <string>-XX:-CMSClassUnloadingEnabled</string>
        <string>-Dio.netty.tryReflectionSetAccessible=true</string>
    </resources>
    <pathconvert property="_jvm11_test_arg_items_concat" refid="_jvm11_test_arg_items" pathsep=" "/>
    <condition property="test-jvmargs" value="${_jvm11_test_arg_items_concat}" else="${_jvm8_test_arg_items_concat}">
        <not>
            <equals arg1="${ant.java.version}" arg2="1.8"/>
        </not>
    </condition>

    <!-- needed to compile org.apache.cassandra.utils.JMXServerUtils -->
    <condition property="jdk11-javac-exports" value="--add-exports java.rmi/sun.rmi.registry=ALL-UNNAMED --add-exports java.rmi/sun.rmi.transport.tcp=ALL-UNNAMED" else="">
        <not>
            <equals arg1="${ant.java.version}" arg2="1.8"/>
        </not>
    </condition>
    <condition property="jdk11-javadoc-exports" value="${jdk11-javac-exports} --frames" else="">
        <not>
            <equals arg1="${ant.java.version}" arg2="1.8"/>
        </not>
    </condition>

    <condition property="build.java.11">
        <istrue value="${use.jdk11}"/>
    </condition>

    <condition property="source.version" value="8" else="11">
        <equals arg1="${java.version.8}" arg2="true"/>
    </condition>
    <condition property="target.version" value="8" else="11">
        <equals arg1="${java.version.8}" arg2="true"/>
    </condition>

    <!--
         Add all the dependencies.
    -->
    <path id="maven-ant-tasks.classpath" path="${build.dir}/maven-ant-tasks-${maven-ant-tasks.version}.jar" />
    <path id="cassandra.classpath">
        <pathelement location="${build.classes.main}" />
        <fileset dir="${build.dir.lib}">
            <include name="**/*.jar" />
        </fileset>
    </path>
    <path id="cassandra.classpath.test">
        <file file="${build.dir}/${final.name}.jar"/> <!-- we need the jar for tests and benchmarks (multi-version jar) -->
        <fileset dir="${build.dir.lib}">
            <include name="**/*.jar" />
        </fileset>
        <fileset dir="${test.lib}/jars">
            <include name="**/*.jar" />
            <exclude name="**/ant-*.jar"/>
        </fileset>
    </path>

  <macrodef name="create-javadoc">
    <attribute name="destdir"/>
    <element name="filesets"/>
    <sequential>
      <javadoc destdir="@{destdir}" author="true" version="true" use="true"
        windowtitle="${ant.project.name} API" classpathref="cassandra.classpath"
        bottom="Copyright &amp;copy; 2009- The Apache Software Foundation; All changes to the original code are Copyright DataStax, Inc."
        useexternalfile="yes" encoding="UTF-8" failonerror="false"
        maxmemory="1024M" additionalparam="${jdk11-javadoc-exports}">
        <filesets/>
      </javadoc>
      <fail message="javadoc failed">
        <condition>
            <not>
                <available file="@{destdir}/index-all.html" />
            </not>
        </condition>
      </fail>
    </sequential>
  </macrodef>

    <target name="validate-build-conf">
        <condition property="use-jdk11">
            <or>
                <isset property="build.java.11"/>
                <istrue value="${env.CASSANDRA_USE_JDK11}"/>
            </or>
        </condition>
        <fail message="Inconsistent JDK11 options set">
            <condition>
                    <and>
                        <istrue value="${env.CASSANDRA_USE_JDK11}"/>
                        <isset property="use.jdk11"/>
                        <not>
                            <istrue value="${use.jdk11}"/>
                        </not>
                    </and>
            </condition>
                </fail>
        <fail message="Inconsistent JDK11 options set">
            <condition>
                    <and>
                        <isset property="env.CASSANDRA_USE_JDK11"/>
                        <not>
                            <istrue value="${env.CASSANDRA_USE_JDK11}"/>
                        </not>
                        <istrue value="${use.jdk11}"/>
                    </and>
            </condition>
        </fail>
        <fail message="-Duse.jdk11=true or $CASSANDRA_USE_JDK11=true cannot be set when building from java 8">
            <condition>
                <not><or>
                    <not><isset property="java.version.8"/></not>
                    <not><isset property="use-jdk11"/></not>
                </or></not>
            </condition>
        </fail>
        <fail message="-Duse.jdk11=true or $CASSANDRA_USE_JDK11=true must be set when building from java 11">
            <condition>
                <not><or>
                    <isset property="java.version.8"/>
                    <isset property="use-jdk11"/>
                </or></not>
            </condition>
        </fail>
    </target>

    <!--
        Setup the output directories.
    -->
    <target name="init" depends="validate-build-conf">
        <fail unless="is.source.artifact"
            message="Not a source artifact, stopping here." />
        <mkdir dir="${build.classes.main}"/>
        <mkdir dir="${test.lib}"/>
        <mkdir dir="${test.classes}"/>
        <mkdir dir="${stress.test.classes}"/>
        <mkdir dir="${fqltool.test.classes}"/>
        <mkdir dir="${build.src.gen-java}"/>
        <mkdir dir="${build.dir.lib}"/>
        <mkdir dir="${jacoco.export.dir}"/>
        <mkdir dir="${jacoco.partials.dir}"/>
    </target>

    <target name="clean" description="Remove all locally created artifacts">
        <delete dir="${build.test.dir}" />
        <delete dir="${build.classes}" />
        <delete dir="${build.src.gen-java}" />
        <delete dir="${version.properties.dir}" />
        <delete dir="${jacoco.export.dir}" />
        <delete dir="${jacoco.partials.dir}"/>
    </target>
    <target depends="clean" name="cleanall"/>

    <target name="realclean" depends="clean" description="Remove the entire build directory and all downloaded artifacts">
        <delete>
          <fileset dir="${build.lib}" excludes="cassandra-driver-internal-only-*"/>
        </delete>
        <delete dir="${build.dir}" />
        <delete dir="${doc.dir}/build" />
        <delete dir="${doc.dir}/source/tools/nodetool" />
    </target>

    <!--
       This generates the CQL grammar files from Cql.g
    -->
    <target name="check-gen-cql3-grammar">
        <uptodate property="cql3current"
                targetfile="${build.src.gen-java}/org/apache/cassandra/cql3/Cql.tokens">
            <srcfiles dir="${build.src.antlr}">
                <include name="*.g"/>
            </srcfiles>
        </uptodate>
    </target>

    <target name="gen-cql3-grammar" depends="check-gen-cql3-grammar" unless="cql3current">
      <echo>Building Grammar ${build.src.antlr}/Cql.g  ...</echo>
      <java classname="org.antlr.Tool"
            classpathref="cql3-grammar.classpath"
            failonerror="true">
         <arg value="-Xconversiontimeout" />
         <arg value="10000" />
         <arg value="${build.src.antlr}/Cql.g" />
         <arg value="-fo" />
         <arg value="${build.src.gen-java}/org/apache/cassandra/cql3/" />
         <arg value="-Xmaxinlinedfastates"/>
         <arg value="10"/> <!-- default is 60 -->
      </java>
    </target>

    <target name="generate-cql-html" depends="resolver-init" description="Generate HTML from textile source">
        <taskdef classpathref="wikitext.classpath" resource="wikitexttasks.properties" />
        <wikitext-to-html markupLanguage="Textile">
            <fileset dir="${basedir}">
                <include name="doc/cql3/*.textile"/>
            </fileset>
        </wikitext-to-html>
    </target>

    <target name="gen-asciidoc" description="Generate dynamic asciidoc pages" depends="jar" unless="ant.gen-doc.skip">
        <exec executable="make" osfamily="unix" dir="${doc.dir}">
            <arg value="gen-asciidoc"/>
        </exec>
    </target>

    <target name="gen-doc" description="Generate documentation" depends="gen-asciidoc,generate-cql-html" unless="ant.gen-doc.skip">
        <exec executable="make" osfamily="unix" dir="${doc.dir}">
            <arg value="html"/>
        </exec>
    </target>

    <!--
        Generates Java sources for tokenization support from jflex
        grammar files
    -->
    <target name="generate-jflex-java" description="Generate Java from jflex grammar">
        <taskdef classname="jflex.anttask.JFlexTask" classpathref="jflex.classpath" name="jflex" />
        <jflex file="${build.src.java}/org/apache/cassandra/index/sasi/analyzer/StandardTokenizerImpl.jflex" destdir="${build.src.gen-java}/" />
    </target>

    <!--
       Fetch Maven Ant Tasks and Cassandra's dependencies
       These targets are intentionally free of dependencies so that they
       can be run stand-alone from a binary release artifact.
    -->
    <target name="maven-ant-tasks-localrepo" unless="maven-ant-tasks.jar.exists" if="maven-ant-tasks.jar.local"
            depends="init" description="Fetch Maven ANT Tasks from Maven Local Repository">
      <copy file="${maven-ant-tasks.local}/${maven-ant-tasks.version}/maven-ant-tasks-${maven-ant-tasks.version}.jar"
           tofile="${build.dir}/maven-ant-tasks-${maven-ant-tasks.version}.jar"/>
      <property name="maven-ant-tasks.jar.exists" value="true"/>
    </target>

    <target name="maven-ant-tasks-download" depends="init,maven-ant-tasks-localrepo" unless="maven-ant-tasks.jar.exists"
            description="Fetch Maven ANT Tasks from Maven Central Repositroy">
      <echo>Downloading Maven ANT Tasks...</echo>
      <get src="${maven-ant-tasks.url}/${maven-ant-tasks.version}/maven-ant-tasks-${maven-ant-tasks.version}.jar"
           dest="${build.dir}/maven-ant-tasks-${maven-ant-tasks.version}.jar" usetimestamp="true" />
      <copy file="${build.dir}/maven-ant-tasks-${maven-ant-tasks.version}.jar"
            tofile="${maven-ant-tasks.local}/${maven-ant-tasks.version}/maven-ant-tasks-${maven-ant-tasks.version}.jar"/>
    </target>

    <target name="maven-ant-tasks-init" depends="maven-ant-tasks-download,resolver-init" unless="maven-ant-tasks.initialized"
            description="Initialize Maven ANT Tasks">
      <typedef uri="antlib:org.apache.maven.artifact.ant" classpathref="maven-ant-tasks.classpath" />
      <property name="maven-ant-tasks.initialized" value="true"/>
    </target>

    <!-- this task defines the dependencies that will be fetched by Maven ANT Tasks
         the dependencies are re-used for publishing artifacts to Maven Central
         in order to keep everything consistent -->
    <target name="maven-declare-dependencies" depends="maven-ant-tasks-init"
            description="Define dependencies and dependency versions">
      <!-- The parent pom defines the versions of all dependencies -->
      <artifact:pom id="parent-pom"
                    groupId="com.datastax.dse"
                    artifactId="dse-db-parent"
                    packaging="pom"
                    version="${version}"
                    url="https://datastax.com"
                    name="Datastax DB"
                    inceptionYear="2009"
                    description="The Apache Cassandra Project develops a highly scalable second-generation distributed database. DataStax, Inc. provides additional improvements on top of Apache Cassandra">

        <!-- Inherit from the ASF template pom file, ref http://maven.apache.org/pom/asf/ -->
        <parent groupId="org.apache" artifactId="apache" version="22"/>
        <license name="The Apache Software License, Version 2.0" url="https://www.apache.org/licenses/LICENSE-2.0.txt"/>
        <scm connection="${scm.connection}" developerConnection="${scm.developerConnection}" url="${scm.url}"/>
        <dependencyManagement>
          <dependency groupId="org.xerial.snappy" artifactId="snappy-java" version="1.1.10.1"/>
          <dependency groupId="org.lz4" artifactId="lz4-java" version="1.8.0"/>
          <dependency groupId="com.ning" artifactId="compress-lzf" version="0.8.4" scope="provided"/>
          <dependency groupId="com.github.luben" artifactId="zstd-jni" version="1.5.5-1"/>
          <dependency groupId="com.google.guava" artifactId="guava" version="27.0-jre">
            <exclusion groupId="com.google.code.findbugs" artifactId="jsr305" />
            <exclusion groupId="org.codehaus.mojo" artifactId="animal-sniffer-annotations" />
            <exclusion groupId="com.google.guava" artifactId="listenablefuture" />
            <exclusion groupId="com.google.guava" artifactId="failureaccess" />
            <exclusion groupId="org.checkerframework" artifactId="checker-qual" />
            <exclusion groupId="com.google.errorprone" artifactId="error_prone_annotations" />
          </dependency>
          <dependency groupId="org.hdrhistogram" artifactId="HdrHistogram" version="2.1.9"/>
          <dependency groupId="commons-cli" artifactId="commons-cli" version="1.1"/>
          <dependency groupId="commons-codec" artifactId="commons-codec" version="1.15"/>
          <dependency groupId="commons-io" artifactId="commons-io" version="2.6" scope="test"/>
          <dependency groupId="org.apache.commons" artifactId="commons-lang3" version="3.11"/>
          <dependency groupId="org.apache.commons" artifactId="commons-math3" version="3.2"/>
          <dependency groupId="org.antlr" artifactId="antlr" version="3.5.2" scope="provided">
            <exclusion groupId="org.antlr" artifactId="stringtemplate"/>
          </dependency>
          <dependency groupId="org.antlr" artifactId="ST4" version="4.0.8"/>
          <dependency groupId="org.antlr" artifactId="antlr-runtime" version="3.5.2">
            <exclusion groupId="org.antlr" artifactId="stringtemplate"/>
          </dependency>
          <dependency groupId="org.slf4j" artifactId="slf4j-api" version="1.7.25"/>
          <dependency groupId="org.slf4j" artifactId="log4j-over-slf4j" version="1.7.25"/>
          <dependency groupId="org.slf4j" artifactId="jcl-over-slf4j" version="1.7.25" />
          <dependency groupId="ch.qos.logback" artifactId="logback-core" version="1.2.9"/>
          <dependency groupId="ch.qos.logback" artifactId="logback-classic" version="1.2.9"/>
          <dependency groupId="com.fasterxml.jackson.core" artifactId="jackson-core" version="2.13.2"/>
          <dependency groupId="com.fasterxml.jackson.core" artifactId="jackson-databind" version="2.13.2.2"/>
          <dependency groupId="com.fasterxml.jackson.core" artifactId="jackson-annotations" version="2.13.2"/>
          <dependency groupId="org.msgpack" artifactId="jackson-dataformat-msgpack" version="0.8.16"/>

          <dependency groupId="com.googlecode.json-simple" artifactId="json-simple" version="1.1"/>
          <dependency groupId="com.boundary" artifactId="high-scale-lib" version="1.0.6"/>
          <dependency groupId="com.github.jbellis" artifactId="jamm" version="${jamm.version}"/>
          <dependency groupId="org.yaml" artifactId="snakeyaml" version="1.32"/>
          <dependency groupId="junit" artifactId="junit" version="4.13" scope="test">
            <exclusion groupId="org.hamcrest" artifactId="hamcrest-core"/>
          </dependency>
          <dependency groupId="org.mockito" artifactId="mockito-core" version="3.2.4" scope="test"/>
          <dependency groupId="org.quicktheories" artifactId="quicktheories" version="0.26" scope="test"/>
          <dependency groupId="com.google.code.java-allocation-instrumenter" artifactId="java-allocation-instrumenter" version="${allocation-instrumenter.version}" scope="test">
            <exclusion groupId="com.google.guava" artifactId="guava"/>
          </dependency>
          <dependency groupId="org.apache.cassandra" artifactId="dtest-api" version="0.0.15" scope="test"/>
          <dependency groupId="org.reflections" artifactId="reflections" version="0.10.2" scope="test"/>
          <dependency groupId="org.apache.hadoop" artifactId="hadoop-core" version="1.0.3" scope="provided">
            <exclusion groupId="org.mortbay.jetty" artifactId="servlet-api"/>
            <exclusion groupId="commons-logging" artifactId="commons-logging"/>
            <exclusion groupId="org.eclipse.jdt" artifactId="core"/>
            <exclusion groupId="ant" artifactId="ant"/>
            <exclusion groupId="junit" artifactId="junit"/>
            <exclusion groupId="org.codehaus.jackson" artifactId="jackson-mapper-asl"/>
            <exclusion groupId="org.slf4j" artifactId="slf4j-api"/>
          </dependency>
          <dependency groupId="org.apache.hadoop" artifactId="hadoop-minicluster" version="1.0.3" scope="provided">
            <exclusion groupId="asm" artifactId="asm"/> <!-- this is the outdated version 3.1 -->
            <exclusion groupId="org.slf4j" artifactId="slf4j-api"/>
            <exclusion groupId="org.codehaus.jackson" artifactId="jackson-mapper-asl"/>
          </dependency>
          <dependency groupId="net.java.dev.jna" artifactId="jna" version="5.9.0"/>

          <dependency groupId="org.jacoco" artifactId="org.jacoco.agent" version="${jacoco.version}" scope="test"/>
          <dependency groupId="org.jacoco" artifactId="org.jacoco.ant" version="${jacoco.version}" scope="test"/>

          <dependency groupId="org.jboss.byteman" artifactId="byteman-install" version="${byteman.version}" scope="provided"/>
          <dependency groupId="org.jboss.byteman" artifactId="byteman" version="${byteman.version}" scope="provided"/>
          <dependency groupId="org.jboss.byteman" artifactId="byteman-submit" version="${byteman.version}" scope="provided"/>
          <dependency groupId="org.jboss.byteman" artifactId="byteman-bmunit" version="${byteman.version}" scope="provided"/>

          <dependency groupId="net.bytebuddy" artifactId="byte-buddy" version="${bytebuddy.version}" />
          <dependency groupId="net.bytebuddy" artifactId="byte-buddy-agent" version="${bytebuddy.version}" />

          <dependency groupId="org.openjdk.jmh" artifactId="jmh-core" version="1.21" scope="test"/>
          <dependency groupId="org.openjdk.jmh" artifactId="jmh-generator-annprocess" version="1.21" scope="test"/>

          <dependency groupId="org.apache.ant" artifactId="ant-junit" version="1.10.12" scope="test"/>

          <dependency groupId="com.datastax.dse" artifactId="dse-db-all" version="${version}" />
          <dependency groupId="io.dropwizard.metrics" artifactId="metrics-core" version="3.1.5" />
          <dependency groupId="io.dropwizard.metrics" artifactId="metrics-jvm" version="3.1.5" />
          <dependency groupId="io.dropwizard.metrics" artifactId="metrics-logback" version="3.1.5" />
          <dependency groupId="com.addthis.metrics" artifactId="reporter-config3" version="3.0.3">
            <exclusion groupId="org.hibernate" artifactId="hibernate-validator" />
           </dependency>
          <dependency groupId="org.mindrot" artifactId="jbcrypt" version="0.4" />
          <dependency groupId="io.airlift" artifactId="airline" version="0.8">
            <exclusion groupId="com.google.code.findbugs" artifactId="jsr305" />
           </dependency>
          <dependency groupId="io.netty" artifactId="netty-bom" version="4.1.58.Final" type="pom" scope="provided"/>
          <dependency groupId="io.netty" artifactId="netty-all" version="4.1.58.Final" />
          <dependency groupId="io.netty" artifactId="netty-tcnative-boringssl-static" version="2.0.36.Final"/>
          <dependency groupId="net.openhft" artifactId="chronicle-queue" version="${chronicle-queue.version}">
            <exclusion groupId="com.sun" artifactId="tools" />
          </dependency>
          <dependency groupId="net.openhft" artifactId="chronicle-core" version="${chronicle-core.version}">
            <exclusion groupId="net.openhft" artifactId="chronicle-analytics" />
            <exclusion groupId="org.jetbrains" artifactId="annotations" />
          </dependency>
          <dependency groupId="net.openhft" artifactId="chronicle-bytes" version="${chronicle-bytes.version}">
            <exclusion groupId="org.jetbrains" artifactId="annotations" />
          </dependency>
          <dependency groupId="net.openhft" artifactId="chronicle-wire" version="${chronicle-wire.version}">
            <exclusion groupId="net.openhft" artifactId="compiler" />
          </dependency>
          <dependency groupId="net.openhft" artifactId="chronicle-threads" version="${chronicle-threads.version}">
            <exclusion groupId="net.openhft" artifactId="affinity" />
            <!-- Exclude JNA here, as we want to avoid breaking consumers of the cassandra-all jar -->
            <exclusion groupId="net.java.dev.jna" artifactId="jna" />
            <exclusion groupId="net.java.dev.jna" artifactId="jna-platform" />
          </dependency>
          <dependency groupId="com.google.code.findbugs" artifactId="jsr305" version="2.0.2" scope="provided"/>
          <dependency groupId="com.clearspring.analytics" artifactId="stream" version="2.5.2">
            <exclusion groupId="it.unimi.dsi" artifactId="fastutil" />
          </dependency>
          <dependency groupId="com.esri.geometry" artifactId="esri-geometry-api" version="2.2.4"/>
          <dependency groupId="com.datastax.cassandra" artifactId="cassandra-driver-core" version="3.11.0" classifier="shaded">
            <exclusion groupId="io.netty" artifactId="netty-buffer"/>
            <exclusion groupId="io.netty" artifactId="netty-codec"/>
            <exclusion groupId="io.netty" artifactId="netty-handler"/>
            <exclusion groupId="io.netty" artifactId="netty-transport"/>
            <exclusion groupId="org.slf4j" artifactId="slf4j-api"/>
            <exclusion groupId="com.github.jnr" artifactId="jnr-ffi"/>
            <exclusion groupId="com.github.jnr" artifactId="jnr-posix"/>
          </dependency>
          <dependency groupId="org.eclipse.jdt.core.compiler" artifactId="ecj" version="${ecj.version}" />
          <dependency groupId="org.caffinitas.ohc" artifactId="ohc-core" version="${ohc.version}">
            <exclusion groupId="org.slf4j" artifactId="slf4j-api"/>
          </dependency>
          <dependency groupId="org.caffinitas.ohc" artifactId="ohc-core-j8" version="${ohc.version}" />
          <dependency groupId="net.ju-n.compile-command-annotations" artifactId="compile-command-annotations" version="1.2.0" scope="provided"/>
          <dependency groupId="org.fusesource" artifactId="sigar" version="1.6.4">
            <exclusion groupId="log4j" artifactId="log4j"/>
          </dependency>
          <dependency groupId="com.carrotsearch" artifactId="hppc" version="0.8.1" />
          <dependency groupId="de.jflex" artifactId="jflex" version="${jflex.version}">
            <exclusion groupId="org.apache.ant" artifactId="ant"/>
          </dependency>
          <dependency groupId="de.huxhorn.sulky" artifactId="de.huxhorn.sulky.ulid" version="8.2.0"/>
          <dependency groupId="com.googlecode.concurrent-trees" artifactId="concurrent-trees" version="2.4.0" />
          <dependency groupId="com.github.ben-manes.caffeine" artifactId="caffeine" version="2.5.6" />
          <dependency groupId="org.jctools" artifactId="jctools-core" version="3.1.0"/>
          <dependency groupId="org.ow2.asm" artifactId="asm" version="${asm.version}"/>
          <dependency groupId="org.ow2.asm" artifactId="asm-tree" version="${asm.version}" scope="test"/>
          <dependency groupId="org.ow2.asm" artifactId="asm-commons" version="${asm.version}" scope="test"/>
          <dependency groupId="org.gridkit.jvmtool" artifactId="sjk-cli" version="0.14"/>
          <dependency groupId="org.gridkit.jvmtool" artifactId="sjk-core" version="0.14">
            <exclusion groupId="org.gridkit.jvmtool" artifactId="sjk-hflame"/>
            <exclusion groupId="org.perfkit.sjk.parsers" artifactId="sjk-hflame"/>
            <exclusion groupId="org.perfkit.sjk.parsers" artifactId="sjk-jfr-standalone"/>
            <exclusion groupId="org.perfkit.sjk.parsers" artifactId="sjk-nps"/>
            <exclusion groupId="org.perfkit.sjk.parsers" artifactId="sjk-jfr5"/>
            <exclusion groupId="org.perfkit.sjk.parsers" artifactId="sjk-jfr6"/>
          </dependency>
          <dependency groupId="org.gridkit.jvmtool" artifactId="sjk-stacktrace" version="0.14"/>
          <dependency groupId="org.gridkit.jvmtool" artifactId="mxdump" version="0.14"/>
          <dependency groupId="org.gridkit.lab" artifactId="jvm-attach-api" version="1.5"/>
          <dependency groupId="org.gridkit.jvmtool" artifactId="sjk-json" version="0.14"/>
          <dependency groupId="com.beust" artifactId="jcommander" version="1.30"/>
          <dependency groupId="org.psjava" artifactId="psjava" version="0.1.19"/>
          <dependency groupId="javax.inject" artifactId="javax.inject" version="1"/>
          <dependency groupId="com.google.j2objc" artifactId="j2objc-annotations" version="1.3"/>
          <!-- adding this dependency is necessary for assertj. When updating assertj, need to also update the version of
             this that the new assertj's `assertj-parent-pom` depends on. -->
          <dependency groupId="org.junit" artifactId="junit-bom" type="pom" scope="test"/>
          <!-- when updating assertj, make sure to also update the corresponding junit-bom dependency -->
          <dependency groupId="org.assertj" artifactId="assertj-core" version="3.15.0" scope="provided"/>
          <dependency groupId="org.awaitility" artifactId="awaitility" version="4.0.3"  scope="test">
            <exclusion groupId="org.hamcrest" artifactId="hamcrest"/>
          </dependency>
          <dependency groupId="org.hamcrest" artifactId="hamcrest" version="2.2" scope="test"/>
          <dependency groupId="org.agrona" artifactId="agrona" version="0.9.26" />
          <dependency groupId="org.apache.lucene" artifactId="lucene-core" version="9.8.0-1adfb2f77f" />
          <dependency groupId="org.apache.lucene" artifactId="lucene-analysis-common" version="9.8.0-1adfb2f77f" />
          <dependency groupId="com.bpodgursky" artifactId="jbool_expressions" version="1.14" scope="test"/>

          <dependency groupId="com.carrotsearch.randomizedtesting" artifactId="randomizedtesting-runner" version="2.1.2" scope="test">
            <exclusion groupId="junit" artifactId="junit"/>
          </dependency>

          <dependency groupId="io.micrometer" artifactId="micrometer-core" version="1.5.5"/>
          <dependency groupId="org.latencyutils" artifactId="LatencyUtils" version="2.0.3"/>
        </dependencyManagement>
        <developer id="adelapena" name="Andres de la Peña"/>
        <developer id="alakshman" name="Avinash Lakshman"/>
        <developer id="aleksey" name="Aleksey Yeschenko"/>
        <developer id="amorton" name="Aaron Morton"/>
        <developer id="aweisberg" name="Ariel Weisberg"/>
        <developer id="bdeggleston" name="Blake Eggleston"/>
        <developer id="benedict" name="Benedict Elliott Smith"/>
        <developer id="benjamin" name="Benjamin Lerer"/>
        <developer id="blambov" name="Branimir Lambov"/>
        <developer id="brandonwilliams" name="Brandon Williams"/>
        <developer id="carl" name="Carl Yeksigian"/>
        <developer id="dbrosius" name="David Brosiusd"/>
        <developer id="dikang" name="Dikang Gu"/>
        <developer id="eevans" name="Eric Evans"/>
        <developer id="edimitrova" name="Ekaterina Dimitrova"/>
        <developer id="gdusbabek" name="Gary Dusbabek"/>
        <developer id="goffinet" name="Chris Goffinet"/>
        <developer id="ifesdjeen" name="Alex Petrov"/>
        <developer id="jaakko" name="Laine Jaakko Olavi"/>
        <developer id="jake" name="T Jake Luciani"/>
        <developer id="jasonbrown" name="Jason Brown"/>
        <developer id="jbellis" name="Jonathan Ellis"/>
        <developer id="jfarrell" name="Jake Farrell"/>
        <developer id="jjirsa" name="Jeff Jirsa"/>
        <developer id="jkni" name="Joel Knighton"/>
        <developer id="jmckenzie" name="Josh McKenzie"/>
        <developer id="johan" name="Johan Oskarsson"/>
        <developer id="junrao" name="Jun Rao"/>
        <developer id="jzhuang" name="Jay Zhuang"/>
        <developer id="kohlisankalp" name="Sankalp Kohli"/>
        <developer id="marcuse" name="Marcus Eriksson"/>
        <developer id="mck" name="Michael Semb Wever"/>
        <developer id="mishail" name="Mikhail Stepura"/>
        <developer id="mshuler" name="Michael Shuler"/>
        <developer id="paulo" name="Paulo Motta"/>
        <developer id="pmalik" name="Prashant Malik"/>
        <developer id="rstupp" name="Robert Stupp"/>
        <developer id="scode" name="Peter Schuller"/>
        <developer id="beobal" name="Sam Tunnicliffe"/>
        <developer id="slebresne" name="Sylvain Lebresne"/>
        <developer id="stefania" name="Stefania Alborghetti"/>
        <developer id="tylerhobbs" name="Tyler Hobbs"/>
        <developer id="vijay" name="Vijay Parthasarathy"/>
        <developer id="xedin" name="Pavel Yaskevich"/>
        <developer id="yukim" name="Yuki Morishita"/>
        <developer id="zznate" name="Nate McCall"/>
      </artifact:pom>

      <!-- each dependency set then defines the subset of the dependencies for that dependency set -->
      <artifact:pom id="build-deps-pom"
                    artifactId="cassandra-build-deps">
        <parent groupId="com.datastax.dse"
                artifactId="dse-db-parent"
                version="${version}"
                relativePath="${final.name}-parent.pom"/>
        <dependency groupId="junit" artifactId="junit"/>
        <dependency groupId="commons-io" artifactId="commons-io"/>
        <dependency groupId="org.mockito" artifactId="mockito-core"/>
        <dependency groupId="org.quicktheories" artifactId="quicktheories"/>
        <dependency groupId="org.reflections" artifactId="reflections"/>
        <dependency groupId="com.google.code.java-allocation-instrumenter" artifactId="java-allocation-instrumenter" version="${allocation-instrumenter.version}"/>
        <dependency groupId="org.apache.cassandra" artifactId="dtest-api"/>
        <dependency groupId="org.openjdk.jmh" artifactId="jmh-core"/>
        <dependency groupId="org.openjdk.jmh" artifactId="jmh-generator-annprocess"/>
        <dependency groupId="org.apache.ant" artifactId="ant-junit"/>
        <!-- adding this dependency is necessary for assertj. When updating assertj, need to also update the version of
             this that the new assertj's `assertj-parent-pom` depends on. -->
        <dependency groupId="org.junit" artifactId="junit-bom" version="5.6.0" type="pom"/>
        <dependency groupId="org.awaitility" artifactId="awaitility"/>
        <dependency groupId="org.hamcrest" artifactId="hamcrest"/>
        <!-- coverage debs -->
        <dependency groupId="org.jacoco" artifactId="org.jacoco.agent"/>
        <dependency groupId="org.jacoco" artifactId="org.jacoco.ant"/>

        <dependency groupId="org.apache.lucene" artifactId="lucene-core"/>
        <dependency groupId="com.bpodgursky" artifactId="jbool_expressions" version="1.14" scope="test"/>
        <dependency groupId="com.carrotsearch.randomizedtesting" artifactId="randomizedtesting-runner" scope="test"/>
        <dependency groupId="org.apache.lucene" artifactId="lucene-analysis-common"/>
      </artifact:pom>

      <!-- now the pom's for artifacts being deployed to Maven Central -->
      <artifact:pom id="all-pom"
                    artifactId="dse-db-all"
                    url="https://datastax.com"
                    name="DataStax DB">
        <parent groupId="com.datastax.dse"
                artifactId="dse-db-parent"
                version="${version}"
                relativePath="${final.name}-parent.pom"/>
        <scm connection="${scm.connection}" developerConnection="${scm.developerConnection}" url="${scm.url}"/>
        <dependency groupId="org.xerial.snappy" artifactId="snappy-java"/>
        <dependency groupId="org.lz4" artifactId="lz4-java"/>
        <dependency groupId="com.ning" artifactId="compress-lzf"/>
        <dependency groupId="com.google.guava" artifactId="guava"/>
        <dependency groupId="commons-cli" artifactId="commons-cli"/>
        <dependency groupId="commons-codec" artifactId="commons-codec"/>
        <dependency groupId="org.apache.commons" artifactId="commons-lang3"/>
        <dependency groupId="org.apache.commons" artifactId="commons-math3"/>
        <dependency groupId="org.antlr" artifactId="antlr" scope="provided"/>
        <dependency groupId="org.antlr" artifactId="ST4"/>
        <dependency groupId="org.antlr" artifactId="antlr-runtime"/>
        <dependency groupId="org.slf4j" artifactId="slf4j-api"/>
        <dependency groupId="org.slf4j" artifactId="log4j-over-slf4j"/>
        <dependency groupId="org.slf4j" artifactId="jcl-over-slf4j"/>
        <dependency groupId="com.fasterxml.jackson.core" artifactId="jackson-core"/>
        <dependency groupId="com.fasterxml.jackson.core" artifactId="jackson-databind"/>
        <dependency groupId="com.fasterxml.jackson.core" artifactId="jackson-annotations"/>
        <dependency groupId="org.msgpack" artifactId="jackson-dataformat-msgpack"/>
        <dependency groupId="com.googlecode.json-simple" artifactId="json-simple"/>
        <dependency groupId="com.boundary" artifactId="high-scale-lib"/>
        <dependency groupId="org.yaml" artifactId="snakeyaml"/>
        <dependency groupId="org.mindrot" artifactId="jbcrypt"/>
        <dependency groupId="io.airlift" artifactId="airline"/>
        <dependency groupId="io.dropwizard.metrics" artifactId="metrics-core"/>
        <dependency groupId="io.dropwizard.metrics" artifactId="metrics-jvm"/>
        <dependency groupId="io.dropwizard.metrics" artifactId="metrics-logback"/>
        <dependency groupId="com.addthis.metrics" artifactId="reporter-config3"/>
        <dependency groupId="com.clearspring.analytics" artifactId="stream"/>

        <dependency groupId="ch.qos.logback" artifactId="logback-core"/>
        <dependency groupId="ch.qos.logback" artifactId="logback-classic"/>

          <!-- don't need hadoop classes to run, but if you use the hadoop stuff -->
        <dependency groupId="org.apache.hadoop" artifactId="hadoop-core" optional="true"/>
        <dependency groupId="org.apache.hadoop" artifactId="hadoop-minicluster" optional="true"/>

        <!-- don't need the Java Driver to run, but if you use the hadoop stuff or UDFs -->
        <dependency groupId="com.datastax.cassandra" artifactId="cassandra-driver-core" classifier="shaded" optional="true"/>
          <!-- don't need jna to run, but nice to have -->
        <dependency groupId="net.java.dev.jna" artifactId="jna"/>

        <!-- don't need jamm unless running a server in which case it needs to be a -javagent to be used anyway -->
        <dependency groupId="com.github.jbellis" artifactId="jamm"/>

        <dependency groupId="de.huxhorn.sulky" artifactId="de.huxhorn.sulky.ulid"/>
        <dependency groupId="io.netty" artifactId="netty-bom"  type="pom"  />
        <dependency groupId="io.netty" artifactId="netty-all"/>
        <dependency groupId="net.openhft" artifactId="chronicle-queue"/>
        <dependency groupId="net.openhft" artifactId="chronicle-core"/>
        <dependency groupId="net.openhft" artifactId="chronicle-bytes"/>
        <dependency groupId="net.openhft" artifactId="chronicle-wire"/>
        <dependency groupId="net.openhft" artifactId="chronicle-threads"/>
        <dependency groupId="org.fusesource" artifactId="sigar"/>
        <dependency groupId="org.eclipse.jdt.core.compiler" artifactId="ecj"/>
        <dependency groupId="org.caffinitas.ohc" artifactId="ohc-core"/>
        <dependency groupId="org.caffinitas.ohc" artifactId="ohc-core-j8"/>
        <dependency groupId="com.github.ben-manes.caffeine" artifactId="caffeine" />
        <dependency groupId="org.jctools" artifactId="jctools-core"/>
        <dependency groupId="org.ow2.asm" artifactId="asm" />
        <dependency groupId="com.carrotsearch" artifactId="hppc" />
        <dependency groupId="org.gridkit.jvmtool" artifactId="sjk-cli" />
        <dependency groupId="org.gridkit.jvmtool" artifactId="sjk-core" />
        <dependency groupId="org.gridkit.jvmtool" artifactId="sjk-stacktrace" />
        <dependency groupId="org.gridkit.jvmtool" artifactId="mxdump" />
        <dependency groupId="org.gridkit.lab" artifactId="jvm-attach-api" />
        <dependency groupId="com.beust" artifactId="jcommander" />
        <dependency groupId="org.gridkit.jvmtool" artifactId="sjk-json"/>
        <dependency groupId="com.github.luben" artifactId="zstd-jni"/>
        <dependency groupId="org.psjava" artifactId="psjava"/>
        <dependency groupId="io.netty" artifactId="netty-tcnative-boringssl-static"/>
        <dependency groupId="javax.inject" artifactId="javax.inject"/>
        <dependency groupId="com.google.j2objc" artifactId="j2objc-annotations"/>
        <dependency groupId="org.hdrhistogram" artifactId="HdrHistogram"/>
        <dependency groupId="org.agrona" artifactId="agrona"/>
        <dependency groupId="org.apache.lucene" artifactId="lucene-core"/>
        <dependency groupId="com.bpodgursky" artifactId="jbool_expressions" version="1.23" scope="test"/>
        <dependency groupId="org.apache.lucene" artifactId="lucene-analysis-common"/>
        <dependency groupId="com.carrotsearch.randomizedtesting" artifactId="randomizedtesting-runner" scope="test"/>
        <dependency groupId="org.hamcrest" artifactId="hamcrest" scope="test"/>
        <dependency groupId="com.esri.geometry" artifactId="esri-geometry-api"/>

        <!-- sasi deps -->
        <dependency groupId="de.jflex" artifactId="jflex" />
        <dependency groupId="com.googlecode.concurrent-trees" artifactId="concurrent-trees" />

        <!-- compile tools -->
        <dependency groupId="com.google.code.findbugs" artifactId="jsr305"/>
        <dependency groupId="net.ju-n.compile-command-annotations" artifactId="compile-command-annotations"/>
        <dependency groupId="org.assertj" artifactId="assertj-core"/>
        <dependency groupId="org.jboss.byteman" artifactId="byteman-install"/>
        <dependency groupId="org.jboss.byteman" artifactId="byteman"/>
        <dependency groupId="org.jboss.byteman" artifactId="byteman-submit"/>
        <dependency groupId="org.jboss.byteman" artifactId="byteman-bmunit"/>

        <dependency groupId="io.micrometer" artifactId="micrometer-core"/>
        <dependency groupId="org.latencyutils" artifactId="LatencyUtils"/>
      </artifact:pom>
    </target>

    <!-- deprecated: legacy compatibility for build scripts in other repositories -->
    <target name="maven-ant-tasks-retrieve-build" depends="resolver-retrieve-build"/>

    <target name="echo-base-version">
        <echo message="${base.version}" />
    </target>

    <!-- create properties file with C version -->
    <target name="createVersionPropFile">
      <taskdef name="propertyfile" classname="org.apache.tools.ant.taskdefs.optional.PropertyFile"/>
      <mkdir dir="${version.properties.dir}"/>
      <propertyfile file="${version.properties.dir}/version.properties">
        <entry key="CassandraVersion" value="${version}"/>
      </propertyfile>
    </target>

    <target name="test-run" depends="jar"
            description="Run in test mode.  Not for production use!">
      <java classname="org.apache.cassandra.service.CassandraDaemon" fork="true">
        <classpath>
          <path refid="cassandra.classpath.test"/>
          <pathelement location="${test.conf}"/>
        </classpath>
        <jvmarg value="-Dstorage-config=${test.conf}"/>
        <jvmarg value="-javaagent:${build.lib}/jamm-${jamm.version}.jar" />
        <jvmarg value="-ea"/>
        <jvmarg line="${java11-jvmargs}"/>
      </java>
    </target>

    <!--
        The build target builds all the .class files
    -->
    <target name="build" depends="resolver-retrieve-build,build-project" description="Compile Cassandra classes"/>
    <target name="codecoverage" depends="jacoco-run,jacoco-report" description="Create code coverage report"/>

    <target name="_build_java">
        <!-- Note: we cannot use javac's 'release' option, as that does not allow accessing sun.misc.Unsafe nor
        Nashorn's ClassFilter class as any javac modules option is invalid for relase 8. -->
        <echo message="Compiling for Java ${target.version}..."/>
        <javac
               debug="true" debuglevel="${debuglevel}" encoding="utf-8"
               destdir="${build.classes.main}" includeantruntime="false" source="${source.version}" target="${target.version}">
            <src path="${build.src.java}"/>
            <src path="${build.src.gen-java}"/>
            <compilerarg value="-XDignore.symbol.file"/>
            <compilerarg line="${jdk11-javac-exports}"/>
            <classpath>
                <path refid="cassandra.classpath"/>
            </classpath>
        </javac>
    </target>

    <target depends="init,gen-cql3-grammar,generate-cql-html,generate-jflex-java"
            name="build-project">
        <echo message="${ant.project.name}: ${ant.file}"/>
        <!-- Order matters! -->
        <antcall target="_build_java"/>
        <antcall target="createVersionPropFile"/>
        <copy todir="${build.classes.main}">
            <fileset dir="${build.src.resources}" />
        </copy>
        <copy todir="${basedir}/conf" file="${build.classes.main}/META-INF/hotspot_compiler"/>
    </target>

    <!-- Stress build file -->
    <property name="stress.build.src" value="${basedir}/tools/stress/src" />
    <property name="stress.test.src" value="${basedir}/tools/stress/test/unit" />
    <property name="stress.build.classes" value="${build.classes}/stress" />
    <property name="stress.test.classes" value="${build.dir}/test/stress-classes" />
	<property name="stress.manifest" value="${stress.build.classes}/MANIFEST.MF" />

    <target name="stress-build-test" depends="stress-build" description="Compile stress tests">
        <javac debug="true" debuglevel="${debuglevel}" destdir="${stress.test.classes}"
               source="${source.version}" target="${target.version}"
               includeantruntime="false" encoding="utf-8">
            <classpath>
                <path refid="cassandra.classpath.test"/>
                <pathelement location="${stress.build.classes}" />
            </classpath>
            <src path="${stress.test.src}"/>
        </javac>
    </target>

    <target name="stress-build" depends="build" description="build stress tool">
        <antcall target="_stress_build"/>
    </target>

    <target name="_stress_build">
    	<mkdir dir="${stress.build.classes}" />
        <javac compiler="modern" debug="true" debuglevel="${debuglevel}"
               source="${source.version}" target="${target.version}"
               encoding="utf-8" destdir="${stress.build.classes}" includeantruntime="true">
            <src path="${stress.build.src}" />
            <classpath>
                <path refid="cassandra.classpath" />
            </classpath>
        </javac>
        <copy todir="${stress.build.classes}">
            <fileset dir="${stress.build.src}/resources" />
        </copy>
    </target>

    <target name="stress-test" depends="maybe-build-test" description="Runs stress tests">
        <testmacro inputdir="${stress.test.src}"
                       timeout="${test.timeout}">
        </testmacro>
    </target>

    <!-- Use this with an FQDN for test class, and an optional csv list of methods like this:
      ant stress-test-some -Dtest.name=org.apache.cassandra.stress.generate.DistributionGaussianTest
      ant stress-test-some -Dtest.name=org.apache.cassandra.stress.generate.DistributionGaussianTest -Dtest.methods=simpleGaussian
    -->
    <target name="stress-test-some" depends="maybe-build-test" description="Runs stress tests">
        <testmacro inputdir="${stress.test.src}"
                       timeout="${test.timeout}">
          <test unless:blank="${test.methods}" name="${test.name}" methods="${test.methods}" outfile="build/test/output/TEST-${test.name}-${test.methods}"/>
          <test if:blank="${test.methods}" name="${test.name}" outfile="build/test/output/TEST-${test.name}"/>
        </testmacro>
    </target>

    <!--
        fqltool build file
        -->
    <property name="fqltool.build.src" value="${basedir}/tools/fqltool/src" />
    <property name="fqltool.test.src" value="${basedir}/tools/fqltool/test/unit" />
    <property name="fqltool.build.classes" value="${build.classes}/fqltool" />
    <property name="fqltool.test.classes" value="${build.dir}/test/fqltool-classes" />
    <property name="fqltool.manifest" value="${fqltool.build.classes}/MANIFEST.MF" />

    <target name="fqltool-build-test" depends="fqltool-build" description="Compile fqltool tests">
        <javac debug="true" debuglevel="${debuglevel}" destdir="${fqltool.test.classes}"
               source="${source.version}" target="${target.version}"
               includeantruntime="false" encoding="utf-8">
            <classpath>
                <path refid="cassandra.classpath.test"/>
                <pathelement location="${fqltool.build.classes}" />
            </classpath>
            <src path="${fqltool.test.src}"/>
        </javac>
    </target>

    <target name="fqltool-build" depends="build" description="build fqltool">
        <antcall target="_fqltool_build"/>
    </target>

    <target name="_fqltool_build">
    	<mkdir dir="${fqltool.build.classes}" />
        <javac compiler="modern" debug="true" debuglevel="${debuglevel}"
               source="${source.version}" target="${target.version}"
               encoding="utf-8" destdir="${fqltool.build.classes}" includeantruntime="true">
            <src path="${fqltool.build.src}" />
            <classpath>
                <path refid="cassandra.classpath" />
            </classpath>
        </javac>
    </target>

    <target name="fqltool-test" depends="fqltool-build-test, maybe-build-test" description="Runs fqltool tests">
        <testmacro inputdir="${fqltool.test.src}"
                       timeout="${test.timeout}">
        </testmacro>
    </target>

	<target name="_write-poms" depends="maven-declare-dependencies">
	    <artifact:writepom pomRefId="parent-pom" file="${build.dir}/${final.name}-parent.pom"/>
	    <artifact:writepom pomRefId="all-pom" file="${build.dir}/${final.name}.pom"/>
	    <artifact:writepom pomRefId="build-deps-pom" file="${build.dir}/tmp-${final.name}-deps.pom"/>
	</target>

	<target name="write-poms" unless="without.maven">
	    <antcall target="_write-poms" />
	</target>

    <!--
        The jar target makes cassandra.jar output.
    -->
    <target name="_main-jar"
            depends="build"
            description="Assemble DSE DB JAR files">
      <mkdir dir="${build.classes.main}/META-INF" />
      <copy file="LICENSE.txt"
            tofile="${build.classes.main}/META-INF/LICENSE.txt"/>
      <copy file="NOTICE.txt"
            tofile="${build.classes.main}/META-INF/NOTICE.txt"/>

      <!-- Main Jar -->
      <jar jarfile="${build.dir}/${final.name}.jar">
        <fileset dir="${build.classes.main}">
        </fileset>
        <manifest>
        <!-- <section name="org/apache/cassandra/infrastructure"> -->
          <attribute name="Multi-Release" value="true"/>
          <attribute name="Implementation-Title" value="DSE DB"/>
          <attribute name="Implementation-Version" value="${version}"/>
          <attribute name="Implementation-Vendor" value="DataStax"/>
        <!-- </section> -->
        </manifest>
      </jar>
    </target>
    <target name="jar"
            depends="_main-jar,build-test,stress-build,fqltool-build,write-poms"
            description="Assemble DSE DB JAR files">
      <!-- Stress jar -->
      <manifest file="${stress.manifest}">
        <attribute name="Built-By" value="Pavel Yaskevich"/>
        <attribute name="Main-Class" value="org.apache.cassandra.stress.Stress"/>
      </manifest>
      <mkdir dir="${stress.build.classes}/META-INF" />
      <mkdir dir="${build.dir}/tools/lib/" />
      <jar destfile="${build.dir}/tools/lib/stress.jar" manifest="${stress.manifest}">
        <fileset dir="${stress.build.classes}"/>
      </jar>
      <!-- fqltool jar -->
      <manifest file="${fqltool.manifest}">
        <attribute name="Built-By" value="Marcus Eriksson"/>
        <attribute name="Main-Class" value="org.apache.cassandra.fqltool.FullQueryLogTool"/>
      </manifest>
      <mkdir dir="${fqltool.build.classes}/META-INF" />
      <mkdir dir="${build.dir}/tools/lib/" />
      <jar destfile="${build.dir}/tools/lib/fqltool.jar" manifest="${fqltool.manifest}">
        <fileset dir="${fqltool.build.classes}"/>
      </jar>
    </target>

    <!--
        The javadoc-jar target makes cassandra-javadoc.jar output required for publishing to Maven central repository.
    -->
    <target name="javadoc-jar" depends="javadoc" unless="no-javadoc" description="Assemble DSE DB JavaDoc JAR file">
      <jar jarfile="${build.dir}/${final.name}-javadoc.jar" basedir="${javadoc.dir}"/>
      <!-- javadoc task always rebuilds so might as well remove the generated docs to prevent
           being pulled into the distribution by accident -->
      <delete quiet="true" dir="${javadoc.dir}"/>
    </target>

    <!--
        The sources-jar target makes cassandra-sources.jar output required for publishing to Maven central repository.
    -->
    <target name="sources-jar" depends="init" description="Assemble DSE DB Sources JAR file">
      <jar jarfile="${build.dir}/${final.name}-sources.jar">
        <fileset dir="${build.src.java}" defaultexcludes="yes">
          <include name="org/apache/**/*.java"/>
        </fileset>
        <fileset dir="${build.src.gen-java}" defaultexcludes="yes">
          <include name="org/apache/**/*.java"/>
        </fileset>
      </jar>
    </target>

    <target name="_artifacts-init" depends="jar">
      <mkdir dir="${dist.dir}"/>
      <!-- fix the control linefeed so that builds on windows works on linux -->
      <fixcrlf srcdir="bin" includes="**/*" eol="lf" eof="remove" />
      <fixcrlf srcdir="conf" includes="**/*" eol="lf" eof="remove" />
      <fixcrlf srcdir="tools/bin" includes="**/*" eol="lf" eof="remove" />
      <copy todir="${dist.dir}/lib">
        <fileset dir="${build.lib}"/>
        <fileset dir="${build.dir}">
          <include name="${final.name}.jar" />
        </fileset>
      </copy>
      <copy todir="${dist.dir}/doc" failonerror="false">
        <fileset dir="doc">
          <include name="cql3/CQL.html" />
          <include name="cql3/CQL.css" />
          <include name="SASI.md" />
        </fileset>
      </copy>
      <copy todir="${dist.dir}/doc/html" failonerror="false">
        <fileset dir="doc" />
        <globmapper from="build/html/*" to="*"/>
      </copy>
      <copy todir="${dist.dir}/bin">
        <fileset dir="bin"/>
      </copy>
      <copy todir="${dist.dir}/conf">
        <fileset dir="conf"/>
      </copy>
      <copy todir="${dist.dir}/pylib">
        <fileset dir="pylib">
          <include name="**" />
          <exclude name="**/*.pyc" />
        </fileset>
      </copy>
      <copy todir="${dist.dir}/">
        <fileset dir="${basedir}">
          <include name="*.txt" />
        </fileset>
      </copy>
      <copy todir="${dist.dir}/tools/bin">
        <fileset dir="${basedir}/tools/bin"/>
      </copy>
      <copy todir="${dist.dir}/tools/">
        <fileset dir="${basedir}/tools/">
            <include name="*.yaml"/>
	</fileset>
      </copy>
      <copy todir="${dist.dir}/tools/lib">
        <fileset dir="${build.dir}/tools/lib/">
            <include name="*.jar" />
        </fileset>
      </copy>
    </target>

    <!-- creates release tarballs -->
    <target name="artifacts" depends="_artifacts-init,eclipse-warnings,gen-doc,sources-jar,javadoc-jar"
            description="Create DSE DB release artifacts">
      <tar compression="gzip" longfile="gnu"
        destfile="${build.dir}/${final.name}-bin.tar.gz">

        <!-- Everything but bin/ (default mode) -->
        <tarfileset dir="${dist.dir}" prefix="${final.name}">
          <include name="**"/>
          <exclude name="bin/*" />
          <exclude name="tools/bin/*"/>
        </tarfileset>
        <!-- Shell includes in bin/ (default mode) -->
        <tarfileset dir="${dist.dir}" prefix="${final.name}">
          <include name="bin/*.in.sh" />
          <include name="tools/bin/*.in.sh" />
        </tarfileset>
        <!-- Executable scripts in bin/ -->
        <tarfileset dir="${dist.dir}" prefix="${final.name}" mode="755">
          <include name="bin/*"/>
          <include name="tools/bin/*"/>
          <exclude name="bin/*.in.sh" />
          <exclude name="tools/bin/*.in.sh" />
        </tarfileset>
      </tar>

      <tar compression="gzip" longfile="gnu"
           destfile="${build.dir}/${final.name}-src.tar.gz">

        <tarfileset dir="${basedir}"
                    prefix="${final.name}-src">
          <include name="**"/>
          <exclude name="build/**" />
          <exclude name="lib/**" />
          <exclude name="src/gen-java/**" />
          <exclude name=".git/**" />
          <exclude name="venv/**" />
          <exclude name="src/resources/org/apache/cassandra/config/version.properties" />
          <exclude name="conf/hotspot_compiler" />
          <exclude name="doc/cql3/CQL.html" />
          <exclude name="doc/build/**" />
          <exclude name="bin/*" /> <!-- handled separately below -->
          <exclude name="tools/bin/*" /> <!-- handled separately below -->
          <!-- exclude python generated files -->
          <exclude name="**/__pycache__/**" />
          <!-- exclude Eclipse files -->
          <exclude name=".project" />
          <exclude name=".classpath" />
          <exclude name=".settings/**" />
          <exclude name=".externalToolBuilders/**" />
          <!-- exclude NetBeans files -->
          <exclude name="ide/nbproject/private/**" />
        </tarfileset>

        <!-- python driver -->
        <tarfileset dir="${basedir}" prefix="${final.name}-src">
          <include name="lib/cassandra-driver-internal-only-**" />
        </tarfileset>

        <!-- Shell includes in bin/ and tools/bin/ -->
        <tarfileset dir="${basedir}" prefix="${final.name}-src">
          <include name="bin/*.in.sh" />
          <include name="tools/bin/*.in.sh" />
        </tarfileset>
        <!-- Everything else (assumed to be scripts), is executable -->
        <tarfileset dir="${basedir}" prefix="${final.name}-src" mode="755">
          <include name="bin/*"/>
          <exclude name="bin/*.in.sh" />
          <include name="tools/bin/*"/>
          <exclude name="tools/bin/*.in.sh" />
        </tarfileset>
      </tar>

      <checksum forceOverwrite="yes" todir="${build.dir}" fileext=".sha256" algorithm="SHA-256">
        <fileset dir="${build.dir}">
          <include name="${final.name}-bin.tar.gz" />
          <include name="${final.name}-src.tar.gz" />
        </fileset>
      </checksum>
      <checksum forceOverwrite="yes" todir="${build.dir}" fileext=".sha512" algorithm="SHA-512">
        <fileset dir="${build.dir}">
          <include name="${final.name}-bin.tar.gz" />
          <include name="${final.name}-src.tar.gz" />
        </fileset>
      </checksum>
    </target>

  <target name="build-jmh" depends="build-test, jar" description="Create JMH uber jar">
      <jar jarfile="${build.test.dir}/deps.jar">
          <zipgroupfileset dir="${test.lib}/jars">
              <include name="*jmh*.jar"/>
              <include name="junit*.jar"/>
              <include name="jopt*.jar"/>
              <include name="commons*.jar"/>
              <include name="junit*.jar"/>
              <include name="hamcrest*.jar"/>
          </zipgroupfileset>
          <zipgroupfileset dir="${build.lib}" includes="*.jar"/>
      </jar>
      <jar jarfile="${build.test.dir}/benchmarks.jar">
          <manifest>
              <attribute name="Main-Class" value="org.openjdk.jmh.Main"/>
          </manifest>
          <zipfileset src="${build.test.dir}/deps.jar" excludes="META-INF/*.SF" />
          <fileset dir="${build.classes.main}"/>
          <fileset dir="${test.classes}"/>
          <fileset dir="${test.conf}" />
      </jar>
  </target>

  <!-- Wrapper of build-test without dependencies, so both that target and its dependencies are skipped if the property
    no-build-test is true. This is meant to be used to run tests without actually building them, provided that they have
    been built before. All test targets depend on this, so one can run them using the no-build-test property.
    For example:

    ant test -Dno-build-test=true
    ant test -Dtest.name=StorageServiceServerTest -Dno-build-test=true
    ant testsome -Dtest.name=org.apache.cassandra.service.StorageServiceServerTest -Dno-build-test=true

    The property is false by default, so if it's not specified the tests would be built with all their dependencies.
    See CASSANDRA-16625 and CASSANDRA-18000 for further details.
     -->
  <target name="maybe-build-test" unless="no-build-test">
    <antcall target="build-test" inheritRefs="true"/>
  </target>

  <target name="build-test" depends="_main-jar,stress-build-test,fqltool-build,resolver-dist-lib"
          description="Compile test classes">
    <antcall target="_build-test"/>
  </target>

  <target name="_build-test">
    <javac
     compiler="modern"
     debug="true"
     debuglevel="${debuglevel}"
     destdir="${test.classes}"
     includeantruntime="true"
     source="${source.version}"
     target="${target.version}"
     encoding="utf-8">
     <classpath>
        <path refid="cassandra.classpath.test"/>
        <pathelement location="${fqltool.build.classes}"/>
     </classpath>
     <compilerarg value="-XDignore.symbol.file"/>
     <compilerarg line="${jdk11-javac-exports}"/>
     <src path="${test.anttasks.src}"/>
     <src path="${test.unit.src}"/>
     <src path="${test.long.src}"/>
     <src path="${test.burn.src}"/>
     <src path="${test.memory.src}"/>
     <src path="${test.microbench.src}"/>
     <src path="${test.distributed.src}"/>
    </javac>

    <checktestnameshelper/>

    <!-- Non-java resources needed by the test suite -->
    <copy todir="${test.classes}">
      <fileset dir="${test.resources}"/>
    </copy>
  </target>

  <macrodef name="checktestnameshelper">
    <sequential>
      <taskdef name="test-name-check_" classname="org.apache.cassandra.anttasks.TestNameCheckTask" classpath="${test.classes}">
        <classpath>
          <path refid="cassandra.classpath.test"/>
          <path location="${fqltool.build.classes}"/>
        </classpath>
      </taskdef>
      <test-name-check_/>
    </sequential>
  </macrodef>

  <!-- Run tests separately and report errors after and generate a junit report -->
  <macrodef name="testhelper">
    <attribute name="testdelegate"/>
    <sequential>
      <testhelper_ testdelegate="@{testdelegate}"/>
      <fail message="Some test(s) failed.">
        <condition>
            <and>
            <isset property="testfailed"/>
            <not>
              <isset property="ant.test.failure.ignore"/>
            </not>
          </and>
        </condition>
      </fail>
    </sequential>
  </macrodef>

  <!-- Run a list of junit tasks but don't track errors or generate a report after
       If a test fails the testfailed property will be set. All the tests are run using the testdelegate
       macro that is specified as an attribute and they will be run sequentially in this ant process -->
  <scriptdef name="testhelper_" language="javascript">
    <attribute name="testdelegate"/>
    <![CDATA[
        sep = project.getProperty("path.separator");
        all = project.getProperty("all-test-classes").split(sep);
        var p = project.createTask('sequential');
        for (i = 0; i < all.length; i++) {
            if (all[i] == undefined) continue;
            task = project.createTask( attributes.get("testdelegate") );
            task.setDynamicAttribute( "test.file.list", "" + all[i]);
            p.addTask(task);
        }
        p.perform();
    ]]>
  </scriptdef>

  <!-- Defines how to run a set of tests. If you change the defaults for attributes
       you should also update them in testmacro.,
       The two are split because the helper doesn't generate
       a junit report or fail on errors -->
  <macrodef name="testmacrohelper">
    <attribute name="inputdir" />
    <attribute name="timeout" default="${test.timeout}" />
    <attribute name="forkmode" default="perTest"/>
    <element name="optjvmargs" implicit="true" optional="true" />
    <attribute name="filter" default="**/${test.name}.java"/>
    <attribute name="exclude" default="" />
    <attribute name="filelist" default="" />
    <attribute name="testtag" default=""/>
    <attribute name="usejacoco" default="no"/>
    <attribute name="showoutput" default="false"/>

    <sequential>
        <condition property="tag" value="@{testtag}${repetition}" else="@{testtag}">
            <isset property="repetition"/>
        </condition>

        <condition property="additionalagent"
                 value="-javaagent:${build.dir.lib}/jars/jacocoagent.jar=destfile=${jacoco.partialexecfile}"
                 else="">
        <istrue value="${usejacoco}"/>
      </condition>
      <taskdef name="junit-timeout" classname="org.apache.cassandra.JStackJUnitTask">
        <classpath>
          <pathelement location="${test.classes}"/>
        </classpath>
      </taskdef>
      <mkdir dir="${build.test.dir}/cassandra"/>
      <mkdir dir="${build.test.dir}/output"/>
      <mkdir dir="${build.test.dir}/output/${tag}"/>
      <junit-timeout fork="on" forkmode="@{forkmode}" failureproperty="testfailed" maxmemory="1024m" timeout="@{timeout}" showoutput="@{showoutput}">
        <formatter classname="org.apache.cassandra.CassandraXMLJUnitResultFormatter" extension=".xml" usefile="true"/>
        <formatter classname="org.apache.cassandra.CassandraBriefJUnitResultFormatter" usefile="false"/>
        <jvmarg value="-Dstorage-config=${test.conf}"/>
        <jvmarg value="-Djava.awt.headless=true"/>
        <!-- Cassandra 3.0+ needs <jvmarg line="... ${additionalagent}" /> here! (not value=) -->
        <jvmarg line="-javaagent:${build.lib}/jamm-${jamm.version}.jar ${additionalagent}" />
        <jvmarg value="-ea"/>
        <jvmarg value="-Djava.io.tmpdir=${tmp.dir}"/>
        <jvmarg value="-Dcassandra.debugrefcount=true"/>
        <jvmarg value="-Xss256k"/>
        <!-- When we do classloader manipulation SoftReferences can cause memory leaks
             that can OOM our test runs. The next two settings informs our GC
             algorithm to limit the metaspace size and clean up SoftReferences
             more aggressively rather than waiting. See CASSANDRA-14922 for more details.
        -->
        <jvmarg value="-XX:SoftRefLRUPolicyMSPerMB=0" />
        <jvmarg value="-XX:ActiveProcessorCount=${cassandra.test.processorCount}" />
        <jvmarg value="-Dcassandra.test.driver.connection_timeout_ms=${test.driver.connection_timeout_ms}"/>
        <jvmarg value="-Dcassandra.test.driver.read_timeout_ms=${test.driver.read_timeout_ms}"/>
        <jvmarg value="-Dcassandra.memtable_row_overhead_computation_step=100"/>
        <jvmarg value="-Dcassandra.test.use_prepared=${cassandra.test.use_prepared}"/>
        <jvmarg value="-Dcassandra.test.flush_local_schema_changes=${cassandra.test.flush_local_schema_changes}"/>
        <jvmarg value="-Dcassandra.test.messagingService.nonGracefulShutdown=${cassandra.test.messagingService.nonGracefulShutdown}"/>
        <jvmarg value="${noverify-arg}"/>

        <jvmarg value="-Dcassandra.test.sstableformatdevelopment=true"/>
        <!-- The first time SecureRandom initializes can be slow if it blocks on /dev/random -->
        <jvmarg value="-Djava.security.egd=file:/dev/urandom" />
        <jvmarg value="-Dcassandra.testtag=${tag}"/>
        <jvmarg value="-Dcassandra.keepBriefBrief=${cassandra.keepBriefBrief}" />
        <jvmarg value="-Dcassandra.strict.runtime.checks=true" />
        <jvmarg value="-Dcassandra.test.flush_local_schema_changes=${cassandra.test.flush_local_schema_changes}"/>
        <jvmarg value="-Dcassandra.test.messagingService.nonGracefulShutdown=${cassandra.test.messagingService.nonGracefulShutdown}"/>
        <jvmarg value="-Dcassandra.use_nix_recursive_delete=${cassandra.use_nix_recursive_delete}"/>
        <jvmarg line="${java11-jvmargs}"/>
        <!-- disable shrinks in quicktheories CASSANDRA-15554 -->
        <jvmarg value="-DQT_SHRINKS=0"/>
        <jvmarg value="-Dcassandra.disable_tcactive_openssl=true" />
        <jvmarg value="-Dcassandra.use_nix_recursive_delete=true"/>
        <jvmarg value="-Dcassandra.test.fail_on_forbidden_log_entries=${cassandra.test.fail_on_forbidden_log_entries}"/>
        <jvmarg line="${test-jvmargs}" />
        <optjvmargs/>
        <!-- Uncomment to debug unittest, attach debugger to port 1416 -->
        <!--
        <jvmarg line="-agentlib:jdwp=transport=dt_socket,address=localhost:1416,server=y,suspend=y" />
        -->
        <classpath>
          <pathelement path="${java.class.path}"/>
          <pathelement location="${stress.build.classes}"/>
          <pathelement location="${fqltool.build.classes}"/>
          <path refid="cassandra.classpath.test" />
          <pathelement location="${test.classes}"/>
          <pathelement location="${stress.test.classes}"/>
          <pathelement location="${fqltool.test.classes}"/>
          <pathelement location="${test.conf}"/>
          <fileset dir="${test.lib}">
            <include name="**/*.jar" />
              <exclude name="**/ant-*.jar"/>
          </fileset>
        </classpath>
        <batchtest todir="${build.test.dir}/output/${tag}">
            <fileset dir="@{inputdir}" includes="@{filter}" excludes="@{exclude}"/>
            <filelist dir="@{inputdir}" files="@{filelist}"/>
        </batchtest>
      </junit-timeout>

      <delete quiet="true" failonerror="false" dir="${build.test.dir}/cassandra/commitlog"/>
      <delete quiet="true" failonerror="false" dir="${build.test.dir}/cassandra/cdc_raw"/>
      <delete quiet="true" failonerror="false" dir="${build.test.dir}/cassandra/data"/>
      <delete quiet="true" failonerror="false" dir="${build.test.dir}/cassandra/ssl_upload_tables"/>
      <delete quiet="true" failonerror="false" dir="${build.test.dir}/cassandra/system_data"/>
      <delete quiet="true" failonerror="false" dir="${build.test.dir}/cassandra/saved_caches"/>
      <delete quiet="true" failonerror="false" dir="${build.test.dir}/cassandra/hints"/>
    </sequential>
  </macrodef>

  <target name="testold" depends="maybe-build-test" description="Execute unit tests">
    <testmacro inputdir="${test.unit.src}" timeout="${test.timeout}">
      <jvmarg value="-Dlegacy-sstable-root=${test.data}/legacy-sstables"/>
      <jvmarg value="-Dinvalid-legacy-sstable-root=${test.data}/invalid-legacy-sstables"/>
      <jvmarg value="-Dcassandra.ring_delay_ms=1000"/>
      <jvmarg value="-Dcassandra.tolerate_sstable_size=true"/>
      <jvmarg value="-Dcassandra.skip_sync=true" />
    </testmacro>
    <fileset dir="${test.unit.src}" />
  </target>

  <!-- Will not generate a junit report or fail on error  -->
  <macrodef name="testlist">
    <attribute name="test.file.list"/>
    <sequential>
      <testmacrohelper inputdir="${test.dir}/${test.classlistprefix}" filelist="@{test.file.list}" exclude="**/*.java" timeout="${test.timeout}">
        <jvmarg value="-Dlegacy-sstable-root=${test.data}/legacy-sstables"/>
        <jvmarg value="-Dinvalid-legacy-sstable-root=${test.data}/invalid-legacy-sstables"/>
        <jvmarg value="-Dcassandra.ring_delay_ms=1000"/>
        <jvmarg value="-Dcassandra.tolerate_sstable_size=true"/>
        <jvmarg value="-Dcassandra.skip_sync=true" />
        <jvmarg value="-Dlogback.configurationFile=file://${test.logback.configurationFile}"/>
      </testmacrohelper>
    </sequential>
  </macrodef>

  <!-- Will not generate a junit report  -->
  <macrodef name="testlist-compression">
    <attribute name="test.file.list" />
    <sequential>
      <property name="compressed_yaml" value="${build.test.dir}/cassandra.compressed.yaml"/>
      <concat destfile="${compressed_yaml}">
          <fileset file="${test.conf}/cassandra.yaml"/>
          <fileset file="${test.conf}/commitlog_compression_${test.compression.algo}.yaml"/>
      </concat>
      <testmacrohelper inputdir="${test.unit.src}" filelist="@{test.file.list}"
                       exclude="**/*.java" timeout="${test.timeout}" testtag="compression">
        <jvmarg value="-Dlegacy-sstable-root=${test.data}/legacy-sstables"/>
        <jvmarg value="-Dinvalid-legacy-sstable-root=${test.data}/invalid-legacy-sstables"/>
        <jvmarg value="-Dcassandra.test.compression=true"/>
        <jvmarg value="-Dcassandra.test.compression.algo=${test.compression.algo}"/>
        <jvmarg value="-Dcassandra.ring_delay_ms=1000"/>
        <jvmarg value="-Dcassandra.tolerate_sstable_size=true"/>
        <jvmarg value="-Dcassandra.config=file:///${compressed_yaml}"/>
        <jvmarg value="-Dcassandra.skip_sync=true" />
        <jvmarg value="-Dlogback.configurationFile=file://${test.logback.configurationFile}"/>
      </testmacrohelper>
    </sequential>
  </macrodef>

  <macrodef name="testlist-cdc">
    <attribute name="test.file.list" />
    <sequential>
      <property name="cdc_yaml" value="${build.test.dir}/cassandra.cdc.yaml"/>
      <concat destfile="${cdc_yaml}">
        <fileset file="${test.conf}/cassandra.yaml"/>
        <fileset file="${test.conf}/cdc.yaml"/>
      </concat>
      <testmacrohelper inputdir="${test.unit.src}" filelist="@{test.file.list}"
                       exclude="**/*.java" timeout="${test.timeout}" testtag="cdc">
        <jvmarg value="-Dlegacy-sstable-root=${test.data}/legacy-sstables"/>
        <jvmarg value="-Dinvalid-legacy-sstable-root=${test.data}/invalid-legacy-sstables"/>
        <jvmarg value="-Dcassandra.ring_delay_ms=1000"/>
        <jvmarg value="-Dcassandra.tolerate_sstable_size=true"/>
        <jvmarg value="-Dcassandra.config=file:///${cdc_yaml}"/>
        <jvmarg value="-Dcassandra.skip_sync=true" />
        <jvmarg value="-Dlogback.configurationFile=file://${test.logback.configurationFile}"/>
      </testmacrohelper>
    </sequential>
  </macrodef>

  <macrodef name="testlist-bigtable">
    <attribute name="test.file.list"/>
    <sequential>
      <property name="bigtable_yaml" value="${build.test.dir}/cassandra.bigtable.yaml"/>
      <concat destfile="${bigtable_yaml}">
        <fileset file="${test.conf}/cassandra.yaml"/>
        <fileset file="${test.conf}/bigtable.yaml"/>
      </concat>

      <testmacrohelper inputdir="${test.unit.src}" filelist="@{test.file.list}"
                       exclude="**/*.java" timeout="${test.timeout}" testtag="bigtable">
        <jvmarg value="-Dlegacy-sstable-root=${test.data}/legacy-sstables"/>
        <jvmarg value="-Dinvalid-legacy-sstable-root=${test.data}/invalid-legacy-sstables"/>
        <jvmarg value="-Dcassandra.ring_delay_ms=1000"/>
        <jvmarg value="-Dcassandra.tolerate_sstable_size=true"/>
        <jvmarg value="-Dcassandra.skip_sync=true" />
        <jvmarg value="-Dcassandra.sstable.format.default=big" />
        <jvmarg value="-Dcassandra.config=file:///${bigtable_yaml}"/>
        <jvmarg value="-Dlogback.configurationFile=file://${test.logback.configurationFile}"/>
      </testmacrohelper>
    </sequential>
  </macrodef>

    <macrodef name="testlist-nocursor">
        <attribute name="test.file.list"/>
        <attribute name="testlist.offset"/>
        <sequential>
            <testmacrohelper inputdir="${test.dir}/${test.classlistprefix}" filelist="@{test.file.list}" poffset="@{testlist.offset}"
                             exclude="**/*.java" timeout="${test.timeout}" testtag="nocursor">
                <jvmarg value="-Dlegacy-sstable-root=${test.data}/legacy-sstables"/>
                <jvmarg value="-Dinvalid-legacy-sstable-root=${test.data}/invalid-legacy-sstables"/>
                <jvmarg value="-Dcassandra.ring_delay_ms=1000"/>
                <jvmarg value="-Dcassandra.tolerate_sstable_size=true"/>
                <jvmarg value="-Dcassandra.skip_sync=true" />
                <jvmarg value="-Dcassandra.allow_cursor_compaction=false" />
                <jvmarg value="-Dlogback.configurationFile=file://${test.logback.configurationFile}"/>
            </testmacrohelper>
        </sequential>
    </macrodef>

    <macrodef name="testlist-system-keyspace-directory">
    <attribute name="test.file.list" />
    <sequential>
      <property name="system_keyspaces_directory_yaml" value="${build.test.dir}/cassandra.system.yaml"/>
      <concat destfile="${system_keyspaces_directory_yaml}">
        <fileset file="${test.conf}/cassandra.yaml"/>
        <fileset file="${test.conf}/system_keyspaces_directory.yaml"/>
      </concat>
      <testmacrohelper inputdir="${test.unit.src}" filelist="@{test.file.list}"
                       exclude="**/*.java" timeout="${test.timeout}" testtag="system_keyspace_directory">
        <jvmarg value="-Dlegacy-sstable-root=${test.data}/legacy-sstables"/>
        <jvmarg value="-Dinvalid-legacy-sstable-root=${test.data}/invalid-legacy-sstables"/>
        <jvmarg value="-Dcassandra.ring_delay_ms=1000"/>
        <jvmarg value="-Dcassandra.tolerate_sstable_size=true"/>
        <jvmarg value="-Dcassandra.config=file:///${system_keyspaces_directory_yaml}"/>
        <jvmarg value="-Dcassandra.skip_sync=true" />
        <jvmarg value="-Dlogback.configurationFile=file://${test.logback.configurationFile}"/>
      </testmacrohelper>
    </sequential>
  </macrodef>

  <macrodef name="testlist-sai-legacy">
    <attribute name="test.file.list" />
    <sequential>
        <testmacrohelper inputdir="${test.unit.src}" filelist="@{test.file.list}"
                         exclude="**/*.java" timeout="${test.timeout}" >
            <jvmarg value="-Dlegacy-sstable-root=${test.data}/legacy-sstables"/>
            <jvmarg value="-Dinvalid-legacy-sstable-root=${test.data}/invalid-legacy-sstables"/>
            <jvmarg value="-Dcassandra.ring_delay_ms=1000"/>
            <jvmarg value="-Dcassandra.tolerate_sstable_size=true"/>
            <jvmarg value="-Dcassandra.sai.latest.version=aa"/>
            <jvmarg value="-Dcassandra.skip_sync=true" />
            <jvmarg value="-Dlogback.configurationFile=file://${test.logback.configurationFile}"/>
        </testmacrohelper>
    </sequential>
  </macrodef>

    <macrodef name="testlist-sai">
        <attribute name="test.file.list" />
        <sequential>
            <testmacrohelper inputdir="\${test.unit.src}" filelist="@{test.file.list}"
                             exclude="**/*.java" timeout="\${test.timeout}" testtag="sai-legacy">
                <jvmarg value="-Dlegacy-sstable-root=\${test.data}/legacy-sstables"/>
                <jvmarg value="-Dinvalid-legacy-sstable-root=\${test.data}/invalid-legacy-sstables"/>
                <jvmarg value="-Dcassandra.ring_delay_ms=1000"/>
                <jvmarg value="-Dcassandra.tolerate_sstable_size=true"/>
                <jvmarg value="-Dcassandra.skip_sync=true" />
                <jvmarg value="-Dlogback.configurationFile=file://\${test.logback.configurationFile}"/>
            </testmacrohelper>
        </sequential>
    </macrodef>

    <!--
      Run named ant task with jacoco, such as "ant jacoco-run -Dtaskname=test"
      the target run must enable the jacoco agent if usejacoco is 'yes' -->
  <target name="jacoco-run" description="run named task with jacoco instrumentation">
    <condition property="runtask" value="${taskname}" else="test">
      <isset property="taskname"/>
    </condition>
    <antcall target="${runtask}">
      <param name="usejacoco" value="yes"/>
    </antcall>
  </target>

  <!-- Use this with an FQDN for test class, and an optional csv list of methods like this:
    ant testsome -Dtest.name=org.apache.cassandra.service.StorageServiceServerTest -Dtest.methods=testRegularMode,testGetAllRangesEmpty
  -->
  <target name="testsome" depends="maybe-build-test" description="Execute specific unit tests" >
    <testmacro inputdir="${test.unit.src}" timeout="${test.timeout}">
      <test unless:blank="${test.methods}" name="${test.name}" methods="${test.methods}" outfile="build/test/output/TEST-${test.name}-${test.methods}"/>
      <test if:blank="${test.methods}" name="${test.name}" outfile="build/test/output/TEST-${test.name}"/>
      <jvmarg value="-Dlegacy-sstable-root=${test.data}/legacy-sstables"/>
      <jvmarg value="-Dinvalid-legacy-sstable-root=${test.data}/invalid-legacy-sstables"/>
      <jvmarg value="-Dcassandra.ring_delay_ms=1000"/>
      <jvmarg value="-Dcassandra.tolerate_sstable_size=true"/>
      <jvmarg value="-Dcassandra.skip_sync=true" />
    </testmacro>
  </target>

  <!-- Use this with an FQDN for test class, and an optional csv list of methods like this:
    ant long-testsome -Dtest.name=org.apache.cassandra.cql3.ManyRowsTest
    ant long-testsome -Dtest.name=org.apache.cassandra.cql3.ManyRowsTest -Dtest.methods=testLargeCount
  -->
  <target name="long-testsome" depends="maybe-build-test" description="Execute specific long unit tests" >
    <testmacro inputdir="${test.long.src}" timeout="${test.long.timeout}">
      <test unless:blank="${test.methods}" name="${test.name}" methods="${test.methods}"/>
      <test if:blank="${test.methods}" name="${test.name}"/>
      <jvmarg value="-Dcassandra.ring_delay_ms=1000"/>
      <jvmarg value="-Dcassandra.tolerate_sstable_size=true"/>
    </testmacro>
  </target>

  <!-- Use this with an FQDN for test class, and an optional csv list of methods like this:
    ant burn-testsome -Dtest.name=org.apache.cassandra.utils.memory.LongBufferPoolTest
    ant burn-testsome -Dtest.name=org.apache.cassandra.utils.memory.LongBufferPoolTest -Dtest.methods=testPoolAllocateWithRecyclePartially
  -->
  <target name="burn-testsome" depends="maybe-build-test" description="Execute specific burn unit tests" >
    <testmacro inputdir="${test.burn.src}" timeout="${test.burn.timeout}">
      <test unless:blank="${test.methods}" name="${test.name}" methods="${test.methods}"/>
      <test if:blank="${test.methods}" name="${test.name}"/>
      <jvmarg value="-Dlogback.configurationFile=test/conf/logback-burntest.xml"/>
    </testmacro>
  </target>

  <target name="test-compression" depends="maybe-build-test,stress-build" description="Execute unit tests with sstable compression enabled">
    <path id="all-test-classes-path">
      <fileset dir="${test.unit.src}" includes="**/${test.name}.java" />
      <fileset dir="${test.distributed.src}" includes="**/${test.name}.java" />
    </path>
    <property name="all-test-classes" refid="all-test-classes-path"/>
    <testhelper testdelegate="testlist-compression" />
  </target>

  <target name="test-cdc" depends="maybe-build-test" description="Execute unit tests with change-data-capture enabled">
    <path id="all-test-classes-path">
      <fileset dir="${test.unit.src}" includes="**/${test.name}.java" />
    </path>
    <property name="all-test-classes" refid="all-test-classes-path"/>
    <testhelper testdelegate="testlist-cdc" />
  </target>

  <target name="test-bigtable" depends="maybe-build-test" description="Execute unit tests with using legacy sstable format and sequential sstable identifiers">
      <path id="all-test-classes-path">
          <fileset dir="${test.unit.src}" includes="**/${test.name}.java" />
      </path>
      <property name="all-test-classes" refid="all-test-classes-path"/>
      <testhelper testdelegate="testlist-bigtable" />
  </target>

  <target name="test-nocursor" depends="maybe-build-test" description="Execute unit tests with cursor compaction disabled">
      <path id="all-test-classes-path">
          <fileset dir="${test.unit.src}" includes="**/${test.name}.java" />
      </path>
      <property name="all-test-classes" refid="all-test-classes-path"/>
      <testhelper testdelegate="testlist-nocursor" />
  </target>

  <target name="test-system-keyspace-directory" depends="maybe-build-test" description="Execute unit tests with a system keyspaces directory configured">
    <path id="all-test-classes-path">
      <fileset dir="${test.unit.src}" includes="**/${test.name}.java" />
    </path>
    <property name="all-test-classes" refid="all-test-classes-path"/>
    <testhelper testdelegate="testlist-system-keyspace-directory" />
  </target>

  <target name="test-sai-legacy" depends="build-test" description="Execute unit tests using a legacy SAI index format">
    <path id="all-test-classes-path">
        <fileset dir="${test.unit.src}" includes="**/${test.name}.java" />
    </path>
    <property name="all-test-classes" refid="all-test-classes-path"/>
    <testhelper testdelegate="testlist-sai-legacy" />
  </target>

<<<<<<< HEAD
    <target name="test-sai" depends="build-test" description="Execute SAI unit tests">
        <path id="all-test-classes-path">
            <fileset dir="${test.unit.src}" includes="**/sai/**/${test.name}.java"/>
        </path>
        <property name="all-test-classes" refid="all-test-classes-path"/>
        <testhelper testdelegate="testlist-sai-legacy" />
    </target>

    <target name="msg-ser-gen-test" depends="build-test" description="Generates message serializations">
=======
  <target name="msg-ser-gen-test" depends="maybe-build-test" description="Generates message serializations">
>>>>>>> 818a95bb
    <testmacro inputdir="${test.unit.src}"
        timeout="${test.timeout}" filter="**/SerializationsTest.java">
      <jvmarg value="-Dcassandra.test-serialization-writes=True"/>
    </testmacro>
  </target>

  <target name="msg-ser-test" depends="maybe-build-test" description="Tests message serializations">
      <testmacro inputdir="${test.unit.src}" timeout="${test.timeout}"
               filter="**/SerializationsTest.java"/>
  </target>

  <target name="msg-ser-test-7" depends="maybe-build-test" description="Generates message serializations">
    <testmacro inputdir="${test.unit.src}"
        timeout="${test.timeout}" filter="**/SerializationsTest.java">
      <jvmarg value="-Dcassandra.version=0.7"/>
    </testmacro>
  </target>

  <target name="msg-ser-test-10" depends="maybe-build-test" description="Tests message serializations on 1.0 messages">
    <testmacro inputdir="${test.unit.src}"
        timeout="${test.timeout}" filter="**/SerializationsTest.java">
      <jvmarg value="-Dcassandra.version=1.0"/>
    </testmacro>
  </target>

  <target name="test-burn" depends="maybe-build-test" description="Execute functional tests">
    <testmacro inputdir="${test.burn.src}"
               timeout="${test.burn.timeout}">
    </testmacro>
  </target>

  <target name="long-test" depends="maybe-build-test" description="Execute functional tests">
    <testmacro inputdir="${test.long.src}"
               timeout="${test.long.timeout}">
      <jvmarg value="-Dcassandra.ring_delay_ms=1000"/>
      <jvmarg value="-Dcassandra.tolerate_sstable_size=true"/>
    </testmacro>
  </target>

  <target name="test-memory" depends="maybe-build-test" description="Execute functional tests">
      <testmacro inputdir="${test.memory.src}"
                 timeout="${test.memory.timeout}">
          <jvmarg value="-javaagent:${build.dir}/test/lib/jars/java-allocation-instrumenter-${allocation-instrumenter.version}.jar"/>
      </testmacro>
  </target>

  <target name="cql-test" depends="maybe-build-test" description="Execute CQL tests">
    <sequential>
      <echo message="running CQL tests"/>
      <mkdir dir="${build.test.dir}/cassandra"/>
      <mkdir dir="${build.test.dir}/output"/>
      <junit fork="on" forkmode="once" failureproperty="testfailed" maxmemory="1024m" timeout="${test.timeout}">
        <formatter type="brief" usefile="false"/>
        <jvmarg value="-Dstorage-config=${test.conf}"/>
        <jvmarg value="-Djava.awt.headless=true"/>
        <jvmarg value="-javaagent:${build.lib}/jamm-${jamm.version}.jar" />
        <jvmarg value="-ea"/>
        <jvmarg value="-Xss256k"/>
        <jvmarg value="-Dcassandra.memtable_row_overhead_computation_step=100"/>
        <jvmarg value="-Dcassandra.test.use_prepared=${cassandra.test.use_prepared}"/>
        <jvmarg value="-Dcassandra.skip_sync=true" />
        <classpath>
          <path refid="cassandra.classpath.test" />
          <pathelement location="${test.classes}"/>
          <pathelement location="${test.conf}"/>
          <fileset dir="${test.lib}">
            <include name="**/*.jar" />
          </fileset>
        </classpath>
        <batchtest todir="${build.test.dir}/output">
            <fileset dir="${test.unit.src}" includes="**/cql3/*Test.java">
                <contains text="CQLTester" casesensitive="yes"/>
            </fileset>
        </batchtest>
      </junit>
      <fail message="Some CQL test(s) failed.">
        <condition>
            <and>
            <isset property="testfailed"/>
            <not>
              <isset property="ant.test.failure.ignore"/>
            </not>
          </and>
        </condition>
      </fail>
    </sequential>
  </target>

  <!-- Use this with an simple class name for test class, and an optional csv list of methods like this:
      ant cql-test-some -Dtest.name=ListsTest
      ant cql-test-some -Dtest.name=ListsTest -Dtest.methods=testPrecisionTime_getNext_simple
    -->
  <target name="cql-test-some" depends="maybe-build-test" description="Execute specific CQL tests" >
    <sequential>
      <echo message="running ${test.methods} tests from ${test.name}"/>
      <mkdir dir="${build.test.dir}/cassandra"/>
      <mkdir dir="${build.test.dir}/output"/>
      <junit fork="on" forkmode="once" failureproperty="testfailed" maxmemory="1024m" timeout="${test.timeout}">
        <formatter type="brief" usefile="false"/>
        <jvmarg value="-Dstorage-config=${test.conf}"/>
        <jvmarg value="-Djava.awt.headless=true"/>
        <jvmarg value="-javaagent:${build.lib}/jamm-${jamm.version}.jar" />
        <jvmarg value="-ea"/>
        <jvmarg value="-Xss256k"/>
        <jvmarg value="-Dcassandra.test.use_prepared=${cassandra.test.use_prepared}"/>
        <jvmarg value="-Dcassandra.memtable_row_overhead_computation_step=100"/>
        <jvmarg value="-Dcassandra.skip_sync=true" />
        <classpath>
          <path refid="cassandra.classpath.test" />
          <pathelement location="${test.classes}"/>
          <pathelement location="${test.conf}"/>
          <fileset dir="${test.lib}">
            <include name="**/*.jar" />
          </fileset>
        </classpath>
        <test unless:blank="${test.methods}" name="org.apache.cassandra.cql3.${test.name}" methods="${test.methods}" todir="${build.test.dir}/output"/>
        <test if:blank="${test.methods}" name="org.apache.cassandra.cql3.${test.name}" todir="${build.test.dir}/output"/>
      </junit>
    </sequential>
  </target>

  <!-- Use JaCoCo ant extension without needing externally saved lib -->
  <target name="jacoco-init" depends="resolver-init">
    <typedef uri="antlib:org.jacoco.ant" classpathref="jacocoant.classpath"/>
  </target>

  <target name="jacoco-merge" depends="jacoco-init">
    <jacoco:merge destfile="${jacoco.finalexecfile}" xmlns:jacoco="antlib:org.jacoco.ant">
        <fileset dir="${jacoco.export.dir}" includes="*.exec,**/*.exec"/>
    </jacoco:merge>
  </target>

  <target name="jacoco-report" depends="jacoco-merge">
    <jacoco:report xmlns:jacoco="antlib:org.jacoco.ant">
      <executiondata>
        <file file="${jacoco.finalexecfile}" />
      </executiondata>
      <structure name="JaCoCo Cassandara Coverage Report">
        <classfiles>
          <fileset dir="${build.classes.main}">
            <include name="**/*.class"/>
          </fileset>
        </classfiles>
        <sourcefiles encoding="UTF-8">
          <dirset dir="${build.src}">
            <include name="java"/>
            <include name="gen-java"/>
          </dirset>
        </sourcefiles>
      </structure>
      <!-- to produce reports in different formats. -->
      <html destdir="${jacoco.export.dir}" />
      <csv destfile="${jacoco.export.dir}/report.csv" />
      <xml destfile="${jacoco.export.dir}/report.xml" />
    </jacoco:report>
  </target>

  <target name="jacoco-cleanup" description="Destroy JaCoCo exec data and reports">
    <delete file="${jacoco.partialexecfile}"/>
    <delete dir="${jacoco.export.dir}"/>
  </target>

  <target name="javadoc" depends="build" description="Create javadoc" unless="no-javadoc">
    <create-javadoc destdir="${javadoc.dir}">
      <filesets>
        <fileset dir="${build.src.java}" defaultexcludes="yes">
          <include name="org/apache/**/*.java"/>
        </fileset>
      </filesets>
    </create-javadoc>
   </target>

  <!-- Run tests and reports errors and generates a junit report after -->
  <macrodef name="testmacro">
    <attribute name="inputdir" />
    <attribute name="timeout" default="${test.timeout}" />
    <attribute name="forkmode" default="perTest"/>
    <attribute name="showoutput" default="true"/>
    <element name="optjvmargs" implicit="true" optional="true" />
    <attribute name="filter" default="**/${test.name}.java"/>
    <attribute name="exclude" default="" />
    <attribute name="filelist" default="" />
    <attribute name="testtag" default=""/>

    <sequential>
      <testmacrohelper inputdir="@{inputdir}" timeout="@{timeout}"
                       forkmode="@{forkmode}" filter="@{filter}"
                       exclude="@{exclude}" filelist="@{filelist}"
                       testtag="@{testtag}" showoutput="false" >
          <optjvmargs/>
      </testmacrohelper>
      <fail message="Some test(s) failed.">
        <condition>
            <and>
            <isset property="testfailed"/>
            <not>
              <isset property="ant.test.failure.ignore"/>
            </not>
          </and>
        </condition>
      </fail>
    </sequential>
  </macrodef>

  <target name="test" depends="maybe-build-test" description="Test Runner">
    <path id="all-test-classes-path">
      <fileset dir="${test.unit.src}" includes="**/${test.name}.java" excludes="**/distributed/test/UpgradeTest*.java" />
    </path>
    <property name="all-test-classes" refid="all-test-classes-path"/>
    <testhelper testdelegate="testlist"/>
  </target>

  <target name="generate-test-report" description="Generates JUnit's HTML report from results already in build/output">
      <junitreport todir="${build.test.dir}">
        <fileset dir="${build.test.dir}/output">
          <include name="**/TEST-*.xml"/>
        </fileset>
        <report format="frames" todir="${build.test.dir}/junitreport"/>
      </junitreport>
  </target>

  <!-- run a list of tests as provided in -Dtest.classlistfile (or default of 'testnames.txt')
  The class list file should be one test class per line, with the path starting after test/unit
  e.g. org/apache/cassandra/hints/HintMessageTest.java -->
  <target name="testclasslist" depends="maybe-build-test" description="Run tests given in file -Dtest.classlistfile (one-class-per-line, e.g. org/apache/cassandra/db/SomeTest.java)">
    <path id="all-test-classes-path">
      <fileset dir="${test.dir}/${test.classlistprefix}" includesfile="${test.classlistfile}"/>
    </path>
    <property name="all-test-classes" refid="all-test-classes-path"/>
    <testhelper testdelegate="testlist"/>
  </target>
  <target name="testclasslist-compression" depends="maybe-build-test" description="Run tests given in file -Dtest.classlistfile (one-class-per-line, e.g. org/apache/cassandra/db/SomeTest.java)">
      <path id="all-test-classes-path">
          <fileset dir="${test.dir}/${test.classlistprefix}" includesfile="${test.classlistfile}"/>
      </path>
      <property name="all-test-classes" refid="all-test-classes-path"/>
      <testhelper testdelegate="testlist-compression"/>
  </target>
  <target name="testclasslist-cdc" depends="maybe-build-test" description="Run tests given in file -Dtest.classlistfile (one-class-per-line, e.g. org/apache/cassandra/db/SomeTest.java)">
      <path id="all-test-classes-path">
          <fileset dir="${test.dir}/${test.classlistprefix}" includesfile="${test.classlistfile}"/>
      </path>
      <property name="all-test-classes" refid="all-test-classes-path"/>
      <testhelper testdelegate="testlist-cdc"/>
  </target>
  <target name="testclasslist-bigtable" depends="maybe-build-test" description="Run tests given in file -Dtest.classlistfile (one-class-per-line, e.g. org/apache/cassandra/db/SomeTest.java)">
    <path id="all-test-classes-path">
      <fileset dir="${test.dir}/${test.classlistprefix}" includesfile="${test.classlistfile}"/>
    </path>
    <property name="all-test-classes" refid="all-test-classes-path"/>
    <testhelper testdelegate="testlist-bigtable"/>
  </target>
  <target name="testclasslist-system-keyspace-directory" depends="maybe-build-test" description="Run tests given in file -Dtest.classlistfile (one-class-per-line, e.g. org/apache/cassandra/db/SomeTest.java)">
      <path id="all-test-classes-path">
          <fileset dir="${test.dir}/${test.classlistprefix}" includesfile="${test.classlistfile}"/>
      </path>
      <property name="all-test-classes" refid="all-test-classes-path"/>
      <testhelper testdelegate="testlist-system-keyspace-directory"/>
  </target>
  <target name="testclasslist-sai-legacy" depends="maybe-build-test" description="Run tests given in file -Dtest.classlistfile (one-class-per-line, e.g. org/apache/cassandra/db/SomeTest.java)">
      <path id="all-test-classes-path">
          <fileset dir="${test.dir}/${test.classlistprefix}" includesfile="${test.classlistfile}"/>
      </path>
      <property name="all-test-classes" refid="all-test-classes-path"/>
      <testhelper testdelegate="testlist-sai-legacy"/>
  </target>

  <!-- Build a self-contained jar for e.g. remote execution; not currently used for running burn tests with this build script -->
  <target name="burn-test-jar" depends="build-test, build" description="Create dtest-compatible jar, including all dependencies">
      <jar jarfile="${build.dir}/burntest.jar">
          <zipgroupfileset dir="${build.lib}" includes="*.jar" excludes="META-INF/*.SF"/>
          <fileset dir="${build.classes.main}"/>
          <fileset dir="${test.classes}"/>
          <fileset dir="${test.conf}" excludes="logback*.xml"/>
          <fileset dir="${basedir}/conf" includes="logback*.xml"/>
          <zipgroupfileset dir="${build.dir.lib}/jars">
              <include name="junit*.jar"/>
          </zipgroupfileset>
      </jar>
  </target>

  <target name="dtest-jar" depends="build-test, build" description="Create dtest-compatible jar, including all dependencies">
      <jar jarfile="${build.dir}/dtest-${base.version}.jar">
          <zipgroupfileset dir="${build.lib}" includes="*.jar" excludes="META-INF/*.SF"/>
          <zipgroupfileset dir="${build.dir.lib}/jars" includes="javassist-*.jar,reflections-*.jar" excludes="META-INF/*.SF"/>
          <fileset dir="${build.classes.main}"/>
          <fileset dir="${test.classes}"/>
          <fileset dir="${test.conf}" />
      </jar>
  </target>

  <target name="test-jvm-dtest" depends="maybe-build-test" description="Execute in-jvm dtests">
    <testmacro inputdir="${test.distributed.src}" timeout="${test.distributed.timeout}" forkmode="once" showoutput="true" filter="**/test/*Test.java">
      <jvmarg value="-Dlogback.configurationFile=test/conf/logback-dtest.xml"/>
      <jvmarg value="-Dcassandra.ring_delay_ms=10000"/>
      <jvmarg value="-Dcassandra.tolerate_sstable_size=true"/>
      <jvmarg value="-Dcassandra.skip_sync=true" />
    </testmacro>
  </target>

  <target name="test-jvm-upgrade-dtest" depends="maybe-build-test" description="Execute in-jvm dtests">
    <testmacro inputdir="${test.distributed.src}" timeout="${test.distributed.timeout}" forkmode="once" showoutput="true" filter="**/upgrade/*Test.java">
      <jvmarg value="-Dlogback.configurationFile=test/conf/logback-dtest.xml"/>
      <jvmarg value="-Dcassandra.ring_delay_ms=10000"/>
      <jvmarg value="-Dcassandra.tolerate_sstable_size=true"/>
      <jvmarg value="-Dcassandra.skip_sync=true" />
    </testmacro>
  </target>

  <!-- Use this with an FQDN for test class, and an optional csv list of methods like this:
      ant test-jvm-dtest-some -Dtest.name=org.apache.cassandra.distributed.test.ResourceLeakTest -Dtest.methods=looperTest
    -->
  <target name="test-jvm-dtest-some" depends="maybe-build-test" description="Execute some in-jvm dtests">
    <testmacro inputdir="${test.distributed.src}" timeout="${test.distributed.timeout}" forkmode="once" showoutput="true">
      <test unless:blank="${test.methods}" name="${test.name}" methods="${test.methods}" outfile="build/test/output/TEST-${test.name}-${test.methods}"/>
      <test if:blank="${test.methods}" name="${test.name}" outfile="build/test/output/TEST-${test.name}"/>
      <jvmarg value="-Dlogback.configurationFile=test/conf/logback-dtest.xml"/>
      <jvmarg value="-Dcassandra.ring_delay_ms=10000"/>
      <jvmarg value="-Dcassandra.tolerate_sstable_size=true"/>
      <jvmarg value="-Dcassandra.skip_sync=true" />
    </testmacro>
  </target>

  <!-- run microbenchmarks suite -->
  <target name="microbench" depends="build-jmh">
      <java classname="org.openjdk.jmh.Main"
            fork="true"
            failonerror="true">
          <classpath>
              <path refid="cassandra.classpath.test" />
              <pathelement location="${test.classes}"/>
              <pathelement location="${test.conf}"/>
              <fileset dir="${test.lib}">
                  <include name="**/*.jar" />
              </fileset>
          </classpath>
          <arg value="-foe"/>
          <arg value="true"/>
          <arg value="-rf"/>
          <arg value="json"/>
          <arg value="-rff"/>
          <arg value="${build.test.dir}/jmh-result.json"/>
          <arg value="-v"/>
          <arg value="EXTRA"/>
          <jvmarg line="${test-jvmargs}"/>
          <jvmarg line="${java11-jvmargs}"/>

          <!-- Broken: ZeroCopyStreamingBench,MutationBench,FastThreadLocalBench  (FIXME) -->
          <arg value="-e"/><arg value="ZeroCopyStreamingBench|MutationBench|FastThreadLocalBench"/>

          <arg value=".*microbench.*${benchmark.name}"/>
      </java>
  </target>

  <!-- run arbitrary mains in tests, for example to run the long running memory tests with lots of memory pressure
      ant run-main -Dmainclass=org.apache.cassandra.utils.memory.LongBufferPoolTest -Dvmargs="-Xmx30m -XX:-UseGCOverheadLimit"
  -->
  <target name="run-main" depends="maybe-build-test">
      <property name="mainclass" value="" />
      <property name="vmargs" value="" />
      <property name="args" value="" />
      <java classname="${mainclass}"
            fork="true"
            failonerror="true">
          <jvmarg value="-server" />
          <jvmarg value="-ea" />
          <jvmarg line="${vmargs}" />
          <arg line="${args}" />
          <classpath>
              <path refid="cassandra.classpath" />
              <pathelement location="${test.classes}"/>
              <pathelement location="${test.conf}"/>
              <fileset dir="${test.lib}">
                  <include name="**/*.jar" />
              </fileset>
          </classpath>
      </java>
  </target>

  <target name="_maybe_update_idea_to_java11" if="java.version.11">
    <replace file="${eclipse.project.name}.iml" token="JDK_1_8" value="JDK_11"/>
    <replace file=".idea/misc.xml" token="JDK_1_8" value="JDK_11"/>
    <replace file=".idea/misc.xml" token="1.8" value="11"/>
    <replaceregexp file=".idea/workspace.xml"
                   match="name=&quot;VM_PARAMETERS&quot; value=&quot;(.*)"
                   replace="name=&quot;VM_PARAMETERS&quot; value=&quot;\1 ${java11-jvmargs}"
                   byline="true"/>

      <echo file=".idea/compiler.xml"><![CDATA[<?xml version="1.0" encoding="UTF-8"?>
<project version="4">
  <component name="JavacSettings">
    <option name="ADDITIONAL_OPTIONS_STRING" value="--add-exports java.rmi/sun.rmi.registry=ALL-UNNAMED --add-exports java.rmi/sun.rmi.transport.tcp=ALL-UNNAMED" />
  </component>
</project>]]></echo>
  </target>

  <!-- Generate IDEA project description files -->
  <target name="generate-idea-files" depends="init,maven-ant-tasks-init,resolver-dist-lib,gen-cql3-grammar,generate-jflex-java,createVersionPropFile" description="Generate IDEA files">
    <mkdir dir=".idea"/>
    <mkdir dir=".idea/libraries"/>
    <copy todir=".idea" overwrite="true">
        <fileset dir="ide/idea"/>
    </copy>
    <replace file=".idea/workspace.xml" token="trunk" value="${eclipse.project.name}"/>
    <replace file=".idea/workspace.xml" token="-Dcassandra.use_nix_recursive_delete=true" value="-Dcassandra.use_nix_recursive_delete=${cassandra.use_nix_recursive_delete}"/>
    <copy tofile="${eclipse.project.name}.iml" file="ide/idea-iml-file.xml"/>
    <echo file=".idea/.name">Apache Cassandra ${eclipse.project.name}</echo>
    <echo file=".idea/modules.xml"><![CDATA[<?xml version="1.0" encoding="UTF-8"?>
<project version="4">
  <component name="ProjectModuleManager">
    <modules>
      <module fileurl="file://$PROJECT_DIR$/]]>${eclipse.project.name}<![CDATA[.iml" filepath="$PROJECT_DIR$/]]>${eclipse.project.name}<![CDATA[.iml" />
    </modules>
  </component>
</project>]]></echo>
      <antcall target="_maybe_update_idea_to_java11"/>
  </target>

  <!-- Generate Eclipse project description files -->
  <target name="generate-eclipse-files" depends="build-test" description="Generate eclipse files">
    <echo file=".project"><![CDATA[<?xml version="1.0" encoding="UTF-8"?>
<projectDescription>
  <name>${eclipse.project.name}</name>
  <comment></comment>
  <projects>
  </projects>
  <buildSpec>
    <buildCommand>
      <name>org.eclipse.jdt.core.javabuilder</name>
    </buildCommand>
  </buildSpec>
  <natures>
    <nature>org.eclipse.jdt.core.javanature</nature>
  </natures>
</projectDescription>]]>
    </echo>
	<echo file=".classpath"><![CDATA[<?xml version="1.0" encoding="UTF-8"?>
<classpath>
  <classpathentry kind="src" path="src/java"/>
  <classpathentry kind="src" path="src/resources"/>
  <classpathentry kind="src" path="src/gen-java"/>
  <classpathentry kind="src" path="conf" including="hotspot_compiler"/>
  <classpathentry kind="src" output="build/test/classes" path="test/unit"/>
  <classpathentry kind="src" output="build/test/classes" path="test/long"/>
  <classpathentry kind="src" output="build/test/classes" path="test/distributed"/>
  <classpathentry kind="src" output="build/test/classes" path="test/resources" />
  <classpathentry kind="src" path="tools/stress/src"/>
  <classpathentry kind="src" path="tools/fqltool/src"/>
  <classpathentry kind="src" output="build/test/stress-classes" path="tools/stress/test/unit" />
  <classpathentry kind="src" output="build/test/fqltool-classes" path="tools/fqltool/test/unit" />
  <classpathentry kind="con" path="org.eclipse.jdt.launching.JRE_CONTAINER"/>
  <classpathentry kind="output" path="build/classes/eclipse"/>
  <classpathentry kind="lib" path="test/conf"/>
  <classpathentry kind="lib" path="${java.home}/../lib/tools.jar"/>
]]>
	</echo>
  	<path id="eclipse-project-libs-path">
  	 <fileset dir="lib">
  	    <include name="**/*.jar" />
     </fileset>
 	 <fileset dir="build/lib/jars">
  	    <include name="**/*.jar" />
  	 </fileset>
     <fileset dir="build/test/lib/jars">
        <include name="**/*.jar" />
     </fileset>
  	</path>
  	<property name="eclipse-project-libs" refid="eclipse-project-libs-path"/>
       <script language="javascript">
        <classpath>
            <path refid="cassandra.classpath"/>
            <path refid="cassandra.classpath.test"/>
        </classpath>
        <![CDATA[
        var File = java.io.File;
  		var FilenameUtils = Packages.org.apache.commons.io.FilenameUtils;
  		jars = project.getProperty("eclipse-project-libs").split(project.getProperty("path.separator"));

  		cp = "";
  	    for (i=0; i< jars.length; i++) {
  	       srcjar = FilenameUtils.getBaseName(jars[i]) + '-sources.jar';
           srcdir = FilenameUtils.concat(project.getProperty("build.test.dir"), 'sources');
  		   srcfile = new File(FilenameUtils.concat(srcdir, srcjar));

  		   cp += ' <classpathentry kind="lib" path="' + jars[i] + '"';
  		   if (srcfile.exists()) {
  		      cp += ' sourcepath="' + srcfile.getAbsolutePath() + '"';
  		   }
  		   cp += '/>\n';
  		}

  		cp += '</classpath>';

  		echo = project.createTask("echo");
  	    echo.setMessage(cp);
  		echo.setFile(new File(".classpath"));
  		echo.setAppend(true);
  	    echo.perform();
  	]]> </script>
    <mkdir dir=".settings" />
  </target>

  <pathconvert property="eclipse.project.name">
    <path path="${basedir}" />
    <regexpmapper from="^.*/([^/]+)$$" to="\1" handledirsep="yes" />
  </pathconvert>

  <!-- Clean Eclipse project description files -->
  <target name="clean-eclipse-files">
    <delete file=".project" />
    <delete file=".classpath" />
    <delete dir=".settings" />
  	<delete dir=".externalToolBuilders" />
  	<delete dir="build/eclipse-classes" />
  </target>

  <!-- ECJ 4.6.1 in standalone mode does not work with JPMS, so we skip this target for Java 11 -->
  <target name="eclipse-warnings" depends="rat-check, _assert_rat_output, build" description="Run eclipse compiler code analysis" if="java.version.8">
        <property name="ecj.log.dir" value="${build.dir}/ecj" />
        <property name="ecj.warnings.file" value="${ecj.log.dir}/eclipse_compiler_checks.txt"/>
        <mkdir  dir="${ecj.log.dir}" />

        <property name="ecj.properties" value="${basedir}/eclipse_compiler.properties" />

        <echo message="Running Eclipse Code Analysis.  Output logged to ${ecj.warnings.file}" />

	<java
	    jar="${build.dir.lib}/jars/ecj-${ecj.version}.jar"
            fork="true"
	    failonerror="true"
            maxmemory="512m">
            <arg value="-source"/>
	    <arg value="${source.version}" />
	    <arg value="-target"/>
	    <arg value="${target.version}" />
	    <arg value="-d" />
            <arg value="none" />
	    <arg value="-proc:none" />
            <arg value="-log" />
            <arg value="${ecj.warnings.file}" />
            <arg value="-properties" />
            <arg value="${ecj.properties}" />
            <arg value="-cp" />
            <arg value="${toString:cassandra.classpath}" />
            <arg value="${build.src.java}" />
        </java>
  </target>


  <!-- Installs artifacts to local Maven repository -->
  <target name="mvn-install"
          depends="maven-declare-dependencies,jar,sources-jar,javadoc-jar"
          description="Installs the artifacts in the Maven Local Repository">

    <!-- the parent -->
    <install pomFile="${build.dir}/${final.name}-parent.pom"
             file="${build.dir}/${final.name}-parent.pom"
             packaging="pom"/>

    <!-- the cassandra-all jar -->
    <install pomFile="${build.dir}/${final.name}.pom"
             file="${build.dir}/${final.name}.jar"/>
    <install pomFile="${build.dir}/${final.name}.pom"
             file="${build.dir}/${final.name}-sources.jar"
             classifier="sources"/>
    <install pomFile="${build.dir}/${final.name}.pom"
             file="${build.dir}/${final.name}-javadoc.jar"
             classifier="javadoc"/>
  </target>

  <!-- Publish artifacts to remote Maven repository -->
  <target name="publish"
          depends="mvn-install,artifacts"
          description="Publishes the artifacts to the Maven repository">

    <!-- the parent -->
    <deploy pomFile="${build.dir}/${final.name}-parent.pom"
            file="${build.dir}/${final.name}-parent.pom"
            packaging="pom"/>

    <!-- the cassandra-all jar -->
    <deploy pomFile="${build.dir}/${final.name}.pom"
            file="${build.dir}/${final.name}.jar"/>
    <deploy pomFile="${build.dir}/${final.name}.pom"
            file="${build.dir}/${final.name}-sources.jar"
            classifier="sources"/>
    <deploy pomFile="${build.dir}/${final.name}.pom"
            file="${build.dir}/${final.name}-javadoc.jar"
            classifier="javadoc"/>

    <!-- the distribution -->
    <sign-dist file="${build.dir}/${final.name}-bin.tar.gz" />
    <sign-dist file="${build.dir}/${final.name}-src.tar.gz" />

  </target>

  <target name="compactionSim"
          depends="build-test"
          description="A test that simulates compactions to see how strategies behave">
      <sequential>
          <mkdir dir="${build.test.dir}/logs"/>
          <delete>
              <fileset dir="${build.test.dir}/logs">
                  <include name="*"/>
              </fileset>
          </delete>
          <java classname="org.apache.cassandra.db.compaction.CompactionSimulationTest"
                fork="true"
                failonerror="true"
                dir="${basedir}">
              <classpath>
                  <path refid="cassandra.classpath.test" />
                  <pathelement location="${test.classes}"/>
                  <pathelement location="${test.conf}"/>
                  <fileset dir="${test.lib}">
                      <include name="**/*.jar" />
                  </fileset>
              </classpath>
              <jvmarg value="-Dstorage-config=${test.conf}"/>
              <jvmarg value="-Dcassandra.logdir=${build.test.dir}/logs"/>
              <jvmarg value="-Dlogback.configurationFile=file:///${basedir}/conf/logback.xml"/>
              <jvmarg value="-Dcassandra.config=file:///${test.conf}/cassandra.yaml"/>
          </java>
      </sequential>
  </target>

  <import file="${basedir}/.build/build-resolver.xml"/>
  <import file="${basedir}/.build/build-rat.xml"/>
  <import file="${basedir}/.build/build-owasp.xml"/>
</project><|MERGE_RESOLUTION|>--- conflicted
+++ resolved
@@ -1790,7 +1790,6 @@
     <testhelper testdelegate="testlist-sai-legacy" />
   </target>
 
-<<<<<<< HEAD
     <target name="test-sai" depends="build-test" description="Execute SAI unit tests">
         <path id="all-test-classes-path">
             <fileset dir="${test.unit.src}" includes="**/sai/**/${test.name}.java"/>
@@ -1799,10 +1798,7 @@
         <testhelper testdelegate="testlist-sai-legacy" />
     </target>
 
-    <target name="msg-ser-gen-test" depends="build-test" description="Generates message serializations">
-=======
   <target name="msg-ser-gen-test" depends="maybe-build-test" description="Generates message serializations">
->>>>>>> 818a95bb
     <testmacro inputdir="${test.unit.src}"
         timeout="${test.timeout}" filter="**/SerializationsTest.java">
       <jvmarg value="-Dcassandra.test-serialization-writes=True"/>
