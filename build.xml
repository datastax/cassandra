--- conflicted
+++ resolved
@@ -698,14 +698,9 @@
           </dependency>
           <dependency groupId="org.hamcrest" artifactId="hamcrest" version="2.2" scope="test"/>
           <dependency groupId="org.agrona" artifactId="agrona" version="0.9.26" />
-<<<<<<< HEAD
-          <dependency groupId="org.apache.lucene" artifactId="lucene-core" version="9.7.0" />
-          <dependency groupId="org.apache.lucene" artifactId="lucene-analysis-common" version="9.7.0" />
-          <dependency groupId="io.github.jbellis" artifactId="jvector" version="0.9.2" />
-=======
           <dependency groupId="org.apache.lucene" artifactId="lucene-core" version="9.8.0-5ea8bb4f21" />
           <dependency groupId="org.apache.lucene" artifactId="lucene-analysis-common" version="9.8.0-5ea8bb4f21" />
->>>>>>> a64160f5
+          <dependency groupId="io.github.jbellis" artifactId="jvector" version="0.9.2" />
           <dependency groupId="com.bpodgursky" artifactId="jbool_expressions" version="1.14" scope="test"/>
 
           <dependency groupId="com.carrotsearch.randomizedtesting" artifactId="randomizedtesting-runner" version="2.1.2" scope="test">
