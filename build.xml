<?xml version="1.0" encoding="UTF-8" standalone="no"?>
<!--
 ~ Licensed to the Apache Software Foundation (ASF) under one
 ~ or more contributor license agreements.  See the NOTICE file
 ~ distributed with this work for additional information
 ~ regarding copyright ownership.  The ASF licenses this file
 ~ to you under the Apache License, Version 2.0 (the
 ~ "License"); you may not use this file except in compliance
 ~ with the License.  You may obtain a copy of the License at
 ~
 ~    http://www.apache.org/licenses/LICENSE-2.0
 ~
 ~ Unless required by applicable law or agreed to in writing,
 ~ software distributed under the License is distributed on an
 ~ "AS IS" BASIS, WITHOUT WARRANTIES OR CONDITIONS OF ANY
 ~ KIND, either express or implied.  See the License for the
 ~ specific language governing permissions and limitations
 ~ under the License.
 -->
<project basedir="." default="jar" name="apache-cassandra"
         xmlns:artifact="antlib:org.apache.maven.artifact.ant">
    <property environment="env"/>
    <property file="build.properties" />
    <property file="build.properties.default" />
    <property name="debuglevel" value="source,lines,vars"/>

    <!-- default version and SCM information -->
<<<<<<< HEAD
    <property name="base.version" value="1.2.6.6"/>
=======
    <property name="base.version" value="1.2.9"/>
>>>>>>> 6164d011
    <property name="scm.connection" value="scm:git://git.apache.org/cassandra.git"/>
    <property name="scm.developerConnection" value="scm:git://git.apache.org/cassandra.git"/>
    <property name="scm.url" value="http://git-wip-us.apache.org/repos/asf?p=cassandra.git;a=tree"/>

    <!-- directory details -->
    <property name="basedir" value="."/>
    <property name="build.src" value="${basedir}/src"/>
    <property name="build.src.java" value="${basedir}/src/java"/>
    <property name="build.src.resources" value="${basedir}/src/resources"/>
    <property name="avro.src" value="${basedir}/src/avro"/>
    <property name="build.src.gen-java" value="${basedir}/src/gen-java"/>
    <property name="build.lib" value="${basedir}/lib"/>
    <property name="build.dir" value="${basedir}/build"/>
    <property name="build.dir.lib" value="${basedir}/build/lib"/>
    <property name="build.test.dir" value="${build.dir}/test"/>
    <property name="build.classes" value="${build.dir}/classes"/>
    <property name="build.classes.main" value="${build.classes}/main" />
    <property name="build.classes.thrift" value="${build.classes}/thrift" />
    <property name="javadoc.dir" value="${build.dir}/javadoc"/>
    <property name="javadoc.jars.dir" value="${build.dir}/javadocs"/>
    <property name="interface.dir" value="${basedir}/interface"/>
    <property name="interface.thrift.dir" value="${interface.dir}/thrift"/>
    <property name="interface.thrift.gen-java" value="${interface.thrift.dir}/gen-java"/>
    <property name="test.dir" value="${basedir}/test"/>
    <property name="test.resources" value="${test.dir}/resources"/>
    <property name="test.lib" value="${build.dir}/test/lib"/>
    <property name="test.classes" value="${build.dir}/test/classes"/>
    <property name="test.conf" value="${test.dir}/conf"/>
    <property name="test.data" value="${test.dir}/data"/>
    <property name="test.name" value="*Test"/>
    <property name="test.unit.src" value="${test.dir}/unit"/>
    <property name="test.long.src" value="${test.dir}/long"/>
    <property name="dist.dir" value="${build.dir}/dist"/>
	
	<property name="source.version" value="1.6"/>
	<property name="target.version" value="1.6"/>
	
    <condition property="version" value="${base.version}">
      <isset property="release"/>
    </condition>
    <property name="version" value="${base.version}-SNAPSHOT"/>
    <property name="version.properties.dir"
              value="${build.classes.main}/org/apache/cassandra/config/" />
    <property name="final.name" value="${ant.project.name}-${version}"/>
 
    <!-- details of what version of Maven ANT Tasks to fetch -->
    <property name="maven-ant-tasks.version" value="2.1.3" />
    <property name="maven-ant-tasks.local" value="${user.home}/.m2/repository/org/apache/maven/maven-ant-tasks"/>
    <property name="maven-ant-tasks.url"
              value="http://repo2.maven.org/maven2/org/apache/maven/maven-ant-tasks" />
    <!-- details of how and which Maven repository we publish to -->
    <property name="maven.version" value="3.0.3" />
    <condition property="maven-repository-url" value="http://mvn.riptano.com/content/repositories/releases">
      <isset property="release"/>
    </condition>
    <condition property="maven-repository-id" value="datastax-release">
      <isset property="release"/>
    </condition>
    <property name="maven-repository-url" value="http://mvn.riptano.com/content/repositories/snapshots"/>
    <property name="maven-repository-id" value="datastax-snapshot"/>

    <property name="test.timeout" value="60000" />
    <property name="test.long.timeout" value="600000" />

    <!-- http://cobertura.sourceforge.net/ -->
    <property name="cobertura.version" value="1.9.4.1"/>
    <property name="cobertura.build.dir" value="${build.dir}/cobertura"/>
    <property name="cobertura.report.dir" value="${cobertura.build.dir}/report"/>
    <property name="cobertura.classes.dir" value="${cobertura.build.dir}/classes"/>
    <property name="cobertura.datafile" value="${cobertura.build.dir}/cobertura.ser"/>

    <condition property="maven-ant-tasks.jar.exists">
      <available file="${build.dir}/maven-ant-tasks-${maven-ant-tasks.version}.jar" />
    </condition>

    <condition property="maven-ant-tasks.jar.local">
      <available file="${maven-ant-tasks.local}/${maven-ant-tasks.version}/maven-ant-tasks-${maven-ant-tasks.version}.jar" />
    </condition>

    <condition property="is.source.artifact">
      <available file="${build.src.java}" type="dir" />
    </condition>

    <tstamp>
      <format property="YEAR" pattern="yyyy"/>
    </tstamp>

    <!--
         Add all the dependencies.
    -->
    <path id="maven-ant-tasks.classpath" path="${build.dir}/maven-ant-tasks-${maven-ant-tasks.version}.jar" />
    <path id="cassandra.classpath">
        <pathelement location="${cobertura.classes.dir}"/>
        <pathelement location="${build.classes.main}" />
        <pathelement location="${build.classes.thrift}" />
        <fileset dir="${build.lib}">
          <include name="**/*.jar" />
        </fileset>
        <fileset dir="${build.dir.lib}">
          <include name="**/*.jar" />
        </fileset>
    </path>

  <macrodef name="create-javadoc">
    <attribute name="destdir"/>
    <element name="filesets"/>
    <sequential>
      <javadoc destdir="@{destdir}" author="true" version="true" use="true"
        windowtitle="${ant.project.name} API" classpathref="cassandra.classpath"
        bottom="Copyright &amp;copy; ${YEAR} The Apache Software Foundation"
        useexternalfile="yes"
        maxmemory="256m">
        <filesets/>
      </javadoc>
    </sequential>
  </macrodef>

    <!--
        Setup the output directories.
    -->
    <target name="init">
        <fail unless="is.source.artifact"
            message="Not a source artifact, stopping here." />
        <mkdir dir="${build.classes.main}"/>
        <mkdir dir="${build.classes.thrift}"/>
        <mkdir dir="${test.lib}"/>
        <mkdir dir="${test.classes}"/>
        <mkdir dir="${build.src.gen-java}"/>
    </target>

    <target name="clean" description="Remove all locally created artifacts">
        <delete dir="${build.test.dir}" />
        <delete dir="${build.classes}" />
        <delete dir="${cobertura.classes.dir}" />
        <delete dir="${build.src.gen-java}" />
        <delete file="${build.dir}/internode.avpr" />
    </target>
    <target depends="clean" name="cleanall"/>

    <target name="realclean" depends="clean" description="Remove the entire build directory and all downloaded artifacts">
        <delete dir="${build.dir}" />
    </target>

    <!--
       This generates the CLI grammar files from Cli.g
    -->
    <target name="check-gen-cli-grammar">
        <uptodate property="cliUpToDate"
                srcfile="${build.src.java}/org/apache/cassandra/cli/Cli.g"
                targetfile="${build.src.gen-java}/org/apache/cassandra/cli/Cli.tokens"/>
    </target>

    <target name="gen-cli-grammar" depends="check-gen-cli-grammar" unless="cliUpToDate">
      <echo>Building Grammar ${build.src.java}/org/apache/cassandra/cli/Cli.g  ....</echo>
      <java classname="org.antlr.Tool"
            classpath="${build.lib}/antlr-3.2.jar"
            fork="true"
            failonerror="true">
         <arg value="${build.src.java}/org/apache/cassandra/cli/Cli.g" />
         <arg value="-fo" />
         <arg value="${build.src.gen-java}/org/apache/cassandra/cli/" />
      </java>
    </target>

    <!--
       This generates the CQL grammar files from Cql.g
    -->
    <target name="check-gen-cql2-grammar">
        <uptodate property="cql2current"
                srcfile="${build.src.java}/org/apache/cassandra/cql/Cql.g"
                targetfile="${build.src.gen-java}/org/apache/cassandra/cql/Cql.tokens"/>
    </target>
    <target name="check-gen-cql3-grammar">
        <uptodate property="cql3current"
                srcfile="${build.src.java}/org/apache/cassandra/cql3/Cql.g"
                targetfile="${build.src.gen-java}/org/apache/cassandra/cql3/Cql.tokens"/>
    </target>
 
    <target name="gen-cql2-grammar" depends="check-gen-cql2-grammar" unless="cql2current">
      <echo>Building Grammar ${build.src.java}/org/apache/cassandra/cql/Cql.g  ...</echo>
      <java classname="org.antlr.Tool"
            classpath="${build.lib}/antlr-3.2.jar"
            fork="true"
            failonerror="true">
         <arg value="${build.src.java}/org/apache/cassandra/cql/Cql.g" />
         <arg value="-fo" />
         <arg value="${build.src.gen-java}/org/apache/cassandra/cql/" />
      </java>
    </target>
    <target name="gen-cql3-grammar" depends="check-gen-cql3-grammar" unless="cql3current">
      <echo>Building Grammar ${build.src.java}/org/apache/cassandra/cql3/Cql.g  ...</echo>
      <java classname="org.antlr.Tool"
            classpath="${build.lib}/antlr-3.2.jar"
            fork="true"
            failonerror="true">
         <arg value="${build.src.java}/org/apache/cassandra/cql3/Cql.g" />
         <arg value="-fo" />
         <arg value="${build.src.gen-java}/org/apache/cassandra/cql3/" />
      </java>
    </target>

    <target name="generate-cql-html" depends="maven-ant-tasks-init" description="Generate HTML from textile source">
        <artifact:dependencies pathId="wikitext.classpath">
            <dependency groupId="com.datastax.wikitext" artifactId="wikitext-core-ant" version="1.3"/>
            <dependency groupId="org.fusesource.wikitext" artifactId="textile-core" version="1.3"/>
        </artifact:dependencies>
        <taskdef classpathref="wikitext.classpath" resource="wikitexttasks.properties" />
        <wikitext-to-html markupLanguage="Textile">
            <fileset dir="${basedir}">
                <include name="doc/cql/*.textile"/>
            </fileset>
            <fileset dir="${basedir}">
                <include name="doc/cql3/*.textile"/>
            </fileset>
        </wikitext-to-html>
    </target>

    <!--
       Fetch Maven Ant Tasks and Cassandra's dependencies
       These targets are intentionally free of dependencies so that they
       can be run stand-alone from a binary release artifact.
    -->
    <target name="maven-ant-tasks-localrepo" unless="maven-ant-tasks.jar.exists" if="maven-ant-tasks.jar.local"
            description="Fetch Maven ANT Tasks from Maven Local Repository">
      <mkdir dir="${build.dir}" />
      <copy file="${maven-ant-tasks.local}/${maven-ant-tasks.version}/maven-ant-tasks-${maven-ant-tasks.version}.jar"
           tofile="${build.dir}/maven-ant-tasks-${maven-ant-tasks.version}.jar"/>
      <property name="maven-ant-tasks.jar.exists" value="true"/>
    </target>

    <target name="maven-ant-tasks-download" depends="maven-ant-tasks-localrepo" unless="maven-ant-tasks.jar.exists"
            description="Fetch Maven ANT Tasks from Maven Central Repositroy">
      <echo>Downloading Maven ANT Tasks...</echo>
      <mkdir dir="${build.dir}" />
      <get src="${maven-ant-tasks.url}/${maven-ant-tasks.version}/maven-ant-tasks-${maven-ant-tasks.version}.jar"
           dest="${build.dir}/maven-ant-tasks-${maven-ant-tasks.version}.jar" usetimestamp="true" />
    </target>

    <target name="maven-ant-tasks-init" depends="maven-ant-tasks-download" unless="maven-ant-tasks.initialized"
            description="Initialize Maven ANT Tasks">
      <mkdir dir="${build.dir.lib}"/>
      <typedef uri="antlib:org.apache.maven.artifact.ant" classpathref="maven-ant-tasks.classpath" />

      <!-- define the remote repositories we use -->
      <artifact:remoteRepository id="central"   url="${artifact.remoteRepository.central}"/>
      <artifact:remoteRepository id="java.net2" url="${artifact.remoteRepository.java.net2}"/>
      <artifact:remoteRepository id="apache"    url="${artifact.remoteRepository.apache}"/>

      <macrodef name="install">
        <attribute name="pomFile"/>
        <attribute name="file"/>
        <attribute name="classifier" default=""/>
        <attribute name="packaging" default="jar"/>
        <sequential>
          <artifact:mvn mavenVersion="${maven.version}" fork="true" failonerror="true">
            <arg value="org.apache.maven.plugins:maven-install-plugin:2.3.1:install-file" />
            <arg value="-DpomFile=@{pomFile}" />
            <arg value="-Dfile=@{file}" />
            <arg value="-Dclassifier=@{classifier}" />
            <arg value="-Dpackaging=@{packaging}" />
          </artifact:mvn>
        </sequential>
      </macrodef>

      <macrodef name="deploy">
        <attribute name="pomFile"/>
        <attribute name="file"/>
        <attribute name="classifier" default=""/>
        <attribute name="packaging" default="jar"/>
        <sequential>
          <artifact:mvn mavenVersion="${maven.version}" fork="true" failonerror="true">
            <jvmarg value="-Xmx512m"/>
            <arg value="deploy:deploy-file" />
            <arg value="-DretryFailedDeploymentCount=5" />
            <arg value="-Durl=${maven-repository-url}" />
            <arg value="-DrepositoryId=${maven-repository-id}" />
            <arg value="-DpomFile=@{pomFile}" />
            <arg value="-Dfile=@{file}" />
            <arg value="-Dclassifier=@{classifier}" />
            <arg value="-Dpackaging=@{packaging}" />
          </artifact:mvn>
        </sequential>
      </macrodef>

      <property name="maven-ant-tasks.initialized" value="true"/>
    </target>

    <!-- this task defines the dependencies that will be fetched by Maven ANT Tasks
         the dependencies are re-used for publishing artifacts to Maven Central
         in order to keep everything consistent -->
    <target name="maven-declare-dependencies" depends="maven-ant-tasks-init"
            description="Define dependencies and dependency versions">
      <!-- The parent pom defines the versions of all dependencies -->
      <artifact:pom id="parent-pom"
                    groupId="org.apache.cassandra"
                    artifactId="cassandra-parent"
                    packaging="pom"
                    version="${version}"
                    url="http://cassandra.apache.org"
                    name="Apache Cassandra"
                    inceptionYear="2009"
                    description="The Apache Cassandra Project develops a highly scalable second-generation distributed database, bringing together Dynamo's fully distributed design and Bigtable's ColumnFamily-based data model.">
        <license name="The Apache Software License, Version 2.0" url="http://www.apache.org/licenses/LICENSE-2.0.txt"/>
        <scm connection="${scm.connection}" developerConnection="${scm.developerConnection}" url="${scm.url}"/>
        <dependencyManagement>
          <dependency groupId="org.xerial.snappy" artifactId="snappy-java" version="1.0.5"/>
          <dependency groupId="net.jpountz.lz4" artifactId="lz4" version="1.1.0"/>
          <dependency groupId="com.ning" artifactId="compress-lzf" version="0.8.4"/>
          <dependency groupId="com.google.guava" artifactId="guava" version="13.0.1"/>
          <dependency groupId="commons-cli" artifactId="commons-cli" version="1.1"/>
          <dependency groupId="commons-codec" artifactId="commons-codec" version="1.2"/>
          <dependency groupId="commons-lang" artifactId="commons-lang" version="2.6"/>
          <dependency groupId="com.googlecode.concurrentlinkedhashmap" artifactId="concurrentlinkedhashmap-lru" version="1.3"/>
          <dependency groupId="org.antlr" artifactId="antlr" version="3.2"/>
          <dependency groupId="org.slf4j" artifactId="slf4j-api" version="1.7.2"/>
          <dependency groupId="org.slf4j" artifactId="slf4j-log4j12" version="1.7.2"/>
          <dependency groupId="org.codehaus.jackson" artifactId="jackson-core-asl" version="1.9.2"/>
          <dependency groupId="org.codehaus.jackson" artifactId="jackson-mapper-asl" version="1.9.2"/>
          <dependency groupId="jline" artifactId="jline" version="1.0">
            <exclusion groupId="junit" artifactId="junit"/>
          </dependency>
          <dependency groupId="com.googlecode.json-simple" artifactId="json-simple" version="1.1"/>
          <dependency groupId="com.github.stephenc.high-scale-lib" artifactId="high-scale-lib" version="1.1.2"/>
          <dependency groupId="com.github.stephenc" artifactId="jamm" version="0.2.5"/>
          <dependency groupId="org.yaml" artifactId="snakeyaml" version="1.6"/>
          <dependency groupId="org.apache.cassandra.deps" artifactId="avro" version="1.4.0-cassandra-1">
            <exclusion groupId="org.jboss.netty" artifactId="netty"/>
            <exclusion groupId="com.thoughtworks.paranamer" artifactId="paranamer"/>
            <exclusion groupId="com.thoughtworks.paranamer" artifactId="paranamer-ant"/>
            <exclusion groupId="org.apache.velocity" artifactId="velocity"/>
          </dependency>
          
          <dependency groupId="org.apache.thrift" artifactId="libthrift" version="0.7.0"/>

          <dependency groupId="com.thoughtworks.paranamer" artifactId="paranamer-ant" version="2.1"/>
          <dependency groupId="junit" artifactId="junit" version="4.6" />
          <dependency groupId="commons-logging" artifactId="commons-logging" version="1.1.1"/>
          <dependency groupId="org.apache.rat" artifactId="apache-rat" version="0.6">
             <exclusion groupId="commons-lang" artifactId="commons-lang"/>
          </dependency>
          <dependency groupId="org.apache.hadoop" artifactId="hadoop-core" version="1.0.3"/>
          <dependency groupId="org.apache.pig" artifactId="pig" version="0.10.0"/>
          <dependency groupId="net.sf.jopt-simple" artifactId="jopt-simple" version="3.2"/>
          <dependency groupId="net.java.dev.jna" artifactId="jna" version="3.2.7"/>

          <dependency groupId="net.sourceforge.cobertura" artifactId="cobertura" version="${cobertura.version}"/>

          <dependency groupId="org.apache.whirr" artifactId="whirr-core" version="0.4.0-incubating"/>
          <dependency groupId="org.apache.whirr" artifactId="whirr-cli" version="0.4.0-incubating"/>
          <dependency groupId="org.jclouds.provider" artifactId="aws-s3" version="1.0-beta-9b" />

          <dependency groupId="log4j" artifactId="log4j" version="1.2.16" />
          <dependency groupId="org.apache.cassandra" artifactId="cassandra-all" version="${version}" />
          <dependency groupId="org.apache.cassandra" artifactId="cassandra-thrift" version="${version}" />
          <dependency groupId="com.yammer.metrics" artifactId="metrics-core" version="2.0.3" />
          <dependency groupId="edu.stanford.ppl" artifactId="snaptree" version="0.1" />
          <dependency groupId="org.mindrot" artifactId="jbcrypt" version="0.3m" />
          <dependency groupId="io.netty" artifactId="netty" version="3.5.9.Final" />
        </dependencyManagement>
        <developer id="alakshman" name="Avinash Lakshman"/>
        <developer id="antelder" name="Anthony Elder"/>
        <developer id="brandonwilliams" name="Brandon Williams"/>
        <developer id="eevans" name="Eric Evans"/>
        <developer id="gdusbabek" name="Gary Dusbabek"/>
        <developer id="goffinet" name="Chris Goffinet"/>
        <developer id="jaakko" name="Laine Jaakko Olavi"/>
        <developer id="jake" name="T Jake Luciani"/>
        <developer id="jbellis" name="Jonathan Ellis"/>
        <developer id="johan" name="Johan Oskarsson"/>
        <developer id="junrao" name="Jun Rao"/>
        <developer id="mriou" name="Matthieu Riou"/>
        <developer id="pmalik" name="Prashant Malik"/>
        <developer id="slebresne" name="Sylvain Lebresne"/>
      </artifact:pom>

      <!-- each dependency set then defines the subset of the dependencies for that dependency set -->
      <artifact:pom id="build-deps-pom"
                    artifactId="cassandra-build-deps">
        <parent groupId="org.apache.cassandra"
                artifactId="cassandra-parent"
                version="${version}"/>
        <!-- FIXME: paranamer can be dropped after we're depending on avro
        (since it depends on them). -->
        <dependency groupId="com.thoughtworks.paranamer" artifactId="paranamer-ant"/>
        <dependency groupId="junit" artifactId="junit"/>
        <dependency groupId="commons-logging" artifactId="commons-logging"/>
        <dependency groupId="org.apache.rat" artifactId="apache-rat"/>
        <dependency groupId="org.apache.hadoop" artifactId="hadoop-core"/>
        <dependency groupId="org.apache.pig" artifactId="pig"/>
        <dependency groupId="net.sf.jopt-simple" artifactId="jopt-simple"/>

        <dependency groupId="net.java.dev.jna" artifactId="jna"/>
      </artifact:pom>

      <artifact:pom id="coverage-deps-pom"
                    artifactId="cassandra-coverage-deps">
        <parent groupId="org.apache.cassandra"
                artifactId="cassandra-parent"
                version="${version}"/>
        <dependency groupId="net.sourceforge.cobertura" artifactId="cobertura"/>
      </artifact:pom>

      <artifact:pom id="test-deps-pom"
                    artifactId="cassandra-test-deps">
        <parent groupId="org.apache.cassandra"
                artifactId="cassandra-parent"
                version="${version}"/>
        <dependency groupId="org.apache.whirr" artifactId="whirr-core"/>
        <dependency groupId="org.apache.whirr" artifactId="whirr-cli"/>
        <dependency groupId="org.jclouds.provider" artifactId="aws-s3"/>
      </artifact:pom>

      <!-- now the pom's for artifacts being deployed to Maven Central -->

      <artifact:pom id="all-pom"
                    artifactId="cassandra-all"
                    url="http://cassandra.apache.org"
                    name="Apache Cassandra">
        <parent groupId="org.apache.cassandra"
                artifactId="cassandra-parent"
                version="${version}"/>
        <scm connection="${scm.connection}" developerConnection="${scm.developerConnection}" url="${scm.url}"/>
        <dependency groupId="org.xerial.snappy" artifactId="snappy-java"/>
        <dependency groupId="net.jpountz.lz4" artifactId="lz4"/>
        <dependency groupId="com.ning" artifactId="compress-lzf"/>
        <dependency groupId="com.google.guava" artifactId="guava"/>
        <dependency groupId="commons-cli" artifactId="commons-cli"/>
        <dependency groupId="commons-codec" artifactId="commons-codec"/>
        <dependency groupId="commons-lang" artifactId="commons-lang"/>
        <dependency groupId="com.googlecode.concurrentlinkedhashmap" artifactId="concurrentlinkedhashmap-lru"/>
        <dependency groupId="org.antlr" artifactId="antlr"/>
        <dependency groupId="org.slf4j" artifactId="slf4j-api"/>
        <dependency groupId="org.apache.cassandra.deps" artifactId="avro"/>
        <dependency groupId="org.codehaus.jackson" artifactId="jackson-core-asl"/>
        <dependency groupId="org.codehaus.jackson" artifactId="jackson-mapper-asl"/>
        <dependency groupId="jline" artifactId="jline"/>
        <dependency groupId="com.googlecode.json-simple" artifactId="json-simple"/>
        <dependency groupId="com.github.stephenc.high-scale-lib" artifactId="high-scale-lib"/>
        <dependency groupId="org.yaml" artifactId="snakeyaml"/>
        <dependency groupId="edu.stanford.ppl" artifactId="snaptree"/>
        <dependency groupId="org.mindrot" artifactId="jbcrypt"/>
        <dependency groupId="com.yammer.metrics" artifactId="metrics-core"/>
        
        <dependency groupId="log4j" artifactId="log4j"/>
        <!-- cassandra has a hard dependency on log4j, so force slf4j's log4j provider at runtime -->
        <dependency groupId="org.slf4j" artifactId="slf4j-log4j12" scope="runtime"/>

        <dependency groupId="org.apache.thrift" artifactId="libthrift"/>
        <dependency groupId="org.apache.cassandra" artifactId="cassandra-thrift"/>
        
        <!-- don't need hadoop classes to run, but if you use the hadoop stuff -->
        <dependency groupId="org.apache.hadoop" artifactId="hadoop-core" optional="true"/>
        <dependency groupId="org.apache.pig" artifactId="pig" optional="true"/>

        <!-- don't need jna to run, but nice to have -->
        <dependency groupId="net.java.dev.jna" artifactId="jna" optional="true"/>
        
        <!-- don't need jamm unless running a server in which case it needs to be a -javagent to be used anyway -->
        <dependency groupId="com.github.stephenc" artifactId="jamm"/>
        <dependency groupId="io.netty" artifactId="netty"/>
      </artifact:pom>
      <artifact:pom id="thrift-pom"
                    artifactId="cassandra-thrift"
                    url="http://cassandra.apache.org"
                    name="Apache Cassandra">
        <parent groupId="org.apache.cassandra"
                artifactId="cassandra-parent"
                version="${version}"/>
        <scm connection="${scm.connection}" developerConnection="${scm.developerConnection}" url="${scm.url}"/>
        <dependency groupId="commons-lang" artifactId="commons-lang"/>
        <dependency groupId="org.slf4j" artifactId="slf4j-api"/>
        <dependency groupId="org.apache.thrift" artifactId="libthrift"/>
      </artifact:pom>
      <artifact:pom id="clientutil-pom"
                    artifactId="cassandra-clientutil"
                    url="http://cassandra.apache.org"
                    name="Apache Cassandra">
        <parent groupId="org.apache.cassandra"
                artifactId="cassandra-parent"
                version="${version}"/>
        <scm connection="${scm.connection}" developerConnection="${scm.developerConnection}" url="${scm.url}"/>
  <dependency groupId="com.google.guava" artifactId="guava"/>
      </artifact:pom>
      
      <artifact:pom id="dist-pom"
                    artifactId="apache-cassandra"
                    packaging="pom"
                    url="http://cassandra.apache.org"
                    name="Apache Cassandra">
        <parent groupId="org.apache.cassandra"
                artifactId="cassandra-parent"
                version="${version}"/>
        <scm connection="${scm.connection}" developerConnection="${scm.developerConnection}" url="${scm.url}"/>
      </artifact:pom>
    </target>

    <target name="maven-ant-tasks-retrieve-build" depends="maven-declare-dependencies">
      <artifact:dependencies pomRefId="build-deps-pom"
                             filesetId="build-dependency-jars" 
                             sourcesFilesetId="build-dependency-sources" 
                             cacheDependencyRefs="true" 
                             dependencyRefsBuildFile="${build.dir}/build-dependencies.xml">
          <remoteRepository refid="central"/>
          <remoteRepository refid="apache"/>
          <remoteRepository refid="java.net2"/>
      </artifact:dependencies>
      <artifact:dependencies pomRefId="coverage-deps-pom"
                             pathId="cobertura.classpath">
          <remoteRepository refid="central"/>
      </artifact:dependencies>

      <copy todir="${build.dir.lib}/jars">
          <fileset refid="build-dependency-jars"/>
          <mapper type="flatten"/>
      </copy>
      <copy todir="${build.dir.lib}/sources">
          <fileset refid="build-dependency-sources"/>
          <mapper type="flatten"/>
      </copy>
    </target>

    <target name="maven-ant-tasks-retrieve-test" depends="maven-ant-tasks-init">
      <artifact:dependencies pomRefId="test-deps-pom"
                             filesetId="test-dependency-jars"
                             sourcesFilesetId="test-dependency-sources" 
                             cacheDependencyRefs="true" 
                             dependencyRefsBuildFile="${build.dir}/test-dependencies.xml">
        <remoteRepository refid="apache"/>
        <remoteRepository refid="central"/>
        <remoteRepository refid="jclouds"/>
        <remoteRepository refid="oauth"/>
      </artifact:dependencies>
      <copy todir="${test.lib}/jars">
        <fileset refid="test-dependency-jars"/>
        <mapper type="flatten"/>
      </copy>
      <copy todir="${test.lib}/sources">
        <fileset refid="test-dependency-sources"/>
        <mapper type="flatten"/>
      </copy>
    </target>

    <!--
       Generate avro code
    -->
    <target name="check-avro-generate" depends="maven-ant-tasks-init">
      <taskdef name="avro-protocol" classname="org.apache.avro.specific.ProtocolTask">
        <classpath refid="cassandra.classpath" />
      </taskdef>
      <uptodate property="avroINProtoUpToDate" srcfile="${avro.src}/internode.genavro"
                targetfile="${build.dir}/internode.avpr" />
    </target>

    <target name="avro-generate"
            depends="avro-interface-generate-internode"
            description="Generates Java Avro classes for client and internal use." />
    
    <target name="avro-interface-generate-internode" unless="avroINProtoUpToDate"
            depends="init,check-avro-generate,maven-ant-tasks-retrieve-build">
      <avromacro protocolname="internode" inputfile="${avro.src}/internode.genavro"
                 jsondir="${build.dir}" outputdir="${build.src}"/>
    </target>

    <macrodef name="avromacro">
      <attribute name="protocolname" />
      <attribute name="inputfile" />
      <attribute name="jsondir" />
      <attribute name="outputdir" />
      <sequential>
        <echo message="Generating Avro @{protocolname} code..." />
        <mkdir dir="@{jsondir}" />
        <!-- Generate json schema from genavro IDL -->
        <java classname="org.apache.avro.tool.Main" fork="true">
          <classpath refid="cassandra.classpath" />
          <arg value="idl" />
          <arg value="@{inputfile}" />
          <arg value="@{jsondir}/@{protocolname}.avpr" />
        </java>

        <!-- Generate java code from JSON protocol schema -->
        <avro-protocol destdir="@{outputdir}/gen-java">
            <fileset file="@{jsondir}/@{protocolname}.avpr" />
        </avro-protocol>
      </sequential>
    </macrodef>


    <!--
       Generate thrift code.  We have targets to build java because
       Cassandra depends on it, and python because that is what the system
       tests run.
    -->
    <target name="gen-thrift-java" depends="rat-init" description="Generate Thrift Java artifacts">
      <echo>Generating Thrift Java code from ${basedir}/interface/cassandra.thrift ....</echo>
      <exec executable="thrift" dir="${basedir}/interface" failonerror="true">
        <arg line="--gen java:hashcode" />
        <arg line="-o ${interface.thrift.dir}" />
        <arg line="cassandra.thrift" />
      </exec>
      <java classname="org.apache.rat.Report" fork="true"
            output="${build.dir}/rat-report.log">
        <classpath refid="rat.classpath" />
        <arg value="-a" />
        <arg value="--force" />
        <arg value="interface/thrift" />
      </java>
    </target>
    <target name="gen-thrift-py" description="Generate Thrift Python artifacts">
      <echo>Generating Thrift Python code from ${basedir}/interface/cassandra.thrift ....</echo>
      <exec executable="thrift" dir="${basedir}/interface" failonerror="true">
        <arg line="--gen py" />
        <arg line="-o ${interface.thrift.dir}" />
        <arg line="cassandra.thrift" />
      </exec>
      <exec executable="thrift" dir="${basedir}/interface" failonerror="true">
        <arg line="--gen py:twisted" />
        <arg line="-o ${interface.thrift.dir}" />
        <arg line="cassandra.thrift" />
      </exec>
    </target>

    <!-- create properties file with C version -->
    <target name="createVersionPropFile">
      <taskdef name="propertyfile" classname="org.apache.tools.ant.taskdefs.optional.PropertyFile"/>
      <propertyfile file="${version.properties.dir}/version.properties">
        <entry key="CassandraVersion" value="${version}"/>
      </propertyfile>
    </target>

    <target name="test-run" depends="build"
            description="Run in test mode.  Not for production use!">
      <java classname="org.apache.cassandra.service.CassandraDaemon" fork="true">
        <classpath>
          <path refid="cassandra.classpath"/>  
          <pathelement location="${test.conf}"/>
        </classpath>
        <jvmarg value="-Dstorage-config=${test.conf}"/>
        <jvmarg value="-javaagent:${basedir}/lib/jamm-0.2.5.jar" />
        <jvmarg value="-ea"/>
      </java>
    </target>

    <!--
        The build target builds all the .class files
    -->
    <target name="build"
        depends="maven-ant-tasks-retrieve-build,avro-generate,build-subprojects,build-project" description="Compile Cassandra classes"/>
    <target name="build-subprojects" description="Compile Cassandra contrib projects"/>
    <target name="codecoverage" depends="cobertura-instrument,test,cobertura-report" description="Create code coverage report"/>

    <target depends="init,avro-generate,gen-cli-grammar,gen-cql2-grammar,gen-cql3-grammar"
            name="build-project">
        <echo message="${ant.project.name}: ${ant.file}"/>
        <!-- Order matters! -->
        <javac debug="true" debuglevel="${debuglevel}"
               destdir="${build.classes.thrift}" includeantruntime="false" source="${source.version}" target="${target.version}">
            <src path="${interface.thrift.dir}/gen-java"/>
            <classpath refid="cassandra.classpath"/>
        </javac>
        <javac debug="true" debuglevel="${debuglevel}"
               destdir="${build.classes.main}" includeantruntime="false" source="${source.version}" target="${target.version}">
            <src path="${build.src.java}"/>
            <src path="${build.src.gen-java}"/>
            <classpath refid="cassandra.classpath"/>
        </javac>
        <copy todir="${build.classes.main}">
            <fileset dir="${build.src.resources}" />
        </copy>
        <taskdef name="paranamer" classname="com.thoughtworks.paranamer.ant.ParanamerGeneratorTask">
          <classpath refid="cassandra.classpath" />
        </taskdef>

        <antcall target="createVersionPropFile"/>
    </target>

    <!-- Stress build file -->
    <property name="stress.build.src" value="${basedir}/tools/stress/src" />
    <property name="stress.build.classes" value="${build.classes}/stress" />
	<property name="stress.manifest" value="${stress.build.classes}/MANIFEST.MF" />
    <path id="cassandra.classes">
        <pathelement location="${basedir}/build/classes/main" />
        <pathelement location="${basedir}/build/classes/thrift" />
    </path>
    <target name="stress-build" depends="build">
    	<mkdir dir="${stress.build.classes}" />
<<<<<<< HEAD
        <javac destdir="${stress.build.classes}" includeantruntime="true">
=======
        <javac debug="true" debuglevel="${debuglevel}" destdir="${stress.build.classes}" includeantruntime="true" source="${source.version}" target="${target.version}">
>>>>>>> 6164d011
            <src path="${stress.build.src}" />
            <classpath>
                <path refid="cassandra.classes" />
                <path>
                    <fileset dir="${build.lib}">
                        <include name="**/*.jar" />
                    </fileset>
                </path>
            </classpath>
        </javac>
    </target>

    <!--
        The jar target makes cassandra.jar output.
    -->
    <target name="jar"
            depends="maven-declare-dependencies,build, build-test, stress-build"
            description="Assemble Cassandra JAR files">
      <mkdir dir="${build.classes.main}/META-INF" />
      <mkdir dir="${build.classes.thrift}/META-INF" />
      <copy file="LICENSE.txt"
            tofile="${build.classes.main}/META-INF/LICENSE.txt"/>
      <copy file="LICENSE.txt"
            tofile="${build.classes.thrift}/META-INF/LICENSE.txt"/>
      <copy file="NOTICE.txt"
            tofile="${build.classes.main}/META-INF/NOTICE.txt"/>
      <copy file="NOTICE.txt"
            tofile="${build.classes.thrift}/META-INF/NOTICE.txt"/>

      <artifact:writepom pomRefId="parent-pom" file="${build.dir}/${final.name}-parent.pom"/>

      <!-- Thrift Jar -->
      <artifact:writepom pomRefId="thrift-pom" 
              file="${build.dir}/${ant.project.name}-thrift-${version}.pom"/>
      <jar jarfile="${build.dir}/${ant.project.name}-thrift-${version}.jar"
           basedir="${build.classes.thrift}">
        <fileset dir="${build.classes.main}">
          <include name="org/apache/cassandra/thrift/TClientTransportFactory.class" />
          <include name="org/apache/cassandra/thrift/TFramedTransportFactory.class" />
        </fileset>
        <manifest>
          <attribute name="Implementation-Title" value="Cassandra"/>
          <attribute name="Implementation-Version" value="${version}"/>
          <attribute name="Implementation-Vendor" value="Apache"/>
        </manifest>
      </jar>

      <!-- Main Jar -->
      <artifact:writepom pomRefId="all-pom" 
              file="${build.dir}/${final.name}.pom"/>
      <jar jarfile="${build.dir}/${final.name}.jar"
           basedir="${build.classes.main}">
        <manifest>
        <!-- <section name="org/apache/cassandra/infrastructure"> -->
          <attribute name="Implementation-Title" value="Cassandra"/>
          <attribute name="Implementation-Version" value="${version}"/>
          <attribute name="Implementation-Vendor" value="Apache"/>
          <attribute name="Premain-Class"
                     value="org.apache.cassandra.infrastructure.continuations.CAgent"/>
          <attribute name="Class-Path"
                     value="${ant.project.name}-clientutil-${version}.jar ${ant.project.name}-thrift-${version}.jar" />
        <!-- </section> -->
        </manifest>
      </jar>

      <!-- Clientutil Jar -->
      <!-- TODO: write maven pom here -->
      <artifact:writepom pomRefId="clientutil-pom"
              file="${build.dir}/${ant.project.name}-clientutil-${version}.pom"/>
      <jar jarfile="${build.dir}/${ant.project.name}-clientutil-${version}.jar">
        <fileset dir="${build.classes.main}">
          <include name="org/apache/cassandra/cql/jdbc/*" />
          <include name="org/apache/cassandra/utils/ByteBufferUtil*.class" />
          <include name="org/apache/cassandra/utils/Hex.class" />
          <include name="org/apache/cassandra/utils/UUIDGen*.class" />
        </fileset>
        <manifest>
          <attribute name="Implementation-Title" value="Cassandra"/>
          <attribute name="Implementation-Version" value="${version}"/>
          <attribute name="Implementation-Vendor" value="Apache"/>
        </manifest>
      </jar>

      <!-- Stress jar -->
      <manifest file="${stress.manifest}">
        <attribute name="Built-By" value="Pavel Yaskevich"/>
        <attribute name="Main-Class" value="org.apache.cassandra.stress.Stress"/>
      </manifest>
      <mkdir dir="${stress.build.classes}/META-INF" />
      <mkdir dir="${build.dir}/tools/lib/" />
      <jar destfile="${build.dir}/tools/lib/stress.jar" manifest="${stress.manifest}">
        <fileset dir="${stress.build.classes}"/>
      </jar>
    </target>

    <!--
        The javadoc-jar target makes cassandra-javadoc.jar output required for publishing to Maven central repository.
    -->
    <target name="javadoc-jar" description="Assemble Cassandra JavaDoc JAR file">
      <mkdir dir="${javadoc.jars.dir}"/>
      <create-javadoc destdir="${javadoc.jars.dir}/thrift">
        <filesets>
          <fileset dir="${interface.thrift.dir}/gen-java" defaultexcludes="yes">
            <include name="org/apache/**/*.java"/>
          </fileset>
        </filesets>
      </create-javadoc>
      <jar jarfile="${build.dir}/${ant.project.name}-thrift-${version}-javadoc.jar"
           basedir="${javadoc.jars.dir}/thrift"/>

      <create-javadoc destdir="${javadoc.jars.dir}/main">
        <filesets>
          <fileset dir="${build.src.java}" defaultexcludes="yes">
            <include name="org/apache/**/*.java"/>
          </fileset>
          <fileset dir="${build.src.gen-java}" defaultexcludes="yes">
            <include name="org/apache/**/*.java"/>
          </fileset>
        </filesets>
      </create-javadoc>
      <jar jarfile="${build.dir}/${final.name}-javadoc.jar"
           basedir="${javadoc.jars.dir}/main"/>

      <create-javadoc destdir="${javadoc.jars.dir}/clientutil">
        <filesets>
          <fileset dir="${build.src.java}" defaultexcludes="yes">
            <include name="org/apache/cassandra/cql/jdbc/*" />
            <include name="org/apache/cassandra/utils/ByteBufferUtil*.java" />
            <include name="org/apache/cassandra/utils/Hex.java" />
            <include name="org/apache/cassandra/utils/UUIDGen*.java" />
          </fileset>
        </filesets>
      </create-javadoc>
      <jar jarfile="${build.dir}/${ant.project.name}-clientutil-${version}-javadoc.jar"
           basedir="${javadoc.jars.dir}/clientutil"/>
      <!-- javadoc task always rebuilds so might as well remove the generated docs to prevent 
           being pulled into the distribution by accident -->
      <delete quiet="true" dir="${javadoc.jars.dir}"/>
    </target>

    <!--
        The sources-jar target makes cassandra-sources.jar output required for publishing to Maven central repository.
    -->
    <target name="sources-jar" depends="init,avro-generate" description="Assemble Cassandra Sources JAR file">
      <jar jarfile="${build.dir}/${ant.project.name}-thrift-${version}-sources.jar">
        <fileset dir="${interface.thrift.dir}/gen-java" defaultexcludes="yes">
          <include name="org/apache/**/*.java"/>
        </fileset>
      </jar>
      <jar jarfile="${build.dir}/${final.name}-sources.jar">
        <fileset dir="${build.src.java}" defaultexcludes="yes">
          <include name="org/apache/**/*.java"/>
        </fileset>
        <fileset dir="${build.src.gen-java}" defaultexcludes="yes">
          <include name="org/apache/**/*.java"/>
        </fileset>
      </jar>
      <jar jarfile="${build.dir}/${ant.project.name}-clientutil-${version}-sources.jar">
        <fileset dir="${build.src.java}" defaultexcludes="yes">
          <include name="org/apache/cassandra/cql/jdbc/*" />
          <include name="org/apache/cassandra/utils/ByteBufferUtil*.java" />
          <include name="org/apache/cassandra/utils/Hex.java" />
          <include name="org/apache/cassandra/utils/UUIDGen*.java" />
        </fileset>
      </jar>
    </target>

    <!-- creates release tarballs -->
    <target name="artifacts" depends="jar,javadoc"
            description="Create Cassandra release artifacts">
      <mkdir dir="${dist.dir}"/>
      <copy todir="${dist.dir}/lib">
        <fileset dir="${build.lib}"/>
        <fileset dir="${build.dir}">
          <include name="${final.name}.jar" />
          <include name="${ant.project.name}-thrift-${version}.jar" />
          <include name="${ant.project.name}-clientutil-${version}.jar" />
        </fileset>
      </copy>
      <copy todir="${dist.dir}/javadoc">
        <fileset dir="${javadoc.dir}"/>
      </copy>
      <copy todir="${dist.dir}/bin">
        <fileset dir="bin"/>
      </copy>
      <copy todir="${dist.dir}/conf">
        <fileset dir="conf"/>
      </copy>
      <copy todir="${dist.dir}/interface">
        <fileset dir="interface">
          <include name="**/*.thrift" />
        </fileset>
      </copy>
      <copy todir="${dist.dir}/pylib">
        <fileset dir="pylib">
          <include name="**" />
          <exclude name="**/*.pyc" />
        </fileset>
      </copy>
      <copy todir="${dist.dir}/">
        <fileset dir="${basedir}">
          <include name="*.txt" />
        </fileset>
      </copy>
      <copy todir="${dist.dir}/tools/bin">
        <fileset dir="${basedir}/tools/bin"/>
      </copy>
      <copy todir="${dist.dir}/tools/lib">
        <fileset dir="${build.dir}/tools/lib/">
            <include name="*.jar" />
        </fileset>
      </copy>
      <artifact:writepom pomRefId="dist-pom" 
            file="${build.dir}/${final.name}-dist.pom"/>
      <tar compression="gzip" longfile="gnu"
        destfile="${build.dir}/${final.name}-bin.tar.gz">

        <!-- Everything but bin/ (default mode) -->
        <tarfileset dir="${dist.dir}" prefix="${final.name}">
          <include name="**"/>
          <exclude name="bin/*" />
        </tarfileset>
        <!-- Shell includes in bin/ (default mode) -->
        <tarfileset dir="${dist.dir}" prefix="${final.name}">
          <include name="bin/*.in.sh" />
        </tarfileset>
        <!-- Executable scripts in bin/ -->
        <tarfileset dir="${dist.dir}" prefix="${final.name}" mode="755">
          <include name="bin/*"/>
          <include name="tools/bin/*"/>
          <not>
                <filename name="bin/*.in.sh" />
          </not>
        </tarfileset>
      </tar>

      <tar compression="gzip" longfile="gnu"
           destfile="${build.dir}/${final.name}-src.tar.gz">

        <tarfileset dir="${basedir}"
                    prefix="${final.name}-src">
          <include name="**"/>
          <exclude name="build/**" />
          <exclude name="src/gen-java/**" />
          <exclude name=".git/**" />
          <exclude name="bin/*" /> <!-- handled separately below -->
          <!-- exclude Eclipse files -->
          <exclude name=".project" />
          <exclude name=".classpath" />
          <exclude name=".settings/**" />
          <exclude name=".externalToolBuilders/**" />
        </tarfileset>

        <!-- Shell includes and batch files in bin/ -->
        <tarfileset dir="${basedir}" prefix="${final.name}-src">
          <include name="bin/*.in.sh" />
          <include name="bin/*.bat" />
        </tarfileset>
        <!-- Everything else (assumed to be scripts), is executable -->
        <tarfileset dir="${basedir}" prefix="${final.name}-src" mode="755">
          <include name="bin/*"/>
          <exclude name="bin/*.in.sh" />
          <exclude name="bin/*.bat" />
        </tarfileset>
      </tar>
    </target>

    <target name="release" depends="artifacts,rat-init"
            description="Create and QC release artifacts">
      <checksum forceOverwrite="yes" todir="${build.dir}" fileext=".md5"
                algorithm="MD5">
        <fileset dir="${build.dir}">
          <include name="*.tar.gz" />
        </fileset>
      </checksum>
      <checksum forceOverwrite="yes" todir="${build.dir}" fileext=".sha"
                algorithm="SHA">
        <fileset dir="${build.dir}">
          <include name="*.tar.gz" />
        </fileset>
      </checksum>

      <rat:report xmlns:rat="antlib:org.apache.rat.anttasks"
                  reportFile="${build.dir}/${final.name}-bin.rat.txt">
        <tarfileset>
          <gzipresource>
            <file file="${build.dir}/${final.name}-bin.tar.gz" />
          </gzipresource>
        </tarfileset>
      </rat:report>

      <rat:report xmlns:rat="antlib:org.apache.rat.anttasks"
                  reportFile="${build.dir}/${final.name}-src.rat.txt">
        <tarfileset>
          <gzipresource>
            <file file="${build.dir}/${final.name}-src.tar.gz" />
          </gzipresource>
        </tarfileset>
      </rat:report>
    </target>

  <target name="build-test" depends="build" description="Compile test classes">
    <javac
     debug="true"
     debuglevel="${debuglevel}"
     destdir="${test.classes}"
     includeantruntime="false"
     source="${source.version}" 
     target="${target.version}">
      <classpath>
        <path refid="cassandra.classpath"/>
      </classpath>
      <src path="${test.unit.src}"/>
      <src path="${test.long.src}"/>
    </javac>

    <!-- Non-java resources needed by the test suite -->
    <copy todir="${test.classes}">
      <fileset dir="${test.resources}"/>
    </copy>
  </target>

  <macrodef name="testmacro">
    <attribute name="suitename" />
    <attribute name="inputdir" />
    <attribute name="timeout" />
    <attribute name="forkmode" default="perTest"/>
    <element name="optjvmargs" implicit="true" optional="true" />
    <attribute name="filter" default="**/${test.name}.java"/>
    <sequential>
      <echo message="running @{suitename} tests"/>
      <mkdir dir="${build.test.dir}/cassandra"/>
      <mkdir dir="${build.test.dir}/output"/>
      <junit fork="on" forkmode="@{forkmode}" failureproperty="testfailed" maxmemory="1024m" timeout="@{timeout}">
        <sysproperty key="net.sourceforge.cobertura.datafile" file="${cobertura.datafile}"/>
        <formatter type="xml" usefile="true"/>
        <formatter type="brief" usefile="false"/>
        <jvmarg value="-Dstorage-config=${test.conf}"/>
        <jvmarg value="-Daccess.properties=${test.conf}/access.properties"/>
        <jvmarg value="-Dlog4j.configuration=log4j-junit.properties" />
        <jvmarg value="-Djava.awt.headless=true"/>
        <jvmarg value="-javaagent:${basedir}/lib/jamm-0.2.5.jar" />
        <jvmarg value="-ea"/>
        <optjvmargs/>
        <classpath>
          <path refid="cassandra.classpath" />
          <pathelement location="${test.classes}"/>
          <path refid="cobertura.classpath"/>
          <pathelement location="${test.conf}"/>
          <fileset dir="${test.lib}">
            <include name="**/*.jar" />
          </fileset>
        </classpath>
        <batchtest todir="${build.test.dir}/output">
          <fileset dir="@{inputdir}" includes="@{filter}" />
        </batchtest>
      </junit>
      <fail message="Some @{suitename} test(s) failed.">
        <condition>
            <and>
            <isset property="testfailed"/>
            <not>
              <isset property="ant.test.failure.ignore"/>
            </not>
          </and>
        </condition>
      </fail>
    </sequential>
  </macrodef>

  <!--
    This test target is a bit different.  It's purpose is to exercise the
    clientutil jar in order to expose any new dependencies.  For that
    reason we use the classes from the jar, and a carefully constructed
    classpath which only contains what we expect users to need.
  -->
  <target name="test-clientutil-jar" depends="build-test,jar" description="Test clientutil jar">
    <junit>
      <test name="org.apache.cassandra.cql.jdbc.ClientUtilsTest" />
      <formatter type="brief" usefile="false" />
      <classpath>
        <pathelement location="${test.classes}" />
        <pathelement location="${build.dir}/${ant.project.name}-clientutil-${version}.jar" />

        <fileset dir="${build.dir.lib}">
          <include name="**/junit*.jar" />
        </fileset>
      </classpath>
    </junit>
  </target>

  <target name="test" depends="build-test" description="Execute unit tests">
    <testmacro suitename="unit" inputdir="${test.unit.src}" timeout="60000">
      <jvmarg value="-Dlegacy-sstable-root=${test.data}/legacy-sstables"/>
      <jvmarg value="-Dcorrupt-sstable-root=${test.data}/corrupt-sstables"/>
      <jvmarg value="-Dcassandra.ring_delay_ms=1000"/>
    </testmacro>
  </target>
    
  <target name="test-compression" depends="build-test" description="Execute unit tests with sstable compression enabled">
    <testmacro suitename="unit" inputdir="${test.unit.src}" timeout="60000">
      <jvmarg value="-Dlegacy-sstable-root=${test.data}/legacy-sstables"/>
      <jvmarg value="-Dcorrupt-sstable-root=${test.data}/corrupt-sstables"/>
      <jvmarg value="-Dcassandra.test.compression=true"/>
      <jvmarg value="-Dcassandra.ring_delay_ms=1000"/>
    </testmacro>
  </target>

  <target name="msg-ser-gen-test" depends="build-test" description="Generates message serializations">
    <testmacro suitename="unit" inputdir="${test.unit.src}" 
               timeout="60000" filter="**/SerializationsTest.java">
      <jvmarg value="-Dcassandra.test-serialization-writes=True"/>
    </testmacro>
  </target>
  
  <target name="msg-ser-test" depends="build-test" description="Tests message serializations">
    <testmacro suitename="unit" inputdir="${test.unit.src}" timeout="60000"
               filter="**/SerializationsTest.java"/>
  </target>
  
  <target name="msg-ser-test-7" depends="build-test" description="Generates message serializations">
    <testmacro suitename="unit" inputdir="${test.unit.src}" 
               timeout="60000" filter="**/SerializationsTest.java">
      <jvmarg value="-Dcassandra.version=0.7"/>
    </testmacro>
  </target>

  <target name="msg-ser-test-10" depends="build-test" description="Tests message serializations on 1.0 messages">
    <testmacro suitename="unit" inputdir="${test.unit.src}" 
               timeout="60000" filter="**/SerializationsTest.java">
      <jvmarg value="-Dcassandra.version=1.0"/>
    </testmacro>
  </target>

  <target name="pbs-test" depends="build-test" description="Tests PBS predictor">
    <testmacro suitename="unit" inputdir="${test.unit.src}"
      timeout="15000" filter="**/PBSPredictorTest.java"/>
  </target>

  <target name="long-test" depends="build-test" description="Execute functional tests">
    <testmacro suitename="long" inputdir="${test.long.src}"
               timeout="${test.long.timeout}">
      <jvmarg value="-Dcassandra.ring_delay_ms=1000"/>
    </testmacro>
  </target>

  <!-- instruments the classes to later create code coverage reports -->
  <target name="cobertura-instrument" depends="build,build-test">
    <taskdef resource="tasks.properties">
      <classpath refid="cobertura.classpath"/>
    </taskdef>

    <delete file="${cobertura.datafile}"/>

    <cobertura-instrument todir="${cobertura.classes.dir}" datafile="${cobertura.datafile}">
      <ignore regex="org.apache.log4j.*"/>

      <fileset dir="${build.classes.main}">
        <include name="**/*.class"/>
        <exclude name="**/*Test.class"/>
        <exclude name="**/*TestCase.class"/>
        <exclude name="**/test/*.class"/>
        <!-- cobertura modifies the serialVersionUID of classes. Some of our unit tests rely on backward
        wire compatability of these classes.  It was easier to exlude them from instrumentation than to
        force their serialVersinUIDs. -->
        <exclude name="**/*Token.class"/>
        <exclude name="${cobertura.excludes}"/>
      </fileset>

    </cobertura-instrument>
  </target>

  <!-- create both html and xml code coverage reports -->
  <target name="cobertura-report">
    <cobertura-report format="html" destdir="${cobertura.report.dir}" srcdir="${build.src.java}"
      datafile="${cobertura.datafile}"/>
    <cobertura-report format="xml" destdir="${cobertura.report.dir}" srcdir="${build.src.java}"
      datafile="${cobertura.datafile}"/>
  </target>

  <!--
    License audit tool
  -->
  <target name="rat-init" depends="maven-ant-tasks-init">
    <artifact:dependencies pathId="rat.classpath">
      <dependency groupId="org.apache.rat" artifactId="apache-rat-tasks" version="0.6" />
    </artifact:dependencies>
    <typedef uri="antlib:org.apache.rat.anttasks" classpathref="rat.classpath"/>
  </target>

  <target name="rat-check" depends="rat-init">
    <rat:report xmlns:rat="antlib:org.apache.rat.anttasks"
                reportFile="${build.dir}/rat-report.log">
      <fileset dir="."  excludesfile=".rat-excludes" />
    </rat:report>
    <condition property="rat.passed">
      <isfileselected file="${build.dir}/rat-report.log">
        <containsregexp expression="^0 Unknown Licenses"/>
      </isfileselected>
    </condition>
    <fail unless="rat.passed">Unknown licenses: See build/rat-report.log.</fail>
  </target>

  <target name="rat-write" depends="rat-init">
    <echo>RAT: invoking addLicense to write missing headers</echo>
    <java classname="org.apache.rat.Report" fork="true"
          output="${build.dir}/rat-report.log">
      <classpath refid="rat.classpath" />
      <arg value="-a" />
      <arg value="--force" />
      <arg value="." />
    </java>
  </target>

  <target name="javadoc" depends="init" description="Create javadoc">
    <create-javadoc destdir="${javadoc.dir}">
      <filesets>
      <fileset dir="${build.src.java}" defaultexcludes="yes">
        <include name="org/apache/**/*.java"/>
      </fileset>
      <fileset dir="${interface.thrift.gen-java}" defaultexcludes="yes">
        <include name="org/apache/**/*.java"/>
      </fileset>
      </filesets>
    </create-javadoc>
   </target>

  <!-- Generate Eclipse project description files -->
  <target name="generate-eclipse-files" depends="build" description="Generate eclipse files">
    <echo file=".project"><![CDATA[<?xml version="1.0" encoding="UTF-8"?>
<projectDescription>
  <name>${eclipse.project.name}</name>
  <comment></comment>
  <projects>
  </projects>
  <buildSpec>
    <buildCommand>
      <name>org.eclipse.jdt.core.javabuilder</name>
    </buildCommand>
  </buildSpec>
  <natures>
    <nature>org.eclipse.jdt.core.javanature</nature>
  </natures>
</projectDescription>]]>
    </echo>
	<echo file=".classpath"><![CDATA[<?xml version="1.0" encoding="UTF-8"?>
<classpath>
  <classpathentry kind="src" path="src/java"/>
  <classpathentry kind="src" path="src/gen-java"/>
  <classpathentry kind="src" path="interface/thrift/gen-java"/>
  <classpathentry kind="src" path="test/unit"/>
  <classpathentry kind="src" path="test/long"/>
  <classpathentry kind="src" path="tools/stress/src"/>
  <classpathentry kind="con" path="org.eclipse.jdt.launching.JRE_CONTAINER"/>
  <classpathentry kind="output" path="build/classes/main"/>
  <classpathentry kind="lib" path="build/classes/thrift"/>
  <classpathentry kind="lib" path="build/test/classes"/>
  <classpathentry kind="lib" path="test/conf"/>
]]>
	</echo>	  
  	<path id="eclipse-project-libs-path">
  	 <fileset dir="lib">
  	    <include name="**/*.jar" />
     </fileset>
 	 <fileset dir="build/lib/jars">
  	    <include name="**/*.jar" />
  	 </fileset>
  	</path>
  	<property name="eclipse-project-libs" refid="eclipse-project-libs-path"/>
  	<script language="javascript"> <![CDATA[
  		importClass(java.io.File);
  		jars = project.getProperty("eclipse-project-libs").split(project.getProperty("path.separator"));
  		
  		cp = "";
  	    for (i=0; i< jars.length; i++) {
  	       cp += ' <classpathentry kind="lib" path="'+jars[i]+'"/>\n';
  		}
  		
  		cp += '</classpath>';
  	    
  		echo = project.createTask("echo");
  	    echo.setMessage(cp);
  		echo.setFile(new File(".classpath"));
  		echo.setAppend(true);
  	    echo.perform();	     
  	]]> </script>
    <mkdir dir=".settings" />
  </target>

  <pathconvert property="eclipse.project.name">
    <path path="${basedir}" />
    <regexpmapper from="^.*/([^/]+)$$" to="\1" handledirsep="yes" />
  </pathconvert>

  <!-- Clean Eclipse project description files -->
  <target name="clean-eclipse-files">
    <delete file=".project" />
    <delete file=".classpath" />
    <delete dir=".settings" />
  	<delete dir=".externalToolBuilders" />
  	<delete dir="build/eclipse-classes" />
  </target>

  <!-- Publish artifacts to Maven repositories -->
  <target name="mvn-install"
          depends="maven-declare-dependencies,artifacts,jar,sources-jar,javadoc-jar"
          description="Installs the artifacts in the Maven Local Repository">
          
    <!-- the parent -->
    <install pomFile="${build.dir}/${final.name}-parent.pom"
             file="${build.dir}/${final.name}-parent.pom"
             packaging="pom"/>

    <!-- the distribution -->
    <install pomFile="${build.dir}/${final.name}-dist.pom"
             file="${build.dir}/${final.name}-dist.pom"
             packaging="pom"/>
    <install pomFile="${build.dir}/${final.name}-dist.pom"
             file="${build.dir}/${final.name}-bin.tar.gz"
             packaging="tar.gz"
             classifier="bin"/>
    <install pomFile="${build.dir}/${final.name}-dist.pom"
             file="${build.dir}/${final.name}-src.tar.gz"
             packaging="tar.gz"
             classifier="src"/>
          
    <!-- the cassandra-thrift jar -->  
    <install pomFile="${build.dir}/${ant.project.name}-thrift-${version}.pom"
             file="${build.dir}/${ant.project.name}-thrift-${version}.jar"/>
    <install pomFile="${build.dir}/${ant.project.name}-thrift-${version}.pom"
             file="${build.dir}/${ant.project.name}-thrift-${version}-sources.jar"
             classifier="sources"/>
    <install pomFile="${build.dir}/${ant.project.name}-thrift-${version}.pom"
             file="${build.dir}/${ant.project.name}-thrift-${version}-javadoc.jar"
             classifier="javadoc"/>

    <!-- the cassandra-clientutil jar -->  
    <install pomFile="${build.dir}/${ant.project.name}-clientutil-${version}.pom"
             file="${build.dir}/${ant.project.name}-clientutil-${version}.jar"/>
    <install pomFile="${build.dir}/${ant.project.name}-clientutil-${version}.pom"
             file="${build.dir}/${ant.project.name}-clientutil-${version}-sources.jar"
             classifier="sources"/>
    <install pomFile="${build.dir}/${ant.project.name}-clientutil-${version}.pom"
             file="${build.dir}/${ant.project.name}-clientutil-${version}-javadoc.jar"
             classifier="javadoc"/>

    <!-- the cassandra-all jar -->
    <install pomFile="${build.dir}/${final.name}.pom"
             file="${build.dir}/${final.name}.jar"/>
    <install pomFile="${build.dir}/${final.name}.pom"
             file="${build.dir}/${final.name}-sources.jar"
             classifier="sources"/>
    <install pomFile="${build.dir}/${final.name}.pom"
             file="${build.dir}/${final.name}-javadoc.jar"
             classifier="javadoc"/>
  </target>

  <!-- For the DataStax fork of Cassandra, we only deploy the cassandra-all,
       cassandra-thrift and cassandra-client-util jars. Also, the release repo
       does not allow overwrites, which the deployment of source & javadoc
       artifacts in the way defined here requires, so *only* deploy the jars
  -->
  <target name="publish"
          depends="mvn-install"
          description="Publishes the artifacts to the Maven repository">
          
    <!-- the parent -->
    <deploy pomFile="${build.dir}/${final.name}-parent.pom"
            file="${build.dir}/${final.name}-parent.pom"
            packaging="pom"/>

    <!-- the distribution -->
    <!--
    <deploy pomFile="${build.dir}/${final.name}-dist.pom"
            file="${build.dir}/${final.name}-dist.pom"
            packaging="pom"/>
    <deploy pomFile="${build.dir}/${final.name}-dist.pom"
            file="${build.dir}/${final.name}-bin.tar.gz"
            packaging="tar.gz"
            classifier="bin"/>
    <deploy pomFile="${build.dir}/${final.name}-dist.pom"
            file="${build.dir}/${final.name}-src.tar.gz"
            packaging="tar.gz"
            classifier="src"/>
     -->

    <!-- the cassandra-thrift jar -->  
    <deploy pomFile="${build.dir}/${ant.project.name}-thrift-${version}.pom"
            file="${build.dir}/${ant.project.name}-thrift-${version}.jar"/>
    <!--
    <deploy pomFile="${build.dir}/${ant.project.name}-thrift-${version}.pom"
            file="${build.dir}/${ant.project.name}-thrift-${version}-sources.jar"
            classifier="sources"/>
    <deploy pomFile="${build.dir}/${ant.project.name}-thrift-${version}.pom"
            file="${build.dir}/${ant.project.name}-thrift-${version}-javadoc.jar"
            classifier="javadoc"/>
    -->

    <!-- the cassandra-clientutil jar -->  
    <deploy pomFile="${build.dir}/${ant.project.name}-clientutil-${version}.pom"
            file="${build.dir}/${ant.project.name}-clientutil-${version}.jar"/>
    <!--
    <deploy pomFile="${build.dir}/${ant.project.name}-clientutil-${version}.pom"
             file="${build.dir}/${ant.project.name}-clientutil-${version}-sources.jar"
             classifier="sources"/>
    <deploy pomFile="${build.dir}/${ant.project.name}-clientutil-${version}.pom"
             file="${build.dir}/${ant.project.name}-clientutil-${version}-javadoc.jar"
             classifier="javadoc"/>
    -->
    <!-- the cassandra-all jar -->
    <deploy pomFile="${build.dir}/${final.name}.pom"
            file="${build.dir}/${final.name}.jar"/>
    <!--
    <deploy pomFile="${build.dir}/${final.name}.pom"
            file="${build.dir}/${final.name}-sources.jar"
            classifier="sources"/>
    <deploy pomFile="${build.dir}/${final.name}.pom"
            file="${build.dir}/${final.name}-javadoc.jar"
            classifier="javadoc"/>
    -->
  </target>
</project><|MERGE_RESOLUTION|>--- conflicted
+++ resolved
@@ -25,11 +25,7 @@
     <property name="debuglevel" value="source,lines,vars"/>
 
     <!-- default version and SCM information -->
-<<<<<<< HEAD
-    <property name="base.version" value="1.2.6.6"/>
-=======
-    <property name="base.version" value="1.2.9"/>
->>>>>>> 6164d011
+    <property name="base.version" value="1.2.9-DSE"/>
     <property name="scm.connection" value="scm:git://git.apache.org/cassandra.git"/>
     <property name="scm.developerConnection" value="scm:git://git.apache.org/cassandra.git"/>
     <property name="scm.url" value="http://git-wip-us.apache.org/repos/asf?p=cassandra.git;a=tree"/>
@@ -715,11 +711,7 @@
     </path>
     <target name="stress-build" depends="build">
     	<mkdir dir="${stress.build.classes}" />
-<<<<<<< HEAD
-        <javac destdir="${stress.build.classes}" includeantruntime="true">
-=======
         <javac debug="true" debuglevel="${debuglevel}" destdir="${stress.build.classes}" includeantruntime="true" source="${source.version}" target="${target.version}">
->>>>>>> 6164d011
             <src path="${stress.build.src}" />
             <classpath>
                 <path refid="cassandra.classes" />
