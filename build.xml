--- conflicted
+++ resolved
@@ -536,11 +536,7 @@
         </javac>
     </target>
 
-<<<<<<< HEAD
-    <target depends="init,gen-cql3-grammar,generate-cql-html,generate-jflex-java"
-=======
-    <target depends="init,gen-cql3-grammar,generate-cql-html,generate-jflex-java,rat-check,generate-snyk-file"
->>>>>>> ef3dc649
+    <target depends="init,gen-cql3-grammar,generate-cql-html,generate-jflex-java,generate-snyk-file"
             name="build-project">
         <echo message="${ant.project.name}: ${ant.file}"/>
         <!-- Order matters! -->
