--- conflicted
+++ resolved
@@ -1,14 +1,10 @@
-<<<<<<< HEAD
+cassandra (3.11.19) UNRELEASED; urgency=medium
+
+  * New release
+
+ -- Stefan Miklosovic <smiklosovic@apache.org>  Tue, 04 Feb 2025 09:43:30 +0100
+
 cassandra (3.11.18) unstable; urgency=medium
-=======
-cassandra (3.0.32) UNRELEASED; urgency=medium
-
-  * New release
-
- -- Stefan Miklosovic <smiklosovic@apache.org>  Tue, 04 Feb 2025 09:43:30 +0100
-
-cassandra (3.0.31) unstable; urgency=medium
->>>>>>> 7c147ef8
 
   * New release
 
