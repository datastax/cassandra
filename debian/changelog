<<<<<<< HEAD
cassandra (4.0.16) unstable; urgency=medium
=======
cassandra (3.11.19) UNRELEASED; urgency=medium

  * New release

 -- Stefan Miklosovic <smiklosovic@apache.org>  Tue, 04 Feb 2025 09:43:30 +0100

cassandra (3.11.18) unstable; urgency=medium
>>>>>>> 82e2c7d9

  * New release

 -- Stefan Miklosovic <smiklosovic@apache.org>  Mon, 27 Jan 2025 12:37:18 +0100

cassandra (4.0.15) unstable; urgency=medium

  * New release

 -- Brandon Williams <brandonwilliams@apache.org>  Wed, 13 Nov 2024 12:49:46 -0600

cassandra (4.0.14) unstable; urgency=medium

  * New release

 -- Mick Semb Wever <mck@apache.org>  Wed, 18 Sep 2024 11:12:58 +0200

cassandra (4.0.13) unstable; urgency=medium

  * New release

 -- Brandon Williams <brandonwilliams@apache.org>  Thu, 02 May 2024 09:51:49 -0500

cassandra (4.0.12) unstable; urgency=medium

  * New release

 -- Stefan Miklosovic <smiklosovic@apache.org>  Wed, 17 Jan 2024 12:02:18 +0100

cassandra (4.0.11) unstable; urgency=medium

  * New release

 -- Stefan Miklosovic <smiklosovic@apache.org>  Wed, 12 Jul 2023 21:46:36 +0200

cassandra (4.0.10) unstable; urgency=medium

  * New release

 -- Mick Semb Wever <mck@apache.org>  Thu, 25 May 2023 14:44:07 +0200

cassandra (4.0.9) unstable; urgency=medium

  * New release

 -- Stefan Miklosovic <smiklosovic@apache.org>  Tue, 11 Apr 2023 09:31:33 +0200

cassandra (4.0.8) unstable; urgency=medium

  * New release

 -- Stefan Miklosovic <smiklosovic@apache.org>  Tue, 07 Feb 2023 22:33:43 +0100

cassandra (4.0.7) unstable; urgency=medium

  * New release

 -- Mick Semb Wever <mck@apache.org>  Wed, 19 Oct 2022 10:57:06 +0200

cassandra (4.0.6) unstable; urgency=medium

  * New release

 -- Mick Semb Wever <mck@apache.org>  Thu, 18 Aug 2022 20:30:16 +0200

cassandra (4.0.5) unstable; urgency=medium

  * New release

 -- Mick Semb Wever <mck@apache.org>  Tue, 12 Jul 2022 12:16:22 +0200

cassandra (4.0.4) unstable; urgency=medium

  * New release

 -- Mick Semb Wever <mck@apache.org>  Fri, 06 May 2022 18:38:33 +0200

cassandra (4.0.3) unstable; urgency=medium

  * New release

 -- Mick Semb Wever <mck@apache.org>  Sun, 13 Feb 2022 22:37:37 +0100

cassandra (4.0.2) unstable; urgency=medium

  * New release 

 -- Mick Semb Wever <mck@apache.org>  Mon, 07 Feb 2022 14:42:07 +0100

cassandra (4.0.1) unstable; urgency=medium

  * New release

 -- Sam Tunnicliffe <samt@apache.org>  Mon, 30 Aug 2021 11:28:21 +0100

cassandra (4.0~rc2) unstable; urgency=medium

  * New release

 -- Mick Semb Wever <mck@apache.org>  Sun, 27 Jun 2021 16:36:29 +0200

cassandra (4.0~rc1) unstable; urgency=medium

  * New release

 -- Mick Semb Wever <mck@apache.org>  Wed, 21 Apr 2021 19:24:28 +0200

cassandra (4.0~beta4) unstable; urgency=medium

  * New release

 -- Mick Semb Wever <mck@apache.org>  Fri, 18 Dec 2020 18:32:45 +0100

cassandra (4.0~beta3) unstable; urgency=medium

  * New release

 -- Mick Semb Wever <mck@apache.org>  Thu, 29 Oct 2020 12:59:30 +0100

cassandra (4.0~beta2) unstable; urgency=medium

  * New release

 -- Mick Semb Wever <mck@apache.org>  Fri, 28 Aug 2020 15:53:19 +0200

cassandra (4.0~beta1) unstable; urgency=medium

  * New release

 -- Mick Semb Wever <mck@apache.org> Fri, 17 Jul 2020 23:22:24 +0200

cassandra (4.0~alpha4) unstable; urgency=medium

  * New release

 -- Mick Semb Wever <mck@apache.org>  Sat, 11 Apr 2020 00:27:13 +0200

cassandra (4.0~alpha3) unstable; urgency=medium

  * New release

 -- Mick Semb Wever <mck@apache.org>  Mon, 30 Jan 2020 19:28:04 +0100

cassandra (4.0~alpha2) unstable; urgency=medium

  * New release

 -- Michael Shuler <mshuler@apache.org>  Thu, 24 Oct 2019 09:12:05 -0500

cassandra (4.0~alpha1) unstable; urgency=medium

  * New release

 -- Michael Shuler <mshuler@apache.org>  Tue, 03 Sep 2019 11:51:18 -0500

cassandra (3.10) unstable; urgency=medium

  * New release

 -- Michael Shuler <mshuler@apache.org>  Mon, 26 Sep 2016 09:07:34 -0500

cassandra (3.8) unstable; urgency=medium

  * New release

 -- Michael Shuler <mshuler@apache.org>  Mon, 26 Sep 2016 08:51:39 -0500

cassandra (3.6) unstable; urgency=medium

  * New release

 -- Jake Luciani <jake@apache.org>  Tue, 03 May 2016 09:12:18 -0400

cassandra (3.4) unstable; urgency=medium

  * New release

 -- Jake Luciani <jake@apache.org>  Mon, 29 Feb 2016 10:39:33 -0500

cassandra (3.2) unstable; urgency=medium

  * New release

 -- Jake Luciani <jake@apache.org>  Tue, 05 Jan 2016 10:24:04 -0500

cassandra (3.1) unstable; urgency=medium

  * New release

 -- Jake Luciani <jake@apache.org>  Fri, 04 Dec 2015 16:00:04 -0500

cassandra (3.0.0) unstable; urgency=medium

  * New release 

 -- Jake Luciani <jake@apache.org>  Fri, 06 Nov 2015 14:37:07 -0500

cassandra (3.0.0~rc2) unstable; urgency=medium

  * New release candidate 

 -- Jake Luciani <jake@apache.org>  Fri, 16 Oct 2015 16:02:24 -0400

cassandra (3.0.0~rc1) unstable; urgency=medium

  * New release candidate

 -- Jake Luciani <jake@apache.org>  Sat, 19 Sep 2015 16:01:59 -0400

cassandra (3.0.0~beta2) unstable; urgency=medium

  * New beta release

 -- Jake Luciani <jake@apache.org>  Fri, 04 Sep 2015 19:06:25 -0400

cassandra (3.0.0~beta1) unstable; urgency=medium

  * New beta release

 -- Jake Luciani <jake@apache.org>  Fri, 21 Aug 2015 22:33:04 -0400

cassandra (3.0.0~alpha1) unstable; urgency=medium

  * New alpha release

 -- Jake Luciani <jake@apache.org>  Thu, 30 Jul 2015 09:21:15 -0400

cassandra (2.2.0~rc1) unstable; urgency=medium

  * New RC release 

 -- Jake Luciani <jake@apache.org>  Fri, 05 Jun 2015 11:11:50 -0400

cassandra (2.2.0~beta1) unstable; urgency=medium

  * New Beta Release 

 -- Jake Luciani <jake@apache.org>  Sun, 17 May 2015 21:33:49 -0400

cassandra (2.1.4) unstable; urgency=medium

  * New release

 -- Jake Luciani <jake@apache.org>  Fri, 27 Mar 2015 13:48:25 -0400

cassandra (2.1.3) unstable; urgency=medium

  * New release 

 -- Jake Luciani <jake@apache.org>  Mon, 09 Feb 2015 10:31:35 -0500

cassandra (2.1.2) unstable; urgency=medium

  * New release 

 -- Jake Luciani <jake@apache.org>  Wed, 05 Nov 2014 15:51:26 -0500 

cassandra (2.1.1) unstable; urgency=medium

  * New release

 -- Sylvain Lebresne <slebresne@apache.org>  Fri, 17 Oct 2014 13:43:46 +0200

cassandra (2.1.0) unstable; urgency=medium

  * New release

 -- Sylvain Lebresne <slebresne@apache.org>  Sun, 07 Sep 2014 15:21:41 +0200

cassandra (2.1.0~rc7) unstable; urgency=medium

  * New RC release

 -- Sylvain Lebresne <slebresne@apache.org>  Thu, 28 Aug 2014 16:32:12 +0200

cassandra (2.1.0~rc6) unstable; urgency=medium

  * New RC release

 -- Sylvain Lebresne <slebresne@apache.org>  Sat, 09 Aug 2014 13:46:39 +0200

cassandra (2.1.0~rc5) unstable; urgency=medium

  * New RC release

 -- Sylvain Lebresne <slebresne@apache.org>  Sat, 02 Aug 2014 13:45:54 +0200

cassandra (2.1.0~rc4) unstable; urgency=medium

  * New RC release

 -- Eric Evans <eevans@apache.org>  Fri, 18 Jul 2014 13:40:48 -0500

cassandra (2.1.0~rc3) unstable; urgency=medium

  * New RC release

 -- Sylvain Lebresne <slebresne@apache.org>  Tue, 08 Jul 2014 14:04:10 +0200

cassandra (2.1.0~rc2) unstable; urgency=medium

  * New RC release

 -- Sylvain Lebresne <slebresne@apache.org>  Mon, 23 Jun 2014 18:14:29 +0200

cassandra (2.1.0~rc1) unstable; urgency=medium

  * New RC release

 -- Sylvain Lebresne <slebresne@apache.org>  Fri, 30 May 2014 17:25:14 +0200

cassandra (2.1.0~beta2) unstable; urgency=medium

  * New beta release

 -- Sylvain Lebresne <slebresne@apache.org>  Thu, 01 May 2014 16:39:21 +0200

cassandra (2.1.0~beta1) unstable; urgency=low

  * New beta release

 -- Sylvain Lebresne <slebresne@apache.org>  Mon, 17 Feb 2014 16:50:33 +0100

cassandra (2.0.6) unstable; urgency=low

  * New release

 -- Sylvain Lebresne <slebresne@apache.org>  Fri, 07 Mar 2014 13:18:42 +0100

cassandra (2.0.5) unstable; urgency=low

  * New release

 -- Sylvain Lebresne <slebresne@apache.org>  Fri, 31 Jan 2014 16:05:20 +0100

cassandra (2.0.4) unstable; urgency=medium

  * New release

 -- Eric Evans <eevans@apache.org>  Fri, 27 Dec 2013 12:38:37 -0600

cassandra (2.0.3) unstable; urgency=low

  * New release

 -- Sylvain Lebresne <slebresne@apache.org>  Thu, 21 Nov 2013 10:04:45 +0100

cassandra (2.0.2) unstable; urgency=low

  * New release

 -- Sylvain Lebresne <slebresne@apache.org>  Thu, 24 Oct 2013 09:15:30 +0200

cassandra (2.0.1) unstable; urgency=low

  * New release

 -- Sylvain Lebresne <slebresne@apache.org>  Thu, 19 Sep 2013 13:47:16 +0200

cassandra (2.0.0) unstable; urgency=low

  * New release

 -- Sylvain Lebresne <slebresne@apache.org>  Wed, 28 Aug 2013 13:33:25 +0200

cassandra (2.0.0~rc2) unstable; urgency=low

  * New release candidate

 -- Sylvain Lebresne <slebresne@apache.org>  Mon, 19 Aug 2013 16:58:03 +0200

cassandra (2.0.0~rc1) unstable; urgency=low

  * New release candidate

 -- Eric Evans <eevans@apache.org>  Mon, 05 Aug 2013 10:11:43 -0500

cassandra (2.0.0~beta2) unstable; urgency=low

  * New beta release

 -- Sylvain Lebresne <slebresne@apache.org>  Mon, 22 Jul 2013 16:53:37 +0200

cassandra (2.0.0~beta1) unstable; urgency=low

  * New beta release

 -- Sylvain Lebresne <slebresne@apache.org>  Tue, 09 Jul 2013 10:12:24 +0200

cassandra (1.2.6) unstable; urgency=low

  * New release

 -- Sylvain Lebresne <slebresne@apache.org>  Fri, 21 Jun 2013 18:58:24 +0200

cassandra (1.2.5) unstable; urgency=low

  * New release

 -- Sylvain Lebresne <slebresne@apache.org>  Wed, 15 May 2013 15:20:01 +0200

cassandra (1.2.4) unstable; urgency=low

  * New release

 -- Sylvain Lebresne <slebresne@apache.org>  Mon, 08 Apr 2013 18:52:23 +0200

cassandra (1.2.3) unstable; urgency=low

  * New release

 -- Sylvain Lebresne <selebresne@apache.org>  Thu, 14 Mar 2013 09:52:16 +0100

cassandra (1.2.2) unstable; urgency=low

  * New release

 -- Sylvain Lebresne <slebresne@apache.org>  Wed, 20 Feb 2013 23:28:10 +0100

cassandra (1.2.1) unstable; urgency=low

  * New release

 -- Sylvain Lebresne <slebresne@apache.org>  Thu, 24 Jan 2013 18:41:21 +0100

cassandra (1.2.0) unstable; urgency=low

  * New release

 -- Sylvain Lebresne <slebresne@apache.org>  Sat, 29 Dec 2012 13:06:03 +0100

cassandra (1.2.0~rc2) unstable; urgency=low

  * New RC release

 -- Sylvain Lebresne <slebresne@apache.org>  Wed, 19 Dec 2012 18:06:21 +0100

cassandra (1.2.0~rc1) unstable; urgency=low

  * New RC release

 -- Sylvain Lebresne <slebresne@apache.org>  Tue, 11 Dec 2012 09:09:08 +0100

cassandra (1.2.0~beta3) unstable; urgency=low

  * New beta release

 -- Sylvain Lebresne <slebresne@apache.org>  Fri, 03 Dec 2012 10:13:11 +0100

cassandra (1.2.0~beta2) unstable; urgency=low

  * New beta release

 -- Sylvain Lebresne <slebresne@apache.org>  Mon, 05 Nov 2012 18:17:03 +0100

cassandra (1.2.0~beta1) unstable; urgency=low

  * New release

 -- Sylvain Lebresne <slebresne@apache.org>  Tue, 18 Sep 2012 17:28:46 +0200

cassandra (1.1.5) unstable; urgency=low

  * New release

 -- Sylvain Lebresne <slebresne@apache.org>  Thu, 06 Sep 2012 08:53:50 +0200

cassandra (1.1.4) unstable; urgency=low

  * New release

 -- Eric Evans <eevans@apache.org>  Mon, 13 Aug 2012 15:13:20 -0500

cassandra (1.1.3) unstable; urgency=low

  * New release

 -- Sylvain Lebresne <slebresne@apache.org>  Mon, 30 Jul 2012 18:33:25 +0200

cassandra (1.1.2) unstable; urgency=low

  * New release

 -- Sylvain Lebresne <slebresne@apache.org>  Fri, 29 Jun 2012 16:56:29 +0200

cassandra (1.1.1) unstable; urgency=low

  * New release

 -- Sylvain Lebresne <slebresne@apache.org>  Fri, 01 Jun 2012 18:15:11 +0200

cassandra (1.1.0) unstable; urgency=low

  * New release

 -- Sylvain Lebresne <slebresne@apache.org>  Fri, 20 Apr 2012 17:51:39 +0200

cassandra (1.1.0~rc1) unstable; urgency=low

  * New Release Candidate

 -- Sylvain Lebresne <slebresne@apache.org>  Thu, 12 Apr 2012 09:59:27 +0200

cassandra (1.1.0~beta2) unstable; urgency=low

  * New beta release

 -- Sylvain Lebresne <slebresne@apache.org>  Fri, 23 Mar 2012 10:31:45 +0100

cassandra (1.1.0~beta1) unstable; urgency=low

  * New beta release

 -- Sylvain Lebresne <slebresne@apache.org>  Wed, 15 Feb 2012 16:49:11 +0100

cassandra (1.0.8) unstable; urgency=low

  * New release

 -- Sylvain Lebresne <slebresne@apache.org>  Wed, 22 Feb 2012 15:09:54 +0100

cassandra (1.0.7) unstable; urgency=low

  * New release

 -- Sylvain Lebresne <slebresne@apache.org>  Wed, 11 Jan 2012 09:53:43 +0100

cassandra (1.0.6) unstable; urgency=low

  * New release

 -- Sylvain Lebresne <slebresne@apache.org>  Sat, 10 Dec 2011 18:21:50 -0600

cassandra (1.0.5) unstable; urgency=low

  * New release

 -- Sylvain Lebresne <slebresne@apache.org>  Tue, 29 Nov 2011 19:36:09 +0100

cassandra (1.0.4) unstable; urgency=low

  * New release

 -- Sylvain Lebresne <slebresne@apache.org>  Fri, 25 Nov 2011 11:04:06 +0100

cassandra (1.0.3) unstable; urgency=low

  * New release

 -- Sylvain Lebresne <slebresne@apache.org>  Fri, 11 Nov 2011 19:35:44 +0100

cassandra (1.0.2) unstable; urgency=low

  * New release

 -- Sylvain Lebresne <slebresne@apache.org>  Fri, 04 Nov 2011 10:00:12 +0100

cassandra (1.0.1) unstable; urgency=low

  * New release

 -- Sylvain Lebresne <slebresne@apache.org>  Fri, 28 Oct 2011 10:09:34 +0200

cassandra (1.0.0) unstable; urgency=low

  * New release

 -- Sylvain Lebresne <slebresne@apache.org>  Sat, 08 Oct 2011 12:35:41 +0200

cassandra (1.0.0~rc2) unstable; urgency=low

  * New release candidate

 -- Sylvain Lebresne <slebresne@apache.org>  Fri, 30 Sep 2011 18:29:44 +0200

cassandra (1.0.0~rc1) unstable; urgency=low

  * New release candidate

 -- Sylvain Lebresne <slebresne@apache.org>  Mon, 26 Sep 2011 12:10:32 +0200

cassandra (1.0.0~beta1) unstable; urgency=low

  * New beta release

 -- Sylvain Lebresne <slebresne@apache.org>  Wed, 14 Sep 2011 11:07:47 +0200

cassandra (0.8.1) unstable; urgency=low

  * New release 

 -- Sylvain Lebresne <slebresne@apache.org>  Thu, 21 Jun 2011 09:37:27 +0200

cassandra (0.8.0) unstable; urgency=low

  * New release

 -- Eric Evans <eevans@apache.org>  Mon, 30 May 2011 12:58:23 -0500

cassandra (0.8.0~rc1) unstable; urgency=low

  * Release candidate

 -- Eric Evans <eevans@apache.org>  Thu, 12 May 2011 18:35:26 -0500

cassandra (0.8.0~beta2) unstable; urgency=low

  * New beta release.

 -- Eric Evans <eevans@apache.org>  Mon, 02 May 2011 20:04:49 -0500

cassandra (0.8.0~beta1) unstable; urgency=low

  * New beta release.

 -- Eric Evans <eevans@apache.org>  Mon, 18 Apr 2011 11:41:09 -0500

cassandra (0.7.4) unstable; urgency=low

  * New stable point release.

 -- Eric Evans <eevans@apache.org>  Fri, 11 Mar 2011 17:39:11 -0600

cassandra (0.7.3) unstable; urgency=low

  * New stable point release.

 -- Eric Evans <eevans@apache.org>  Fri, 25 Feb 2011 14:20:50 -0600

cassandra (0.7.1) unstable; urgency=low

  * New stable point release.

 -- Eric Evans <eevans@apache.org>  Thu, 10 Feb 2011 10:34:50 -0600

cassandra (0.7.0~rc4) unstable; urgency=low

  * Release candidate release.

 -- Eric Evans <eevans@apache.org>  Thu, 30 Dec 2010 12:58:55 -0600

cassandra (0.7.0~rc3) unstable; urgency=low

  * Release candidate release.

 -- Eric Evans <eevans@apache.org>  Tue, 21 Dec 2010 17:36:31 -0600

cassandra (0.7.0~rc2) unstable; urgency=low

  * Release candidate release.

 -- Eric Evans <eevans@apache.org>  Mon, 06 Dec 2010 11:19:40 -0600

cassandra (0.7.0~rc1) unstable; urgency=low

  * Release candidate release.

 -- Eric Evans <eevans@apache.org>  Fri, 19 Nov 2010 17:38:23 -0600

cassandra (0.7.0~beta3) unstable; urgency=low

  * New beta release.

 -- Eric Evans <eevans@apache.org>  Thu, 28 Oct 2010 09:49:55 -0500

cassandra (0.7.0~beta2) unstable; urgency=low

  * New beta release.

 -- Eric Evans <eevans@apache.org>  Tue, 28 Sep 2010 11:45:46 -0500

cassandra (0.7.0~beta1) unstable; urgency=low

  * New beta release.

 -- Eric Evans <eevans@apache.org>  Tue, 10 Aug 2010 09:20:17 -0700

cassandra (0.6.4) unstable; urgency=low

  * New stable point release.

 -- Eric Evans <eevans@apache.org>  Tue, 27 Jul 2010 15:47:09 -0500

cassandra (0.6.3) unstable; urgency=low

  * New stable point release.

 -- Eric Evans <eevans@apache.org>  Fri, 25 Jun 2010 17:18:54 -0500

cassandra (0.6.2) unstable; urgency=low

  * New stable point release.

 -- Eric Evans <eevans@apache.org>  Mon, 24 May 2010 13:26:14 -0500

cassandra (0.6.1) unstable; urgency=low

  * New stable point release.

 -- Eric Evans <eevans@apache.org>  Thu, 15 Apr 2010 08:04:20 -0500

cassandra (0.6.0~rc1-1) unstable; urgency=low

  * New release candidated.

 -- Eric Evans <eevans@apache.org>  Sun, 28 Mar 2010 09:42:07 -0500

cassandra (0.6.0~beta3-1) unstable; urgency=low

  * New beta release.

 -- Eric Evans <eevans@apache.org>  Wed, 17 Mar 2010 13:14:19 -0500

cassandra (0.6.0~beta2-1) unstable; urgency=low

  * New beta release.

 -- Eric Evans <eevans@apache.org>  Tue, 23 Feb 2010 17:55:17 -0600

cassandra (0.5.0-1) unstable; urgency=low

  * New stable release.

 -- Eric Evans <eevans@apache.org>  Tue, 26 Jan 2010 11:21:11 -0600<|MERGE_RESOLUTION|>--- conflicted
+++ resolved
@@ -1,14 +1,10 @@
-<<<<<<< HEAD
+cassandra (4.0.17) UNRELEASED; urgency=medium
+
+  * New release
+
+ -- Stefan Miklosovic <smiklosovic@apache.org>  Tue, 04 Feb 2025 09:43:30 +0100
+
 cassandra (4.0.16) unstable; urgency=medium
-=======
-cassandra (3.11.19) UNRELEASED; urgency=medium
-
-  * New release
-
- -- Stefan Miklosovic <smiklosovic@apache.org>  Tue, 04 Feb 2025 09:43:30 +0100
-
-cassandra (3.11.18) unstable; urgency=medium
->>>>>>> 82e2c7d9
 
   * New release
 
