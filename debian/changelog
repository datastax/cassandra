--- conflicted
+++ resolved
@@ -1,12 +1,9 @@
-<<<<<<< HEAD
-=======
 cassandra (1.2.12) unstable; urgency=low
 
   * New release
 
  -- Sylvain Lebresne <slebresne@apache.org>  Wed, 20 Nov 2013 09:41:23 +0100
 
->>>>>>> 026865f2
 cassandra (1.2.11) unstable; urgency=low
 
   * New release
