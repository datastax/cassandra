# Licensed to the Apache Software Foundation (ASF) under one
# or more contributor license agreements.  See the NOTICE file
# distributed with this work for additional information
# regarding copyright ownership.  The ASF licenses this file
# to you under the Apache License, Version 2.0 (the
# "License"); you may not use this file except in compliance
# with the License.  You may obtain a copy of the License at
#
#     http://www.apache.org/licenses/LICENSE-2.0
#
# Unless required by applicable law or agreed to in writing, software
# distributed under the License is distributed on an "AS IS" BASIS,
# WITHOUT WARRANTIES OR CONDITIONS OF ANY KIND, either express or implied.
# See the License for the specific language governing permissions and
# limitations under the License.

# to configure behavior, define $CQL_TEST_HOST to the destination address
# and $CQL_TEST_PORT to the associated port.


import locale
import os
import re
from .basecase import BaseTestCase
from .cassconnect import create_db, remove_db, testrun_cqlsh
from .run_cqlsh import TimeoutError
from cqlshlib.cql3handling import CqlRuleSet

BEL = '\x07'  # the terminal-bell character
CTRL_C = '\x03'
TAB = '\t'

# completions not printed out in this many seconds may not be acceptable.
# tune if needed for a slow system, etc, but be aware that the test will
# need to wait this long for each completion test, to make sure more info
# isn't coming
COMPLETION_RESPONSE_TIME = 0.5

completion_separation_re = re.compile(r'\s+')


class CqlshCompletionCase(BaseTestCase):

    @classmethod
    def setUpClass(cls):
        create_db()

    @classmethod
    def tearDownClass(cls):
        remove_db()

    def setUp(self):
        env = os.environ.copy()
        env['COLUMNS'] = '100000'
        if (locale.getpreferredencoding() != 'UTF-8'):
            env['LC_CTYPE'] = 'en_US.utf8'
        self.cqlsh_runner = testrun_cqlsh(cqlver=None, env=env)
        self.cqlsh = self.cqlsh_runner.__enter__()

    def tearDown(self):
        self.cqlsh_runner.__exit__(None, None, None)

    def _get_completions(self, inputstring, split_completed_lines=True):
        """
        Get results of tab completion in cqlsh. Returns a bare string if a
        string completes immediately. Otherwise, returns a set of all
        whitespace-separated tokens in the offered completions by default, or a
        list of the lines in the offered completions if split_completed_lines is
        False.
        """
        self.cqlsh.send(inputstring)
        self.cqlsh.send(TAB)
        immediate = self.cqlsh.read_up_to_timeout(COMPLETION_RESPONSE_TIME)
        immediate = immediate.replace(' \b', '')
        self.assertEqual(immediate[:len(inputstring)], inputstring)
        immediate = immediate[len(inputstring):]
        immediate = immediate.replace(BEL, '')

        if immediate:
            return immediate

        self.cqlsh.send(TAB)
        choice_output = self.cqlsh.read_up_to_timeout(COMPLETION_RESPONSE_TIME)
        if choice_output == BEL:
            choice_output = ''

        self.cqlsh.send(CTRL_C)  # cancel any current line
        self.cqlsh.read_to_next_prompt()

        choice_lines = choice_output.splitlines()
        if choice_lines:
            # ensure the last line of the completion is the prompt
            prompt_regex = self.cqlsh.prompt.lstrip() + re.escape(inputstring)
            msg = ('Double-tab completion '
                   'does not print prompt for input "{}"'.format(inputstring))
            self.assertRegex(choice_lines[-1], prompt_regex, msg=msg)

        choice_lines = [line.strip() for line in choice_lines[:-1]]
        choice_lines = [line for line in choice_lines if line]

        if split_completed_lines:
            completed_lines = list(map(set, (completion_separation_re.split(line.strip())
                                  for line in choice_lines)))

            if not completed_lines:
                return set()

            completed_tokens = set.union(*completed_lines)
            return completed_tokens - {''}
        else:
            return choice_lines

        assert False

    def _trycompletions_inner(self, inputstring, immediate='', choices=(),
                              other_choices_ok=False,
                              split_completed_lines=True):
        """
        Test tab completion in cqlsh. Enters in the text in inputstring, then
        simulates a tab keypress to see what is immediately completed (this
        should only happen when there is only one completion possible). If
        there is an immediate completion, the new text is expected to match
        'immediate'. If there is no immediate completion, another tab keypress
        is simulated in order to get a list of choices, which are expected to
        match the items in 'choices' (order is not important, but case is).
        """
        completed = self._get_completions(inputstring,
                                          split_completed_lines=split_completed_lines)

        if immediate:
            msg = 'cqlsh completed %r (%d), but we expected %r (%d)' % (completed, len(completed), immediate, len(immediate))
            self.assertEqual(completed, immediate, msg=msg)
            return

        if other_choices_ok:
            self.assertEqual(set(choices), completed.intersection(choices))
        else:
            self.assertEqual(set(choices), set(completed))

    def trycompletions(self, inputstring, immediate='', choices=(),
                       other_choices_ok=False, split_completed_lines=True):
        try:
            self._trycompletions_inner(inputstring, immediate, choices,
                                       other_choices_ok=other_choices_ok,
                                       split_completed_lines=split_completed_lines)
        finally:
            try:
                self.cqlsh.send(CTRL_C)  # cancel any current line
                self.cqlsh.read_to_next_prompt(timeout=1.0)
            except TimeoutError:
                # retry once
                self.cqlsh.send(CTRL_C)
                self.cqlsh.read_to_next_prompt(timeout=10.0)

    def strategies(self):
        return CqlRuleSet.replication_strategies


class TestCqlshCompletion(CqlshCompletionCase):
    cqlver = '3.1.6'

    def test_complete_on_empty_string(self):
        self.trycompletions('', choices=('?', 'ALTER', 'BEGIN', 'CAPTURE', 'CONSISTENCY',
                                         'COPY', 'CREATE', 'DEBUG', 'DELETE', 'DESC', 'DESCRIBE',
                                         'DROP', 'GRANT', 'HELP', 'INSERT', 'LIST', 'LOGIN', 'PAGING', 'REVOKE',
                                         'SELECT', 'SHOW', 'SOURCE', 'TRACING', 'EXPAND', 'SERIAL', 'TRUNCATE',
                                         'UPDATE', 'USE', 'exit', 'quit', 'CLEAR', 'CLS', 'history'))

    def test_complete_command_words(self):
        self.trycompletions('alt', '\b\b\bALTER ')
        self.trycompletions('I', 'NSERT INTO ')
        self.trycompletions('exit', ' ')

    def test_complete_in_uuid(self):
        pass

    def test_complete_in_select(self):
        pass

    def test_complete_in_insert(self):
        self.trycompletions('INSERT INTO  ',
                            choices=('twenty_rows_table',
                                     'ascii_with_special_chars',
                                     'users',
                                     'has_all_types',
                                     'system.',
                                     'empty_composite_table',
                                     'empty_table',
                                     'undefined_values_table',
                                     'dynamic_columns',
                                     'twenty_rows_composite_table',
                                     'utf8_with_special_chars',
                                     'system_traces.',
                                     'songs'),
                            other_choices_ok=True)
        self.trycompletions('INSERT INTO twenty_rows_composite_table',
                            immediate=' ')
        self.trycompletions('INSERT INTO twenty_rows_composite_table ',
                            choices=['(', 'JSON'])
        self.trycompletions('INSERT INTO twenty_rows_composite_table (a, b ',
                            choices=(')', ','))
        self.trycompletions('INSERT INTO twenty_rows_composite_table (a, b, ',
                            immediate='c ')
        self.trycompletions('INSERT INTO twenty_rows_composite_table (a, b, c ',
                            choices=(',', ')'))
        self.trycompletions('INSERT INTO twenty_rows_composite_table (a, b)',
                            immediate=' VALUES ( ')
        self.trycompletions('INSERT INTO twenty_rows_composite_table (a, b, c) VAL',
                            immediate='UES ( ')

        self.trycompletions(
            'INSERT INTO twenty_rows_composite_table (a, b, c) VALUES (',
            choices=['<value for a (text)>'],
            split_completed_lines=False)

        self.trycompletions(
            "INSERT INTO twenty_rows_composite_table (a, b, c) VALUES ('",
            choices=['<value for a (text)>'],
            split_completed_lines=False)

        self.trycompletions(
            "INSERT INTO twenty_rows_composite_table (a, b, c) VALUES ( 'eggs",
            choices=['<value for a (text)>'],
            split_completed_lines=False)

        self.trycompletions(
            "INSERT INTO twenty_rows_composite_table (a, b, c) VALUES ('eggs'",
            immediate=', ')

        self.trycompletions(
            ("INSERT INTO twenty_rows_composite_table (a, b, c) "
             "VALUES ( 'eggs',"),
            choices=['<value for b (text)>'],
            split_completed_lines=False)

        self.trycompletions(
            ("INSERT INTO twenty_rows_composite_table (a, b, c) "
             "VALUES ( 'eggs', 'sausage', 'spam')"),
            immediate=' ')

        self.trycompletions(
            ("INSERT INTO twenty_rows_composite_table (a, b, c) "
             "VALUES ( 'eggs', 'sausage', 'spam') "),
            choices=[';', 'USING', 'IF'])

        self.trycompletions(
            ("INSERT INTO twenty_rows_composite_table (a, b, c) "
             "VALUES ( 'eggs', 'sausage', 'spam');"),
            choices=['?', 'ALTER', 'BEGIN', 'CAPTURE', 'CONSISTENCY', 'COPY',
                     'CREATE', 'DEBUG', 'DELETE', 'DESC', 'DESCRIBE', 'DROP',
                     'EXPAND', 'GRANT', 'HELP', 'INSERT', 'LIST', 'LOGIN', 'PAGING',
                     'REVOKE', 'SELECT', 'SHOW', 'SOURCE', 'SERIAL', 'TRACING',
                     'TRUNCATE', 'UPDATE', 'USE', 'exit', 'history', 'quit',
                     'CLEAR', 'CLS'])

        self.trycompletions(
            ("INSERT INTO twenty_rows_composite_table (a, b, c) "
             "VALUES ( 'eggs', 'sausage', 'spam') US"),
            immediate='ING T')

        self.trycompletions(
            ("INSERT INTO twenty_rows_composite_table (a, b, c) "
             "VALUES ( 'eggs', 'sausage', 'spam') USING"),
            immediate=' T')

        self.trycompletions(
            ("INSERT INTO twenty_rows_composite_table (a, b, c) "
             "VALUES ( 'eggs', 'sausage', 'spam') USING T"),
            choices=['TTL', 'TIMESTAMP'])

        self.trycompletions(
            ("INSERT INTO twenty_rows_composite_table (a, b, c) "
             "VALUES ( 'eggs', 'sausage', 'spam') USING TT"),
            immediate='L ')

        self.trycompletions(
            ("INSERT INTO twenty_rows_composite_table (a, b, c) "
             "VALUES ( 'eggs', 'sausage', 'spam') USING TI"),
            immediate='MESTAMP ')

        self.trycompletions(
            ("INSERT INTO twenty_rows_composite_table (a, b, c) "
             "VALUES ( 'eggs', 'sausage', 'spam') USING TIMESTAMP "),
            choices=['<wholenumber>'])

        self.trycompletions(
            ("INSERT INTO twenty_rows_composite_table (a, b, c) "
             "VALUES ( 'eggs', 'sausage', 'spam') USING TTL "),
            choices=['<wholenumber>'])

        self.trycompletions(
            ("INSERT INTO twenty_rows_composite_table (a, b, c) "
             "VALUES ( 'eggs', 'sausage', 'spam') USING TIMESTAMP 0 "),
            choices=['AND', ';'])

        self.trycompletions(
            ("INSERT INTO twenty_rows_composite_table (a, b, c) "
             "VALUES ( 'eggs', 'sausage', 'spam') USING TTL 0 "),
            choices=['AND', ';'])

        self.trycompletions(
            ("INSERT INTO twenty_rows_composite_table (a, b, c) "
             "VALUES ( 'eggs', 'sausage', 'spam') USING TIMESTAMP 0 A"),
            immediate='ND TTL ')

        self.trycompletions(
            ("INSERT INTO twenty_rows_composite_table (a, b, c) "
             "VALUES ( 'eggs', 'sausage', 'spam') USING TTL 0 A"),
            immediate='ND TIMESTAMP ')

        self.trycompletions(
            ("INSERT INTO twenty_rows_composite_table (a, b, c) "
             "VALUES ( 'eggs', 'sausage', 'spam') USING TTL 0 AND TIMESTAMP "),
            choices=['<wholenumber>'])

        self.trycompletions(
            ("INSERT INTO twenty_rows_composite_table (a, b, c) "
             "VALUES ( 'eggs', 'sausage', 'spam') USING TTL 0 AND TIMESTAMP 0 "),
            choices=['AND', ';'])

        self.trycompletions(
            ("INSERT INTO twenty_rows_composite_table (a, b, c) "
             "VALUES ( 'eggs', 'sausage', 'spam') USING TTL 0 AND TIMESTAMP 0 AND "),
            choices=[])

        self.trycompletions(
            ("INSERT INTO has_all_types (num, setcol) VALUES (0, "),
            immediate="{ ")

        self.trycompletions(
            ("INSERT INTO has_all_types (num, mapcol) VALUES (0, "),
            immediate="{ ")

        self.trycompletions(
            ("INSERT INTO has_all_types (num, listcol) VALUES (0, "),
            immediate="[ ")

        self.trycompletions(
            ("INSERT INTO has_all_types (num, vectorcol) VALUES (0, "),
            immediate="[ ")

    def test_complete_in_update(self):
        self.trycompletions("UPD", immediate="ATE ")
        self.trycompletions("UPDATE ",
                            choices=['twenty_rows_table',
                                     'users', 'has_all_types', 'system.',
                                     'ascii_with_special_chars',
                                     'empty_composite_table', 'empty_table',
                                     'undefined_values_table',
                                     'dynamic_columns',
                                     'twenty_rows_composite_table',
                                     'utf8_with_special_chars',
                                     'system_traces.', 'songs'],
                            other_choices_ok=True)

        self.trycompletions("UPDATE empty_table ", choices=['USING', 'SET'])

        self.trycompletions("UPDATE empty_table S",
                            immediate='ET lonelycol = ')
        self.trycompletions("UPDATE empty_table SET lon",
                            immediate='elycol = ')
        self.trycompletions("UPDATE empty_table SET lonelycol",
                            immediate=' = ')

        self.trycompletions("UPDATE empty_table U", immediate='SING T')
        self.trycompletions("UPDATE empty_table USING T",
                            choices=["TTL", "TIMESTAMP"])

        self.trycompletions("UPDATE empty_table SET lonelycol = ",
                            choices=['<term (text)>'],
                            split_completed_lines=False)

        self.trycompletions("UPDATE empty_table SET lonelycol = 'eg",
                            choices=['<term (text)>'],
                            split_completed_lines=False)
        self.trycompletions("UPDATE empty_table SET lonelycol = 'eggs'",
                            choices=[',', 'WHERE'])
        self.trycompletions("UPDATE empty_table SET lonelycol = 'eggs' WHERE ",
                            choices=['TOKEN(', 'lonelykey'])

        self.trycompletions("UPDATE empty_table SET lonelycol = 'eggs' WHERE lonel",
                            immediate='ykey ')
        self.trycompletions("UPDATE empty_table SET lonelycol = 'eggs' WHERE lonelykey ",
                            choices=['=', '<=', '>=', '>', '<', 'CONTAINS', 'IN', '['])
        self.trycompletions("UPDATE empty_table SET lonelycol = 'eggs' WHERE lonelykey = 0.0 ",
                            choices=['AND', 'IF', ';'])
        self.trycompletions("UPDATE empty_table SET lonelycol = 'eggs' WHERE lonelykey = 0.0 AND ",
                            choices=['TOKEN(', 'lonelykey'])

        self.trycompletions("UPDATE empty_table SET lonelycol = 'eggs' WHERE TOKEN(lonelykey ",
                            choices=[',', ')'])
        self.trycompletions("UPDATE empty_table SET lonelycol = 'eggs' WHERE TOKEN(lonelykey) ",
                            choices=['=', '<=', '>=', '<', '>'])
        self.trycompletions("UPDATE empty_table SET lonelycol = 'eggs' WHERE TOKEN(lonelykey) <= TOKEN(13) ",
                            choices=[';', 'AND', 'IF'])
        self.trycompletions("UPDATE empty_table SET lonelycol = 'eggs' WHERE TOKEN(lonelykey) <= TOKEN(13) IF ",
                            choices=['EXISTS', '<quotedName>', '<identifier>'])

        self.trycompletions("UPDATE empty_table SET lonelycol = 'eggs' WHERE TOKEN(lonelykey) <= TOKEN(13) IF EXISTS ",
                            choices=['>=', '!=', '<=', 'IN', '[', ';', '=', '<', '>', '.', 'CONTAINS'])

        self.trycompletions("UPDATE empty_table SET lonelycol = 'eggs' WHERE TOKEN(lonelykey) <= TOKEN(13) IF lonelykey ",
                            choices=['>=', '!=', '<=', 'IN', '=', '<', '>', 'CONTAINS'])

        self.trycompletions("UPDATE empty_table SET lonelycol = 'eggs' WHERE TOKEN(lonelykey) <= TOKEN(13) IF lonelykey CONTAINS ",
                            choices=['false', 'true', '<pgStringLiteral>',
                                     '-', '<float>', 'TOKEN', '<identifier>',
                                     '<uuid>', '{', '[', 'NULL', '<quotedStringLiteral>',
                                     '<blobLiteral>', '<wholenumber>', 'KEY'])

    def test_complete_in_delete(self):
        self.trycompletions('DELETE F', choices=['FROM', '<identifier>', '<quotedName>'])

        self.trycompletions('DELETE a ', choices=['FROM', '[', '.', ','])
        self.trycompletions('DELETE a [',
                            choices=['<wholenumber>', 'false', '-', '<uuid>',
                                     '<pgStringLiteral>', '<float>', 'TOKEN',
                                     '<identifier>', '<quotedStringLiteral>',
                                     '{', '[', 'NULL', 'true', '<blobLiteral>'])

        self.trycompletions('DELETE a, ',
                            choices=['<identifier>', '<quotedName>'])

        self.trycompletions('DELETE a FROM ',
                            choices=['twenty_rows_table',
                                     'ascii_with_special_chars', 'users',
                                     'has_all_types', 'system.',
                                     'empty_composite_table', 'empty_table',
                                     'system_auth.', 'undefined_values_table',
                                     'dynamic_columns',
                                     'twenty_rows_composite_table',
                                     'utf8_with_special_chars',
                                     'system_traces.', 'songs',
                                     self.cqlsh.keyspace + '.'],
                            other_choices_ok=True)

        self.trycompletions('DELETE FROM ',
                            choices=['twenty_rows_table',
                                     'ascii_with_special_chars', 'users',
                                     'has_all_types', 'system.',
                                     'empty_composite_table', 'empty_table',
                                     'system_auth.', 'undefined_values_table',
                                     'dynamic_columns',
                                     'twenty_rows_composite_table',
                                     'utf8_with_special_chars',
                                     'system_traces.', 'songs',
                                     'system_auth.', 'system_distributed.',
                                     'system_schema.', 'system_traces.',
                                     self.cqlsh.keyspace + '.'],
                            other_choices_ok=True)
        self.trycompletions('DELETE FROM twenty_rows_composite_table ',
                            choices=['USING', 'WHERE'])

        self.trycompletions('DELETE FROM twenty_rows_composite_table U',
                            immediate='SING TIMESTAMP ')

        self.trycompletions('DELETE FROM twenty_rows_composite_table USING TIMESTAMP ',
                            choices=['<wholenumber>'])
        self.trycompletions('DELETE FROM twenty_rows_composite_table USING TIMESTAMP 0',
                            choices=['<wholenumber>'])
        self.trycompletions('DELETE FROM twenty_rows_composite_table USING TIMESTAMP 0 ',
                            immediate='WHERE ')
        self.trycompletions('DELETE FROM twenty_rows_composite_table USING TIMESTAMP 0 WHERE ',
                            choices=['a', 'b', 'TOKEN('])

        self.trycompletions('DELETE FROM twenty_rows_composite_table USING TIMESTAMP 0 WHERE a ',
                            choices=['<=', '>=', 'CONTAINS', 'IN', '[', '=', '<', '>'])

        self.trycompletions('DELETE FROM twenty_rows_composite_table USING TIMESTAMP 0 WHERE TOKEN(',
                            immediate='a ')
        self.trycompletions('DELETE FROM twenty_rows_composite_table USING TIMESTAMP 0 WHERE TOKEN(a',
                            immediate=' ')
        self.trycompletions('DELETE FROM twenty_rows_composite_table USING TIMESTAMP 0 WHERE TOKEN(a ',
                            choices=[')', ','])
        self.trycompletions('DELETE FROM twenty_rows_composite_table USING TIMESTAMP 0 WHERE TOKEN(a) ',
                            choices=['>=', '<=', '=', '<', '>'])
        self.trycompletions('DELETE FROM twenty_rows_composite_table USING TIMESTAMP 0 WHERE TOKEN(a) >= ',
                            choices=['false', 'true', '<pgStringLiteral>',
                                     'token(', '-', '<float>', 'TOKEN',
                                     '<identifier>', '<uuid>', '{', '[', 'NULL',
                                     '<quotedStringLiteral>', '<blobLiteral>',
                                     '<wholenumber>'])
        self.trycompletions(('DELETE FROM twenty_rows_composite_table USING TIMESTAMP 0 WHERE '
                             'TOKEN(a) >= TOKEN(0) '),
                            choices=['AND', 'IF', ';'])
        self.trycompletions(('DELETE FROM twenty_rows_composite_table USING TIMESTAMP 0 WHERE '
                             'TOKEN(a) >= TOKEN(0) IF '),
                            choices=['EXISTS', '<identifier>', '<quotedName>'])
        self.trycompletions(('DELETE FROM twenty_rows_composite_table USING TIMESTAMP 0 WHERE '
                             'TOKEN(a) >= TOKEN(0) IF b '),
                            choices=['>=', '!=', '<=', 'IN', '=', '<', '>', 'CONTAINS'])
        self.trycompletions(('DELETE FROM twenty_rows_composite_table USING TIMESTAMP 0 WHERE '
                             'TOKEN(a) >= TOKEN(0) IF b CONTAINS '),
                            choices=['false', 'true', '<pgStringLiteral>',
                                     '-', '<float>', 'TOKEN', '<identifier>',
                                     '<uuid>', '{', '[', 'NULL','<quotedStringLiteral>',
                                     '<blobLiteral>','<wholenumber>', 'KEY'])
        self.trycompletions(('DELETE FROM twenty_rows_composite_table USING TIMESTAMP 0 WHERE '
                             'TOKEN(a) >= TOKEN(0) IF b < 0 '),
                            choices=['AND', ';'])
        self.trycompletions(('DELETE FROM twenty_rows_composite_table USING TIMESTAMP 0 WHERE '
                             'TOKEN(a) >= TOKEN(0) IF b < 0 AND '),
                            choices=['<identifier>', '<quotedName>'])
        self.trycompletions(("DELETE FROM twenty_rows_composite_table USING TIMESTAMP 0 WHERE "
                             "b = 'eggs'"),
                            choices=['AND', 'IF', ';'])

    def test_complete_in_begin_batch(self):
        self.trycompletions('BEGIN ', choices=['BATCH', 'COUNTER', 'UNLOGGED'])
        self.trycompletions('BEGIN BATCH ', choices=['DELETE', 'INSERT', 'UPDATE', 'USING'])
        self.trycompletions('BEGIN BATCH INSERT ', immediate='INTO ' )

    def test_complete_in_create_keyspace(self):
        self.trycompletions('create keyspace ', '', choices=('<identifier>', '<quotedName>', 'IF'))
        self.trycompletions('create keyspace moo ',
                            "WITH replication = {'class': '")
        self.trycompletions('create keyspace "12SomeName" with ',
                            "replication = {'class': '")
        self.trycompletions("create keyspace fjdkljf with foo=bar ", "",
                            choices=('AND', ';'))
        self.trycompletions("create keyspace fjdkljf with foo=bar AND ",
                            "replication = {'class': '")
        self.trycompletions("create keyspace moo with replication", " = {'class': '")
        self.trycompletions("create keyspace moo with replication=", " {'class': '")
        self.trycompletions("create keyspace moo with replication={", "'class':'")
        self.trycompletions("create keyspace moo with replication={'class'", ":'")
        self.trycompletions("create keyspace moo with replication={'class': ", "'")
        self.trycompletions("create keyspace moo with replication={'class': '", "",
                            choices=self.strategies())
        # ttl is an "unreserved keyword". should work
        self.trycompletions("create keySPACE ttl with replication ="
                            "{ 'class' : 'SimpleStrategy'", ", 'replication_factor': ")
        self.trycompletions("create   keyspace ttl with replication ="
                            "{'class':'SimpleStrategy',", " 'replication_factor': ")
        self.trycompletions("create keyspace \"ttl\" with replication ="
                            "{'class': 'SimpleStrategy', ", "'replication_factor': ")
        self.trycompletions("create keyspace \"ttl\" with replication ="
                            "{'class': 'SimpleStrategy', 'repl", "ication_factor'")
        self.trycompletions("create keyspace foo with replication ="
                            "{'class': 'SimpleStrategy', 'replication_factor': ", '',
                            choices=('<term>',))
        self.trycompletions("create keyspace foo with replication ="
                            "{'class': 'SimpleStrategy', 'replication_factor': 1", '',
                            choices=('<term>',))
        self.trycompletions("create keyspace foo with replication ="
                            "{'class': 'SimpleStrategy', 'replication_factor': 1 ", '}')
        self.trycompletions("create keyspace foo with replication ="
                            "{'class': 'SimpleStrategy', 'replication_factor': 1, ",
                            '', choices=())
        self.trycompletions("create keyspace foo with replication ="
                            "{'class': 'SimpleStrategy', 'replication_factor': 1} ",
                            '', choices=('AND', ';'))
        self.trycompletions("create keyspace foo with replication ="
                            "{'class': 'NetworkTopologyStrategy', ", '',
                            choices=('<dc_name>',))
        self.trycompletions("create keyspace \"PB and J\" with replication={"
                            "'class': 'NetworkTopologyStrategy'", ', ')
        self.trycompletions("create keyspace PBJ with replication={"
                            "'class': 'NetworkTopologyStrategy'} and ",
                            "durable_writes = '")

    def test_complete_in_string_literals(self):
        # would be great if we could get a space after this sort of completion,
        # but readline really wants to make things difficult for us
        self.trycompletions("create keyspace blah with replication = {'class': 'Sim",
                            "pleStrategy'")

    def test_complete_in_drop(self):
        self.trycompletions('DR', immediate='OP ')
        self.trycompletions('DROP ',
                            choices=['AGGREGATE', 'COLUMNFAMILY', 'FUNCTION',
                                     'INDEX', 'KEYSPACE', 'ROLE', 'TABLE',
                                     'TRIGGER', 'TYPE', 'USER', 'MATERIALIZED'])

    def test_complete_in_drop_keyspace(self):
        self.trycompletions('DROP K', immediate='EYSPACE ')
        quoted_keyspace = '"' + self.cqlsh.keyspace + '"'
        self.trycompletions('DROP KEYSPACE ',
                            choices=['IF', self.cqlsh.keyspace])

        self.trycompletions('DROP KEYSPACE ' + quoted_keyspace,
                            choices=[';'])

        self.trycompletions('DROP KEYSPACE I',
                            immediate='F EXISTS ' + self.cqlsh.keyspace + ' ;')

    def test_complete_in_create_type(self):
        self.trycompletions('CREATE TYPE foo ', choices=['(', '.'])

    def test_complete_in_drop_type(self):
        self.trycompletions('DROP TYPE ', choices=['IF', 'system_views.',
                                                    'tags', 'system_traces.', 'system_distributed.',
                                                    'phone_number', 'quote_udt', 'band_info_type', 'address', 'system.', 'system_schema.',
                                                    'system_auth.', 'system_virtual_schema.', self.cqlsh.keyspace + '.'
                                                    ])

    def test_complete_in_create_trigger(self):
        self.trycompletions('CREATE TRIGGER ', choices=['<identifier>', '<quotedName>', 'IF' ])
        self.trycompletions('CREATE TRIGGER foo ', immediate='ON ' )
        self.trycompletions('CREATE TRIGGER foo ON ', choices=['system.', 'system_auth.',
                                           'system_distributed.', 'system_schema.', 'system_traces.', 'system_views.',
                                           'system_virtual_schema.' ], other_choices_ok=True)

    def create_columnfamily_table_template(self, name):
        """Parameterized test for CREATE COLUMNFAMILY and CREATE TABLE. Since
        they're synonyms, they should have the same completion behavior, so this
        test avoids duplication between tests for the two statements."""
        prefix = 'CREATE ' + name + ' '
        quoted_keyspace = '"' + self.cqlsh.keyspace + '"'
        self.trycompletions(prefix + '',
                            choices=['IF', self.cqlsh.keyspace, '<new_table_name>'])
        self.trycompletions(prefix + 'IF ',
                            immediate='NOT EXISTS ')
        self.trycompletions(prefix + 'IF NOT EXISTS ',
                            choices=['<new_table_name>', self.cqlsh.keyspace])
        self.trycompletions(prefix + 'IF NOT EXISTS new_table ',
                            immediate='( ')

        self.trycompletions(prefix + quoted_keyspace, choices=['.', '('])

        self.trycompletions(prefix + quoted_keyspace + '( ',
                            choices=['<new_column_name>', '<identifier>',
                                     '<quotedName>'])

        self.trycompletions(prefix + quoted_keyspace + '.',
                            choices=['<new_table_name>'])
        self.trycompletions(prefix + quoted_keyspace + '.new_table ',
                            immediate='( ')
        self.trycompletions(prefix + quoted_keyspace + '.new_table ( ',
                            choices=['<new_column_name>', '<identifier>',
                                     '<quotedName>'])

        self.trycompletions(prefix + ' new_table ( ',
                            choices=['<new_column_name>', '<identifier>',
                                     '<quotedName>'])
        self.trycompletions(prefix + ' new_table (col_a ine',
                            immediate='t ')
        self.trycompletions(prefix + ' new_table (col_a int ',
                            choices=[',', 'MASKED', 'PRIMARY'])
        self.trycompletions(prefix + ' new_table (col_a int M',
                            immediate='ASKED WITH ')
        self.trycompletions(prefix + ' new_table (col_a int MASKED WITH ',
                            choices=['DEFAULT', self.cqlsh.keyspace + '.', 'system.'],
                            other_choices_ok=True)
        self.trycompletions(prefix + ' new_table (col_a int P',
                            immediate='RIMARY KEY ')
        self.trycompletions(prefix + ' new_table (col_a int PRIMARY KEY ',
                            choices=[')', ','])

        self.trycompletions(prefix + ' new_table (col_a v',
                            choices=['varchar', 'varint', 'vector'])
        self.trycompletions(prefix + ' new_table (col_a ve',
                            immediate='ctor ')
        self.trycompletions(prefix + ' new_table (col_a vector<',
                            choices=['address', 'boolean', 'duration', 'list'],
                            other_choices_ok=True)
        self.trycompletions(prefix + ' new_table (col_a vector<float, ',
                            choices=['<wholenumber>'])
        self.trycompletions(prefix + ' new_table (col_a vector<float, 2 ',
                            immediate='>')

        self.trycompletions(prefix + ' new_table (col_a int PRIMARY KEY,',
                            choices=['<identifier>', '<quotedName>'])
        self.trycompletions(prefix + ' new_table (col_a int PRIMARY KEY)',
                            immediate=' ')
        self.trycompletions(prefix + ' new_table (col_a int PRIMARY KEY) ',
                            choices=[';', 'WITH'])
        self.trycompletions(prefix + ' new_table (col_a int PRIMARY KEY) W',
                            immediate='ITH ')
        self.trycompletions(prefix + ' new_table (col_a int PRIMARY KEY) WITH ',
                            choices=['allow_auto_snapshot',
                                     'bloom_filter_fp_chance', 'compaction',
                                     'compression',
                                     'default_time_to_live', 'gc_grace_seconds',
                                     'incremental_backups',
                                     'max_index_interval',
                                     'memtable',
                                     'memtable_flush_period_in_ms',
                                     'CLUSTERING',
                                     'COMPACT', 'caching', 'comment',
                                     'min_index_interval', 'speculative_retry', 'additional_write_policy', 'cdc', 'read_repair'])
        self.trycompletions(prefix + ' new_table (col_a int PRIMARY KEY) WITH ',
                            choices=['allow_auto_snapshot',
                                     'bloom_filter_fp_chance', 'compaction',
                                     'compression',
                                     'default_time_to_live', 'gc_grace_seconds',
                                     'incremental_backups',
                                     'max_index_interval',
                                     'memtable',
                                     'memtable_flush_period_in_ms',
                                     'CLUSTERING',
                                     'COMPACT', 'caching', 'comment',
                                     'min_index_interval', 'speculative_retry', 'additional_write_policy', 'cdc', 'read_repair'])
        self.trycompletions(prefix + ' new_table (col_a int PRIMARY KEY) WITH bloom_filter_fp_chance ',
                            immediate='= ')
        self.trycompletions(prefix + ' new_table (col_a int PRIMARY KEY) WITH bloom_filter_fp_chance = ',
                            choices=['<float_between_0_and_1>'])

        self.trycompletions(prefix + ' new_table (col_a int PRIMARY KEY) WITH compaction ',
                            immediate="= {'class': '")
        self.trycompletions(prefix + " new_table (col_a int PRIMARY KEY) WITH compaction = "
                            + "{'class': '",
                            choices=['SizeTieredCompactionStrategy',
                                     'LeveledCompactionStrategy',
                                     'TimeWindowCompactionStrategy',
                                     'UnifiedCompactionStrategy'])
        self.trycompletions(prefix + " new_table (col_a int PRIMARY KEY) WITH compaction = "
                            + "{'class': 'S",
                            immediate="izeTieredCompactionStrategy'")
        self.trycompletions(prefix + " new_table (col_a int PRIMARY KEY) WITH compaction = "
                            + "{'class': 'SizeTieredCompactionStrategy",
                            immediate="'")
        self.trycompletions(prefix + " new_table (col_a int PRIMARY KEY) WITH compaction = "
                            + "{'class': 'SizeTieredCompactionStrategy'",
                            choices=['}', ','])
        self.trycompletions(prefix + " new_table (col_a int PRIMARY KEY) WITH compaction = "
                            + "{'class': 'SizeTieredCompactionStrategy', ",
                            immediate="'")
        self.trycompletions(prefix + " new_table (col_a int PRIMARY KEY) WITH compaction = "
                            + "{'class': 'SizeTieredCompactionStrategy', '",
                            choices=['bucket_high', 'bucket_low', 'class',
                                     'enabled', 'max_threshold',
                                     'min_sstable_size', 'min_threshold',
                                     'tombstone_compaction_interval',
                                     'tombstone_threshold',
                                     'unchecked_tombstone_compaction',
                                     'only_purge_repaired_tombstones',
                                     'provide_overlapping_tombstones'])
        self.trycompletions(prefix + " new_table (col_a int PRIMARY KEY) WITH compaction = "
                            + "{'class': 'SizeTieredCompactionStrategy'}",
                            choices=[';', 'AND'])
        self.trycompletions(prefix + " new_table (col_a int PRIMARY KEY) WITH compaction = "
                            + "{'class': 'SizeTieredCompactionStrategy'} AND ",
                            choices=['allow_auto_snapshot', 'bloom_filter_fp_chance', 'compaction',
                                     'compression',
                                     'default_time_to_live', 'gc_grace_seconds',
                                     'incremental_backups',
                                     'max_index_interval',
                                     'memtable',
                                     'memtable_flush_period_in_ms',
                                     'CLUSTERING',
                                     'COMPACT', 'caching', 'comment',
                                     'min_index_interval', 'speculative_retry', 'additional_write_policy', 'cdc', 'read_repair'])
        self.trycompletions(prefix + " new_table (col_a int PRIMARY KEY) WITH compaction = "
                            + "{'class': 'TimeWindowCompactionStrategy', '",
                            choices=['compaction_window_unit', 'compaction_window_size',
                                     'timestamp_resolution', 'min_threshold', 'class', 'max_threshold',
                                     'tombstone_compaction_interval', 'tombstone_threshold',
                                     'enabled', 'unchecked_tombstone_compaction',
                                     'only_purge_repaired_tombstones', 'provide_overlapping_tombstones'])
        self.trycompletions(prefix + " new_table (col_a int PRIMARY KEY) WITH compaction = "
                            + "{'class': 'UnifiedCompactionStrategy', '",
                            choices=['scaling_parameters', 'min_sstable_size',
                                     'flush_size_override', 'base_shard_count', 'class', 'target_sstable_size',
                                     'sstable_growth', 'max_sstables_to_compact',
                                     'enabled', 'expired_sstable_check_frequency_seconds',
                                     'unsafe_aggressive_sstable_expiration', 'overlap_inclusion_method',
                                     'tombstone_threshold', 'tombstone_compaction_interval',
                                     'unchecked_tombstone_compaction', 'provide_overlapping_tombstones',
                                     'max_threshold', 'only_purge_repaired_tombstones'])

    def test_complete_in_create_columnfamily(self):
        self.trycompletions('CREATE C', choices=['COLUMNFAMILY', 'CUSTOM'])
        self.trycompletions('CREATE CO', immediate='LUMNFAMILY ')
        self.create_columnfamily_table_template('COLUMNFAMILY')

    def test_complete_in_create_materializedview(self):
        self.trycompletions('CREATE MAT', immediate='ERIALIZED VIEW ')
        self.trycompletions('CREATE MATERIALIZED VIEW AS ', choices=['AS', 'SELECT'])
        self.trycompletions('CREATE MATERIALIZED VIEW AS SELECT * ', immediate='FROM ')
        self.trycompletions('CREATE MATERIALIZED VIEW AS SELECT * FROM system.peers ', immediate = 'WHERE ')
        self.trycompletions('CREATE MATERIALIZED VIEW AS SELECT * FROM system.peers WHERE host_id ', immediate='IS NOT NULL ' )
        self.trycompletions('CREATE MATERIALIZED VIEW AS SELECT * FROM system.peers WHERE host_id IS NOT NULL PR', immediate='IMARY KEY ( ')
        self.trycompletions('CREATE MATERIALIZED VIEW AS SELECT * FROM system.peers WHERE host_id IS NOT NULL PRIMARY KEY (host_id) ', choices=[';','WITH'])
        self.trycompletions('CREATE MATERIALIZED VIEW AS SELECT * FROM system.peers WHERE host_id IS NOT NULL PRIMARY KEY (a, b) ', choices=[';','WITH'])
        self.trycompletions('CREATE MATERIALIZED VIEW AS SELECT * FROM system.peers WHERE host_id IS NOT NULL PRIMARY KEY ((a,b), c) ', choices=[';','WITH'])

    def test_complete_in_create_table(self):
        self.trycompletions('CREATE T', choices=['TRIGGER', 'TABLE', 'TYPE'])
        self.trycompletions('CREATE TA', immediate='BLE ')
        self.create_columnfamily_table_template('TABLE')

    def test_complete_in_describe(self):  # Cassandra-10733
        self.trycompletions('DES', immediate='C')
        # quoted_keyspace = '"' + self.cqlsh.keyspace + '"'
        self.trycompletions('DESCR', immediate='IBE ')
        self.trycompletions('DESC TABLE ',
                            choices=['twenty_rows_table',
                                     'ascii_with_special_chars', 'users',
                                     'has_all_types', 'system.',
                                     'empty_composite_table', 'empty_table',
                                     'system_auth.', 'undefined_values_table',
                                     'dynamic_columns',
                                     'twenty_rows_composite_table',
                                     'utf8_with_special_chars',
                                     'system_traces.', 'songs',
                                     'system_distributed.',
                                     self.cqlsh.keyspace + '.'],
                            other_choices_ok=True)

        self.trycompletions('DESC TYPE ',
                            choices=['system.',
                                     'system_auth.',
                                     'system_traces.',
                                     'system_distributed.',
                                     'address',
                                     'phone_number',
                                     'band_info_type',
                                     'tags'],
                            other_choices_ok=True)

        self.trycompletions('DESC FUNCTION ',
                            choices=['system.',
                                     'system_auth.',
                                     'system_traces.',
                                     'system_distributed.',
                                     'fbestband',
                                     'fbestsong',
                                     'fmax',
                                     'fmin',
                                     self.cqlsh.keyspace + '.'],
                            other_choices_ok=True)

        self.trycompletions('DESC AGGREGATE ',
                            choices=['system.',
                                     'system_auth.',
                                     'system_traces.',
                                     'system_distributed.',
                                     'aggmin',
                                     'aggmax',
                                     self.cqlsh.keyspace + '.'],
                            other_choices_ok=True)

        # Unfortunately these commented tests will not work. This is due to the keyspace name containing quotes;
        # cqlsh auto-completes a DESC differently when the keyspace contains quotes. I'll leave the
        # test here though in case we ever change this script to test using keyspace names without
        # quotes

        # self.trycompletions('DESC TABLE ' + '"' + self.cqlsh.keyspace + '"', immediate='.')

        self.trycompletions('DESC TABLE ' + '"' + self.cqlsh.keyspace + '".',
                            choices=['twenty_rows_table',
                                     'ascii_with_special_chars',
                                     'users',
                                     'has_all_types',
                                     'empty_composite_table',
                                     'empty_table',
                                     'undefined_values_table',
                                     'dynamic_columns',
                                     'twenty_rows_composite_table',
                                     'utf8_with_special_chars',
                                     'songs'],
                            other_choices_ok=True)

        # See comment above for DESC TABLE
        # self.trycompletions('DESC TYPE ' + '"' + self.cqlsh.keyspace + '"', immediate='.')

        self.trycompletions('DESC TYPE ' + '"' + self.cqlsh.keyspace + '".',
                            choices=['address',
                                     'phone_number',
                                     'band_info_type',
                                     'tags'],
                            other_choices_ok=True)

        # See comment above for DESC TABLE
        # self.trycompletions('DESC FUNCTION ' + '"' + self.cqlsh.keyspace + '"', immediate='.f')

        self.trycompletions('DESC FUNCTION ' + '"' + self.cqlsh.keyspace + '".', immediate='f')

        self.trycompletions('DESC FUNCTION ' + '"' + self.cqlsh.keyspace + '".f',
                            choices=['fbestband',
                                     'fbestsong',
                                     'fmax',
                                     'fmin'],
                            other_choices_ok=True)

        # See comment above for DESC TABLE
        # self.trycompletions('DESC AGGREGATE ' + '"' + self.cqlsh.keyspace + '"', immediate='.aggm')

        self.trycompletions('DESC AGGREGATE ' + '"' + self.cqlsh.keyspace + '".', immediate='aggm')

        self.trycompletions('DESC AGGREGATE ' + '"' + self.cqlsh.keyspace + '".aggm',
                            choices=['aggmin',
                                     'aggmax'],
                            other_choices_ok=True)

    def test_complete_in_drop_table(self):
        self.trycompletions('DROP T', choices=['TABLE', 'TRIGGER', 'TYPE'])
        self.trycompletions('DROP TA', immediate='BLE ')

    def test_complete_in_truncate(self):
        self.trycompletions('TR', choices=['TRACING', 'TRUNCATE'])
        self.trycompletions('TRU', immediate='NCATE ')
        self.trycompletions('TRUNCATE T', choices=['TABLE', 'twenty_rows_composite_table', 'twenty_rows_table'])

    def test_complete_in_use(self):
        self.trycompletions('US', immediate='E ')
        self.trycompletions('USE ', choices=[self.cqlsh.keyspace, 'system', 'system_auth',
                                           'system_distributed', 'system_schema', 'system_traces', 'system_views',
                                           'system_virtual_schema' ])

    def test_complete_in_create_index(self):
        self.trycompletions('CREATE I', immediate='NDEX ')
        self.trycompletions('CREATE INDEX ', choices=['<new_index_name>', 'IF', 'ON'])
        self.trycompletions('CREATE INDEX example ', immediate='ON ')

    def test_complete_in_drop_index(self):
        self.trycompletions('DROP I', immediate='NDEX ')

    def test_complete_in_alter_keyspace(self):
        self.trycompletions('ALTER KEY', 'SPACE ')
        self.trycompletions('ALTER KEYSPACE ', '', choices=[self.cqlsh.keyspace, 'system_auth',
                                                            'system_distributed', 'system_traces', 'IF'])
        self.trycompletions('ALTER KEYSPACE I', immediate='F EXISTS ')
        self.trycompletions('ALTER KEYSPACE system_trac', "es WITH replication = {'class': '")
        self.trycompletions("ALTER KEYSPACE system_traces WITH replication = {'class': '", '',
                            choices=['NetworkTopologyStrategy', 'SimpleStrategy'])

    def test_complete_in_grant(self):
        self.trycompletions("GR",
                            immediate='ANT ')
        self.trycompletions("GRANT ",
                            choices=['ALL', 'ALTER', 'AUTHORIZE', 'CREATE', 'DESCRIBE', 'DROP', 'EXECUTE', 'MODIFY', 'SELECT', 'UNMASK', 'SELECT_MASKED'],
                            other_choices_ok=True)
        self.trycompletions("GRANT MODIFY ",
                            choices=[',', 'ON', 'PERMISSION'])
        self.trycompletions("GRANT MODIFY P",
                            immediate='ERMISSION ')
        self.trycompletions("GRANT MODIFY PERMISSION ",
                            choices=[',', 'ON'])
        self.trycompletions("GRANT MODIFY PERMISSION, ",
                            choices=['ALTER', 'AUTHORIZE', 'CREATE', 'DESCRIBE', 'DROP', 'EXECUTE', 'SELECT', 'UNMASK', 'SELECT_MASKED'])
        self.trycompletions("GRANT MODIFY PERMISSION, D",
                            choices=['DESCRIBE', 'DROP'])
        self.trycompletions("GRANT MODIFY PERMISSION, DR",
                            immediate='OP ')
        self.trycompletions("GRANT MODIFY PERMISSION, DROP O",
                            immediate='N ')
        self.trycompletions("GRANT MODIFY, DROP ON ",
                            choices=['ALL', 'KEYSPACE', 'MBEANS', 'ROLE', 'FUNCTION', 'MBEAN', 'TABLE'],
                            other_choices_ok=True)
        self.trycompletions("GRANT MODIFY, DROP ON ALL ",
                            choices=['KEYSPACES', 'TABLES'],
                            other_choices_ok=True)
        self.trycompletions("GRANT MODIFY PERMISSION ON KEY",
                            immediate='SPACE ')
        self.trycompletions("GRANT MODIFY PERMISSION ON KEYSPACE system_tr",
                            immediate='aces TO ')

    def test_complete_in_revoke(self):
        self.trycompletions("RE",
                            immediate='VOKE ')
        self.trycompletions("REVOKE ",
                            choices=['ALL', 'ALTER', 'AUTHORIZE', 'CREATE', 'DESCRIBE', 'DROP', 'EXECUTE', 'MODIFY', 'SELECT', 'UNMASK', 'SELECT_MASKED'],
                            other_choices_ok=True)
        self.trycompletions("REVOKE MODIFY ",
                            choices=[',', 'ON', 'PERMISSION'])
        self.trycompletions("REVOKE MODIFY P",
                            immediate='ERMISSION ')
        self.trycompletions("REVOKE MODIFY PERMISSION ",
                            choices=[',', 'ON'])
        self.trycompletions("REVOKE MODIFY PERMISSION, ",
                            choices=['ALTER', 'AUTHORIZE', 'CREATE', 'DESCRIBE', 'DROP', 'EXECUTE', 'SELECT', 'UNMASK', 'SELECT_MASKED'])
        self.trycompletions("REVOKE MODIFY PERMISSION, D",
                            choices=['DESCRIBE', 'DROP'])
        self.trycompletions("REVOKE MODIFY PERMISSION, DR",
                            immediate='OP ')
        self.trycompletions("REVOKE MODIFY PERMISSION, DROP ",
                            choices=[',', 'ON', 'PERMISSION'])
        self.trycompletions("REVOKE MODIFY PERMISSION, DROP O",
                            immediate='N ')
        self.trycompletions("REVOKE MODIFY PERMISSION, DROP ON ",
                            choices=['ALL', 'KEYSPACE', 'MBEANS', 'ROLE', 'FUNCTION', 'MBEAN', 'TABLE'],
                            other_choices_ok=True)
        self.trycompletions("REVOKE MODIFY, DROP ON ALL ",
                            choices=['KEYSPACES', 'TABLES'],
                            other_choices_ok=True)
        self.trycompletions("REVOKE MODIFY PERMISSION, DROP ON KEY",
                            immediate='SPACE ')
        self.trycompletions("REVOKE MODIFY PERMISSION, DROP ON KEYSPACE system_tr",
                            immediate='aces FROM ')

    def test_complete_in_alter_table(self):
        self.trycompletions('ALTER TABLE I', immediate='F EXISTS ')
        self.trycompletions('ALTER TABLE IF', immediate=' EXISTS ')
        self.trycompletions('ALTER TABLE ', choices=['IF', 'twenty_rows_table',
                                                     'ascii_with_special_chars', 'users',
                                                     'has_all_types', 'system.',
                                                     'empty_composite_table', 'escape_quotes', 'empty_table',
                                                     'system_auth.', 'undefined_values_table',
                                                     'dynamic_columns',
                                                     'twenty_rows_composite_table',
                                                     'utf8_with_special_chars',
                                                     'system_traces.', 'songs', 'system_views.',
                                                     'system_virtual_schema.',
                                                     'system_schema.', 'system_distributed.',
                                                     self.cqlsh.keyspace + '.'])
        self.trycompletions('ALTER TABLE IF EXISTS new_table ADD ', choices=['<new_column_name>', 'IF'])
        self.trycompletions('ALTER TABLE IF EXISTS new_table ADD IF NOT EXISTS ', choices=['<new_column_name>'])
        self.trycompletions('ALTER TABLE new_table ADD IF NOT EXISTS ', choices=['<new_column_name>'])
        self.trycompletions('ALTER TABLE new_table ADD col int ', choices=[';', 'MASKED', 'static'])
        self.trycompletions('ALTER TABLE new_table ADD col int M', immediate='ASKED WITH ')
        self.trycompletions('ALTER TABLE new_table ADD col int MASKED WITH ',
                            choices=['DEFAULT', self.cqlsh.keyspace + '.', 'system.'],
                            other_choices_ok=True)
        self.trycompletions('ALTER TABLE IF EXISTS new_table RENAME ', choices=['IF', '<quotedName>', '<identifier>'])
        self.trycompletions('ALTER TABLE new_table RENAME ', choices=['IF', '<quotedName>', '<identifier>'])
        self.trycompletions('ALTER TABLE IF EXISTS new_table DROP ', choices=['IF', '<quotedName>', '<identifier>'])
        self.trycompletions('ALTER TABLE IF EXISTS new_table ALTER ', choices=['IF', '<quotedName>', '<identifier>'])
        self.trycompletions('ALTER TABLE IF EXISTS new_table ALTER IF E', immediate='XISTS ')
        self.trycompletions('ALTER TABLE IF EXISTS new_table ALTER IF EXISTS col ', choices=['MASKED', 'DROP'])
        self.trycompletions('ALTER TABLE IF EXISTS new_table ALTER IF EXISTS col M', immediate='ASKED WITH ')
        self.trycompletions('ALTER TABLE IF EXISTS new_table ALTER IF EXISTS col MASKED WITH ',
                            choices=['DEFAULT', self.cqlsh.keyspace + '.', 'system.'],
                            other_choices_ok=True)
        self.trycompletions('ALTER TABLE IF EXISTS new_table ALTER IF EXISTS col D', immediate='ROP MASKED ;')
        self.trycompletions('ALTER TABLE IF EXISTS new_table ALTER IF EXISTS col DROP M', immediate='ASKED ;')

    def test_complete_in_alter_type(self):
        self.trycompletions('ALTER TYPE I', immediate='F EXISTS ')
        self.trycompletions('ALTER TYPE ', choices=['IF', 'system_views.',
                                                    'tags', 'system_traces.', 'system_distributed.',
                                                    'phone_number', 'quote_udt', 'band_info_type', 'address', 'system.', 'system_schema.',
                                                    'system_auth.', 'system_virtual_schema.', self.cqlsh.keyspace + '.'
                                                    ])
        self.trycompletions('ALTER TYPE IF EXISTS new_type ADD ', choices=['<new_field_name>', 'IF'])
        self.trycompletions('ALTER TYPE IF EXISTS new_type ADD IF NOT EXISTS ', choices=['<new_field_name>'])
        self.trycompletions('ALTER TYPE IF EXISTS new_type RENAME ', choices=['IF', '<quotedName>', '<identifier>'])

    def test_complete_in_alter_user(self):
        self.trycompletions('ALTER USER ', choices=['<identifier>', 'IF', '<pgStringLiteral>', '<quotedStringLiteral>'])

    def test_complete_in_create_role(self):
<<<<<<< HEAD
        self.trycompletions('CREATE ROLE ', choices=['<identifier>', 'IF', '<quotedName>'])
        self.trycompletions('CREATE ROLE IF ', immediate='NOT EXISTS ');
        self.trycompletions('CREATE ROLE foo WITH ', choices=['ACCESS', 'HASHED', 'LOGIN', 'OPTIONS', 'PASSWORD', 'SUPERUSER'])
        self.trycompletions('CREATE ROLE foo WITH HASHED ', immediate='PASSWORD = ');
        self.trycompletions('CREATE ROLE foo WITH ACCESS TO ', choices=['ALL', 'DATACENTERS'])
        self.trycompletions('CREATE ROLE foo WITH ACCESS TO ALL ', immediate='DATACENTERS ')
        self.trycompletions('CREATE ROLE foo WITH ACCESS FROM ', choices=['ALL', 'CIDRS'])
        self.trycompletions('CREATE ROLE foo WITH ACCESS FROM ALL ', immediate='CIDRS ')
=======
        self.trycompletions('CREATE ROLE ', choices=['<rolename>', 'IF'])
        self.trycompletions('CREATE ROLE IF ', immediate='NOT EXISTS ')
>>>>>>> b044009f

    def test_complete_in_alter_role(self):
        self.trycompletions('ALTER ROLE ', choices=['<identifier>', 'IF', '<quotedName>'])
        self.trycompletions('ALTER ROLE IF ', immediate='EXISTS ')
        self.trycompletions('ALTER ROLE foo ', immediate='WITH ')
        self.trycompletions('ALTER ROLE foo WITH ', choices=['ACCESS', 'HASHED', 'LOGIN', 'OPTIONS', 'PASSWORD', 'SUPERUSER'])
        self.trycompletions('ALTER ROLE foo WITH ACCESS TO ', choices=['ALL', 'DATACENTERS'])
        self.trycompletions('ALTER ROLE foo WITH ACCESS FROM ', choices=['ALL', 'CIDRS'])

    def test_complete_in_create_user(self):
        self.trycompletions('CREATE USER ', choices=['<username>', 'IF'])
<<<<<<< HEAD
        self.trycompletions('CREATE USER IF ', immediate='NOT EXISTS ')

    def test_complete_in_drop_role(self):
        self.trycompletions('DROP ROLE ', choices=['<identifier>', 'IF', '<quotedName>'])


    def test_complete_in_list(self):
        self.trycompletions('LIST ', choices=['ALL', 'AUTHORIZE', 'DESCRIBE', 'EXECUTE', 'ROLES', 'USERS', 'ALTER', 'CREATE', 'DROP', 'MODIFY', 'SELECT', 'UNMASK', 'SELECT_MASKED'])


    # Non-CQL Shell Commands

    def test_complete_in_capture(self):
        self.trycompletions('CAPTURE ', choices=['OFF', ';', '<enter>'], other_choices_ok=True)

    def test_complete_in_paging(self):
        self.trycompletions('PAGING ', choices=['ON', 'OFF', ';', '<enter>', '<wholenumber>' ] )
        self.trycompletions('PAGING 50 ', choices=[';', '<enter>' ] )

    def test_complete_in_serial(self):
        self.trycompletions('SERIAL CONSISTENCY ', choices=[';', '<enter>', 'LOCAL_SERIAL', 'SERIAL'])

    def test_complete_in_show(self):
        self.trycompletions('SHOW ', choices=['HOST', 'REPLICAS', 'SESSION', 'VERSION'])
        self.trycompletions('SHOW SESSION ', choices=['<uuid>'])
        self.trycompletions('SHOW REPLICAS ', choices=['-', '<wholenumber>'])

    def test_complete_in_tracing(self):
        self.trycompletions('TRACING ', choices=[';', '<enter>', 'OFF', 'ON'])
=======
        self.trycompletions('CREATE USER IF ', immediate='NOT EXISTS ')
>>>>>>> b044009f
<|MERGE_RESOLUTION|>--- conflicted
+++ resolved
@@ -1031,19 +1031,14 @@
         self.trycompletions('ALTER USER ', choices=['<identifier>', 'IF', '<pgStringLiteral>', '<quotedStringLiteral>'])
 
     def test_complete_in_create_role(self):
-<<<<<<< HEAD
-        self.trycompletions('CREATE ROLE ', choices=['<identifier>', 'IF', '<quotedName>'])
-        self.trycompletions('CREATE ROLE IF ', immediate='NOT EXISTS ');
+        self.trycompletions('CREATE ROLE ', choices=['<rolename>', 'IF'])
+        self.trycompletions('CREATE ROLE IF ', immediate='NOT EXISTS ')
         self.trycompletions('CREATE ROLE foo WITH ', choices=['ACCESS', 'HASHED', 'LOGIN', 'OPTIONS', 'PASSWORD', 'SUPERUSER'])
-        self.trycompletions('CREATE ROLE foo WITH HASHED ', immediate='PASSWORD = ');
+        self.trycompletions('CREATE ROLE foo WITH HASHED ', immediate='PASSWORD = ')
         self.trycompletions('CREATE ROLE foo WITH ACCESS TO ', choices=['ALL', 'DATACENTERS'])
         self.trycompletions('CREATE ROLE foo WITH ACCESS TO ALL ', immediate='DATACENTERS ')
         self.trycompletions('CREATE ROLE foo WITH ACCESS FROM ', choices=['ALL', 'CIDRS'])
         self.trycompletions('CREATE ROLE foo WITH ACCESS FROM ALL ', immediate='CIDRS ')
-=======
-        self.trycompletions('CREATE ROLE ', choices=['<rolename>', 'IF'])
-        self.trycompletions('CREATE ROLE IF ', immediate='NOT EXISTS ')
->>>>>>> b044009f
 
     def test_complete_in_alter_role(self):
         self.trycompletions('ALTER ROLE ', choices=['<identifier>', 'IF', '<quotedName>'])
@@ -1055,7 +1050,6 @@
 
     def test_complete_in_create_user(self):
         self.trycompletions('CREATE USER ', choices=['<username>', 'IF'])
-<<<<<<< HEAD
         self.trycompletions('CREATE USER IF ', immediate='NOT EXISTS ')
 
     def test_complete_in_drop_role(self):
@@ -1084,7 +1078,4 @@
         self.trycompletions('SHOW REPLICAS ', choices=['-', '<wholenumber>'])
 
     def test_complete_in_tracing(self):
-        self.trycompletions('TRACING ', choices=[';', '<enter>', 'OFF', 'ON'])
-=======
-        self.trycompletions('CREATE USER IF ', immediate='NOT EXISTS ')
->>>>>>> b044009f
+        self.trycompletions('TRACING ', choices=[';', '<enter>', 'OFF', 'ON'])