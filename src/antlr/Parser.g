--- conflicted
+++ resolved
@@ -1789,11 +1789,7 @@
 comparatorTypeWithoutTuples returns [CQL3Type.Raw t]
     : n=native_type     { $t = CQL3Type.Raw.from(n); }
     | c=collection_type { $t = c; }
-<<<<<<< HEAD
-    | tt=tuple_type     { $t = tt; }
     | vc=vector_type    { $t = vc; }
-=======
->>>>>>> e9d02f9d
     | id=userTypeName   { $t = CQL3Type.Raw.userType(id); }
     | K_FROZEN '<' f=comparatorType '>'
       {
