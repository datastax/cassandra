--- conflicted
+++ resolved
@@ -463,15 +463,11 @@
         Ordering.Direction direction = Ordering.Direction.ASC;
         Ordering.Raw.Expression expr = null;
     }
-<<<<<<< HEAD
     : c=cident
-        ( K_ANN_OF t=term { expr = new Ordering.Raw.Ann(c, t); }
-        | K_BM25_OF t=term { expr = new Ordering.Raw.Bm25(c, t); }
+        ( K_ANN K_OF t=term { expr = new Ordering.Raw.Ann(c, t); }
+        | K_BM25 K_OF t=term { expr = new Ordering.Raw.Bm25(c, t); }
         )?
         (K_ASC | K_DESC { direction = Ordering.Direction.DESC; })?
-=======
-    : c=cident (K_ANN K_OF t=term)? (K_ASC | K_DESC { direction = Ordering.Direction.DESC; })?
->>>>>>> 6068ec2b
     {
         if (expr == null)
             expr = new Ordering.Raw.SingleColumn(c);
@@ -1976,12 +1972,8 @@
         | K_DROPPED
         | K_COLUMN
         | K_RECORD
-<<<<<<< HEAD
-        | K_ANN_OF
-        | K_BM25_OF
-=======
         | K_ANN
->>>>>>> 6068ec2b
+        | K_BM25
         | K_OFFSET
         ) { $str = $k.text; }
     ;