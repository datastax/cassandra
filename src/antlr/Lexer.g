/*
 * Licensed to the Apache Software Foundation (ASF) under one
 * or more contributor license agreements.  See the NOTICE file
 * distributed with this work for additional information
 * regarding copyright ownership.  The ASF licenses this file
 * to you under the Apache License, Version 2.0 (the
 * "License"); you may not use this file except in compliance
 * with the License.  You may obtain a copy of the License at
 *
 *   http://www.apache.org/licenses/LICENSE-2.0
 *
 * Unless required by applicable law or agreed to in writing,
 * software distributed under the License is distributed on an
 * "AS IS" BASIS, WITHOUT WARRANTIES OR CONDITIONS OF ANY
 * KIND, either express or implied.  See the License for the
 * specific language governing permissions and limitations
 * under the License.
 */

lexer grammar Lexer;

@lexer::members {
    List<Token> tokens = new ArrayList<Token>();

    public void emit(Token token)
    {
        state.token = token;
        tokens.add(token);
    }

    public Token nextToken()
    {
        super.nextToken();
        if (tokens.size() == 0)
            return new CommonToken(Token.EOF);
        return tokens.remove(0);
    }

    private final List<ErrorListener> listeners = new ArrayList<ErrorListener>();

    public void addErrorListener(ErrorListener listener)
    {
        this.listeners.add(listener);
    }

    public void removeErrorListener(ErrorListener listener)
    {
        this.listeners.remove(listener);
    }

    public void displayRecognitionError(String[] tokenNames, RecognitionException e)
    {
        for (int i = 0, m = listeners.size(); i < m; i++)
            listeners.get(i).syntaxError(this, tokenNames, e);
    }
}

// Case-insensitive keywords
// When adding a new reserved keyword, add entry to o.a.c.cql3.ReservedKeywords and
// pylib/cqlshlib/cqlhandling.py::cql_keywords_reserved.
// When adding a new unreserved keyword, add entry to unreserved keywords in Parser.g.
K_SELECT:      S E L E C T;
K_FROM:        F R O M;
K_AS:          A S;
K_WHERE:       W H E R E;
K_AND:         A N D;
K_KEY:         K E Y;
K_KEYS:        K E Y S;
K_ENTRIES:     E N T R I E S;
K_FULL:        F U L L;
K_INSERT:      I N S E R T;
K_UPDATE:      U P D A T E;
K_WITH:        W I T H;
K_LIMIT:       L I M I T;
K_OFFSET:      O F F S E T;
K_PER:         P E R;
K_PARTITION:   P A R T I T I O N;
K_USING:       U S I N G;
K_USE:         U S E;
K_DISTINCT:    D I S T I N C T;
K_COUNT:       C O U N T;
K_SET:         S E T;
K_BEGIN:       B E G I N;
K_UNLOGGED:    U N L O G G E D;
K_BATCH:       B A T C H;
K_APPLY:       A P P L Y;
K_TRUNCATE:    T R U N C A T E;
K_DELETE:      D E L E T E;
K_IN:          I N;
K_CREATE:      C R E A T E;
K_SCHEMA:      S C H E M A;
K_KEYSPACE:    ( K E Y S P A C E
                 | K_SCHEMA );
K_KEYSPACES:   K E Y S P A C E S;
K_COLUMNFAMILY:( C O L U M N F A M I L Y
                 | T A B L E );
K_TABLES:      ( C O L U M N F A M I L I E S
                 | T A B L E S );
K_MATERIALIZED:M A T E R I A L I Z E D;
K_VIEW:        V I E W;
K_INDEX:       I N D E X;
K_CUSTOM:      C U S T O M;
K_ON:          O N;
K_TO:          T O;
K_DROP:        D R O P;
K_PRIMARY:     P R I M A R Y;
K_INTO:        I N T O;
K_VALUES:      V A L U E S;
K_TIMESTAMP:   T I M E S T A M P;
K_TTL:         T T L;
K_CAST:        C A S T;
K_ALTER:       A L T E R;
K_RENAME:      R E N A M E;
K_ADD:         A D D;
K_TYPE:        T Y P E;
K_TYPES:       T Y P E S;
K_COMPACT:     C O M P A C T;
K_STORAGE:     S T O R A G E;
K_ORDER:       O R D E R;
K_BY:          B Y;
K_ASC:         A S C;
K_DESC:        D E S C;
K_ALLOW:       A L L O W;
K_FILTERING:   F I L T E R I N G;
K_IF:          I F;
K_IS:          I S;
K_CONTAINS:    C O N T A I N S;
K_GROUP:       G R O U P;
K_CLUSTER:     C L U S T E R;
K_INTERNALS:   I N T E R N A L S;
K_ONLY:        O N L Y;

K_GRANT:       G R A N T;
K_ALL:         A L L;
K_PERMISSION:  P E R M I S S I O N;
K_PERMISSIONS: P E R M I S S I O N S;
K_OF:          O F;
K_REVOKE:      R E V O K E;
K_MODIFY:      M O D I F Y;
K_AUTHORIZE:   A U T H O R I Z E;
K_DESCRIBE:    D E S C R I B E;
K_EXECUTE:     E X E C U T E;
K_NORECURSIVE: N O R E C U R S I V E;
K_MBEAN:       M B E A N;
K_MBEANS:      M B E A N S;

K_USER:        U S E R;
K_USERS:       U S E R S;
K_ROLE:        R O L E;
K_ROLES:       R O L E S;
K_SUPERUSER:   S U P E R U S E R;
K_NOSUPERUSER: N O S U P E R U S E R;
K_PASSWORD:    P A S S W O R D;
K_LOGIN:       L O G I N;
K_NOLOGIN:     N O L O G I N;
K_OPTIONS:     O P T I O N S;
K_ACCESS:      A C C E S S;
K_DATACENTERS: D A T A C E N T E R S;

K_CLUSTERING:  C L U S T E R I N G;
K_ASCII:       A S C I I;
K_BIGINT:      B I G I N T;
K_BLOB:        B L O B;
K_BOOLEAN:     B O O L E A N;
K_COUNTER:     C O U N T E R;
K_DECIMAL:     D E C I M A L;
K_DOUBLE:      D O U B L E;
K_DURATION:    D U R A T I O N;
K_FLOAT:       F L O A T;
K_INET:        I N E T;
K_INT:         I N T;
K_SMALLINT:    S M A L L I N T;
K_TINYINT:     T I N Y I N T;
K_TEXT:        T E X T;
K_UUID:        U U I D;
K_VARCHAR:     V A R C H A R;
K_VARINT:      V A R I N T;
K_TIMEUUID:    T I M E U U I D;
K_TOKEN:       T O K E N;
K_WRITETIME:   W R I T E T I M E;
K_DATE:        D A T E;
K_TIME:        T I M E;
K_VECTOR:      V E C T O R;
K_GEO_DISTANCE:G E O '_' D I S T A N C E;

K_NULL:        N U L L;
K_NOT:         N O T;
K_EXISTS:      E X I S T S;

K_MAP:         M A P;
K_LIST:        L I S T;
K_POSITIVE_NAN: N A N;
K_NEGATIVE_NAN: '-' N A N;
K_POSITIVE_INFINITY:    I N F I N I T Y;
K_NEGATIVE_INFINITY: '-' I N F I N I T Y;
K_TUPLE:       T U P L E;

K_TRIGGER:     T R I G G E R;
K_STATIC:      S T A T I C;
K_FROZEN:      F R O Z E N;

K_FUNCTION:    F U N C T I O N;
K_FUNCTIONS:   F U N C T I O N S;
K_AGGREGATE:   A G G R E G A T E;
K_AGGREGATES:  A G G R E G A T E S;
K_SFUNC:       S F U N C;
K_STYPE:       S T Y P E;
K_FINALFUNC:   F I N A L F U N C;
K_INITCOND:    I N I T C O N D;
K_RETURNS:     R E T U R N S;
K_CALLED:      C A L L E D;
K_INPUT:       I N P U T;
K_LANGUAGE:    L A N G U A G E;
K_OR:          O R;
K_REPLACE:     R E P L A C E;

K_JSON:        J S O N;
K_DEFAULT:     D E F A U L T;
K_UNSET:       U N S E T;
K_LIKE:        L I K E;

K_EDGE:        E D G E;
K_VERTEX:      V E R T E X;
K_LABEL:       L A B E L;

K_DROPPED:     D R O P P E D;
K_COLUMN:      C O L U M N;
K_RECORD:      R E C O R D;
<<<<<<< HEAD
K_ANN_OF:      A N N WS+ O F;
K_BM25_OF:     'BM25' WS+ 'OF';
=======
K_ANN:         A N N;
>>>>>>> 6068ec2b

// Case-insensitive alpha characters
fragment A: ('a'|'A');
fragment B: ('b'|'B');
fragment C: ('c'|'C');
fragment D: ('d'|'D');
fragment E: ('e'|'E');
fragment F: ('f'|'F');
fragment G: ('g'|'G');
fragment H: ('h'|'H');
fragment I: ('i'|'I');
fragment J: ('j'|'J');
fragment K: ('k'|'K');
fragment L: ('l'|'L');
fragment M: ('m'|'M');
fragment N: ('n'|'N');
fragment O: ('o'|'O');
fragment P: ('p'|'P');
fragment Q: ('q'|'Q');
fragment R: ('r'|'R');
fragment S: ('s'|'S');
fragment T: ('t'|'T');
fragment U: ('u'|'U');
fragment V: ('v'|'V');
fragment W: ('w'|'W');
fragment X: ('x'|'X');
fragment Y: ('y'|'Y');
fragment Z: ('z'|'Z');

STRING_LITERAL
    @init{
        StringBuilder txt = new StringBuilder(); // temporary to build pg-style-string
    }
    @after{ setText(txt.toString()); }
    :
      /* pg-style string literal */
      (
        '\$' '\$'
        ( /* collect all input until '$$' is reached again */
          {  (input.size() - input.index() > 1)
               && !"$$".equals(input.substring(input.index(), input.index() + 1)) }?
             => c=. { txt.appendCodePoint(c); }
        )*
        '\$' '\$'
      )
      |
      /* conventional quoted string literal */
      (
        '\'' (c=~('\'') { txt.appendCodePoint(c);} | '\'' '\'' { txt.appendCodePoint('\''); })* '\''
      )
    ;

QUOTED_NAME
    @init{ StringBuilder b = new StringBuilder(); }
    @after{ setText(b.toString()); }
    : '\"' (c=~('\"') { b.appendCodePoint(c); } | '\"' '\"' { b.appendCodePoint('\"'); })+ '\"'
    ;

EMPTY_QUOTED_NAME
    : '\"' '\"'
    ;

fragment DIGIT
    : '0'..'9'
    ;

fragment LETTER
    : ('A'..'Z' | 'a'..'z')
    ;

fragment HEX
    : ('A'..'F' | 'a'..'f' | '0'..'9')
    ;

fragment EXPONENT
    : E ('+' | '-')? DIGIT+
    ;

fragment DURATION_ISO_8601_PERIOD_DESIGNATORS
    : '-'? 'P' DIGIT+ 'Y' (DIGIT+ 'M')? (DIGIT+ 'D')?
    | '-'? 'P' DIGIT+ 'M' (DIGIT+ 'D')?
    | '-'? 'P' DIGIT+ 'D'
    ;

fragment DURATION_ISO_8601_TIME_DESIGNATORS
    : 'T' DIGIT+ 'H' (DIGIT+ 'M')? (DIGIT+ 'S')?
    | 'T' DIGIT+ 'M' (DIGIT+ 'S')?
    | 'T' DIGIT+ 'S'
    ;

fragment DURATION_ISO_8601_WEEK_PERIOD_DESIGNATOR
    : '-'? 'P' DIGIT+ 'W'
    ;

fragment DURATION_UNIT
    : Y
    | M O
    | W
    | D
    | H
    | M
    | S
    | M S
    | U S
    | '\u00B5' S
    | N S
    ;

INTEGER
    : '-'? DIGIT+
    ;

QMARK
    : '?'
    ;

RANGE
    : '..'
    ;

/*
 * Normally a lexer only emits one token at a time, but ours is tricked out
 * to support multiple (see @lexer::members near the top of the grammar).
 */
FLOAT
    : (INTEGER '.' RANGE) => INTEGER '.'
    | (INTEGER RANGE) => INTEGER {$type = INTEGER;}
    | INTEGER ('.' DIGIT*)? EXPONENT?
    ;

/*
 * This has to be before IDENT so it takes precendence over it.
 */
BOOLEAN
    : T R U E | F A L S E
    ;

DURATION
    : '-'? DIGIT+ DURATION_UNIT (DIGIT+ DURATION_UNIT)*
    | '-'? 'P' DIGIT DIGIT DIGIT DIGIT '-' DIGIT DIGIT '-' DIGIT DIGIT 'T' DIGIT DIGIT ':' DIGIT DIGIT ':' DIGIT DIGIT // ISO 8601 "alternative format"
    | '-'? 'P' DURATION_ISO_8601_TIME_DESIGNATORS
    | DURATION_ISO_8601_WEEK_PERIOD_DESIGNATOR
    | DURATION_ISO_8601_PERIOD_DESIGNATORS DURATION_ISO_8601_TIME_DESIGNATORS?
    ;

IDENT
    : LETTER (LETTER | DIGIT | '_')*
    ;

HEXNUMBER
    : '0' X HEX*
    ;

UUID
    : HEX HEX HEX HEX HEX HEX HEX HEX '-'
      HEX HEX HEX HEX '-'
      HEX HEX HEX HEX '-'
      HEX HEX HEX HEX '-'
      HEX HEX HEX HEX HEX HEX HEX HEX HEX HEX HEX HEX
    ;

WS
    : (' ' | '\t' | '\n' | '\r')+ { $channel = HIDDEN; }
    ;

COMMENT
    : ('--' | '//') .* ('\n'|'\r') { $channel = HIDDEN; }
    ;

MULTILINE_COMMENT
    : '/*' .* '*/' { $channel = HIDDEN; }
    ;<|MERGE_RESOLUTION|>--- conflicted
+++ resolved
@@ -226,12 +226,8 @@
 K_DROPPED:     D R O P P E D;
 K_COLUMN:      C O L U M N;
 K_RECORD:      R E C O R D;
-<<<<<<< HEAD
-K_ANN_OF:      A N N WS+ O F;
-K_BM25_OF:     'BM25' WS+ 'OF';
-=======
 K_ANN:         A N N;
->>>>>>> 6068ec2b
+K_BM25:        B M '2' '5';
 
 // Case-insensitive alpha characters
 fragment A: ('a'|'A');
