--- conflicted
+++ resolved
@@ -94,17 +94,10 @@
             isIncremental = prs.isIncremental;
         }
         Tracing.traceRepair(message);
-<<<<<<< HEAD
-        StreamPlan plan = new StreamPlan(REPAIR_STREAM_PLAN_DESCRIPTION, repairedAt, 1, false, isIncremental, false, pendingRepair).listeners(this)
+        StreamPlan plan = new StreamPlan(StreamOperation.REPAIR, repairedAt, 1, false, isIncremental, false, pendingRepair).listeners(this)
                                 .flushBeforeTransfer(false)
                                 // request ranges from the remote node
                                 .requestRanges(dst, preferred, desc.keyspace, toRequest, desc.columnFamily);
-=======
-        StreamPlan plan = new StreamPlan(StreamOperation.REPAIR, repairedAt, 1, false, isIncremental, false, pendingRepair).listeners(this)
-                                                                                                                           .flushBeforeTransfer(true)
-                                                                                                                           // request ranges from the remote node
-                                                                                                                           .requestRanges(dst, preferred, desc.keyspace, differences, desc.columnFamily);
->>>>>>> e0f37700
         if (!pullRepair)
         {
             // send ranges to the remote node if we are not performing a pull repair
