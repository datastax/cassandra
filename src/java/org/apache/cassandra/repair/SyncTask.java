--- conflicted
+++ resolved
@@ -24,24 +24,16 @@
 import java.util.Map;
 import java.util.Set;
 import java.util.concurrent.Executor;
-<<<<<<< HEAD
 import java.util.concurrent.TimeUnit;
-=======
->>>>>>> f49dc3b5
 
 import com.google.common.util.concurrent.AbstractFuture;
 import org.slf4j.Logger;
 import org.slf4j.LoggerFactory;
 
-<<<<<<< HEAD
 import org.apache.cassandra.db.Keyspace;
 import org.apache.cassandra.dht.Range;
 import org.apache.cassandra.dht.Token;
 import org.apache.cassandra.streaming.PreviewKind;
-=======
-import org.apache.cassandra.dht.Range;
-import org.apache.cassandra.dht.Token;
->>>>>>> f49dc3b5
 import org.apache.cassandra.tracing.Tracing;
 import org.apache.cassandra.utils.MerkleTree;
 import org.apache.cassandra.utils.MerkleTrees;
@@ -56,17 +48,11 @@
     private static Logger logger = LoggerFactory.getLogger(SyncTask.class);
 
     protected final RepairJobDesc desc;
-<<<<<<< HEAD
-    protected final TreeResponse r1;
-    protected final TreeResponse r2;
-    protected final PreviewKind previewKind;
-=======
     private TreeResponse r1;
     private TreeResponse r2;
     protected final InetAddress endpoint1;
     protected final InetAddress endpoint2;
-
->>>>>>> f49dc3b5
+    protected final PreviewKind previewKind;
     private final Executor taskExecutor;
     private final SyncTask next;
     private final Map<InetAddress, Set<RangeHash>> receivedRangeCache;
@@ -80,12 +66,9 @@
         this.desc = desc;
         this.r1 = r1;
         this.r2 = r2;
-<<<<<<< HEAD
-        this.previewKind = previewKind;
-=======
         this.endpoint1 = r1.endpoint;
         this.endpoint2 = r2.endpoint;
->>>>>>> f49dc3b5
+        this.previewKind = previewKind;
         this.taskExecutor = taskExecutor;
         this.next = next;
         this.receivedRangeCache = receivedRangeCache;
@@ -112,11 +95,7 @@
             stat = new SyncStat(new NodePair(endpoint1, endpoint2), diffs.size());
 
             // choose a repair method based on the significance of the difference
-<<<<<<< HEAD
-            String format = String.format("%s Endpoints %s and %s %%s for %s", previewKind.logPrefix(desc.sessionId), r1.endpoint, r2.endpoint, desc.columnFamily);
-=======
-            String format = String.format("[repair #%s] Endpoints %s and %s %%s for %s", desc.sessionId, endpoint1, endpoint2, desc.columnFamily);
->>>>>>> f49dc3b5
+            String format = String.format("%s Endpoints %s and %s %%s for %s", previewKind.logPrefix(desc.sessionId), endpoint1, endpoint2, desc.columnFamily);
             if (diffs.isEmpty())
             {
                 logger.info(String.format(format, "are consistent"));
