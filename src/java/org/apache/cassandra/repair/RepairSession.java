/*
 * Licensed to the Apache Software Foundation (ASF) under one
 * or more contributor license agreements.  See the NOTICE file
 * distributed with this work for additional information
 * regarding copyright ownership.  The ASF licenses this file
 * to you under the Apache License, Version 2.0 (the
 * "License"); you may not use this file except in compliance
 * with the License.  You may obtain a copy of the License at
 *
 *     http://www.apache.org/licenses/LICENSE-2.0
 *
 * Unless required by applicable law or agreed to in writing, software
 * distributed under the License is distributed on an "AS IS" BASIS,
 * WITHOUT WARRANTIES OR CONDITIONS OF ANY KIND, either express or implied.
 * See the License for the specific language governing permissions and
 * limitations under the License.
 */
package org.apache.cassandra.repair;

import java.io.IOException;
import java.net.InetAddress;
import java.util.*;
import java.util.concurrent.ConcurrentHashMap;
import java.util.concurrent.ConcurrentMap;
import java.util.concurrent.atomic.AtomicBoolean;

import com.google.common.collect.Lists;
import com.google.common.util.concurrent.*;
import org.slf4j.Logger;
import org.slf4j.LoggerFactory;

import org.apache.cassandra.concurrent.DebuggableThreadPoolExecutor;
import org.apache.cassandra.config.DatabaseDescriptor;
import org.apache.cassandra.dht.Range;
import org.apache.cassandra.dht.Token;
import org.apache.cassandra.gms.*;
import org.apache.cassandra.tracing.Tracing;
import org.apache.cassandra.utils.FBUtilities;
import org.apache.cassandra.utils.MerkleTrees;
import org.apache.cassandra.utils.Pair;

/**
 * Coordinates the (active) repair of a list of non overlapping token ranges.
 *
 * A given RepairSession repairs a set of replicas for a given set of ranges on a list
 * of column families. For each of the column family to repair, RepairSession
 * creates a {@link RepairJob} that handles the repair of that CF.
 *
 * A given RepairJob has the 2 main phases:
 * <ol>
 *   <li>Validation phase: the job requests merkle trees from each of the replica involves
 *      ({@link org.apache.cassandra.repair.ValidationTask}) and waits until all trees are received (in
 *      validationComplete()).
 *   </li>
 *   <li>Synchronization phase: once all trees are received, the job compares each tree with
 *      all the other using a so-called {@link SyncTask}. If there is difference between 2 trees, the
 *      concerned SyncTask will start a streaming of the difference between the 2 endpoint concerned.
 *   </li>
 * </ol>
 * The job is done once all its SyncTasks are done (i.e. have either computed no differences
 * or the streaming they started is done (syncComplete())).
 *
 * A given session will execute the first phase (validation phase) of each of it's job
 * sequentially. In other words, it will start the first job and only start the next one
 * once that first job validation phase is complete. This is done so that the replica only
 * create one merkle tree per range at a time, which is our way to ensure that such creation starts
 * roughly at the same time on every node (see CASSANDRA-2816). However the synchronization
 * phases are allowed to run concurrently (with each other and with validation phases).
 *
 * A given RepairJob has 2 modes: either sequential or not (RepairParallelism). If sequential,
 * it will requests merkle tree creation from each replica in sequence (though in that case
 * we still first send a message to each node to flush and snapshot data so each merkle tree
 * creation is still done on similar data, even if the actual creation is not
 * done simulatneously). If not sequential, all merkle tree are requested in parallel.
 * Similarly, if a job is sequential, it will handle one SyncTask at a time, but will handle
 * all of them in parallel otherwise.
 */
public class RepairSession extends AbstractFuture<RepairSessionResult> implements IEndpointStateChangeSubscriber,
                                                                                 IFailureDetectionEventListener
{
    private static Logger logger = LoggerFactory.getLogger(RepairSession.class);

    public final UUID parentRepairSession;
    /** Repair session ID */
    private final UUID id;
    public final String keyspace;
    private final String[] cfnames;
    public final RepairParallelism parallelismDegree;
    public final boolean pullRepair;
    /** Range to repair */
    public final Collection<Range<Token>> ranges;
    public final Set<InetAddress> endpoints;
    public final long repairedAt;

    private final AtomicBoolean isFailed = new AtomicBoolean(false);

    // Each validation task waits response from replica in validating ConcurrentMap (keyed by CF name and endpoint address)
    private final ConcurrentMap<Pair<RepairJobDesc, InetAddress>, ValidationTask> validating = new ConcurrentHashMap<>();
    // Remote syncing jobs wait response in syncingTasks map
    private final ConcurrentMap<Pair<RepairJobDesc, NodePair>, RemoteSyncTask> syncingTasks = new ConcurrentHashMap<>();

    // Tasks(snapshot, validate request, differencing, ...) are run on taskExecutor
    public final ListeningExecutorService taskExecutor = MoreExecutors.listeningDecorator(DebuggableThreadPoolExecutor.createCachedThreadpoolWithMaxSize("RepairJobTask"));

    private volatile boolean terminated = false;

    /**
     * Create new repair session.
     *
     * @param parentRepairSession the parent sessions id
     * @param id this sessions id
     * @param ranges ranges to repair
     * @param keyspace name of keyspace
     * @param parallelismDegree specifies the degree of parallelism when calculating the merkle trees
     * @param endpoints the data centers that should be part of the repair; null for all DCs
     * @param repairedAt when the repair occurred (millis)
     * @param pullRepair true if the repair should be one way (from remote host to this host and only applicable between two hosts--see RepairOption)
     * @param cfnames names of columnfamilies
     */
    public RepairSession(UUID parentRepairSession,
                         UUID id,
                         Collection<Range<Token>> ranges,
                         String keyspace,
                         RepairParallelism parallelismDegree,
                         Set<InetAddress> endpoints,
                         long repairedAt,
                         boolean pullRepair,
                         String... cfnames)
    {
        assert cfnames.length > 0 : "Repairing no column families seems pointless, doesn't it";

        this.parentRepairSession = parentRepairSession;
        this.id = id;
        this.parallelismDegree = parallelismDegree;
        this.keyspace = keyspace;
        this.cfnames = cfnames;
        this.ranges = ranges;
        this.endpoints = endpoints;
        this.repairedAt = repairedAt;
<<<<<<< HEAD
        this.validationRemaining = new AtomicInteger(cfnames.length);
        this.pullRepair = pullRepair;
=======
>>>>>>> 7d236649
    }

    public UUID getId()
    {
        return id;
    }

    public Collection<Range<Token>> getRanges()
    {
        return ranges;
    }

    public void waitForValidation(Pair<RepairJobDesc, InetAddress> key, ValidationTask task)
    {
        validating.put(key, task);
    }

    public void waitForSync(Pair<RepairJobDesc, NodePair> key, RemoteSyncTask task)
    {
        syncingTasks.put(key, task);
    }

    /**
     * Receive merkle tree response or failed response from {@code endpoint} for current repair job.
     *
     * @param desc repair job description
     * @param endpoint endpoint that sent merkle tree
     * @param trees calculated merkle trees, or null if validation failed
     */
    public void validationComplete(RepairJobDesc desc, InetAddress endpoint, MerkleTrees trees)
    {
        ValidationTask task = validating.remove(Pair.create(desc, endpoint));
        if (task == null)
        {
            assert terminated;
            return;
        }

        String message = String.format("Received merkle tree for %s from %s", desc.columnFamily, endpoint);
        logger.info("[repair #{}] {}", getId(), message);
        Tracing.traceRepair(message);
        task.treesReceived(trees);
    }

    /**
     * Notify this session that sync completed/failed with given {@code NodePair}.
     *
     * @param desc synced repair job
     * @param nodes nodes that completed sync
     * @param success true if sync succeeded
     */
    public void syncComplete(RepairJobDesc desc, NodePair nodes, boolean success)
    {
        RemoteSyncTask task = syncingTasks.get(Pair.create(desc, nodes));
        if (task == null)
        {
            assert terminated;
            return;
        }

        logger.debug("[repair #{}] Repair completed between {} and {} on {}", getId(), nodes.endpoint1, nodes.endpoint2, desc.columnFamily);
        task.syncComplete(success);
    }

    private String repairedNodes()
    {
        StringBuilder sb = new StringBuilder();
        sb.append(FBUtilities.getBroadcastAddress());
        for (InetAddress ep : endpoints)
            sb.append(", ").append(ep);
        return sb.toString();
    }

    /**
     * Start RepairJob on given ColumnFamilies.
     *
     * This first validates if all replica are available, and if they are,
     * creates RepairJobs and submit to run on given executor.
     *
     * @param executor Executor to run validation
     */
    public void start(ListeningExecutorService executor)
    {
        String message;
        if (terminated)
            return;

        logger.info("[repair #{}] new session: will sync {} on range {} for {}.{}", getId(), repairedNodes(), ranges, keyspace, Arrays.toString(cfnames));
        Tracing.traceRepair("Syncing range {}", ranges);
        SystemDistributedKeyspace.startRepairs(getId(), parentRepairSession, keyspace, cfnames, ranges, endpoints);

        if (endpoints.isEmpty())
        {
            logger.info("[repair #{}] {}", getId(), message = String.format("No neighbors to repair with on range %s: session completed", ranges));
            Tracing.traceRepair(message);
            set(new RepairSessionResult(id, keyspace, ranges, Lists.<RepairResult>newArrayList()));
            SystemDistributedKeyspace.failRepairs(getId(), keyspace, cfnames, new RuntimeException(message));
            return;
        }

        // Checking all nodes are live
        for (InetAddress endpoint : endpoints)
        {
            if (!FailureDetector.instance.isAlive(endpoint))
            {
                message = String.format("Cannot proceed on repair because a neighbor (%s) is dead: session failed", endpoint);
                logger.error("[repair #{}] {}", getId(), message);
                Exception e = new IOException(message);
                setException(e);
                SystemDistributedKeyspace.failRepairs(getId(), keyspace, cfnames, e);
                return;
            }
        }

        // Create and submit RepairJob for each ColumnFamily
        List<ListenableFuture<RepairResult>> jobs = new ArrayList<>(cfnames.length);
        for (String cfname : cfnames)
        {
            RepairJob job = new RepairJob(this, cfname);
            executor.execute(job);
            jobs.add(job);
        }

        // When all RepairJobs are done without error, cleanup and set the final result
        Futures.addCallback(Futures.allAsList(jobs), new FutureCallback<List<RepairResult>>()
        {
            public void onSuccess(List<RepairResult> results)
            {
                // this repair session is completed
                logger.info("[repair #{}] {}", getId(), "Session completed successfully");
                Tracing.traceRepair("Completed sync of range {}", ranges);
                set(new RepairSessionResult(id, keyspace, ranges, results));
                // only shutdown task executor after setting the callback future
                taskExecutor.shutdown();
                // mark this session as terminated
                terminate();
            }

            public void onFailure(Throwable t)
            {
                logger.error(String.format("[repair #%s] Session completed with the following error", getId()), t);
                Tracing.traceRepair("Session completed with the following error: {}", t);
                forceShutdown(t);
            }
        }, taskExecutor); // run this on task executor so job executor can be shutdown without errors by RepairRunnable
    }

    public void terminate()
    {
        terminated = true;
        validating.clear();
        syncingTasks.clear();
    }

    /**
     * clear all RepairJobs and terminate this session.
     *
     * @param reason Cause of error for shutdown
     */
    public void forceShutdown(Throwable reason)
    {
        setException(reason);
        terminate();
        taskExecutor.shutdownNow();
    }

    public void onJoin(InetAddress endpoint, EndpointState epState) {}
    public void beforeChange(InetAddress endpoint, EndpointState currentState, ApplicationState newStateKey, VersionedValue newValue) {}
    public void onChange(InetAddress endpoint, ApplicationState state, VersionedValue value) {}
    public void onAlive(InetAddress endpoint, EndpointState state) {}
    public void onDead(InetAddress endpoint, EndpointState state) {}

    public void onRemove(InetAddress endpoint)
    {
        convict(endpoint, Double.MAX_VALUE);
    }

    public void onRestart(InetAddress endpoint, EndpointState epState)
    {
        convict(endpoint, Double.MAX_VALUE);
    }

    public void convict(InetAddress endpoint, double phi)
    {
        if (!endpoints.contains(endpoint))
            return;

        // We want a higher confidence in the failure detection than usual because failing a repair wrongly has a high cost.
        if (phi < 2 * DatabaseDescriptor.getPhiConvictThreshold())
            return;

        // Though unlikely, it is possible to arrive here multiple time and we
        // want to avoid print an error message twice
        if (!isFailed.compareAndSet(false, true))
            return;

        Exception exception = new IOException(String.format("Endpoint %s died", endpoint));
        logger.error(String.format("[repair #%s] session completed with the following error", getId()), exception);
        // If a node failed, we stop everything (though there could still be some activity in the background)
        forceShutdown(exception);
    }
}<|MERGE_RESOLUTION|>--- conflicted
+++ resolved
@@ -137,11 +137,7 @@
         this.ranges = ranges;
         this.endpoints = endpoints;
         this.repairedAt = repairedAt;
-<<<<<<< HEAD
-        this.validationRemaining = new AtomicInteger(cfnames.length);
         this.pullRepair = pullRepair;
-=======
->>>>>>> 7d236649
     }
 
     public UUID getId()
