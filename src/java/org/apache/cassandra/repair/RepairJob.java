/*
 * Licensed to the Apache Software Foundation (ASF) under one
 * or more contributor license agreements.  See the NOTICE file
 * distributed with this work for additional information
 * regarding copyright ownership.  The ASF licenses this file
 * to you under the Apache License, Version 2.0 (the
 * "License"); you may not use this file except in compliance
 * with the License.  You may obtain a copy of the License at
 *
 *     http://www.apache.org/licenses/LICENSE-2.0
 *
 * Unless required by applicable law or agreed to in writing, software
 * distributed under the License is distributed on an "AS IS" BASIS,
 * WITHOUT WARRANTIES OR CONDITIONS OF ANY KIND, either express or implied.
 * See the License for the specific language governing permissions and
 * limitations under the License.
 */
package org.apache.cassandra.repair;

import java.net.InetAddress;
import java.util.*;
import java.util.concurrent.TimeUnit;

import com.google.common.util.concurrent.*;
import org.slf4j.Logger;
import org.slf4j.LoggerFactory;

import org.apache.cassandra.config.DatabaseDescriptor;
import org.apache.cassandra.db.Keyspace;
import org.apache.cassandra.tracing.Tracing;
import org.apache.cassandra.utils.FBUtilities;
import org.apache.cassandra.utils.JVMStabilityInspector;
import org.apache.cassandra.utils.Pair;

/**
 * RepairJob runs repair on given ColumnFamily.
 */
public class RepairJob extends AbstractFuture<RepairResult> implements Runnable
{
    private static Logger logger = LoggerFactory.getLogger(RepairJob.class);

    private final RepairSession session;
    private final RepairJobDesc desc;
    private final RepairParallelism parallelismDegree;
    private final long repairedAt;
    private final ListeningExecutorService taskExecutor;
    private final boolean isConsistent;

    private int MAX_WAIT_FOR_REMAINING_TASKS_IN_HOURS = 3;

    /**
     * Create repair job to run on specific columnfamily
     *
     * @param session RepairSession that this RepairJob belongs
     * @param columnFamily name of the ColumnFamily to repair
     */
    public RepairJob(RepairSession session, String columnFamily, boolean isConsistent)
    {
        this.session = session;
        this.desc = new RepairJobDesc(session.parentRepairSession, session.getId(), session.keyspace, columnFamily, session.getRanges());
        this.repairedAt = session.repairedAt;
        this.taskExecutor = session.taskExecutor;
        this.parallelismDegree = session.parallelismDegree;
        this.isConsistent = isConsistent;
    }

    /**
     * Runs repair job.
     *
     * This sets up necessary task and runs them on given {@code taskExecutor}.
     * After submitting all tasks, waits until validation with replica completes.
     */
    public void run()
    {
        List<InetAddress> allEndpoints = new ArrayList<>(session.endpoints);
        allEndpoints.add(FBUtilities.getBroadcastAddress());

        List<ListenableFuture<TreeResponse>> validations;
        // Create a snapshot at all nodes unless we're using pure parallel repairs
        if (parallelismDegree != RepairParallelism.PARALLEL)
        {
            ListenableFuture<List<InetAddress>> allSnapshotTasks;
            if (isConsistent)
            {
                // consistent repair does it's own "snapshotting"
                allSnapshotTasks = Futures.immediateFuture(allEndpoints);
            }
<<<<<<< HEAD

            try
            {
                //this will throw exception if any snapshot task fails
                List<InetAddress> endpoints = Futures.allAsList(snapshotTasks).get();
                if (parallelismDegree == RepairParallelism.SEQUENTIAL)
                    validations = sendSequentialValidationRequest(endpoints);
                else
                    validations = sendDCAwareValidationRequest(endpoints);
            }
            catch (Throwable t)
            {
                JVMStabilityInspector.inspectThrowable(t);
                waitForRemainingTasksAndFail("snapshot", snapshotTasks, t);
                return;
            }
=======
            else
            {
                // Request snapshot to all replica
                List<ListenableFuture<InetAddress>> snapshotTasks = new ArrayList<>(allEndpoints.size());
                for (InetAddress endpoint : allEndpoints)
                {
                    SnapshotTask snapshotTask = new SnapshotTask(desc, endpoint);
                    snapshotTasks.add(snapshotTask);
                    taskExecutor.execute(snapshotTask);
                }
                allSnapshotTasks = Futures.allAsList(snapshotTasks);
            }

            // When all snapshot complete, send validation requests
            validations = Futures.transform(allSnapshotTasks, new AsyncFunction<List<InetAddress>, List<TreeResponse>>()
            {
                public ListenableFuture<List<TreeResponse>> apply(List<InetAddress> endpoints)
                {
                    if (parallelismDegree == RepairParallelism.SEQUENTIAL)
                        return sendSequentialValidationRequest(endpoints);
                    else
                        return sendDCAwareValidationRequest(endpoints);
                }
            }, taskExecutor);
>>>>>>> bd14400a
        }
        else
        {
            // If not sequential, just send validation request to all replica
            validations = sendValidationRequest(allEndpoints);
        }

        List<SyncTask> syncTasks = new ArrayList<>();
        try
        {
<<<<<<< HEAD
            //this will throw exception if any validation task fails
            List<TreeResponse> trees = Futures.allAsList(validations).get();
            InetAddress local = FBUtilities.getLocalAddress();
=======
            public ListenableFuture<List<SyncStat>> apply(List<TreeResponse> trees)
            {
                InetAddress local = FBUtilities.getLocalAddress();
>>>>>>> bd14400a

            SyncTask previous = null;
            // We need to difference all trees one against another
            for (int i = 0; i < trees.size() - 1; ++i)
            {
                TreeResponse r1 = trees.get(i);
                for (int j = i + 1; j < trees.size(); ++j)
                {
                    TreeResponse r2 = trees.get(j);
                    SyncTask task;
                    if (r1.endpoint.equals(local) || r2.endpoint.equals(local))
                    {
                        task = new LocalSyncTask(desc, r1, r2, repairedAt, session.pullRepair, taskExecutor, previous);
                    }
                    else
                    {
<<<<<<< HEAD
                        task = new RemoteSyncTask(desc, r1, r2, session, taskExecutor, previous);
=======
                        TreeResponse r2 = trees.get(j);
                        SyncTask task;
                        if (r1.endpoint.equals(local) || r2.endpoint.equals(local))
                        {
                            task = new LocalSyncTask(desc, r1, r2, repairedAt, isConsistent ? desc.parentSessionId : null, session.pullRepair);
                        }
                        else
                        {
                            task = new RemoteSyncTask(desc, r1, r2);
                            // RemoteSyncTask expects SyncComplete message sent back.
                            // Register task to RepairSession to receive response.
                            session.waitForSync(Pair.create(desc, new NodePair(r1.endpoint, r2.endpoint)), (RemoteSyncTask) task);
                        }
                        syncTasks.add(task);
                        taskExecutor.submit(task);
>>>>>>> bd14400a
                    }
                    syncTasks.add(task);
                    previous = task;
                }
            }

            //run sync tasks sequentially to avoid overloading coordinator (APOLLO-216)
            //after the stream session is started, it will run in paralell
            if (previous != null)
                taskExecutor.submit(previous);
        }
        catch (Throwable t)
        {
            JVMStabilityInspector.inspectThrowable(t);
            if (parallelismDegree == RepairParallelism.SEQUENTIAL)
            {
<<<<<<< HEAD
                failJob(t); //fail straight away as tasks are running sequentially
=======
                logger.info("[repair #{}] {} is fully synced", session.getId(), desc.columnFamily);
                SystemDistributedKeyspace.successfulRepairJob(session.getId(), desc.keyspace, desc.columnFamily);
                set(new RepairResult(desc, stats));
>>>>>>> bd14400a
            }
            else
            {
<<<<<<< HEAD
                waitForRemainingTasksAndFail("validation", validations, t);
=======
                logger.warn("[repair #{}] {} sync failed", session.getId(), desc.columnFamily);
                SystemDistributedKeyspace.failedRepairJob(session.getId(), desc.keyspace, desc.columnFamily, t);
                setException(t);
>>>>>>> bd14400a
            }
            return;
        }

        try
        {
            //this will throw exception if any sync task fails
            List<SyncStat> stats = Futures.allAsList(syncTasks).get();
            logger.info("[repair #{}] {} is fully synced", session.getId(), desc.columnFamily);
            SystemDistributedKeyspace.successfulRepairJob(session.getId(), desc.keyspace, desc.columnFamily);
            set(new RepairResult(desc, stats));
        }
        catch (Throwable t)
        {
            JVMStabilityInspector.inspectThrowable(t);
            waitForRemainingTasksAndFail("sync", syncTasks, t);
            return;
        }
    }


    private <T> void waitForRemainingTasksAndFail(String phase, Iterable<? extends ListenableFuture<? extends T>> tasks,
                                                  Throwable t)
    {
        logger.warn("[{}] [repair #{}] {} {} failed", session.parentRepairSession, session.getId(), desc.columnFamily, phase);
        //wait for remaining tasks to complete
        try
        {
            Futures.successfulAsList(tasks).get(MAX_WAIT_FOR_REMAINING_TASKS_IN_HOURS, TimeUnit.HOURS);
            logger.debug("[{}][{}] All remaining repair tasks finished.", session.parentRepairSession, session.getId());
        }
        catch (Throwable t2)
        {
            JVMStabilityInspector.inspectThrowable(t2);
            logger.warn("[{}] Exception while waiting for remaining repair tasks to complete.", session.parentRepairSession, t2);
        }
        failJob(t);
    }

    private void failJob(Throwable t)
    {
        SystemDistributedKeyspace.failedRepairJob(session.getId(), desc.keyspace, desc.columnFamily, t);
        setException(t);
    }

    /**
     * Creates {@link ValidationTask} and submit them to task executor in parallel.
     *
     * @param endpoints Endpoint addresses to send validation request
     * @return Future that can get all {@link TreeResponse} from replica, if all validation succeed.
     */
    private List<ListenableFuture<TreeResponse>> sendValidationRequest(Collection<InetAddress> endpoints)
    {
        String message = String.format("Requesting merkle trees for %s (to %s)", desc.columnFamily, endpoints);
        logger.info("[repair #{}] {}", desc.sessionId, message);
        Tracing.traceRepair(message);
        int gcBefore = Keyspace.open(desc.keyspace).getColumnFamilyStore(desc.columnFamily).gcBefore(FBUtilities.nowInSeconds());
        List<ListenableFuture<TreeResponse>> tasks = new ArrayList<>(endpoints.size());
        for (InetAddress endpoint : endpoints)
        {
            ValidationTask task = new ValidationTask(desc, endpoint, gcBefore);
            tasks.add(task);
            session.waitForValidation(Pair.create(desc, endpoint), task);
            taskExecutor.execute(task);
        }
        return tasks;
    }

    /**
     * Creates {@link ValidationTask} and submit them to task executor so that tasks run sequentially.
     */
    private List<ListenableFuture<TreeResponse>> sendSequentialValidationRequest(Collection<InetAddress> endpoints)
    {
        String message = String.format("Requesting merkle trees for %s (to %s)", desc.columnFamily, endpoints);
        logger.info("[repair #{}] {}", desc.sessionId, message);
        Tracing.traceRepair(message);
        int gcBefore = Keyspace.open(desc.keyspace).getColumnFamilyStore(desc.columnFamily).gcBefore(FBUtilities.nowInSeconds());
        List<ListenableFuture<TreeResponse>> tasks = new ArrayList<>(endpoints.size());

        Queue<InetAddress> requests = new LinkedList<>(endpoints);
        InetAddress address = requests.poll();
        ValidationTask firstTask = new ValidationTask(desc, address, gcBefore);
        logger.info("Validating {}", address);
        session.waitForValidation(Pair.create(desc, address), firstTask);
        tasks.add(firstTask);
        ValidationTask currentTask = firstTask;
        while (requests.size() > 0)
        {
            final InetAddress nextAddress = requests.poll();
            final ValidationTask nextTask = new ValidationTask(desc, nextAddress, gcBefore);
            tasks.add(nextTask);
            Futures.addCallback(currentTask, new FutureCallback<TreeResponse>()
            {
                public void onSuccess(TreeResponse result)
                {
                    logger.info("Validating {}", nextAddress);
                    session.waitForValidation(Pair.create(desc, nextAddress), nextTask);
                    taskExecutor.execute(nextTask);
                }

                // failure is handled at root of job chain
                public void onFailure(Throwable t) {}
            });
            currentTask = nextTask;
        }
        // start running tasks
        taskExecutor.execute(firstTask);
        return tasks;
    }

    /**
     * Creates {@link ValidationTask} and submit them to task executor so that tasks run sequentially within each dc.
     */
    private List<ListenableFuture<TreeResponse>> sendDCAwareValidationRequest(Collection<InetAddress> endpoints)
    {
        String message = String.format("Requesting merkle trees for %s (to %s)", desc.columnFamily, endpoints);
        logger.info("[repair #{}] {}", desc.sessionId, message);
        Tracing.traceRepair(message);
        int gcBefore = Keyspace.open(desc.keyspace).getColumnFamilyStore(desc.columnFamily).gcBefore(FBUtilities.nowInSeconds());
        List<ListenableFuture<TreeResponse>> tasks = new ArrayList<>(endpoints.size());

        Map<String, Queue<InetAddress>> requestsByDatacenter = new HashMap<>();
        for (InetAddress endpoint : endpoints)
        {
            String dc = DatabaseDescriptor.getEndpointSnitch().getDatacenter(endpoint);
            Queue<InetAddress> queue = requestsByDatacenter.get(dc);
            if (queue == null)
            {
                queue = new LinkedList<>();
                requestsByDatacenter.put(dc, queue);
            }
            queue.add(endpoint);
        }

        for (Map.Entry<String, Queue<InetAddress>> entry : requestsByDatacenter.entrySet())
        {
            Queue<InetAddress> requests = entry.getValue();
            InetAddress address = requests.poll();
            ValidationTask firstTask = new ValidationTask(desc, address, gcBefore);
            logger.info("Validating {}", address);
            session.waitForValidation(Pair.create(desc, address), firstTask);
            tasks.add(firstTask);
            ValidationTask currentTask = firstTask;
            while (requests.size() > 0)
            {
                final InetAddress nextAddress = requests.poll();
                final ValidationTask nextTask = new ValidationTask(desc, nextAddress, gcBefore);
                tasks.add(nextTask);
                Futures.addCallback(currentTask, new FutureCallback<TreeResponse>()
                {
                    public void onSuccess(TreeResponse result)
                    {
                        logger.info("Validating {}", nextAddress);
                        session.waitForValidation(Pair.create(desc, nextAddress), nextTask);
                        taskExecutor.execute(nextTask);
                    }

                    // failure is handled at root of job chain
                    public void onFailure(Throwable t) {}
                });
                currentTask = nextTask;
            }
            // start running tasks
            taskExecutor.execute(firstTask);
        }
        return tasks;
    }
}<|MERGE_RESOLUTION|>--- conflicted
+++ resolved
@@ -79,55 +79,40 @@
         // Create a snapshot at all nodes unless we're using pure parallel repairs
         if (parallelismDegree != RepairParallelism.PARALLEL)
         {
-            ListenableFuture<List<InetAddress>> allSnapshotTasks;
+            ListenableFuture<List<InetAddress>> snapshotResult;
+            List<ListenableFuture<InetAddress>> snapshotTasks = new ArrayList<>(allEndpoints.size());
             if (isConsistent)
             {
                 // consistent repair does it's own "snapshotting"
-                allSnapshotTasks = Futures.immediateFuture(allEndpoints);
-            }
-<<<<<<< HEAD
-
-            try
-            {
-                //this will throw exception if any snapshot task fails
-                List<InetAddress> endpoints = Futures.allAsList(snapshotTasks).get();
-                if (parallelismDegree == RepairParallelism.SEQUENTIAL)
-                    validations = sendSequentialValidationRequest(endpoints);
-                else
-                    validations = sendDCAwareValidationRequest(endpoints);
-            }
-            catch (Throwable t)
-            {
-                JVMStabilityInspector.inspectThrowable(t);
-                waitForRemainingTasksAndFail("snapshot", snapshotTasks, t);
-                return;
-            }
-=======
+                snapshotResult = Futures.immediateFuture(allEndpoints);
+            }
             else
             {
                 // Request snapshot to all replica
-                List<ListenableFuture<InetAddress>> snapshotTasks = new ArrayList<>(allEndpoints.size());
                 for (InetAddress endpoint : allEndpoints)
                 {
                     SnapshotTask snapshotTask = new SnapshotTask(desc, endpoint);
                     snapshotTasks.add(snapshotTask);
                     taskExecutor.execute(snapshotTask);
                 }
-                allSnapshotTasks = Futures.allAsList(snapshotTasks);
-            }
-
-            // When all snapshot complete, send validation requests
-            validations = Futures.transform(allSnapshotTasks, new AsyncFunction<List<InetAddress>, List<TreeResponse>>()
-            {
-                public ListenableFuture<List<TreeResponse>> apply(List<InetAddress> endpoints)
-                {
-                    if (parallelismDegree == RepairParallelism.SEQUENTIAL)
-                        return sendSequentialValidationRequest(endpoints);
-                    else
-                        return sendDCAwareValidationRequest(endpoints);
-                }
-            }, taskExecutor);
->>>>>>> bd14400a
+                snapshotResult = Futures.allAsList(snapshotTasks);
+            }
+
+            try
+            {
+                //this will throw exception if any snapshot task fails
+                List<InetAddress> endpoints = snapshotResult.get();
+                if (parallelismDegree == RepairParallelism.SEQUENTIAL)
+                    validations = sendSequentialValidationRequest(endpoints);
+                else
+                    validations = sendDCAwareValidationRequest(endpoints);
+            }
+            catch (Throwable t)
+            {
+                JVMStabilityInspector.inspectThrowable(t);
+                waitForRemainingTasksAndFail("snapshot", snapshotTasks, t);
+                return;
+            }
         }
         else
         {
@@ -138,15 +123,9 @@
         List<SyncTask> syncTasks = new ArrayList<>();
         try
         {
-<<<<<<< HEAD
             //this will throw exception if any validation task fails
             List<TreeResponse> trees = Futures.allAsList(validations).get();
             InetAddress local = FBUtilities.getLocalAddress();
-=======
-            public ListenableFuture<List<SyncStat>> apply(List<TreeResponse> trees)
-            {
-                InetAddress local = FBUtilities.getLocalAddress();
->>>>>>> bd14400a
 
             SyncTask previous = null;
             // We need to difference all trees one against another
@@ -159,29 +138,11 @@
                     SyncTask task;
                     if (r1.endpoint.equals(local) || r2.endpoint.equals(local))
                     {
-                        task = new LocalSyncTask(desc, r1, r2, repairedAt, session.pullRepair, taskExecutor, previous);
+                        task = new LocalSyncTask(desc, r1, r2, repairedAt, isConsistent ? desc.parentSessionId : null, session.pullRepair, taskExecutor, previous);
                     }
                     else
                     {
-<<<<<<< HEAD
                         task = new RemoteSyncTask(desc, r1, r2, session, taskExecutor, previous);
-=======
-                        TreeResponse r2 = trees.get(j);
-                        SyncTask task;
-                        if (r1.endpoint.equals(local) || r2.endpoint.equals(local))
-                        {
-                            task = new LocalSyncTask(desc, r1, r2, repairedAt, isConsistent ? desc.parentSessionId : null, session.pullRepair);
-                        }
-                        else
-                        {
-                            task = new RemoteSyncTask(desc, r1, r2);
-                            // RemoteSyncTask expects SyncComplete message sent back.
-                            // Register task to RepairSession to receive response.
-                            session.waitForSync(Pair.create(desc, new NodePair(r1.endpoint, r2.endpoint)), (RemoteSyncTask) task);
-                        }
-                        syncTasks.add(task);
-                        taskExecutor.submit(task);
->>>>>>> bd14400a
                     }
                     syncTasks.add(task);
                     previous = task;
@@ -198,23 +159,11 @@
             JVMStabilityInspector.inspectThrowable(t);
             if (parallelismDegree == RepairParallelism.SEQUENTIAL)
             {
-<<<<<<< HEAD
                 failJob(t); //fail straight away as tasks are running sequentially
-=======
-                logger.info("[repair #{}] {} is fully synced", session.getId(), desc.columnFamily);
-                SystemDistributedKeyspace.successfulRepairJob(session.getId(), desc.keyspace, desc.columnFamily);
-                set(new RepairResult(desc, stats));
->>>>>>> bd14400a
             }
             else
             {
-<<<<<<< HEAD
                 waitForRemainingTasksAndFail("validation", validations, t);
-=======
-                logger.warn("[repair #{}] {} sync failed", session.getId(), desc.columnFamily);
-                SystemDistributedKeyspace.failedRepairJob(session.getId(), desc.keyspace, desc.columnFamily, t);
-                setException(t);
->>>>>>> bd14400a
             }
             return;
         }
