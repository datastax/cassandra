/*
 * Licensed to the Apache Software Foundation (ASF) under one
 * or more contributor license agreements.  See the NOTICE file
 * distributed with this work for additional information
 * regarding copyright ownership.  The ASF licenses this file
 * to you under the Apache License, Version 2.0 (the
 * "License"); you may not use this file except in compliance
 * with the License.  You may obtain a copy of the License at
 *
 *     http://www.apache.org/licenses/LICENSE-2.0
 *
 * Unless required by applicable law or agreed to in writing, software
 * distributed under the License is distributed on an "AS IS" BASIS,
 * WITHOUT WARRANTIES OR CONDITIONS OF ANY KIND, either express or implied.
 * See the License for the specific language governing permissions and
 * limitations under the License.
 */
package org.apache.cassandra.auth;

import java.util.concurrent.TimeUnit;

import com.google.common.collect.ImmutableMap;
import com.google.common.collect.Lists;
import org.apache.commons.lang.StringUtils;
import org.slf4j.Logger;
import org.slf4j.LoggerFactory;

import org.apache.cassandra.config.DatabaseDescriptor;
import org.apache.cassandra.config.KSMetaData;
import org.apache.cassandra.config.Schema;
import org.apache.cassandra.cql3.UntypedResultSet;
import org.apache.cassandra.cql3.QueryProcessor;
import org.apache.cassandra.cql3.statements.SelectStatement;
import org.apache.cassandra.db.ConsistencyLevel;
import org.apache.cassandra.exceptions.RequestExecutionException;
import org.apache.cassandra.exceptions.RequestValidationException;
import org.apache.cassandra.locator.SimpleStrategy;
import org.apache.cassandra.service.*;
import org.apache.cassandra.transport.messages.ResultMessage;
import org.apache.cassandra.utils.ByteBufferUtil;
import org.apache.cassandra.utils.FBUtilities;

public class Auth
{
    private static final Logger logger = LoggerFactory.getLogger(Auth.class);

    public static final String DEFAULT_SUPERUSER_NAME = "cassandra";

    public static final long SUPERUSER_SETUP_DELAY = Long.getLong("cassandra.superuser_setup_delay_ms", 10000);

    public static final String AUTH_KS = "system_auth";
    public static final String USERS_CF = "users";

    private static final String USERS_CF_SCHEMA = String.format("CREATE TABLE %s.%s ("
                                                                + "name text,"
                                                                + "super boolean,"
                                                                + "PRIMARY KEY(name)"
                                                                + ") WITH gc_grace_seconds=%d",
                                                                AUTH_KS,
                                                                USERS_CF,
                                                                90 * 24 * 60 * 60); // 3 months.

    private static SelectStatement selectUserStatement;

    /**
     * Checks if the username is stored in AUTH_KS.USERS_CF.
     *
     * @param username Username to query.
     * @return whether or not Cassandra knows about the user.
     */
    public static boolean isExistingUser(String username)
    {
        return !selectUser(username).isEmpty();
    }

    /**
     * Checks if the user is a known superuser.
     *
     * @param username Username to query.
     * @return true is the user is a superuser, false if they aren't or don't exist at all.
     */
    public static boolean isSuperuser(String username)
    {
        UntypedResultSet result = selectUser(username);
        return !result.isEmpty() && result.one().getBoolean("super");
    }

    /**
     * Inserts the user into AUTH_KS.USERS_CF (or overwrites their superuser status as a result of an ALTER USER query).
     *
     * @param username Username to insert.
     * @param isSuper User's new status.
     * @throws RequestExecutionException
     */
    public static void insertUser(String username, boolean isSuper) throws RequestExecutionException
    {
        QueryProcessor.process(String.format("INSERT INTO %s.%s (name, super) VALUES ('%s', %s)",
                                             AUTH_KS,
                                             USERS_CF,
                                             escape(username),
                                             isSuper),
                               consistencyForUser(username));
    }

    /**
     * Deletes the user from AUTH_KS.USERS_CF.
     *
     * @param username Username to delete.
     * @throws RequestExecutionException
     */
    public static void deleteUser(String username) throws RequestExecutionException
    {
        QueryProcessor.process(String.format("DELETE FROM %s.%s WHERE name = '%s'",
                                             AUTH_KS,
                                             USERS_CF,
                                             escape(username)),
                               consistencyForUser(username));
    }

    /**
     * Sets up Authenticator and Authorizer.
     */
    public static void setup()
    {
        setupAuthKeyspace();
        setupUsersTable();

        DatabaseDescriptor.getAuthenticator().setup();
        DatabaseDescriptor.getAuthorizer().setup();

        // register a custom MigrationListener for permissions cleanup after dropped keyspaces/cfs.
        MigrationManager.instance.register(new MigrationListener());

        // the delay is here to give the node some time to see its peers - to reduce
        // "Skipped default superuser setup: some nodes were not ready" log spam.
        // It's the only reason for the delay.
        if (DatabaseDescriptor.getSeeds().contains(FBUtilities.getBroadcastAddress()) || !DatabaseDescriptor.isAutoBootstrap())
        {
            StorageService.tasks.schedule(new Runnable()
                                          {
                                              public void run()
                                              {
                                                  setupDefaultSuperuser();
                                              }
                                          },
                                          SUPERUSER_SETUP_DELAY,
                                          TimeUnit.MILLISECONDS);
        }

<<<<<<< HEAD
        // We need to wait until we've properly joined the ring before attempting to
        // migrate legacy auth data. It may be a overkill to wait the full
        // RING_DELAY period, but this should only be required once per-node and
        // only during an upgrade.
        if (DatabaseDescriptor.hasLegacyAuthConfig())
        {
            StorageService.tasks.schedule(new Runnable()
                {
                    public void run()
                    {
                        try
                        {
                            migrateLegacyAuthData();
                        } catch (Exception e)
                        {
                            logger.error("Error during migration of legacy auth data", e);
                            throw new RuntimeException(e);
                        }
                    }
                },
                StorageService.RING_DELAY,
                TimeUnit.MILLISECONDS);
        }
    }

    private static void migrateLegacyAuthData() throws Exception
    {
        logger.info("Migrating legacy Auth data to system keyspace");
        LegacyAuthDataMigrator migrator = DatabaseDescriptor.getLegacyAuthDataMigrator();
        if (! (DatabaseDescriptor.getAuthenticator() instanceof AllowAllAuthenticator))
            migrator.migrateUsers();

        if (DatabaseDescriptor.requiresCredentialsMigration())
            migrator.migrateCredentials();

        if (DatabaseDescriptor.requiresPermissionsMigration())
            migrator.migratePermissions();

        logger.info("Migration of legacy auth data is complete. You should now switch to org.apache.cassandra.auth implementations in cassandra.yaml.");
=======
        try
        {
            String query = String.format("SELECT * FROM %s.%s WHERE name = ?", AUTH_KS, USERS_CF);
            selectUserStatement = (SelectStatement) QueryProcessor.parseStatement(query).prepare().statement;
        }
        catch (RequestValidationException e)
        {
            throw new AssertionError(e); // not supposed to happen
        }
>>>>>>> ac5ddd04
    }

    // Only use QUORUM cl for the default superuser.
    private static ConsistencyLevel consistencyForUser(String username)
    {
        if (username.equals(DEFAULT_SUPERUSER_NAME))
            return ConsistencyLevel.QUORUM;
        else
            return ConsistencyLevel.ONE;
    }

    private static void setupAuthKeyspace()
    {
        if (Schema.instance.getKSMetaData(AUTH_KS) == null)
        {
            try
            {
                KSMetaData ksm = KSMetaData.newKeyspace(AUTH_KS, SimpleStrategy.class.getName(), ImmutableMap.of("replication_factor", "1"), true);
                MigrationManager.announceNewKeyspace(ksm, 0);
            }
            catch (Exception e)
            {
                throw new AssertionError(e); // shouldn't ever happen.
            }
        }
    }

    private static void setupUsersTable()
    {
        if (Schema.instance.getCFMetaData(AUTH_KS, USERS_CF) == null)
        {
            try
            {
                QueryProcessor.process(USERS_CF_SCHEMA, ConsistencyLevel.ANY);
            }
            catch (RequestExecutionException e)
            {
                throw new AssertionError(e);
            }
        }
    }

    private static void setupDefaultSuperuser()
    {
        try
        {
            // insert a default superuser if AUTH_KS.USERS_CF is empty.
            if (QueryProcessor.process(String.format("SELECT * FROM %s.%s", AUTH_KS, USERS_CF), ConsistencyLevel.QUORUM).isEmpty())
            {
                QueryProcessor.process(String.format("INSERT INTO %s.%s (name, super) VALUES ('%s', %s) USING TIMESTAMP 0",
                                                     AUTH_KS,
                                                     USERS_CF,
                                                     DEFAULT_SUPERUSER_NAME,
                                                     true),
                                       ConsistencyLevel.QUORUM);
                logger.info("Created default superuser '{}'", DEFAULT_SUPERUSER_NAME);
            }
        }
        catch (RequestExecutionException e)
        {
            logger.warn("Skipped default superuser setup: some nodes were not ready");
        }
    }

    // we only worry about one character ('). Make sure it's properly escaped.
    private static String escape(String name)
    {
        return StringUtils.replace(name, "'", "''");
    }

    private static UntypedResultSet selectUser(String username)
    {
        try
        {
            ResultMessage.Rows rows = selectUserStatement.execute(consistencyForUser(username),
                                                                  new QueryState(new ClientState(true)),
                                                                  Lists.newArrayList(ByteBufferUtil.bytes(username)));
            return new UntypedResultSet(rows.result);
        }
        catch (RequestValidationException e)
        {
            throw new AssertionError(e); // not supposed to happen
        }
        catch (RequestExecutionException e)
        {
            throw new RuntimeException(e);
        }
    }

    /**
     * IMigrationListener implementation that cleans up permissions on dropped resources.
     */
    public static class MigrationListener implements IMigrationListener
    {
        public void onDropKeyspace(String ksName)
        {
            DatabaseDescriptor.getAuthorizer().revokeAll(DataResource.keyspace(ksName));
        }

        public void onDropColumnFamily(String ksName, String cfName)
        {
            DatabaseDescriptor.getAuthorizer().revokeAll(DataResource.columnFamily(ksName, cfName));
        }

        public void onCreateKeyspace(String ksName)
        {
        }

        public void onCreateColumnFamily(String ksName, String cfName)
        {
        }

        public void onUpdateKeyspace(String ksName)
        {
        }

        public void onUpdateColumnFamily(String ksName, String cfName)
        {
        }
    }
}<|MERGE_RESOLUTION|>--- conflicted
+++ resolved
@@ -147,7 +147,6 @@
                                           TimeUnit.MILLISECONDS);
         }
 
-<<<<<<< HEAD
         // We need to wait until we've properly joined the ring before attempting to
         // migrate legacy auth data. It may be a overkill to wait the full
         // RING_DELAY period, but this should only be required once per-node and
@@ -187,7 +186,7 @@
             migrator.migratePermissions();
 
         logger.info("Migration of legacy auth data is complete. You should now switch to org.apache.cassandra.auth implementations in cassandra.yaml.");
-=======
+
         try
         {
             String query = String.format("SELECT * FROM %s.%s WHERE name = ?", AUTH_KS, USERS_CF);
@@ -197,7 +196,6 @@
         {
             throw new AssertionError(e); // not supposed to happen
         }
->>>>>>> ac5ddd04
     }
 
     // Only use QUORUM cl for the default superuser.
