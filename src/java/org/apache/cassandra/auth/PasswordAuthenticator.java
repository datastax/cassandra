/*
 * Licensed to the Apache Software Foundation (ASF) under one
 * or more contributor license agreements.  See the NOTICE file
 * distributed with this work for additional information
 * regarding copyright ownership.  The ASF licenses this file
 * to you under the Apache License, Version 2.0 (the
 * "License"); you may not use this file except in compliance
 * with the License.  You may obtain a copy of the License at
 *
 *     http://www.apache.org/licenses/LICENSE-2.0
 *
 * Unless required by applicable law or agreed to in writing, software
 * distributed under the License is distributed on an "AS IS" BASIS,
 * WITHOUT WARRANTIES OR CONDITIONS OF ANY KIND, either express or implied.
 * See the License for the specific language governing permissions and
 * limitations under the License.
 */
package org.apache.cassandra.auth;

import java.net.InetAddress;
import java.nio.charset.StandardCharsets;
import java.util.Arrays;
import java.util.Map;
import java.util.Set;
import java.util.function.BiFunction;

import com.google.common.annotations.VisibleForTesting;
import com.google.common.collect.ImmutableSet;
import com.google.common.collect.Lists;
import org.slf4j.Logger;
import org.slf4j.LoggerFactory;

import org.apache.cassandra.concurrent.TPC;
import org.apache.cassandra.concurrent.TPCUtils;
import org.apache.cassandra.config.DatabaseDescriptor;
import org.apache.cassandra.schema.SchemaConstants;
import org.apache.cassandra.cql3.QueryOptions;
import org.apache.cassandra.cql3.QueryProcessor;
import org.apache.cassandra.cql3.UntypedResultSet;
import org.apache.cassandra.cql3.statements.SelectStatement;
import org.apache.cassandra.exceptions.AuthenticationException;
import org.apache.cassandra.exceptions.ConfigurationException;
import org.apache.cassandra.service.ClientState;
import org.apache.cassandra.service.QueryState;
import org.apache.cassandra.transport.messages.ResultMessage;
import org.apache.cassandra.utils.ByteBufferUtil;
import org.mindrot.jbcrypt.BCrypt;

import static org.apache.cassandra.auth.CassandraRoleManager.consistencyForRole;

/**
 * PasswordAuthenticator is an IAuthenticator implementation
 * that keeps credentials (rolenames and bcrypt-hashed passwords)
 * internally in C* - in system_auth.roles CQL3 table.
 * Since 2.2, the management of roles (creation, modification,
 * querying etc is the responsibility of IRoleManager. Use of
 * PasswordAuthenticator requires the use of CassandraRoleManager
 * for storage and retrieval of encrypted passwords.
 */
public class PasswordAuthenticator implements IAuthenticator
{
    private static final Logger logger = LoggerFactory.getLogger(PasswordAuthenticator.class);

    // name of the hash column.
    private static final String SALTED_HASH = "salted_hash";

    // really this is a rolename now, but as it only matters for Thrift, we leave it for backwards compatibility
    public static final String USERNAME_KEY = "username";
    public static final String PASSWORD_KEY = "password";

    private static final byte NUL = 0;
    private SelectStatement authenticateStatement;

    private CredentialsCache cache;

    // No anonymous access.
    public boolean requireAuthentication()
    {
        return true;
    }

    private AuthenticatedUser authenticate(String username, String password) throws AuthenticationException
    {
        String hash = cache.getCredentials(username);
        if (!BCrypt.checkpw(password, hash))
            throw new AuthenticationException(String.format("Provided username %s and/or password are incorrect", username));

        return new AuthenticatedUser(username);
    }

    private String queryHashedPassword(String username)
    {
<<<<<<< HEAD
        SelectStatement authenticationStatement = authenticationStatement();

        ResultMessage.Rows rows = authenticationStatement.execute(QueryState.forInternalCalls(),
                                                                  QueryOptions.forInternalCalls(consistencyForRole(username),
                                                                                                Lists.newArrayList(ByteBufferUtil.bytes(username))),
                                                                  System.nanoTime()).blockingGet();
=======
        ResultMessage.Rows rows =
        authenticateStatement.execute(QueryState.forInternalCalls(),
                                        QueryOptions.forInternalCalls(consistencyForRole(username),
                                                                      Lists.newArrayList(ByteBufferUtil.bytes(username))),
                                        System.nanoTime());

>>>>>>> 457733bd
        // If either a non-existent role name was supplied, or no credentials
        // were found for that role we don't want to cache the result so we throw
        // a specific, but unchecked, exception to keep LoadingCache happy.
        if (rows.result.isEmpty())
            throw new AuthenticationException(String.format("Provided username %s and/or password are incorrect", username));

        UntypedResultSet result = UntypedResultSet.create(rows.result);
        if (!result.one().has(SALTED_HASH))
            throw new AuthenticationException(String.format("Provided username %s and/or password are incorrect", username));

        return result.one().getString(SALTED_HASH);
    }

    public Set<DataResource> protectedResources()
    {
        // Also protected by CassandraRoleManager, but the duplication doesn't hurt and is more explicit
        return ImmutableSet.of(DataResource.table(SchemaConstants.AUTH_KEYSPACE_NAME, AuthKeyspace.ROLES));
    }

    public void validateConfiguration() throws ConfigurationException
    {
    }

    public void setup()
    {
        String query = String.format("SELECT %s FROM %s.%s WHERE role = ?",
                                     SALTED_HASH,
                                     SchemaConstants.AUTH_KEYSPACE_NAME,
                                     AuthKeyspace.ROLES);
        authenticateStatement = prepare(query);

        cache = new CredentialsCache(this);
    }

<<<<<<< HEAD
    private void prepareLegacyAuthenticateStatement()
    {
        String query = String.format("SELECT %s from %s.%s WHERE username = ?",
                                     SALTED_HASH,
                                     SchemaConstants.AUTH_KEYSPACE_NAME,
                                     LEGACY_CREDENTIALS_TABLE);
        legacyAuthenticateStatement = prepare(query);
    }

    static void checkValidCredentials(Map<String, String> credentials) throws AuthenticationException
=======
    public AuthenticatedUser legacyAuthenticate(Map<String, String> credentials) throws AuthenticationException
>>>>>>> 457733bd
    {
        String username = credentials.get(USERNAME_KEY);
        if (username == null || username.isEmpty())
            throw new AuthenticationException(String.format("Required key '%s' is missing", USERNAME_KEY));

        String password = credentials.get(PASSWORD_KEY);
        if (password == null || password.isEmpty())
            throw new AuthenticationException(String.format("Required key '%s' is missing for provided username %s", PASSWORD_KEY, username));
    }

    public AuthenticatedUser legacyAuthenticate(Map<String, String> credentials) throws AuthenticationException
    {
        checkValidCredentials(credentials);
        return authenticate(credentials.get(USERNAME_KEY), credentials.get(PASSWORD_KEY));
    }

    public SaslNegotiator newSaslNegotiator(InetAddress clientAddress)
    {
        return new PlainTextSaslAuthenticator(this::authenticate);
    }

    private SelectStatement prepare(String query)
    {
        return (SelectStatement) QueryProcessor.getStatement(query, ClientState.forInternalCalls()).statement;
    }

    @VisibleForTesting
    static class PlainTextSaslAuthenticator implements SaslNegotiator
    {
        private final BiFunction<String, String, AuthenticatedUser> authFunction;
        private boolean complete = false;
        private String username;
        private String password;

        PlainTextSaslAuthenticator(BiFunction<String, String, AuthenticatedUser> authFunction)
        {
            this.authFunction = authFunction;
        }

        public byte[] evaluateResponse(byte[] clientResponse) throws AuthenticationException
        {
            decodeCredentials(clientResponse);
            complete = true;
            return null;
        }

        public boolean isComplete()
        {
            return complete;
        }

        public AuthenticatedUser getAuthenticatedUser() throws AuthenticationException
        {
            if (!complete)
                throw new AuthenticationException("SASL negotiation not complete");
            return authFunction.apply(username, password);
        }

        /**
         * SASL PLAIN mechanism specifies that credentials are encoded in a
         * sequence of UTF-8 bytes, delimited by 0 (US-ASCII NUL).
         * The form is : {code}authzId<NUL>authnId<NUL>password<NUL>{code}
         * authzId is optional, and in fact we don't care about it here as we'll
         * set the authzId to match the authnId (that is, there is no concept of
         * a user being authorized to act on behalf of another with this IAuthenticator).
         *
         * @param bytes encoded credentials string sent by the client
         * @throws org.apache.cassandra.exceptions.AuthenticationException if either the
         *         authnId or password is null
         */
        private void decodeCredentials(byte[] bytes) throws AuthenticationException
        {
            logger.trace("Decoding credentials from client token");
            byte[] user = null;
            byte[] pass = null;
            int end = bytes.length;
            for (int i = bytes.length - 1 ; i >= 0; i--)
            {
                if (bytes[i] == NUL)
                {
                    if (pass == null)
                        pass = Arrays.copyOfRange(bytes, i + 1, end);
                    else if (user == null)
                        user = Arrays.copyOfRange(bytes, i + 1, end);
                    end = i;
                }
            }

            if (pass == null)
                throw new AuthenticationException("Password must not be null");
            if (user == null)
                throw new AuthenticationException("Authentication ID must not be null");

            username = new String(user, StandardCharsets.UTF_8);
            password = new String(pass, StandardCharsets.UTF_8);
        }
    }

    private static class CredentialsCache extends AuthCache<String, String> implements CredentialsCacheMBean
    {
        private CredentialsCache(PasswordAuthenticator authenticator)
        {
            super("CredentialsCache",
                  DatabaseDescriptor::setCredentialsValidity,
                  DatabaseDescriptor::getCredentialsValidity,
                  DatabaseDescriptor::setCredentialsUpdateInterval,
                  DatabaseDescriptor::getCredentialsUpdateInterval,
                  DatabaseDescriptor::setCredentialsCacheMaxEntries,
                  DatabaseDescriptor::getCredentialsCacheMaxEntries,
                  authenticator::queryHashedPassword,
                  () -> true);
        }

        public void invalidateCredentials(String roleName)
        {
            invalidate(roleName);
        }

        public String getCredentials(String roleName)
        {
            // we know PasswordAuthenticator.queryHashedPassword() will block, so we might as well
            // prevent the cache from attempting to load missing entries on the TPC threads,
            // since attempting to load only to get a WouldBlockException from the authenticator
            // would result in the cache logging errors and incrementing error statistics and
            // there also seems to be a problem somewhere in caffeine in that it will not attempt
            // to reload after an exception
            String ret = get(roleName, !TPC.isTPCThread());
            if (ret == null)
                throw new TPCUtils.WouldBlockException(String.format("Cannot retrieve credentials for %s, would block TPC thread", roleName));
            return ret;
        }
    }

    public static interface CredentialsCacheMBean extends AuthCacheMBean
    {
        public void invalidateCredentials(String roleName);
    }
}<|MERGE_RESOLUTION|>--- conflicted
+++ resolved
@@ -90,21 +90,11 @@
 
     private String queryHashedPassword(String username)
     {
-<<<<<<< HEAD
-        SelectStatement authenticationStatement = authenticationStatement();
-
-        ResultMessage.Rows rows = authenticationStatement.execute(QueryState.forInternalCalls(),
-                                                                  QueryOptions.forInternalCalls(consistencyForRole(username),
-                                                                                                Lists.newArrayList(ByteBufferUtil.bytes(username))),
-                                                                  System.nanoTime()).blockingGet();
-=======
-        ResultMessage.Rows rows =
-        authenticateStatement.execute(QueryState.forInternalCalls(),
-                                        QueryOptions.forInternalCalls(consistencyForRole(username),
-                                                                      Lists.newArrayList(ByteBufferUtil.bytes(username))),
-                                        System.nanoTime());
-
->>>>>>> 457733bd
+        ResultMessage.Rows rows = authenticateStatement.execute(QueryState.forInternalCalls(),
+                                                                QueryOptions.forInternalCalls(consistencyForRole(username),
+                                                                                              Lists.newArrayList(ByteBufferUtil.bytes(username))),
+                                                                System.nanoTime()).blockingGet();
+
         // If either a non-existent role name was supplied, or no credentials
         // were found for that role we don't want to cache the result so we throw
         // a specific, but unchecked, exception to keep LoadingCache happy.
@@ -139,20 +129,7 @@
         cache = new CredentialsCache(this);
     }
 
-<<<<<<< HEAD
-    private void prepareLegacyAuthenticateStatement()
-    {
-        String query = String.format("SELECT %s from %s.%s WHERE username = ?",
-                                     SALTED_HASH,
-                                     SchemaConstants.AUTH_KEYSPACE_NAME,
-                                     LEGACY_CREDENTIALS_TABLE);
-        legacyAuthenticateStatement = prepare(query);
-    }
-
     static void checkValidCredentials(Map<String, String> credentials) throws AuthenticationException
-=======
-    public AuthenticatedUser legacyAuthenticate(Map<String, String> credentials) throws AuthenticationException
->>>>>>> 457733bd
     {
         String username = credentials.get(USERNAME_KEY);
         if (username == null || username.isEmpty())
