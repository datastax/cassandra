/*
 * Licensed to the Apache Software Foundation (ASF) under one
 * or more contributor license agreements.  See the NOTICE file
 * distributed with this work for additional information
 * regarding copyright ownership.  The ASF licenses this file
 * to you under the Apache License, Version 2.0 (the
 * "License"); you may not use this file except in compliance
 * with the License.  You may obtain a copy of the License at
 *
 *     http://www.apache.org/licenses/LICENSE-2.0
 *
 * Unless required by applicable law or agreed to in writing, software
 * distributed under the License is distributed on an "AS IS" BASIS,
 * WITHOUT WARRANTIES OR CONDITIONS OF ANY KIND, either express or implied.
 * See the License for the specific language governing permissions and
 * limitations under the License.
 */
package org.apache.cassandra.streaming.messages;

import java.io.IOException;
import java.net.InetAddress;
import java.nio.ByteBuffer;
import java.util.UUID;

import org.apache.cassandra.db.TypeSizes;
import org.apache.cassandra.io.util.DataInputPlus;
import org.apache.cassandra.io.util.DataOutputBuffer;
import org.apache.cassandra.io.util.DataOutputBufferFixed;
import org.apache.cassandra.io.util.DataOutputPlus;
import org.apache.cassandra.net.CompactEndpointSerializationHelper;
import org.apache.cassandra.net.MessagingService;
import org.apache.cassandra.streaming.messages.StreamMessage.StreamVersion;
import org.apache.cassandra.streaming.StreamOperation;
import org.apache.cassandra.utils.Serializer;
import org.apache.cassandra.utils.UUIDSerializer;
import org.apache.cassandra.utils.versioning.Versioned;

/**
 * StreamInitMessage is first sent from the node where {@link org.apache.cassandra.streaming.StreamSession} is started,
 * to initiate corresponding {@link org.apache.cassandra.streaming.StreamSession} on the other side.
 */
public class StreamInitMessage
{
    public static Versioned<StreamVersion, Serializer<StreamInitMessage>> serializers = StreamVersion.<Serializer<StreamInitMessage>>versioned(v -> new Serializer<StreamInitMessage>()
    {
        public void serialize(StreamInitMessage message, DataOutputPlus out) throws IOException
        {
            CompactEndpointSerializationHelper.serialize(message.from, out);
            out.writeInt(message.sessionIndex);
            UUIDSerializer.serializer.serialize(message.planId, out);
            out.writeUTF(message.streamOperation.getDescription());
            out.writeBoolean(message.isForOutgoing);
            out.writeBoolean(message.keepSSTableLevel);
            out.writeBoolean(message.isIncremental);

            out.writeBoolean(message.pendingRepair != null);
            if (message.pendingRepair != null)
                UUIDSerializer.serializer.serialize(message.pendingRepair, out);
        }

        public StreamInitMessage deserialize(DataInputPlus in) throws IOException
        {
            InetAddress from = CompactEndpointSerializationHelper.deserialize(in);
            int sessionIndex = in.readInt();
            UUID planId = UUIDSerializer.serializer.deserialize(in);
            String description = in.readUTF();
            boolean sentByInitiator = in.readBoolean();
            boolean keepSSTableLevel = in.readBoolean();

            boolean isIncremental = in.readBoolean();
            UUID pendingRepair = in.readBoolean() ? UUIDSerializer.serializer.deserialize(in) : null;
            return new StreamInitMessage(from, sessionIndex, planId, StreamOperation.fromString(description), sentByInitiator, keepSSTableLevel, isIncremental, pendingRepair);
        }

        public long serializedSize(StreamInitMessage message)
        {
            long size = CompactEndpointSerializationHelper.serializedSize(message.from);
            size += TypeSizes.sizeof(message.sessionIndex);
            size += UUIDSerializer.serializer.serializedSize(message.planId);
            size += TypeSizes.sizeof(message.streamOperation.getDescription());
            size += TypeSizes.sizeof(message.isForOutgoing);
            size += TypeSizes.sizeof(message.keepSSTableLevel);
            size += TypeSizes.sizeof(message.isIncremental);
            size += TypeSizes.sizeof(message.pendingRepair != null);
            if (message.pendingRepair != null)
                size += UUIDSerializer.serializer.serializedSize(message.pendingRepair);
            return size;
        }
    });

    public final InetAddress from;
    public final int sessionIndex;
    public final UUID planId;
    public final StreamOperation streamOperation;

    // true if this init message is to connect for outgoing message on receiving side
    public final boolean isForOutgoing;
    public final boolean keepSSTableLevel;
    public final UUID pendingRepair;

    public StreamInitMessage(InetAddress from, int sessionIndex, UUID planId, StreamOperation streamOperation, boolean isForOutgoing, boolean keepSSTableLevel, UUID pendingRepair)
    {
        this.from = from;
        this.sessionIndex = sessionIndex;
        this.planId = planId;
        this.streamOperation = streamOperation;
        this.isForOutgoing = isForOutgoing;
        this.keepSSTableLevel = keepSSTableLevel;
        this.pendingRepair = pendingRepair;
    }

    /**
     * Create serialized message.
     *
     * @param compress true if message is compressed
     * @param version Streaming protocol version
     * @return serialized message in ByteBuffer format
     */
    public ByteBuffer createMessage(boolean compress, StreamVersion version)
    {
        int header = 0;
        // set compression bit.
        if (compress)
            header |= 4;
        // set streaming bit
        header |= 8;
        // Setting up the version bit
        header |= (version.handshakeVersion << 8);

        byte[] bytes;
        try
        {
            int size = Math.toIntExact(StreamInitMessage.serializers.get(version).serializedSize(this));
            try (DataOutputBuffer buffer = new DataOutputBufferFixed(size))
            {
                StreamInitMessage.serializers.get(version).serialize(this, buffer);
                bytes = buffer.getData();
            }
        }
        catch (IOException e)
        {
            throw new RuntimeException(e);
        }
        assert bytes.length > 0;

        ByteBuffer buffer = ByteBuffer.allocate(4 + 4 + bytes.length);
        buffer.putInt(MessagingService.PROTOCOL_MAGIC);
        buffer.putInt(header);
        buffer.put(bytes);
        buffer.flip();
        return buffer;
    }
<<<<<<< HEAD
=======

    private static class StreamInitMessageSerializer implements IVersionedSerializer<StreamInitMessage>
    {
        public void serialize(StreamInitMessage message, DataOutputPlus out, int version) throws IOException
        {
            CompactEndpointSerializationHelper.serialize(message.from, out);
            out.writeInt(message.sessionIndex);
            UUIDSerializer.serializer.serialize(message.planId, out, MessagingService.current_version);
            out.writeUTF(message.streamOperation.getDescription());
            out.writeBoolean(message.isForOutgoing);
            out.writeBoolean(message.keepSSTableLevel);

            out.writeBoolean(message.pendingRepair != null);
            if (message.pendingRepair != null)
            {
                UUIDSerializer.serializer.serialize(message.pendingRepair, out, MessagingService.current_version);
            }
        }

        public StreamInitMessage deserialize(DataInputPlus in, int version) throws IOException
        {
            InetAddress from = CompactEndpointSerializationHelper.deserialize(in);
            int sessionIndex = in.readInt();
            UUID planId = UUIDSerializer.serializer.deserialize(in, MessagingService.current_version);
            String description = in.readUTF();
            boolean sentByInitiator = in.readBoolean();
            boolean keepSSTableLevel = in.readBoolean();

            UUID pendingRepair = in.readBoolean() ? UUIDSerializer.serializer.deserialize(in, version) : null;
            return new StreamInitMessage(from, sessionIndex, planId, StreamOperation.fromString(description), sentByInitiator, keepSSTableLevel, pendingRepair);
        }

        public long serializedSize(StreamInitMessage message, int version)
        {
            long size = CompactEndpointSerializationHelper.serializedSize(message.from);
            size += TypeSizes.sizeof(message.sessionIndex);
            size += UUIDSerializer.serializer.serializedSize(message.planId, MessagingService.current_version);
            size += TypeSizes.sizeof(message.streamOperation.getDescription());
            size += TypeSizes.sizeof(message.isForOutgoing);
            size += TypeSizes.sizeof(message.keepSSTableLevel);
            size += TypeSizes.sizeof(message.pendingRepair != null);
            if (message.pendingRepair != null)
            {
                size += UUIDSerializer.serializer.serializedSize(message.pendingRepair, MessagingService.current_version);
            }
            return size;
        }
    }
>>>>>>> 9308159b
}<|MERGE_RESOLUTION|>--- conflicted
+++ resolved
@@ -51,7 +51,6 @@
             out.writeUTF(message.streamOperation.getDescription());
             out.writeBoolean(message.isForOutgoing);
             out.writeBoolean(message.keepSSTableLevel);
-            out.writeBoolean(message.isIncremental);
 
             out.writeBoolean(message.pendingRepair != null);
             if (message.pendingRepair != null)
@@ -67,9 +66,8 @@
             boolean sentByInitiator = in.readBoolean();
             boolean keepSSTableLevel = in.readBoolean();
 
-            boolean isIncremental = in.readBoolean();
             UUID pendingRepair = in.readBoolean() ? UUIDSerializer.serializer.deserialize(in) : null;
-            return new StreamInitMessage(from, sessionIndex, planId, StreamOperation.fromString(description), sentByInitiator, keepSSTableLevel, isIncremental, pendingRepair);
+            return new StreamInitMessage(from, sessionIndex, planId, StreamOperation.fromString(description), sentByInitiator, keepSSTableLevel, pendingRepair);
         }
 
         public long serializedSize(StreamInitMessage message)
@@ -80,7 +78,6 @@
             size += TypeSizes.sizeof(message.streamOperation.getDescription());
             size += TypeSizes.sizeof(message.isForOutgoing);
             size += TypeSizes.sizeof(message.keepSSTableLevel);
-            size += TypeSizes.sizeof(message.isIncremental);
             size += TypeSizes.sizeof(message.pendingRepair != null);
             if (message.pendingRepair != null)
                 size += UUIDSerializer.serializer.serializedSize(message.pendingRepair);
@@ -150,55 +147,4 @@
         buffer.flip();
         return buffer;
     }
-<<<<<<< HEAD
-=======
-
-    private static class StreamInitMessageSerializer implements IVersionedSerializer<StreamInitMessage>
-    {
-        public void serialize(StreamInitMessage message, DataOutputPlus out, int version) throws IOException
-        {
-            CompactEndpointSerializationHelper.serialize(message.from, out);
-            out.writeInt(message.sessionIndex);
-            UUIDSerializer.serializer.serialize(message.planId, out, MessagingService.current_version);
-            out.writeUTF(message.streamOperation.getDescription());
-            out.writeBoolean(message.isForOutgoing);
-            out.writeBoolean(message.keepSSTableLevel);
-
-            out.writeBoolean(message.pendingRepair != null);
-            if (message.pendingRepair != null)
-            {
-                UUIDSerializer.serializer.serialize(message.pendingRepair, out, MessagingService.current_version);
-            }
-        }
-
-        public StreamInitMessage deserialize(DataInputPlus in, int version) throws IOException
-        {
-            InetAddress from = CompactEndpointSerializationHelper.deserialize(in);
-            int sessionIndex = in.readInt();
-            UUID planId = UUIDSerializer.serializer.deserialize(in, MessagingService.current_version);
-            String description = in.readUTF();
-            boolean sentByInitiator = in.readBoolean();
-            boolean keepSSTableLevel = in.readBoolean();
-
-            UUID pendingRepair = in.readBoolean() ? UUIDSerializer.serializer.deserialize(in, version) : null;
-            return new StreamInitMessage(from, sessionIndex, planId, StreamOperation.fromString(description), sentByInitiator, keepSSTableLevel, pendingRepair);
-        }
-
-        public long serializedSize(StreamInitMessage message, int version)
-        {
-            long size = CompactEndpointSerializationHelper.serializedSize(message.from);
-            size += TypeSizes.sizeof(message.sessionIndex);
-            size += UUIDSerializer.serializer.serializedSize(message.planId, MessagingService.current_version);
-            size += TypeSizes.sizeof(message.streamOperation.getDescription());
-            size += TypeSizes.sizeof(message.isForOutgoing);
-            size += TypeSizes.sizeof(message.keepSSTableLevel);
-            size += TypeSizes.sizeof(message.pendingRepair != null);
-            if (message.pendingRepair != null)
-            {
-                size += UUIDSerializer.serializer.serializedSize(message.pendingRepair, MessagingService.current_version);
-            }
-            return size;
-        }
-    }
->>>>>>> 9308159b
 }