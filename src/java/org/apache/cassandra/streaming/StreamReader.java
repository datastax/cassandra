/*
 * Licensed to the Apache Software Foundation (ASF) under one
 * or more contributor license agreements.  See the NOTICE file
 * distributed with this work for additional information
 * regarding copyright ownership.  The ASF licenses this file
 * to you under the Apache License, Version 2.0 (the
 * "License"); you may not use this file except in compliance
 * with the License.  You may obtain a copy of the License at
 *
 *     http://www.apache.org/licenses/LICENSE-2.0
 *
 * Unless required by applicable law or agreed to in writing, software
 * distributed under the License is distributed on an "AS IS" BASIS,
 * WITHOUT WARRANTIES OR CONDITIONS OF ANY KIND, either express or implied.
 * See the License for the specific language governing permissions and
 * limitations under the License.
 */
package org.apache.cassandra.streaming;

import java.io.*;
import java.nio.channels.Channels;
import java.nio.channels.ReadableByteChannel;
import java.util.Collection;

import com.google.common.base.Throwables;
import com.google.common.collect.UnmodifiableIterator;

import org.slf4j.Logger;
import org.slf4j.LoggerFactory;

import com.ning.compress.lzf.LZFInputStream;

import org.apache.cassandra.schema.TableId;
import org.apache.cassandra.schema.TableMetadata;
import org.apache.cassandra.db.*;
import org.apache.cassandra.db.rows.*;
import org.apache.cassandra.io.sstable.SSTableMultiWriter;
import org.apache.cassandra.io.sstable.SSTableSimpleIterator;
import org.apache.cassandra.io.sstable.format.RangeAwareSSTableWriter;
import org.apache.cassandra.io.sstable.format.SSTableFormat;
import org.apache.cassandra.io.sstable.format.Version;
import org.apache.cassandra.io.util.RewindableDataInputStreamPlus;
import org.apache.cassandra.io.util.DataInputPlus;
import org.apache.cassandra.streaming.messages.FileMessageHeader;
import org.apache.cassandra.utils.ByteBufferUtil;
import org.apache.cassandra.io.util.TrackedInputStream;
import org.apache.cassandra.utils.FBUtilities;
import org.apache.cassandra.utils.Pair;

/**
 * StreamReader reads from stream and writes to SSTable.
 */
public class StreamReader
{
    private static final Logger logger = LoggerFactory.getLogger(StreamReader.class);
    protected final TableId tableId;
    protected final long estimatedKeys;
    protected final Collection<Pair<Long, Long>> sections;
    protected final StreamSession session;
    protected final Version inputVersion;
    protected final long repairedAt;
    protected final SSTableFormat.Type format;
    protected final int sstableLevel;
    protected final SerializationHeader.Component header;
    protected final int fileSeqNum;

    public StreamReader(FileMessageHeader header, StreamSession session)
    {
        this.session = session;
        this.tableId = header.tableId;
        this.estimatedKeys = header.estimatedKeys;
        this.sections = header.sections;
        this.inputVersion = header.version;
        this.repairedAt = header.repairedAt;
        this.format = header.format;
        this.sstableLevel = header.sstableLevel;
        this.header = header.header;
        this.fileSeqNum = header.sequenceNumber;
    }

    /**
     * @param channel where this reads data from
     * @return SSTable transferred
     * @throws IOException if reading the remote sstable fails. Will throw an RTE if local write fails.
     */
    @SuppressWarnings("resource") // channel needs to remain open, streams on top of it can't be closed
    public SSTableMultiWriter read(ReadableByteChannel channel) throws IOException
    {
        long totalSize = totalSize();

        ColumnFamilyStore cfs = ColumnFamilyStore.getIfExists(tableId);
        if (cfs == null)
        {
            // schema was dropped during streaming
            throw new IOException("CF " + tableId + " was dropped during streaming");
        }

        logger.debug("[Stream #{}] Start receiving file #{} from {}, repairedAt = {}, size = {}, ks = '{}', table = '{}', pendingRepair = '{}'.",
                     session.planId(), fileSeqNum, session.peer, repairedAt, totalSize, cfs.keyspace.getName(),
<<<<<<< HEAD
                     cfs.getTableName());
=======
                     cfs.getTableName(), session.getPendingRepair());
>>>>>>> bd14400a

        TrackedInputStream in = new TrackedInputStream(new LZFInputStream(Channels.newInputStream(channel)));
        StreamDeserializer deserializer = new StreamDeserializer(cfs.metadata(), in, inputVersion, getHeader(cfs.metadata()));
        SSTableMultiWriter writer = null;
        try
        {
            writer = createWriter(cfs, totalSize, repairedAt, session.getPendingRepair(), format);
            while (in.getBytesRead() < totalSize)
            {
                writePartition(deserializer, writer);
                // TODO move this to BytesReadTracker
                session.progress(writer.getFilename(), ProgressInfo.Direction.IN, in.getBytesRead(), totalSize);
            }
            logger.debug("[Stream #{}] Finished receiving file #{} from {} readBytes = {}, totalSize = {}",
                         session.planId(), fileSeqNum, session.peer, FBUtilities.prettyPrintMemory(in.getBytesRead()), FBUtilities.prettyPrintMemory(totalSize));
            return writer;
        }
        catch (Throwable e)
        {
            if (deserializer != null)
                logger.warn("[Stream {}] Error while reading partition {} from stream on ks='{}' and table='{}'.",
                            session.planId(), deserializer.partitionKey(), cfs.keyspace.getName(), cfs.getTableName(), e);
            if (writer != null)
            {
                writer.abort(e);
            }
            throw Throwables.propagate(e);
        }
        finally
        {
            if (deserializer != null)
                deserializer.cleanup();
        }
    }

    protected SerializationHeader getHeader(TableMetadata metadata)
    {
        return header != null? header.toHeader(metadata) : null; //pre-3.0 sstable have no SerializationHeader
    }

    protected SSTableMultiWriter createWriter(ColumnFamilyStore cfs, long totalSize, long repairedAt, UUID pendingRepair, SSTableFormat.Type format) throws IOException
    {
        Directories.DataDirectory localDir = cfs.getDirectories().getWriteableLocation(totalSize);
        if (localDir == null)
            throw new IOException(String.format("Insufficient disk space to store %s", FBUtilities.prettyPrintMemory(totalSize)));

<<<<<<< HEAD
        RangeAwareSSTableWriter writer = new RangeAwareSSTableWriter(cfs, estimatedKeys, repairedAt, format, sstableLevel, totalSize, session.getTransaction(tableId), getHeader(cfs.metadata()));
=======
        RangeAwareSSTableWriter writer = new RangeAwareSSTableWriter(cfs, estimatedKeys, repairedAt, pendingRepair, format, sstableLevel, totalSize, session.getTransaction(tableId), getHeader(cfs.metadata()));
>>>>>>> bd14400a
        StreamHook.instance.reportIncomingFile(cfs, writer, session, fileSeqNum);
        return writer;
    }

    protected long totalSize()
    {
        long size = 0;
        for (Pair<Long, Long> section : sections)
            size += section.right - section.left;
        return size;
    }

    protected void writePartition(StreamDeserializer deserializer, SSTableMultiWriter writer) throws IOException
    {
        writer.append(deserializer.newPartition());
        deserializer.checkForExceptions();
    }

    public static class StreamDeserializer extends UnmodifiableIterator<Unfiltered> implements UnfilteredRowIterator
    {
        public static final int INITIAL_MEM_BUFFER_SIZE = Integer.getInteger("cassandra.streamdes.initial_mem_buffer_size", 32768);
        public static final int MAX_MEM_BUFFER_SIZE = Integer.getInteger("cassandra.streamdes.max_mem_buffer_size", 1048576);
        public static final int MAX_SPILL_FILE_SIZE = Integer.getInteger("cassandra.streamdes.max_spill_file_size", Integer.MAX_VALUE);

        public static final String BUFFER_FILE_PREFIX = "buf";
        public static final String BUFFER_FILE_SUFFIX = "dat";

        private final TableMetadata metadata;
        private final DataInputPlus in;
        private final SerializationHeader header;
        private final SerializationHelper helper;

        private DecoratedKey key;
        private DeletionTime partitionLevelDeletion;
        private SSTableSimpleIterator iterator;
        private Row staticRow;
        private IOException exception;

        public StreamDeserializer(TableMetadata metadata, InputStream in, Version version, SerializationHeader header) throws IOException
        {
            this.metadata = metadata;
            this.in = new DataInputPlus.DataInputStreamPlus(in);
            this.helper = new SerializationHelper(metadata, version.correspondingMessagingVersion(), SerializationHelper.Flag.PRESERVE_SIZE);
            this.header = header;
        }

        public StreamDeserializer newPartition() throws IOException
        {
            key = metadata.partitioner.decorateKey(ByteBufferUtil.readWithShortLength(in));
            partitionLevelDeletion = DeletionTime.serializer.deserialize(in);
            iterator = SSTableSimpleIterator.create(metadata, in, header, helper, partitionLevelDeletion);
            staticRow = iterator.readStaticRow();
            return this;
        }

        public TableMetadata metadata()
        {
            return metadata;
        }

        public RegularAndStaticColumns columns()
        {
            // We don't know which columns we'll get so assume it can be all of them
            return metadata.regularAndStaticColumns();
        }

        public boolean isReverseOrder()
        {
            return false;
        }

        public DecoratedKey partitionKey()
        {
            return key;
        }

        public DeletionTime partitionLevelDeletion()
        {
            return partitionLevelDeletion;
        }

        public Row staticRow()
        {
            return staticRow;
        }

        public EncodingStats stats()
        {
            return header.stats();
        }

        public boolean hasNext()
        {
            try
            {
                return iterator.hasNext();
            }
            catch (IOError e)
            {
                if (e.getCause() != null && e.getCause() instanceof IOException)
                {
                    exception = (IOException)e.getCause();
                    return false;
                }
                throw e;
            }
        }

        public Unfiltered next()
        {
            // Note that in practice we know that IOException will be thrown by hasNext(), because that's
            // where the actual reading happens, so we don't bother catching RuntimeException here (contrarily
            // to what we do in hasNext)
            Unfiltered unfiltered = iterator.next();
            return metadata.isCounter() && unfiltered.kind() == Unfiltered.Kind.ROW
                 ? maybeMarkLocalToBeCleared((Row) unfiltered)
                 : unfiltered;
        }

        private Row maybeMarkLocalToBeCleared(Row row)
        {
            return metadata.isCounter() ? row.markCounterLocalToBeCleared() : row;
        }

        public void checkForExceptions() throws IOException
        {
            if (exception != null)
                throw exception;
        }

        public void close()
        {
        }

        /* We have a separate cleanup method because sometimes close is called before exhausting the
           StreamDeserializer (for instance, when enclosed in an try-with-resources wrapper, such as in
           BigTableWriter.append()).
         */
        public void cleanup()
        {
            if (in instanceof RewindableDataInputStreamPlus)
            {
                try
                {
                    ((RewindableDataInputStreamPlus) in).close(false);
                }
                catch (IOException e)
                {
                    logger.warn("Error while closing RewindableDataInputStreamPlus.", e);
                }
            }
        }
    }
}<|MERGE_RESOLUTION|>--- conflicted
+++ resolved
@@ -21,6 +21,7 @@
 import java.nio.channels.Channels;
 import java.nio.channels.ReadableByteChannel;
 import java.util.Collection;
+import java.util.UUID;
 
 import com.google.common.base.Throwables;
 import com.google.common.collect.UnmodifiableIterator;
@@ -97,11 +98,7 @@
 
         logger.debug("[Stream #{}] Start receiving file #{} from {}, repairedAt = {}, size = {}, ks = '{}', table = '{}', pendingRepair = '{}'.",
                      session.planId(), fileSeqNum, session.peer, repairedAt, totalSize, cfs.keyspace.getName(),
-<<<<<<< HEAD
-                     cfs.getTableName());
-=======
                      cfs.getTableName(), session.getPendingRepair());
->>>>>>> bd14400a
 
         TrackedInputStream in = new TrackedInputStream(new LZFInputStream(Channels.newInputStream(channel)));
         StreamDeserializer deserializer = new StreamDeserializer(cfs.metadata(), in, inputVersion, getHeader(cfs.metadata()));
@@ -148,11 +145,7 @@
         if (localDir == null)
             throw new IOException(String.format("Insufficient disk space to store %s", FBUtilities.prettyPrintMemory(totalSize)));
 
-<<<<<<< HEAD
-        RangeAwareSSTableWriter writer = new RangeAwareSSTableWriter(cfs, estimatedKeys, repairedAt, format, sstableLevel, totalSize, session.getTransaction(tableId), getHeader(cfs.metadata()));
-=======
         RangeAwareSSTableWriter writer = new RangeAwareSSTableWriter(cfs, estimatedKeys, repairedAt, pendingRepair, format, sstableLevel, totalSize, session.getTransaction(tableId), getHeader(cfs.metadata()));
->>>>>>> bd14400a
         StreamHook.instance.reportIncomingFile(cfs, writer, session, fileSeqNum);
         return writer;
     }
