/*
 * Licensed to the Apache Software Foundation (ASF) under one
 * or more contributor license agreements.  See the NOTICE file
 * distributed with this work for additional information
 * regarding copyright ownership.  The ASF licenses this file
 * to you under the Apache License, Version 2.0 (the
 * "License"); you may not use this file except in compliance
 * with the License.  You may obtain a copy of the License at
 *
 *     http://www.apache.org/licenses/LICENSE-2.0
 *
 * Unless required by applicable law or agreed to in writing, software
 * distributed under the License is distributed on an "AS IS" BASIS,
 * WITHOUT WARRANTIES OR CONDITIONS OF ANY KIND, either express or implied.
 * See the License for the specific language governing permissions and
 * limitations under the License.
 */
package org.apache.cassandra.utils;

import java.io.FileNotFoundException;
import java.net.SocketException;
import java.util.ArrayList;
import java.util.List;
import java.util.concurrent.TimeUnit;
import java.util.concurrent.atomic.AtomicBoolean;

import com.google.common.annotations.VisibleForTesting;

import org.slf4j.Logger;
import org.slf4j.LoggerFactory;

import org.apache.cassandra.concurrent.ScheduledExecutors;
import org.apache.cassandra.config.Config;
import org.apache.cassandra.config.DatabaseDescriptor;
import org.apache.cassandra.io.FSError;
import org.apache.cassandra.io.sstable.CorruptSSTableException;

/**
 * Responsible for deciding whether to kill the JVM if it gets in an "unstable" state (think OOM).
 */
public final class JVMStabilityInspector
{
    private static final Logger logger = LoggerFactory.getLogger(JVMStabilityInspector.class);
    private static Killer killer = new Killer();
<<<<<<< HEAD
    private static final List<Pair<Thread, Runnable>> shutdownHooks = new ArrayList<>(1);
=======

    private static Object lock = new Object();
    private static boolean printingHeapHistogram;
>>>>>>> 17e602b7

    private JVMStabilityInspector() {}

    /**
     * Certain Throwables and Exceptions represent "Die" conditions for the server.
     * This recursively checks the input Throwable's cause hierarchy until null.
     * @param t
     *      The Throwable to check for server-stop conditions
     */
    public static void inspectThrowable(Throwable t)
    {
        boolean isUnstable = false;

        if (t instanceof OutOfMemoryError)
        {
            if (Boolean.getBoolean("cassandra.printHeapHistogramOnOutOfMemoryError"))
            {
                // We want to avoid printing multiple time the heap histogram if multiple OOM errors happen in a short
                // time span.
                synchronized(lock)
                {
                    if (printingHeapHistogram)
                        return;
                    printingHeapHistogram = true;
                }
                HeapUtils.logHeapHistogram();
            }

            logger.error("OutOfMemory error letting the JVM handle the error:", t);

            StorageService.instance.removeShutdownHook();
            // We let the JVM handle the error. The startup checks should have warned the user if it did not configure
            // the JVM behavior in case of OOM (CASSANDRA-13006).
            throw (OutOfMemoryError) t;
        }

        if (DatabaseDescriptor.getDiskFailurePolicy() == Config.DiskFailurePolicy.die)
            if (t instanceof FSError || t instanceof CorruptSSTableException)
                isUnstable = true;

        // Check for file handle exhaustion
        if (t instanceof FileNotFoundException || t instanceof SocketException)
            if (t.getMessage().contains("Too many open files"))
                isUnstable = true;
        if (t instanceof AssertionError)
            isUnstable = true;

        if (isUnstable)
            killer.killCurrentJVM(t);

        if (t.getCause() != null)
            inspectThrowable(t.getCause());
    }

    public static void inspectCommitLogThrowable(Throwable t, boolean startupCompleted)
    {
        if (!startupCompleted)
        {
            logger.error("Exiting due to error while processing commit log during initialization.", t);
            killer.killCurrentJVM(t, true);
        }
        else if (DatabaseDescriptor.getCommitFailurePolicy() == Config.CommitFailurePolicy.die)
            killer.killCurrentJVM(t);
        else
            inspectThrowable(t);
    }

    public static void killCurrentJVM(Throwable t, boolean quiet)
    {
        killer.killCurrentJVM(t, quiet);
    }

    public static void userFunctionTimeout(Throwable t)
    {
        switch (DatabaseDescriptor.getUserFunctionTimeoutPolicy())
        {
            case die:
                // policy to give 250ms grace time to
                ScheduledExecutors.nonPeriodicTasks.schedule(() -> killer.killCurrentJVM(t), 250, TimeUnit.MILLISECONDS);
                break;
            case die_immediate:
                killer.killCurrentJVM(t);
                break;
            case ignore:
                logger.error(t.getMessage());
                break;
        }
    }

    public static void registerShutdownHook(Thread hook, Runnable runOnHookRemoved)
    {
        Runtime.getRuntime().addShutdownHook(hook);
        shutdownHooks.add(Pair.create(hook, runOnHookRemoved));
    }

    @VisibleForTesting
    public static Killer replaceKiller(Killer newKiller)
    {
        Killer oldKiller = JVMStabilityInspector.killer;
        JVMStabilityInspector.killer = newKiller;
        return oldKiller;
    }

    public static void removeShutdownHooks()
    {
        Throwable err = null;
        for (Pair<Thread, Runnable> hook : shutdownHooks)
        {
            err = Throwables.perform(err,
                                     () -> Runtime.getRuntime().removeShutdownHook(hook.left),
                                     hook.right::run);
        }

        if (err != null)
            logger.error("Got error when removing shutdown hook(s): {}", err.getMessage(), err);

        shutdownHooks.clear();
    }

    @VisibleForTesting
    public static class Killer
    {
        private final AtomicBoolean killing = new AtomicBoolean();

        /**
        * Certain situations represent "Die" conditions for the server, and if so, the reason is logged and the current JVM is killed.
        *
        * @param t
        *      The Throwable to log before killing the current JVM
        */
        protected void killCurrentJVM(Throwable t)
        {
            killCurrentJVM(t, false);
        }

        protected void killCurrentJVM(Throwable t, boolean quiet)
        {
            if (!quiet)
            {
                t.printStackTrace(System.err);
                logger.error("JVM state determined to be unstable.  Exiting forcefully due to:", t);
            }
            if (killing.compareAndSet(false, true))
            {
                removeShutdownHooks();
                System.exit(100);
            }
        }
    }
}<|MERGE_RESOLUTION|>--- conflicted
+++ resolved
@@ -42,13 +42,9 @@
 {
     private static final Logger logger = LoggerFactory.getLogger(JVMStabilityInspector.class);
     private static Killer killer = new Killer();
-<<<<<<< HEAD
     private static final List<Pair<Thread, Runnable>> shutdownHooks = new ArrayList<>(1);
-=======
-
     private static Object lock = new Object();
     private static boolean printingHeapHistogram;
->>>>>>> 17e602b7
 
     private JVMStabilityInspector() {}
 
@@ -79,7 +75,7 @@
 
             logger.error("OutOfMemory error letting the JVM handle the error:", t);
 
-            StorageService.instance.removeShutdownHook();
+            removeShutdownHooks();
             // We let the JVM handle the error. The startup checks should have warned the user if it did not configure
             // the JVM behavior in case of OOM (CASSANDRA-13006).
             throw (OutOfMemoryError) t;
