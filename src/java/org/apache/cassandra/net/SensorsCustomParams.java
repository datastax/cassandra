--- conflicted
+++ resolved
@@ -21,12 +21,8 @@
 import java.nio.ByteBuffer;
 import java.util.Optional;
 
-<<<<<<< HEAD
-=======
 import com.google.common.base.Preconditions;
 
-import org.apache.cassandra.sensors.Context;
->>>>>>> f46a5fdf
 import org.apache.cassandra.sensors.RequestSensors;
 import org.apache.cassandra.sensors.Sensor;
 import org.apache.cassandra.sensors.SensorsRegistry;
@@ -147,25 +143,17 @@
      */
     public static <T> void addSensorsToResponse(RequestSensors sensors, Message.Builder<T> response)
     {
-<<<<<<< HEAD
-        for (Sensor sensor : sensors.getSensors())
+        Preconditions.checkNotNull(sensors);
+        Preconditions.checkNotNull(response);
+
+        for (Sensor sensor : sensors.getSensors(ignored -> true))
         {
             addSensorToResponse(response, sensor);
         }
-=======
-        Preconditions.checkNotNull(response);
-        Preconditions.checkNotNull(sensors);
-        Preconditions.checkNotNull(context);
-
-        addSensorToResponse(response, sensors, context, Type.WRITE_BYTES,
-                            (sensor) -> SensorsCustomParams.encodeTableInWriteBytesRequestParam(sensor.getContext().getTable()),
-                            (sensor) -> SensorsCustomParams.encodeTableInWriteBytesTableParam(sensor.getContext().getTable()));
->>>>>>> f46a5fdf
     }
 
     private static <T> void addSensorToResponse(Message.Builder<T> response, Sensor sensor)
     {
-<<<<<<< HEAD
         byte[] requestBytes = SensorsCustomParams.sensorValueAsBytes(sensor.getValue());
         String requestParam = requestParamForSensor(sensor);
         response.withCustomParam(requestParam, requestBytes);
@@ -176,15 +164,6 @@
             String tableParam = tableParamForSensor(sensor);
             response.withCustomParam(tableParam, tableBytes);
         });
-=======
-        Preconditions.checkNotNull(response);
-        Preconditions.checkNotNull(sensors);
-        Preconditions.checkNotNull(context);
-
-        addSensorToResponse(response, sensors, context, Type.READ_BYTES,
-                            (ignored) -> SensorsCustomParams.READ_BYTES_REQUEST,
-                            (ignored) -> SensorsCustomParams.READ_BYTES_TABLE);
->>>>>>> f46a5fdf
     }
 
     private static String requestParamForSensor(Sensor sensor)
