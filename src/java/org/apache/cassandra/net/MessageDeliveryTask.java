--- conflicted
+++ resolved
@@ -85,7 +85,6 @@
             Gossiper.instance.setLastProcessedMessageAt(constructionTime);
     }
 
-<<<<<<< HEAD
     private void handleFailure(Throwable t)
     {
         if (message.doCallbackOnFailure())
@@ -96,10 +95,7 @@
         }
     }
 
-    EnumSet<MessagingService.Verb> GOSSIP_VERBS = EnumSet.of(MessagingService.Verb.GOSSIP_DIGEST_ACK,
-=======
     private static final EnumSet<MessagingService.Verb> GOSSIP_VERBS = EnumSet.of(MessagingService.Verb.GOSSIP_DIGEST_ACK,
->>>>>>> c457dce6
-                                                             MessagingService.Verb.GOSSIP_DIGEST_ACK2,
-                                                             MessagingService.Verb.GOSSIP_DIGEST_SYN);
+                                                                                  MessagingService.Verb.GOSSIP_DIGEST_ACK2,
+                                                                                  MessagingService.Verb.GOSSIP_DIGEST_SYN);
 }