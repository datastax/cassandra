/*
 * Licensed to the Apache Software Foundation (ASF) under one
 * or more contributor license agreements.  See the NOTICE file
 * distributed with this work for additional information
 * regarding copyright ownership.  The ASF licenses this file
 * to you under the Apache License, Version 2.0 (the
 * "License"); you may not use this file except in compliance
 * with the License.  You may obtain a copy of the License at
 *
 *     http://www.apache.org/licenses/LICENSE-2.0
 *
 * Unless required by applicable law or agreed to in writing, software
 * distributed under the License is distributed on an "AS IS" BASIS,
 * WITHOUT WARRANTIES OR CONDITIONS OF ANY KIND, either express or implied.
 * See the License for the specific language governing permissions and
 * limitations under the License.
 */
package org.apache.cassandra.io.sstable;

import java.util.Collection;
import java.util.Collections;

import org.apache.cassandra.db.RowIndexEntry;
import org.apache.cassandra.db.SerializationHeader;
import org.apache.cassandra.db.lifecycle.LifecycleTransaction;
import org.apache.cassandra.db.rows.UnfilteredRowIterator;
import org.apache.cassandra.index.Index;
import org.apache.cassandra.io.sstable.format.SSTableReader;
import org.apache.cassandra.io.sstable.format.SSTableWriter;
import org.apache.cassandra.io.sstable.metadata.MetadataCollector;
import org.apache.cassandra.schema.TableId;
import org.apache.cassandra.schema.TableMetadataRef;

public class SimpleSSTableMultiWriter implements SSTableMultiWriter
{
    private final SSTableWriter writer;
    private final LifecycleTransaction txn;

    protected SimpleSSTableMultiWriter(SSTableWriter writer, LifecycleTransaction txn)
    {
        this.txn = txn;
        this.writer = writer;
    }

    public boolean append(UnfilteredRowIterator partition)
    {
        RowIndexEntry<?> indexEntry = writer.append(partition);
        return indexEntry != null;
    }

    public Collection<SSTableReader> finish(long repairedAt, long maxDataAge, boolean openResult)
    {
        return Collections.singleton(writer.finish(repairedAt, maxDataAge, openResult));
    }

    public Collection<SSTableReader> finish(boolean openResult)
    {
        return Collections.singleton(writer.finish(openResult));
    }

    public Collection<SSTableReader> finished()
    {
        return Collections.singleton(writer.finished());
    }

    public SSTableMultiWriter setOpenResult(boolean openResult)
    {
        writer.setOpenResult(openResult);
        return this;
    }

    public String getFilename()
    {
        return writer.getFilename();
    }

    public long getFilePointer()
    {
        return writer.getFilePointer();
    }

    public TableId getTableId()
    {
        return writer.metadata().id;
    }

    public Throwable commit(Throwable accumulate)
    {
        return writer.commit(accumulate);
    }

    public Throwable abort(Throwable accumulate)
    {
        txn.untrackNew(writer);
        return writer.abort(accumulate);
    }

    public void prepareToCommit()
    {
        writer.prepareToCommit();
    }

    public void close()
    {
        writer.close();
    }

    @SuppressWarnings("resource") // SimpleSSTableMultiWriter closes writer
    public static SSTableMultiWriter create(Descriptor descriptor,
                                            long keyCount,
                                            long repairedAt,
<<<<<<< HEAD
=======
                                            UUID pendingRepair,
>>>>>>> bd14400a
                                            TableMetadataRef metadata,
                                            MetadataCollector metadataCollector,
                                            SerializationHeader header,
                                            Collection<Index> indexes,
                                            LifecycleTransaction txn)
    {
<<<<<<< HEAD
        SSTableWriter writer = SSTableWriter.create(descriptor, keyCount, repairedAt, metadata, metadataCollector, header, indexes, txn);
=======
        SSTableWriter writer = SSTableWriter.create(descriptor, keyCount, repairedAt, pendingRepair, metadata, metadataCollector, header, indexes, txn);
>>>>>>> bd14400a
        return new SimpleSSTableMultiWriter(writer, txn);
    }
}<|MERGE_RESOLUTION|>--- conflicted
+++ resolved
@@ -19,6 +19,7 @@
 
 import java.util.Collection;
 import java.util.Collections;
+import java.util.UUID;
 
 import org.apache.cassandra.db.RowIndexEntry;
 import org.apache.cassandra.db.SerializationHeader;
@@ -109,21 +110,14 @@
     public static SSTableMultiWriter create(Descriptor descriptor,
                                             long keyCount,
                                             long repairedAt,
-<<<<<<< HEAD
-=======
                                             UUID pendingRepair,
->>>>>>> bd14400a
                                             TableMetadataRef metadata,
                                             MetadataCollector metadataCollector,
                                             SerializationHeader header,
                                             Collection<Index> indexes,
                                             LifecycleTransaction txn)
     {
-<<<<<<< HEAD
-        SSTableWriter writer = SSTableWriter.create(descriptor, keyCount, repairedAt, metadata, metadataCollector, header, indexes, txn);
-=======
         SSTableWriter writer = SSTableWriter.create(descriptor, keyCount, repairedAt, pendingRepair, metadata, metadataCollector, header, indexes, txn);
->>>>>>> bd14400a
         return new SimpleSSTableMultiWriter(writer, txn);
     }
 }