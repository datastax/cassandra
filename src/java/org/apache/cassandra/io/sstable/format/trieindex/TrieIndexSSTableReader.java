--- conflicted
+++ resolved
@@ -199,23 +199,13 @@
              : new SSTableIterator(this, file, key, indexEntry, slices, selectedColumns);
     }
 
-<<<<<<< HEAD
-    public FlowableUnfilteredPartition flow(DecoratedKey key, Slices slices, ColumnFilter selectedColumns, boolean reversed)
-    {
-        return FlowablePartitions.fromIterator(iterator(key, slices, selectedColumns, reversed), Schedulers.io());
-    }
-
-    /**
-     * @param key The key to apply as the rhs to the given Operator. A 'fake' key is allowed to
-     * allow key selection by token bounds but only if op != * EQ
-     * @param op The Operator defining matching keys: the nearest key to the target matching the operator wins.
-     * @return The index entry corresponding to the key, or null if the key is not present
-     */
-    public RowIndexEntry getPosition(PartitionPosition key, Operator op)
-=======
+    public FlowableUnfilteredPartition flow(DecoratedKey key, Slices slices, ColumnFilter selectedColumns, boolean reversed, SSTableReadsListener listener)
+    {
+        return FlowablePartitions.fromIterator(iterator(key, slices, selectedColumns, reversed, listener), Schedulers.io());
+    }
+
     @Override
     public RowIndexEntry getPosition(PartitionPosition key, Operator op, SSTableReadsListener listener)
->>>>>>> cd923056
     {
         if (op == Operator.EQ)
         {
