--- conflicted
+++ resolved
@@ -161,8 +161,7 @@
     @Override
     public long getBytesWritten()
     {
-<<<<<<< HEAD
-        long bytesWritten = currentWriter.getBytesWritten();
+        long bytesWritten = currentWriter != null ? currentWriter.getBytesWritten() : 0L;
         for (SSTableMultiWriter writer : finishedWriters)
             bytesWritten += writer.getBytesWritten();
         return bytesWritten;
@@ -171,7 +170,7 @@
     @Override
     public long getOnDiskBytesWritten()
     {
-        long bytesWritten = currentWriter.getOnDiskBytesWritten();
+        long bytesWritten = currentWriter != null ? currentWriter.getOnDiskBytesWritten() : 0L;
         for (SSTableMultiWriter writer : finishedWriters)
             bytesWritten += writer.getOnDiskBytesWritten();
         return bytesWritten;
@@ -181,9 +180,6 @@
     public int getSegmentCount()
     {
         return finishedWriters.size() + 1;
-=======
-       return currentWriter != null ? currentWriter.getFilePointer() : 0L;
->>>>>>> 7ea24711
     }
 
     @Override
