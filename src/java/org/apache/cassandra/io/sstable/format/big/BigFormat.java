/*
 * Licensed to the Apache Software Foundation (ASF) under one
 * or more contributor license agreements.  See the NOTICE file
 * distributed with this work for additional information
 * regarding copyright ownership.  The ASF licenses this file
 * to you under the Apache License, Version 2.0 (the
 * "License"); you may not use this file except in compliance
 * with the License.  You may obtain a copy of the License at
 *
 *     http://www.apache.org/licenses/LICENSE-2.0
 *
 * Unless required by applicable law or agreed to in writing, software
 * distributed under the License is distributed on an "AS IS" BASIS,
 * WITHOUT WARRANTIES OR CONDITIONS OF ANY KIND, either express or implied.
 * See the License for the specific language governing permissions and
 * limitations under the License.
 */
package org.apache.cassandra.io.sstable.format.big;

import java.io.IOException;
import java.util.Iterator;
import java.util.List;
import java.util.Map;
import java.util.Objects;
import java.util.Set;

import com.google.common.base.Preconditions;
import com.google.common.collect.ImmutableSet;
import com.google.common.collect.Iterables;
import com.google.common.collect.Lists;
import com.google.common.collect.Sets;

import org.slf4j.Logger;
import org.slf4j.LoggerFactory;

import org.apache.cassandra.cache.KeyCacheKey;
import org.apache.cassandra.config.DatabaseDescriptor;
import org.apache.cassandra.db.ColumnFamilyStore;
import org.apache.cassandra.db.DecoratedKey;
import org.apache.cassandra.db.lifecycle.LifecycleTransaction;
import org.apache.cassandra.dht.IPartitioner;
import org.apache.cassandra.io.sstable.Component;
import org.apache.cassandra.io.sstable.SSTable;
import org.apache.cassandra.io.sstable.Descriptor;
import org.apache.cassandra.io.sstable.GaugeProvider;
import org.apache.cassandra.io.sstable.IScrubber;
import org.apache.cassandra.io.sstable.MetricsProviders;
import org.apache.cassandra.io.sstable.filter.BloomFilterMetrics;
import org.apache.cassandra.io.sstable.format.AbstractSSTableFormat;
import org.apache.cassandra.io.sstable.format.SSTableFormat;
import org.apache.cassandra.io.sstable.format.SSTableReaderLoadingBuilder;
import org.apache.cassandra.io.sstable.format.SSTableWriter;
import org.apache.cassandra.io.sstable.format.SortedTableScrubber;
import org.apache.cassandra.io.sstable.format.Version;
import org.apache.cassandra.io.sstable.indexsummary.IndexSummaryMetrics;
import org.apache.cassandra.io.sstable.keycache.KeyCacheMetrics;
import org.apache.cassandra.io.util.DataInputPlus;
import org.apache.cassandra.io.util.DataOutputPlus;
import org.apache.cassandra.net.MessagingService;
import org.apache.cassandra.schema.TableMetadataRef;
import org.apache.cassandra.service.CacheService;
import org.apache.cassandra.utils.JVMStabilityInspector;
import org.apache.cassandra.utils.OutputHandler;
import org.apache.cassandra.utils.Pair;

import static org.apache.cassandra.io.sstable.format.SSTableFormat.Components.DATA;

/**
 * Legacy bigtable format
 */
public class BigFormat extends AbstractSSTableFormat<BigTableReader, BigTableWriter>
{
    private final static Logger logger = LoggerFactory.getLogger(BigFormat.class);

    public static final String NAME = "big";

    private final Version latestVersion = new BigVersion(this, BigVersion.current_version);
    private final BigTableReaderFactory readerFactory = new BigTableReaderFactory();
    private final BigTableWriterFactory writerFactory = new BigTableWriterFactory();

    public static class Components extends SSTableFormat.Components
    {
        public static class Types extends SSTableFormat.Components.Types
        {
            // index of the row keys with pointers to their positions in the data file
            public static final Component.Type PRIMARY_INDEX = Component.Type.createSingleton("PRIMARY_INDEX", "Index.db", true, BigFormat.class);
            // holds SSTable Index Summary (sampling of Index component)
            public static final Component.Type SUMMARY = Component.Type.createSingleton("SUMMARY", "Summary.db", true, BigFormat.class);
        }

        public final static Component PRIMARY_INDEX = Types.PRIMARY_INDEX.getSingleton();
        public final static Component SUMMARY = Types.SUMMARY.getSingleton();

        private static final Set<Component> BATCH_COMPONENTS = ImmutableSet.of(DATA,
                                                                               PRIMARY_INDEX,
                                                                               COMPRESSION_INFO,
                                                                               FILTER,
                                                                               STATS);

        private static final Set<Component> PRIMARY_COMPONENTS = ImmutableSet.of(DATA,
                                                                                 PRIMARY_INDEX);

        private static final Set<Component> GENERATED_ON_LOAD_COMPONENTS = ImmutableSet.of(FILTER, SUMMARY);

        private static final Set<Component> MUTABLE_COMPONENTS = ImmutableSet.of(STATS,
                                                                                 SUMMARY);

        private static final Set<Component> UPLOAD_COMPONENTS = ImmutableSet.of(DATA,
                                                                                PRIMARY_INDEX,
                                                                                SUMMARY,
                                                                                COMPRESSION_INFO,
                                                                                STATS);
        private static final Set<Component> ALL_COMPONENTS = ImmutableSet.of(DATA,
                                                                             PRIMARY_INDEX,
                                                                             STATS,
                                                                             COMPRESSION_INFO,
                                                                             FILTER,
                                                                             SUMMARY,
                                                                             DIGEST,
                                                                             CRC,
                                                                             TOC);
    }

    public BigFormat(Map<String, String> options)
    {
        super(NAME, options);
    }

    public static boolean is(SSTableFormat<?, ?> format)
    {
        return format.name().equals(NAME);
    }

    public static BigFormat getInstance()
    {
        return (BigFormat) Objects.requireNonNull(DatabaseDescriptor.getSSTableFormats().get(NAME), "Unknown SSTable format: " + NAME);
    }

    public static boolean isSelected()
    {
        return is(DatabaseDescriptor.getSelectedSSTableFormat());
    }

    @Override
    public Version getLatestVersion()
    {
        return latestVersion;
    }

    @Override
    public Version getVersion(String version)
    {
        return new BigVersion(this, version);
    }

    @Override
    public BigTableWriterFactory getWriterFactory()
    {
        return writerFactory;
    }

    @Override
    public BigTableReaderFactory getReaderFactory()
    {
        return readerFactory;
    }

    @Override
    public Set<Component> allComponents()
    {
        return Components.ALL_COMPONENTS;
    }

    @Override
    public Set<Component> primaryComponents()
    {
        return Components.PRIMARY_COMPONENTS;
    }

    @Override
    public Set<Component> batchComponents()
    {
        return Components.BATCH_COMPONENTS;
    }

    @Override
    public Set<Component> uploadComponents()
    {
        return Components.UPLOAD_COMPONENTS;
    }

    @Override
    public Set<Component> mutableComponents()
    {
        return Components.MUTABLE_COMPONENTS;
    }

    @Override
    public Set<Component> generatedOnLoadComponents()
    {
        return Components.GENERATED_ON_LOAD_COMPONENTS;
    }

    @Override
    public SSTableFormat.KeyCacheValueSerializer<BigTableReader, RowIndexEntry> getKeyCacheValueSerializer()
    {
        return KeyCacheValueSerializer.instance;
    }

    @Override
    public IScrubber getScrubber(ColumnFamilyStore cfs, LifecycleTransaction transaction, OutputHandler outputHandler, IScrubber.Options options)
    {
        Preconditions.checkArgument(cfs.metadata().equals(transaction.onlyOne().metadata()), "SSTable metadata does not match current definition");
        return new BigTableScrubber(cfs, transaction, outputHandler, options);
    }

    @Override
    public MetricsProviders getFormatSpecificMetricsProviders()
    {
        return BigTableSpecificMetricsProviders.instance;
    }

    @Override
    public void deleteOrphanedComponents(Descriptor descriptor, Set<Component> components)
    {
        SortedTableScrubber.deleteOrphanedComponents(descriptor, components);
    }

    private void delete(Descriptor desc, List<Component> components)
    {
        logger.info("Deleting sstable: {}", desc);

        if (components.remove(DATA))
            components.add(0, DATA); // DATA component should be first
        if (components.remove(Components.SUMMARY))
            components.add(Components.SUMMARY); // SUMMARY component should be last (IDK why)

        for (Component component : components)
        {
            logger.trace("Deleting component {} of {}", component, desc);
            desc.fileFor(component).deleteIfExists();
        }
    }

    @Override
    public void delete(Descriptor desc)
    {
        try
        {
            if (DatabaseDescriptor.shouldInvalidateKeycacheOnSSTableDeletion())
            {
                // remove key cache entries for the sstable being deleted
                Iterator<KeyCacheKey> it = CacheService.instance.keyCache.keyIterator();
                while (it.hasNext())
                {
                    KeyCacheKey key = it.next();
                    if (key.desc.equals(desc))
                        it.remove();
                }
            }

            delete(desc, Lists.newArrayList(Sets.intersection(allComponents(), desc.discoverComponents())));
        }
        catch (Throwable t)
        {
            JVMStabilityInspector.inspectThrowable(t);
        }
    }

    static class KeyCacheValueSerializer implements SSTableFormat.KeyCacheValueSerializer<BigTableReader, RowIndexEntry>
    {
        private final static KeyCacheValueSerializer instance = new KeyCacheValueSerializer();

        @Override
        public void skip(DataInputPlus input) throws IOException
        {
            RowIndexEntry.Serializer.skipForCache(input, getInstance().latestVersion);
        }

        @Override
        public RowIndexEntry deserialize(BigTableReader reader, DataInputPlus input) throws IOException
        {
            return reader.deserializeKeyCacheValue(input);
        }

        @Override
        public void serialize(RowIndexEntry entry, DataOutputPlus output) throws IOException
        {
            entry.serializeForCache(output);
        }
    }

    static class BigTableReaderFactory implements SSTableReaderFactory<BigTableReader, BigTableReader.Builder>
    {
        @Override
        public BigTableReader.Builder builder(Descriptor descriptor)
        {
            return new BigTableReader.Builder(descriptor);
        }

        @Override
        public SSTableReaderLoadingBuilder<BigTableReader, BigTableReader.Builder> loadingBuilder(Descriptor descriptor,
                                                                                                  TableMetadataRef tableMetadataRef,
                                                                                                  Set<Component> components)
        {
            return new BigSSTableReaderLoadingBuilder(new SSTable.Builder<>(descriptor).setTableMetadataRef(tableMetadataRef)
                                                                                       .setComponents(components));
        }

        @Override
        public Pair<DecoratedKey, DecoratedKey> readKeyRange(Descriptor descriptor, IPartitioner partitioner) throws IOException
        {
            return IndexSummaryComponent.loadFirstAndLastKey(descriptor.fileFor(Components.SUMMARY), partitioner);
        }

        @Override
        public Class<BigTableReader> getReaderClass()
        {
            return BigTableReader.class;
        }
    }

    static class BigTableWriterFactory implements SSTableWriterFactory<BigTableWriter, BigTableWriter.Builder>
    {
        @Override
        public long estimateSize(SSTableWriter.SSTableSizeParameters parameters)
        {
            return (long) ((parameters.partitionKeysSize() // index entries
                            + parameters.partitionKeysSize() // keys in data file
                            + parameters.dataSize()) // data
                           * 1.2); // bloom filter and row index overhead
        }

        @Override
        public BigTableWriter.Builder builder(Descriptor descriptor)
        {
            return new BigTableWriter.Builder(descriptor);
        }
    }

    static class BigVersion extends Version
    {
        public static final String current_version = DatabaseDescriptor.getStorageCompatibilityMode().isBefore(5) ? "nb" : "oa";
        public static final String earliest_supported_version = "ma";

        // ma (3.0.0): swap bf hash order
        //             store rows natively
        // mb (3.0.7, 3.7): commit log lower bound included
        // mc (3.0.8, 3.9): commit log intervals included
        // md (3.0.18, 3.11.4): corrected sstable min/max clustering
        // me (3.0.25, 3.11.11): added hostId of the node from which the sstable originated

        // na (4.0-rc1): uncompressed chunks, pending repair session, isTransient, checksummed sstable metadata file, new Bloomfilter format
<<<<<<< HEAD
        // nb (4.0.0): originating host id
        // oa (5.0): improved min/max, partition level deletion presence marker, key range (CASSANDRA-18134)
        //           Long deletionTime to prevent TTL overflow
        //           token space coverage
=======
        // nb (4.0-rc2): originating host id
>>>>>>> 042c657c
        //
        // NOTE: When adding a new version:
        //  - Please add it to LegacySSTableTest
        //  - Please maybe add it to hasOriginatingHostId's regexp

        private final boolean isLatestVersion;
        private final int correspondingMessagingVersion;
        private final boolean hasCommitLogLowerBound;
        private final boolean hasCommitLogIntervals;
        private final boolean hasAccurateMinMax;
        private final boolean hasLegacyMinMax;
        private final boolean hasOriginatingHostId;
        private final boolean hasMaxCompressedLength;
        private final boolean hasPendingRepair;
        private final boolean hasMetadataChecksum;
        private final boolean hasIsTransient;
        private final boolean hasImprovedMinMax;
        private final boolean hasPartitionLevelDeletionPresenceMarker;
        private final boolean hasKeyRange;
        private final boolean hasUintDeletionTime;
        private final boolean hasTokenSpaceCoverage;

        /**
         * CASSANDRA-9067: 4.0 bloom filter representation changed (two longs just swapped)
         * have no 'static' bits caused by using the same upper bits for both bloom filter and token distribution.
         */
        private final boolean hasOldBfFormat;

        BigVersion(BigFormat format, String version)
        {
            super(format, version);

            isLatestVersion = version.compareTo(current_version) == 0;

            // Note that, we probably forgot to change that to 40 for N version, and therefore we cannot do it now.
            correspondingMessagingVersion = version.compareTo("oa") >= 0 ? MessagingService.VERSION_50 : MessagingService.VERSION_30;

            hasCommitLogLowerBound = version.compareTo("mb") >= 0;
            hasCommitLogIntervals = version.compareTo("mc") >= 0;
            hasAccurateMinMax = version.matches("(m[d-z])|(n[a-z])"); // deprecated in 'oa' and to be removed after 'oa'
            hasLegacyMinMax = version.matches("(m[a-z])|(n[a-z])"); // deprecated in 'oa' and to be removed after 'oa'
            // When adding a new version you might need to add it here
            hasOriginatingHostId = version.compareTo("nb") >= 0 || version.matches("(m[e-z])");
            hasMaxCompressedLength = version.compareTo("na") >= 0;
            hasPendingRepair = version.compareTo("na") >= 0;
            hasIsTransient = version.compareTo("na") >= 0;
            hasMetadataChecksum = version.compareTo("na") >= 0;
            hasOldBfFormat = version.compareTo("na") < 0;
            hasImprovedMinMax = version.compareTo("oa") >= 0;
            hasPartitionLevelDeletionPresenceMarker = version.compareTo("oa") >= 0;
            hasKeyRange = version.compareTo("oa") >= 0;
            hasUintDeletionTime = version.compareTo("oa") >= 0;
            hasTokenSpaceCoverage = version.compareTo("oa") >= 0;
        }

        @Override
        public boolean isLatestVersion()
        {
            return isLatestVersion;
        }

        @Override
        public int correspondingMessagingVersion()
        {
            return correspondingMessagingVersion;
        }

        @Override
        public boolean hasCommitLogLowerBound()
        {
            return hasCommitLogLowerBound;
        }

        @Override
        public boolean hasCommitLogIntervals()
        {
            return hasCommitLogIntervals;
        }

        @Override
        public boolean hasMaxCompressedLength()
        {
            return hasMaxCompressedLength;
        }

        @Override
        public boolean hasPendingRepair()
        {
            return hasPendingRepair;
        }

        @Override
        public boolean hasIsTransient()
        {
            return hasIsTransient;
        }

        @Override
        public boolean hasMetadataChecksum()
        {
            return hasMetadataChecksum;
        }

        @Override
        public boolean hasOldBfFormat()
        {
            return hasOldBfFormat;
        }

        @Override
        public boolean hasAccurateMinMax()
        {
            return hasAccurateMinMax;
        }

        @Override
        public boolean hasLegacyMinMax()
        {
            return hasLegacyMinMax;
        }

        @Override
        public boolean hasOriginatingHostId()
        {
            return hasOriginatingHostId;
        }

        @Override
        public boolean hasImprovedMinMax()
        {
            return hasImprovedMinMax;
        }

        @Override
        public boolean hasTokenSpaceCoverage()
        {
            return hasTokenSpaceCoverage;
        }

        @Override
        public boolean hasPartitionLevelDeletionsPresenceMarker()
        {
            return hasPartitionLevelDeletionPresenceMarker;
        }

        @Override
        public boolean hasUIntDeletionTime()
        {
            return hasUintDeletionTime;
        }

        @Override
        public boolean hasKeyRange()
        {
            return hasKeyRange;
        }

        @Override
        public boolean isCompatible()
        {
            return version.compareTo(earliest_supported_version) >= 0 && version.charAt(0) <= current_version.charAt(0);
        }

        @Override
        public boolean isCompatibleForStreaming()
        {
            return isCompatible() && version.charAt(0) == current_version.charAt(0);
        }
    }

    private static class BigTableSpecificMetricsProviders implements MetricsProviders
    {
        private final static BigTableSpecificMetricsProviders instance = new BigTableSpecificMetricsProviders();

        private final Iterable<GaugeProvider<?>> gaugeProviders = Iterables.concat(BloomFilterMetrics.instance.getGaugeProviders(),
                                                                                   IndexSummaryMetrics.instance.getGaugeProviders(),
                                                                                   KeyCacheMetrics.instance.getGaugeProviders());

        @Override
        public Iterable<GaugeProvider<?>> getGaugeProviders()
        {
            return gaugeProviders;
        }
    }

    @SuppressWarnings("unused")
    public static class BigFormatFactory implements Factory
    {
        @Override
        public String name()
        {
            return NAME;
        }

        @Override
        public SSTableFormat<?, ?> getInstance(Map<String, String> options)
        {
            return new BigFormat(options);
        }
    }
}<|MERGE_RESOLUTION|>--- conflicted
+++ resolved
@@ -351,14 +351,10 @@
         // me (3.0.25, 3.11.11): added hostId of the node from which the sstable originated
 
         // na (4.0-rc1): uncompressed chunks, pending repair session, isTransient, checksummed sstable metadata file, new Bloomfilter format
-<<<<<<< HEAD
-        // nb (4.0.0): originating host id
+        // nb (4.0-rc2): originating host id
         // oa (5.0): improved min/max, partition level deletion presence marker, key range (CASSANDRA-18134)
         //           Long deletionTime to prevent TTL overflow
         //           token space coverage
-=======
-        // nb (4.0-rc2): originating host id
->>>>>>> 042c657c
         //
         // NOTE: When adding a new version:
         //  - Please add it to LegacySSTableTest
