--- conflicted
+++ resolved
@@ -159,11 +159,7 @@
         client.init(keyspace);
         outputHandler.output("Established connection to initial hosts");
 
-<<<<<<< HEAD
-        StreamPlan plan = new StreamPlan("Bulk Load", 0, connectionsPerHost, false, false, false).connectionFactory(client.getConnectionFactory());
-=======
-        StreamPlan plan = new StreamPlan(StreamOperation.BULK_LOAD, 0, connectionsPerHost, false, false).connectionFactory(client.getConnectionFactory());
->>>>>>> dd4e8267
+        StreamPlan plan = new StreamPlan(StreamOperation.BULK_LOAD, 0, connectionsPerHost, false, false, false).connectionFactory(client.getConnectionFactory());
 
         Map<InetAddress, Collection<Range<Token>>> endpointToRanges = client.getEndpointToRangesMap();
         openSSTables(endpointToRanges);
