--- conflicted
+++ resolved
@@ -46,20 +46,12 @@
 import org.apache.cassandra.io.sstable.format.Version;
 import org.apache.cassandra.io.util.DataInputPlus;
 import org.apache.cassandra.io.util.DataOutputPlus;
-<<<<<<< HEAD
 import org.apache.cassandra.io.util.FileDataInput;
 import org.apache.cassandra.serializers.AbstractTypeSerializer;
-=======
-import org.apache.cassandra.net.MessagingService;
->>>>>>> 2ca525b6
 import org.apache.cassandra.utils.ByteBufferUtil;
 import org.apache.cassandra.utils.EstimatedHistogram;
 import org.apache.cassandra.utils.UUIDSerializer;
-<<<<<<< HEAD
 import org.apache.cassandra.utils.streamhist.TombstoneHistogram;
-=======
-import org.apache.cassandra.utils.UUIDSerializer;
->>>>>>> 2ca525b6
 
 /**
  * SSTable metadata that always stay on heap.
@@ -374,21 +366,14 @@
                 size += TypeSizes.sizeof(component.isTransient);
             }
 
-<<<<<<< HEAD
             if (version.hasPartitionLevelDeletionsPresenceMarker())
                 size += TypeSizes.sizeof(component.hasPartitionLevelDeletions);
 
-            // TODO TBD
-            if (version.hasOriginatingHostId())
-            {
-                size += 1;
-=======
             if (version.hasOriginatingHostId())
             {
                 size += 1; // boolean: is originatingHostId present
                 if (component.originatingHostId != null)
                     size += UUIDSerializer.serializer.serializedSize(component.originatingHostId, version.correspondingMessagingVersion());
->>>>>>> 2ca525b6
             }
 
             return size;
@@ -490,15 +475,9 @@
                 out.writeBoolean(component.isTransient);
             }
 
-<<<<<<< HEAD
             if (version.hasPartitionLevelDeletionsPresenceMarker())
                 out.writeBoolean(component.hasPartitionLevelDeletions);
 
-            // TODO TBD
-            if (version.hasOriginatingHostId())
-            {
-                out.writeByte(0);
-=======
             if (version.hasOriginatingHostId())
             {
                 if (component.originatingHostId != null)
@@ -510,7 +489,6 @@
                 {
                     out.writeByte(0);
                 }
->>>>>>> 2ca525b6
             }
         }
 
@@ -630,23 +608,15 @@
 
             boolean isTransient = version.hasIsTransient() && in.readBoolean();
 
-<<<<<<< HEAD
             // If not recorded, the only time we can guarantee there is no partition level deletion is if there is no
             // deletion at all. Otherwise, we have to assume there may be some.
             boolean hasPartitionLevelDeletions = version.hasPartitionLevelDeletionsPresenceMarker()
                                                  ? in.readBoolean()
                                                  : minLocalDeletionTime != Cell.NO_DELETION_TIME;
 
-            // TODO TBD
-            if (version.hasOriginatingHostId() && in.readByte() != 0)
-            {
-                UUIDSerializer.serializer.deserialize(in, 0);
-            }
-=======
             UUID originatingHostId = null;
             if (version.hasOriginatingHostId() && in.readByte() != 0)
                 originatingHostId = UUIDSerializer.serializer.deserialize(in, 0);
->>>>>>> 2ca525b6
 
             return new StatsMetadata(partitionSizes,
                                      columnCounts,
