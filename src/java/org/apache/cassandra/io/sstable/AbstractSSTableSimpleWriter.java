/*
 * Licensed to the Apache Software Foundation (ASF) under one
 * or more contributor license agreements.  See the NOTICE file
 * distributed with this work for additional information
 * regarding copyright ownership.  The ASF licenses this file
 * to you under the Apache License, Version 2.0 (the
 * "License"); you may not use this file except in compliance
 * with the License.  You may obtain a copy of the License at
 *
 *     http://www.apache.org/licenses/LICENSE-2.0
 *
 * Unless required by applicable law or agreed to in writing, software
 * distributed under the License is distributed on an "AS IS" BASIS,
 * WITHOUT WARRANTIES OR CONDITIONS OF ANY KIND, either express or implied.
 * See the License for the specific language governing permissions and
 * limitations under the License.
 */
package org.apache.cassandra.io.sstable;

import java.io.File;
import java.io.FileFilter;
import java.io.IOException;
import java.io.Closeable;
import java.nio.ByteBuffer;
import java.util.Collections;
import java.util.HashSet;
import java.util.Set;
import java.util.concurrent.atomic.AtomicInteger;

import org.apache.cassandra.db.*;
import org.apache.cassandra.db.partitions.PartitionUpdate;
import org.apache.cassandra.db.rows.EncodingStats;
import org.apache.cassandra.io.sstable.format.SSTableFormat;
import org.apache.cassandra.schema.TableMetadataRef;
import org.apache.cassandra.service.ActiveRepairService;

/**
 * Base class for the sstable writers used by CQLSSTableWriter.
 */
abstract class AbstractSSTableSimpleWriter implements Closeable
{
    protected final File directory;
    protected final TableMetadataRef metadata;
    protected final RegularAndStaticColumns columns;
    protected SSTableFormat.Type formatType = SSTableFormat.Type.current();
    protected static AtomicInteger generation = new AtomicInteger(0);
    protected boolean makeRangeAware = false;

    protected AbstractSSTableSimpleWriter(File directory, TableMetadataRef metadata, RegularAndStaticColumns columns)
    {
        this.metadata = metadata;
        this.directory = directory;
        this.columns = columns;
    }

    protected void setSSTableFormatType(SSTableFormat.Type type)
    {
        this.formatType = type;
    }

    protected void setRangeAwareWriting(boolean makeRangeAware)
    {
        this.makeRangeAware = makeRangeAware;
    }


    protected SSTableTxnWriter createWriter()
    {
        SerializationHeader header = new SerializationHeader(true, metadata.get(), columns, EncodingStats.NO_STATS);

        if (makeRangeAware)
<<<<<<< HEAD
            return SSTableTxnWriter.createRangeAware(metadata, 0,  ActiveRepairService.UNREPAIRED_SSTABLE, formatType, 0, header);
=======
            return SSTableTxnWriter.createRangeAware(metadata, 0,  ActiveRepairService.UNREPAIRED_SSTABLE, ActiveRepairService.NO_PENDING_REPAIR, formatType, 0, header);
>>>>>>> bd14400a

        return SSTableTxnWriter.create(metadata,
                                       createDescriptor(directory, metadata.keyspace, metadata.name, formatType),
                                       0,
                                       ActiveRepairService.UNREPAIRED_SSTABLE,
                                       ActiveRepairService.NO_PENDING_REPAIR,
                                       0,
                                       header,
                                       Collections.emptySet());
    }

    private static Descriptor createDescriptor(File directory, final String keyspace, final String columnFamily, final SSTableFormat.Type fmt)
    {
        int maxGen = getNextGeneration(directory, columnFamily);
        return new Descriptor(directory, keyspace, columnFamily, maxGen + 1, fmt);
    }

    private static int getNextGeneration(File directory, final String columnFamily)
    {
        final Set<Descriptor> existing = new HashSet<>();
        directory.listFiles(new FileFilter()
        {
            public boolean accept(File file)
            {
                Descriptor desc = SSTable.tryDescriptorFromFilename(file);
                if (desc == null)
                    return false;

                if (desc.cfname.equals(columnFamily))
                    existing.add(desc);

                return false;
            }
        });
        int maxGen = generation.getAndIncrement();
        for (Descriptor desc : existing)
        {
            while (desc.generation > maxGen)
            {
                maxGen = generation.getAndIncrement();
            }
        }
        return maxGen;
    }

    PartitionUpdate getUpdateFor(ByteBuffer key) throws IOException
    {
        return getUpdateFor(metadata.get().partitioner.decorateKey(key));
    }

    /**
     * Returns a PartitionUpdate suitable to write on this writer for the provided key.
     *
     * @param key they partition key for which the returned update will be.
     * @return an update on partition {@code key} that is tied to this writer.
     */
    abstract PartitionUpdate getUpdateFor(DecoratedKey key) throws IOException;
}
<|MERGE_RESOLUTION|>--- conflicted
+++ resolved
@@ -69,11 +69,7 @@
         SerializationHeader header = new SerializationHeader(true, metadata.get(), columns, EncodingStats.NO_STATS);
 
         if (makeRangeAware)
-<<<<<<< HEAD
-            return SSTableTxnWriter.createRangeAware(metadata, 0,  ActiveRepairService.UNREPAIRED_SSTABLE, formatType, 0, header);
-=======
             return SSTableTxnWriter.createRangeAware(metadata, 0,  ActiveRepairService.UNREPAIRED_SSTABLE, ActiveRepairService.NO_PENDING_REPAIR, formatType, 0, header);
->>>>>>> bd14400a
 
         return SSTableTxnWriter.create(metadata,
                                        createDescriptor(directory, metadata.keyspace, metadata.name, formatType),
