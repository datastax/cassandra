/*
 * Licensed to the Apache Software Foundation (ASF) under one
 * or more contributor license agreements.  See the NOTICE file
 * distributed with this work for additional information
 * regarding copyright ownership.  The ASF licenses this file
 * to you under the Apache License, Version 2.0 (the
 * "License"); you may not use this file except in compliance
 * with the License.  You may obtain a copy of the License at
 *
 *     http://www.apache.org/licenses/LICENSE-2.0
 *
 * Unless required by applicable law or agreed to in writing, software
 * distributed under the License is distributed on an "AS IS" BASIS,
 * WITHOUT WARRANTIES OR CONDITIONS OF ANY KIND, either express or implied.
 * See the License for the specific language governing permissions and
 * limitations under the License.
 */
package org.apache.cassandra.hadoop.pig;

import java.io.IOException;
import java.nio.ByteBuffer;
import java.nio.charset.CharacterCodingException;
import java.util.*;


import org.apache.cassandra.cql3.CFDefinition;
import org.apache.cassandra.cql3.ColumnIdentifier;
import org.apache.cassandra.db.IColumn;
import org.apache.cassandra.db.Column;
import org.apache.cassandra.db.marshal.*;
import org.apache.cassandra.exceptions.ConfigurationException;
import org.apache.cassandra.hadoop.*;
import org.apache.cassandra.hadoop.cql3.CqlConfigHelper;
import org.apache.cassandra.thrift.*;
import org.apache.cassandra.utils.ByteBufferUtil;
import org.apache.cassandra.utils.FBUtilities;

import org.apache.hadoop.mapreduce.*;
import org.apache.pig.Expression;
import org.apache.pig.Expression.OpType;
import org.apache.pig.ResourceSchema;
import org.apache.pig.ResourceSchema.ResourceFieldSchema;
import org.apache.pig.backend.executionengine.ExecException;
import org.apache.pig.backend.hadoop.executionengine.mapReduceLayer.PigSplit;
import org.apache.pig.data.*;
import org.apache.pig.impl.util.UDFContext;
import org.apache.thrift.TException;
import org.slf4j.Logger;
import org.slf4j.LoggerFactory;

/**
 * A LoadStoreFunc for retrieving data from and storing data to Cassandra
 *
 * A row from a standard CF will be returned as nested tuples: 
 * (((key1, value1), (key2, value2)), ((name1, val1), (name2, val2))).
 */
public class CqlStorage extends AbstractCassandraStorage
{
    private static final Logger logger = LoggerFactory.getLogger(CqlStorage.class);

    private RecordReader<Map<String, ByteBuffer>, Map<String, ByteBuffer>> reader;
    private RecordWriter<Map<String, ByteBuffer>, List<ByteBuffer>> writer;

    private int pageSize = 1000;
    private String columns;
    private String outputQuery;
    private String whereClause;
    private boolean hasCompactValueAlias = false;
        
    public CqlStorage()
    {
        this(1000);
    }

    /** @param limit number of CQL rows to fetch in a thrift request */
    public CqlStorage(int pageSize)
    {
        super();
        this.pageSize = pageSize;
        DEFAULT_INPUT_FORMAT = "org.apache.cassandra.hadoop.cql3.CqlPagingInputFormat";
        DEFAULT_OUTPUT_FORMAT = "org.apache.cassandra.hadoop.cql3.CqlOutputFormat";
    }   

    public void prepareToRead(RecordReader reader, PigSplit split)
    {
        this.reader = reader;
    }

    /** get next row */
    public Tuple getNext() throws IOException
    {
        try
        {
            // load the next pair
            if (!reader.nextKeyValue())
                return null;

            CfInfo cfInfo = getCfInfo(loadSignature);
            CfDef cfDef = cfInfo.cfDef;
            Map<String, ByteBuffer> keys = reader.getCurrentKey();
            Map<String, ByteBuffer> columns = reader.getCurrentValue();
            assert keys != null && columns != null;

            // add key columns to the map
            for (Map.Entry<String,ByteBuffer> key : keys.entrySet())
                columns.put(key.getKey(), key.getValue());

            Tuple tuple = TupleFactory.getInstance().newTuple(cfDef.column_metadata.size());
            Iterator<ColumnDef> itera = cfDef.column_metadata.iterator();
            int i = 0;
            while (itera.hasNext())
            {
                ColumnDef cdef = itera.next();
                ByteBuffer columnValue = columns.get(ByteBufferUtil.string(cdef.name.duplicate()));
                if (columnValue != null)
                {
                    IColumn column = new Column(cdef.name, columnValue);
                    AbstractType<?> validator = getValidatorMap(cfDef).get(column.name());
                    setTupleValue(tuple, i, cqlColumnToObj(column, cfDef), validator);
                }
                else
                    tuple.set(i, null);
                i++;
            }
            return tuple;
        }
        catch (InterruptedException e)
        {
            throw new IOException(e.getMessage());
        }
    }

    /** set the value to the position of the tuple */
    private void setTupleValue(Tuple tuple, int position, Object value, AbstractType<?> validator) throws ExecException
    {
        if (validator instanceof CollectionType)
            setCollectionTupleValues(tuple, position, value, validator);
        else
           setTupleValue(tuple, position, value);
    }

    /** set the values of set/list at and after the position of the tuple */
    private void setCollectionTupleValues(Tuple tuple, int position, Object value, AbstractType<?> validator) throws ExecException
    {
        if (validator instanceof MapType)
        {
            setMapTupleValues(tuple, position, value, validator);
            return;
        }
        AbstractType elementValidator;
        if (validator instanceof SetType)
            elementValidator = ((SetType<?>) validator).elements;
        else if (validator instanceof ListType)
            elementValidator = ((ListType<?>) validator).elements;
        else 
            return;
        
        int i = 0;
        Tuple innerTuple = TupleFactory.getInstance().newTuple(((Collection<?>) value).size());
        for (Object entry : (Collection<?>) value)
        {
            setTupleValue(innerTuple, i, cassandraToPigData(entry, elementValidator), elementValidator);
            i++;
        }
        tuple.set(position, innerTuple);
    }

    /** set the values of set/list at and after the position of the tuple */
    private void setMapTupleValues(Tuple tuple, int position, Object value, AbstractType<?> validator) throws ExecException
    {
        AbstractType<?> keyValidator = ((MapType<?, ?>) validator).keys;
        AbstractType<?> valueValidator = ((MapType<?, ?>) validator).values;
        
        int i = 0;
        Tuple innerTuple = TupleFactory.getInstance().newTuple(((Map<?,?>) value).size());
        for(Map.Entry<?,?> entry :  ((Map<Object, Object>)value).entrySet())
        {
            Tuple mapEntryTuple = TupleFactory.getInstance().newTuple(2);
            setTupleValue(mapEntryTuple, 0, cassandraToPigData(entry.getKey(), keyValidator), keyValidator);
            setTupleValue(mapEntryTuple, 1, cassandraToPigData(entry.getValue(), valueValidator), valueValidator);
            innerTuple.set(i, mapEntryTuple);
            i++;
        }
        tuple.set(position, innerTuple);
    }

    /** convert a cql column to an object */
    private Object cqlColumnToObj(IColumn col, CfDef cfDef) throws IOException
    {
        // standard
        Map<ByteBuffer,AbstractType> validators = getValidatorMap(cfDef);
        if (validators.get(col.name()) == null)
            return cassandraToObj(getDefaultMarshallers(cfDef).get(MarshallerType.DEFAULT_VALIDATOR), col.value());
        else
            return cassandraToObj(validators.get(col.name()), col.value());
    }

    /** set read configuration settings */
    public void setLocation(String location, Job job) throws IOException
    {
        conf = job.getConfiguration();
        setLocationFromUri(location);

        if (username != null && password != null)
            ConfigHelper.setInputKeyspaceUserNameAndPassword(conf, username, password);
        if (splitSize > 0)
            ConfigHelper.setInputSplitSize(conf, splitSize);
        if (partitionerClass!= null)
            ConfigHelper.setInputPartitioner(conf, partitionerClass);
        if (rpcPort != null)
            ConfigHelper.setInputRpcPort(conf, rpcPort);
        if (initHostAddress != null)
            ConfigHelper.setInputInitialAddress(conf, initHostAddress);

        ConfigHelper.setInputColumnFamily(conf, keyspace, column_family);
        setConnectionInformation();

        CqlConfigHelper.setInputCQLPageRowSize(conf, String.valueOf(pageSize));
        if (columns != null && !columns.trim().isEmpty())
            CqlConfigHelper.setInputColumns(conf, columns);

        String whereClauseForPartitionFilter = getWhereClauseForPartitionFilter();
        String wc = whereClause != null && !whereClause.trim().isEmpty() 
                               ? whereClauseForPartitionFilter == null ? whereClause: String.format("%s AND %s", whereClause.trim(), whereClauseForPartitionFilter)
                               : whereClauseForPartitionFilter;

        if (wc != null)
        {
            logger.debug("where clause: {}", wc);
            CqlConfigHelper.setInputWhereClauses(conf, wc);
        }

        if (System.getenv(PIG_INPUT_SPLIT_SIZE) != null)
        {
            try
            {
                ConfigHelper.setInputSplitSize(conf, Integer.valueOf(System.getenv(PIG_INPUT_SPLIT_SIZE)));
            }
            catch (NumberFormatException e)
            {
                throw new IOException("PIG_INPUT_SPLIT_SIZE is not a number", e);
            }           
        }

        if (ConfigHelper.getInputRpcPort(conf) == 0)
            throw new IOException("PIG_INPUT_RPC_PORT or PIG_RPC_PORT environment variable not set");
        if (ConfigHelper.getInputInitialAddress(conf) == null)
            throw new IOException("PIG_INPUT_INITIAL_ADDRESS or PIG_INITIAL_ADDRESS environment variable not set");
        if (ConfigHelper.getInputPartitioner(conf) == null)
            throw new IOException("PIG_INPUT_PARTITIONER or PIG_PARTITIONER environment variable not set");
        if (loadSignature == null)
            loadSignature = location;

        initSchema(loadSignature);
    }

    /** set store configuration settings */
    public void setStoreLocation(String location, Job job) throws IOException
    {
        conf = job.getConfiguration();
        setLocationFromUri(location);

        if (username != null && password != null)
            ConfigHelper.setOutputKeyspaceUserNameAndPassword(conf, username, password);
        if (splitSize > 0)
            ConfigHelper.setInputSplitSize(conf, splitSize);
        if (partitionerClass!= null)
            ConfigHelper.setOutputPartitioner(conf, partitionerClass);
        if (rpcPort != null)
        {
            ConfigHelper.setOutputRpcPort(conf, rpcPort);
            ConfigHelper.setInputRpcPort(conf, rpcPort);
        }
        if (initHostAddress != null)
        {
            ConfigHelper.setOutputInitialAddress(conf, initHostAddress);
            ConfigHelper.setInputInitialAddress(conf, initHostAddress);
        }

        ConfigHelper.setOutputColumnFamily(conf, keyspace, column_family);
        CqlConfigHelper.setOutputCql(conf, outputQuery);

        setConnectionInformation();

        if (ConfigHelper.getOutputRpcPort(conf) == 0)
            throw new IOException("PIG_OUTPUT_RPC_PORT or PIG_RPC_PORT environment variable not set");
        if (ConfigHelper.getOutputInitialAddress(conf) == null)
            throw new IOException("PIG_OUTPUT_INITIAL_ADDRESS or PIG_INITIAL_ADDRESS environment variable not set");
        if (ConfigHelper.getOutputPartitioner(conf) == null)
            throw new IOException("PIG_OUTPUT_PARTITIONER or PIG_PARTITIONER environment variable not set");

        initSchema(storeSignature);
    }

    /** schema: (value, value, value) where keys are in the front. */
    public ResourceSchema getSchema(String location, Job job) throws IOException
    {
        setLocation(location, job);
        CfInfo cfInfo = getCfInfo(loadSignature);
        CfDef cfDef = cfInfo.cfDef;

        // top-level schema, no type
        ResourceSchema schema = new ResourceSchema();

        // get default marshallers and validators
        Map<MarshallerType, AbstractType> marshallers = getDefaultMarshallers(cfDef);
        Map<ByteBuffer, AbstractType> validators = getValidatorMap(cfDef);

        // will contain all fields for this schema
        List<ResourceFieldSchema> allSchemaFields = new ArrayList<ResourceFieldSchema>();

        for (ColumnDef cdef : cfDef.column_metadata)
        {
            ResourceFieldSchema valSchema = new ResourceFieldSchema();
            AbstractType validator = validators.get(cdef.name);
            if (validator == null)
                validator = marshallers.get(MarshallerType.DEFAULT_VALIDATOR);
            valSchema.setName(new String(cdef.getName()));
            valSchema.setType(getPigType(validator));
            allSchemaFields.add(valSchema);
        }

        // top level schema contains everything
        schema.setFields(allSchemaFields.toArray(new ResourceFieldSchema[allSchemaFields.size()]));
        return schema;
    }

    public void setPartitionFilter(Expression partitionFilter) throws IOException
    {
        UDFContext context = UDFContext.getUDFContext();
        Properties property = context.getUDFProperties(AbstractCassandraStorage.class);
        property.setProperty(PARTITION_FILTER_SIGNATURE, partitionFilterToWhereClauseString(partitionFilter));
    }

    /** retrieve where clause for partition filter */
    private String getWhereClauseForPartitionFilter()
    {
        UDFContext context = UDFContext.getUDFContext();
        Properties property = context.getUDFProperties(AbstractCassandraStorage.class);
        return property.getProperty(PARTITION_FILTER_SIGNATURE);
    }

    public void prepareToWrite(RecordWriter writer)
    {
        this.writer = writer;
    }

    /** output: (((name, value), (name, value)), (value ... value), (value...value)) */
    public void putNext(Tuple t) throws IOException
    {
        if (t.size() < 1)
        {
            // simply nothing here, we can't even delete without a key
            logger.warn("Empty output skipped, filter empty tuples to suppress this warning");
            return;
        }

        if (t.getType(0) == DataType.TUPLE)
        {
            Map<String, ByteBuffer> key = tupleToKeyMap((Tuple)t.get(0));
            if (t.getType(1) == DataType.TUPLE)
                cqlQueryFromTuple(key, t, 1);
            else
                throw new IOException("Second argument in output must be a tuple");
        }
        else
            throw new IOException("First argument in output must be a tuple");
    }

    /** convert key tuple to key map */
    private Map<String, ByteBuffer> tupleToKeyMap(Tuple t) throws IOException
    {
        Map<String, ByteBuffer> keys = new HashMap<String, ByteBuffer>();
        for (int i = 0; i < t.size(); i++)
        {
            if (t.getType(i) == DataType.TUPLE)
            {
                Tuple inner = (Tuple) t.get(i);
                if (inner.size() == 2)
                {
                    Object name = inner.get(0);
                    if (name != null)
                    {
                        keys.put(name.toString(), objToBB(inner.get(1)));
                    }
                    else
                        throw new IOException("Key name was empty");
                }
                else
                    throw new IOException("Keys were not in name and value pairs");
            }
            else
            {
                throw new IOException("keys was not a tuple");
            }
        }
        return keys;
    }

    /** send CQL query request using data from tuple */
    private void cqlQueryFromTuple(Map<String, ByteBuffer> key, Tuple t, int offset) throws IOException
    {
        for (int i = offset; i < t.size(); i++)
        {
            if (t.getType(i) == DataType.TUPLE)
            {
                Tuple inner = (Tuple) t.get(i);
                if (inner.size() > 0)
                {
                    
                    List<ByteBuffer> bindedVariables = bindedVariablesFromTuple(inner);
                    if (bindedVariables.size() > 0)
                        sendCqlQuery(key, bindedVariables);
                    else
                        throw new IOException("Missing binded variables");
                }
            }
            else
            {
                throw new IOException("Output type was not a tuple");
            }
        }
    }

    /** compose a list of binded variables */
    private List<ByteBuffer> bindedVariablesFromTuple(Tuple t) throws IOException
    {
        List<ByteBuffer> variables = new ArrayList<ByteBuffer>();
        for (int i = 0; i < t.size(); i++)
            variables.add(objToBB(t.get(i)));
        return variables;
    }

    /** writer write the data by executing CQL query */
    private void sendCqlQuery(Map<String, ByteBuffer> key, List<ByteBuffer> bindedVariables) throws IOException
    {
        try
        {
            writer.write(key, bindedVariables);
        }
        catch (InterruptedException e)
        {
            throw new IOException(e);
        }
    }

    /** include key columns */
    protected List<ColumnDef> getColumnMetadata(Cassandra.Client client)
            throws InvalidRequestException,
            UnavailableException,
            TimedOutException,
            SchemaDisagreementException,
            TException,
            CharacterCodingException,
            org.apache.cassandra.exceptions.InvalidRequestException,
            ConfigurationException,
            NotFoundException
    {
        List<ColumnDef> keyColumns = null;
        // get key columns
        try
        {
            keyColumns = getKeysMeta(client);
        }
        catch(Exception e)
        {
            logger.error("Error in retrieving key columns" , e);   
        }

        // get other columns
        List<ColumnDef> columns = getColumnMeta(client, false, !hasCompactValueAlias);

        // combine all columns in a list
        if (keyColumns != null && columns != null)
            keyColumns.addAll(columns);

        return keyColumns;
    }

    /** get keys meta data */
    protected List<ColumnDef> getKeysMeta(Cassandra.Client client)
            throws Exception
    {
        String query = "SELECT key_aliases, " +
                "       column_aliases, " +
                "       key_validator, " +
                "       comparator, " +
                "       keyspace_name, " +
                "       value_alias, " +
                "       default_validator " +
                "FROM system.schema_columnfamilies " +
                "WHERE keyspace_name = '%s'" +
                "  AND columnfamily_name = '%s' ";

        CqlResult result = client.execute_cql3_query(
                ByteBufferUtil.bytes(String.format(query, keyspace, column_family)),
                Compression.NONE,
                ConsistencyLevel.ONE);

        if (result == null || result.rows == null || result.rows.isEmpty())
            return null;

        Iterator<CqlRow> iteraRow = result.rows.iterator();
        List<ColumnDef> keys = new ArrayList<ColumnDef>();
        if (iteraRow.hasNext())
        {
            CqlRow cqlRow = iteraRow.next();
            String name = ByteBufferUtil.string(cqlRow.columns.get(4).value);
            logger.debug("Found ksDef name: {}", name);
            String keyString = ByteBufferUtil.string(ByteBuffer.wrap(cqlRow.columns.get(0).getValue()));

            logger.debug("partition keys: {}", keyString);
            List<String> keyNames = FBUtilities.fromJsonList(keyString);

            Iterator<String> iterator = keyNames.iterator();
            while (iterator.hasNext())
            {
                ColumnDef cDef = new ColumnDef();
                cDef.name = ByteBufferUtil.bytes(iterator.next());
                keys.add(cDef);
            }
            // classic thrift tables
            if (keys.size() == 0)
            {
                CFDefinition cfDefinition = getCfDefinition(keyspace, column_family, client);
                for (ColumnIdentifier column : cfDefinition.keys.keySet())
                {
                    String key = column.toString();
                    logger.debug("name: {} ", key);
                    ColumnDef cDef = new ColumnDef();
                    cDef.name = ByteBufferUtil.bytes(key);
                    keys.add(cDef);
                }
                for (ColumnIdentifier column : cfDefinition.columns.keySet())
                {
                    String key = column.toString();
                    logger.debug("name: {} ", key);
                    ColumnDef cDef = new ColumnDef();
                    cDef.name = ByteBufferUtil.bytes(key);
                    keys.add(cDef);
                }
            }

            keyString = ByteBufferUtil.string(ByteBuffer.wrap(cqlRow.columns.get(1).getValue()));

            logger.debug("cluster keys: {}", keyString);
            keyNames = FBUtilities.fromJsonList(keyString);

            iterator = keyNames.iterator();
            while (iterator.hasNext())
            {
                ColumnDef cDef = new ColumnDef();
                cDef.name = ByteBufferUtil.bytes(iterator.next());
                keys.add(cDef);
            }

            String validator = ByteBufferUtil.string(ByteBuffer.wrap(cqlRow.columns.get(2).getValue()));
            logger.debug("row key validator: {}", validator);
            AbstractType<?> keyValidator = parseType(validator);

            Iterator<ColumnDef> keyItera = keys.iterator();
            if (keyValidator instanceof CompositeType)
            {
                Iterator<AbstractType<?>> typeItera = ((CompositeType) keyValidator).types.iterator();
                while (typeItera.hasNext())
                    keyItera.next().validation_class = typeItera.next().toString();
            }
            else
                keyItera.next().validation_class = keyValidator.toString();

            validator = ByteBufferUtil.string(ByteBuffer.wrap(cqlRow.columns.get(3).getValue()));
            logger.debug("cluster key validator: {}", validator);

            if (keyItera.hasNext() && validator != null && !validator.isEmpty())
            {
                AbstractType<?> clusterKeyValidator = parseType(validator);

                if (clusterKeyValidator instanceof CompositeType)
                {
                    Iterator<AbstractType<?>> typeItera = ((CompositeType) clusterKeyValidator).types.iterator();
                    while (keyItera.hasNext())
                        keyItera.next().validation_class = typeItera.next().toString();
                }
                else
                    keyItera.next().validation_class = clusterKeyValidator.toString();
            }

            // compact value_alias column
            if (cqlRow.columns.get(5).value != null)
            {
                try
                {
                    String compactValidator = ByteBufferUtil.string(ByteBuffer.wrap(cqlRow.columns.get(6).getValue()));
                    logger.debug("default validator: {}", compactValidator);
                    AbstractType<?> defaultValidator = parseType(compactValidator);

                    ColumnDef cDef = new ColumnDef();
                    cDef.name = cqlRow.columns.get(5).value;
                    cDef.validation_class = defaultValidator.toString();
                    keys.add(cDef);
                    hasCompactValueAlias = true;
                }
                catch (Exception e)
                {
                    // no compact column at value_alias
                }
            }

        }
        return keys;
    }

    /** cql://[username:password@]<keyspace>/<columnfamily>[?[page_size=<size>]
     * [&columns=<col1,col2>][&output_query=<prepared_statement_query>][&where_clause=<clause>]
     * [&split_size=<size>][&partitioner=<partitioner>][&use_secondary=true|false]] */
    private void setLocationFromUri(String location) throws IOException
    {
        try
        {
            if (!location.startsWith("cql://"))
                throw new Exception("Bad scheme: " + location);

            String[] urlParts = location.split("\\?");
            if (urlParts.length > 1)
            {
                Map<String, String> urlQuery = getQueryMap(urlParts[1]);

                // each page row size
                if (urlQuery.containsKey("page_size"))
                    pageSize = Integer.parseInt(urlQuery.get("page_size"));

                // input query select columns
                if (urlQuery.containsKey("columns"))
                    columns = urlQuery.get("columns");

                // output prepared statement
                if (urlQuery.containsKey("output_query"))
                    outputQuery = urlQuery.get("output_query");

                // user defined where clause
                if (urlQuery.containsKey("where_clause"))
                    whereClause = urlQuery.get("where_clause");

                //split size
                if (urlQuery.containsKey("split_size"))
                    splitSize = Integer.parseInt(urlQuery.get("split_size"));
                if (urlQuery.containsKey("partitioner"))
                    partitionerClass = urlQuery.get("partitioner");
                if (urlQuery.containsKey("use_secondary"))
                    usePartitionFilter = Boolean.parseBoolean(urlQuery.get("use_secondary"));
                if (urlQuery.containsKey("init_address"))
                    initHostAddress = urlQuery.get("init_address");
                if (urlQuery.containsKey("rpc_port"))
                    rpcPort = urlQuery.get("rpc_port");
            }
            String[] parts = urlParts[0].split("/+");
            String[] credentialsAndKeyspace = parts[1].split("@");
            if (credentialsAndKeyspace.length > 1)
            {
                String[] credentials = credentialsAndKeyspace[0].split(":");
                username = credentials[0];
                password = credentials[1];
                keyspace = credentialsAndKeyspace[1];
            }
            else
            {
                keyspace = parts[1];
            }
            column_family = parts[2];
        }
        catch (Exception e)
        {
            throw new IOException("Expected 'cql://[username:password@]<keyspace>/<columnfamily>" +
                    "[?[page_size=<size>][&columns=<col1,col2>][&output_query=<prepared_statement>]" +
                    "[&where_clause=<clause>][&split_size=<size>][&partitioner=<partitioner>][&use_secondary=true|false]" +
                    "[&init_address=<host>][&rpc_port=<port>]]': " + e.getMessage());
        }
    }

    /** 
     * Return cql where clauses for the corresponding partition filter. Make sure the data format matches 
     * Only support the following Pig data types: int, long, float, double, boolean and chararray
     * */
    private String partitionFilterToWhereClauseString(Expression expression) throws IOException
    {
        Expression.BinaryExpression be = (Expression.BinaryExpression) expression;
        String name = be.getLhs().toString();
        String value = be.getRhs().toString();
        OpType op = expression.getOpType();
        String opString = op.toString();
        switch (op)
        {
            case OP_EQ:
                opString = " = ";
            case OP_GE:
            case OP_GT:
            case OP_LE:
            case OP_LT:
                return String.format("%s %s %s", name, opString, value);
            case OP_AND:
                return String.format("%s AND %s", partitionFilterToWhereClauseString(be.getLhs()), partitionFilterToWhereClauseString(be.getRhs()));
            default:
                throw new IOException("Unsupported expression type: " + opString);
        }
    }

    private Object cassandraToPigData(Object obj, AbstractType validator)
    {
        if (validator instanceof DecimalType || validator instanceof InetAddressType)
            return validator.getString(validator.decompose(obj));
        return obj;
    }
<<<<<<< HEAD
=======

    /**
     * Thrift API can't handle null, so use empty byte array
     */
    public ByteBuffer nullToBB()
    {
        return ByteBuffer.wrap(new byte[0]);
    }
>>>>>>> 026865f2
}
<|MERGE_RESOLUTION|>--- conflicted
+++ resolved
@@ -710,8 +710,6 @@
             return validator.getString(validator.decompose(obj));
         return obj;
     }
-<<<<<<< HEAD
-=======
 
     /**
      * Thrift API can't handle null, so use empty byte array
@@ -720,5 +718,4 @@
     {
         return ByteBuffer.wrap(new byte[0]);
     }
->>>>>>> 026865f2
 }
