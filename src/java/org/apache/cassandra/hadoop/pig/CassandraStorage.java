/*
 * Licensed to the Apache Software Foundation (ASF) under one
 * or more contributor license agreements.  See the NOTICE file
 * distributed with this work for additional information
 * regarding copyright ownership.  The ASF licenses this file
 * to you under the Apache License, Version 2.0 (the
 * "License"); you may not use this file except in compliance
 * with the License.  You may obtain a copy of the License at
 *
 *     http://www.apache.org/licenses/LICENSE-2.0
 *
 * Unless required by applicable law or agreed to in writing, software
 * distributed under the License is distributed on an "AS IS" BASIS,
 * WITHOUT WARRANTIES OR CONDITIONS OF ANY KIND, either express or implied.
 * See the License for the specific language governing permissions and
 * limitations under the License.
 */
package org.apache.cassandra.hadoop.pig;

import java.io.IOException;
import java.nio.ByteBuffer;
import java.nio.charset.CharacterCodingException;
import java.util.*;


import org.apache.cassandra.db.IColumn;
import org.apache.cassandra.db.marshal.*;
import org.apache.cassandra.hadoop.*;
import org.apache.cassandra.thrift.*;
import org.apache.cassandra.utils.ByteBufferUtil;
import org.apache.cassandra.utils.FBUtilities;
import org.apache.cassandra.utils.Hex;
import org.apache.hadoop.mapreduce.*;
import org.apache.pig.Expression;
import org.apache.pig.ResourceSchema;
import org.apache.pig.ResourceSchema.ResourceFieldSchema;
import org.apache.pig.backend.hadoop.executionengine.mapReduceLayer.PigSplit;
import org.apache.pig.data.*;
import org.apache.pig.impl.util.UDFContext;
import org.apache.thrift.TDeserializer;
import org.apache.thrift.TException;
import org.apache.thrift.TSerializer;
import org.slf4j.Logger;
import org.slf4j.LoggerFactory;

/**
 * A LoadStoreFunc for retrieving data from and storing data to Cassandra
 *
 * A row from a standard CF will be returned as nested tuples: (key, ((name1, val1), (name2, val2))).
 */
public class CassandraStorage extends AbstractCassandraStorage
{
    public final static String PIG_ALLOW_DELETES = "PIG_ALLOW_DELETES";
    public final static String PIG_WIDEROW_INPUT = "PIG_WIDEROW_INPUT";
    public final static String PIG_USE_SECONDARY = "PIG_USE_SECONDARY";
    public final static String PIG_INPUT_SPLIT_SIZE = "PIG_INPUT_SPLIT_SIZE";

    private final static String PARTITION_FILTER_SIGNATURE = "cassandra.partition.filter";

    private final static ByteBuffer BOUND = ByteBufferUtil.EMPTY_BYTE_BUFFER;
    private static final Logger logger = LoggerFactory.getLogger(CassandraStorage.class);

    private ByteBuffer slice_start = BOUND;
    private ByteBuffer slice_end = BOUND;
    private boolean slice_reverse = false;
    private boolean allow_deletes = false;

    private RecordReader<ByteBuffer, Map<ByteBuffer, IColumn>> reader;
    private RecordWriter<ByteBuffer, List<Mutation>> writer;

    private boolean widerows = false;
    private boolean usePartitionFilter = false;
<<<<<<< HEAD
    private int limit;
    
=======
    private int splitSize = 64 * 1024;
>>>>>>> 57eb87b5
    // wide row hacks
    private ByteBuffer lastKey;
    private Map<ByteBuffer,IColumn> lastRow;
    private boolean hasNext = true;

    public CassandraStorage()
    {
        this(1024);
    }

    /**@param limit number of columns to fetch in a slice */
    public CassandraStorage(int limit)
    {
        super();
        this.limit = limit;
        DEFAULT_INPUT_FORMAT = "org.apache.cassandra.hadoop.ColumnFamilyInputFormat";
        DEFAULT_OUTPUT_FORMAT = "org.apache.cassandra.hadoop.ColumnFamilyOutputFormat";
    }

    public int getLimit()
    {
        return limit;
    }

    public void prepareToRead(RecordReader reader, PigSplit split)
    {
        this.reader = reader;
    }

    /** read wide row*/
    public Tuple getNextWide() throws IOException
    {
        CfDef cfDef = getCfDef(loadSignature);
        ByteBuffer key = null;
        Tuple tuple = null; 
        DefaultDataBag bag = new DefaultDataBag();
        try
        {
            while(true)
            {
                hasNext = reader.nextKeyValue();
                if (!hasNext)
                {
                    if (tuple == null)
                        tuple = TupleFactory.getInstance().newTuple();

                    if (lastRow != null)
                    {
                        if (tuple.size() == 0) // lastRow is a new one
                        {
                            key = (ByteBuffer)reader.getCurrentKey();
                            tuple = keyToTuple(key, cfDef, parseType(cfDef.getKey_validation_class()));
                        }
                        for (Map.Entry<ByteBuffer, IColumn> entry : lastRow.entrySet())
                        {
                            bag.add(columnToTuple(entry.getValue(), cfDef, parseType(cfDef.getComparator_type())));
                        }
                        lastKey = null;
                        lastRow = null;
                        tuple.append(bag);
                        return tuple;
                    }
                    else
                    {
                        if (tuple.size() == 1) // rare case of just one wide row, key already set
                        {
                            tuple.append(bag);
                            return tuple;
                        }
                        else
                            return null;
                    }
                }
                if (key != null && !((ByteBuffer)reader.getCurrentKey()).equals(key)) // key changed
                {
                    // read too much, hold on to it for next time
                    lastKey = (ByteBuffer)reader.getCurrentKey();
                    lastRow = (SortedMap<ByteBuffer,IColumn>)reader.getCurrentValue();
                    // but return what we have so far
                    tuple.append(bag);
                    return tuple;
                }
                if (key == null) // only set the key on the first iteration
                {
                    key = (ByteBuffer)reader.getCurrentKey();
                    if (lastKey != null && !(key.equals(lastKey))) // last key only had one value
                    {
                        if (tuple == null)
                            tuple = keyToTuple(lastKey, cfDef, parseType(cfDef.getKey_validation_class()));
                        else
                            addKeyToTuple(tuple, lastKey, cfDef, parseType(cfDef.getKey_validation_class()));
                        for (Map.Entry<ByteBuffer, IColumn> entry : lastRow.entrySet())
                        {
                            bag.add(columnToTuple(entry.getValue(), cfDef, parseType(cfDef.getComparator_type())));
                        }
                        tuple.append(bag);
                        lastKey = key;
                        lastRow = (SortedMap<ByteBuffer,IColumn>)reader.getCurrentValue();
                        return tuple;
                    }
                    if (tuple == null)
                        tuple = keyToTuple(key, cfDef, parseType(cfDef.getKey_validation_class()));
                    else
                        addKeyToTuple(tuple, lastKey, cfDef, parseType(cfDef.getKey_validation_class()));
                }
                SortedMap<ByteBuffer,IColumn> row = (SortedMap<ByteBuffer,IColumn>)reader.getCurrentValue();
                if (lastRow != null) // prepend what was read last time
                {
                    for (Map.Entry<ByteBuffer, IColumn> entry : lastRow.entrySet())
                    {
                        bag.add(columnToTuple(entry.getValue(), cfDef, parseType(cfDef.getComparator_type())));
                    }
                    lastKey = null;
                    lastRow = null;
                }
                for (Map.Entry<ByteBuffer, IColumn> entry : row.entrySet())
                {
                    bag.add(columnToTuple(entry.getValue(), cfDef, parseType(cfDef.getComparator_type())));
                }
            }
        }
        catch (InterruptedException e)
        {
            throw new IOException(e.getMessage());
        }
    }

    @Override
    /** read next row */
    public Tuple getNext() throws IOException
    {
        if (widerows)
            return getNextWide();
        try
        {
            // load the next pair
            if (!reader.nextKeyValue())
                return null;

            CfDef cfDef = getCfDef(loadSignature);
            ByteBuffer key = reader.getCurrentKey();
            Map<ByteBuffer, IColumn> cf = reader.getCurrentValue();
            assert key != null && cf != null;

            // output tuple, will hold the key, each indexed column in a tuple, then a bag of the rest
            // NOTE: we're setting the tuple size here only for the key so we can use setTupleValue on it

            Tuple tuple = keyToTuple(key, cfDef, parseType(cfDef.getKey_validation_class()));
            DefaultDataBag bag = new DefaultDataBag();

            // we must add all the indexed columns first to match the schema
            Map<ByteBuffer, Boolean> added = new HashMap<ByteBuffer, Boolean>();
            // take care to iterate these in the same order as the schema does
            for (ColumnDef cdef : cfDef.column_metadata)
            {
                if (cf.containsKey(cdef.name))
                {
                    tuple.append(columnToTuple(cf.get(cdef.name), cfDef, parseType(cfDef.getComparator_type())));
                }
                else
                {   // otherwise, we need to add an empty tuple to take its place
                    tuple.append(TupleFactory.getInstance().newTuple());
                }
                added.put(cdef.name, true);
            }
            // now add all the other columns
            for (Map.Entry<ByteBuffer, IColumn> entry : cf.entrySet())
            {
                if (!added.containsKey(entry.getKey()))
                    bag.add(columnToTuple(entry.getValue(), cfDef, parseType(cfDef.getComparator_type())));
            }
            tuple.append(bag);
            // finally, special top-level indexes if needed
            if (usePartitionFilter)
            {
                for (ColumnDef cdef : getIndexes())
                {
                    Tuple throwaway = columnToTuple(cf.get(cdef.name), cfDef, parseType(cfDef.getComparator_type()));
                    tuple.append(throwaway.get(1));
                }
            }
            return tuple;
        }
        catch (InterruptedException e)
        {
            throw new IOException(e.getMessage());
        }
    }

    /** set hadoop cassandra connection settings */
    protected void setConnectionInformation() throws IOException
    {
<<<<<<< HEAD
        super.setConnectionInformation();
=======
        Tuple tuple = TupleFactory.getInstance().newTuple(1);
        addKeyToTuple(tuple, key, cfDef, comparator);
        return tuple;
    }

    private void addKeyToTuple(Tuple tuple, ByteBuffer key, CfDef cfDef, AbstractType comparator) throws IOException
    {
        if( comparator instanceof AbstractCompositeType )
        {
            setTupleValue(tuple, 0, composeComposite((AbstractCompositeType)comparator,key));
        }
        else
        {
            setTupleValue(tuple, 0, getDefaultMarshallers(cfDef).get(MarshallerType.KEY_VALIDATOR).compose(key));
        }

    }

    private Tuple columnToTuple(IColumn col, CfDef cfDef, AbstractType comparator) throws IOException
    {
        Tuple pair = TupleFactory.getInstance().newTuple(2);

        if( comparator instanceof AbstractCompositeType )
        {
            setTupleValue(pair, 0, composeComposite((AbstractCompositeType)comparator,col.name()));
        }
        else
        {
            setTupleValue(pair, 0, comparator.compose(col.name()));
        }
        if (col instanceof Column)
        {
            // standard
            Map<ByteBuffer,AbstractType> validators = getValidatorMap(cfDef);

            if (validators.get(col.name()) == null)
            {
                Map<MarshallerType, AbstractType> marshallers = getDefaultMarshallers(cfDef);
                setTupleValue(pair, 1, marshallers.get(MarshallerType.DEFAULT_VALIDATOR).compose(col.value()));
            }
            else
                setTupleValue(pair, 1, validators.get(col.name()).compose(col.value()));
            return pair;
        }
        else
        {
            // super
            ArrayList<Tuple> subcols = new ArrayList<Tuple>();
            for (IColumn subcol : col.getSubColumns())
                subcols.add(columnToTuple(subcol, cfDef, parseType(cfDef.getSubcomparator_type())));

            pair.set(1, new DefaultDataBag(subcols));
        }
        return pair;
    }

    private void setTupleValue(Tuple pair, int position, Object value) throws ExecException
    {
       if (value instanceof BigInteger)
           pair.set(position, ((BigInteger) value).intValue());
       else if (value instanceof ByteBuffer)
           pair.set(position, new DataByteArray(ByteBufferUtil.getArray((ByteBuffer) value)));
       else if (value instanceof UUID)
           pair.set(position, new DataByteArray(UUIDGen.decompose((java.util.UUID) value)));
       else if (value instanceof Date)
           pair.set(position, DateType.instance.decompose((Date) value).getLong());
       else
           pair.set(position, value);
    }

    private CfDef getCfDef(String signature)
    {
        UDFContext context = UDFContext.getUDFContext();
        Properties property = context.getUDFProperties(CassandraStorage.class);
        return cfdefFromString(property.getProperty(signature));
    }

    private List<IndexExpression> getIndexExpressions()
    {
        UDFContext context = UDFContext.getUDFContext();
        Properties property = context.getUDFProperties(CassandraStorage.class);
        if (property.getProperty(PARTITION_FILTER_SIGNATURE) != null)
            return indexExpressionsFromString(property.getProperty(PARTITION_FILTER_SIGNATURE));
        else
            return null;
    }

    private Map<MarshallerType, AbstractType> getDefaultMarshallers(CfDef cfDef) throws IOException
    {
        Map<MarshallerType, AbstractType> marshallers = new EnumMap<MarshallerType, AbstractType>(MarshallerType.class);
        AbstractType comparator;
        AbstractType subcomparator;
        AbstractType default_validator;
        AbstractType key_validator;

        comparator = parseType(cfDef.getComparator_type());
        subcomparator = parseType(cfDef.getSubcomparator_type());
        default_validator = parseType(cfDef.getDefault_validation_class());
        key_validator = parseType(cfDef.getKey_validation_class());

        marshallers.put(MarshallerType.COMPARATOR, comparator);
        marshallers.put(MarshallerType.DEFAULT_VALIDATOR, default_validator);
        marshallers.put(MarshallerType.KEY_VALIDATOR, key_validator);
        marshallers.put(MarshallerType.SUBCOMPARATOR, subcomparator);
        return marshallers;
    }

    private Map<ByteBuffer, AbstractType> getValidatorMap(CfDef cfDef) throws IOException
    {
        Map<ByteBuffer, AbstractType> validators = new HashMap<ByteBuffer, AbstractType>();
        for (ColumnDef cd : cfDef.getColumn_metadata())
        {
            if (cd.getValidation_class() != null && !cd.getValidation_class().isEmpty())
            {
                AbstractType validator = null;
                try
                {
                    validator = TypeParser.parse(cd.getValidation_class());
                    validators.put(cd.name, validator);
                }
                catch (ConfigurationException e)
                {
                    throw new IOException(e);
                }
                catch (SyntaxException e)
                {
                    throw new IOException(e);
                }
            }
        }
        return validators;
    }

    private AbstractType parseType(String type) throws IOException
    {
        try
        {
            // always treat counters like longs, specifically CCT.compose is not what we need
            if (type != null && type.equals("org.apache.cassandra.db.marshal.CounterColumnType"))
                    return LongType.instance;
            return TypeParser.parse(type);
        }
        catch (ConfigurationException e)
        {
            throw new IOException(e);
        }
        catch (SyntaxException e)
        {
            throw new IOException(e);
        }
    }

    @Override
    public InputFormat getInputFormat()
    {
        try
        {
            return FBUtilities.construct(inputFormatClass, "inputformat");
        }
        catch (ConfigurationException e)
        {
            throw new RuntimeException(e);
        }
    }

    @Override
    public void prepareToRead(RecordReader reader, PigSplit split)
    {
        this.reader = reader;
    }

    public static Map<String, String> getQueryMap(String query)
    {
        String[] params = query.split("&");
        Map<String, String> map = new HashMap<String, String>();
        for (String param : params)
        {
            String[] keyValue = param.split("=");
            map.put(keyValue[0], keyValue[1]);
        }
        return map;
    }

    private void setLocationFromUri(String location) throws IOException
    {
        try
        {
            if (!location.startsWith("cassandra://"))
                throw new Exception("Bad scheme.");
            String[] urlParts = location.split("\\?");
            if (urlParts.length > 1)
            {
                Map<String, String> urlQuery = getQueryMap(urlParts[1]);
                AbstractType comparator = BytesType.instance;
                if (urlQuery.containsKey("comparator"))
                    comparator = TypeParser.parse(urlQuery.get("comparator"));
                if (urlQuery.containsKey("slice_start"))
                    slice_start = comparator.fromString(urlQuery.get("slice_start"));
                if (urlQuery.containsKey("slice_end"))
                    slice_end = comparator.fromString(urlQuery.get("slice_end"));
                if (urlQuery.containsKey("reversed"))
                    slice_reverse = Boolean.parseBoolean(urlQuery.get("reversed"));
                if (urlQuery.containsKey("limit"))
                    limit = Integer.parseInt(urlQuery.get("limit"));
                if (urlQuery.containsKey("allow_deletes"))
                    allow_deletes = Boolean.parseBoolean(urlQuery.get("allow_deletes"));
                if (urlQuery.containsKey("widerows"))
                    widerows = Boolean.parseBoolean(urlQuery.get("widerows"));
                if (urlQuery.containsKey("use_secondary"))
                    usePartitionFilter = Boolean.parseBoolean(urlQuery.get("use_secondary"));
                if (urlQuery.containsKey("split_size"))
                    splitSize = Integer.parseInt(urlQuery.get("split_size"));
            }
            String[] parts = urlParts[0].split("/+");
            String[] credentialsAndKeyspace = parts[1].split("@");
            if (credentialsAndKeyspace.length > 1)
            {
                String[] credentials = credentialsAndKeyspace[0].split(":");
                username = credentials[0];
                password = credentials[1];
                keyspace = credentialsAndKeyspace[1];
            }
            else
            {
                keyspace = parts[1];
            }
            column_family = parts[2];
        }
        catch (Exception e)
        {
            throw new IOException("Expected 'cassandra://[username:password@]<keyspace>/<columnfamily>[?slice_start=<start>&slice_end=<end>[&reversed=true][&limit=1][&allow_deletes=true][widerows=true][use_secondary=true]]': " + e.getMessage());
        }
    }

    private void setConnectionInformation() throws IOException
    {
        if (System.getenv(PIG_RPC_PORT) != null)
        {
            ConfigHelper.setInputRpcPort(conf, System.getenv(PIG_RPC_PORT));
            ConfigHelper.setOutputRpcPort(conf, System.getenv(PIG_RPC_PORT));
        }

        if (System.getenv(PIG_INPUT_RPC_PORT) != null)
            ConfigHelper.setInputRpcPort(conf, System.getenv(PIG_INPUT_RPC_PORT));
        if (System.getenv(PIG_OUTPUT_RPC_PORT) != null)
            ConfigHelper.setOutputRpcPort(conf, System.getenv(PIG_OUTPUT_RPC_PORT));

        if (System.getenv(PIG_INITIAL_ADDRESS) != null)
        {
            ConfigHelper.setInputInitialAddress(conf, System.getenv(PIG_INITIAL_ADDRESS));
            ConfigHelper.setOutputInitialAddress(conf, System.getenv(PIG_INITIAL_ADDRESS));
        }
        if (System.getenv(PIG_INPUT_INITIAL_ADDRESS) != null)
            ConfigHelper.setInputInitialAddress(conf, System.getenv(PIG_INPUT_INITIAL_ADDRESS));
        if (System.getenv(PIG_OUTPUT_INITIAL_ADDRESS) != null)
            ConfigHelper.setOutputInitialAddress(conf, System.getenv(PIG_OUTPUT_INITIAL_ADDRESS));

        if (System.getenv(PIG_PARTITIONER) != null)
        {
            ConfigHelper.setInputPartitioner(conf, System.getenv(PIG_PARTITIONER));
            ConfigHelper.setOutputPartitioner(conf, System.getenv(PIG_PARTITIONER));
        }
        if(System.getenv(PIG_INPUT_PARTITIONER) != null)
            ConfigHelper.setInputPartitioner(conf, System.getenv(PIG_INPUT_PARTITIONER));
        if(System.getenv(PIG_OUTPUT_PARTITIONER) != null)
            ConfigHelper.setOutputPartitioner(conf, System.getenv(PIG_OUTPUT_PARTITIONER));
        if (System.getenv(PIG_INPUT_FORMAT) != null)
            inputFormatClass = getFullyQualifiedClassName(System.getenv(PIG_INPUT_FORMAT));
        else
            inputFormatClass = DEFAULT_INPUT_FORMAT;
        if (System.getenv(PIG_OUTPUT_FORMAT) != null)
            outputFormatClass = getFullyQualifiedClassName(System.getenv(PIG_OUTPUT_FORMAT));
        else
            outputFormatClass = DEFAULT_OUTPUT_FORMAT;
>>>>>>> 57eb87b5
        if (System.getenv(PIG_ALLOW_DELETES) != null)
            allow_deletes = Boolean.parseBoolean(System.getenv(PIG_ALLOW_DELETES));
    }

    /** set read configuration settings */
    public void setLocation(String location, Job job) throws IOException
    {
        conf = job.getConfiguration();
        
        // don't combine mappers to a single mapper per node
        conf.setBoolean("pig.noSplitCombination", true);
        setLocationFromUri(location);

        if (ConfigHelper.getInputSlicePredicate(conf) == null)
        {
            SliceRange range = new SliceRange(slice_start, slice_end, slice_reverse, limit);
            SlicePredicate predicate = new SlicePredicate().setSlice_range(range);
            ConfigHelper.setInputSlicePredicate(conf, predicate);
        }
        if (System.getenv(PIG_WIDEROW_INPUT) != null)
            widerows = Boolean.valueOf(System.getenv(PIG_WIDEROW_INPUT));
        if (System.getenv(PIG_USE_SECONDARY) != null)
            usePartitionFilter = Boolean.valueOf(System.getenv(PIG_USE_SECONDARY));
        if (System.getenv(PIG_INPUT_SPLIT_SIZE) != null)
        {
            try
            {
                ConfigHelper.setInputSplitSize(conf, Integer.valueOf(System.getenv(PIG_INPUT_SPLIT_SIZE)));
            }
<<<<<<< HEAD
            catch (NumberFormatException e)
            {
                throw new RuntimeException("PIG_INPUT_SPLIT_SIZE is not a number", e);
            }           
        } 
=======
            catch(NumberFormatException e)
            {
                throw new RuntimeException("PIG_INPUT_SPLIT_SIZE is not a number", e);
            }           
        }
>>>>>>> 57eb87b5

        if (usePartitionFilter && getIndexExpressions() != null)
            ConfigHelper.setInputRange(conf, getIndexExpressions());

        if (username != null && password != null)
            ConfigHelper.setInputKeyspaceUserNameAndPassword(conf, username, password);
        
        if (splitSize > 0)
            ConfigHelper.setInputSplitSize(conf, splitSize);

        if (splitSize > 0)
            ConfigHelper.setInputSplitSize(conf, splitSize);

        if (partitionerClass!= null)
            ConfigHelper.setInputPartitioner(conf, partitionerClass);

        ConfigHelper.setInputColumnFamily(conf, keyspace, column_family, widerows);
        setConnectionInformation();

        if (ConfigHelper.getInputRpcPort(conf) == 0)
            throw new IOException("PIG_INPUT_RPC_PORT or PIG_RPC_PORT environment variable not set");
        if (ConfigHelper.getInputInitialAddress(conf) == null)
            throw new IOException("PIG_INPUT_INITIAL_ADDRESS or PIG_INITIAL_ADDRESS environment variable not set");
        if (ConfigHelper.getInputPartitioner(conf) == null)
            throw new IOException("PIG_INPUT_PARTITIONER or PIG_PARTITIONER environment variable not set");
        if (loadSignature == null)
            loadSignature = location;
        initSchema(loadSignature);
    }

    /** set store configuration settings */
    public void setStoreLocation(String location, Job job) throws IOException
    {
        conf = job.getConfiguration();
        
        // don't combine mappers to a single mapper per node
        conf.setBoolean("pig.noSplitCombination", true);
        setLocationFromUri(location);

        if (username != null && password != null)
            ConfigHelper.setOutputKeyspaceUserNameAndPassword(conf, username, password);
        if (splitSize > 0)
            ConfigHelper.setInputSplitSize(conf, splitSize);
        if (partitionerClass!= null)
            ConfigHelper.setOutputPartitioner(conf, partitionerClass);

        ConfigHelper.setOutputColumnFamily(conf, keyspace, column_family);
        setConnectionInformation();

        if (ConfigHelper.getOutputRpcPort(conf) == 0)
            throw new IOException("PIG_OUTPUT_RPC_PORT or PIG_RPC_PORT environment variable not set");
        if (ConfigHelper.getOutputInitialAddress(conf) == null)
            throw new IOException("PIG_OUTPUT_INITIAL_ADDRESS or PIG_INITIAL_ADDRESS environment variable not set");
        if (ConfigHelper.getOutputPartitioner(conf) == null)
            throw new IOException("PIG_OUTPUT_PARTITIONER or PIG_PARTITIONER environment variable not set");

        // we have to do this again here for the check in writeColumnsFromTuple
        if (System.getenv(PIG_USE_SECONDARY) != null)
            usePartitionFilter = Boolean.valueOf(System.getenv(PIG_USE_SECONDARY));

        initSchema(storeSignature);
    }

    /** define the schema */
    public ResourceSchema getSchema(String location, Job job) throws IOException
    {
        setLocation(location, job);
        CfDef cfDef = getCfDef(loadSignature);

        if (cfDef.column_type.equals("Super"))
            return null;
        /*
        Our returned schema should look like this:
        (key, index1:(name, value), index2:(name, value), columns:{(name, value)})
        Which is to say, columns that have metadata will be returned as named tuples, but unknown columns will go into a bag.
        This way, wide rows can still be handled by the bag, but known columns can easily be referenced.
         */

        // top-level schema, no type
        ResourceSchema schema = new ResourceSchema();

        // get default marshallers and validators
        Map<MarshallerType, AbstractType> marshallers = getDefaultMarshallers(cfDef);
        Map<ByteBuffer,AbstractType> validators = getValidatorMap(cfDef);

        // add key
        ResourceFieldSchema keyFieldSchema = new ResourceFieldSchema();
        keyFieldSchema.setName("key");
        keyFieldSchema.setType(getPigType(marshallers.get(MarshallerType.KEY_VALIDATOR)));

        ResourceSchema bagSchema = new ResourceSchema();
        ResourceFieldSchema bagField = new ResourceFieldSchema();
        bagField.setType(DataType.BAG);
        bagField.setName("columns");
        // inside the bag, place one tuple with the default comparator/validator schema
        ResourceSchema bagTupleSchema = new ResourceSchema();
        ResourceFieldSchema bagTupleField = new ResourceFieldSchema();
        bagTupleField.setType(DataType.TUPLE);
        ResourceFieldSchema bagcolSchema = new ResourceFieldSchema();
        ResourceFieldSchema bagvalSchema = new ResourceFieldSchema();
        bagcolSchema.setName("name");
        bagvalSchema.setName("value");
        bagcolSchema.setType(getPigType(marshallers.get(MarshallerType.COMPARATOR)));
        bagvalSchema.setType(getPigType(marshallers.get(MarshallerType.DEFAULT_VALIDATOR)));
        bagTupleSchema.setFields(new ResourceFieldSchema[] { bagcolSchema, bagvalSchema });
        bagTupleField.setSchema(bagTupleSchema);
        bagSchema.setFields(new ResourceFieldSchema[] { bagTupleField });
        bagField.setSchema(bagSchema);

        // will contain all fields for this schema
        List<ResourceFieldSchema> allSchemaFields = new ArrayList<ResourceFieldSchema>();
        // add the key first, then the indexed columns, and finally the bag
        allSchemaFields.add(keyFieldSchema);

        // defined validators/indexes
        for (ColumnDef cdef : cfDef.column_metadata)
        {
            // make a new tuple for each col/val pair
            ResourceSchema innerTupleSchema = new ResourceSchema();
            ResourceFieldSchema innerTupleField = new ResourceFieldSchema();
            innerTupleField.setType(DataType.TUPLE);
            innerTupleField.setSchema(innerTupleSchema);
            innerTupleField.setName(new String(cdef.getName()));

            ResourceFieldSchema idxColSchema = new ResourceFieldSchema();
            idxColSchema.setName("name");
            idxColSchema.setType(getPigType(marshallers.get(MarshallerType.COMPARATOR)));

            ResourceFieldSchema valSchema = new ResourceFieldSchema();
            AbstractType validator = validators.get(cdef.name);
            if (validator == null)
                validator = marshallers.get(MarshallerType.DEFAULT_VALIDATOR);
            valSchema.setName("value");
            valSchema.setType(getPigType(validator));

            innerTupleSchema.setFields(new ResourceFieldSchema[] { idxColSchema, valSchema });
            allSchemaFields.add(innerTupleField);
        }
        // bag at the end for unknown columns
        allSchemaFields.add(bagField);

        // add top-level index elements if needed
        if (usePartitionFilter)
        {
            for (ColumnDef cdef : getIndexes())
            {
                ResourceFieldSchema idxSchema = new ResourceFieldSchema();
                idxSchema.setName("index_" + new String(cdef.getName()));
                AbstractType validator = validators.get(cdef.name);
                if (validator == null)
                    validator = marshallers.get(MarshallerType.DEFAULT_VALIDATOR);
                idxSchema.setType(getPigType(validator));
                allSchemaFields.add(idxSchema);
            }
        }
        // top level schema contains everything
        schema.setFields(allSchemaFields.toArray(new ResourceFieldSchema[allSchemaFields.size()]));
        return schema;
    }

    /** return partition keys */
    public String[] getPartitionKeys(String location, Job job)
    {
        if (!usePartitionFilter)
            return null;
        List<ColumnDef> indexes = getIndexes();
        String[] partitionKeys = new String[indexes.size()];
        for (int i = 0; i < indexes.size(); i++)
        {
            partitionKeys[i] = new String(indexes.get(i).getName());
        }
        return partitionKeys;
    }

    /** set partition filter */
    public void setPartitionFilter(Expression partitionFilter)
    {
        UDFContext context = UDFContext.getUDFContext();
        Properties property = context.getUDFProperties(AbstractCassandraStorage.class);
        property.setProperty(PARTITION_FILTER_SIGNATURE, indexExpressionsToString(filterToIndexExpressions(partitionFilter)));
    }

    /** prepare writer */
    public void prepareToWrite(RecordWriter writer)
    {
        this.writer = writer;
    }

    /** write next row */
    public void putNext(Tuple t) throws IOException
    {
        /*
        We support two cases for output:
        First, the original output:
            (key, (name, value), (name,value), {(name,value)}) (tuples or bag is optional)
        For supers, we only accept the original output.
        */

        if (t.size() < 1)
        {
            // simply nothing here, we can't even delete without a key
            logger.warn("Empty output skipped, filter empty tuples to suppress this warning");
            return;
        }
        ByteBuffer key = objToBB(t.get(0));
        if (t.getType(1) == DataType.TUPLE)
            writeColumnsFromTuple(key, t, 1);
        else if (t.getType(1) == DataType.BAG)
        {
            if (t.size() > 2)
                throw new IOException("No arguments allowed after bag");
            writeColumnsFromBag(key, (DefaultDataBag) t.get(1));
        }
        else
            throw new IOException("Second argument in output must be a tuple or bag");
    }

    /** write tuple data to cassandra */
    private void writeColumnsFromTuple(ByteBuffer key, Tuple t, int offset) throws IOException
    {
        ArrayList<Mutation> mutationList = new ArrayList<Mutation>();
        for (int i = offset; i < t.size(); i++)
        {
            if (t.getType(i) == DataType.BAG)
                writeColumnsFromBag(key, (DefaultDataBag) t.get(i));
            else if (t.getType(i) == DataType.TUPLE)
            {
                Tuple inner = (Tuple) t.get(i);
                if (inner.size() > 0) // may be empty, for an indexed column that wasn't present
                    mutationList.add(mutationFromTuple(inner));
            }
            else if (!usePartitionFilter)
            {
                throw new IOException("Output type was not a bag or a tuple");
            }
        }
        if (mutationList.size() > 0)
            writeMutations(key, mutationList);
    }

    /** compose Cassandra mutation from tuple */
    private Mutation mutationFromTuple(Tuple t) throws IOException
    {
        Mutation mutation = new Mutation();
        if (t.get(1) == null)
        {
            if (allow_deletes)
            {
                mutation.deletion = new Deletion();
                mutation.deletion.predicate = new org.apache.cassandra.thrift.SlicePredicate();
                mutation.deletion.predicate.column_names = Arrays.asList(objToBB(t.get(0)));
                mutation.deletion.setTimestamp(FBUtilities.timestampMicros());
            }
            else
                throw new IOException("null found but deletes are disabled, set " + PIG_ALLOW_DELETES +
                    "=true in environment or allow_deletes=true in URL to enable");
        }
        else
        {
            org.apache.cassandra.thrift.Column column = new org.apache.cassandra.thrift.Column();
            column.setName(objToBB(t.get(0)));
            column.setValue(objToBB(t.get(1)));
            column.setTimestamp(FBUtilities.timestampMicros());
            mutation.column_or_supercolumn = new ColumnOrSuperColumn();
            mutation.column_or_supercolumn.column = column;
        }
        return mutation;
    }

    /** write bag data to Cassandra */
    private void writeColumnsFromBag(ByteBuffer key, DefaultDataBag bag) throws IOException
    {
        List<Mutation> mutationList = new ArrayList<Mutation>();
        for (Tuple pair : bag)
        {
            Mutation mutation = new Mutation();
            if (DataType.findType(pair.get(1)) == DataType.BAG) // supercolumn
            {
                SuperColumn sc = new SuperColumn();
                sc.setName(objToBB(pair.get(0)));
                List<org.apache.cassandra.thrift.Column> columns = new ArrayList<org.apache.cassandra.thrift.Column>();
                for (Tuple subcol : (DefaultDataBag) pair.get(1))
                {
                    org.apache.cassandra.thrift.Column column = new org.apache.cassandra.thrift.Column();
                    column.setName(objToBB(subcol.get(0)));
                    column.setValue(objToBB(subcol.get(1)));
                    column.setTimestamp(FBUtilities.timestampMicros());
                    columns.add(column);
                }
                if (columns.isEmpty())
                {
                    if (allow_deletes)
                    {
                        mutation.deletion = new Deletion();
                        mutation.deletion.super_column = objToBB(pair.get(0));
                        mutation.deletion.setTimestamp(FBUtilities.timestampMicros());
                    }
                    else
                        throw new IOException("SuperColumn deletion attempted with empty bag, but deletes are disabled, set " +
                            PIG_ALLOW_DELETES + "=true in environment or allow_deletes=true in URL to enable");
                }
                else
                {
                    sc.columns = columns;
                    mutation.column_or_supercolumn = new ColumnOrSuperColumn();
                    mutation.column_or_supercolumn.super_column = sc;
                }
            }
            else
                mutation = mutationFromTuple(pair);
            mutationList.add(mutation);
            // for wide rows, we need to limit the amount of mutations we write at once
            if (mutationList.size() >= 10) // arbitrary, CFOF will re-batch this up, and BOF won't care
            {
                writeMutations(key, mutationList);
                mutationList.clear();
            }
        }
        // write the last batch
        if (mutationList.size() > 0)
            writeMutations(key, mutationList);
    }

    /** write mutation to Cassandra */
    private void writeMutations(ByteBuffer key, List<Mutation> mutations) throws IOException
    {
        try
        {
            writer.write(key, mutations);
        }
        catch (InterruptedException e)
        {
            throw new IOException(e);
        }
    }

    /** get a list of Cassandra IndexExpression from Pig expression */
    private List<IndexExpression> filterToIndexExpressions(Expression expression)
    {
        List<IndexExpression> indexExpressions = new ArrayList<IndexExpression>();
        Expression.BinaryExpression be = (Expression.BinaryExpression)expression;
        ByteBuffer name = ByteBuffer.wrap(be.getLhs().toString().getBytes());
        ByteBuffer value = ByteBuffer.wrap(be.getRhs().toString().getBytes());
        switch (expression.getOpType())
        {
            case OP_EQ:
                indexExpressions.add(new IndexExpression(name, IndexOperator.EQ, value));
                break;
            case OP_GE:
                indexExpressions.add(new IndexExpression(name, IndexOperator.GTE, value));
                break;
            case OP_GT:
                indexExpressions.add(new IndexExpression(name, IndexOperator.GT, value));
                break;
            case OP_LE:
                indexExpressions.add(new IndexExpression(name, IndexOperator.LTE, value));
                break;
            case OP_LT:
                indexExpressions.add(new IndexExpression(name, IndexOperator.LT, value));
                break;
            case OP_AND:
                indexExpressions.addAll(filterToIndexExpressions(be.getLhs()));
                indexExpressions.addAll(filterToIndexExpressions(be.getRhs()));
                break;
            default:
                throw new RuntimeException("Unsupported expression type: " + expression.getOpType().name());
        }
        return indexExpressions;
    }

    /** get a list of columns with defined index*/
    private List<ColumnDef> getIndexes()
    {
        CfDef cfdef = getCfDef(loadSignature);
        List<ColumnDef> indexes = new ArrayList<ColumnDef>();
        for (ColumnDef cdef : cfdef.column_metadata)
        {
            if (cdef.index_type != null)
                indexes.add(cdef);
        }
        return indexes;
    }

    /** convert a list of index expression to string */
    private static String indexExpressionsToString(List<IndexExpression> indexExpressions)
    {
        assert indexExpressions != null;
        // oh, you thought cfdefToString was awful?
        IndexClause indexClause = new IndexClause();
        indexClause.setExpressions(indexExpressions);
        indexClause.setStart_key("".getBytes());
        TSerializer serializer = new TSerializer(new TBinaryProtocol.Factory());
        try
        {
            return Hex.bytesToHex(serializer.serialize(indexClause));
        }
        catch (TException e)
        {
            throw new RuntimeException(e);
        }
    }

    /** convert string to a list of index expression */
    private static List<IndexExpression> indexExpressionsFromString(String ie)
    {
        assert ie != null;
        TDeserializer deserializer = new TDeserializer(new TBinaryProtocol.Factory());
        IndexClause indexClause = new IndexClause();
        try
        {
            deserializer.deserialize(indexClause, Hex.hexToBytes(ie));
        }
        catch (TException e)
        {
            throw new RuntimeException(e);
        }
        return indexClause.getExpressions();
    }

    /** get a list of index expression */
    private List<IndexExpression> getIndexExpressions()
    {
        UDFContext context = UDFContext.getUDFContext();
        Properties property = context.getUDFProperties(AbstractCassandraStorage.class);
        if (property.getProperty(PARTITION_FILTER_SIGNATURE) != null)
            return indexExpressionsFromString(property.getProperty(PARTITION_FILTER_SIGNATURE));
        else
            return null;
    }

    /** get a list of column for the column family */
    protected List<ColumnDef> getColumnMetadata(Cassandra.Client client, boolean cql3Table) 
            throws InvalidRequestException, 
            UnavailableException, 
            TimedOutException, 
            SchemaDisagreementException, 
            TException,
            CharacterCodingException
    {
        if (cql3Table)
            return new ArrayList<ColumnDef>();
        
        return getColumnMeta(client);
    }

    /** convert key to a tuple */
    private Tuple keyToTuple(ByteBuffer key, CfDef cfDef, AbstractType comparator) throws IOException
    {
        Tuple tuple = TupleFactory.getInstance().newTuple(1);
        addKeyToTuple(tuple, key, cfDef, comparator);
        return tuple;
    }

    /** add key to a tuple */
    private void addKeyToTuple(Tuple tuple, ByteBuffer key, CfDef cfDef, AbstractType comparator) throws IOException
    {
        if( comparator instanceof AbstractCompositeType )
        {
            setTupleValue(tuple, 0, composeComposite((AbstractCompositeType)comparator,key));
        }
        else
        {
            setTupleValue(tuple, 0, getDefaultMarshallers(cfDef).get(MarshallerType.KEY_VALIDATOR).compose(key));
        }

    }

    /** cassandra://[username:password@]<keyspace>/<columnfamily>[?slice_start=<start>&slice_end=<end>
     * [&reversed=true][&limit=1][&allow_deletes=true][&widerows=true]
     * [&use_secondary=true][&comparator=<comparator>][&partitioner=<partitioner>]]*/
    private void setLocationFromUri(String location) throws IOException
    {
        try
        {
            if (!location.startsWith("cassandra://"))
                throw new Exception("Bad scheme." + location);
            
            String[] urlParts = location.split("\\?");
            if (urlParts.length > 1)
            {
                Map<String, String> urlQuery = getQueryMap(urlParts[1]);
                AbstractType comparator = BytesType.instance;
                if (urlQuery.containsKey("comparator"))
                    comparator = TypeParser.parse(urlQuery.get("comparator"));
                if (urlQuery.containsKey("slice_start"))
                    slice_start = comparator.fromString(urlQuery.get("slice_start"));
                if (urlQuery.containsKey("slice_end"))
                    slice_end = comparator.fromString(urlQuery.get("slice_end"));
                if (urlQuery.containsKey("reversed"))
                    slice_reverse = Boolean.parseBoolean(urlQuery.get("reversed"));
                if (urlQuery.containsKey("limit"))
                    limit = Integer.parseInt(urlQuery.get("limit"));
                if (urlQuery.containsKey("allow_deletes"))
                    allow_deletes = Boolean.parseBoolean(urlQuery.get("allow_deletes"));
                if (urlQuery.containsKey("widerows"))
                    widerows = Boolean.parseBoolean(urlQuery.get("widerows"));
                if (urlQuery.containsKey("use_secondary"))
                    usePartitionFilter = Boolean.parseBoolean(urlQuery.get("use_secondary"));
                if (urlQuery.containsKey("split_size"))
                    splitSize = Integer.parseInt(urlQuery.get("split_size"));
                if (urlQuery.containsKey("partitioner"))
                    partitionerClass = urlQuery.get("partitioner");
            }
            String[] parts = urlParts[0].split("/+");
            String[] credentialsAndKeyspace = parts[1].split("@");
            if (credentialsAndKeyspace.length > 1)
            {
                String[] credentials = credentialsAndKeyspace[0].split(":");
                username = credentials[0];
                password = credentials[1];
                keyspace = credentialsAndKeyspace[1];
            }
            else
            {
                keyspace = parts[1];
            }
            column_family = parts[2];
        }
        catch (Exception e)
        {
            throw new IOException("Expected 'cassandra://[username:password@]<keyspace>/<columnfamily>" +
            		                        "[?slice_start=<start>&slice_end=<end>[&reversed=true][&limit=1]" +
            		                        "[&allow_deletes=true][&widerows=true][&use_secondary=true]" +
            		                        "[&comparator=<comparator>][&split_size=<size>][&partitioner=<partitioner>]]': " + e.getMessage());
        }
    }

}
<|MERGE_RESOLUTION|>--- conflicted
+++ resolved
@@ -70,12 +70,9 @@
 
     private boolean widerows = false;
     private boolean usePartitionFilter = false;
-<<<<<<< HEAD
+
     private int limit;
-    
-=======
-    private int splitSize = 64 * 1024;
->>>>>>> 57eb87b5
+
     // wide row hacks
     private ByteBuffer lastKey;
     private Map<ByteBuffer,IColumn> lastRow;
@@ -268,9 +265,7 @@
     /** set hadoop cassandra connection settings */
     protected void setConnectionInformation() throws IOException
     {
-<<<<<<< HEAD
         super.setConnectionInformation();
-=======
         Tuple tuple = TupleFactory.getInstance().newTuple(1);
         addKeyToTuple(tuple, key, cfDef, comparator);
         return tuple;
@@ -545,7 +540,7 @@
             outputFormatClass = getFullyQualifiedClassName(System.getenv(PIG_OUTPUT_FORMAT));
         else
             outputFormatClass = DEFAULT_OUTPUT_FORMAT;
->>>>>>> 57eb87b5
+
         if (System.getenv(PIG_ALLOW_DELETES) != null)
             allow_deletes = Boolean.parseBoolean(System.getenv(PIG_ALLOW_DELETES));
     }
@@ -575,19 +570,11 @@
             {
                 ConfigHelper.setInputSplitSize(conf, Integer.valueOf(System.getenv(PIG_INPUT_SPLIT_SIZE)));
             }
-<<<<<<< HEAD
-            catch (NumberFormatException e)
+            catch(NumberFormatException e)
             {
                 throw new RuntimeException("PIG_INPUT_SPLIT_SIZE is not a number", e);
             }           
-        } 
-=======
-            catch(NumberFormatException e)
-            {
-                throw new RuntimeException("PIG_INPUT_SPLIT_SIZE is not a number", e);
-            }           
-        }
->>>>>>> 57eb87b5
+        }
 
         if (usePartitionFilter && getIndexExpressions() != null)
             ConfigHelper.setInputRange(conf, getIndexExpressions());
