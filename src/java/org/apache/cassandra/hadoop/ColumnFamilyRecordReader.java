--- conflicted
+++ resolved
@@ -153,27 +153,9 @@
 
             // create connection using thrift
             String location = getLocation();
-<<<<<<< HEAD
 
             int port = ConfigHelper.getInputRpcPort(conf);
             client = ColumnFamilyInputFormat.createAuthenticatedClient(location, port, conf);
-=======
-            socket = new TSocket(location, ConfigHelper.getInputRpcPort(conf));
-            TTransport transport = ConfigHelper.getInputTransportFactory(conf).openTransport(socket, conf);
-            TBinaryProtocol binaryProtocol = new TBinaryProtocol(transport, true, true);
-            client = new Cassandra.Client(binaryProtocol);
-
-            // log in
-            client.set_keyspace(keyspace);
-            if (ConfigHelper.getInputKeyspaceUserName(conf) != null)
-            {
-                Map<String, String> creds = new HashMap<String, String>();
-                creds.put(IAuthenticator.USERNAME_KEY, ConfigHelper.getInputKeyspaceUserName(conf));
-                creds.put(IAuthenticator.PASSWORD_KEY, ConfigHelper.getInputKeyspacePassword(conf));
-                AuthenticationRequest authRequest = new AuthenticationRequest(creds);
-                client.login(authRequest);
-            }
->>>>>>> 2dd73d17
         }
         catch (Exception e)
         {
