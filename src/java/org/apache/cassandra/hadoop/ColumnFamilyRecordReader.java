--- conflicted
+++ resolved
@@ -1,4 +1,3 @@
-package org.apache.cassandra.hadoop;
 /*
  *
  * Licensed to the Apache Software Foundation (ASF) under one
@@ -19,7 +18,7 @@
  * under the License.
  *
  */
-
+package org.apache.cassandra.hadoop;
 
 import java.io.IOException;
 import java.net.InetAddress;
@@ -142,10 +141,6 @@
         batchSize = ConfigHelper.getRangeBatchSize(conf);
         cfName = ConfigHelper.getInputColumnFamily(conf);
         consistencyLevel = ConsistencyLevel.valueOf(ConfigHelper.getReadConsistencyLevel(conf));
-<<<<<<< HEAD
-=======
-
->>>>>>> 4885bfcc
         keyspace = ConfigHelper.getInputKeyspace(conf);
 
         try
