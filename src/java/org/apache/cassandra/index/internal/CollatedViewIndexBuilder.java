/*
 * Licensed to the Apache Software Foundation (ASF) under one
 * or more contributor license agreements.  See the NOTICE file
 * distributed with this work for additional information
 * regarding copyright ownership.  The ASF licenses this file
 * to you under the Apache License, Version 2.0 (the
 * "License"); you may not use this file except in compliance
 * with the License.  You may obtain a copy of the License at
 *
 *     http://www.apache.org/licenses/LICENSE-2.0
 *
 * Unless required by applicable law or agreed to in writing, software
 * distributed under the License is distributed on an "AS IS" BASIS,
 * WITHOUT WARRANTIES OR CONDITIONS OF ANY KIND, either express or implied.
 * See the License for the specific language governing permissions and
 * limitations under the License.
 */
package org.apache.cassandra.index.internal;

import java.util.Collection;
import java.util.Set;

import org.apache.cassandra.db.ColumnFamilyStore;
import org.apache.cassandra.db.DecoratedKey;
import org.apache.cassandra.db.RegularAndStaticColumns;
import org.apache.cassandra.db.compaction.CompactionInfo;
import org.apache.cassandra.db.compaction.CompactionInterruptedException;
import org.apache.cassandra.db.compaction.OperationType;
import org.apache.cassandra.index.Index;
import org.apache.cassandra.index.SecondaryIndexBuilder;
import org.apache.cassandra.io.sstable.ReducingKeyIterator;
import org.apache.cassandra.io.sstable.format.SSTableReader;
import org.apache.cassandra.schema.ColumnMetadata;
import org.apache.cassandra.utils.TimeUUID;

import static org.apache.cassandra.utils.TimeUUID.Generator.nextTimeUUID;

/**
 * Manages building an entire index from column family data. Runs on to compaction manager.
 */
public class CollatedViewIndexBuilder extends SecondaryIndexBuilder implements AutoCloseable
{
    private final ColumnFamilyStore cfs;
    private final Set<Index> indexers;
    private final ReducingKeyIterator iter;
    private final TimeUUID compactionId;
    private final Collection<SSTableReader> sstables;

    public CollatedViewIndexBuilder(ColumnFamilyStore cfs, Set<Index> indexers, ReducingKeyIterator iter, Collection<SSTableReader> sstables)
    {
        this.cfs = cfs;
        this.indexers = indexers;
        this.iter = iter;
        this.compactionId = nextTimeUUID();
        this.sstables = sstables;
    }

    public CompactionInfo getCompactionInfo()
    {
        return new CompactionInfo(cfs.metadata(),
                                  OperationType.INDEX_BUILD,
                                  iter.getBytesRead(),
                                  iter.getTotalBytes(),
                                  compactionId,
                                  sstables);
    }

    public void build()
    {

            int pageSize = cfs.indexManager.calculateIndexingPageSize();
            RegularAndStaticColumns targetPartitionColumns = extractIndexedColumns();
            
            while (iter.hasNext())
            {
                if (isStopRequested())
                    throw new CompactionInterruptedException(getCompactionInfo());
                DecoratedKey key = iter.next();
<<<<<<< HEAD
                cfs.indexManager.indexPartition(key, indexers, pageSize, targetPartitionColumns);
            }
        }
        finally
        {
            iter.close();
        }
    }

    private RegularAndStaticColumns extractIndexedColumns()
    {
        RegularAndStaticColumns.Builder builder = RegularAndStaticColumns.builder();
        
        for (Index index : indexers)
        {
            boolean isPartitionIndex = true;
            
            for (ColumnMetadata column : cfs.metadata().regularAndStaticColumns())
            {
                if (index.dependsOn(column))
                {
                    builder.add(column);
                    isPartitionIndex = false;
                }
            }

            // if any index declares no dependency on any column, it is a full partition index
            // so we can use the base partition columns as the input source
            if (isPartitionIndex)
                return cfs.metadata().regularAndStaticColumns();
        }
        
        return builder.build();
=======
                cfs.indexManager.indexPartition(key, indexers, pageSize);
        }
    }

    @Override
    public void close()
    {
        iter.close();
>>>>>>> 016d91a7
    }
}<|MERGE_RESOLUTION|>--- conflicted
+++ resolved
@@ -31,6 +31,7 @@
 import org.apache.cassandra.io.sstable.ReducingKeyIterator;
 import org.apache.cassandra.io.sstable.format.SSTableReader;
 import org.apache.cassandra.schema.ColumnMetadata;
+import org.apache.cassandra.utils.Closeable;
 import org.apache.cassandra.utils.TimeUUID;
 
 import static org.apache.cassandra.utils.TimeUUID.Generator.nextTimeUUID;
@@ -38,7 +39,7 @@
 /**
  * Manages building an entire index from column family data. Runs on to compaction manager.
  */
-public class CollatedViewIndexBuilder extends SecondaryIndexBuilder implements AutoCloseable
+public class CollatedViewIndexBuilder extends SecondaryIndexBuilder implements Closeable
 {
     private final ColumnFamilyStore cfs;
     private final Set<Index> indexers;
@@ -67,23 +68,22 @@
 
     public void build()
     {
+        int pageSize = cfs.indexManager.calculateIndexingPageSize();
+        RegularAndStaticColumns targetPartitionColumns = extractIndexedColumns();
 
-            int pageSize = cfs.indexManager.calculateIndexingPageSize();
-            RegularAndStaticColumns targetPartitionColumns = extractIndexedColumns();
-            
-            while (iter.hasNext())
-            {
-                if (isStopRequested())
-                    throw new CompactionInterruptedException(getCompactionInfo());
-                DecoratedKey key = iter.next();
-<<<<<<< HEAD
-                cfs.indexManager.indexPartition(key, indexers, pageSize, targetPartitionColumns);
-            }
+        while (iter.hasNext())
+        {
+            if (isStopRequested())
+                throw new CompactionInterruptedException(getCompactionInfo());
+            DecoratedKey key = iter.next();
+            cfs.indexManager.indexPartition(key, indexers, pageSize, targetPartitionColumns);
         }
-        finally
-        {
-            iter.close();
-        }
+    }
+
+    @Override
+    public void close()
+    {
+        iter.close();
     }
 
     private RegularAndStaticColumns extractIndexedColumns()
@@ -110,15 +110,5 @@
         }
         
         return builder.build();
-=======
-                cfs.indexManager.indexPartition(key, indexers, pageSize);
-        }
-    }
-
-    @Override
-    public void close()
-    {
-        iter.close();
->>>>>>> 016d91a7
     }
 }