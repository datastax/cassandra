--- conflicted
+++ resolved
@@ -556,11 +556,7 @@
     /**
      * When building an index against existing data in sstables, add the given partition to the index
      */
-<<<<<<< HEAD
-    public void indexPartition(UnfilteredRowIterator partition, TPCOpOrder.Group opGroup, Set<Index> indexes, int nowInSec)
-=======
     public void indexPartition(DecoratedKey key, Set<Index> indexes, int pageSize)
->>>>>>> 75a88c59
     {
         if (logger.isTraceEnabled())
             logger.trace("Indexing partition {}", baseCfs.metadata.getKeyValidator().getString(key.getKey()));
