--- conflicted
+++ resolved
@@ -197,16 +197,10 @@
     public List<CloseableIterator<? extends PrimaryKeyWithSortKey>> orderBy(Orderer orderer,
                                                                             AbstractBounds<PartitionPosition> keyRange,
                                                                             QueryContext context,
-<<<<<<< HEAD
-                                                                            int limit) throws IOException
-    {
-        return searchableIndex.orderBy(orderer, keyRange, context, limit);
-=======
                                                                             int limit,
                                                                             long totalRows) throws IOException
     {
         return searchableIndex.orderBy(orderer, keyRange, context, limit, totalRows);
->>>>>>> 0353b513
     }
 
     public void populateSegmentView(SimpleDataSet dataSet)
@@ -294,15 +288,9 @@
         return Objects.hashCode(sstableContext, indexContext);
     }
 
-<<<<<<< HEAD
-    public List<CloseableIterator<? extends PrimaryKeyWithSortKey>> orderResultsBy(QueryContext context, List<PrimaryKey> keys, Orderer orderer, int limit) throws IOException
-    {
-        return searchableIndex.orderResultsBy(context, keys, orderer, limit);
-=======
     public List<CloseableIterator<? extends PrimaryKeyWithSortKey>> orderResultsBy(QueryContext context, List<PrimaryKey> keys, Orderer orderer, int limit, long totalRows) throws IOException
     {
         return searchableIndex.orderResultsBy(context, keys, orderer, limit, totalRows);
->>>>>>> 0353b513
     }
 
     public String toString()
