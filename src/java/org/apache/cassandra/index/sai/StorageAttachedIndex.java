--- conflicted
+++ resolved
@@ -53,10 +53,7 @@
 import org.apache.cassandra.cql3.CQL3Type;
 import org.apache.cassandra.cql3.Operator;
 import org.apache.cassandra.cql3.QueryOptions;
-<<<<<<< HEAD
 import org.apache.cassandra.cql3.ResultSet;
-=======
->>>>>>> 4f75b7bf
 import org.apache.cassandra.cql3.restrictions.Restriction;
 import org.apache.cassandra.cql3.restrictions.SingleColumnRestriction;
 import org.apache.cassandra.cql3.statements.schema.IndexTarget;
@@ -169,12 +166,7 @@
                                                                      IndexWriterConfig.MAXIMUM_NODE_CONNECTIONS,
                                                                      IndexWriterConfig.CONSTRUCTION_BEAM_WIDTH,
                                                                      IndexWriterConfig.SIMILARITY_FUNCTION,
-<<<<<<< HEAD
-                                                                     LuceneAnalyzer.INDEX_ANALYZER,
-                                                                     LuceneAnalyzer.QUERY_ANALYZER);
-=======
                                                                      LuceneAnalyzer.INDEX_ANALYZER);
->>>>>>> 4f75b7bf
 
     public static final Set<CQL3Type> SUPPORTED_TYPES = ImmutableSet.of(CQL3Type.Native.ASCII, CQL3Type.Native.BIGINT, CQL3Type.Native.DATE,
                                                                         CQL3Type.Native.DOUBLE, CQL3Type.Native.FLOAT, CQL3Type.Native.INT,
@@ -551,19 +543,12 @@
     }
 
     @Override
-<<<<<<< HEAD
     public void postQuerySort(ResultSet cqlRows, Restriction restriction, int columnIndex, QueryOptions options) {
-=======
-    public Comparator<List<ByteBuffer>> getPostQueryOrdering(Restriction restriction, int columnIndex, QueryOptions options)
-    {
-        // For now, only support ANN
->>>>>>> 4f75b7bf
         assert restriction instanceof SingleColumnRestriction.AnnRestriction;
 
         Preconditions.checkState(indexContext.isVector());
 
         SingleColumnRestriction.AnnRestriction annRestriction = (SingleColumnRestriction.AnnRestriction) restriction;
-<<<<<<< HEAD
         VectorSimilarityFunction similarityFunction = indexContext.getIndexWriterConfig().getSimilarityFunction();
 
         float[] targetVector = TypeUtil.decomposeVector(indexContext, annRestriction.value(options).duplicate());
@@ -588,20 +573,6 @@
                                                                   .collect(Collectors.toList());
 
         cqlRows.rows = sortedRows;
-=======
-        VectorSimilarityFunction function = indexContext.getIndexWriterConfig().getSimilarityFunction();
-
-        float[] target = TypeUtil.decomposeVector(indexContext, annRestriction.value(options).duplicate());
-
-        return (leftBuf, rightBuf) -> {
-            float[] left = TypeUtil.decomposeVector(indexContext, leftBuf.get(columnIndex).duplicate());
-            double scoreLeft = function.compare(left, target);
-
-            float[] right = TypeUtil.decomposeVector(indexContext, rightBuf.get(columnIndex).duplicate());
-            double scoreRight = function.compare(right, target);
-            return Double.compare(scoreRight, scoreLeft); // descending order
-        };
->>>>>>> 4f75b7bf
     }
 
     @Override
