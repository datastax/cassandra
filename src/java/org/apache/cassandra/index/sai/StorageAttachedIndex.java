--- conflicted
+++ resolved
@@ -56,11 +56,8 @@
 import org.apache.cassandra.cql3.QueryOptions;
 import org.apache.cassandra.cql3.restrictions.Restriction;
 import org.apache.cassandra.cql3.restrictions.SingleColumnRestriction;
-<<<<<<< HEAD
 import org.apache.cassandra.cql3.selection.Selection;
 import org.apache.cassandra.cql3.statements.SelectStatement;
-=======
->>>>>>> 4f75b7bf
 import org.apache.cassandra.cql3.statements.schema.IndexTarget;
 import org.apache.cassandra.db.CassandraWriteContext;
 import org.apache.cassandra.db.ColumnFamilyStore;
@@ -172,12 +169,7 @@
                                                                      IndexWriterConfig.MAXIMUM_NODE_CONNECTIONS,
                                                                      IndexWriterConfig.CONSTRUCTION_BEAM_WIDTH,
                                                                      IndexWriterConfig.SIMILARITY_FUNCTION,
-<<<<<<< HEAD
-                                                                     LuceneAnalyzer.INDEX_ANALYZER,
-                                                                     LuceneAnalyzer.QUERY_ANALYZER);
-=======
                                                                      LuceneAnalyzer.INDEX_ANALYZER);
->>>>>>> 4f75b7bf
 
     public static final Set<CQL3Type> SUPPORTED_TYPES = ImmutableSet.of(CQL3Type.Native.ASCII, CQL3Type.Native.BIGINT, CQL3Type.Native.DATE,
                                                                         CQL3Type.Native.DOUBLE, CQL3Type.Native.FLOAT, CQL3Type.Native.INT,
@@ -554,7 +546,6 @@
     }
 
     @Override
-<<<<<<< HEAD
     public Comparator<List<ByteBuffer>> getPostQueryOrdering(Restriction restriction, Selection selection, QueryOptions options)
     {
         // For now, only support ANN
@@ -567,22 +558,11 @@
             int columnIndex = selection.getOrderingIndex(scoreColumn);
             return new SelectStatement.SingleColumnComparator(columnIndex, FloatType.instance).reverse();
         }
-=======
-    public Comparator<List<ByteBuffer>> getPostQueryOrdering(Restriction restriction, int columnIndex, QueryOptions options)
-    {
-        // For now, only support ANN
-        assert restriction instanceof SingleColumnRestriction.AnnRestriction;
-
-        Preconditions.checkState(indexContext.isVector());
->>>>>>> 4f75b7bf
 
         SingleColumnRestriction.AnnRestriction annRestriction = (SingleColumnRestriction.AnnRestriction) restriction;
         VectorSimilarityFunction function = indexContext.getIndexWriterConfig().getSimilarityFunction();
 
-<<<<<<< HEAD
         int columnIndex = selection.getOrderingIndex(annRestriction.getFirstColumn());
-=======
->>>>>>> 4f75b7bf
         float[] target = TypeUtil.decomposeVector(indexContext, annRestriction.value(options).duplicate());
 
         return (leftBuf, rightBuf) -> {
