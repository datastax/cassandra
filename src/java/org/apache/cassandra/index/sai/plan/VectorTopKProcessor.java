--- conflicted
+++ resolved
@@ -95,12 +95,8 @@
      */
     public <U extends Unfiltered, R extends BaseRowIterator<U>, P extends BasePartitionIterator<R>> BasePartitionIterator<?> filter(P partitions)
     {
-<<<<<<< HEAD
-        // priority queue ordered by score in ascending order
-=======
         // priority queue ordered by score in ascending order. We fill the queue with at most limit + 1 rows, so that we
         // can then remove the lowest score row when exceeding limit. The capacity is limit + 1 to prevent resizing.
->>>>>>> 26fb7fea
         PriorityQueue<Triple<PartitionInfo, Row, Float>> topK = new PriorityQueue<>(limit + 1, Comparator.comparing(Triple::getRight));
         // to store top-k results in primary key order
         TreeMap<PartitionInfo, TreeSet<Unfiltered>> unfilteredByPartition = new TreeMap<>(Comparator.comparing(p -> p.key));
