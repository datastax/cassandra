--- conflicted
+++ resolved
@@ -51,16 +51,14 @@
 
     public final IndexContext context;
     public final Operator operator;
-<<<<<<< HEAD
+    public final ByteBuffer term;
 
     // Vector search parameters
-    public final float[] vector;
+    private float[] vector;
     private final Integer rerankK;
-=======
-    public final ByteBuffer term;
-    private float[] vector;
+
+    // BM25 search parameter
     private List<ByteBuffer> queryTerms;
->>>>>>> 22831a66
 
     /**
      * Create an orderer for the given index context, operator, and term.
@@ -74,12 +72,8 @@
         this.context = context;
         assert ORDER_BY_OPERATORS.contains(operator) : "Invalid operator for order by clause " + operator;
         this.operator = operator;
-<<<<<<< HEAD
-        this.vector = context.getValidator().isVector() ? TypeUtil.decomposeVector(context.getValidator(), term) : null;
         this.rerankK = rerankK;
-=======
         this.term = term;
->>>>>>> 22831a66
     }
 
     public String getIndexName()
@@ -109,7 +103,6 @@
         return operator == Operator.ANN;
     }
 
-<<<<<<< HEAD
     /**
      * Provide rerankK for ANN queries. Use the user provided rerankK if available, otherwise use the model's default
      * based on the limit and compression type.
@@ -125,11 +118,11 @@
         return rerankK != null
                ? rerankK
                : context.getIndexWriterConfig().getSourceModel().rerankKFor(limit, vc);
-=======
+    }
+
     public boolean isBM25()
     {
         return operator == Operator.BM25;
->>>>>>> 22831a66
     }
 
     @Nullable
@@ -156,14 +149,9 @@
     public String toString()
     {
         String direction = isAscending() ? "ASC" : "DESC";
-<<<<<<< HEAD
         String rerankInfo = rerankK != null ? String.format(" (rerank_k=%d)", rerankK) : "";
-        return isANN()
-               ? context.getColumnName() + " ANN OF " + Arrays.toString(vector) + ' ' + direction + rerankInfo
-               : context.getColumnName() + ' ' + direction;
-=======
         if (isANN())
-            return context.getColumnName() + " ANN OF " + Arrays.toString(getVectorTerm()) + ' ' + direction;
+            return context.getColumnName() + " ANN OF " + Arrays.toString(getVectorTerm()) + ' ' + direction + rerankInfo;
         if (isBM25())
             return context.getColumnName() + " BM25 OF " + TypeUtil.getString(term, context.getValidator()) + ' ' + direction;
         return context.getColumnName() + ' ' + direction;
@@ -195,6 +183,5 @@
         }
         queryTerms = new ArrayList<>(uniqueTerms);
         return queryTerms;
->>>>>>> 22831a66
     }
 }