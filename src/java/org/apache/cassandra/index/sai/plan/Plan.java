--- conflicted
+++ resolved
@@ -1334,11 +1334,7 @@
     {
         final Orderer ordering;
 
-<<<<<<< HEAD
         protected ScoredIndexScan(Factory factory, int id, Access access, Orderer ordering)
-=======
-        AnnIndexScan(Factory factory, int id, Access access, Orderer ordering)
->>>>>>> 6068ec2b
         {
             super(factory, id, access);
             this.ordering = ordering;
@@ -1426,7 +1422,7 @@
         protected KeysIteration withAccess(Access access)
         {
             return Objects.equals(access, this.access)
-                   ? this 
+                   ? this
                    : new Bm25IndexScan(factory, id, access, ordering);
         }
 
