--- conflicted
+++ resolved
@@ -142,24 +142,22 @@
         this.access = access;
     }
 
+    /**
+     * Returns the order of the keys / rows returned by this plan.
+     */
+    protected abstract @Nullable Orderer ordering();
+
     /** selectivity comparisons to 0 will probably cause bugs, use this instead */
     protected static boolean isEffectivelyZero(double a) {
         assert a >= 0;
         return a < 1e-9;
     }
 
-<<<<<<< HEAD
-    /**
-     * Returns the order of the keys / rows returned by this plan.
-     */
-    protected abstract @Nullable Orderer ordering();
-=======
     /** dividing by extremely tiny numbers can cause overflow so clamp the minimum to 1e-9 */
     protected static double boundedSelectivity(double selectivity) {
         assert 0 <= selectivity && selectivity <= 1.0;
         return Math.max(1e-9, selectivity);
     }
->>>>>>> 46282878
 
     /**
      * Returns a new list containing subplans of this node.
@@ -726,19 +724,12 @@
 
         protected final long matchingKeysCount;
 
-<<<<<<< HEAD
-        public IndexScan(Factory factory, int id, Expression predicate, long matchingKeysCount, Orderer ordering)
-        {
-            super(factory, id);
-
+        public IndexScan(Factory factory, int id, Expression predicate, long matchingKeysCount, Access access, Orderer ordering)
+        {
+            super(factory, id, access);
             // TODO: we don't support both ordering and filtering on the same index yet.
             Preconditions.checkArgument(predicate != null ^ ordering != null,
                                         "Either predicate or ordering must be set, but not both");
-=======
-        public IndexScan(Factory factory, int id, Expression predicate, long matchingKeysCount, Access access)
-        {
-            super(factory, id, access);
->>>>>>> 46282878
             this.predicate = predicate;
             this.ordering = ordering;
             this.matchingKeysCount = matchingKeysCount;
@@ -747,15 +738,9 @@
         @Override
         protected final String description()
         {
-<<<<<<< HEAD
-            assert predicate != null || ordering != null;
-            String indexScanStr = (predicate != null)
-                ? "of " + predicate.getIndexName() + " using " + predicate
-                : "of " + ordering.getIndexName();
-            String orderStr = "";
-            if (ordering != null)
-                orderStr = ordering.isAscending() ? " in order ASC" : " in order DESC";
-            return indexScanStr + orderStr;
+            var indexName = predicate != null ? predicate.getIndexName() : ordering.getIndexName();
+            var using = predicate != null ? predicate : ordering;
+            return String.format("of %s using %s (sel: %.9f, step: %.1f)", indexName, using, selectivity(), access.meanDistance());
         }
 
         @Nullable
@@ -763,9 +748,6 @@
         protected final Orderer ordering()
         {
             return ordering;
-=======
-            return String.format("of %s using %s (sel: %.9f, step: %.1f)", predicate.getIndexName(), predicate, selectivity(), access.meanDistance());
->>>>>>> 46282878
         }
 
         @Override
@@ -842,7 +824,7 @@
         {
             assert predicate != null ^ ordering != null;
             return (ordering != null)
-                ? executor.getTopKRows()
+                ? executor.getTopKRows(softLimit)
                 : executor.getKeysFromIndex(predicate);
         }
     }
@@ -851,14 +833,9 @@
      */
     static class NumericIndexScan extends IndexScan
     {
-<<<<<<< HEAD
-        public NumericIndexScan(Factory factory, int id, Expression predicate, Orderer ordering, long matchingKeysCount)
-        {
-            super(factory, id, predicate, matchingKeysCount, ordering);
-=======
-        public NumericIndexScan(Factory factory, int id, Expression predicate, long matchingKeysCount, Access access)
-        {
-            super(factory, id, predicate, matchingKeysCount, access);
+        public NumericIndexScan(Factory factory, int id, Expression predicate, long matchingKeysCount, Access access, Orderer ordering)
+        {
+            super(factory, id, predicate, matchingKeysCount, access, ordering);
         }
 
         @Override
@@ -866,8 +843,7 @@
         {
             return Objects.equals(this.access, access)
                    ? this
-                   : new NumericIndexScan(factory, id, predicate, matchingKeysCount, access);
->>>>>>> 46282878
+                   : new NumericIndexScan(factory, id, predicate, matchingKeysCount, access, ordering);
         }
     }
 
@@ -876,14 +852,9 @@
      */
     static class LiteralIndexScan extends IndexScan
     {
-<<<<<<< HEAD
-        public LiteralIndexScan(Factory factory, int id, Expression predicate, Orderer ordering, long matchingKeysCount)
-        {
-            super(factory, id, predicate, matchingKeysCount, ordering);
-=======
-        public LiteralIndexScan(Factory factory, int id, Expression predicate, long matchingKeysCount, Access access)
-        {
-            super(factory, id, predicate, matchingKeysCount, access);
+        public LiteralIndexScan(Factory factory, int id, Expression predicate, long matchingKeysCount, Access access, Orderer ordering)
+        {
+            super(factory, id, predicate, matchingKeysCount, access, ordering);
         }
 
         @Override
@@ -891,8 +862,7 @@
         {
             return Objects.equals(this.access, access)
                    ? this
-                   : new LiteralIndexScan(factory, id, predicate, matchingKeysCount, this.access);
->>>>>>> 46282878
+                   : new LiteralIndexScan(factory, id, predicate, matchingKeysCount, this.access, ordering);
         }
     }
 
@@ -1007,7 +977,7 @@
         @Override
         protected Orderer ordering()
         {
-            return subplans.get(0).ordering();
+            return subplansSupplier.get().get(0).ordering();
         }
 
         @Override
@@ -1123,7 +1093,7 @@
         @Override
         protected Orderer ordering()
         {
-            return subplans.get(0).ordering();
+            return subplansSupplier.get().get(0).ordering();
         }
 
         @Override
@@ -1182,11 +1152,7 @@
         private final KeysIteration source;
         final Orderer ordering;
 
-<<<<<<< HEAD
-        KeysSort(Factory factory, int id, KeysIteration source, Orderer ordering)
-=======
-        protected AnnSort(Factory factory, int id, KeysIteration source, RowFilter.Expression ordering, Access access)
->>>>>>> 46282878
+        protected KeysSort(Factory factory, int id, KeysIteration source, Access access, Orderer ordering)
         {
             super(factory, id, access);
             this.source = source;
@@ -1202,17 +1168,18 @@
         @Override
         protected Plan withUpdatedSubplans(Function<Plan, Plan> updater)
         {
-<<<<<<< HEAD
-            return factory.sort((KeysIteration) updater.apply(source), ordering, id);
-=======
-            return factory.annSort((KeysIteration) updater.apply(source), ordering, id).withAccess(access);
->>>>>>> 46282878
+            return factory.sort((KeysIteration) updater.apply(source), ordering, id).withAccess(access);
         }
 
         @Override
         protected double estimateSelectivity()
         {
-<<<<<<< HEAD
+            return source.selectivity();
+        }
+
+        @Override
+        protected KeysIterationCost estimateCost()
+        {
             return ordering.isANN()
                 ? estimateAnnSortCost()
                 : estimateGlobalSortCost();
@@ -1220,34 +1187,6 @@
         }
 
         private KeysIterationCost estimateAnnSortCost()
-        {
-            return new KeysIterationCost(source.expectedKeys(),
-                                         source.selectivity(),
-                                         source.fullCost() + source.expectedKeys() * CostCoefficients.ANN_INPUT_KEY_COST,
-                                         source.expectedKeys() * CostCoefficients.ANN_SCORED_KEY_COST);
-=======
-            return source.selectivity();
->>>>>>> 46282878
-        }
-
-        private KeysIterationCost estimateGlobalSortCost()
-        {
-            return new KeysIterationCost(source.expectedKeys(),
-                                         source.selectivity(),
-                                         source.fullCost() + source.expectedKeys() * ROW_COST,
-                                         source.expectedKeys() * SAI_KEY_COST);
-
-        }
-
-        @Nullable
-        @Override
-        protected Orderer ordering()
-        {
-            return ordering;
-        }
-
-        @Override
-        protected KeysIterationCost estimateCost()
         {
             double expectedKeys = access.totalCount(source.expectedKeys());
             double initCost = ANN_OPEN_COST * factory.tableMetrics.sstables
@@ -1258,27 +1197,37 @@
                                           expectedKeys * CostCoefficients.ANN_SCORED_KEY_COST);
         }
 
+        private KeysIterationCost estimateGlobalSortCost()
+        {
+            return new KeysIterationCost(source.expectedKeys(),
+                                         source.fullCost() + source.expectedKeys() * ROW_COST,
+                                         source.expectedKeys() * SAI_KEY_COST);
+
+        }
+
+        @Nullable
+        @Override
+        protected Orderer ordering()
+        {
+            return ordering;
+        }
+
         @Override
         protected Iterator<? extends PrimaryKey> execute(Executor executor, int softLimit)
         {
-<<<<<<< HEAD
-            return executor.getTopKRows((RangeIterator) source.execute(executor));
-        }
-=======
             // soft limit for fetching the keys from source is MAX_VALUE because we need to know
             // all keys from which to pick the top K.
             RangeIterator sourceIterator = (RangeIterator) source.execute(executor, Integer.MAX_VALUE);
-            return executor.getTopKRows(sourceIterator, ordering, softLimit);
-        }
-
-        @Override
-        protected AnnSort withAccess(Access access)
+            return executor.getTopKRows(sourceIterator, softLimit);
+        }
+
+        @Override
+        protected KeysSort withAccess(Access access)
         {
             return Objects.equals(access, this.access)
                 ? this
-                : new AnnSort(factory, id, source, ordering, access);
-        }
->>>>>>> 46282878
+                : new KeysSort(factory, id, source, access, ordering);
+        }
     }
 
     /**
@@ -1289,11 +1238,7 @@
     {
         final Orderer ordering;
 
-<<<<<<< HEAD
-        AnnIndexScan(Factory factory, int id, Orderer ordering)
-=======
-        protected AnnScan(Factory factory, int id, RowFilter.Expression ordering, Access access)
->>>>>>> 46282878
+        protected AnnIndexScan(Factory factory, int id, Access access, Orderer ordering)
         {
             super(factory, id, access);
             this.ordering = ordering;
@@ -1322,26 +1267,19 @@
         @Override
         protected Iterator<? extends PrimaryKey> execute(Executor executor, int softLimit)
         {
-<<<<<<< HEAD
-            throw new UnsupportedOperationException("AnnIndexScan doesn't support skipping");
-=======
             // Divide soft limit by 2, so we can terminate search earlier if it
             // occurs that we collected enough rows. keysCount() gives us the
             // average expected number of rows that will be needed but
             // many queries will need fewer than that.
-            return executor.getTopKRows(ordering, max(1, softLimit / 2));
->>>>>>> 46282878
+            return executor.getTopKRows(max(1, softLimit / 2));
         }
 
         @Override
         protected KeysIteration withAccess(Access access)
         {
-<<<<<<< HEAD
-            return executor.getTopKRows();
-=======
             return Objects.equals(access, this.access)
                    ? this
-                   : new AnnScan(factory, id, ordering, access);
+                   : new AnnIndexScan(factory, id, access, ordering);
         }
 
         @Override
@@ -1353,7 +1291,6 @@
         private int keysCount()
         {
             return Math.round((float) access.totalCount(factory.tableMetrics.rows));
->>>>>>> 46282878
         }
     }
 
@@ -1377,11 +1314,8 @@
 
         protected abstract RowsIterationCost estimateCost();
 
-<<<<<<< HEAD
-=======
         protected abstract RowsIteration withAccess(Access patterns);
 
->>>>>>> 46282878
         final double costPerRow()
         {
             return cost().costPerRow();
@@ -1410,7 +1344,7 @@
         @Override
         protected Orderer ordering()
         {
-            return source.ordering();
+            return source.get().ordering();
         }
 
         @Override
@@ -1474,13 +1408,13 @@
             this.targetSelectivity = targetSelectivity;
         }
 
-<<<<<<< HEAD
         @Nullable
         @Override
         protected Orderer ordering()
         {
-            return source.ordering();
-=======
+            return source.get().ordering();
+        }
+
         /**
          * Scale the access pattern of the source to reflect that we will need
          * to keep pulling rows from it until the Filter is satisfied.
@@ -1489,7 +1423,6 @@
         {
             Access scaledAccess = access.scaleCount(source.selectivity() / boundedSelectivity(targetSelectivity));
             return source.withAccess(scaledAccess);
->>>>>>> 46282878
         }
 
         @Override
@@ -1557,7 +1490,7 @@
         @Override
         protected Orderer ordering()
         {
-            return source.ordering();
+            return source.get().ordering();
         }
 
         @Override
@@ -1657,34 +1590,31 @@
         {
             Preconditions.checkArgument(matchingKeysCount >= 0, "matchingKeyCount must not be negative");
             Preconditions.checkArgument(matchingKeysCount <= tableMetrics.rows, "matchingKeyCount must not exceed totalKeyCount");
-<<<<<<< HEAD
             return indexScan(predicate, matchingKeysCount, null, nextId++);
-=======
-            return new NumericIndexScan(this, nextId++, predicate, matchingKeysCount, defaultAccess);
->>>>>>> 46282878
         }
 
         private KeysIteration indexScan(Expression predicate, long matchingKeysCount, Orderer ordering, int id)
         {
-<<<<<<< HEAD
             if (predicate == null && ordering == null)
             {
                 assert matchingKeysCount == tableMetrics.rows;
                 return everything;
             }
 
-            if (ordering != null && ordering.isANN())
-                return new AnnIndexScan(this, id, ordering);
-
-            return (predicate != null && predicate.isLiteral() || ordering != null && ordering.isLiteral())
-                   ? new LiteralIndexScan(this, id, predicate, ordering, matchingKeysCount)
-                   : new NumericIndexScan(this, id, predicate, ordering, matchingKeysCount);
-=======
+            if (ordering != null)
+                if (ordering.isANN())
+                    return new AnnIndexScan(this, id, defaultAccess, ordering);
+                else if (ordering.isLiteral())
+                    return new LiteralIndexScan(this, id, predicate, matchingKeysCount, defaultAccess, ordering);
+                else
+                    return new NumericIndexScan(this, id, predicate, matchingKeysCount, defaultAccess, ordering);
+
             Preconditions.checkNotNull(predicate, "predicate must not be null");
             Preconditions.checkArgument(matchingKeysCount >= 0, "matchingKeyCount must not be negative");
             Preconditions.checkArgument(matchingKeysCount <= tableMetrics.rows, "matchingKeyCount must not exceed totalKeyCount");
-            return new LiteralIndexScan(this, nextId++, predicate, matchingKeysCount, defaultAccess);
->>>>>>> 46282878
+            return predicate.isLiteral()
+                   ? new LiteralIndexScan(this, id, predicate, matchingKeysCount, defaultAccess, null)
+                   : new NumericIndexScan(this, id, predicate, matchingKeysCount, defaultAccess, null);
         }
 
         /**
@@ -1755,21 +1685,8 @@
         private KeysIteration sort(@Nonnull KeysIteration source, @Nonnull Orderer ordering, int id)
         {
             return (source instanceof Everything)
-<<<<<<< HEAD
                    ? indexScan(null, tableMetrics.rows, ordering, id)
-                   : new KeysSort(this, id, source, ordering);
-=======
-                ? new AnnScan(this, id, ordering, defaultAccess)
-                : new AnnSort(this, id, source, ordering, defaultAccess);
-        }
-
-        /**
-         * Constructs a node that scans the DiskANN index and returns key in ANN order
-         */
-        public KeysIteration annScan(@Nonnull RowFilter.Expression ordering)
-        {
-            return new AnnScan(this, nextId++, ordering, defaultAccess);
->>>>>>> 46282878
+                   : new KeysSort(this, id, source, defaultAccess, ordering);
         }
 
         /**
@@ -1847,12 +1764,8 @@
     public interface Executor
     {
         Iterator<? extends PrimaryKey> getKeysFromIndex(Expression predicate);
-<<<<<<< HEAD
-        Iterator<? extends PrimaryKey> getTopKRows();
-        Iterator<? extends PrimaryKey> getTopKRows(RangeIterator keys);
-=======
-        Iterator<? extends PrimaryKey> getTopKRows(RowFilter.Expression ordering, int softLimit);
-        Iterator<? extends PrimaryKey> getTopKRows(RangeIterator keys, RowFilter.Expression ordering, int softLimit);
+        Iterator<? extends PrimaryKey> getTopKRows(int softLimit);
+        Iterator<? extends PrimaryKey> getTopKRows(RangeIterator keys, int softLimit);
     }
 
     /**
@@ -1869,8 +1782,7 @@
          * @param limit      number of rows to fetch
          * @param candidates number of candidate rows that satisfy the expression predicates
          */
-        int estimateAnnNodesVisited(RowFilter.Expression ordering, int limit, long candidates);
->>>>>>> 46282878
+        int estimateAnnNodesVisited(Orderer ordering, int limit, long candidates);
     }
 
     /**
