/*
 * Licensed to the Apache Software Foundation (ASF) under one
 * or more contributor license agreements.  See the NOTICE file
 * distributed with this work for additional information
 * regarding copyright ownership.  The ASF licenses this file
 * to you under the Apache License, Version 2.0 (the
 * "License"); you may not use this file except in compliance
 * with the License.  You may obtain a copy of the License at
 *
 *     http://www.apache.org/licenses/LICENSE-2.0
 *
 * Unless required by applicable law or agreed to in writing, software
 * distributed under the License is distributed on an "AS IS" BASIS,
 * WITHOUT WARRANTIES OR CONDITIONS OF ANY KIND, either express or implied.
 * See the License for the specific language governing permissions and
 * limitations under the License.
 */

package org.apache.cassandra.index.sai.plan;

import java.util.ArrayList;
import java.util.Collection;
import java.util.Collections;
import java.util.HashMap;
import java.util.Iterator;
import java.util.List;
import java.util.Map;
import java.util.NavigableSet;
import java.util.Set;
import java.util.SortedSet;
import java.util.TreeSet;
import java.util.function.Function;
import java.util.stream.Collectors;

import com.google.common.annotations.VisibleForTesting;
import com.google.common.collect.ArrayListMultimap;
import com.google.common.collect.Lists;
import com.google.common.collect.Multimap;
import com.google.common.collect.Sets;
import org.slf4j.Logger;
import org.slf4j.LoggerFactory;

import org.apache.cassandra.cql3.Operator;
import org.apache.cassandra.cql3.statements.schema.IndexTarget;
import org.apache.cassandra.db.ColumnFamilyStore;
import org.apache.cassandra.db.DataRange;
import org.apache.cassandra.db.DecoratedKey;
import org.apache.cassandra.db.MultiRangeReadCommand;
import org.apache.cassandra.db.PartitionPosition;
import org.apache.cassandra.db.PartitionRangeReadCommand;
import org.apache.cassandra.db.ReadCommand;
import org.apache.cassandra.db.ReadExecutionController;
import org.apache.cassandra.db.SinglePartitionReadCommand;
import org.apache.cassandra.db.filter.ClusteringIndexFilter;
import org.apache.cassandra.db.filter.ClusteringIndexNamesFilter;
import org.apache.cassandra.db.filter.DataLimits;
import org.apache.cassandra.db.filter.RowFilter;
import org.apache.cassandra.db.memtable.Memtable;
import org.apache.cassandra.db.rows.BaseRowIterator;
import org.apache.cassandra.db.rows.Row;
import org.apache.cassandra.db.rows.UnfilteredRowIterator;
import org.apache.cassandra.db.transform.Transformation;
import org.apache.cassandra.dht.AbstractBounds;
import org.apache.cassandra.dht.Bounds;
import org.apache.cassandra.dht.Range;
import org.apache.cassandra.dht.Token;
import org.apache.cassandra.index.sai.IndexContext;
import org.apache.cassandra.index.sai.QueryContext;
import org.apache.cassandra.index.sai.SSTableIndex;
import org.apache.cassandra.index.sai.StorageAttachedIndex;
import org.apache.cassandra.index.sai.disk.format.IndexFeatureSet;
import org.apache.cassandra.index.sai.metrics.TableQueryMetrics;
import org.apache.cassandra.index.sai.utils.AbortedOperationException;
import org.apache.cassandra.index.sai.utils.OrderingFilterRangeIterator;
import org.apache.cassandra.index.sai.utils.PrimaryKey;
import org.apache.cassandra.index.sai.utils.RangeIntersectionIterator;
import org.apache.cassandra.index.sai.utils.RangeIterator;
import org.apache.cassandra.index.sai.utils.MergePrimaryWithSortKeyIterator;
import org.apache.cassandra.index.sai.utils.PrimaryKeyWithSortKey;
import org.apache.cassandra.index.sai.utils.RowWithSourceTable;
import org.apache.cassandra.index.sai.utils.TermIterator;
import org.apache.cassandra.index.sai.view.View;
import org.apache.cassandra.io.sstable.format.SSTableReader;
import org.apache.cassandra.io.util.FileUtils;
import org.apache.cassandra.schema.TableMetadata;
import org.apache.cassandra.tracing.Tracing;
import org.apache.cassandra.utils.CloseableIterator;
import org.apache.cassandra.utils.FBUtilities;
import org.apache.cassandra.utils.Pair;
import org.apache.cassandra.utils.Throwables;
import org.apache.cassandra.utils.concurrent.Ref;

import static org.apache.cassandra.config.CassandraRelevantProperties.SAI_VECTOR_SEARCH_ORDER_CHUNK_SIZE;

public class QueryController implements Plan.Executor
{
    private static final Logger logger = LoggerFactory.getLogger(QueryController.class);

    public static final int ORDER_CHUNK_SIZE = SAI_VECTOR_SEARCH_ORDER_CHUNK_SIZE.getInt();

    /**
     * Controls whether we optimize query plans.
     * 0 disables the optimizer.
     * 1 enables the optimizer and tells the optimizer to respect the intersection clause limit.
     * Higher values enable the optimizer and disable the hard intersection clause limit.
     * Note: the config is not final to simplify testing.
     */
    @VisibleForTesting
    public static int QUERY_OPT_LEVEL = Integer.getInteger("cassandra.sai.query.optimization.level", 1);

    private final ColumnFamilyStore cfs;
    private final ReadCommand command;
    private final Orderer orderer;
    private final int limit;
    private final QueryContext queryContext;
    private final TableQueryMetrics tableQueryMetrics;
    private final IndexFeatureSet indexFeatureSet;
    private final List<DataRange> ranges;
    private final AbstractBounds<PartitionPosition> mergeRange;

    private final PrimaryKey.Factory keyFactory;
    private final PrimaryKey firstPrimaryKey;

    final Plan.Factory planFactory;

    /**
     * Holds the primary key iterators for indexed expressions in the query (i.e. leaves of the expression tree).
     * We will construct the final iterator from those.
     * We need a MultiMap because the same Expression can occur more than once in a query.
     * <p>
     * Longer explanation why this is needed:
     * In order to construct a Plan for a query, we need predicate selectivity estimates. But at the moment
     * of writing this code, the only way to estimate an index predicate selectivity is to look at the posting
     * list(s) in the index, by obtaining a {@link RangeIterator} and callling {@link RangeIterator#getMaxKeys()} on it.
     * Hence, we need to create the iterators before creating the Plan.
     * But later when we assemble the final key iterator according to the optimized Plan, we need those iterators
     * again. In order to avoid recreating them, which would be costly, we just keep them here in this map.
     */
    private final Multimap<Expression, RangeIterator> keyIterators = ArrayListMultimap.create();

    static
    {
        logger.info(String.format("Query plan optimization is %s (level = %d)",
                                  QUERY_OPT_LEVEL > 0 ? "enabled" : "disabled",
                                  QUERY_OPT_LEVEL));
    }

    @VisibleForTesting
    public QueryController(ColumnFamilyStore cfs,
                           ReadCommand command,
                           IndexFeatureSet indexFeatureSet,
                           QueryContext queryContext,
                           TableQueryMetrics tableQueryMetrics)
    {
        this(cfs, command, null, indexFeatureSet, queryContext, tableQueryMetrics);
    }

    public QueryController(ColumnFamilyStore cfs,
                           ReadCommand command,
                           Orderer orderer,
                           IndexFeatureSet indexFeatureSet,
                           QueryContext queryContext,
                           TableQueryMetrics tableQueryMetrics)
    {
        this.cfs = cfs;
        this.command = command;
        this.orderer = orderer;
        this.queryContext = queryContext;
        this.limit = command.limits().count();
        this.tableQueryMetrics = tableQueryMetrics;
        this.indexFeatureSet = indexFeatureSet;
        this.ranges = dataRanges(command);
        DataRange first = ranges.get(0);
        DataRange last = ranges.get(ranges.size() - 1);
        this.mergeRange = ranges.size() == 1 ? first.keyRange() : first.keyRange().withNewRight(last.keyRange().right);

        this.keyFactory = PrimaryKey.factory(cfs.metadata().comparator, indexFeatureSet);
        this.firstPrimaryKey = keyFactory.createTokenOnly(mergeRange.left.getToken());
        var tableMetrics = new Plan.TableMetrics(estimateTotalAvailableRows(ranges),
                                                 avgCellsPerRow(),
                                                 avgRowSizeInBytes(),
                                                 cfs.getLiveSSTables().size());
        this.planFactory = new Plan.Factory(tableMetrics);
    }

    public PrimaryKey.Factory primaryKeyFactory()
    {
        return keyFactory;
    }

    public PrimaryKey firstPrimaryKey()
    {
        return firstPrimaryKey;
    }


    public TableMetadata metadata()
    {
        return command.metadata();
    }

    RowFilter.FilterElement filterOperation()
    {
        // TODO I am pretty sure it is okay to remove orderers here, but it seems semi-risky.
        // The primary change in semantics is in the FilterTree class where we'll no longer
        // validate that a column's value is not null. I think that's fine though as long as
        // we move that logic somewhere else in the stack.
        return this.command.rowFilter().root().filter(e -> !Orderer.isFilterExpressionOrderer(e));
    }

    /**
     * @return token ranges used in the read command
     */
    List<DataRange> dataRanges()
    {
        return ranges;
    }

    /**
     * Note: merged range may contain subrange that no longer belongs to the local node after range movement.
     * It should only be used as an optimization to reduce search space. Use {@link #dataRanges()} instead to filter data.
     *
     * @return merged token range
     */
    AbstractBounds<PartitionPosition> mergeRange()
    {
        return mergeRange;
    }

    /**
     * @return indexed {@code ColumnContext} if index is found; otherwise return non-indexed {@code ColumnContext}.
     */
    public IndexContext getContext(RowFilter.Expression expression)
    {
        StorageAttachedIndex index = getBestIndexFor(expression);

        if (index != null)
            return index.getIndexContext();

        return new IndexContext(cfs.metadata().keyspace,
                                cfs.metadata().name,
                                cfs.metadata().partitionKeyType,
                                cfs.metadata().comparator,
                                expression.column(),
                                IndexTarget.Type.VALUES,
                                null,
                                cfs);
    }

    public UnfilteredRowIterator getPartition(PrimaryKey key, ReadExecutionController executionController)
    {
        if (key == null)
            throw new IllegalArgumentException("non-null key required");

        SinglePartitionReadCommand partition = getPartitionReadCommand(key, executionController);
        return partition.queryMemtableAndDisk(cfs, executionController);
    }

    public UnfilteredRowIterator getPartition(PrimaryKey key, ColumnFamilyStore.ViewFragment view, ReadExecutionController executionController)
    {
        if (key == null)
            throw new IllegalArgumentException("non-null key required");

        SinglePartitionReadCommand partition = getPartitionReadCommand(key, executionController);

        // Class to transform the row to include its source table.
        Function<Object, Transformation<BaseRowIterator<?>>> rowTransformer = (Object sourceTable) -> new Transformation<>()
        {
            @Override
            protected Row applyToRow(Row row)
            {
                return new RowWithSourceTable(row, sourceTable);
            }
        };

        return partition.queryMemtableAndDisk(cfs, view, rowTransformer, executionController);
    }

    public SinglePartitionReadCommand getPartitionReadCommand(PrimaryKey key, ReadExecutionController executionController)
    {
        if (key == null)
            throw new IllegalArgumentException("non-null key required");

        return SinglePartitionReadCommand.create(cfs.metadata(),
                                                 command.nowInSec(),
                                                 command.columnFilter(),
                                                 RowFilter.NONE,
                                                 DataLimits.NONE,
                                                 key.partitionKey(),
                                                 makeFilter(key));
    }

    private Plan buildPlan()
    {
        Plan.KeysIteration keysIterationPlan = buildKeysIterationPlan();
        Plan.RowsIteration rowsIteration = planFactory.fetch(keysIterationPlan);
        rowsIteration = planFactory.recheckFilter(command.rowFilter(), rowsIteration);
        rowsIteration = planFactory.limit(rowsIteration, limit);

        Plan optimizedPlan;
        optimizedPlan = QUERY_OPT_LEVEL > 0
                        ? rowsIteration.optimize()
                        : rowsIteration;
        optimizedPlan = RangeIntersectionIterator.INTERSECTION_CLAUSE_LIMIT > 0 && QUERY_OPT_LEVEL <= 1
                        ? optimizedPlan.limitIntersectedClauses(RangeIntersectionIterator.INTERSECTION_CLAUSE_LIMIT)
                        : optimizedPlan;

        if (optimizedPlan.contains(node -> node instanceof Plan.AnnScan))
            queryContext.setFilterSortOrder(QueryContext.FilterSortOrder.SORT_THEN_FILTER);
        if (optimizedPlan.contains(node -> node instanceof Plan.AnnSort))
            queryContext.setFilterSortOrder(QueryContext.FilterSortOrder.FILTER_THEN_SORT);

        if (logger.isTraceEnabled())
            logger.trace("Query execution plan:\n" + optimizedPlan.toStringRecursive());

        if (Tracing.isTracing())
        {
            List<Plan.IndexScan> origIndexScans = keysIterationPlan.nodesOfType(Plan.IndexScan.class);
            List<Plan.IndexScan> selectedIndexScans = optimizedPlan.nodesOfType(Plan.IndexScan.class);
            Tracing.trace("Selecting {} {} of {} out of {} indexes",
                          selectedIndexScans.size(),
                          selectedIndexScans.size() > 1 ? "indexes with cardinalities" : "index with cardinality",
                          selectedIndexScans.stream().map(s -> "" + ((long) s.expectedKeys())).collect(Collectors.joining(", ")),
                          origIndexScans.size());
        }
        return optimizedPlan;
    }

    private Plan.KeysIteration buildKeysIterationPlan()
    {
        Plan.KeysIteration keysIterationPlan = Operation.Node.buildTree(filterOperation())
                                                             .analyzeTree(this)
                                                             .plan(this);

        // Because the orderer has a specific queue view
        if (orderer != null)
            keysIterationPlan = planFactory.sort(keysIterationPlan, orderer);

        assert keysIterationPlan != planFactory.everything; // This would mean we have no WHERE nor ANN clauses at all
        return keysIterationPlan;
    }

    public Iterator<? extends PrimaryKey> buildIterator()
    {
        try
        {
            Plan plan = buildPlan();
            Plan.KeysIteration keysIteration = plan.firstNodeOfType(Plan.KeysIteration.class);
            assert keysIteration != null : "No index scan found";
            return keysIteration.execute(this);
        }
        finally
        {
            // Because we optimize the plan, it is possible that there exist iterators that we
            // constructed but which weren't used by the final plan.
            // Let's close them here, so they don't hold the resources.
            closeUnusedIterators();
        }
    }

    private float avgCellsPerRow()
    {
        long cells = 0;
        long rows = 0;
        for (SSTableReader sstable : cfs.getLiveSSTables())
        {
            rows += sstable.getTotalRows();
            cells += sstable.getEstimatedCellPerPartitionCount().mean() * sstable.getEstimatedCellPerPartitionCount().count();
        }
        return rows == 0 ? 0.0f : ((float) cells) / rows;
    }

    private float avgRowSizeInBytes()
    {
        long totalLength = 0;
        long rows = 0;
        for (SSTableReader sstable : cfs.getLiveSSTables())
        {
            rows += sstable.getTotalRows();
            totalLength += sstable.uncompressedLength();
        }
        return rows == 0 ? 0.0f : ((float) totalLength) / rows;
    }


    public FilterTree buildFilter()
    {
        return Operation.Node.buildTree(filterOperation()).analyzeTree(this).filterTree();
    }

    /**
     * Build a {@link Plan} from the given list of expressions by applying given operation (OR/AND).
     * Building of such builder involves index search, results of which are persisted in the internal resources list
     *
     * @param builder The plan node builder which receives the built index scans
     * @param expressions The expressions to build the plan from
     */
    public void buildPlanForExpressions(Plan.Builder builder, Collection<Expression> expressions)
    {
        Operation.OperationType op = builder.type;
        assert !expressions.isEmpty() : "expressions should not be empty for " + op + " in " + command.rowFilter().root();

        // VSTODO move ANN out of expressions and into its own abstraction? That will help get generic ORDER BY support
        boolean defer = builder.type == Operation.OperationType.OR || RangeIntersectionIterator.shouldDefer(expressions.size());

        Set<Map.Entry<Expression, NavigableSet<SSTableIndex>>> view = referenceAndGetView(op, expressions).entrySet();
        try
        {
            var viewIterator = view.iterator();
            while (viewIterator.hasNext())
            {
                var e = viewIterator.next();
                Expression predicate = e.getKey();
                RangeIterator iterator = TermIterator.build(predicate, e.getValue(), mergeRange, queryContext, defer, Integer.MAX_VALUE);

                // The returned iterator owns the set of indexes now and will release them on close,
                // so let's remove it from the view to avoid double-release.
                viewIterator.remove();

                // Cache the iterator for when the plan node needs it for the execution
                keyIterators.put(predicate, iterator);

                long keysCount = Math.min(iterator.getMaxKeys(), planFactory.tableMetrics.rows);
                Plan.KeysIteration plan = predicate.isLiteral()
                                          ? planFactory.literalIndexScan(predicate, keysCount)
                                          : planFactory.numericIndexScan(predicate, keysCount);
                builder.add(plan);
            }
        }
        catch (Throwable t)
        {
            // Release the references to the indexes that we didn't get the iterator for
            view.forEach(e -> e.getValue().forEach(SSTableIndex::release));
            throw t;
        }
    }

    @Override
    public Iterator<? extends PrimaryKey> getKeysFromIndex(Expression predicate)
    {
        Collection<RangeIterator> rangeIterators = keyIterators.get(predicate);
        // This should be never empty, because we put iterators in this map when we create the IndexScan nodes of the Plan
        assert !rangeIterators.isEmpty() : "No iterator found for predicate: " + predicate;

        RangeIterator iterator = rangeIterators.iterator().next();
        keyIterators.remove(predicate, iterator);  // remove so we never accidentally reuse the same iterator
        return iterator;
    }

    // This is an ANN only query
    @Override
    public CloseableIterator<? extends PrimaryKeyWithSortKey> getTopKRows()
    {
        // TODO how do we reconcile new design with the argument for this method?
        var memtableResults = queryContext.view.memtableIndexes.stream()
                                                               .map(index -> index.orderBy(queryContext, orderer, mergeRange, limit))
                                                               .collect(Collectors.toList());
        try
        {
            var sstableResults = orderSstables(queryContext.view, Collections.emptyList());
            sstableResults.addAll(memtableResults);
            return new MergePrimaryWithSortKeyIterator(sstableResults);
        }
        catch (Throwable t)
        {
            FileUtils.closeQuietly(memtableResults);
            throw t;
        }
    }

    // This is a hybrid query. We apply all other predicates before ordering and limiting.
    public CloseableIterator<? extends PrimaryKeyWithSortKey> getTopKRows(RangeIterator source)
    {
<<<<<<< HEAD
        List<CloseableIterator<? extends PrimaryKeyWithSortKey>> scoredPrimaryKeyIterators = new ArrayList<>();
        try (var iter = new OrderingFilterRangeIterator<>(source, ORDER_CHUNK_SIZE, queryContext, this::getTopKRows))
=======
        List<CloseableIterator<ScoredPrimaryKey>> scoredPrimaryKeyIterators = new ArrayList<>();
        List<SSTableIndex> indexesToRelease = new ArrayList<>();
        OrderingFilterRangeIterator<IteratorsAndIndexes> iter = null;
        try
>>>>>>> a6f9076f
        {
            // We cannot close the source iterator eagerly because it produces partially loaded PrimaryKeys
            // that might not be needed until a deeper search into the ordering index, which happens after
            // we exit this block.
            iter = new OrderingFilterRangeIterator<>(source, ORDER_CHUNK_SIZE, queryContext, list -> this.getTopKRows(list, expression));
            while (iter.hasNext())
<<<<<<< HEAD
                scoredPrimaryKeyIterators.addAll(iter.next());
        }
        return new MergePrimaryWithSortKeyIterator(scoredPrimaryKeyIterators);
=======
            {
                var next = iter.next();
                scoredPrimaryKeyIterators.addAll(next.iterators);
                indexesToRelease.addAll(next.referencedIndexes);
            }
            return new MergeScoredPrimaryKeyIterator(scoredPrimaryKeyIterators, indexesToRelease, iter);
        }
        catch (Throwable t)
        {
            FileUtils.closeQuietly(iter);
            FileUtils.closeQuietly(scoredPrimaryKeyIterators);
            indexesToRelease.forEach(QueryController::releaseQuietly);
            throw t;
        }
>>>>>>> a6f9076f
    }

    private List<CloseableIterator<? extends PrimaryKeyWithSortKey>> getTopKRows(List<PrimaryKey> sourceKeys)
    {
        Tracing.logAndTrace(logger, "SAI predicates produced {} keys", sourceKeys.size());
        var memtableResults = queryContext.view.memtableIndexes.stream()
                                                               .map(index -> index.orderResultsBy(queryContext, sourceKeys, orderer, limit))
                                                               .collect(Collectors.toList());
        try
        {
            var sstableScoredPrimaryKeyIterators = orderSstables(queryContext.view, sourceKeys);
            sstableScoredPrimaryKeyIterators.addAll(memtableResults);
            return sstableScoredPrimaryKeyIterators;
        }
        catch (Throwable t)
        {
            FileUtils.closeQuietly(memtableResults);
            throw t;
        }

    }

    /**
     * Create the list of iterators over {@link PrimaryKeyWithSortKey} from the given {@link QueryViewBuilder.QueryView}.
     * @param queryView The view to use to create the iterators.
     * @param sourceKeys The source keys to use to create the iterators. Use an empty list to search all keys.
     * @return The list of iterators over {@link PrimaryKeyWithSortKey}.
     */
    private List<CloseableIterator<? extends PrimaryKeyWithSortKey>> orderSstables(QueryViewBuilder.QueryView queryView, List<PrimaryKey> sourceKeys)
    {
        List<CloseableIterator<? extends PrimaryKeyWithSortKey>> results = new ArrayList<>();
        for (var index : queryView.referencedIndexes)
        {
            try
            {
                var iterators = sourceKeys.isEmpty() ? index.orderBy(orderer, mergeRange, queryContext, limit)
                                                     : index.orderResultsBy(queryContext, sourceKeys, orderer, limit);
                results.addAll(iterators);
            }
            catch (Throwable ex)
            {
                // Close any iterators that were successfully opened before the exception
                FileUtils.closeQuietly(results);
                if (logger.isDebugEnabled() && !(ex instanceof AbortedOperationException))
                {
                    var msg = String.format("Failed search on index %s, aborting query.", index.getSSTable());
                    logger.debug(index.getIndexContext().logMessage(msg), ex);
                }
                throw Throwables.cleaned(ex);
            }
        }
        return results;
    }

    public IndexFeatureSet indexFeatureSet()
    {
        return indexFeatureSet;
    }

    public Orderer getOrderer()
    {
        return orderer;
    }

    /**
     * Returns whether this query is selecting the {@link PrimaryKey}.
     * The query selects the key if any of the following statements is true:
     *  1. The query is not row-aware
     *  2. The table associated with the query is not using clustering keys
     *  3. The clustering index filter for the command wants the row.
     *
     *  Item 3 is important in paged queries where the {@link org.apache.cassandra.db.filter.ClusteringIndexSliceFilter} for
     *  subsequent paged queries may not select rows that are returned by the index
     *  search because that is initially partition based.
     *
     * @param key The {@link PrimaryKey} to be tested
     * @return true if the key is selected by the query
     */
    public boolean selects(PrimaryKey key)
    {
        return !indexFeatureSet.isRowAware() ||
               key.hasEmptyClustering() ||
               command.clusteringIndexFilter(key.partitionKey()).selects(key.clustering());
    }

    private StorageAttachedIndex getBestIndexFor(RowFilter.Expression expression)
    {
        return cfs.indexManager.getBestIndexFor(expression, StorageAttachedIndex.class).orElse(null);
    }

    // Note: This method assumes that the selects method has already been called for the
    // key to avoid having to (potentially) call selects twice
    private ClusteringIndexFilter makeFilter(PrimaryKey key)
    {
        ClusteringIndexFilter clusteringIndexFilter = command.clusteringIndexFilter(key.partitionKey());

        if (!indexFeatureSet.isRowAware() || key.hasEmptyClustering())
            return clusteringIndexFilter;
        else
            return new ClusteringIndexNamesFilter(FBUtilities.singleton(key.clustering(), cfs.metadata().comparator),
                                                  clusteringIndexFilter.isReversed());
    }

    private static void releaseQuietly(SSTableIndex index)
    {
        try
        {
            index.release();
        }
        catch (Throwable e)
        {
            logger.error(index.getIndexContext().logMessage("Failed to release index on SSTable {}"), index.getSSTable().descriptor, e);
        }
    }

    /**
     * Used to release all resources and record metrics when query finishes.
     */
    public void finish()
    {
        closeUnusedIterators();
        if (tableQueryMetrics != null) tableQueryMetrics.record(queryContext);
    }

    private void closeUnusedIterators()
    {
        Iterator<Map.Entry<Expression, RangeIterator>> entries = keyIterators.entries().iterator();
        while (entries.hasNext())
        {
            FileUtils.closeQuietly(entries.next().getValue());
            entries.remove();
        }
    }

    /**
     * Try to reference all SSTableIndexes before querying on disk indexes.
     *
     * If we attempt to proceed into {@link TermIterator#build(Expression, Set, AbstractBounds, QueryContext, boolean, int)}
     * without first referencing all indexes, a concurrent compaction may decrement one or more of their backing
     * SSTable {@link Ref} instances. This will allow the {@link SSTableIndex} itself to be released and will fail the query.
     */
    private Map<Expression, NavigableSet<SSTableIndex>> referenceAndGetView(Operation.OperationType op, Collection<Expression> expressions)
    {
        SortedSet<String> indexNames = new TreeSet<>();
        try
        {
            while (true)
            {
                List<SSTableIndex> referencedIndexes = new ArrayList<>();
                boolean failed = false;

                Map<Expression, NavigableSet<SSTableIndex>> view = getView(op, expressions);

                for (SSTableIndex index : view.values().stream().flatMap(Collection::stream).collect(Collectors.toList()))
                {
                    indexNames.add(index.getIndexContext().getIndexName());

                    if (index.reference())
                    {
                        referencedIndexes.add(index);
                    }
                    else
                    {
                        failed = true;
                        break;
                    }
                }

                if (failed)
                {
                    // TODO: This might be a good candidate for a table/index group metric in the future...
                    referencedIndexes.forEach(QueryController::releaseQuietly);
                }
                else
                {
                    return view;
                }
            }
        }
        finally
        {
            Tracing.trace("Querying storage-attached indexes {}", indexNames);
        }
    }

    private Map<Expression, NavigableSet<SSTableIndex>> getView(Operation.OperationType op, Collection<Expression> expressions)
    {
        // first let's determine the primary expression if op is AND
        Pair<Expression, NavigableSet<SSTableIndex>> primary = (op == Operation.OperationType.AND) ? calculatePrimary(expressions) : null;

        Map<Expression, NavigableSet<SSTableIndex>> indexes = new HashMap<>();
        for (Expression e : expressions)
        {
            // NO_EQ and non-index column query should only act as FILTER BY for satisfiedBy(Row) method
            // because otherwise it likely to go through the whole index.
            if (!e.context.isIndexed())
            {
                continue;
            }

            // primary expression, we'll have to add as is
            if (primary != null && e.equals(primary.left))
            {
                indexes.put(primary.left, primary.right);

                continue;
            }

            View view = e.context.getView();

            NavigableSet<SSTableIndex> readers = new TreeSet<>(SSTableIndex.COMPARATOR);
            if (primary != null && primary.right.size() > 0)
            {
                for (SSTableIndex index : primary.right)
                    readers.addAll(view.match(index.minKey(), index.maxKey()));
            }
            else
            {
                readers.addAll(applyScope(view.match(e)));
            }

            indexes.put(e, readers);
        }

        return indexes;
    }

    private Pair<Expression, NavigableSet<SSTableIndex>> calculatePrimary(Collection<Expression> expressions)
    {
        Expression expression = null;
        NavigableSet<SSTableIndex> primaryIndexes = null;

        for (Expression e : expressions)
        {
            if (!e.context.isIndexed())
                continue;

            View view = e.context.getView();

            NavigableSet<SSTableIndex> indexes = new TreeSet<>(SSTableIndex.COMPARATOR);
            indexes.addAll(applyScope(view.match(e)));

            if (expression == null || primaryIndexes.size() > indexes.size())
            {
                primaryIndexes = indexes;
                expression = e;
            }
        }

        return expression == null ? null : Pair.create(expression, primaryIndexes);
    }

    private Set<SSTableIndex> applyScope(Set<SSTableIndex> indexes)
    {
        return Sets.filter(indexes, index -> {
            SSTableReader sstable = index.getSSTable();
            if (mergeRange instanceof Bounds && mergeRange.left.equals(mergeRange.right) && (!mergeRange.left.isMinimum()) && mergeRange.left instanceof DecoratedKey)
            {
                if (!sstable.getBloomFilter().isPresent((DecoratedKey)mergeRange.left))
                    return false;
            }
            return mergeRange.left.compareTo(sstable.last) <= 0 && (mergeRange.right.isMinimum() || sstable.first.compareTo(mergeRange.right) <= 0);
        });
    }

    /**
     * Returns the {@link DataRange} list covered by the specified {@link ReadCommand}.
     *
     * @param command a read command
     * @return the data ranges covered by {@code command}
     */
    private static List<DataRange> dataRanges(ReadCommand command)
    {
        if (command instanceof SinglePartitionReadCommand)
        {
            SinglePartitionReadCommand cmd = (SinglePartitionReadCommand) command;
            DecoratedKey key = cmd.partitionKey();
            return Lists.newArrayList(new DataRange(new Bounds<>(key, key), cmd.clusteringIndexFilter()));
        }
        else if (command instanceof PartitionRangeReadCommand)
        {
            PartitionRangeReadCommand cmd = (PartitionRangeReadCommand) command;
            return Lists.newArrayList(cmd.dataRange());
        }
        else if (command instanceof MultiRangeReadCommand)
        {
            MultiRangeReadCommand cmd = (MultiRangeReadCommand) command;
            return cmd.ranges();
        }
        else
        {
            throw new AssertionError("Unsupported read command type: " + command.getClass().getName());
        }
    }

    /**
     * Returns the total count of rows in the sstables which overlap with any of the given ranges
     * and all live memtables.
     */
    private long estimateTotalAvailableRows(List<DataRange> ranges)
    {
        long rows = 0;

        for (Memtable memtable : cfs.getAllMemtables())
            rows += estimateMemtableRowCount(memtable);

        List<Range<Token>> tokenRanges = ranges.stream()
                                               .map(r -> new Range<>(r.startKey().getToken(), r.stopKey().getToken()))
                                               .collect(Collectors.toList());

        for (SSTableReader sstable : cfs.getLiveSSTables())
        {
            if (sstable.intersects(tokenRanges))
                rows += sstable.getTotalRows();
        }

        return rows;
    }

    private static long estimateMemtableRowCount(Memtable memtable)
    {
        long rowSize = memtable.getEstimatedAverageRowSize();
        return rowSize > 0 ? memtable.getLiveDataSize() / rowSize : 0;
    }
}<|MERGE_RESOLUTION|>--- conflicted
+++ resolved
@@ -471,41 +471,27 @@
     // This is a hybrid query. We apply all other predicates before ordering and limiting.
     public CloseableIterator<? extends PrimaryKeyWithSortKey> getTopKRows(RangeIterator source)
     {
-<<<<<<< HEAD
         List<CloseableIterator<? extends PrimaryKeyWithSortKey>> scoredPrimaryKeyIterators = new ArrayList<>();
-        try (var iter = new OrderingFilterRangeIterator<>(source, ORDER_CHUNK_SIZE, queryContext, this::getTopKRows))
-=======
-        List<CloseableIterator<ScoredPrimaryKey>> scoredPrimaryKeyIterators = new ArrayList<>();
-        List<SSTableIndex> indexesToRelease = new ArrayList<>();
-        OrderingFilterRangeIterator<IteratorsAndIndexes> iter = null;
+        OrderingFilterRangeIterator<List<CloseableIterator<? extends PrimaryKeyWithSortKey>>> iter = null;
         try
->>>>>>> a6f9076f
         {
             // We cannot close the source iterator eagerly because it produces partially loaded PrimaryKeys
             // that might not be needed until a deeper search into the ordering index, which happens after
             // we exit this block.
-            iter = new OrderingFilterRangeIterator<>(source, ORDER_CHUNK_SIZE, queryContext, list -> this.getTopKRows(list, expression));
+            iter = new OrderingFilterRangeIterator<>(source, ORDER_CHUNK_SIZE, queryContext, list -> this.getTopKRows(list));
             while (iter.hasNext())
-<<<<<<< HEAD
-                scoredPrimaryKeyIterators.addAll(iter.next());
-        }
-        return new MergePrimaryWithSortKeyIterator(scoredPrimaryKeyIterators);
-=======
             {
                 var next = iter.next();
-                scoredPrimaryKeyIterators.addAll(next.iterators);
-                indexesToRelease.addAll(next.referencedIndexes);
-            }
-            return new MergeScoredPrimaryKeyIterator(scoredPrimaryKeyIterators, indexesToRelease, iter);
+                scoredPrimaryKeyIterators.addAll(next);
+            }
+            return new MergePrimaryWithSortKeyIterator(scoredPrimaryKeyIterators, iter);
         }
         catch (Throwable t)
         {
             FileUtils.closeQuietly(iter);
             FileUtils.closeQuietly(scoredPrimaryKeyIterators);
-            indexesToRelease.forEach(QueryController::releaseQuietly);
             throw t;
         }
->>>>>>> a6f9076f
     }
 
     private List<CloseableIterator<? extends PrimaryKeyWithSortKey>> getTopKRows(List<PrimaryKey> sourceKeys)
