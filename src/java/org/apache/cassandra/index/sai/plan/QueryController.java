/*
 * Licensed to the Apache Software Foundation (ASF) under one
 * or more contributor license agreements.  See the NOTICE file
 * distributed with this work for additional information
 * regarding copyright ownership.  The ASF licenses this file
 * to you under the Apache License, Version 2.0 (the
 * "License"); you may not use this file except in compliance
 * with the License.  You may obtain a copy of the License at
 *
 *     http://www.apache.org/licenses/LICENSE-2.0
 *
 * Unless required by applicable law or agreed to in writing, software
 * distributed under the License is distributed on an "AS IS" BASIS,
 * WITHOUT WARRANTIES OR CONDITIONS OF ANY KIND, either express or implied.
 * See the License for the specific language governing permissions and
 * limitations under the License.
 */

package org.apache.cassandra.index.sai.plan;

import java.io.IOException;
import java.util.ArrayList;
import java.util.Collection;
import java.util.Collections;
import java.util.HashMap;
import java.util.List;
import java.util.Map;
import java.util.NavigableSet;
import java.util.Set;
import java.util.SortedSet;
import java.util.TreeSet;
import java.util.stream.Collectors;

import com.google.common.collect.Lists;
import com.google.common.collect.Sets;
import org.slf4j.Logger;
import org.slf4j.LoggerFactory;

import org.apache.cassandra.cql3.Operator;
import org.apache.cassandra.cql3.statements.schema.IndexTarget;
import org.apache.cassandra.db.ColumnFamilyStore;
import org.apache.cassandra.db.DataRange;
import org.apache.cassandra.db.DecoratedKey;
import org.apache.cassandra.db.MultiRangeReadCommand;
import org.apache.cassandra.db.PartitionPosition;
import org.apache.cassandra.db.PartitionRangeReadCommand;
import org.apache.cassandra.db.ReadCommand;
import org.apache.cassandra.db.ReadExecutionController;
import org.apache.cassandra.db.SinglePartitionReadCommand;
import org.apache.cassandra.db.filter.ClusteringIndexFilter;
import org.apache.cassandra.db.filter.ClusteringIndexNamesFilter;
import org.apache.cassandra.db.filter.DataLimits;
import org.apache.cassandra.db.filter.RowFilter;
import org.apache.cassandra.db.rows.UnfilteredRowIterator;
import org.apache.cassandra.dht.AbstractBounds;
import org.apache.cassandra.dht.Bounds;
import org.apache.cassandra.dht.Range;
import org.apache.cassandra.index.sai.IndexContext;
import org.apache.cassandra.index.sai.QueryContext;
import org.apache.cassandra.index.sai.SSTableIndex;
import org.apache.cassandra.index.sai.StorageAttachedIndex;
import org.apache.cassandra.index.sai.disk.format.IndexFeatureSet;
import org.apache.cassandra.index.sai.metrics.TableQueryMetrics;
import org.apache.cassandra.index.sai.utils.AbortedOperationException;
import org.apache.cassandra.index.sai.utils.OrderingFilterRangeIterator;
import org.apache.cassandra.index.sai.utils.PrimaryKey;
import org.apache.cassandra.index.sai.utils.RangeIntersectionIterator;
import org.apache.cassandra.index.sai.utils.RangeIterator;
import org.apache.cassandra.index.sai.utils.RangeUnionIterator;
import org.apache.cassandra.index.sai.utils.TermIterator;
import org.apache.cassandra.index.sai.view.View;
import org.apache.cassandra.io.sstable.format.SSTableReader;
import org.apache.cassandra.io.util.FileUtils;
import org.apache.cassandra.schema.TableMetadata;
import org.apache.cassandra.tracing.Tracing;
import org.apache.cassandra.utils.FBUtilities;
import org.apache.cassandra.utils.Pair;
import org.apache.cassandra.utils.Throwables;
import org.apache.cassandra.utils.concurrent.Ref;
<<<<<<< HEAD
=======

import static org.apache.cassandra.config.CassandraRelevantProperties.SAI_VECTOR_SEARCH_ORDER_CHUNK_SIZE;
>>>>>>> 26fb7fea

public class QueryController
{
    private static final Logger logger = LoggerFactory.getLogger(QueryController.class);

    public static final int ORDER_CHUNK_SIZE = SAI_VECTOR_SEARCH_ORDER_CHUNK_SIZE.getInt();

    private final ColumnFamilyStore cfs;
    private final ReadCommand command;
    private final QueryContext queryContext;
    private final TableQueryMetrics tableQueryMetrics;
    private final RowFilter.FilterElement filterOperation;
    private final IndexFeatureSet indexFeatureSet;
    private final List<DataRange> ranges;
    private final AbstractBounds<PartitionPosition> mergeRange;

    private final PrimaryKey.Factory keyFactory;
    private final PrimaryKey firstPrimaryKey;
    private final PrimaryKey lastPrimaryKey;

    public QueryController(ColumnFamilyStore cfs,
                           ReadCommand command,
                           RowFilter.FilterElement filterOperation,
                           IndexFeatureSet indexFeatureSet,
                           QueryContext queryContext,
                           TableQueryMetrics tableQueryMetrics)
    {
        this.cfs = cfs;
        this.command = command;
        this.queryContext = queryContext;
        this.tableQueryMetrics = tableQueryMetrics;
        this.filterOperation = filterOperation;
        this.indexFeatureSet = indexFeatureSet;
        this.ranges = dataRanges(command);
        DataRange first = ranges.get(0);
        DataRange last = ranges.get(ranges.size() - 1);
        this.mergeRange = ranges.size() == 1 ? first.keyRange() : first.keyRange().withNewRight(last.keyRange().right);

        this.keyFactory = PrimaryKey.factory(cfs.metadata().comparator, indexFeatureSet);
        this.firstPrimaryKey = keyFactory.createTokenOnly(mergeRange.left.getToken());
        this.lastPrimaryKey = keyFactory.createTokenOnly(mergeRange.right.getToken());
    }

    public PrimaryKey.Factory primaryKeyFactory()
    {
        return keyFactory;
    }

    public PrimaryKey firstPrimaryKey()
    {
        return firstPrimaryKey;
    }

    public PrimaryKey lastPrimaryKey()
    {
        return lastPrimaryKey;
    }

    public TableMetadata metadata()
    {
        return command.metadata();
    }

    RowFilter.FilterElement filterOperation()
    {
        return this.filterOperation;
    }

    /**
     * @return token ranges used in the read command
     */
    List<DataRange> dataRanges()
    {
        return ranges;
    }

    /**
     * Note: merged range may contain subrange that no longer belongs to the local node after range movement.
     * It should only be used as an optimization to reduce search space. Use {@link #dataRanges()} instead to filter data.
     *
     * @return merged token range
     */
    AbstractBounds<PartitionPosition> mergeRange()
    {
        return mergeRange;
    }

    /**
     * @return indexed {@code ColumnContext} if index is found; otherwise return non-indexed {@code ColumnContext}.
     */
    public IndexContext getContext(RowFilter.Expression expression)
    {
        StorageAttachedIndex index = getBestIndexFor(expression);

        if (index != null)
            return index.getIndexContext();

        return new IndexContext(cfs.metadata().keyspace,
                                cfs.metadata().name,
                                cfs.metadata().partitionKeyType,
                                cfs.metadata().comparator,
                                expression.column(),
                                IndexTarget.Type.VALUES,
                                null,
                                cfs);
    }

    public UnfilteredRowIterator getPartition(PrimaryKey key, ReadExecutionController executionController)
    {
        if (key == null)
            throw new IllegalArgumentException("non-null key required");

        try
        {
            SinglePartitionReadCommand partition = SinglePartitionReadCommand.create(cfs.metadata(),
                                                                                     command.nowInSec(),
                                                                                     command.columnFilter(),
                                                                                     RowFilter.NONE,
                                                                                     DataLimits.NONE,
                                                                                     key.partitionKey(),
                                                                                     makeFilter(key));

            return partition.queryMemtableAndDisk(cfs, executionController);
        }
        finally
        {
            queryContext.checkpoint();
        }
    }

    /**
     * Build a {@link RangeIterator.Builder} from the given list of expressions by applying given operation (OR/AND).
     * Building of such builder involves index search, results of which are persisted in the internal resources list
     *
     * @param op The operation type to coalesce expressions with.
     * @param expressions The expressions to build range iterator from (expressions with not results are ignored).
     *
     * @return range iterator builder based on given expressions and operation type.
     */
<<<<<<< HEAD
    public RangeIterator getIndexes(Operation.OperationType op, Collection<Expression> expressions)
=======
    public RangeIterator buildRangeIteratorForExpressions(Operation.OperationType op, Collection<Expression> expressions)
>>>>>>> 26fb7fea
    {
        assert !expressions.isEmpty() : "expressions should not be empty for " + op + " in " + filterOperation;

        // VSTODO move ANN out of expressions and into its own abstraction? That will help get generic ORDER BY support
        Collection<Expression> exp = expressions.stream().filter(e -> e.operation != Expression.Op.ANN).collect(Collectors.toList());
        boolean defer = op == Operation.OperationType.OR || RangeIntersectionIterator.shouldDefer(exp.size());
        RangeIterator.Builder builder = op == Operation.OperationType.OR
                                        ? RangeUnionIterator.builder()
<<<<<<< HEAD
                                        : RangeIntersectionIterator.builder(exp.size());
=======
                                        : RangeIntersectionIterator.builder(RangeIntersectionIterator.INTERSECTION_CLAUSE_LIMIT);
>>>>>>> 26fb7fea

        Set<Map.Entry<Expression, NavigableSet<SSTableIndex>>> view = referenceAndGetView(op, exp).entrySet();

        try
        {
            for (Map.Entry<Expression, NavigableSet<SSTableIndex>> e : view)
            {
                @SuppressWarnings("resource") // RangeIterators are closed by releaseIndexes
                RangeIterator index = TermIterator.build(e.getKey(), e.getValue(), mergeRange, queryContext, defer, getLimit());

                builder.add(index);
            }
        }
        catch (Throwable t)
        {
            // all sstable indexes in view have been referenced, need to clean up when exception is thrown
            FileUtils.closeQuietly(builder.ranges());
            view.forEach(e -> e.getValue().forEach(SSTableIndex::release));
            throw t;
        }
        return builder.build();
    }

    // This is an ANN only query
    public RangeIterator getTopKRows(RowFilter.Expression expression)
    {
        assert expression.operator() == Operator.ANN;
        var planExpression = new Expression(getContext(expression))
                             .add(Operator.ANN, expression.getIndexValue().duplicate());
        // search memtable before referencing sstable indexes; otherwise we may miss newly flushed memtable index
        RangeIterator memtableResults = getContext(expression).searchMemtable(queryContext, planExpression, mergeRange, getLimit());

        var queryView = new QueryViewBuilder(Collections.singleton(planExpression), mergeRange).build();

        try
        {
            List<RangeIterator> sstableIntersections = queryView.view.values()
                                                                                 .stream()
                                                                                 .map(e -> createRowIdIterator(e, true))
                                                                                 .collect(Collectors.toList());
            return TermIterator.build(sstableIntersections, memtableResults, queryView.referencedIndexes, queryContext);
        }
        catch (Throwable t)
        {
            // all sstable indexes in view have been referenced, need to clean up when exception is thrown
            queryView.referencedIndexes.forEach(SSTableIndex::release);
            throw t;
        }
    }

    // This is a hybrid query. We apply all other predicates before ordering and limiting.
    public RangeIterator getTopKRows(RangeIterator source, RowFilter.Expression expression)
    {
<<<<<<< HEAD
        // VSTODO find way to test different chunk sizes. Found a fundamental flaw with 1, so it'd be good to continue
        // testing that case.
        return new OrderingFilterRangeIterator(source,
                                               100000,
                                      list -> this.getTopKRows(list, expression));
=======
        return new OrderingFilterRangeIterator(source,
                                               ORDER_CHUNK_SIZE,
                                               list -> this.getTopKRows(list, expression));
>>>>>>> 26fb7fea
    }

    private RangeIterator getTopKRows(List<PrimaryKey> rawSourceKeys, RowFilter.Expression expression)
    {
        // Filter out PKs now. Each PK is passed to every segment of the ANN index, so filtering shadowed keys
        // eagerly can save some work when going from PK to row id for on disk segments.
        // Since the result is shared with multiple streams, we use an unmodifiable list.
<<<<<<< HEAD
        var sourceKeys = rawSourceKeys.stream().filter(queryContext::shouldInclude).collect(Collectors.toUnmodifiableList());
        // this is the hybrid, the above is the pure
=======
        var sourceKeys = rawSourceKeys.stream().filter(queryContext::shouldInclude).collect(Collectors.toList());
>>>>>>> 26fb7fea
        var planExpression = new Expression(this.getContext(expression));
        planExpression.add(Operator.ANN, expression.getIndexValue().duplicate());

        // search memtable before referencing sstable indexes; otherwise we may miss newly flushed memtable index
        RangeIterator memtableResults = this.getContext(expression).limitToTopResults(queryContext, sourceKeys, planExpression, getLimit());
        var queryView = new QueryViewBuilder(Collections.singleton(planExpression), mergeRange).build();

        try
        {
<<<<<<< HEAD
            List<RangeIterator> sstableIntersections = queryView.view.entrySet()
                                                                                 .stream()
                                                                                 .map(e -> {
                                                                                     return reorderAndLimitBySSTableRowIds(sourceKeys, e.getKey(), queryView);
                                                                                 })
                                                                                 .collect(Collectors.toList());
=======
            List<RangeIterator> sstableIntersections = queryView.view.values()
                                                                     .stream()
                                                                     .map(e -> {
                                                                         return reorderAndLimitBySSTableRowIds(sourceKeys, e);
                                                                     })
                                                                     .collect(Collectors.toList());
>>>>>>> 26fb7fea

            return TermIterator.build(sstableIntersections, memtableResults, queryView.referencedIndexes, queryContext);
        }
        catch (Throwable t)
        {
            // all sstable indexes in view have been referenced, need to clean up when exception is thrown
            queryView.referencedIndexes.forEach(SSTableIndex::release);
            throw t;
        }

    }

<<<<<<< HEAD
    private RangeIterator reorderAndLimitBySSTableRowIds(List<PrimaryKey> keys, SSTableReader sstable, QueryViewBuilder.QueryView annQueryView)
=======
    private RangeIterator reorderAndLimitBySSTableRowIds(List<PrimaryKey> keys, List<QueryViewBuilder.IndexExpression> annIndexExpressions)
>>>>>>> 26fb7fea
    {
        assert annIndexExpressions.size() == 1 : "only one index is expected in ANN expression, found " + annIndexExpressions.size() + " in " + annIndexExpressions;
        QueryViewBuilder.IndexExpression annIndexExpression = annIndexExpressions.get(0);

        try
        {
            return annIndexExpression.index.limitToTopResults(queryContext, keys, annIndexExpression.expression, getLimit());
        }
        catch (IOException e)
        {
            throw new RuntimeException(e);
        }
    }

    /**
     * Create row id iterator from different indexes' on-disk searcher of the same sstable
     */
    private RangeIterator createRowIdIterator(List<QueryViewBuilder.IndexExpression> indexExpressions, boolean defer)
    {
        var subIterators = indexExpressions
                           .stream()
                           .map(ie ->
                                    {
                                        try
                                        {
<<<<<<< HEAD
                                            return ie.index.search(ie.expression, mergeRange, queryContext, defer, getLimit());
=======
                                            List<RangeIterator> iterators = ie.index.search(ie.expression, mergeRange, queryContext, defer, getLimit());
                                            // concat the result from multiple segments for the same index
                                            return RangeConcatIterator.build(iterators);
>>>>>>> 26fb7fea
                                        }
                                        catch (Throwable ex)
                                        {
                                            if (!(ex instanceof AbortedOperationException))
                                                logger.debug(ie.index.getIndexContext().logMessage(String.format("Failed search on index %s, aborting query.", ie.index.getSSTable())), ex);
                                            throw Throwables.cleaned(ex);
                                        }
                                    }).collect(Collectors.toList());

        return RangeUnionIterator.builder(subIterators.size()).add(subIterators).build();
    }

    private int getLimit()
    {
        return command.limits().count();
    }

    public IndexFeatureSet indexFeatureSet()
    {
        return indexFeatureSet;
    }

    /**
     * Returns whether this query is selecting the {@link PrimaryKey}.
     * The query selects the key if any of the following statements is true:
     *  1. The query is not row-aware
     *  2. The table associated with the query is not using clustering keys
     *  3. The clustering index filter for the command wants the row.
     *
     *  Item 3 is important in paged queries where the {@link org.apache.cassandra.db.filter.ClusteringIndexSliceFilter} for
     *  subsequent paged queries may not select rows that are returned by the index
     *  search because that is initially partition based.
     *
     * @param key The {@link PrimaryKey} to be tested
     * @return true if the key is selected by the query
     */
    public boolean selects(PrimaryKey key)
    {
        return !indexFeatureSet.isRowAware() ||
               key.hasEmptyClustering() ||
               command.clusteringIndexFilter(key.partitionKey()).selects(key.clustering());
    }

    private StorageAttachedIndex getBestIndexFor(RowFilter.Expression expression)
    {
        return cfs.indexManager.getBestIndexFor(expression, StorageAttachedIndex.class).orElse(null);
    }

    // Note: This method assumes that the selects method has already been called for the
    // key to avoid having to (potentially) call selects twice
    private ClusteringIndexFilter makeFilter(PrimaryKey key)
    {
        ClusteringIndexFilter clusteringIndexFilter = command.clusteringIndexFilter(key.partitionKey());

        if (!indexFeatureSet.isRowAware() || key.hasEmptyClustering())
            return clusteringIndexFilter;
        else
            return new ClusteringIndexNamesFilter(FBUtilities.singleton(key.clustering(), cfs.metadata().comparator),
                                                  clusteringIndexFilter.isReversed());
    }

    private static void releaseQuietly(SSTableIndex index)
    {
        try
        {
            index.release();
        }
        catch (Throwable e)
        {
            logger.error(index.getIndexContext().logMessage("Failed to release index on SSTable {}"), index.getSSTable().descriptor, e);
        }
    }

    /**
     * Used to release all resources and record metrics when query finishes.
     */
    public void finish()
    {
        if (tableQueryMetrics != null) tableQueryMetrics.record(queryContext);
    }

    /**
     * Try to reference all SSTableIndexes before querying on disk indexes.
     *
     * If we attempt to proceed into {@link TermIterator#build(Expression, Set, AbstractBounds, QueryContext, boolean, int)}
     * without first referencing all indexes, a concurrent compaction may decrement one or more of their backing
     * SSTable {@link Ref} instances. This will allow the {@link SSTableIndex} itself to be released and will fail the query.
     */
    private Map<Expression, NavigableSet<SSTableIndex>> referenceAndGetView(Operation.OperationType op, Collection<Expression> expressions)
    {
        SortedSet<String> indexNames = new TreeSet<>();
        try
        {
            while (true)
            {
                List<SSTableIndex> referencedIndexes = new ArrayList<>();
                boolean failed = false;

                Map<Expression, NavigableSet<SSTableIndex>> view = getView(op, expressions);

                for (SSTableIndex index : view.values().stream().flatMap(Collection::stream).collect(Collectors.toList()))
                {
                    indexNames.add(index.getIndexContext().getIndexName());

                    if (index.reference())
                    {
                        referencedIndexes.add(index);
                    }
                    else
                    {
                        failed = true;
                        break;
                    }
                }

                if (failed)
                {
                    // TODO: This might be a good candidate for a table/index group metric in the future...
                    referencedIndexes.forEach(QueryController::releaseQuietly);
                }
                else
                {
                    return view;
                }
            }
        }
        finally
        {
            Tracing.trace("Querying storage-attached indexes {}", indexNames);
        }
    }

    private Map<Expression, NavigableSet<SSTableIndex>> getView(Operation.OperationType op, Collection<Expression> expressions)
    {
        // first let's determine the primary expression if op is AND
        Pair<Expression, NavigableSet<SSTableIndex>> primary = (op == Operation.OperationType.AND) ? calculatePrimary(expressions) : null;

        Map<Expression, NavigableSet<SSTableIndex>> indexes = new HashMap<>();
        for (Expression e : expressions)
        {
            // NO_EQ and non-index column query should only act as FILTER BY for satisfiedBy(Row) method
            // because otherwise it likely to go through the whole index.
            if (!e.context.isIndexed() || e.getOp() == Expression.Op.NOT_EQ)
            {
                continue;
            }

            // primary expression, we'll have to add as is
            if (primary != null && e.equals(primary.left))
            {
                indexes.put(primary.left, primary.right);

                continue;
            }

            View view = e.context.getView();

            NavigableSet<SSTableIndex> readers = new TreeSet<>(SSTableIndex.COMPARATOR);
            if (primary != null && primary.right.size() > 0)
            {
                for (SSTableIndex index : primary.right)
                    readers.addAll(view.match(index.minKey(), index.maxKey()));
            }
            else
            {
                readers.addAll(applyScope(view.match(e)));
            }

            indexes.put(e, readers);
        }

        return indexes;
    }

    private Pair<Expression, NavigableSet<SSTableIndex>> calculatePrimary(Collection<Expression> expressions)
    {
        Expression expression = null;
        NavigableSet<SSTableIndex> primaryIndexes = null;

        for (Expression e : expressions)
        {
            if (!e.context.isIndexed())
                continue;

            View view = e.context.getView();

            NavigableSet<SSTableIndex> indexes = new TreeSet<>(SSTableIndex.COMPARATOR);
            indexes.addAll(applyScope(view.match(e)));

            if (expression == null || primaryIndexes.size() > indexes.size())
            {
                primaryIndexes = indexes;
                expression = e;
            }
        }

        return expression == null ? null : Pair.create(expression, primaryIndexes);
    }

    private Set<SSTableIndex> applyScope(Set<SSTableIndex> indexes)
    {
        return Sets.filter(indexes, index -> {
            SSTableReader sstable = index.getSSTable();
<<<<<<< HEAD

=======
            if (mergeRange instanceof Bounds && mergeRange.left.equals(mergeRange.right) && (!mergeRange.left.isMinimum()) && mergeRange.left instanceof DecoratedKey)
            {
                if (!sstable.getBloomFilter().isPresent((DecoratedKey)mergeRange.left))
                    return false;
            }
>>>>>>> 26fb7fea
            return mergeRange.left.compareTo(sstable.last) <= 0 && (mergeRange.right.isMinimum() || sstable.first.compareTo(mergeRange.right) <= 0);
        });
    }

    /**
     * Returns the {@link DataRange} list covered by the specified {@link ReadCommand}.
     *
     * @param command a read command
     * @return the data ranges covered by {@code command}
     */
    private static List<DataRange> dataRanges(ReadCommand command)
    {
        if (command instanceof SinglePartitionReadCommand)
        {
            SinglePartitionReadCommand cmd = (SinglePartitionReadCommand) command;
            DecoratedKey key = cmd.partitionKey();
            return Lists.newArrayList(new DataRange(new Range<>(key, key), cmd.clusteringIndexFilter()));
        }
        else if (command instanceof PartitionRangeReadCommand)
        {
            PartitionRangeReadCommand cmd = (PartitionRangeReadCommand) command;
            return Lists.newArrayList(cmd.dataRange());
        }
        else if (command instanceof MultiRangeReadCommand)
        {
            MultiRangeReadCommand cmd = (MultiRangeReadCommand) command;
            return cmd.ranges();
        }
        else
        {
            throw new AssertionError("Unsupported read command type: " + command.getClass().getName());
        }
    }
}<|MERGE_RESOLUTION|>--- conflicted
+++ resolved
@@ -77,11 +77,8 @@
 import org.apache.cassandra.utils.Pair;
 import org.apache.cassandra.utils.Throwables;
 import org.apache.cassandra.utils.concurrent.Ref;
-<<<<<<< HEAD
-=======
 
 import static org.apache.cassandra.config.CassandraRelevantProperties.SAI_VECTOR_SEARCH_ORDER_CHUNK_SIZE;
->>>>>>> 26fb7fea
 
 public class QueryController
 {
@@ -221,11 +218,7 @@
      *
      * @return range iterator builder based on given expressions and operation type.
      */
-<<<<<<< HEAD
-    public RangeIterator getIndexes(Operation.OperationType op, Collection<Expression> expressions)
-=======
     public RangeIterator buildRangeIteratorForExpressions(Operation.OperationType op, Collection<Expression> expressions)
->>>>>>> 26fb7fea
     {
         assert !expressions.isEmpty() : "expressions should not be empty for " + op + " in " + filterOperation;
 
@@ -234,11 +227,7 @@
         boolean defer = op == Operation.OperationType.OR || RangeIntersectionIterator.shouldDefer(exp.size());
         RangeIterator.Builder builder = op == Operation.OperationType.OR
                                         ? RangeUnionIterator.builder()
-<<<<<<< HEAD
-                                        : RangeIntersectionIterator.builder(exp.size());
-=======
                                         : RangeIntersectionIterator.builder(RangeIntersectionIterator.INTERSECTION_CLAUSE_LIMIT);
->>>>>>> 26fb7fea
 
         Set<Map.Entry<Expression, NavigableSet<SSTableIndex>>> view = referenceAndGetView(op, exp).entrySet();
 
@@ -292,17 +281,9 @@
     // This is a hybrid query. We apply all other predicates before ordering and limiting.
     public RangeIterator getTopKRows(RangeIterator source, RowFilter.Expression expression)
     {
-<<<<<<< HEAD
-        // VSTODO find way to test different chunk sizes. Found a fundamental flaw with 1, so it'd be good to continue
-        // testing that case.
-        return new OrderingFilterRangeIterator(source,
-                                               100000,
-                                      list -> this.getTopKRows(list, expression));
-=======
         return new OrderingFilterRangeIterator(source,
                                                ORDER_CHUNK_SIZE,
                                                list -> this.getTopKRows(list, expression));
->>>>>>> 26fb7fea
     }
 
     private RangeIterator getTopKRows(List<PrimaryKey> rawSourceKeys, RowFilter.Expression expression)
@@ -310,12 +291,7 @@
         // Filter out PKs now. Each PK is passed to every segment of the ANN index, so filtering shadowed keys
         // eagerly can save some work when going from PK to row id for on disk segments.
         // Since the result is shared with multiple streams, we use an unmodifiable list.
-<<<<<<< HEAD
-        var sourceKeys = rawSourceKeys.stream().filter(queryContext::shouldInclude).collect(Collectors.toUnmodifiableList());
-        // this is the hybrid, the above is the pure
-=======
         var sourceKeys = rawSourceKeys.stream().filter(queryContext::shouldInclude).collect(Collectors.toList());
->>>>>>> 26fb7fea
         var planExpression = new Expression(this.getContext(expression));
         planExpression.add(Operator.ANN, expression.getIndexValue().duplicate());
 
@@ -325,21 +301,12 @@
 
         try
         {
-<<<<<<< HEAD
-            List<RangeIterator> sstableIntersections = queryView.view.entrySet()
-                                                                                 .stream()
-                                                                                 .map(e -> {
-                                                                                     return reorderAndLimitBySSTableRowIds(sourceKeys, e.getKey(), queryView);
-                                                                                 })
-                                                                                 .collect(Collectors.toList());
-=======
             List<RangeIterator> sstableIntersections = queryView.view.values()
                                                                      .stream()
                                                                      .map(e -> {
                                                                          return reorderAndLimitBySSTableRowIds(sourceKeys, e);
                                                                      })
                                                                      .collect(Collectors.toList());
->>>>>>> 26fb7fea
 
             return TermIterator.build(sstableIntersections, memtableResults, queryView.referencedIndexes, queryContext);
         }
@@ -352,11 +319,7 @@
 
     }
 
-<<<<<<< HEAD
-    private RangeIterator reorderAndLimitBySSTableRowIds(List<PrimaryKey> keys, SSTableReader sstable, QueryViewBuilder.QueryView annQueryView)
-=======
     private RangeIterator reorderAndLimitBySSTableRowIds(List<PrimaryKey> keys, List<QueryViewBuilder.IndexExpression> annIndexExpressions)
->>>>>>> 26fb7fea
     {
         assert annIndexExpressions.size() == 1 : "only one index is expected in ANN expression, found " + annIndexExpressions.size() + " in " + annIndexExpressions;
         QueryViewBuilder.IndexExpression annIndexExpression = annIndexExpressions.get(0);
@@ -382,13 +345,7 @@
                                     {
                                         try
                                         {
-<<<<<<< HEAD
                                             return ie.index.search(ie.expression, mergeRange, queryContext, defer, getLimit());
-=======
-                                            List<RangeIterator> iterators = ie.index.search(ie.expression, mergeRange, queryContext, defer, getLimit());
-                                            // concat the result from multiple segments for the same index
-                                            return RangeConcatIterator.build(iterators);
->>>>>>> 26fb7fea
                                         }
                                         catch (Throwable ex)
                                         {
@@ -592,15 +549,11 @@
     {
         return Sets.filter(indexes, index -> {
             SSTableReader sstable = index.getSSTable();
-<<<<<<< HEAD
-
-=======
             if (mergeRange instanceof Bounds && mergeRange.left.equals(mergeRange.right) && (!mergeRange.left.isMinimum()) && mergeRange.left instanceof DecoratedKey)
             {
                 if (!sstable.getBloomFilter().isPresent((DecoratedKey)mergeRange.left))
                     return false;
             }
->>>>>>> 26fb7fea
             return mergeRange.left.compareTo(sstable.last) <= 0 && (mergeRange.right.isMinimum() || sstable.first.compareTo(mergeRange.right) <= 0);
         });
     }
