--- conflicted
+++ resolved
@@ -186,10 +186,6 @@
         return firstPrimaryKey;
     }
 
-<<<<<<< HEAD
-=======
-
->>>>>>> 78878c1e
     public TableMetadata metadata()
     {
         return command.metadata();
