--- conflicted
+++ resolved
@@ -902,13 +902,8 @@
         var queryView = queryContext.view;
         assert queryView != null;
 
-<<<<<<< HEAD
-        int annNodesCount = 0;
+        double cost = 0;
         for (MemtableIndex index : queryView.memtableIndexes)
-=======
-        double cost = 0;
-        for (MemtableIndex index : memtables)
->>>>>>> 137c3f7b
         {
             // FIXME convert nodes visited to search cost
             int memtableCandidates = (int) Math.min(Integer.MAX_VALUE, candidates);
