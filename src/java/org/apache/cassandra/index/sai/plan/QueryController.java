/*
 * Licensed to the Apache Software Foundation (ASF) under one
 * or more contributor license agreements.  See the NOTICE file
 * distributed with this work for additional information
 * regarding copyright ownership.  The ASF licenses this file
 * to you under the Apache License, Version 2.0 (the
 * "License"); you may not use this file except in compliance
 * with the License.  You may obtain a copy of the License at
 *
 *     http://www.apache.org/licenses/LICENSE-2.0
 *
 * Unless required by applicable law or agreed to in writing, software
 * distributed under the License is distributed on an "AS IS" BASIS,
 * WITHOUT WARRANTIES OR CONDITIONS OF ANY KIND, either express or implied.
 * See the License for the specific language governing permissions and
 * limitations under the License.
 */

package org.apache.cassandra.index.sai.plan;

import java.io.IOException;
import java.util.ArrayList;
import java.util.Collection;
import java.util.Collections;
import java.util.HashMap;
import java.util.List;
import java.util.Map;
import java.util.NavigableSet;
import java.util.Set;
import java.util.SortedSet;
import java.util.TreeSet;
import java.util.stream.Collectors;
import java.util.stream.StreamSupport;

import com.google.common.collect.Lists;
import com.google.common.collect.Sets;
import org.slf4j.Logger;
import org.slf4j.LoggerFactory;

import org.apache.cassandra.cql3.Operator;
import org.apache.cassandra.cql3.statements.schema.IndexTarget;
import org.apache.cassandra.db.ColumnFamilyStore;
import org.apache.cassandra.db.DataRange;
import org.apache.cassandra.db.DecoratedKey;
import org.apache.cassandra.db.MultiRangeReadCommand;
import org.apache.cassandra.db.PartitionPosition;
import org.apache.cassandra.db.PartitionRangeReadCommand;
import org.apache.cassandra.db.ReadCommand;
import org.apache.cassandra.db.ReadExecutionController;
import org.apache.cassandra.db.SinglePartitionReadCommand;
import org.apache.cassandra.db.filter.ClusteringIndexFilter;
import org.apache.cassandra.db.filter.ClusteringIndexNamesFilter;
import org.apache.cassandra.db.filter.DataLimits;
import org.apache.cassandra.db.filter.RowFilter;
import org.apache.cassandra.db.memtable.Memtable;
import org.apache.cassandra.db.rows.UnfilteredRowIterator;
import org.apache.cassandra.dht.AbstractBounds;
import org.apache.cassandra.dht.Bounds;
import org.apache.cassandra.dht.Range;
import org.apache.cassandra.index.sai.IndexContext;
import org.apache.cassandra.index.sai.QueryContext;
import org.apache.cassandra.index.sai.SSTableIndex;
import org.apache.cassandra.index.sai.StorageAttachedIndex;
import org.apache.cassandra.index.sai.disk.format.IndexFeatureSet;
import org.apache.cassandra.index.sai.metrics.TableQueryMetrics;
import org.apache.cassandra.index.sai.utils.AbortedOperationException;
import org.apache.cassandra.index.sai.utils.OrderIterator;
import org.apache.cassandra.index.sai.utils.OrderingFilterRangeIterator;
import org.apache.cassandra.index.sai.utils.PrimaryKey;
import org.apache.cassandra.index.sai.utils.RangeIntersectionIterator;
import org.apache.cassandra.index.sai.utils.RangeIterator;
import org.apache.cassandra.index.sai.utils.RangeUnionIterator;
import org.apache.cassandra.index.sai.utils.MergeOrderIterator;
import org.apache.cassandra.index.sai.utils.SoftLimitUtil;
import org.apache.cassandra.index.sai.utils.TermIterator;
import org.apache.cassandra.index.sai.view.View;
import org.apache.cassandra.io.sstable.format.SSTableReader;
import org.apache.cassandra.io.util.FileUtils;
import org.apache.cassandra.schema.TableMetadata;
import org.apache.cassandra.tracing.Tracing;
import org.apache.cassandra.utils.FBUtilities;
import org.apache.cassandra.utils.Pair;
import org.apache.cassandra.utils.Throwables;
import org.apache.cassandra.utils.concurrent.Ref;

import static org.apache.cassandra.config.CassandraRelevantProperties.SAI_VECTOR_SEARCH_ORDER_CHUNK_SIZE;

public class QueryController
{
    private static final Logger logger = LoggerFactory.getLogger(QueryController.class);

    /**
     * How likely we want the soft limit to be high enough, so that we get sufficient number of rows
     * without having to retry. The closer this is to 1.0, the higher the soft limit will be relative to
     * the exact limit (i.e. we'll ask for more rows speculatively in case we would have to throw some of them out due
     * to tombstones / updates / expired TTLs / not matching the post-filter).
     * Setting it too high may cause the queries to be more expensive, because they would be fetching too many rows.
     * Setting it too low will cause frequent retries.
     */
    private static final double SOFT_LIMIT_CONFIDENCE = 0.90;

    /**
     * Constants used in cost-based query optimization.
     * Those costs are abstract, they don't represent any physical resource unit.
     * What matters are ratios between them, not the absolute values.
     */
    static class Costs
    {
        /**
         * The cost to get a single PrimaryKey from the index, *without* looking it up in the sstable.
         */
        static final float INDEX_KEY_FETCH_COST = 1.0f;
        /**
         * How much additional effort it costs to get a PrimaryKey from the index if we have to intersect indexes.
         * Intersections are more costly because of index skipping.
         */
        static final float INDEX_INTERSECTION_PENALTY = 4.0f;
        /**
         * The cost to fetch a full row from the storage and apply filters to it.
         * Deserializing rows is costly.
         * In the future this should be replaced by a better model taking into account the data size
         * and number of columns.
         */
        static final float ROW_MATERIALIZE_COST = 200.0f;
    }

    // for testing
    public static boolean allowSpeculativeLimits = true;
    public static final int ORDER_CHUNK_SIZE = SAI_VECTOR_SEARCH_ORDER_CHUNK_SIZE.getInt();

    private final ColumnFamilyStore cfs;
    private final ReadCommand command;
    private final QueryContext queryContext;
    private final TableQueryMetrics tableQueryMetrics;
    private final RowFilter.FilterElement filterOperation;
    private final IndexFeatureSet indexFeatureSet;
    private final List<DataRange> ranges;
    private final AbstractBounds<PartitionPosition> mergeRange;

    private final PrimaryKey.Factory keyFactory;
    private final PrimaryKey firstPrimaryKey;
    private final PrimaryKey lastPrimaryKey;

    public QueryController(ColumnFamilyStore cfs,
                           ReadCommand command,
                           RowFilter.FilterElement filterOperation,
                           IndexFeatureSet indexFeatureSet,
                           QueryContext queryContext,
                           TableQueryMetrics tableQueryMetrics)
    {
        this.cfs = cfs;
        this.command = command;
        this.queryContext = queryContext;
        this.tableQueryMetrics = tableQueryMetrics;
        this.filterOperation = filterOperation;
        this.indexFeatureSet = indexFeatureSet;
        this.ranges = dataRanges(command);
        DataRange first = ranges.get(0);
        DataRange last = ranges.get(ranges.size() - 1);
        this.mergeRange = ranges.size() == 1 ? first.keyRange() : first.keyRange().withNewRight(last.keyRange().right);

        this.keyFactory = PrimaryKey.factory(cfs.metadata().comparator, indexFeatureSet);
        this.firstPrimaryKey = keyFactory.createTokenOnly(mergeRange.left.getToken());
        this.lastPrimaryKey = keyFactory.createTokenOnly(mergeRange.right.getToken());
    }

    public PrimaryKey.Factory primaryKeyFactory()
    {
        return keyFactory;
    }

    public PrimaryKey firstPrimaryKey()
    {
        return firstPrimaryKey;
    }

    public PrimaryKey lastPrimaryKey()
    {
        return lastPrimaryKey;
    }

    public TableMetadata metadata()
    {
        return command.metadata();
    }

    RowFilter.FilterElement filterOperation()
    {
        return this.filterOperation;
    }

    /**
     * @return token ranges used in the read command
     */
    List<DataRange> dataRanges()
    {
        return ranges;
    }

    /**
     * Note: merged range may contain subrange that no longer belongs to the local node after range movement.
     * It should only be used as an optimization to reduce search space. Use {@link #dataRanges()} instead to filter data.
     *
     * @return merged token range
     */
    AbstractBounds<PartitionPosition> mergeRange()
    {
        return mergeRange;
    }

    /**
     * @return indexed {@code ColumnContext} if index is found; otherwise return non-indexed {@code ColumnContext}.
     */
    public IndexContext getContext(RowFilter.Expression expression)
    {
        StorageAttachedIndex index = getBestIndexFor(expression);

        if (index != null)
            return index.getIndexContext();

        return new IndexContext(cfs.metadata().keyspace,
                                cfs.metadata().name,
                                cfs.metadata().partitionKeyType,
                                cfs.metadata().comparator,
                                expression.column(),
                                IndexTarget.Type.VALUES,
                                null,
                                cfs);
    }

    public UnfilteredRowIterator getPartition(PrimaryKey key, ReadExecutionController executionController)
    {
        if (key == null)
            throw new IllegalArgumentException("non-null key required");

        SinglePartitionReadCommand partition = getPartitionReadCommand(key, executionController);
        return executePartitionReadCommand(partition, executionController);
    }

    public SinglePartitionReadCommand getPartitionReadCommand(PrimaryKey key, ReadExecutionController executionController)
    {
        if (key == null)
            throw new IllegalArgumentException("non-null key required");

        return SinglePartitionReadCommand.create(cfs.metadata(),
                                                 command.nowInSec(),
                                                 command.columnFilter(),
                                                 RowFilter.NONE,
                                                 DataLimits.NONE,
                                                 key.partitionKey(),
                                                 makeFilter(key));
    }

    public UnfilteredRowIterator executePartitionReadCommand(SinglePartitionReadCommand command, ReadExecutionController executionController)
    {
        return command.queryMemtableAndDisk(cfs, executionController);
    }

    public RangeIterator buildIterator()
    {
        // TODO we can clean this up when we break ordering out
        var nonOrderingExpressions = filterOperation.expressions().stream()
                                                    .filter(e -> e.operator() != Operator.ANN)
                                                    .collect(Collectors.toList());
        if (nonOrderingExpressions.isEmpty() && filterOperation.children().isEmpty())
            return RangeIterator.empty();
        return Operation.Node.buildTree(nonOrderingExpressions, filterOperation.children(), filterOperation.isDisjunction())
                             .analyzeTree(this)
                             .rangeIterator(this);
    }

    public OrderIterator buildScoredPriorityQueue()
    {
        var filterOperation = filterOperation();
        var orderings = filterOperation.expressions()
                                       .stream().filter(e -> e.operator() == Operator.ANN).collect(Collectors.toList());
        assert orderings.size() == 1;
        if (filterOperation.expressions().size() == 1 && filterOperation.children().isEmpty() && orderings.size() == 1)
            // If we only have one expression, we just use the ANN index to order and limit.
            return getTopKRows(orderings.get(0));

        // We already decided we need to do first sort then filter, so no need to open the index iterator:
        if (queryContext.filterSortOrder() == QueryContext.FilterSortOrder.SORT_THEN_FILTER)
        {
            assert queryContext.postFilterSelectivityEstimate() != null;
            return getTopKRows(orderings.get(0));
        }

        var whereClauseIter = buildIterator();

        if (queryContext.filterSortOrder() == null)
        {
            QueryContext.FilterSortOrder order = decideFilterSortOrder(filterOperation, whereClauseIter);
            queryContext.setFilterSortOrder(order);
        }
        
        if (queryContext.filterSortOrder() == QueryContext.FilterSortOrder.SORT_THEN_FILTER)
        {
            queryContext.setPostFilterSelectivityEstimate(estimateSelectivity(whereClauseIter));
            FileUtils.closeQuietly(whereClauseIter);
            return getTopKRows(orderings.get(0));
        }

        return getTopKRows(whereClauseIter, orderings.get(0));
    }

    private QueryContext.FilterSortOrder decideFilterSortOrder(RowFilter.FilterElement filter, RangeIterator iter)
    {
        double sortThenFilterCost = estimateSortThenFilterCost(iter);
        double filterThenSortCost = estimateFilterThenSortCost(filter, iter);
        QueryContext.FilterSortOrder order = sortThenFilterCost < filterThenSortCost
               ? QueryContext.FilterSortOrder.SORT_THEN_FILTER
               : QueryContext.FilterSortOrder.FILTER_THEN_SORT;
        logger.debug("Decided filter sort order {} (costs: SORT_THEN_FILTER = {}, FILTER_THEN_SORT = {})",
                     order, sortThenFilterCost, filterThenSortCost);
        return order;
    }

    private double estimateFilterThenSortCost(RowFilter.FilterElement filter, RangeIterator iter)
    {
        // Unions are cheap but intersections have higher costs because of skipping on the iterators,
        // so we add a penalty for each intersection used in the filter.
        float intersectionPenalty = intersectionPenalty(filter);
        // TODO: account for shadowed keys once we collect stats
        long primaryKeysFetchedFromIndex = iter.getMaxKeys();
        long materializedRows = Math.min(getExactLimit(), primaryKeysFetchedFromIndex);
        return primaryKeysFetchedFromIndex * Costs.INDEX_KEY_FETCH_COST * (1.0f + intersectionPenalty)
               + materializedRows * Costs.ROW_MATERIALIZE_COST;
    }

    private double estimateSortThenFilterCost(RangeIterator iter)
    {
        float selectivity = estimateSelectivity(iter);
        int materializedRows = SoftLimitUtil.softLimit(getExactLimit(), SOFT_LIMIT_CONFIDENCE, selectivity);
        return materializedRows * Costs.ROW_MATERIALIZE_COST;
    }

    /**
     * Estimates additional cost of performing index intersections (AND operator).
     * If there are no intersections in the filter tree, returns 0.0.
     */
    private static float intersectionPenalty(RowFilter.FilterElement elem)
    {
        // TODO: This is very crude cost estimation. Ideally we should take into account the selectivity of each
        // individual filter expression. The worst case can be when there are multiple intersected predicates, where
        // each has low selectivity (selects many keys), but only very few keys match all of them. Then many posting
        // list entries must be traversed before we get a key and the cost is high. This code does not take it into
        // account.
       return intersectionsCount(elem) * Costs.INDEX_INTERSECTION_PENALTY;
    }

    /**
     * Returns the number of intersections in the filter expression tree (includes children).
     * <p>
     * Examples:
     * <ul>
     *     <li>A OR B is counted as 0</li>
     *     <li>A AND B is counted as 1</li>
     *     <li>A AND B AND C is counted as 2</li>
     *     <li>A OR B AND C is counted as 1</li>
     * </ul>
     */
    private static int intersectionsCount(RowFilter.FilterElement elem)
    {
        int nonOrderingExpressionsCount = (int) elem.expressions().stream().filter(e -> e.operator() != Operator.ANN).count();
        int intersectedExpressionsCount = elem.isDisjunction() ? 0 : nonOrderingExpressionsCount;
        int intersectionsCount = Math.max(0, intersectedExpressionsCount - 1);

        for (RowFilter.FilterElement child : elem.children())
            intersectionsCount += intersectionsCount(child);

        return intersectionsCount;
    }

    public FilterTree buildFilter()
    {
        return Operation.Node.buildTree(filterOperation()).buildFilter(this);
    }

    /**
     * Build a {@link RangeIterator.Builder} from the given list of expressions by applying given operation (OR/AND).
     * Building of such builder involves index search, results of which are persisted in the internal resources list
     *
     * @param op The operation type to coalesce expressions with.
     * @param expressions The expressions to build range iterator from (expressions with not results are ignored).
     *
     * @return range iterator builder based on given expressions and operation type.
     */
    public RangeIterator buildRangeIteratorForExpressions(Operation.OperationType op, Collection<Expression> expressions)
    {
        assert !expressions.isEmpty() : "expressions should not be empty for " + op + " in " + filterOperation;

        // VSTODO move ANN out of expressions and into its own abstraction? That will help get generic ORDER BY support
        Collection<Expression> exp = expressions.stream().filter(e -> e.operation != Expression.Op.ANN).collect(Collectors.toList());
        boolean defer = op == Operation.OperationType.OR || RangeIntersectionIterator.shouldDefer(exp.size());
        RangeIterator.Builder builder = op == Operation.OperationType.OR
                                        ? RangeUnionIterator.builder()
                                        : RangeIntersectionIterator.builder(RangeIntersectionIterator.INTERSECTION_CLAUSE_LIMIT);

        Set<Map.Entry<Expression, NavigableSet<SSTableIndex>>> view = referenceAndGetView(op, exp).entrySet();

        try
        {
            for (Map.Entry<Expression, NavigableSet<SSTableIndex>> e : view)
            {
                @SuppressWarnings("resource") // RangeIterators are closed by releaseIndexes
                RangeIterator index = TermIterator.build(e.getKey(), e.getValue(), mergeRange, queryContext, defer, Integer.MAX_VALUE);

                builder.add(index);
            }
        }
        catch (Throwable t)
        {
            // all sstable indexes in view have been referenced, need to clean up when exception is thrown
            FileUtils.closeQuietly(builder.ranges());
            view.forEach(e -> e.getValue().forEach(SSTableIndex::release));
            throw t;
        }
        return builder.build();
    }

    // This is an ANN only query
    public OrderIterator getTopKRows(RowFilter.Expression expression)
    {
        assert expression.operator() == Operator.ANN;
        var planExpression = new Expression(getContext(expression))
                             .add(Operator.ANN, expression.getIndexValue().duplicate());

        int limit = currentSoftLimitEstimate();
        queryContext.setSoftLimit(limit);
        logger.debug("getTopKRows using limit = {}", limit);

        // search memtable before referencing sstable indexes; otherwise we may miss newly flushed memtable index
        // todo fix me (we need to search memtables,
        List<OrderIterator> memtableResults = getContext(expression).searchTopKMemtable(queryContext, planExpression, mergeRange, limit);

        var queryView = new QueryViewBuilder(Collections.singleton(planExpression), mergeRange).build();

        try
        {
            List<OrderIterator> sstableIntersections = queryView.view.values()
                                                                     .stream()
                                                                     .flatMap(e -> createRowIdIterator(e, limit).stream())
                                                                     .collect(Collectors.toList());
            sstableIntersections.addAll(memtableResults);
            if (sstableIntersections.isEmpty())
            {
                // We must release here because empty vector indexes are in the view, but they do not
                // produce any OrderIterators. TODO can we somehow ignore empty indexes so they are not in the view?
                queryView.referencedIndexes.forEach(SSTableIndex::release);
                return OrderIterator.empty();
            }
            return new MergeOrderIterator(sstableIntersections, queryView.referencedIndexes);
        }
        catch (Throwable t)
        {
            // all sstable indexes in view have been referenced, need to clean up when exception is thrown
            queryView.referencedIndexes.forEach(SSTableIndex::release);
            throw t;
        }
    }

    // This is a hybrid query. We apply all other predicates before ordering and limiting.
    public OrderIterator getTopKRows(RangeIterator source, RowFilter.Expression expression)
    {
        List<OrderIterator> orderIterators = new ArrayList<>();
        List<SSTableIndex> indexesToRelease = new ArrayList<>();
        try (var iter = new OrderingFilterRangeIterator(source, ORDER_CHUNK_SIZE, list -> this.getTopKRows(list, expression)))
        {
            while (iter.hasNext())
            {
                var next = iter.next();
                orderIterators.addAll(next.left());
                indexesToRelease.addAll(next.right());
            }
        }
        if (orderIterators.isEmpty())
            return OrderIterator.empty();
        return new MergeOrderIterator(orderIterators, indexesToRelease);
    }

    // TODO figure out better way to encapsulate
    private Pair<List<OrderIterator>, Set<SSTableIndex>> getTopKRows(List<PrimaryKey> sourceKeys, RowFilter.Expression expression)
    {
        Tracing.logAndTrace(logger, "SAI predicates produced {} keys", sourceKeys.size());

        // Filter out PKs now. Each PK is passed to every segment of the ANN index, so filtering shadowed keys
        // eagerly can save some work when going from PK to row id for on disk segments.
        // Since the result is shared with multiple streams, we use an unmodifiable list.
        var planExpression = new Expression(this.getContext(expression));
        planExpression.add(Operator.ANN, expression.getIndexValue().duplicate());

        int limit = currentSoftLimitEstimate();
        queryContext.setSoftLimit(limit);

        // search memtable before referencing sstable indexes; otherwise we may miss newly flushed memtable index
        List<OrderIterator> memtableResults = this.getContext(expression).limitToTopResults(queryContext, sourceKeys, planExpression, limit);
        var queryView = new QueryViewBuilder(Collections.singleton(planExpression), mergeRange).build();

        try
        {
            List<OrderIterator> sstableIntersections = queryView.view.values()
                                                                     .stream()
                                                                     .flatMap(e -> reorderAndLimitBySSTableRowIds(sourceKeys, e, limit).stream())
                                                                     .collect(Collectors.toList());
            sstableIntersections.addAll(memtableResults);
            if (sstableIntersections.isEmpty())
            {
                // We must release here because empty vector indexes are in the view, but they do not
                // produce any OrderIterators. TODO can we somehow ignore empty indexes so they are not in the view?
                queryView.referencedIndexes.forEach(SSTableIndex::release);
                return Pair.create(Collections.emptyList(), Collections.emptySet());
            }
            return Pair.create(sstableIntersections, queryView.referencedIndexes);
        }
        catch (Throwable t)
        {
            // all sstable indexes in view have been referenced, need to clean up when exception is thrown
            queryView.referencedIndexes.forEach(SSTableIndex::release);
            throw t;
        }

    }

    private List<OrderIterator> reorderAndLimitBySSTableRowIds(List<PrimaryKey> keys, List<QueryViewBuilder.IndexExpression> annIndexExpressions, int limit)
    {
        assert annIndexExpressions.size() == 1 : "only one index is expected in ANN expression, found " + annIndexExpressions.size() + " in " + annIndexExpressions;
        QueryViewBuilder.IndexExpression annIndexExpression = annIndexExpressions.get(0);

        try
        {
            return annIndexExpression.index.limitToTopResults(queryContext, keys, annIndexExpression.expression, limit);
        }
        catch (IOException e)
        {
            throw new RuntimeException(e);
        }
    }

    /**
     * Create row id iterator from different indexes' on-disk searcher of the same sstable
     */
    private List<OrderIterator> createRowIdIterator(List<QueryViewBuilder.IndexExpression> indexExpressions, int limit)
    {
        return indexExpressions
               .stream()
               .map(ie ->
                    {
                        try
                        {
                            return ie.index.searchTopK(ie.expression, mergeRange, queryContext, limit);
                        }
                        catch (Throwable ex)
                        {
                            if (!(ex instanceof AbortedOperationException))
                                logger.debug(ie.index.getIndexContext().logMessage(String.format("Failed search on index %s, aborting query.", ie.index.getSSTable())), ex);
                            throw Throwables.cleaned(ex);
                        }
                    })
               .flatMap(List::stream)
               .collect(Collectors.toList());
    }

    public int getExactLimit()
    {
        return command.limits().count();
    }

    /**
     * Estimate suggestion for the limit to search extra rows in case if some rows were shadowed or post-filtered.
     */
    int currentSoftLimitEstimate()
    {
        int target = getExactLimit();
        // shadowedCount includes also the keys filtered out by the post-filter
<<<<<<< HEAD
        int shadowedCount = (int) Math.min(queryContext.getShadowedPrimaryKeyCount(), Integer.MAX_VALUE);
        long fetchedCount = queryContext.rowsMatched() + shadowedCount;
=======
        int shadowedCount = queryContext.getShadowedPrimaryKeys().size();
        // The worst case situation is when all shadowed rows came from one index - in this case we'd get only
        // (softLimit - shadowedCount) good rows. But if shadow rows came from multiple indexes, this could underestimate.
        int matchedCountLowerBound = Math.max(0, queryContext.softLimit() - shadowedCount);
>>>>>>> 73bead4e
        int prevSoftLimit = Math.max(target, queryContext.softLimit());
        float postFilterSelectivity = queryContext.postFilterSelectivityEstimate();

        boolean firstShadowKeysLoopIteration = queryContext.shadowedKeysLoopCount() == 1;
        boolean sortBeforeFilter = queryContext.filterSortOrder() == QueryContext.FilterSortOrder.SORT_THEN_FILTER;

        // On the first iteration we need to rely on estimates for how many keys we can expect to be accepted.
        // For any subsequent iterations we can do better by looking how many rows were returned in the previous run.
        // A special situation arises when we didn't receive any good rows. In this case, we should not assume the
        // probability is simply 0 because the sample is finite. Assuming P = 0 would cause a maximum soft limit
        // in the next round. So in that case we assume the probability of success = 0.5 / N.
        // This naturally limits the soft limit increase in the next attempt.
        float keyAcceptanceProbability = (firstShadowKeysLoopIteration && sortBeforeFilter)
            ? postFilterSelectivity
            : Math.max((float) matchedCountLowerBound, 0.5f) / Math.max((float) prevSoftLimit, 0.5f); // assume 0/0 = 1

        int uncappedLimit = SoftLimitUtil.softLimit(target, SOFT_LIMIT_CONFIDENCE, keyAcceptanceProbability);

        // Restrict the minimum value of the limit, so we have some margin for the keys we already know are shadowed.
        int limit = Math.max(target + shadowedCount, uncappedLimit);

        if (logger.isDebugEnabled())
            logger.debug("Soft limit estimate: {} with target={} shadowed={}/{} P={}",
                         limit, target, shadowedCount, queryContext.softLimit(), keyAcceptanceProbability);

        return limit;
    }

    public IndexFeatureSet indexFeatureSet()
    {
        return indexFeatureSet;
    }

    /**
     * Returns whether this query is selecting the {@link PrimaryKey}.
     * The query selects the key if any of the following statements is true:
     *  1. The query is not row-aware
     *  2. The table associated with the query is not using clustering keys
     *  3. The clustering index filter for the command wants the row.
     *
     *  Item 3 is important in paged queries where the {@link org.apache.cassandra.db.filter.ClusteringIndexSliceFilter} for
     *  subsequent paged queries may not select rows that are returned by the index
     *  search because that is initially partition based.
     *
     * @param key The {@link PrimaryKey} to be tested
     * @return true if the key is selected by the query
     */
    public boolean selects(PrimaryKey key)
    {
        return !indexFeatureSet.isRowAware() ||
               key.hasEmptyClustering() ||
               command.clusteringIndexFilter(key.partitionKey()).selects(key.clustering());
    }

    private StorageAttachedIndex getBestIndexFor(RowFilter.Expression expression)
    {
        return cfs.indexManager.getBestIndexFor(expression, StorageAttachedIndex.class).orElse(null);
    }

    // Note: This method assumes that the selects method has already been called for the
    // key to avoid having to (potentially) call selects twice
    private ClusteringIndexFilter makeFilter(PrimaryKey key)
    {
        ClusteringIndexFilter clusteringIndexFilter = command.clusteringIndexFilter(key.partitionKey());

        if (!indexFeatureSet.isRowAware() || key.hasEmptyClustering())
            return clusteringIndexFilter;
        else
            return new ClusteringIndexNamesFilter(FBUtilities.singleton(key.clustering(), cfs.metadata().comparator),
                                                  clusteringIndexFilter.isReversed());
    }

    private static void releaseQuietly(SSTableIndex index)
    {
        try
        {
            index.release();
        }
        catch (Throwable e)
        {
            logger.error(index.getIndexContext().logMessage("Failed to release index on SSTable {}"), index.getSSTable().descriptor, e);
        }
    }

    /**
     * Used to release all resources and record metrics when query finishes.
     */
    public void finish()
    {
        if (tableQueryMetrics != null) tableQueryMetrics.record(queryContext);
    }

    /**
     * Try to reference all SSTableIndexes before querying on disk indexes.
     *
     * If we attempt to proceed into {@link TermIterator#build(Expression, Set, AbstractBounds, QueryContext, boolean, int)}
     * without first referencing all indexes, a concurrent compaction may decrement one or more of their backing
     * SSTable {@link Ref} instances. This will allow the {@link SSTableIndex} itself to be released and will fail the query.
     */
    private Map<Expression, NavigableSet<SSTableIndex>> referenceAndGetView(Operation.OperationType op, Collection<Expression> expressions)
    {
        SortedSet<String> indexNames = new TreeSet<>();
        try
        {
            while (true)
            {
                List<SSTableIndex> referencedIndexes = new ArrayList<>();
                boolean failed = false;

                Map<Expression, NavigableSet<SSTableIndex>> view = getView(op, expressions);

                for (SSTableIndex index : view.values().stream().flatMap(Collection::stream).collect(Collectors.toList()))
                {
                    indexNames.add(index.getIndexContext().getIndexName());

                    if (index.reference())
                    {
                        referencedIndexes.add(index);
                    }
                    else
                    {
                        failed = true;
                        break;
                    }
                }

                if (failed)
                {
                    // TODO: This might be a good candidate for a table/index group metric in the future...
                    referencedIndexes.forEach(QueryController::releaseQuietly);
                }
                else
                {
                    return view;
                }
            }
        }
        finally
        {
            Tracing.trace("Querying storage-attached indexes {}", indexNames);
        }
    }

    private Map<Expression, NavigableSet<SSTableIndex>> getView(Operation.OperationType op, Collection<Expression> expressions)
    {
        // first let's determine the primary expression if op is AND
        Pair<Expression, NavigableSet<SSTableIndex>> primary = (op == Operation.OperationType.AND) ? calculatePrimary(expressions) : null;

        Map<Expression, NavigableSet<SSTableIndex>> indexes = new HashMap<>();
        for (Expression e : expressions)
        {
            // NO_EQ and non-index column query should only act as FILTER BY for satisfiedBy(Row) method
            // because otherwise it likely to go through the whole index.
            if (!e.context.isIndexed())
            {
                continue;
            }

            // primary expression, we'll have to add as is
            if (primary != null && e.equals(primary.left))
            {
                indexes.put(primary.left, primary.right);

                continue;
            }

            View view = e.context.getView();

            NavigableSet<SSTableIndex> readers = new TreeSet<>(SSTableIndex.COMPARATOR);
            if (primary != null && primary.right.size() > 0)
            {
                for (SSTableIndex index : primary.right)
                    readers.addAll(view.match(index.minKey(), index.maxKey()));
            }
            else
            {
                readers.addAll(applyScope(view.match(e)));
            }

            indexes.put(e, readers);
        }

        return indexes;
    }

    private Pair<Expression, NavigableSet<SSTableIndex>> calculatePrimary(Collection<Expression> expressions)
    {
        Expression expression = null;
        NavigableSet<SSTableIndex> primaryIndexes = null;

        for (Expression e : expressions)
        {
            if (!e.context.isIndexed())
                continue;

            View view = e.context.getView();

            NavigableSet<SSTableIndex> indexes = new TreeSet<>(SSTableIndex.COMPARATOR);
            indexes.addAll(applyScope(view.match(e)));

            if (expression == null || primaryIndexes.size() > indexes.size())
            {
                primaryIndexes = indexes;
                expression = e;
            }
        }

        return expression == null ? null : Pair.create(expression, primaryIndexes);
    }

    private Set<SSTableIndex> applyScope(Set<SSTableIndex> indexes)
    {
        return Sets.filter(indexes, index -> {
            SSTableReader sstable = index.getSSTable();
            if (mergeRange instanceof Bounds && mergeRange.left.equals(mergeRange.right) && (!mergeRange.left.isMinimum()) && mergeRange.left instanceof DecoratedKey)
            {
                if (!sstable.getBloomFilter().isPresent((DecoratedKey)mergeRange.left))
                    return false;
            }
            return mergeRange.left.compareTo(sstable.last) <= 0 && (mergeRange.right.isMinimum() || sstable.first.compareTo(mergeRange.right) <= 0);
        });
    }

    /**
     * Returns the {@link DataRange} list covered by the specified {@link ReadCommand}.
     *
     * @param command a read command
     * @return the data ranges covered by {@code command}
     */
    private static List<DataRange> dataRanges(ReadCommand command)
    {
        if (command instanceof SinglePartitionReadCommand)
        {
            SinglePartitionReadCommand cmd = (SinglePartitionReadCommand) command;
            DecoratedKey key = cmd.partitionKey();
            return Lists.newArrayList(new DataRange(new Range<>(key, key), cmd.clusteringIndexFilter()));
        }
        else if (command instanceof PartitionRangeReadCommand)
        {
            PartitionRangeReadCommand cmd = (PartitionRangeReadCommand) command;
            return Lists.newArrayList(cmd.dataRange());
        }
        else if (command instanceof MultiRangeReadCommand)
        {
            MultiRangeReadCommand cmd = (MultiRangeReadCommand) command;
            return cmd.ranges();
        }
        else
        {
            throw new AssertionError("Unsupported read command type: " + command.getClass().getName());
        }
    }

    /**
     * Returns the fraction of the total rows of the table returned by the index
     *
     * @param iterator iterator over the keys from the index(es)
     */
    float estimateSelectivity(RangeIterator iterator)
    {
        float selectivity = Math.min((float) iterator.getMaxKeys() / estimateTotalAvailableRows(), 1.0f);
        queryContext.setPostFilterSelectivityEstimate(selectivity);
        return selectivity;
    }

    /**
     * Returns number of rows indexed accross all ssables and memtables
     */
    private long estimateTotalAvailableRows()
    {
        if (queryContext.totalAvailableRows() != null)
            return queryContext.totalAvailableRows();

        long memtableRows = StreamSupport.stream(cfs.getAllMemtables().spliterator(), false)
                                         .mapToLong(Memtable::rowCount)
                                         .sum();
        long sstableRows = cfs.getLiveSSTables()
                              .stream()
                              .mapToLong(SSTableReader::getTotalRows)
                              .sum();
        long totalRows = memtableRows + sstableRows;
        queryContext.setTotalAvailableRows(totalRows);
        return totalRows;
    }
}<|MERGE_RESOLUTION|>--- conflicted
+++ resolved
@@ -573,15 +573,10 @@
     {
         int target = getExactLimit();
         // shadowedCount includes also the keys filtered out by the post-filter
-<<<<<<< HEAD
         int shadowedCount = (int) Math.min(queryContext.getShadowedPrimaryKeyCount(), Integer.MAX_VALUE);
-        long fetchedCount = queryContext.rowsMatched() + shadowedCount;
-=======
-        int shadowedCount = queryContext.getShadowedPrimaryKeys().size();
         // The worst case situation is when all shadowed rows came from one index - in this case we'd get only
         // (softLimit - shadowedCount) good rows. But if shadow rows came from multiple indexes, this could underestimate.
         int matchedCountLowerBound = Math.max(0, queryContext.softLimit() - shadowedCount);
->>>>>>> 73bead4e
         int prevSoftLimit = Math.max(target, queryContext.softLimit());
         float postFilterSelectivity = queryContext.postFilterSelectivityEstimate();
 
