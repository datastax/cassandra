/*
 * Licensed to the Apache Software Foundation (ASF) under one
 * or more contributor license agreements.  See the NOTICE file
 * distributed with this work for additional information
 * regarding copyright ownership.  The ASF licenses this file
 * to you under the Apache License, Version 2.0 (the
 * "License"); you may not use this file except in compliance
 * with the License.  You may obtain a copy of the License at
 *
 *     http://www.apache.org/licenses/LICENSE-2.0
 *
 * Unless required by applicable law or agreed to in writing, software
 * distributed under the License is distributed on an "AS IS" BASIS,
 * WITHOUT WARRANTIES OR CONDITIONS OF ANY KIND, either express or implied.
 * See the License for the specific language governing permissions and
 * limitations under the License.
 */

package org.apache.cassandra.index.sai.plan;

import java.util.ArrayList;
import java.util.Collection;
import java.util.Collections;
import java.util.HashMap;
import java.util.Iterator;
import java.util.List;
import java.util.Map;
import java.util.NavigableSet;
import java.util.Set;
import java.util.SortedSet;
import java.util.TreeSet;
import java.util.function.Function;
import java.util.stream.Collectors;

import com.google.common.annotations.VisibleForTesting;
import com.google.common.collect.ArrayListMultimap;
import com.google.common.collect.Lists;
import com.google.common.collect.Multimap;
import com.google.common.collect.Sets;
import org.slf4j.Logger;
import org.slf4j.LoggerFactory;

import org.apache.cassandra.cql3.statements.schema.IndexTarget;
import org.apache.cassandra.db.ColumnFamilyStore;
import org.apache.cassandra.db.DataRange;
import org.apache.cassandra.db.DecoratedKey;
import org.apache.cassandra.db.MultiRangeReadCommand;
import org.apache.cassandra.db.PartitionPosition;
import org.apache.cassandra.db.PartitionRangeReadCommand;
import org.apache.cassandra.db.ReadCommand;
import org.apache.cassandra.db.ReadExecutionController;
import org.apache.cassandra.db.SinglePartitionReadCommand;
import org.apache.cassandra.db.filter.ClusteringIndexFilter;
import org.apache.cassandra.db.filter.ClusteringIndexNamesFilter;
import org.apache.cassandra.db.filter.ClusteringIndexSliceFilter;
import org.apache.cassandra.db.filter.DataLimits;
import org.apache.cassandra.db.filter.RowFilter;
import org.apache.cassandra.db.lifecycle.SSTableSet;
import org.apache.cassandra.db.memtable.Memtable;
import org.apache.cassandra.db.rows.BaseRowIterator;
import org.apache.cassandra.db.rows.Row;
import org.apache.cassandra.db.rows.UnfilteredRowIterator;
import org.apache.cassandra.db.transform.Transformation;
import org.apache.cassandra.dht.AbstractBounds;
import org.apache.cassandra.dht.Bounds;
import org.apache.cassandra.dht.Range;
import org.apache.cassandra.dht.Token;
import org.apache.cassandra.index.sai.IndexContext;
import org.apache.cassandra.index.sai.QueryContext;
import org.apache.cassandra.index.sai.SSTableIndex;
import org.apache.cassandra.index.sai.StorageAttachedIndex;
import org.apache.cassandra.index.sai.disk.format.IndexFeatureSet;
import org.apache.cassandra.index.sai.disk.v1.Segment;
import org.apache.cassandra.index.sai.disk.vector.VectorMemtableIndex;
import org.apache.cassandra.index.sai.memory.MemtableIndex;
import org.apache.cassandra.index.sai.metrics.TableQueryMetrics;
import org.apache.cassandra.index.sai.utils.AbortedOperationException;
import org.apache.cassandra.index.sai.utils.OrderingFilterRangeIterator;
import org.apache.cassandra.index.sai.utils.PrimaryKey;
import org.apache.cassandra.index.sai.utils.RangeIntersectionIterator;
import org.apache.cassandra.index.sai.utils.RangeIterator;
import org.apache.cassandra.index.sai.utils.MergePrimaryWithSortKeyIterator;
import org.apache.cassandra.index.sai.utils.PrimaryKeyWithSortKey;
import org.apache.cassandra.index.sai.utils.RowWithSourceTable;
import org.apache.cassandra.index.sai.utils.SoftLimitUtil;
import org.apache.cassandra.index.sai.utils.TermIterator;
import org.apache.cassandra.index.sai.view.View;
import org.apache.cassandra.io.sstable.format.SSTableReader;
import org.apache.cassandra.io.util.FileUtils;
import org.apache.cassandra.schema.TableMetadata;
import org.apache.cassandra.tracing.Tracing;
import org.apache.cassandra.utils.CloseableIterator;
import org.apache.cassandra.utils.FBUtilities;
import org.apache.cassandra.utils.Pair;
import org.apache.cassandra.utils.Throwables;
import org.apache.cassandra.utils.concurrent.Ref;

import static java.lang.Math.max;
import static org.apache.cassandra.config.CassandraRelevantProperties.SAI_VECTOR_SEARCH_ORDER_CHUNK_SIZE;

public class QueryController implements Plan.Executor, Plan.CostEstimator
{
    private static final Logger logger = LoggerFactory.getLogger(QueryController.class);

    public static final int ORDER_CHUNK_SIZE = SAI_VECTOR_SEARCH_ORDER_CHUNK_SIZE.getInt();

    /**
     * Controls whether we optimize query plans.
     * 0 disables the optimizer.
     * 1 enables the optimizer and tells the optimizer to respect the intersection clause limit.
     * Higher values enable the optimizer and disable the hard intersection clause limit.
     * Note: the config is not final to simplify testing.
     */
    @VisibleForTesting
    public static int QUERY_OPT_LEVEL = Integer.getInteger("cassandra.sai.query.optimization.level", 1);

    private final ColumnFamilyStore cfs;
    private final ReadCommand command;
    private final Orderer orderer;
    private final QueryContext queryContext;
    private final TableQueryMetrics tableQueryMetrics;
    private final IndexFeatureSet indexFeatureSet;
    private final List<DataRange> ranges;
    private final AbstractBounds<PartitionPosition> mergeRange;

    private final PrimaryKey.Factory keyFactory;
    private final PrimaryKey firstPrimaryKey;

    final Plan.Factory planFactory;

    /**
     * Holds the primary key iterators for indexed expressions in the query (i.e. leaves of the expression tree).
     * We will construct the final iterator from those.
     * We need a MultiMap because the same Expression can occur more than once in a query.
     * <p>
     * Longer explanation why this is needed:
     * In order to construct a Plan for a query, we need predicate selectivity estimates. But at the moment
     * of writing this code, the only way to estimate an index predicate selectivity is to look at the posting
     * list(s) in the index, by obtaining a {@link RangeIterator} and callling {@link RangeIterator#getMaxKeys()} on it.
     * Hence, we need to create the iterators before creating the Plan.
     * But later when we assemble the final key iterator according to the optimized Plan, we need those iterators
     * again. In order to avoid recreating them, which would be costly, we just keep them here in this map.
     */
    private final Multimap<Expression, RangeIterator> keyIterators = ArrayListMultimap.create();

    static
    {
        logger.info(String.format("Query plan optimization is %s (level = %d)",
                                  QUERY_OPT_LEVEL > 0 ? "enabled" : "disabled",
                                  QUERY_OPT_LEVEL));
    }

    @VisibleForTesting
    public QueryController(ColumnFamilyStore cfs,
                           ReadCommand command,
                           IndexFeatureSet indexFeatureSet,
                           QueryContext queryContext,
                           TableQueryMetrics tableQueryMetrics)
    {
        this(cfs, command, null, indexFeatureSet, queryContext, tableQueryMetrics);
    }

    public QueryController(ColumnFamilyStore cfs,
                           ReadCommand command,
                           Orderer orderer,
                           IndexFeatureSet indexFeatureSet,
                           QueryContext queryContext,
                           TableQueryMetrics tableQueryMetrics)
    {
        this.cfs = cfs;
        this.command = command;
        this.orderer = orderer;
        this.queryContext = queryContext;
        this.tableQueryMetrics = tableQueryMetrics;
        this.indexFeatureSet = indexFeatureSet;
        this.ranges = dataRanges(command);
        DataRange first = ranges.get(0);
        DataRange last = ranges.get(ranges.size() - 1);
        this.mergeRange = ranges.size() == 1 ? first.keyRange() : first.keyRange().withNewRight(last.keyRange().right);

        this.keyFactory = PrimaryKey.factory(cfs.metadata().comparator, indexFeatureSet);
        this.firstPrimaryKey = keyFactory.createTokenOnly(mergeRange.left.getToken());
        var tableMetrics = new Plan.TableMetrics(estimateTotalAvailableRows(ranges),
                                                 avgCellsPerRow(),
                                                 avgRowSizeInBytes(),
                                                 cfs.getLiveSSTables().size());
        this.planFactory = new Plan.Factory(tableMetrics, this);
    }

    public PrimaryKey.Factory primaryKeyFactory()
    {
        return keyFactory;
    }

    public PrimaryKey firstPrimaryKey()
    {
        return firstPrimaryKey;
    }


    public TableMetadata metadata()
    {
        return command.metadata();
    }

    RowFilter.FilterElement filterOperation()
    {
        // NOTE: we cannot remove the order by filter expression here yet because it is used in the FilterTree class
        // to filter out shadowed rows.
        return this.command.rowFilter().root();
    }

    /**
     * @return token ranges used in the read command
     */
    List<DataRange> dataRanges()
    {
        return ranges;
    }

    /**
     * Note: merged range may contain subrange that no longer belongs to the local node after range movement.
     * It should only be used as an optimization to reduce search space. Use {@link #dataRanges()} instead to filter data.
     *
     * @return merged token range
     */
    AbstractBounds<PartitionPosition> mergeRange()
    {
        return mergeRange;
    }

    /**
     * @return indexed {@code ColumnContext} if index is found; otherwise return non-indexed {@code ColumnContext}.
     */
    public IndexContext getContext(RowFilter.Expression expression)
    {
        StorageAttachedIndex index = getBestIndexFor(expression);

        if (index != null)
            return index.getIndexContext();

        return new IndexContext(cfs.metadata().keyspace,
                                cfs.metadata().name,
                                cfs.metadata().partitionKeyType,
                                cfs.metadata().comparator,
                                expression.column(),
                                IndexTarget.Type.VALUES,
                                null,
                                cfs);
    }

    /**
     * Get an iterator over the rows for this partition key. Builds a search view that includes all memtables and all
     * {@link SSTableSet#LIVE} sstables.
     * @param key
     * @param executionController
     * @return
     */
    public UnfilteredRowIterator getPartition(PrimaryKey key, ReadExecutionController executionController)
    {
        if (key == null)
            throw new IllegalArgumentException("non-null key required");

        SinglePartitionReadCommand partition = getPartitionReadCommand(key, executionController);
        return partition.queryMemtableAndDisk(cfs, executionController);
    }

    /**
     * Get an iterator over the rows for this partition key. Restrict the search to the specified view.
     * @param key
     * @param executionController
     * @return
     */
    public UnfilteredRowIterator getPartition(PrimaryKey key, ColumnFamilyStore.ViewFragment view, ReadExecutionController executionController)
    {
        if (key == null)
            throw new IllegalArgumentException("non-null key required");

        SinglePartitionReadCommand partition = getPartitionReadCommand(key, executionController);

        // Class to transform the row to include its source table.
        Function<Object, Transformation<BaseRowIterator<?>>> rowTransformer = (Object sourceTable) -> new Transformation<>()
        {
            @Override
            protected Row applyToRow(Row row)
            {
                return new RowWithSourceTable(row, sourceTable);
            }
        };

        return partition.queryMemtableAndDisk(cfs, view, rowTransformer, executionController);
    }

    public SinglePartitionReadCommand getPartitionReadCommand(PrimaryKey key, ReadExecutionController executionController)
    {
        if (key == null)
            throw new IllegalArgumentException("non-null key required");

        return SinglePartitionReadCommand.create(cfs.metadata(),
                                                 command.nowInSec(),
                                                 command.columnFilter(),
                                                 RowFilter.NONE,
                                                 DataLimits.NONE,
                                                 key.partitionKey(),
                                                 makeFilter(key));
    }

    private Plan buildPlan()
    {
        Plan.KeysIteration keysIterationPlan = buildKeysIterationPlan();
        Plan.RowsIteration rowsIteration = planFactory.fetch(keysIterationPlan);
        rowsIteration = planFactory.recheckFilter(command.rowFilter(), rowsIteration);
        rowsIteration = planFactory.limit(rowsIteration, command.limits().rows());

        Plan optimizedPlan;
        optimizedPlan = QUERY_OPT_LEVEL > 0
                        ? rowsIteration.optimize()
                        : rowsIteration;
        optimizedPlan = RangeIntersectionIterator.INTERSECTION_CLAUSE_LIMIT > 0 && QUERY_OPT_LEVEL <= 1
                        ? optimizedPlan.limitIntersectedClauses(RangeIntersectionIterator.INTERSECTION_CLAUSE_LIMIT)
                        : optimizedPlan;

        if (optimizedPlan.contains(node -> node instanceof Plan.AnnIndexScan))
            queryContext.setFilterSortOrder(QueryContext.FilterSortOrder.SORT_THEN_FILTER);
        if (optimizedPlan.contains(node -> node instanceof Plan.KeysSort))
            queryContext.setFilterSortOrder(QueryContext.FilterSortOrder.FILTER_THEN_SORT);

        if (logger.isTraceEnabled())
            logger.trace("Query execution plan:\n" + optimizedPlan.toStringRecursive());

        if (Tracing.isTracing())
        {
            Tracing.trace("Query execution plan:\n" + optimizedPlan.toStringRecursive());
            List<Plan.IndexScan> origIndexScans = keysIterationPlan.nodesOfType(Plan.IndexScan.class);
            List<Plan.IndexScan> selectedIndexScans = optimizedPlan.nodesOfType(Plan.IndexScan.class);
            Tracing.trace("Selecting {} {} of {} out of {} indexes",
                          selectedIndexScans.size(),
                          selectedIndexScans.size() > 1 ? "indexes with cardinalities" : "index with cardinality",
                          selectedIndexScans.stream().map(s -> "" + ((long) s.expectedKeys())).collect(Collectors.joining(", ")),
                          origIndexScans.size());
        }
        return optimizedPlan;
    }

    private Plan.KeysIteration buildKeysIterationPlan()
    {
        // Remove the ORDER BY filter expression from the filter tree, as it is added below.
        var filterElement = filterOperation().filter(e -> !Orderer.isFilterExpressionOrderer(e));
        Plan.KeysIteration keysIterationPlan = Operation.Node.buildTree(filterElement)
                                                             .analyzeTree(this)
                                                             .plan(this);

        // Because the orderer has a specific queue view
        if (orderer != null)
            keysIterationPlan = planFactory.sort(keysIterationPlan, orderer);

        assert keysIterationPlan != planFactory.everything; // This would mean we have no WHERE nor ANN clauses at all
        return keysIterationPlan;
    }

    public Iterator<? extends PrimaryKey> buildIterator()
    {
        try
        {
            Plan plan = buildPlan();
            Plan.KeysIteration keysIteration = plan.firstNodeOfType(Plan.KeysIteration.class);
            assert keysIteration != null : "No index scan found";

            // We need to estimate how many keys we'll be fetching for better performance.
            // Some indexes may make a good use of knowing the number of requested keys in advance,
            // because incremental re-requesting for more keys may be more expensive than getting them
            // all at once.
            Plan.Limit limit = plan.firstNodeOfType(Plan.Limit.class);
            int hardLimit = limit != null ? limit.limit : Integer.MAX_VALUE;

            // If there is filtering in the plan, we may need to fetch more keys
            // from the index, so we need to reflect that in the limit.
            // (In general, it costs more to over-fetch than under-fetch, because resume is cheap, so we don't
            // need to use a high confidenceLevel.)
            Plan.Filter filter = plan.firstNodeOfType(Plan.Filter.class);
            int softLimit = (filter != null)
                          ? SoftLimitUtil.softLimit(hardLimit, 0.5, filter.selectivity())
                          : hardLimit;

            return keysIteration.execute(this, softLimit);
        }
        finally
        {
            // Because we optimize the plan, it is possible that there exist iterators that we
            // constructed but which weren't used by the final plan.
            // Let's close them here, so they don't hold the resources.
            closeUnusedIterators();
        }
    }

    private float avgCellsPerRow()
    {
        long cells = 0;
        long rows = 0;
        for (SSTableReader sstable : cfs.getLiveSSTables())
        {
            rows += sstable.getTotalRows();
            cells += sstable.getEstimatedCellPerPartitionCount().mean() * sstable.getEstimatedCellPerPartitionCount().count();
        }
        return rows == 0 ? 0.0f : ((float) cells) / rows;
    }

    private float avgRowSizeInBytes()
    {
        long totalLength = 0;
        long rows = 0;
        for (SSTableReader sstable : cfs.getLiveSSTables())
        {
            rows += sstable.getTotalRows();
            totalLength += sstable.uncompressedLength();
        }
        return rows == 0 ? 0.0f : ((float) totalLength) / rows;
    }


    public FilterTree buildFilter()
    {
        return Operation.Node.buildTree(filterOperation()).analyzeTree(this).filterTree();
    }

    /**
     * Build a {@link Plan} from the given list of expressions by applying given operation (OR/AND).
     * Building of such builder involves index search, results of which are persisted in the internal resources list
     *
     * @param builder The plan node builder which receives the built index scans
     * @param expressions The expressions to build the plan from
     */
    public void buildPlanForExpressions(Plan.Builder builder, Collection<Expression> expressions)
    {
        Operation.OperationType op = builder.type;
        assert !expressions.isEmpty() : "expressions should not be empty for " + op + " in " + command.rowFilter().root();

        // VSTODO move ANN out of expressions and into its own abstraction? That will help get generic ORDER BY support
<<<<<<< HEAD
        boolean defer = builder.type == Operation.OperationType.OR || RangeIntersectionIterator.shouldDefer(expressions.size());
=======
        Collection<Expression> exp = expressions.stream().filter(e -> e.operation != Expression.Op.ANN).collect(Collectors.toList());

        // we cannot use indexes with OR if we have a mix of indexed and non-indexed columns (see CNDB-10142)
        if (op == Operation.OperationType.OR && !exp.stream().allMatch(e -> e.context.isIndexed()))
        {
            builder.add(planFactory.everything);
            return;
        }

        boolean defer = builder.type == Operation.OperationType.OR || RangeIntersectionIterator.shouldDefer(exp.size());
>>>>>>> 9291155a

        Set<Map.Entry<Expression, NavigableSet<SSTableIndex>>> view = referenceAndGetView(op, expressions).entrySet();
        try
        {
            var viewIterator = view.iterator();
            while (viewIterator.hasNext())
            {
                var e = viewIterator.next();
                Expression predicate = e.getKey();
                RangeIterator iterator = TermIterator.build(predicate, e.getValue(), mergeRange, queryContext, defer, Integer.MAX_VALUE);

                // The returned iterator owns the set of indexes now and will release them on close,
                // so let's remove it from the view to avoid double-release.
                viewIterator.remove();

                // Cache the iterator for when the plan node needs it for the execution
                keyIterators.put(predicate, iterator);

                long keysCount = Math.min(iterator.getMaxKeys(), planFactory.tableMetrics.rows);
                Plan.KeysIteration plan = planFactory.indexScan(predicate, keysCount);
                builder.add(plan);
            }
        }
        catch (Throwable t)
        {
            // Release the references to the indexes that we didn't get the iterator for
            view.forEach(e -> e.getValue().forEach(SSTableIndex::release));
            throw t;
        }
    }

    @Override
    public Iterator<? extends PrimaryKey> getKeysFromIndex(Expression predicate)
    {
        Collection<RangeIterator> rangeIterators = keyIterators.get(predicate);
        // This should be never empty, because we put iterators in this map when we create the IndexScan nodes of the Plan
        assert !rangeIterators.isEmpty() : "No iterator found for predicate: " + predicate;

        RangeIterator iterator = rangeIterators.iterator().next();
        keyIterators.remove(predicate, iterator);  // remove so we never accidentally reuse the same iterator
        return iterator;
    }

    // This is an ANN only query
    @Override
    public CloseableIterator<? extends PrimaryKeyWithSortKey> getTopKRows(int softLimit)
    {
        // TODO how do we reconcile new design with the argument for this method?
        var memtableResults = queryContext.view.memtableIndexes.stream()
                                                               .map(index -> index.orderBy(queryContext, orderer, mergeRange, softLimit))
                                                               .collect(Collectors.toList());
        try
        {
            var sstableResults = orderSstables(queryContext.view, Collections.emptyList(), softLimit);
            sstableResults.addAll(memtableResults);
            return new MergePrimaryWithSortKeyIterator(sstableResults, orderer);
        }
        catch (Throwable t)
        {
            FileUtils.closeQuietly(memtableResults);
            throw t;
        }
    }

    // This is a hybrid query. We apply all other predicates before ordering and limiting.
    public CloseableIterator<? extends PrimaryKeyWithSortKey> getTopKRows(RangeIterator source, int softLimit)
    {
        List<CloseableIterator<? extends PrimaryKeyWithSortKey>> scoredPrimaryKeyIterators = new ArrayList<>();
        OrderingFilterRangeIterator<List<CloseableIterator<? extends PrimaryKeyWithSortKey>>> iter = null;
        try
        {
            // We cannot close the source iterator eagerly because it produces partially loaded PrimaryKeys
            // that might not be needed until a deeper search into the ordering index, which happens after
            // we exit this block.
            iter = new OrderingFilterRangeIterator<>(source,
                                                     ORDER_CHUNK_SIZE,
                                                     queryContext,
                                                     list -> this.getTopKRows(list, softLimit));
            while (iter.hasNext())
            {
                var next = iter.next();
                scoredPrimaryKeyIterators.addAll(next);
            }
            return new MergePrimaryWithSortKeyIterator(scoredPrimaryKeyIterators, orderer, iter);
        }
        catch (Throwable t)
        {
            FileUtils.closeQuietly(iter);
            FileUtils.closeQuietly(scoredPrimaryKeyIterators);
            throw t;
        }
    }

    private List<CloseableIterator<? extends PrimaryKeyWithSortKey>> getTopKRows(List<PrimaryKey> sourceKeys, int softLimit)
    {
        Tracing.logAndTrace(logger, "SAI predicates produced {} keys", sourceKeys.size());
        var memtableResults = queryContext.view.memtableIndexes.stream()
                                                               .map(index -> index.orderResultsBy(queryContext, sourceKeys, orderer, softLimit))
                                                               .collect(Collectors.toList());
        try
        {
            var sstableScoredPrimaryKeyIterators = orderSstables(queryContext.view, sourceKeys, softLimit);
            sstableScoredPrimaryKeyIterators.addAll(memtableResults);
            return sstableScoredPrimaryKeyIterators;
        }
        catch (Throwable t)
        {
            FileUtils.closeQuietly(memtableResults);
            throw t;
        }

    }

    /**
     * Create the list of iterators over {@link PrimaryKeyWithSortKey} from the given {@link QueryViewBuilder.QueryView}.
     * @param queryView The view to use to create the iterators.
     * @param sourceKeys The source keys to use to create the iterators. Use an empty list to search all keys.
     * @return The list of iterators over {@link PrimaryKeyWithSortKey}.
     */
    private List<CloseableIterator<? extends PrimaryKeyWithSortKey>> orderSstables(QueryViewBuilder.QueryView queryView, List<PrimaryKey> sourceKeys, int softLimit)
    {
        List<CloseableIterator<? extends PrimaryKeyWithSortKey>> results = new ArrayList<>();
        long totalRows = queryView.view.sstables.stream().mapToLong(SSTableReader::getTotalRows).sum();
        for (var index : queryView.referencedIndexes)
        {
            try
            {
                var iterators = sourceKeys.isEmpty() ? index.orderBy(orderer, mergeRange, queryContext, softLimit, totalRows)
                                                     : index.orderResultsBy(queryContext, sourceKeys, orderer, softLimit, totalRows);
                results.addAll(iterators);
            }
            catch (Throwable ex)
            {
                // Close any iterators that were successfully opened before the exception
                FileUtils.closeQuietly(results);
                if (logger.isDebugEnabled() && !(ex instanceof AbortedOperationException))
                {
                    var msg = String.format("Failed search on index %s, aborting query.", index.getSSTable());
                    logger.debug(index.getIndexContext().logMessage(msg), ex);
                }
                throw Throwables.cleaned(ex);
            }
        }
        return results;
    }

    public IndexFeatureSet indexFeatureSet()
    {
        return indexFeatureSet;
    }

    public Orderer getOrderer()
    {
        return orderer;
    }

    /**
     * Returns whether this query is selecting the {@link PrimaryKey}.
     * The query selects the key if any of the following statements is true:
     *  1. The query is not row-aware
     *  2. The table associated with the query is not using clustering keys
     *  3. The clustering index filter for the command wants the row.
     *
     *  Item 3 is important in paged queries where the {@link ClusteringIndexSliceFilter} for
     *  subsequent paged queries may not select rows that are returned by the index
     *  search because that is initially partition based.
     *
     * @param key The {@link PrimaryKey} to be tested
     * @return true if the key is selected by the query
     */
    public boolean selects(PrimaryKey key)
    {
        return !indexFeatureSet.isRowAware() ||
               key.hasEmptyClustering() ||
               command.clusteringIndexFilter(key.partitionKey()).selects(key.clustering());
    }

    private StorageAttachedIndex getBestIndexFor(RowFilter.Expression expression)
    {
        return cfs.indexManager.getBestIndexFor(expression, StorageAttachedIndex.class).orElse(null);
    }

    // Note: This method assumes that the selects method has already been called for the
    // key to avoid having to (potentially) call selects twice
    private ClusteringIndexFilter makeFilter(PrimaryKey key)
    {
        ClusteringIndexFilter clusteringIndexFilter = command.clusteringIndexFilter(key.partitionKey());

        if (!indexFeatureSet.isRowAware() || key.hasEmptyClustering())
            return clusteringIndexFilter;
        else
            return new ClusteringIndexNamesFilter(FBUtilities.singleton(key.clustering(), cfs.metadata().comparator),
                                                  clusteringIndexFilter.isReversed());
    }

    private static void releaseQuietly(SSTableIndex index)
    {
        try
        {
            index.release();
        }
        catch (Throwable e)
        {
            logger.error(index.getIndexContext().logMessage("Failed to release index on SSTable {}"), index.getSSTable().descriptor, e);
        }
    }

    /**
     * Used to release all resources and record metrics when query finishes.
     */
    public void finish()
    {
        closeUnusedIterators();
        if (tableQueryMetrics != null) tableQueryMetrics.record(queryContext);
    }

    private void closeUnusedIterators()
    {
        Iterator<Map.Entry<Expression, RangeIterator>> entries = keyIterators.entries().iterator();
        while (entries.hasNext())
        {
            FileUtils.closeQuietly(entries.next().getValue());
            entries.remove();
        }
    }

    /**
     * Try to reference all SSTableIndexes before querying on disk indexes.
     *
     * If we attempt to proceed into {@link TermIterator#build(Expression, Set, AbstractBounds, QueryContext, boolean, int)}
     * without first referencing all indexes, a concurrent compaction may decrement one or more of their backing
     * SSTable {@link Ref} instances. This will allow the {@link SSTableIndex} itself to be released and will fail the query.
     */
    private Map<Expression, NavigableSet<SSTableIndex>> referenceAndGetView(Operation.OperationType op, Collection<Expression> expressions)
    {
        SortedSet<String> indexNames = new TreeSet<>();
        try
        {
            while (true)
            {
                List<SSTableIndex> referencedIndexes = new ArrayList<>();
                boolean failed = false;

                Map<Expression, NavigableSet<SSTableIndex>> view = getView(op, expressions);

                for (SSTableIndex index : view.values().stream().flatMap(Collection::stream).collect(Collectors.toList()))
                {
                    indexNames.add(index.getIndexContext().getIndexName());

                    if (index.reference())
                    {
                        referencedIndexes.add(index);
                    }
                    else
                    {
                        failed = true;
                        break;
                    }
                }

                if (failed)
                {
                    // TODO: This might be a good candidate for a table/index group metric in the future...
                    referencedIndexes.forEach(QueryController::releaseQuietly);
                }
                else
                {
                    return view;
                }
            }
        }
        finally
        {
            Tracing.trace("Querying storage-attached indexes {}", indexNames);
        }
    }

    private Map<Expression, NavigableSet<SSTableIndex>> getView(Operation.OperationType op, Collection<Expression> expressions)
    {
        // first let's determine the primary expression if op is AND
        Pair<Expression, NavigableSet<SSTableIndex>> primary = (op == Operation.OperationType.AND) ? calculatePrimary(expressions) : null;

        Map<Expression, NavigableSet<SSTableIndex>> indexes = new HashMap<>();
        for (Expression e : expressions)
        {
            // NO_EQ and non-index column query should only act as FILTER BY for satisfiedBy(Row) method
            // because otherwise it likely to go through the whole index.
            if (!e.context.isIndexed())
            {
                continue;
            }

            // primary expression, we'll have to add as is
            if (primary != null && e.equals(primary.left))
            {
                indexes.put(primary.left, primary.right);

                continue;
            }

            View view = e.context.getView();

            NavigableSet<SSTableIndex> readers = new TreeSet<>(SSTableIndex.COMPARATOR);
            if (primary != null && primary.right.size() > 0)
            {
                for (SSTableIndex index : primary.right)
                    readers.addAll(view.match(index.minKey(), index.maxKey()));
            }
            else
            {
                readers.addAll(applyScope(view.match(e)));
            }

            indexes.put(e, readers);
        }

        return indexes;
    }

    private Pair<Expression, NavigableSet<SSTableIndex>> calculatePrimary(Collection<Expression> expressions)
    {
        Expression expression = null;
        NavigableSet<SSTableIndex> primaryIndexes = null;

        for (Expression e : expressions)
        {
            if (!e.context.isIndexed())
                continue;

            View view = e.context.getView();

            NavigableSet<SSTableIndex> indexes = new TreeSet<>(SSTableIndex.COMPARATOR);
            indexes.addAll(applyScope(view.match(e)));

            if (expression == null || primaryIndexes.size() > indexes.size())
            {
                primaryIndexes = indexes;
                expression = e;
            }
        }

        return expression == null ? null : Pair.create(expression, primaryIndexes);
    }

    private Set<SSTableIndex> applyScope(Set<SSTableIndex> indexes)
    {
        return Sets.filter(indexes, index -> {
            SSTableReader sstable = index.getSSTable();
            if (mergeRange instanceof Bounds && mergeRange.left.equals(mergeRange.right) && (!mergeRange.left.isMinimum()) && mergeRange.left instanceof DecoratedKey)
            {
                if (!sstable.getBloomFilter().isPresent((DecoratedKey)mergeRange.left))
                    return false;
            }
            return mergeRange.left.compareTo(sstable.last) <= 0 && (mergeRange.right.isMinimum() || sstable.first.compareTo(mergeRange.right) <= 0);
        });
    }

    /**
     * Returns the {@link DataRange} list covered by the specified {@link ReadCommand}.
     *
     * @param command a read command
     * @return the data ranges covered by {@code command}
     */
    private static List<DataRange> dataRanges(ReadCommand command)
    {
        if (command instanceof SinglePartitionReadCommand)
        {
            SinglePartitionReadCommand cmd = (SinglePartitionReadCommand) command;
            DecoratedKey key = cmd.partitionKey();
            return Lists.newArrayList(new DataRange(new Bounds<>(key, key), cmd.clusteringIndexFilter()));
        }
        else if (command instanceof PartitionRangeReadCommand)
        {
            PartitionRangeReadCommand cmd = (PartitionRangeReadCommand) command;
            return Lists.newArrayList(cmd.dataRange());
        }
        else if (command instanceof MultiRangeReadCommand)
        {
            MultiRangeReadCommand cmd = (MultiRangeReadCommand) command;
            return cmd.ranges();
        }
        else
        {
            throw new AssertionError("Unsupported read command type: " + command.getClass().getName());
        }
    }

    /**
     * Returns the total count of rows in the sstables which overlap with any of the given ranges
     * and all live memtables.
     */
    private long estimateTotalAvailableRows(List<DataRange> ranges)
    {
        long rows = 0;

        for (Memtable memtable : cfs.getAllMemtables())
            rows += estimateMemtableRowCount(memtable);

        List<Range<Token>> tokenRanges = ranges.stream()
                                               .map(r -> new Range<>(r.startKey().getToken(), r.stopKey().getToken()))
                                               .collect(Collectors.toList());

        for (SSTableReader sstable : cfs.getLiveSSTables())
        {
            if (sstable.intersects(tokenRanges))
                rows += sstable.getTotalRows();
        }

        return rows;
    }

    private static long estimateMemtableRowCount(Memtable memtable)
    {
        long rowSize = memtable.getEstimatedAverageRowSize();
        return rowSize > 0 ? memtable.getLiveDataSize() / rowSize : 0;
    }

    @Override
    public int estimateAnnNodesVisited(Orderer ordering, int limit, long candidates)
    {
        IndexContext context = ordering.context;
        Collection<MemtableIndex> memtables = context.getLiveMemtables().values();
        View queryView = context.getView();

        int annNodesCount = 0;
        for (MemtableIndex index : memtables)
        {
            // TODO: maybe limit and candidates should be scaled proportionally by the size of the memtable?
            int memtableCandidates = (int) Math.min(Integer.MAX_VALUE, candidates);
            annNodesCount += ((VectorMemtableIndex) index).estimateAnnNodesVisited(limit, memtableCandidates);
        }

        long totalRows = 0;
        for (SSTableIndex index : queryView.getIndexes())
            totalRows += index.getSSTable().getTotalRows();

        for (SSTableIndex index : queryView.getIndexes())
        {
            for (Segment segment : index.getSegments())
            {
                if (!segment.intersects(mergeRange))
                    continue;
                int segmentLimit = segment.proportionalAnnLimit(limit, totalRows);
                int segmentCandidates = max(1, (int) (candidates * (double) segment.metadata.numRows / totalRows));
                annNodesCount += segment.estimateAnnNodesVisited(segmentLimit, segmentCandidates);
            }
        }
        return annNodesCount;
    }
}<|MERGE_RESOLUTION|>--- conflicted
+++ resolved
@@ -436,10 +436,7 @@
         assert !expressions.isEmpty() : "expressions should not be empty for " + op + " in " + command.rowFilter().root();
 
         // VSTODO move ANN out of expressions and into its own abstraction? That will help get generic ORDER BY support
-<<<<<<< HEAD
-        boolean defer = builder.type == Operation.OperationType.OR || RangeIntersectionIterator.shouldDefer(expressions.size());
-=======
-        Collection<Expression> exp = expressions.stream().filter(e -> e.operation != Expression.Op.ANN).collect(Collectors.toList());
+        Collection<Expression> exp = expressions.stream().filter(e -> e.operation != Expression.Op.ORDER_BY).collect(Collectors.toList());
 
         // we cannot use indexes with OR if we have a mix of indexed and non-indexed columns (see CNDB-10142)
         if (op == Operation.OperationType.OR && !exp.stream().allMatch(e -> e.context.isIndexed()))
@@ -449,7 +446,6 @@
         }
 
         boolean defer = builder.type == Operation.OperationType.OR || RangeIntersectionIterator.shouldDefer(exp.size());
->>>>>>> 9291155a
 
         Set<Map.Entry<Expression, NavigableSet<SSTableIndex>>> view = referenceAndGetView(op, expressions).entrySet();
         try
