--- conflicted
+++ resolved
@@ -113,26 +113,19 @@
                 Plan plan = controller.buildPlan();
                 Iterator<? extends PrimaryKey> keysIterator = controller.buildIterator(plan);
 
-<<<<<<< HEAD
-            // Can't check for `command.isTopK()` because the planner could optimize sorting out
-            Orderer ordering = plan.ordering();
-            if (ordering == null)
-=======
                 // Can't check for `command.isTopK()` because the planner could optimize sorting out
                 Orderer ordering = plan.ordering();
-                if (ordering != null)
-                {
-                    assert !(keysIterator instanceof KeyRangeIterator);
-                    var scoredKeysIterator = (CloseableIterator<PrimaryKeyWithSortKey>) keysIterator;
-                    var result = new ScoreOrderedResultRetriever(scoredKeysIterator, filterTree, controller,
-                                                                 executionController, queryContext, command.limits().count());
-                    return new TopKProcessor(command).filter(result);
-                }
-                else
+                if (ordering == null)
                 {
                     assert keysIterator instanceof KeyRangeIterator;
                     return new ResultRetriever((KeyRangeIterator) keysIterator, filterTree, controller, executionController, queryContext);
                 }
+
+                assert !(keysIterator instanceof KeyRangeIterator);
+                var scoredKeysIterator = (CloseableIterator<PrimaryKeyWithSortKey>) keysIterator;
+                var result = new ScoreOrderedResultRetriever(scoredKeysIterator, filterTree, controller,
+                                                             executionController, queryContext, command.limits().count());
+                return (UnfilteredPartitionIterator) new TopKProcessor(command).filter(result);
             }
             catch (QueryView.Builder.MissingIndexException e)
             {
@@ -155,17 +148,10 @@
                 throw new IOError(e);
             }
             catch (Throwable t)
->>>>>>> 6068ec2b
             {
                 controller.abort();
                 throw t;
             }
-
-            assert !(keysIterator instanceof KeyRangeIterator);
-            var scoredKeysIterator = (CloseableIterator<PrimaryKeyWithSortKey>) keysIterator;
-            var result = new ScoreOrderedResultRetriever(scoredKeysIterator, filterTree, controller,
-                                                         executionController, queryContext, command.limits().count());
-            return (UnfilteredPartitionIterator) new TopKProcessor(command).filter(result);
         }
     }
 
