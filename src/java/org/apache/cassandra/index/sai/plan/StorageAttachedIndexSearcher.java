--- conflicted
+++ resolved
@@ -18,13 +18,9 @@
 
 package org.apache.cassandra.index.sai.plan;
 
-<<<<<<< HEAD
-import java.util.ArrayList;
-=======
 import java.util.ArrayDeque;
 import java.util.ArrayList;
 import java.util.HashMap;
->>>>>>> ba5b0935
 import java.util.HashSet;
 import java.util.Iterator;
 import java.util.List;
@@ -118,16 +114,8 @@
             {
                 assert !(keysIterator instanceof KeyRangeIterator);
                 var scoredKeysIterator = (CloseableIterator<PrimaryKeyWithSortKey>) keysIterator;
-<<<<<<< HEAD
-                var result = new ScoreOrderedResultRetriever(scoredKeysIterator,
-                                                             filterTree,
-                                                             controller,
-                                                             executionController,
-                                                             queryContext);
-=======
                 var result = new ScoreOrderedResultRetriever(scoredKeysIterator, filterTree, controller,
                                                              executionController, queryContext, command.limits().count());
->>>>>>> ba5b0935
                 return (UnfilteredPartitionIterator) new TopKProcessor(command).filter(result);
             }
             else
@@ -635,7 +623,7 @@
                         }
                     }
                 }
-                return isRowValid ? new PrimaryKeyIterator(partition, staticRow, row) : null;
+                return isRowValid ? new PrimaryKeyIterator(partition, staticRow, row, primaryKeys) : null;
             }
         }
 
@@ -656,7 +644,7 @@
             private boolean consumed = false;
             private final Unfiltered row;
 
-            public PrimaryKeyIterator(UnfilteredRowIterator partition, Row staticRow, Unfiltered content)
+            public PrimaryKeyIterator(UnfilteredRowIterator partition, Row staticRow, Unfiltered content, List<PrimaryKeyWithSortKey> primaryKeysWithScore)
             {
                 super(partition.metadata(),
                       partition.partitionKey(),
@@ -666,24 +654,25 @@
                       partition.isReverseOrder(),
                       partition.stats());
 
-<<<<<<< HEAD
-                this.primaryKeyWithSortKey = key;
-
-                if (!content.isRow() || !(key instanceof PrimaryKeyWithScore))
+                assert !primaryKeysWithScore.isEmpty();
+                if (!content.isRow() || !(primaryKeysWithScore.get(0) instanceof PrimaryKeyWithScore))
                 {
                     this.row = content;
                     return;
                 }
 
-                // clone the original Row
+                // Clone the original Row
                 Row originalRow = (Row) content;
                 ArrayList<ColumnData> columnData = new ArrayList<>(originalRow.columnCount() + 1);
                 columnData.addAll(originalRow.columnData());
 
                 // inject +score as a new column
                 var tm = metadata();
-                var scoreColumn = ColumnMetadata.syntheticColumn(tm.keyspace, tm.name, ColumnMetadata.SYNTHETIC_SCORE_ID, FloatType.instance);
-                var pkWithScore = (PrimaryKeyWithScore) key;
+                var scoreColumn = ColumnMetadata.syntheticColumn(tm.keyspace,
+                                                                 tm.name,
+                                                                 ColumnMetadata.SYNTHETIC_SCORE_ID,
+                                                                 FloatType.instance);
+                var pkWithScore = (PrimaryKeyWithScore) primaryKeysWithScore.get(0);
                 columnData.add(BufferCell.live(scoreColumn,
                                                FBUtilities.nowInSeconds(),
                                                FloatType.instance.decompose(pkWithScore.indexScore)));
@@ -695,9 +684,6 @@
                                                 .auto(true)
                                                 .addAll(columnData)
                                                 .build());
-=======
-                row = content;
->>>>>>> ba5b0935
             }
 
             @Override
