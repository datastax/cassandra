/*
 * Licensed to the Apache Software Foundation (ASF) under one
 * or more contributor license agreements.  See the NOTICE file
 * distributed with this work for additional information
 * regarding copyright ownership.  The ASF licenses this file
 * to you under the Apache License, Version 2.0 (the
 * "License"); you may not use this file except in compliance
 * with the License.  You may obtain a copy of the License at
 *
 *     http://www.apache.org/licenses/LICENSE-2.0
 *
 * Unless required by applicable law or agreed to in writing, software
 * distributed under the License is distributed on an "AS IS" BASIS,
 * WITHOUT WARRANTIES OR CONDITIONS OF ANY KIND, either express or implied.
 * See the License for the specific language governing permissions and
 * limitations under the License.
 */

package org.apache.cassandra.index.sai.plan;

import java.util.ArrayList;
import java.util.HashSet;
import java.util.Iterator;
import java.util.List;
import java.util.NoSuchElementException;
import java.util.function.Supplier;
import java.util.stream.Collectors;

import javax.annotation.Nonnull;
import javax.annotation.Nullable;

import com.google.common.collect.Iterators;

import org.slf4j.Logger;
import org.slf4j.LoggerFactory;

import org.apache.cassandra.db.ColumnFamilyStore;
import org.apache.cassandra.db.DataRange;
import org.apache.cassandra.db.DecoratedKey;
import org.apache.cassandra.db.PartitionPosition;
import org.apache.cassandra.db.ReadCommand;
import org.apache.cassandra.db.ReadExecutionController;
import org.apache.cassandra.db.RegularAndStaticColumns;
import org.apache.cassandra.db.SinglePartitionReadCommand;
import org.apache.cassandra.db.filter.RowFilter;
import org.apache.cassandra.db.partitions.ParallelCommandProcessor;
import org.apache.cassandra.db.partitions.PartitionIterator;
import org.apache.cassandra.db.partitions.UnfilteredPartitionIterator;
import org.apache.cassandra.db.rows.AbstractUnfilteredRowIterator;
import org.apache.cassandra.db.rows.Row;
import org.apache.cassandra.db.rows.RowIterator;
import org.apache.cassandra.db.rows.Unfiltered;
import org.apache.cassandra.db.rows.UnfilteredRowIterator;
import org.apache.cassandra.dht.AbstractBounds;
import org.apache.cassandra.dht.Token;
import org.apache.cassandra.exceptions.RequestTimeoutException;
import org.apache.cassandra.index.Index;
import org.apache.cassandra.index.sai.QueryContext;
import org.apache.cassandra.index.sai.SSTableIndex;
import org.apache.cassandra.index.sai.analyzer.AbstractAnalyzer;
import org.apache.cassandra.index.sai.disk.format.IndexFeatureSet;
import org.apache.cassandra.index.sai.metrics.TableQueryMetrics;
import org.apache.cassandra.index.sai.utils.OrderIterator;
import org.apache.cassandra.index.sai.utils.PrimaryKey;
import org.apache.cassandra.index.sai.utils.RangeIterator;
import org.apache.cassandra.index.sai.utils.RangeUtil;
import org.apache.cassandra.index.sai.utils.ScoredPrimaryKey;
import org.apache.cassandra.io.util.FileUtils;
import org.apache.cassandra.schema.TableMetadata;
import org.apache.cassandra.utils.AbstractIterator;
import org.apache.cassandra.utils.Pair;

public class StorageAttachedIndexSearcher implements Index.Searcher
{
    private static final Logger logger = LoggerFactory.getLogger(StorageAttachedIndexSearcher.class);

    private final ReadCommand command;
    private final QueryController controller;
    private final QueryContext queryContext;
    private final ColumnFamilyStore cfs;

    public StorageAttachedIndexSearcher(ColumnFamilyStore cfs,
                                        TableQueryMetrics tableQueryMetrics,
                                        ReadCommand command,
                                        RowFilter.FilterElement filterOperation,
                                        IndexFeatureSet indexFeatureSet,
                                        long executionQuotaMs)
    {
        this.command = command;
        this.cfs = cfs;
        this.queryContext = new QueryContext(executionQuotaMs);
        this.controller = new QueryController(cfs, command, filterOperation, indexFeatureSet, queryContext, tableQueryMetrics);
    }

    @Override
    public ReadCommand command()
    {
        return command;
    }

    @Override
    public PartitionIterator filterReplicaFilteringProtection(PartitionIterator fullResponse)
    {
        for (RowFilter.Expression expression : controller.filterOperation())
        {
            AbstractAnalyzer analyzer = controller.getContext(expression).getAnalyzerFactory().create();
            try
            {
                if (analyzer.transformValue())
                    return applyIndexFilter(fullResponse, analyzeFilter(), queryContext);
            }
            finally
            {
                analyzer.end();
            }
        }

        // if no analyzer does transformation
        return Index.Searcher.super.filterReplicaFilteringProtection(fullResponse);
    }

    @Override
    public UnfilteredPartitionIterator search(ReadExecutionController executionController) throws RequestTimeoutException
    {
        if (!command.isTopK())
<<<<<<< HEAD
            return new ResultRetriever(analyze(), analyzeFilter(), controller, executionController, queryContext);

        var result = new ScoreOrderedResultRetriever(analyzeOrderedQuery(), analyzeFilter(), controller, executionController, queryContext);
        // todo collect metrics like shadowed keys still?
        return (UnfilteredPartitionIterator) new VectorTopKProcessor(command).filter(result);
=======
            return queryIndexes.get();

        // If there are shadowed primary keys, we have to at least query twice.
        // First time to find out there are shadowed keys, second time to find out there are no more shadow keys.
        int loopsCount = 1;
        final long startShadowedKeysCount = queryContext.getShadowedPrimaryKeys().size();
        final var exactLimit = controller.getExactLimit();
        while (true)
        {
            queryContext.addShadowedKeysLoopCount(1L);
            long lastShadowedKeysCount = queryContext.getShadowedPrimaryKeys().size();
            ResultRetriever result = queryIndexes.get();
            UnfilteredPartitionIterator topK = (UnfilteredPartitionIterator) new VectorTopKProcessor(command).filter(result);
            long currentShadowedKeysCount = queryContext.getShadowedPrimaryKeys().size();
            long newShadowedKeysCount = currentShadowedKeysCount - lastShadowedKeysCount;
            logger.debug("Shadow loop iteration {}: rows matched: {}, keys shadowed: {}",
                         queryContext.shadowedKeysLoopCount(),
                         Math.max(0, queryContext.softLimit() - currentShadowedKeysCount),
                         currentShadowedKeysCount);
            // Stop if no new shadowed keys found or if we already got enough rows (In this case, we're basically
            // checking that if all the shadowed keys came from one index, we still got enough non-shadowed rows from
            // that index to still guarantee we have a valid result.)
            if (newShadowedKeysCount == 0 || exactLimit <= queryContext.softLimit() - currentShadowedKeysCount)
            {
                cfs.metric.incShadowedKeys(loopsCount, currentShadowedKeysCount - startShadowedKeysCount);
                if (loopsCount > 1)
                    Tracing.trace("Got enough rows after query loop {}", loopsCount);
                return topK;
            }
            loopsCount++;
            Tracing.trace("Found {} new shadowed keys, rerunning query (loop {})", newShadowedKeysCount, loopsCount);
        }
>>>>>>> 73bead4e
    }

    /**
     * Converts expressions into filter tree and reference {@link SSTableIndex}s used for query.
     *
     * @return operation
     */
    private RangeIterator analyze()
    {
        return controller.buildIterator();
    }

    private OrderIterator analyzeOrderedQuery()
    {
        return controller.buildScoredPriorityQueue();
    }

    /**
     * Converts expressions into filter tree (which is currently just a single AND).
     *
     * Filter tree allows us to do a couple of important optimizations
     * namely, group flattening for AND operations (query rewrite), expression bounds checks,
     * "satisfies by" checks for resulting rows with an early exit.
     *
     * @return root of the filter tree.
     */
    private FilterTree analyzeFilter()
    {
        return controller.buildFilter();
    }

    private static class ResultRetriever extends AbstractIterator<UnfilteredRowIterator>
                implements UnfilteredPartitionIterator, ParallelCommandProcessor
    {
        private final PrimaryKey firstPrimaryKey;
        private final PrimaryKey lastPrimaryKey;
        private final Iterator<DataRange> keyRanges;
        private AbstractBounds<PartitionPosition> currentKeyRange;

        private final RangeIterator operation;
        private final FilterTree filterTree;
        private final QueryController controller;
        private final ReadExecutionController executionController;
        private final QueryContext queryContext;
        private final PrimaryKey.Factory keyFactory;

        private PrimaryKey lastKey;

        private ResultRetriever(RangeIterator operation,
                                FilterTree filterTree,
                                QueryController controller,
                                ReadExecutionController executionController,
                                QueryContext queryContext)
        {
            this.keyRanges = controller.dataRanges().iterator();
            this.currentKeyRange = keyRanges.next().keyRange();

            this.operation = operation;
            this.filterTree = filterTree;
            this.controller = controller;
            this.executionController = executionController;
            this.queryContext = queryContext;
            this.keyFactory = controller.primaryKeyFactory();

            this.firstPrimaryKey = controller.firstPrimaryKey();
            this.lastPrimaryKey = controller.lastPrimaryKey();
        }

        @Override
        public UnfilteredRowIterator computeNext()
        {
            // IMPORTANT: The correctness of the entire query pipeline relies on the fact that we consume a token
            // and materialize its keys before moving on to the next token in the flow. This sequence must not be broken
            // with toList() or similar. (Both the union and intersection flow constructs, to avoid excessive object
            // allocation, reuse their token mergers as they process individual positions on the ring.)

            if (operation == null)
                return endOfData();

            // If being called for the first time, skip to the beginning of the range.
            // We can't put this code in the constructor because it may throw and the caller
            // may not be prepared for that.
            if (lastKey == null)
                operation.skipTo(firstPrimaryKey);

            // Theoretically we wouldn't need this if the caller of computeNext always ran the
            // returned iterators to the completion. Unfortunately, we have no control over the caller behavior here.
            // Hence, we skip to the next partition in order to comply to the unwritten partition iterator contract
            // saying this iterator must not return the same partition twice.
            skipToNextPartition();

            UnfilteredRowIterator iterator = nextRowIterator(this::nextSelectedKeyInRange);
            return iterator != null
                   ? iteratePartition(iterator)
                   : endOfData();
        }

        /**
         * Tries to obtain a row iterator for one of the supplied keys by repeatedly calling
         * {@link ResultRetriever#apply} until it gives a non-null result.
         * The keySupplier should return the next key with every call to get() and
         * null when there are no more keys to try.
         *
         * @return an iterator or null if all keys were tried with no success
         */
        private @Nullable UnfilteredRowIterator nextRowIterator(@Nonnull Supplier<PrimaryKey> keySupplier)
        {
            UnfilteredRowIterator iterator = null;
            while (iterator == null)
            {
                PrimaryKey key = keySupplier.get();
                if (key == null)
                    return null;
                iterator = apply(key);
            }
            return iterator;
        }

        /**
         * Eagerly collects all the keys.
         * @return List of keys
         */
        private @Nullable List<PrimaryKey> getKeys()
        {
            List<PrimaryKey> keys = new ArrayList<>();
            while (true)
            {
                if (operation == null)
                    break;

                if (lastKey == null)
                    operation.skipTo(firstPrimaryKey);

                skipToNextPartition();

                PrimaryKey key = nextSelectedKeyInRange();
                if (key == null) break;
                if (key.equals(lastKey)) break;

                while (key != null)
                {
                    lastKey = key;
                    keys.add(key);
                    key = nextSelectedKeyInPartition(key.partitionKey());
                }
            }
            return keys;
        }

        /**
         * Returns a list of commands that need to be executed to retrieve the data.
         * @return list of (key, command) tuples
         */
        @Override
        public List<Pair<PrimaryKey, SinglePartitionReadCommand>> getUninitializedCommands()
        {
            List<PrimaryKey> keys = getKeys();
            return keys.stream()
                       .map(key -> Pair.create(key, controller.getPartitionReadCommand(key, executionController)))
                       .collect(Collectors.toList());
        }

        /**
         * Executes the given command and returns an iterator.
         */
        @Override
        public UnfilteredRowIterator commandToIterator(PrimaryKey key, SinglePartitionReadCommand command)
        {
            try (UnfilteredRowIterator partition = controller.executePartitionReadCommand(command, executionController))
            {
                queryContext.addPartitionsRead(1);
                queryContext.checkpoint();
                return applyIndexFilter(key, partition, filterTree, queryContext);
            }
        }

        /**
         * Returns the next available key contained by one of the keyRanges.
         * If the next key falls out of the current key range, it skips to the next key range, and so on.
         * If no more keys or no more ranges are available, returns null.
         */
        private @Nullable PrimaryKey nextKeyInRange()
        {
            PrimaryKey key = nextKey();

            while (key != null && !(currentKeyRange.contains(key.partitionKey())))
            {
                if (!currentKeyRange.right.isMinimum() && currentKeyRange.right.compareTo(key.partitionKey()) <= 0)
                {
                    // currentKeyRange before the currentKey so need to move currentKeyRange forward
                    currentKeyRange = nextKeyRange();
                    if (currentKeyRange == null)
                        return null;
                }
                else
                {
                    // the following condition may be false if currentKeyRange.left is not inclusive,
                    // and key == currentKeyRange.left; in this case we should not try to skipTo the beginning
                    // of the range because that would be requesting the key to go backwards
                    // (in some implementations, skipTo can go backwards, and we don't want that)
                    if (currentKeyRange.left.getToken().compareTo(key.token()) > 0)
                    {
                        // key before the current range, so let's move the key forward
                        skipTo(currentKeyRange.left.getToken());
                    }
                    key = nextKey();
                }
            }
            return key;
        }

        /**
         * Returns the next available key contained by one of the keyRanges and selected by the queryController.
         * If the next key falls out of the current key range, it skips to the next key range, and so on.
         * If no more keys acceptd by the controller are available, returns null.
         */
         private @Nullable PrimaryKey nextSelectedKeyInRange()
        {
            PrimaryKey key;
            do
            {
                key = nextKeyInRange();
            }
            while (key != null && !controller.selects(key));
            return key;
        }

        /**
         * Retrieves the next primary key that belongs to the given partition and is selected by the query controller.
         * The underlying key iterator is advanced only if the key belongs to the same partition.
         * <p>
         * Returns null if:
         * <ul>
         *   <li>there are no more keys</li>
         *   <li>the next key is beyond the upper bound</li>
         *   <li>the next key belongs to a different partition</li>
         * </ul>
         * </p>
         */
        private @Nullable PrimaryKey nextSelectedKeyInPartition(DecoratedKey partitionKey)
        {
            PrimaryKey key;
            do
            {
                if (!operation.hasNext())
                    return null;
                if (!operation.peek().partitionKey().equals(partitionKey))
                    return null;

                key = nextKey();
            }
            while (key != null && !controller.selects(key));
            return key;
        }

        /**
         * Gets the next key from the underlying operation.
         * Returns null if there are no more keys <= lastPrimaryKey.
         */
        private @Nullable PrimaryKey nextKey()
        {
            if (!operation.hasNext())
                return null;
            PrimaryKey key = operation.next();
            return isWithinUpperBound(key) ? key : null;
        }

        /**
         * Returns true if the key is not greater than lastPrimaryKey
         */
        private boolean isWithinUpperBound(PrimaryKey key)
        {
            return lastPrimaryKey.token().isMinimum() || lastPrimaryKey.compareTo(key) >= 0;
        }

        /**
         * Gets the next key range from the underlying range iterator.
         */
        private @Nullable AbstractBounds<PartitionPosition> nextKeyRange()
        {
            return keyRanges.hasNext() ? keyRanges.next().keyRange() : null;
        }

        /**
         * Convenience function to skip to a given token.
         */
        private void skipTo(@Nonnull Token token)
        {
            operation.skipTo(keyFactory.createTokenOnly(token));
        }

        /**
         * Skips to the key that belongs to a different partition than the last key we fetched.
         */
        private void skipToNextPartition()
        {
            if (lastKey == null)
                return;
            DecoratedKey lastPartitionKey = lastKey.partitionKey();
            while (operation.hasNext() && operation.peek().partitionKey().equals(lastPartitionKey))
                operation.next();
        }


        /**
         * Returns an iterator over the rows in the partition associated with the given iterator.
         * Initially, it retrieves the rows from the given iterator until it runs out of data.
         * Then it iterates the primary keys obtained from the index until the end of the partition
         * and lazily constructs new row itertors for each of the key. At a given time, only one row iterator is open.
         *
         * The rows are retrieved in the order of primary keys provided by the underlying index.
         * The iterator is complete when the next key to be fetched belongs to different partition
         * (but the iterator does not consume that key).
         *
         * @param startIter an iterator positioned at the first row in the partition that we want to return
         */
        private @Nonnull UnfilteredRowIterator iteratePartition(@Nonnull UnfilteredRowIterator startIter)
        {
            return new AbstractUnfilteredRowIterator(
                startIter.metadata(),
                startIter.partitionKey(),
                startIter.partitionLevelDeletion(),
                startIter.columns(),
                startIter.staticRow(),
                startIter.isReverseOrder(),
                startIter.stats())
            {
                private UnfilteredRowIterator currentIter = startIter;
                private final DecoratedKey partitionKey = startIter.partitionKey();

                @Override
                protected Unfiltered computeNext()
                {
                    while (!currentIter.hasNext())
                    {
                        currentIter.close();
                        currentIter = nextRowIterator(() -> nextSelectedKeyInPartition(partitionKey));
                        if (currentIter == null)
                            return endOfData();
                    }
                    return currentIter.next();
                }

                @Override
                public void close()
                {
                    FileUtils.closeQuietly(currentIter);
                    super.close();
                }
            };
        }

        public UnfilteredRowIterator apply(PrimaryKey key)
        {
            // Key reads are lazy, delayed all the way to this point. Skip if we've already seen this one:
            if (key.equals(lastKey))
                return null;

            lastKey = key;

            try (UnfilteredRowIterator partition = controller.getPartition(key, executionController))
            {
                queryContext.addPartitionsRead(1);
                queryContext.checkpoint();
                return applyIndexFilter(key, partition, filterTree, queryContext);
            }
        }

        private UnfilteredRowIterator applyIndexFilter(PrimaryKey key, UnfilteredRowIterator partition, FilterTree tree, QueryContext queryContext)
        {
            Row staticRow = partition.staticRow();
            List<Unfiltered> clusters = new ArrayList<>();

            while (partition.hasNext())
            {
                Unfiltered row = partition.next();

                queryContext.addRowsFiltered(1);
                if (tree.isSatisfiedBy(key.partitionKey(), row, staticRow))
                {
                    clusters.add(row);
                }
            }

            if (clusters.isEmpty())
            {
                queryContext.addRowsFiltered(1);
                if (tree.isSatisfiedBy(key.partitionKey(), staticRow, staticRow))
                {
                    clusters.add(staticRow);
                }
            }

            /*
             * If {@code clusters} is empty, which means either all clustering row and static row pairs failed,
             *       or static row and static row pair failed. In both cases, we should not return any partition.
             * If {@code clusters} is not empty, which means either there are some clustering row and static row pairs match the filters,
             *       or static row and static row pair matches the filters. In both cases, we should return a partition with static row,
             *       and remove the static row marker from the {@code clusters} for the latter case.
             */
            if (clusters.isEmpty())
                return null;

            return new PartitionIterator(partition, staticRow, Iterators.filter(clusters.iterator(), u -> !((Row)u).isStatic()));
        }

        private static class PartitionIterator extends AbstractUnfilteredRowIterator
        {
            private final Iterator<Unfiltered> rows;

            public PartitionIterator(UnfilteredRowIterator partition, Row staticRow, Iterator<Unfiltered> content)
            {
                super(partition.metadata(),
                      partition.partitionKey(),
                      partition.partitionLevelDeletion(),
                      partition.columns(),
                      staticRow,
                      partition.isReverseOrder(),
                      partition.stats());

                rows = content;
            }

            @Override
            protected Unfiltered computeNext()
            {
                return rows.hasNext() ? rows.next() : endOfData();
            }
        }

        @Override
        public TableMetadata metadata()
        {
            return controller.metadata();
        }

        @Override
        public void close()
        {
            FileUtils.closeQuietly(operation);
            controller.finish();
        }
    }

    public static class ScoreOrderedResultRetriever extends AbstractIterator<UnfilteredRowIterator>
    implements UnfilteredPartitionIterator//, ParallelCommandProcessor
    {
        private final List<AbstractBounds<PartitionPosition>> keyRanges;
        private final boolean coversFullRing;
        private final OrderIterator orderIterator;
        private final FilterTree filterTree;
        private final QueryController controller;
        private final ReadExecutionController executionController;
        private final QueryContext queryContext;

        private HashSet<PrimaryKey> keysSeen;
        public HashSet<PrimaryKey> updatedKeys;

        private ScoreOrderedResultRetriever(OrderIterator orderIterator,
                                            FilterTree filterTree,
                                            QueryController controller,
                                            ReadExecutionController executionController,
                                            QueryContext queryContext)
        {
            this.keyRanges = controller.dataRanges().stream().map(DataRange::keyRange).collect(Collectors.toList());
            this.coversFullRing = keyRanges.size() == 1 && RangeUtil.coversFullRing(keyRanges.get(0));

            this.orderIterator = orderIterator;
            this.filterTree = filterTree;
            this.controller = controller;
            this.executionController = executionController;
            this.queryContext = queryContext;

            this.keysSeen = new HashSet<>();
            this.updatedKeys = new HashSet<>();
        }

        @Override
        public UnfilteredRowIterator computeNext()
        {
            @SuppressWarnings("resource")
            UnfilteredRowIterator iterator = nextRowIterator(this::nextSelectedKeyInRange);
            // Because we know ordered keys are fully qualified, we do not iterate partitions
            return iterator != null ? iterator : endOfData();
        }

        /**
         * Tries to obtain a row iterator for one of the supplied keys by repeatedly calling
         * {@link ResultRetriever#apply} until it gives a non-null result.
         * The keySupplier should return the next key with every call to get() and
         * null when there are no more keys to try.
         *
         * @return an iterator or null if all keys were tried with no success
         */
        private @Nullable UnfilteredRowIterator nextRowIterator(@Nonnull Supplier<ScoredPrimaryKey> keySupplier)
        {
            UnfilteredRowIterator iterator = null;
            while (iterator == null)
            {
                ScoredPrimaryKey key = keySupplier.get();
                if (key == null)
                    return null;
                iterator = apply(key);
            }
            return iterator;
        }

//        /**
//         * Eagerly collects all the keys.
//         * @return List of keys
//         */
//        private @Nullable List<PrimaryKey> getKeys()
//        {
//            List<PrimaryKey> keys = new ArrayList<>();
//            while (true)
//            {
//                if (operation == null)
//                    break;
//
//                if (lastKey == null)
//                    operation.skipTo(firstPrimaryKey);
//
//                skipToNextPartition();
//
//                PrimaryKey key = nextSelectedKeyInRange();
//                if (key == null) break;
//                if (key.equals(lastKey)) break;
//
//                while (key != null)
//                {
//                    lastKey = key;
//                    keys.add(key);
//                    key = nextSelectedKeyInPartition();
//                }
//            }
//            return keys;
//        }
//
//        /**
//         * Returns a list of commands that need to be executed to retrieve the data.
//         * @return list of (key, command) tuples
//         */
//        @Override
//        public List<Pair<PrimaryKey, SinglePartitionReadCommand>> getUninitializedCommands()
//        {
//            List<PrimaryKey> keys = getKeys();
//            return keys.stream()
//                       .map(key -> Pair.create(key, controller.getPartitionReadCommand(key, executionController)))
//                       .collect(Collectors.toList());
//        }

//        /**
//         * Executes the given command and returns an iterator.
//         */
//        @Override
//        public UnfilteredRowIterator commandToIterator(PrimaryKey key, SinglePartitionReadCommand command)
//        {
//            try (UnfilteredRowIterator partition = controller.executePartitionReadCommand(command, executionController))
//            {
//                queryContext.addPartitionsRead(1);
//                queryContext.checkpoint();
//                return applyIndexFilter(key, partition, filterTree, queryContext);
//            }
//        }

        /**
         * Determine if the key is in one of the queried key ranges. We do not iterate through results in
         * {@link PrimaryKey} order, so we have to check each range.
         * @param key
         * @return true if the key is in one of the queried key ranges
         */
        private boolean isInRange(DecoratedKey key)
        {
            if (coversFullRing)
                return true;

            for (AbstractBounds<PartitionPosition> range : keyRanges)
                if (range.contains(key))
                    return true;
            return false;
        }

        /**
         * Returns the next available key contained by one of the keyRanges and selected by the queryController.
         * If the next key falls out of the current key range, it skips to the next key range, and so on.
         * If no more keys acceptd by the controller are available, returns null.
         */
        private @Nullable ScoredPrimaryKey nextSelectedKeyInRange()
        {
            while (orderIterator.hasNext())
            {
                ScoredPrimaryKey key = orderIterator.next();
                if (isInRange(key.partitionKey()) && controller.selects(key))
                    return key;
            }
            return null;
        }

        public UnfilteredRowIterator apply(ScoredPrimaryKey key)
        {
            // If we've seen the key already, we can skip it. However, we cannot skip keys that were updated to a
            // worse score.
            if (!keysSeen.add(key) && !updatedKeys.contains(key))
                return null;

            try (UnfilteredRowIterator partition = controller.getPartition(key, executionController))
            {
                queryContext.addPartitionsRead(1);
                queryContext.checkpoint();
                return applyIndexFilter(key, partition, filterTree, queryContext);
            }
        }

        private UnfilteredRowIterator applyIndexFilter(ScoredPrimaryKey key, UnfilteredRowIterator partition, FilterTree tree, QueryContext queryContext)
        {
            Row staticRow = partition.staticRow();
            List<Unfiltered> clusters = new ArrayList<>();

            while (partition.hasNext())
            {
                Unfiltered row = partition.next();

                queryContext.addRowsFiltered(1);
                if (tree.isSatisfiedBy(key.partitionKey(), row, staticRow))
                {
                    queryContext.addRowsMatched(1);
                    clusters.add(row);
                }
            }

            if (clusters.isEmpty())
            {
                queryContext.addRowsFiltered(1);
                if (tree.isSatisfiedBy(key.partitionKey(), staticRow, staticRow))
                {
                    queryContext.addRowsMatched(1);
                    clusters.add(staticRow);
                }
            }

            /*
             * If {@code clusters} is empty, which means either all clustering row and static row pairs failed,
             *       or static row and static row pair failed. In both cases, we should not return any partition.
             * If {@code clusters} is not empty, which means either there are some clustering row and static row pairs match the filters,
             *       or static row and static row pair matches the filters. In both cases, we should return a partition with static row,
             *       and remove the static row marker from the {@code clusters} for the latter case.
             */
            if (clusters.isEmpty())
            {
                // shadowed by expired TTL or row tombstone or range tombstone
                queryContext.addShadowed(1);
                return null;
            }

            assert clusters.size() == 1 : "Ordering results in just one row";
            // TODO what about static clusters? There is a filtering thing above
            return new PrimaryKeyIterator(key, partition, staticRow, clusters.get(0));
        }

        public static class PrimaryKeyIterator extends AbstractUnfilteredRowIterator
        {
            private final Unfiltered row;
            public final ScoredPrimaryKey scoredPrimaryKey;

            public PrimaryKeyIterator(ScoredPrimaryKey key, UnfilteredRowIterator partition, Row staticRow, Unfiltered content)
            {
                super(partition.metadata(),
                      partition.partitionKey(),
                      partition.partitionLevelDeletion(),
                      partition.columns(),
                      staticRow,
                      partition.isReverseOrder(),
                      partition.stats());

                row = content;
                scoredPrimaryKey = key;
            }

            @Override
            protected Unfiltered computeNext()
            {
                return row;
            }
        }

        @Override
        public TableMetadata metadata()
        {
            return controller.metadata();
        }

        @Override
        public void close()
        {
            FileUtils.closeQuietly(orderIterator);
            controller.finish();
        }
    }

    /**
     * Used by {@link StorageAttachedIndexSearcher#filterReplicaFilteringProtection} to filter rows for columns that
     * have transformations so won't get handled correctly by the row filter.
     */
    @SuppressWarnings("resource")
    private static PartitionIterator applyIndexFilter(PartitionIterator response, FilterTree tree, QueryContext queryContext)
    {
        return new PartitionIterator()
        {
            @Override
            public void close()
            {
                response.close();
            }

            @Override
            public boolean hasNext()
            {
                return response.hasNext();
            }

            @Override
            public RowIterator next()
            {
                RowIterator delegate = response.next();
                Row staticRow = delegate.staticRow();

                return new RowIterator()
                {
                    Row next;

                    @Override
                    public TableMetadata metadata()
                    {
                        return delegate.metadata();
                    }

                    @Override
                    public boolean isReverseOrder()
                    {
                        return delegate.isReverseOrder();
                    }

                    @Override
                    public RegularAndStaticColumns columns()
                    {
                        return delegate.columns();
                    }

                    @Override
                    public DecoratedKey partitionKey()
                    {
                        return delegate.partitionKey();
                    }

                    @Override
                    public Row staticRow()
                    {
                        return staticRow;
                    }

                    @Override
                    public void close()
                    {
                        delegate.close();
                    }

                    private Row computeNext()
                    {
                        while (delegate.hasNext())
                        {
                            Row row = delegate.next();
                            queryContext.addRowsFiltered(1);
                            if (tree.isSatisfiedBy(delegate.partitionKey(), row, staticRow))
                                return row;
                        }
                        return null;
                    }

                    private Row loadNext()
                    {
                        if (next == null)
                            next = computeNext();
                        return next;
                    }

                    @Override
                    public boolean hasNext()
                    {
                        return loadNext() != null;
                    }

                    @Override
                    public Row next()
                    {
                        Row result = loadNext();
                        next = null;

                        if (result == null)
                            throw new NoSuchElementException();
                        return result;
                    }
                };
            }
        };
    }
}<|MERGE_RESOLUTION|>--- conflicted
+++ resolved
@@ -123,46 +123,11 @@
     public UnfilteredPartitionIterator search(ReadExecutionController executionController) throws RequestTimeoutException
     {
         if (!command.isTopK())
-<<<<<<< HEAD
             return new ResultRetriever(analyze(), analyzeFilter(), controller, executionController, queryContext);
 
         var result = new ScoreOrderedResultRetriever(analyzeOrderedQuery(), analyzeFilter(), controller, executionController, queryContext);
         // todo collect metrics like shadowed keys still?
         return (UnfilteredPartitionIterator) new VectorTopKProcessor(command).filter(result);
-=======
-            return queryIndexes.get();
-
-        // If there are shadowed primary keys, we have to at least query twice.
-        // First time to find out there are shadowed keys, second time to find out there are no more shadow keys.
-        int loopsCount = 1;
-        final long startShadowedKeysCount = queryContext.getShadowedPrimaryKeys().size();
-        final var exactLimit = controller.getExactLimit();
-        while (true)
-        {
-            queryContext.addShadowedKeysLoopCount(1L);
-            long lastShadowedKeysCount = queryContext.getShadowedPrimaryKeys().size();
-            ResultRetriever result = queryIndexes.get();
-            UnfilteredPartitionIterator topK = (UnfilteredPartitionIterator) new VectorTopKProcessor(command).filter(result);
-            long currentShadowedKeysCount = queryContext.getShadowedPrimaryKeys().size();
-            long newShadowedKeysCount = currentShadowedKeysCount - lastShadowedKeysCount;
-            logger.debug("Shadow loop iteration {}: rows matched: {}, keys shadowed: {}",
-                         queryContext.shadowedKeysLoopCount(),
-                         Math.max(0, queryContext.softLimit() - currentShadowedKeysCount),
-                         currentShadowedKeysCount);
-            // Stop if no new shadowed keys found or if we already got enough rows (In this case, we're basically
-            // checking that if all the shadowed keys came from one index, we still got enough non-shadowed rows from
-            // that index to still guarantee we have a valid result.)
-            if (newShadowedKeysCount == 0 || exactLimit <= queryContext.softLimit() - currentShadowedKeysCount)
-            {
-                cfs.metric.incShadowedKeys(loopsCount, currentShadowedKeysCount - startShadowedKeysCount);
-                if (loopsCount > 1)
-                    Tracing.trace("Got enough rows after query loop {}", loopsCount);
-                return topK;
-            }
-            loopsCount++;
-            Tracing.trace("Found {} new shadowed keys, rerunning query (loop {})", newShadowedKeysCount, loopsCount);
-        }
->>>>>>> 73bead4e
     }
 
     /**
