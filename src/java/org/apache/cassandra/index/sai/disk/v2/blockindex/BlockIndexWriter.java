/*
 * Licensed to the Apache Software Foundation (ASF) under one
 * or more contributor license agreements.  See the NOTICE file
 * distributed with this work for additional information
 * regarding copyright ownership.  The ASF licenses this file
 * to you under the Apache License, Version 2.0 (the
 * "License"); you may not use this file except in compliance
 * with the License.  You may obtain a copy of the License at
 *
 *     http://www.apache.org/licenses/LICENSE-2.0
 *
 * Unless required by applicable law or agreed to in writing, software
 * distributed under the License is distributed on an "AS IS" BASIS,
 * WITHOUT WARRANTIES OR CONDITIONS OF ANY KIND, either express or implied.
 * See the License for the specific language governing permissions and
 * limitations under the License.
 */

package org.apache.cassandra.index.sai.disk.v2.blockindex;

import java.io.Closeable;
import java.io.IOException;
import java.util.ArrayList;
import java.util.Arrays;
import java.util.BitSet;
import java.util.Comparator;
import java.util.List;
import java.util.Map;
import java.util.TreeMap;

import com.google.common.collect.Range;
import com.google.common.collect.RangeSet;
import com.google.common.collect.TreeMultimap;
import com.google.common.collect.TreeRangeSet;

import org.apache.commons.lang3.SerializationUtils;

import com.carrotsearch.hppc.IntArrayList;
import com.carrotsearch.hppc.IntLongHashMap;
import com.carrotsearch.hppc.cursors.IntLongCursor;
import org.agrona.collections.LongArrayList;
import org.apache.cassandra.index.sai.disk.v1.IndexWriterConfig;
import org.apache.cassandra.index.sai.disk.PostingList;
import org.apache.cassandra.index.sai.disk.TermsIterator;
import org.apache.cassandra.index.sai.disk.io.IndexOutputWriter;
import org.apache.cassandra.index.sai.disk.v1.DirectReaders;
import org.apache.cassandra.index.sai.disk.v1.LeafOrderMap;
import org.apache.cassandra.index.sai.disk.v2.postings.PostingsReader;
import org.apache.cassandra.index.sai.disk.v2.postings.PostingsWriter;
import org.apache.cassandra.index.sai.metrics.QueryEventListener;
import org.apache.cassandra.index.sai.utils.SeekingRandomAccessInput;
import org.apache.cassandra.index.sai.utils.SharedIndexInput;
import org.apache.cassandra.io.tries.IncrementalDeepTrieWriterPageAware;
import org.apache.cassandra.io.tries.IncrementalTrieWriter;
import org.apache.cassandra.io.util.FileUtils;
import org.apache.cassandra.utils.bytecomparable.ByteComparable;
import org.apache.lucene.store.GrowableByteArrayDataOutput;
import org.apache.lucene.store.IndexInput;
import org.apache.lucene.store.IndexOutput;
import org.apache.lucene.util.BytesRef;
import org.apache.lucene.util.BytesRefBuilder;
import org.apache.lucene.util.PriorityQueue;
import org.apache.lucene.util.packed.DirectWriter;

import static org.apache.cassandra.index.sai.disk.v1.NumericValuesWriter.BLOCK_SIZE;
import static org.apache.cassandra.index.sai.disk.v1.TrieTermsDictionaryReader.trieSerializer;
import static org.apache.cassandra.index.sai.disk.v2.blockindex.BytesUtil.fixedLength;

/**
 * Buffer 2 blocks at a time a determine if the block values are all the same
 * to continue writing a larger posting list, or the usual 1k block size.
 *
 * The trie stores the min block values and the payload is the min and max leaf ids of the term.
 * When a term has a large posting list the min and max leaf id's are different.
 */
public class BlockIndexWriter implements Closeable
{
    public static final int LEAF_SIZE = 1024;
    // TODO: when the previous leaf min value is the same,
    //       write the leaf file pointer to the first occurence of the min value
    private final LongArrayList leafBytesFPs = new LongArrayList();
    private final LongArrayList realLeafBytesFPs = new LongArrayList();
    private final IntArrayList realLeafBytesLengths = new IntArrayList();
    private final BlockIndexFileProvider fileProvider;
    private final boolean temporary;

    final List<BytesRef> blockMinValues = new ArrayList();
    final IndexOutput valuesOut, compressedValuesOut;
    final IndexOutputWriter indexOut;
    final IndexOutput leafPostingsOut, orderMapOut;

    final BitSet leafValuesSame = new BitSet(); // marked when all values in a leaf are the same

    final BytesRefBuilder termBuilder = new BytesRefBuilder();
    final BytesRefBuilder lastTermBuilder = new BytesRefBuilder();
    private final PostingsWriter postingsWriter;

    // leaf id to postings file pointer
    private final TreeMap<Integer,Long> leafToPostingsFP = new TreeMap();
    // leaf id to block order map file pointer
    private final TreeMap<Integer,Long> leafToOrderMapFP = new TreeMap();
    final RangeSet<Integer> multiBlockLeafRanges = TreeRangeSet.create();
    final BytesRefBuilder lastAddedTerm = new BytesRefBuilder();

    private long minRowID = Long.MAX_VALUE;
    private long maxRowID = -1;
    private long numRows = 0;
    private BytesRef minTerm = null;

    final BytesRefBuilder realLastTerm = new BytesRefBuilder();

    private BlockBuffer currentBuffer = new BlockBuffer(), previousBuffer = new BlockBuffer();
    private int leaf;

    public BlockIndexWriter(BlockIndexFileProvider fileProvider, boolean temporary) throws IOException
    {
        this.fileProvider = fileProvider;
        this.temporary = temporary;
        this.valuesOut = fileProvider.openValuesOutput(temporary);
        this.indexOut = fileProvider.openIndexOutput(temporary);
        this.leafPostingsOut = fileProvider.openLeafPostingsOutput(temporary);
        this.orderMapOut = fileProvider.openOrderMapOutput(temporary);
        this.compressedValuesOut = fileProvider.openCompressedValuesOutput(temporary);
        this.postingsWriter = new PostingsWriter(leafPostingsOut);
    }

    public long addAll(TermsIterator termsIterator) throws IOException
    {
        long numRows = 0;
        while (termsIterator.hasNext())
        {
            ByteComparable term = termsIterator.next();
            try (PostingList postings = termsIterator.postings())
            {
                while (true)
                {
                    final long rowID = postings.nextPosting();
                    if (rowID == PostingList.END_OF_STREAM)
                    {
                        break;
                    }
                    add(term, rowID);
                    numRows++;
                }
            }
        }
        return numRows;
    }

    public void add(ByteComparable term, long rowID) throws IOException
    {
        minRowID = Math.min(minRowID, rowID);
        maxRowID = Math.max(maxRowID, rowID);

        termBuilder.clear();
        realLastTerm.clear();

        int length = BytesUtil.gatherBytes(term, termBuilder);

        realLastTerm.append(termBuilder.get());

        if (minTerm == null)
        {
            minTerm = BytesRef.deepCopyOf(termBuilder.toBytesRef());
        }

        if (currentBuffer.leafOrdinal > 0 && !termBuilder.get().equals(lastAddedTerm.get()))
        {
            currentBuffer.allLeafValuesSame = false;
        }

        lastAddedTerm.clear();
        lastAddedTerm.append(termBuilder.get());

        if (lastTermBuilder.length() == 0) // new block
        {
            assert currentBuffer.leafOrdinal == 0;

            assert currentBuffer.isEmpty();

            lastTermBuilder.append(termBuilder);
            currentBuffer.prefixes[currentBuffer.leafOrdinal] = 0;
            currentBuffer.lengths[currentBuffer.leafOrdinal] = termBuilder.get().length;
            final BytesRef minValue = BytesRef.deepCopyOf(termBuilder.get());
            blockMinValues.add(minValue);

            currentBuffer.leaf = leaf;
            currentBuffer.minValue = minValue;
        }
        else
        {
            int prefix = BytesUtil.bytesDifference(lastTermBuilder.get(), termBuilder.get());
            if (prefix == -1) prefix = length;
            currentBuffer.prefixes[currentBuffer.leafOrdinal] = prefix;
            currentBuffer.lengths[currentBuffer.leafOrdinal] = termBuilder.get().length;
        }

        int prefix = currentBuffer.prefixes[currentBuffer.leafOrdinal];
        int len = termBuilder.get().length - currentBuffer.prefixes[currentBuffer.leafOrdinal];

        if (currentBuffer.leafOrdinal == 0)
        {
            currentBuffer.prefixes[currentBuffer.leafOrdinal] = termBuilder.get().length;
        }

        currentBuffer.scratchOut.writeBytes(termBuilder.get().bytes, prefix, len);
        currentBuffer.postings[currentBuffer.leafOrdinal] = rowID;
        currentBuffer.leafOrdinal++;

        if (currentBuffer.leafOrdinal == LEAF_SIZE)
        {
            termBuilder.clear();
            lastTermBuilder.clear();
            flushPreviousBufferAndSwap();
        }
        numRows++;
    }

    public BlockIndexMeta finish() throws IOException
    {
        flushLastBuffers();

        // If nothing has been written then return early with an empty BlockIndexMeta
        if (numPoints == 0)
            return new BlockIndexMeta();

        BlockIndexWriterContext context = new BlockIndexWriterContext();

        writeBlockMinValuesIndex(context);

        // write multiBlockLeafRanges
        context.multiBlockLeafRangesFP = this.leafPostingsOut.getFilePointer();
        IntRangeSetSerializer.serialize(multiBlockLeafRanges, this.leafPostingsOut);

        // write leafValuesSame
        if (this.leafValuesSame.cardinality() > 0)
        {
            context.leafValuesSameFP = leafPostingsOut.getFilePointer();
            context.leafValuesSamePostingsFP = BitSetSerializer.serialize(this.leafValuesSame, this.leafPostingsOut);
        }
        else
        {
            context.leafValuesSameFP = -1;
            context.leafValuesSamePostingsFP = -1;
        }
        final long nodeIDPostingsFP_FP = leafPostingsOut.getFilePointer();

        this.leafPostingsOut.writeVInt(context.nodeIDPostingsFP.size());
        for (IntLongCursor cursor : context.nodeIDPostingsFP)
        {
            this.leafPostingsOut.writeVInt(cursor.key);
            this.leafPostingsOut.writeVLong(cursor.value);
        }

        // close leaf postings now because MultiLevelPostingsWriter reads leaf postings
        leafPostingsOut.close();
        orderMapOut.close();
        valuesOut.close();
        indexOut.close();

        writeBigPostings(context);

        assert realLeafBytesFPs.size() == realLeafBytesLengths.size();

        writePointIdMap(context);

        // all files are written, create the CRC check
        byte[] fileInfoMapBytes;
        if (temporary)
            fileInfoMapBytes = new byte[]{};
        else
            fileInfoMapBytes = SerializationUtils.serialize(this.fileProvider.fileInfoMap());

        return new BlockIndexMeta(context.orderMapFP,
                                  context.indexFP,
                                  context.leafFilePointersFP,
                                  leafBytesFPs.size(),
                                  context.nodeIDToLeafOrdinalFP,
                                  context.multiBlockLeafRangesFP,
                                  context.nodeIDToMultilevelPostingsFP_FP,
                                  context.leafValuesSameFP,
                                  context.leafValuesSamePostingsFP,
                                  nodeIDPostingsFP_FP,
                                  numRows,
                                  minRowID,
                                  maxRowID,
                                  minTerm,
                                  realLastTerm.toBytesRef(), // last term
                                  context.leafIDPostingsFP_FP,
                                  new BytesRef(fileInfoMapBytes),
                                  context.rowPointMap_FP);
    }

    @Override
    public void close() throws IOException
    {
        FileUtils.closeQuietly(valuesOut, compressedValuesOut, indexOut, leafPostingsOut, orderMapOut);
    }

    private void writePointIdMap(BlockIndexWriterContext context) throws IOException
    {
        // TODO: when there are duplicate row ids it means
        //       this isn't a single value per row index and so cannot have a row id -> point id map
        try (final IndexOutput rowPointOut = this.fileProvider.openPointIdMapOutput(false);
             SharedIndexInput leafPostingsInput = this.fileProvider.openLeafPostingsInput(temporary))
        {
            final BlockPackedWriter rowPointWriter = new BlockPackedWriter(rowPointOut, BLOCK_SIZE);
            // write the row id -> point id map
            final RowPointIterator rowPointIterator = this.rowPointIterator(leafPostingsInput);
            long lastRowID = -1;
            while (true)
            {
                final RowPoint rowPoint = rowPointIterator.next();
                if (rowPoint == null)
                {
                    break;
                }
                // fill in the gaps of the row ids
                if (rowPoint.rowID - lastRowID > 1)
                {
                    for (int x = 0; x < rowPoint.rowID - lastRowID - 1; x++)
                    {
                        rowPointWriter.add(-1);
                    }
                }

                // assert there are no gaps

                // TODO: fix
                // assert rowPoint.rowID == i : "rowPoint.rowID="+rowPoint.rowID+" i="+i+" lastRowID="+lastRowID;

                rowPointWriter.add(rowPoint.pointID);
                lastRowID = rowPoint.rowID;
            }
            context.rowPointMap_FP = rowPointWriter.finish();
            rowPointIterator.close();
        }
    }

    private void writeBigPostings(BlockIndexWriterContext context) throws IOException
    {
        try (final SharedIndexInput leafPostingsInput = this.fileProvider.openLeafPostingsInput(temporary);
             final IndexOutput bigPostingsOut = this.fileProvider.openMultiPostingsOutput(temporary))
        {

            final MultiLevelPostingsWriter multiLevelPostingsWriter = new MultiLevelPostingsWriter(leafPostingsInput,
                                                                                                   IndexWriterConfig.defaultConfig("indexName"),
                                                                                                   context.nodeIDPostingsFP,
                                                                                                   leafBytesFPs.size(),
                                                                                                   context.nodeIDToLeafOrdinal,
                                                                                                   this.multiBlockLeafRanges,
                                                                                                   context.leafToNodeID);

            final TreeMultimap<Integer, Long> nodeIDToMultilevelPostingsFP = multiLevelPostingsWriter.finish(bigPostingsOut);

            context.nodeIDToMultilevelPostingsFP_FP = bigPostingsOut.getFilePointer();
            bigPostingsOut.writeVInt(nodeIDToMultilevelPostingsFP.size());
            for (Map.Entry<Integer, Long> entry : nodeIDToMultilevelPostingsFP.entries())
            {
                bigPostingsOut.writeVInt(entry.getKey());
                bigPostingsOut.writeZLong(entry.getValue());
            }
        }
    }

    private void writeBlockMinValuesIndex(BlockIndexWriterContext context) throws IOException
    {
        // write the block min values index
        try (IncrementalTrieWriter termsIndexWriter = new IncrementalDeepTrieWriterPageAware<>(trieSerializer, indexOut.asSequentialWriter()))
        {
            int start = 0;
            int leafIdx = 0;

            // write distinct min block terms and the min and max leaf id's encoded as a long
            final BytesRefBuilder lastTerm = new BytesRefBuilder();
            for (leafIdx = 0; leafIdx < blockMinValues.size(); leafIdx++)
            {
                final BytesRef minValue = blockMinValues.get(leafIdx);
                if (leafIdx > 0)
                {
                    final BytesRef prevMinValue = blockMinValues.get(leafIdx - 1);
                    if (!minValue.equals(prevMinValue))
                    {
                        final int startLeaf = start;
                        final int endLeaf = leafIdx - 1;

                        if (leafValuesSame.get(endLeaf))
                        {
                            if (startLeaf < endLeaf)
                            {
                                multiBlockLeafRanges.add(Range.closed(startLeaf, endLeaf));
                            }
                        }
                        else
                        {
                            if (startLeaf < endLeaf - 1)
                            {
                                multiBlockLeafRanges.add(Range.closed(startLeaf, endLeaf - 1));
                            }
                        }

                        long encodedLong = (((long) startLeaf) << 32) | (endLeaf & 0xffffffffL);
                        // TODO: when the start and end leaf's are the same encode a single int
                        termsIndexWriter.add(fixedLength(prevMinValue), new Long(encodedLong));
                        lastTerm.clear();
                        lastTerm.append(prevMinValue);
                        start = leafIdx;
                    }
                }
                // TODO: assert that these results match the multi-block rangeset
                if (leafIdx == blockMinValues.size() - 1 && leafIdx > 0)
                {
                    final int endLeaf = leafIdx;
                    BytesRef prevMinValue = blockMinValues.get(leafIdx - 1);
                    long encodedLong = (((long) start) << 32) | (endLeaf & 0xffffffffL);
                    if (minValue.equals(prevMinValue))
                    {
                        if (leafValuesSame.get(endLeaf))
                        {
                            if (start < endLeaf)
                            {
                                multiBlockLeafRanges.add(Range.closed(start, endLeaf));
                            }
                        }
                        else
                        {
                            if (start < endLeaf - 1)
                            {
                                multiBlockLeafRanges.add(Range.closed(start, endLeaf - 1));
                            }
                        }
                    }

                    if (!minValue.equals(lastTerm.get()))
                    {
                        assert minValue.compareTo(lastTerm.get()) > 0;

                        //System.out.println("termsIndexWriter last add minValue=" + NumericUtils.sortableBytesToInt(minValue.bytes, 0));
                        termsIndexWriter.add(fixedLength(minValue), new Long(encodedLong));
                        lastTerm.clear();
                        lastTerm.append(minValue);
                    }
                }
            }

            assert leafBytesFPs.size() == blockMinValues.size()
            : "leafFilePointers.size=" + leafBytesFPs.size() + " blockMinValues.size=" + blockMinValues.size();

            final int numLeaves = leafBytesFPs.size();

            context.leafFilePointersFP = valuesOut.getFilePointer();

            for (int x = 0; x < realLeafBytesFPs.size(); x++)
            {
                valuesOut.writeVLong(realLeafBytesFPs.get(x));
            }

            rotateToTree(1, 0, leafBytesFPs.size() - 1, context.nodeIDToLeafOrdinal);

            final TreeMap<Integer, Long> nodeIDToLeafPointer = new TreeMap<>();

            long[] leafBlockFPs = leafBytesFPs.toLongArray();

            assert numLeaves == leafBlockFPs.length;

<<<<<<< HEAD
        // TODO: when there are duplicate row ids it means
        //       this isn't a single value per row index and so cannot have a row id -> point id map
        try (final IndexOutput rowPointOut = this.fileProvider.openPointIdMapOutput(temporary))
        {
            org.apache.lucene.util.packed.BlockPackedWriter rowPointWriter = new org.apache.lucene.util.packed.BlockPackedWriter(rowPointOut, BLOCK_SIZE);
            // write the row id -> point id map
            try (final RowPointIterator rowPointIterator = this.rowPointIterator())
            {
                long lastRowID = -1;
                while (true)
                {
                    final RowPoint rowPoint = rowPointIterator.next();
                    if (rowPoint == null)
                    {
                        break;
                    }
                    // fill in the gaps of the row ids
                    if (rowPoint.rowID - lastRowID > 1)
                    {
                        for (int x = 0; x < rowPoint.rowID - lastRowID - 1; x++)
                        {
                            rowPointWriter.add(-1);
                        }
                    }

                    // assert there are no gaps

                    // TODO: fix
                    // assert rowPoint.rowID == i : "rowPoint.rowID="+rowPoint.rowID+" i="+i+" lastRowID="+lastRowID;

                    rowPointWriter.add(rowPoint.pointID);
                    lastRowID = rowPoint.rowID;
                }
                rowPointWriter.finish();

            }
        }
        final long rowPointMap_FP = 0;
=======
            // this is wacky lucene code that rearranges the leaf file pointers
            if (numLeaves > 1)
            {
                int levelCount = 2;
                while (true)
                {
                    if (numLeaves >= levelCount && numLeaves <= 2 * levelCount)
                    {
                        int lastLevel = 2 * (numLeaves - levelCount);
                        assert lastLevel >= 0;
                        if (lastLevel != 0)
                        {
                            // Last level is partially filled, so we must rotate the leaf FPs to match.  We do this here, after loading
                            // at read-time, so that we can still delta code them on disk at write:
                            long[] newLeafBlockFPs = new long[numLeaves];
                            System.arraycopy(leafBlockFPs, lastLevel, newLeafBlockFPs, 0, leafBlockFPs.length - lastLevel);
                            System.arraycopy(leafBlockFPs, 0, newLeafBlockFPs, leafBlockFPs.length - lastLevel, lastLevel);
                            leafBlockFPs = newLeafBlockFPs;
                        }
                        break;
                    }

                    levelCount *= 2;
                }
            }

            // traverse to gather into nodeIDToLeafPointer
            recursePackIndex(leafBlockFPs, 0l, 1, true, nodeIDToLeafPointer);

            // TODO: the "leafPointer" is actually the leaf id because
            //       the binary tree code requires unique values
            //       due to the same block min values having the same file pointer
            //       the actual leaf file pointer can't be used here
            final TreeMap<Long, Integer> leafPointerToNodeID = new TreeMap<>();
            for (Map.Entry<Integer, Long> entry : nodeIDToLeafPointer.entrySet())
            {
                leafPointerToNodeID.put(entry.getValue(), entry.getKey());
            }

            int ordinal = 0;
            for (Map.Entry<Long, Integer> entry : leafPointerToNodeID.entrySet())
            {
                context.nodeIDToLeafOrdinal.put(entry.getValue(), ordinal);
                context.leafToNodeID.put(ordinal, entry.getValue());
                ordinal++;
            }
>>>>>>> 016c1757

            context.nodeIDToLeafOrdinalFP = valuesOut.getFilePointer();
            valuesOut.writeVInt(context.nodeIDToLeafOrdinal.size());

<<<<<<< HEAD
        return new BlockIndexMeta(orderMapFP,
                                  indexFP,
                                  leafFilePointersFP,
                                  leafBytesFPs.size(),
                                  nodeIDToLeafOrdinalFP,
                                  multiBlockLeafRangesFP,
                                  nodeIDToMultilevelPostingsFP_FP,
                                  leafValuesSameFP,
                                  leafValuesSamePostingsFP,
                                  nodeIDPostingsFP_FP,
                                  numPoints,
                                  minRowID,
                                  maxRowID,
                                  minTerm,
                                  BytesRef.deepCopyOf(realLastTerm.toBytesRef()), // last term
                                  leafIDPostingsFP_FP,
                                  new BytesRef(fileInfoMapBytes),
                                  rowPointMap_FP);
    }

    private long minRowID = Long.MAX_VALUE;
    private long maxRowID = -1;
    private long numPoints = 0;
    private BytesRef minTerm = null;
=======
            for (Map.Entry<Integer, Integer> entry : context.nodeIDToLeafOrdinal.entrySet())
            {
                valuesOut.writeVInt(entry.getKey());
                valuesOut.writeVInt(entry.getValue());

                int nodeID = entry.getKey();
                int leafOrdinal = entry.getValue();

                // nodeID >= numLeaves is a leaf node
                if (nodeID >= numLeaves)
                {
                    final Long postingsFP = leafToPostingsFP.get(leafOrdinal);

                    // postingsFP may be null with same value multi-block postings
                    if (postingsFP != null)
                    {
                        context.nodeIDPostingsFP.put(nodeID, postingsFP);
                    }
                }
            }
>>>>>>> 016c1757

            context.leafIDPostingsFP_FP = leafPostingsOut.getFilePointer();
            this.leafPostingsOut.writeVInt(leafToPostingsFP.size());
            for (Map.Entry<Integer, Long> entry : leafToPostingsFP.entrySet())
            {
                this.leafPostingsOut.writeVInt(entry.getKey());
                this.leafPostingsOut.writeVLong(entry.getValue());
            }

            context.orderMapFP = this.orderMapOut.getFilePointer();
            orderMapOut.writeVInt(this.leafToOrderMapFP.size());
            for (Map.Entry<Integer, Long> entry : this.leafToOrderMapFP.entrySet())
            {
                orderMapOut.writeVInt(entry.getKey());
                orderMapOut.writeVLong(entry.getValue());
            }

            context.indexFP = termsIndexWriter.complete();
        }
    }
    // iterator row id order
    private RowPointIterator rowPointIterator(SharedIndexInput leafPostingsInput) throws IOException
    {
        final DirectReaders.Reader orderMapReader = DirectReaders.getReaderForBitsPerValue((byte) DirectWriter.unsignedBitsRequired(LEAF_SIZE - 1));

        final IndexInput orderMapInput = this.fileProvider.openOrderMapInput(temporary);

        final SeekingRandomAccessInput orderMapRandoInput = new SeekingRandomAccessInput(orderMapInput);

        final List<RowPointIterator> iterators = new ArrayList<>();

        // create ordered readers
        for (Map.Entry<Integer,Long> entry : this.leafToPostingsFP.entrySet())
        {
            final long postingsFP = entry.getValue();
            final PostingsReader postingsReader = new PostingsReader(leafPostingsInput.sharedCopy(), postingsFP, QueryEventListener.PostingListEventListener.NO_OP);

            final RowPoint rowPoint = new RowPoint();

            // leaf with ordered map
            if (this.leafToOrderMapFP.containsKey(entry.getKey()))
            {
                final long orderMapFP = this.leafToOrderMapFP.get(entry.getKey());

                final long start = entry.getKey() * LEAF_SIZE;

                final RowPointIterator iterator = new RowPointIterator()
                {
                    int i = 0;

                    @Override
                    public RowPoint current()
                    {
                        return rowPoint;
                    }

                    @Override
                    public RowPoint next() throws IOException
                    {
                        final long rowid = postingsReader.nextPosting();
                        if (rowid == PostingList.END_OF_STREAM)
                        {
                            // TODO: current needs to return null
                            return null;
                        }
                        final int ordinal = (int)orderMapReader.get(orderMapRandoInput, orderMapFP, i);
                        rowPoint.pointID = start + ordinal;
                        rowPoint.rowID = rowid;
                        i++;
                        return rowPoint;
                    }

<<<<<<< HEAD
            currentBuffer.leaf = leaf;
            currentBuffer.minValue = minValue;
        }
        else
        {
            int prefix = BytesUtil.bytesDifference(lastTermBuilder.get(), termBuilder.get());
            if (prefix == -1) prefix = length;
            currentBuffer.prefixes[currentBuffer.leafOrdinal] = prefix;
            currentBuffer.lengths[currentBuffer.leafOrdinal] = termBuilder.get().length;
        }
=======
                    @Override
                    public void close() throws IOException
                    {
                        FileUtils.closeQuietly(postingsReader);
                    }
                };
                iterators.add(iterator);
            }
            else
            {
                // leaf with no ordered map so the postings row id order is the order
                final long start = entry.getKey() * LEAF_SIZE;
>>>>>>> 016c1757

                final RowPointIterator iterator = new RowPointIterator()
                {
                    int i = 0;

                    @Override
                    public RowPoint current()
                    {
                        return rowPoint;
                    }

<<<<<<< HEAD
        currentBuffer.scratchOut.writeBytes(termBuilder.get().bytes, prefix, len);
        currentBuffer.postings[currentBuffer.leafOrdinal] = rowID;
        currentBuffer.leafOrdinal++;
=======
                    @Override
                    public RowPoint next() throws IOException
                    {
                        final long rowid = postingsReader.nextPosting();
                        if (rowid == PostingList.END_OF_STREAM)
                        {
                            // TODO: current needs to return null
                            return null;
                        }
                        rowPoint.pointID = start + i;
                        rowPoint.rowID = rowid;
                        i++;
                        return rowPoint;
                    }
>>>>>>> 016c1757

                    @Override
                    public void close() throws IOException
                    {
                        FileUtils.closeQuietly(postingsReader);
                    }
                };
                iterators.add(iterator);
            }
        }
<<<<<<< HEAD
        numPoints++;
=======
        return new MergeRowPoints(iterators, orderMapRandoInput);
>>>>>>> 016c1757
    }

    private void flushLastBuffers() throws IOException
    {
        if (!previousBuffer.isEmpty())
        {
            writeLeaf(previousBuffer);
            writePostingsAndOrderMap(previousBuffer);

            // if the previous buffer has the all the same value as the current buffer
            // then the postings writer is kept open
            if (!currentBuffer.isEmpty()
                && currentBuffer.allLeafValuesSame
                && previousBuffer.allLeafValuesSame
                && previousBuffer.minValue.equals(currentBuffer.minValue))
            {
            }
            else
            {
                final long postingsFP = postingsWriter.completePostings();
                this.leafToPostingsFP.put(previousBuffer.leaf, postingsFP);
            }
        }

        if (!currentBuffer.isEmpty())
        {
            writeLeaf(currentBuffer);
            writePostingsAndOrderMap(currentBuffer);

            final long postingsFP = postingsWriter.completePostings();
            this.leafToPostingsFP.put(currentBuffer.leaf, postingsFP);
        }
    }

    private void flushPreviousBufferAndSwap() throws IOException
    {
        if (!previousBuffer.isEmpty())
        {
            writeLeaf(previousBuffer);
            writePostingsAndOrderMap(previousBuffer);

            // if the previous buffer has the all the same value as the current buffer
            // then the postings writer is kept open
            if (!currentBuffer.isEmpty()
                && currentBuffer.allLeafValuesSame
                && previousBuffer.allLeafValuesSame
                && previousBuffer.minValue.equals(currentBuffer.minValue))
            {
            }
            else
            {
                final long postingsFP = postingsWriter.completePostings();
                this.leafToPostingsFP.put(previousBuffer.leaf, postingsFP);
            }
            previousBuffer.reset();
        }

        // swap buffer pointers
        BlockBuffer next = previousBuffer;
        previousBuffer = currentBuffer;
        currentBuffer = next;
        leaf++;
    }

    protected void writeLeaf(BlockBuffer buffer) throws IOException
    {
        final BytesRef minValue = blockMinValues.get(buffer.leaf);

        assert minValue.equals(buffer.minValue);
        
        this.leafBytesFPs.add((long) buffer.leaf);

        if (buffer.allLeafValuesSame)
        {
            leafValuesSame.set(buffer.leaf);
        }

        if (buffer.leaf > 0)
        {
            // previous min block value is the same so point to that one and don't write anything
            final BytesRef prevMinValue = blockMinValues.get(buffer.leaf - 1);
            if (minValue.equals(prevMinValue) && buffer.allLeafValuesSame)
            {
                long previousRealFP = this.realLeafBytesFPs.get(this.realLeafBytesFPs.size() - 1);
                this.realLeafBytesFPs.add(previousRealFP);

                int previousRealLen = this.realLeafBytesLengths.get(this.realLeafBytesLengths.size() - 1);
                this.realLeafBytesLengths.add(previousRealLen);
                return;
            }
        }

        long filePointer = valuesOut.getFilePointer();
        final int maxLength = Arrays.stream(buffer.lengths).max().getAsInt();
        LeafOrderMap.write(buffer.lengths, buffer.leafOrdinal, maxLength, buffer.lengthsScratchOut);
        final int maxPrefix = Arrays.stream(buffer.prefixes).max().getAsInt();
        LeafOrderMap.write(buffer.prefixes, buffer.leafOrdinal, maxPrefix, buffer.prefixScratchOut);

        valuesOut.writeInt(buffer.leafOrdinal); // value count
        valuesOut.writeInt(buffer.lengthsScratchOut.getPosition());
        valuesOut.writeInt(buffer.prefixScratchOut.getPosition());
        valuesOut.writeByte((byte) DirectWriter.unsignedBitsRequired(maxLength));
        valuesOut.writeByte((byte) DirectWriter.unsignedBitsRequired(maxPrefix));
        valuesOut.writeBytes(buffer.lengthsScratchOut.getBytes(), 0, buffer.lengthsScratchOut.getPosition());
        valuesOut.writeBytes(buffer.prefixScratchOut.getBytes(), 0, buffer.prefixScratchOut.getPosition());
        valuesOut.writeBytes(buffer.scratchOut.getBytes(), 0, buffer.scratchOut.getPosition());

        long bytesLength = valuesOut.getFilePointer() - filePointer;
        this.realLeafBytesLengths.add((int)bytesLength);
        this.realLeafBytesFPs.add(filePointer);
    }

    // writes postings and the order map only if the row ids are not in ascending order
    protected void writePostingsAndOrderMap(BlockBuffer buffer) throws IOException
    {
        assert buffer.leafOrdinal > 0;

        for (int x = 0; x < buffer.leafOrdinal; x++)
        {
            buffer.rowIDLeafOrdinals[x].rowID = buffer.postings[x];
            buffer.rowIDLeafOrdinals[x].leafOrdinal = x;
        }

        // sort by row id
        Arrays.sort(buffer.rowIDLeafOrdinals, 0, buffer.leafOrdinal, (obj1, obj2) -> Long.compare(obj1.rowID, obj2.rowID));

        // write sorted by row id postings to the postings writer
        boolean inRowIDOrder = true;
        for (int x = 0; x < buffer.leafOrdinal; x++)
        {
            long rowID = buffer.rowIDLeafOrdinals[x].rowID;
            if (buffer.rowIDLeafOrdinals[x].leafOrdinal != x)
            {
                inRowIDOrder = false;
            }
            postingsWriter.add(rowID);
        }

        // write an order map if the row ids are not in order
        if (!inRowIDOrder)
        {
            final long orderMapFP = orderMapOut.getFilePointer();
            final int bits = DirectWriter.unsignedBitsRequired(LEAF_SIZE - 1);
            final DirectWriter orderMapWriter = DirectWriter.getInstance(orderMapOut, buffer.leafOrdinal, bits);
            for (int i = 0; i < buffer.leafOrdinal; i++)
            {
                orderMapWriter.add(buffer.rowIDLeafOrdinals[i].leafOrdinal);
            }
            orderMapWriter.finish();
            leafToOrderMapFP.put(buffer.leaf, orderMapFP);
        }
    }

    private long getLeftMostLeafBlockFP(long[] leafBlockFPs, int nodeID)
    {
        // lucene comment...
        //
        // TODO: can we do this cheaper, e.g. a closed form solution instead of while loop?  Or
        // change the recursion while packing the index to return this left-most leaf block FP
        // from each recursion instead?
        //
        // Still, the overall cost here is minor: this method's cost is O(log(N)), and while writing
        // we call it O(N) times (N = number of leaf blocks)
        while (nodeID < leafBlockFPs.length)
        {
            nodeID *= 2;
        }
        int leafID = nodeID - leafBlockFPs.length;
        long result = leafBlockFPs[leafID];
        if (result < 0)
        {
            throw new AssertionError(result + " for leaf " + leafID);
        }
        return result;
    }

    private void rotateToTree(int nodeID, int offset, int count, Map<Integer,Integer> nodeIDToLeafOrdinal)
    {
        if (count == 1)
        {
            nodeIDToLeafOrdinal.put(nodeID, offset + 1);
        }
        else if (count > 1)
        {
            // Internal index node: binary partition of count
            int countAtLevel = 1;
            int totalCount = 0;
            while (true)
            {
                int countLeft = count - totalCount;
                if (countLeft <= countAtLevel)
                {
                    // This is the last level, possibly partially filled:
                    int lastLeftCount = Math.min(countAtLevel / 2, countLeft);
                    assert lastLeftCount >= 0;
                    int leftHalf = (totalCount - 1) / 2 + lastLeftCount;

                    int rootOffset = offset + leftHalf;

                    nodeIDToLeafOrdinal.put(nodeID, rootOffset + 1);

                    // Recurse left
                    rotateToTree(2 * nodeID, offset, leftHalf, nodeIDToLeafOrdinal);

                    // Recurse right
                    rotateToTree(2 * nodeID + 1, rootOffset + 1, count - leftHalf - 1, nodeIDToLeafOrdinal);
                    return;
                }
                totalCount += countAtLevel;
                countAtLevel *= 2;
            }
        }
        else
        {
            assert count == 0;
        }
    }

    private void recursePackIndex(long[] leafBlockFPs,
                                  long minBlockFP,
                                  int nodeID,
                                  boolean isLeft,
                                  TreeMap<Integer,Long> nodeIDToLeafPointer) throws IOException
    {
        if (nodeID >= leafBlockFPs.length)
        {
            int leafID = nodeID - leafBlockFPs.length;
            long fakeFP = leafBlockFPs[leafID];

            // In the unbalanced case it's possible the left most node only has one child:
            if (leafID < leafBlockFPs.length)
            {
                nodeIDToLeafPointer.put(nodeID, fakeFP);
                return;
            }
            return;
        }
        else
        {
            long leftBlockFP;
            if (isLeft == false)
            {
                leftBlockFP = getLeftMostLeafBlockFP(leafBlockFPs, nodeID);
            }
            else
            {
                // The left tree's left most leaf block FP is always the minimal FP:
                leftBlockFP = minBlockFP;
            }

            recursePackIndex(leafBlockFPs, leftBlockFP, 2 * nodeID,true, nodeIDToLeafPointer);
            recursePackIndex(leafBlockFPs, leftBlockFP, 2 * nodeID + 1, false, nodeIDToLeafPointer);

            return;
        }
    }

    private static class BlockBuffer
    {
        final int[] lengths = new int[LEAF_SIZE];
        final int[] prefixes = new int[LEAF_SIZE];
        final long[] postings = new long[LEAF_SIZE];
        boolean allLeafValuesSame = true;
        int leaf = -1;
        int leafOrdinal = 0;

        BytesRef minValue;

        private final GrowableByteArrayDataOutput scratchOut = new GrowableByteArrayDataOutput(8 * 1024);
        private final GrowableByteArrayDataOutput prefixScratchOut = new GrowableByteArrayDataOutput(8 * 1024);
        private final GrowableByteArrayDataOutput lengthsScratchOut = new GrowableByteArrayDataOutput(8 * 1024);

        final RowIDLeafOrdinal[] rowIDLeafOrdinals = new RowIDLeafOrdinal[LEAF_SIZE];
        {
            for (int x = 0; x < rowIDLeafOrdinals.length; x++)
            {
                rowIDLeafOrdinals[x] = new RowIDLeafOrdinal();
            }
        }

        public boolean isEmpty()
        {
            return leafOrdinal == 0;
        }

        public void reset()
        {
            scratchOut.reset();
            prefixScratchOut.reset();
            lengthsScratchOut.reset();
            leafOrdinal = 0;
            leaf = -1;
            allLeafValuesSame = true;
            minValue = null;
            for (int x = 0; x < rowIDLeafOrdinals.length; x++)
            {
                rowIDLeafOrdinals[x].leafOrdinal = -1;
                rowIDLeafOrdinals[x].rowID = -1;
            }
        }
    }

    private static class BlockIndexWriterContext
    {
        long leafFilePointersFP = -1;
        long nodeIDToLeafOrdinalFP = -1;
        long leafIDPostingsFP_FP = -1;
        long orderMapFP = -1;
        long indexFP = -1;
        long rowPointMap_FP = -1;
        long nodeIDToMultilevelPostingsFP_FP = -1;
        long multiBlockLeafRangesFP = -1;
        long leafValuesSameFP = -1;
        long leafValuesSamePostingsFP = -1;
        IntLongHashMap nodeIDPostingsFP = new IntLongHashMap();
        TreeMap<Integer, Integer> nodeIDToLeafOrdinal = new TreeMap();
        TreeMap<Integer, Integer> leafToNodeID = new TreeMap<>();
    }

    private static class RowPoint
    {
        public long rowID;
        public long pointID;

        @Override
        public String toString()
        {
            return "RowPoint{rowID=" + rowID + ", pointID=" + pointID + '}';
        }
    }

    private interface RowPointIterator extends Closeable
    {
        public RowPoint next() throws IOException;

        public RowPoint current();
    }

    private static class MergeRowPoints implements RowPointIterator
    {
        final MergeQueue queue;
        final List<Closeable> toCloseList;
        final RowPoint state = new RowPoint();

        public MergeRowPoints(List<RowPointIterator> iterators, Closeable... toClose) throws IOException
        {
            toCloseList = new ArrayList<>(iterators);
            Arrays.stream(toClose).forEach(c -> toCloseList.add(c));
            queue = new MergeQueue(iterators.size());
            for (RowPointIterator it : iterators)
            {
                it.next(); // init iterator
                queue.add(it);
            }
        }

        @Override
        public RowPoint current()
        {
            throw new UnsupportedOperationException();
        }

        @Override
        public RowPoint next() throws IOException
        {
            if (queue.size() != 0)
            {
                final RowPointIterator iterator = queue.top();

                final RowPoint topState = iterator.current();

                state.rowID = topState.rowID;
                state.pointID = topState.pointID;

                final RowPoint nextState = iterator.next();

                if (nextState != null)
                {
                    queue.updateTop();
                }
                else
                {
                    queue.pop();
                }
                return state;
            }
            else
            {
                // queue is exhausted
                return null;
            }
        }

        @Override
        public void close() throws IOException
        {
            FileUtils.close(toCloseList);
        }

        static final Comparator<RowPoint> comparator = (a, b) -> {
            int cmp1 = Long.compare(a.rowID, b.rowID);
            if (cmp1 == 0)
            {
                return Long.compare(a.pointID, b.pointID);
            }
            else
            {
                return cmp1;
            }
        };

        private static class MergeQueue extends PriorityQueue<RowPointIterator>
        {
            public MergeQueue(int maxSize)
            {
                super(maxSize);
            }

            @Override
            public boolean lessThan(RowPointIterator a, RowPointIterator b)
            {
                assert a != b;

                int cmp = comparator.compare(a.current(), b.current());

                if (cmp < 0)
                {
                    return true;
                }
                else return false;
            }
        }
    }

    private static class RowIDLeafOrdinal
    {
        public int leafOrdinal;
        public long rowID;

        @Override
        public String toString()
        {
            return "{leafOrdinal=" + leafOrdinal + ", rowID=" + rowID + '}';
        }
    }
}<|MERGE_RESOLUTION|>--- conflicted
+++ resolved
@@ -60,6 +60,7 @@
 import org.apache.lucene.util.BytesRef;
 import org.apache.lucene.util.BytesRefBuilder;
 import org.apache.lucene.util.PriorityQueue;
+import org.apache.lucene.util.packed.BlockPackedWriter;
 import org.apache.lucene.util.packed.DirectWriter;
 
 import static org.apache.cassandra.index.sai.disk.v1.NumericValuesWriter.BLOCK_SIZE;
@@ -104,7 +105,7 @@
 
     private long minRowID = Long.MAX_VALUE;
     private long maxRowID = -1;
-    private long numRows = 0;
+    private long numPoints = 0;
     private BytesRef minTerm = null;
 
     final BytesRefBuilder realLastTerm = new BytesRefBuilder();
@@ -213,7 +214,7 @@
             lastTermBuilder.clear();
             flushPreviousBufferAndSwap();
         }
-        numRows++;
+        numPoints++;
     }
 
     public BlockIndexMeta finish() throws IOException
@@ -281,7 +282,7 @@
                                   context.leafValuesSameFP,
                                   context.leafValuesSamePostingsFP,
                                   nodeIDPostingsFP_FP,
-                                  numRows,
+                                  numPoints,
                                   minRowID,
                                   maxRowID,
                                   minTerm,
@@ -301,10 +302,11 @@
     {
         // TODO: when there are duplicate row ids it means
         //       this isn't a single value per row index and so cannot have a row id -> point id map
-        try (final IndexOutput rowPointOut = this.fileProvider.openPointIdMapOutput(false);
+        try (final IndexOutput rowPointOut = this.fileProvider.openPointIdMapOutput(temporary);
              SharedIndexInput leafPostingsInput = this.fileProvider.openLeafPostingsInput(temporary))
         {
-            final BlockPackedWriter rowPointWriter = new BlockPackedWriter(rowPointOut, BLOCK_SIZE);
+            org.apache.lucene.util.packed.BlockPackedWriter rowPointWriter = new org.apache.lucene.util.packed.BlockPackedWriter(rowPointOut, BLOCK_SIZE);
+
             // write the row id -> point id map
             final RowPointIterator rowPointIterator = this.rowPointIterator(leafPostingsInput);
             long lastRowID = -1;
@@ -332,7 +334,8 @@
                 rowPointWriter.add(rowPoint.pointID);
                 lastRowID = rowPoint.rowID;
             }
-            context.rowPointMap_FP = rowPointWriter.finish();
+            rowPointWriter.finish();
+            context.rowPointMap_FP = 0;
             rowPointIterator.close();
         }
     }
@@ -463,46 +466,6 @@
 
             assert numLeaves == leafBlockFPs.length;
 
-<<<<<<< HEAD
-        // TODO: when there are duplicate row ids it means
-        //       this isn't a single value per row index and so cannot have a row id -> point id map
-        try (final IndexOutput rowPointOut = this.fileProvider.openPointIdMapOutput(temporary))
-        {
-            org.apache.lucene.util.packed.BlockPackedWriter rowPointWriter = new org.apache.lucene.util.packed.BlockPackedWriter(rowPointOut, BLOCK_SIZE);
-            // write the row id -> point id map
-            try (final RowPointIterator rowPointIterator = this.rowPointIterator())
-            {
-                long lastRowID = -1;
-                while (true)
-                {
-                    final RowPoint rowPoint = rowPointIterator.next();
-                    if (rowPoint == null)
-                    {
-                        break;
-                    }
-                    // fill in the gaps of the row ids
-                    if (rowPoint.rowID - lastRowID > 1)
-                    {
-                        for (int x = 0; x < rowPoint.rowID - lastRowID - 1; x++)
-                        {
-                            rowPointWriter.add(-1);
-                        }
-                    }
-
-                    // assert there are no gaps
-
-                    // TODO: fix
-                    // assert rowPoint.rowID == i : "rowPoint.rowID="+rowPoint.rowID+" i="+i+" lastRowID="+lastRowID;
-
-                    rowPointWriter.add(rowPoint.pointID);
-                    lastRowID = rowPoint.rowID;
-                }
-                rowPointWriter.finish();
-
-            }
-        }
-        final long rowPointMap_FP = 0;
-=======
             // this is wacky lucene code that rearranges the leaf file pointers
             if (numLeaves > 1)
             {
@@ -549,37 +512,10 @@
                 context.leafToNodeID.put(ordinal, entry.getValue());
                 ordinal++;
             }
->>>>>>> 016c1757
 
             context.nodeIDToLeafOrdinalFP = valuesOut.getFilePointer();
             valuesOut.writeVInt(context.nodeIDToLeafOrdinal.size());
 
-<<<<<<< HEAD
-        return new BlockIndexMeta(orderMapFP,
-                                  indexFP,
-                                  leafFilePointersFP,
-                                  leafBytesFPs.size(),
-                                  nodeIDToLeafOrdinalFP,
-                                  multiBlockLeafRangesFP,
-                                  nodeIDToMultilevelPostingsFP_FP,
-                                  leafValuesSameFP,
-                                  leafValuesSamePostingsFP,
-                                  nodeIDPostingsFP_FP,
-                                  numPoints,
-                                  minRowID,
-                                  maxRowID,
-                                  minTerm,
-                                  BytesRef.deepCopyOf(realLastTerm.toBytesRef()), // last term
-                                  leafIDPostingsFP_FP,
-                                  new BytesRef(fileInfoMapBytes),
-                                  rowPointMap_FP);
-    }
-
-    private long minRowID = Long.MAX_VALUE;
-    private long maxRowID = -1;
-    private long numPoints = 0;
-    private BytesRef minTerm = null;
-=======
             for (Map.Entry<Integer, Integer> entry : context.nodeIDToLeafOrdinal.entrySet())
             {
                 valuesOut.writeVInt(entry.getKey());
@@ -600,7 +536,6 @@
                     }
                 }
             }
->>>>>>> 016c1757
 
             context.leafIDPostingsFP_FP = leafPostingsOut.getFilePointer();
             this.leafPostingsOut.writeVInt(leafToPostingsFP.size());
@@ -673,18 +608,6 @@
                         return rowPoint;
                     }
 
-<<<<<<< HEAD
-            currentBuffer.leaf = leaf;
-            currentBuffer.minValue = minValue;
-        }
-        else
-        {
-            int prefix = BytesUtil.bytesDifference(lastTermBuilder.get(), termBuilder.get());
-            if (prefix == -1) prefix = length;
-            currentBuffer.prefixes[currentBuffer.leafOrdinal] = prefix;
-            currentBuffer.lengths[currentBuffer.leafOrdinal] = termBuilder.get().length;
-        }
-=======
                     @Override
                     public void close() throws IOException
                     {
@@ -697,7 +620,6 @@
             {
                 // leaf with no ordered map so the postings row id order is the order
                 final long start = entry.getKey() * LEAF_SIZE;
->>>>>>> 016c1757
 
                 final RowPointIterator iterator = new RowPointIterator()
                 {
@@ -709,11 +631,6 @@
                         return rowPoint;
                     }
 
-<<<<<<< HEAD
-        currentBuffer.scratchOut.writeBytes(termBuilder.get().bytes, prefix, len);
-        currentBuffer.postings[currentBuffer.leafOrdinal] = rowID;
-        currentBuffer.leafOrdinal++;
-=======
                     @Override
                     public RowPoint next() throws IOException
                     {
@@ -728,7 +645,6 @@
                         i++;
                         return rowPoint;
                     }
->>>>>>> 016c1757
 
                     @Override
                     public void close() throws IOException
@@ -739,11 +655,7 @@
                 iterators.add(iterator);
             }
         }
-<<<<<<< HEAD
-        numPoints++;
-=======
         return new MergeRowPoints(iterators, orderMapRandoInput);
->>>>>>> 016c1757
     }
 
     private void flushLastBuffers() throws IOException
