/*
 * Licensed to the Apache Software Foundation (ASF) under one
 * or more contributor license agreements.  See the NOTICE file
 * distributed with this work for additional information
 * regarding copyright ownership.  The ASF licenses this file
 * to you under the Apache License, Version 2.0 (the
 * "License"); you may not use this file except in compliance
 * with the License.  You may obtain a copy of the License at
 *
 *     http://www.apache.org/licenses/LICENSE-2.0
 *
 * Unless required by applicable law or agreed to in writing, software
 * distributed under the License is distributed on an "AS IS" BASIS,
 * WITHOUT WARRANTIES OR CONDITIONS OF ANY KIND, either express or implied.
 * See the License for the specific language governing permissions and
 * limitations under the License.
 */
package org.apache.cassandra.index.sai.disk.v1;

import java.io.Closeable;
import java.io.IOException;
import java.util.List;

import com.google.common.annotations.VisibleForTesting;
import com.google.common.base.Objects;

import org.slf4j.Logger;

import org.apache.cassandra.db.PartitionPosition;
import org.apache.cassandra.db.marshal.AbstractType;
import org.apache.cassandra.dht.AbstractBounds;
import org.apache.cassandra.dht.Range;
import org.apache.cassandra.dht.Token;
import org.apache.cassandra.index.sai.IndexContext;
import org.apache.cassandra.index.sai.QueryContext;
import org.apache.cassandra.index.sai.SSTableContext;
import org.apache.cassandra.index.sai.disk.PrimaryKeyMap;
import org.apache.cassandra.index.sai.disk.format.IndexIdentifier;
import org.apache.cassandra.index.sai.disk.format.Version;
import org.apache.cassandra.index.sai.plan.Expression;
import org.apache.cassandra.index.sai.utils.PrimaryKey;
import org.apache.cassandra.index.sai.utils.RangeIterator;
import org.apache.cassandra.index.sai.utils.ScoredPrimaryKey;
import org.apache.cassandra.index.sai.utils.SegmentOrdering;
import org.apache.cassandra.io.util.FileUtils;
import org.apache.cassandra.utils.CloseableIterator;

/**
 * Each segment represents an on-disk index structure (kdtree/terms/postings) flushed by memory limit or token boundaries,
 * or max segment rowId limit, because of lucene's limitation on 2B(Integer.MAX_VALUE). It also helps to reduce resource
 * consumption for read requests as only segments that intersect with read request data range need to be loaded.
 */
public class Segment implements Closeable, SegmentOrdering
{
    private static final Logger logger = org.slf4j.LoggerFactory.getLogger(Segment.class);

    private final Token.KeyBound minKeyBound;
    private final Token.KeyBound maxKeyBound;

    // per sstable
    final PrimaryKeyMap.Factory primaryKeyMapFactory;
    // per-index
    public final PerIndexFiles indexFiles;
    // per-segment
    public final SegmentMetadata metadata;

    private final IndexSearcher index;

    public Segment(IndexContext indexContext, SSTableContext sstableContext, PerIndexFiles indexFiles, SegmentMetadata metadata) throws IOException
    {
        this.minKeyBound = metadata.minKey.token().minKeyBound();
        this.maxKeyBound = metadata.maxKey.token().maxKeyBound();

        this.primaryKeyMapFactory = sstableContext.primaryKeyMapFactory();
        this.indexFiles = indexFiles;
        this.metadata = metadata;

<<<<<<< HEAD
        var version = sstableContext.indexDescriptor.getIndexVersion(indexContext);
        IndexSearcher searcher = version.onDiskFormat().newIndexSearcher(sstableContext, indexContext, indexFiles, metadata);
        logger.info("Opened searcher {} for segment {} at version {}",
                    searcher.getClass().getName(), sstableContext.descriptor(), version);
=======
        var version = sstableContext.indexDescriptor.version;
        // FIXME we only have one IndexDescriptor + Version per sstable, so this is a hack
        // to support indexes at different versions.  Vectors are the only types impacted by multiple versions so far.
        IndexSearcher searcher;
        try
        {
            searcher = version.onDiskFormat().newIndexSearcher(sstableContext, indexContext, indexFiles, metadata);
        }
        catch (Throwable e) // there's multiple things that can go wrong w/ version mismatch, so catch all of them
        {
            if (!List.of(Version.BA, Version.CA).contains(version))
            {
                // we're only trying to recover from BA/CA confusion, this is something else
                throw e;
            }
            
            logger.debug("Failed to open searcher for segment {}:{} for index [{}] on column [{}] at version {}",
                         sstableContext.descriptor(), metadata.segmentRowIdOffset, indexContext.getIndexName(), indexContext.getColumnName(), version, e);
            
            // opening with the global format didn't work.  that means that (unless it's actually corrupt)
            // the correct version is whichever one the global format is not set to
            version = version == Version.CA ? Version.BA : Version.CA;
            searcher = version.onDiskFormat().newIndexSearcher(sstableContext, indexContext, indexFiles, metadata);
        }
        logger.info("Opened searcher {} for segment {}:{} for index [{}] on column [{}] at version {}",
                    searcher.getClass().getSimpleName(), sstableContext.descriptor(), metadata.segmentRowIdOffset,
                    indexContext.getIndexName(), indexContext.getColumnName(), version);
>>>>>>> 4cfc11e8
        this.index = searcher;
    }

    @VisibleForTesting
    public Segment(PrimaryKeyMap.Factory primaryKeyMapFactory,
                   PerIndexFiles indexFiles,
                   SegmentMetadata metadata,
                   AbstractType<?> columnType)
    {
        this.primaryKeyMapFactory = primaryKeyMapFactory;
        this.indexFiles = indexFiles;
        this.metadata = metadata;
        this.minKeyBound = null;
        this.maxKeyBound = null;
        this.index = null;
    }

    @VisibleForTesting
    public Segment(Token minKey, Token maxKey)
    {
        this.primaryKeyMapFactory = null;
        this.indexFiles = null;
        this.metadata = null;
        this.minKeyBound = minKey.minKeyBound();
        this.maxKeyBound = maxKey.maxKeyBound();
        this.index = null;
    }

    /**
     * @return true if current segment intersects with query key range
     */
    public boolean intersects(AbstractBounds<PartitionPosition> keyRange)
    {
        if (keyRange instanceof Range && ((Range<?>)keyRange).isWrapAround())
            return keyRange.contains(minKeyBound) || keyRange.contains(maxKeyBound);

        int cmp = keyRange.right.compareTo(minKeyBound);
        // if right is minimum, it means right is the max token and bigger than maxKey.
        // if right bound is less than minKeyBound, no intersection
        if (!keyRange.right.isMinimum() && (!keyRange.inclusiveRight() && cmp == 0 || cmp < 0))
            return false;

        cmp = keyRange.left.compareTo(maxKeyBound);
        // if left bound is bigger than maxKeyBound, no intersection
        return (keyRange.isStartInclusive() || cmp != 0) && cmp <= 0;
    }

    public long indexFileCacheSize()
    {
        return index == null ? 0 : index.indexFileCacheSize();
    }

    /**
     * Search on-disk index synchronously
     *
     * @param expression to filter on disk index
     * @param keyRange   key range specific in read command, used by ANN index
     * @param context    to track per sstable cache and per query metrics
     * @param defer      create the iterator in a deferred state
     * @param limit      the num of rows to returned, used by ANN index
     * @return range iterator of {@link PrimaryKey} that matches given expression
     */
    public RangeIterator search(Expression expression, AbstractBounds<PartitionPosition> keyRange, QueryContext context, boolean defer, int limit) throws IOException
    {
        return index.search(expression, keyRange, context, defer, limit);
    }

    /**
     * Order the on-disk index synchronously and produce an iterator in score order
     *
     * @param expression to filter on disk index
     * @param keyRange   key range specific in read command, used by ANN index
     * @param context    to track per sstable cache and per query metrics
     * @param limit      the num of rows to returned, used by ANN index
     * @return an iterator of {@link ScoredPrimaryKey} in score order
     */
    public CloseableIterator<ScoredPrimaryKey> orderBy(Expression expression, AbstractBounds<PartitionPosition> keyRange, QueryContext context, int limit) throws IOException
    {
        return index.orderBy(expression, keyRange, context, limit);
    }

    public IndexSearcher getIndexSearcher()
    {
        return index;
    }

    @Override
    public boolean equals(Object o)
    {
        if (this == o) return true;
        if (o == null || getClass() != o.getClass()) return false;
        Segment segment = (Segment) o;
        return Objects.equal(metadata, segment.metadata);
    }

    @Override
    public int hashCode()
    {
        return Objects.hashCode(metadata);
    }

    @Override
    public CloseableIterator<ScoredPrimaryKey> orderResultsBy(QueryContext context, List<PrimaryKey> keys, Expression exp, int limit) throws IOException
    {
        return index.orderResultsBy(context, keys, exp, limit);
    }

    @Override
    public void close()
    {
        FileUtils.closeQuietly(index);
    }

    @Override
    public String toString()
    {
        return String.format("Segment{metadata=%s}", metadata);
    }
}<|MERGE_RESOLUTION|>--- conflicted
+++ resolved
@@ -75,40 +75,15 @@
         this.indexFiles = indexFiles;
         this.metadata = metadata;
 
-<<<<<<< HEAD
         var version = sstableContext.indexDescriptor.getIndexVersion(indexContext);
         IndexSearcher searcher = version.onDiskFormat().newIndexSearcher(sstableContext, indexContext, indexFiles, metadata);
-        logger.info("Opened searcher {} for segment {} at version {}",
-                    searcher.getClass().getName(), sstableContext.descriptor(), version);
-=======
-        var version = sstableContext.indexDescriptor.version;
-        // FIXME we only have one IndexDescriptor + Version per sstable, so this is a hack
-        // to support indexes at different versions.  Vectors are the only types impacted by multiple versions so far.
-        IndexSearcher searcher;
-        try
-        {
-            searcher = version.onDiskFormat().newIndexSearcher(sstableContext, indexContext, indexFiles, metadata);
-        }
-        catch (Throwable e) // there's multiple things that can go wrong w/ version mismatch, so catch all of them
-        {
-            if (!List.of(Version.BA, Version.CA).contains(version))
-            {
-                // we're only trying to recover from BA/CA confusion, this is something else
-                throw e;
-            }
-            
-            logger.debug("Failed to open searcher for segment {}:{} for index [{}] on column [{}] at version {}",
-                         sstableContext.descriptor(), metadata.segmentRowIdOffset, indexContext.getIndexName(), indexContext.getColumnName(), version, e);
-            
-            // opening with the global format didn't work.  that means that (unless it's actually corrupt)
-            // the correct version is whichever one the global format is not set to
-            version = version == Version.CA ? Version.BA : Version.CA;
-            searcher = version.onDiskFormat().newIndexSearcher(sstableContext, indexContext, indexFiles, metadata);
-        }
         logger.info("Opened searcher {} for segment {}:{} for index [{}] on column [{}] at version {}",
-                    searcher.getClass().getSimpleName(), sstableContext.descriptor(), metadata.segmentRowIdOffset,
-                    indexContext.getIndexName(), indexContext.getColumnName(), version);
->>>>>>> 4cfc11e8
+                    searcher.getClass().getSimpleName(),
+                    sstableContext.descriptor(),
+                    metadata.segmentRowIdOffset,
+                    indexContext.getIndexName(),
+                    indexContext.getColumnName(),
+                    version);
         this.index = searcher;
     }
 
