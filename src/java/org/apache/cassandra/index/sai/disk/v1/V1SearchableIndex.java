--- conflicted
+++ resolved
@@ -203,28 +203,6 @@
         return iterators;
     }
 
-<<<<<<< HEAD
-    private static int getSegmentLimit(int limit, long totalRows, Segment segment)
-    {
-        if (!V3OnDiskFormat.REDUCE_TOPK_ACROSS_SSTABLES)
-            return limit;
-
-        // Note: it is tempting to think that we should max out results for the first segment
-        // since that's where we're establishing our rerank floor.  This *does* reduce the number
-        // of calls to resume, but it's 10-15% slower overall, so don't do it.
-        // if (context.getAnnRerankFloor() == 0 && V3OnDiskFormat.ENABLE_RERANK_FLOOR)
-        //    return limit;
-
-        // We expect the number of top results found in each segment to be proportional to its number of rows.
-        // (We don't pad this number more because resuming a search if we guess too low is very very inexpensive.)
-        long segmentRows = 1 + segment.metadata.maxSSTableRowId - segment.metadata.minSSTableRowId;
-        int proportionalLimit = (int) Math.ceil(limit * ((double) segmentRows / totalRows));
-        assert proportionalLimit >= 1 : proportionalLimit;
-        return proportionalLimit;
-    }
-
-=======
->>>>>>> b5a0eed7
     @Override
     public List<CloseableIterator<ScoredPrimaryKey>> orderResultsBy(QueryContext context, List<PrimaryKey> keys, Expression exp, int limit, long totalRows) throws IOException
     {
