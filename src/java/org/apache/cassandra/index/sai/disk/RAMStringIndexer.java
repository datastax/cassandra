--- conflicted
+++ resolved
@@ -20,12 +20,8 @@
 import java.nio.ByteBuffer;
 import java.util.NoSuchElementException;
 
-<<<<<<< HEAD
-=======
 import com.google.common.annotations.VisibleForTesting;
 
-import org.apache.cassandra.db.marshal.AbstractType;
->>>>>>> d8db58c9
 import org.apache.cassandra.utils.bytecomparable.ByteComparable;
 import org.apache.cassandra.utils.bytecomparable.ByteSource;
 import org.apache.lucene.util.ArrayUtil;
@@ -40,12 +36,8 @@
  */
 public class RAMStringIndexer
 {
-<<<<<<< HEAD
-=======
     @VisibleForTesting
     public static int MAX_BLOCK_BYTE_POOL_SIZE = Integer.MAX_VALUE;
-    private final AbstractType<?> termComparator;
->>>>>>> d8db58c9
     private final BytesRefHash termsHash;
     private final RAMPostingSlices slices;
     // counters need to be separate so that we can trigger flushes if either ByteBlockPool hits maximum size
@@ -57,13 +49,8 @@
 
     public RAMStringIndexer()
     {
-<<<<<<< HEAD
-        bytesUsed = Counter.newCounter();
-=======
-        this.termComparator = termComparator;
         termsBytesUsed = Counter.newCounter();
         slicesBytesUsed = Counter.newCounter();
->>>>>>> d8db58c9
 
         ByteBlockPool termsPool = new ByteBlockPool(new ByteBlockPool.DirectTrackingAllocator(termsBytesUsed));
 
