/*
 * Licensed to the Apache Software Foundation (ASF) under one
 * or more contributor license agreements.  See the NOTICE file
 * distributed with this work for additional information
 * regarding copyright ownership.  The ASF licenses this file
 * to you under the Apache License, Version 2.0 (the
 * "License"); you may not use this file except in compliance
 * with the License.  You may obtain a copy of the License at
 *
 *     http://www.apache.org/licenses/LICENSE-2.0
 *
 * Unless required by applicable law or agreed to in writing, software
 * distributed under the License is distributed on an "AS IS" BASIS,
 * WITHOUT WARRANTIES OR CONDITIONS OF ANY KIND, either express or implied.
 * See the License for the specific language governing permissions and
 * limitations under the License.
 */
package org.apache.cassandra.index.sai.disk.v1;

import java.io.Closeable;
import java.io.IOException;

import org.apache.cassandra.db.PartitionPosition;
import org.apache.cassandra.dht.AbstractBounds;
import org.apache.cassandra.index.sai.IndexContext;
import org.apache.cassandra.index.sai.QueryContext;
import org.apache.cassandra.index.sai.disk.IndexSearcherContext;
import org.apache.cassandra.index.sai.disk.PostingList;
import org.apache.cassandra.index.sai.disk.PrimaryKeyMap;
import org.apache.cassandra.index.sai.disk.SSTableRowIdPostingList;
import org.apache.cassandra.index.sai.disk.SSTableRowIdsRangeIterator;
import org.apache.cassandra.index.sai.disk.format.IndexDescriptor;
import org.apache.cassandra.index.sai.plan.Expression;
import org.apache.cassandra.index.sai.utils.RangeIterator;
import org.apache.cassandra.index.sai.utils.SegmentOrdering;

/**
 * Abstract reader for individual segments of an on-disk index.
 *
 * Accepts shared resources (token/offset file readers), and uses them to perform lookups against on-disk data
 * structures.
 */
public abstract class IndexSearcher implements Closeable, SegmentOrdering
{
    protected final PrimaryKeyMap.Factory primaryKeyMapFactory;
    final PerIndexFiles indexFiles;
    protected final SegmentMetadata metadata;
    final IndexDescriptor indexDescriptor;
    protected final IndexContext indexContext;

    protected IndexSearcher(PrimaryKeyMap.Factory primaryKeyMapFactory,
                            PerIndexFiles perIndexFiles,
                            SegmentMetadata segmentMetadata,
                            IndexDescriptor indexDescriptor,
                            IndexContext indexContext)
    {
        this.primaryKeyMapFactory = primaryKeyMapFactory;
        this.indexFiles = perIndexFiles;
        this.metadata = segmentMetadata;
        this.indexDescriptor = indexDescriptor;
        this.indexContext = indexContext;
    }

    /**
     * @return memory usage of underlying on-disk data structure
     */
    public abstract long indexFileCacheSize();

    /**
     * Search on-disk index synchronously
     *
     * @param expression   to filter on disk index
     * @param keyRange     key range specific in read command, used by ANN index
     * @param queryContext to track per sstable cache and per query metrics
     * @param defer        create the iterator in a deferred state
     * @param limit        the num of rows to returned, used by ANN index
     * @return {@link RangeIterator} of sstable row ids that matches given expression
     */
    public abstract RangeIterator<Long> search(Expression expression, AbstractBounds<PartitionPosition> keyRange, QueryContext queryContext, boolean defer, int limit) throws IOException;

<<<<<<< HEAD
    protected RangeIterator<PrimaryKey> toPrimaryKeyIterator(PostingList postingList, QueryContext queryContext) throws IOException
    {
        if (postingList == null || postingList.size() == 0)
            return RangeIterator.emptyKeys();

        IndexSearcherContext searcherContext = new IndexSearcherContext(metadata.minKey,
                                                                        metadata.maxKey,
                                                                        metadata.minSSTableRowId,
                                                                        metadata.maxSSTableRowId,
                                                                        metadata.segmentRowIdOffset,
                                                                        queryContext,
                                                                        postingList.peekable());

        return new PostingListRangeIterator(indexContext, primaryKeyMapFactory.newPerSSTablePrimaryKeyMap(), searcherContext);
    }

    protected RangeIterator<Long> toSSTableRowIdsIterator(PostingList postingList, QueryContext queryContext) throws IOException
=======
    RangeIterator<Long> toSSTableRowIdsIterator(PostingList postingList, QueryContext queryContext) throws IOException
>>>>>>> a64160f5
    {
        if (postingList == null || postingList.size() == 0)
            return RangeIterator.emptyLongs();

        SSTableRowIdPostingList sstablePosting = new SSTableRowIdPostingList(postingList, metadata.segmentRowIdOffset);
        IndexSearcherContext searcherContext = new IndexSearcherContext(metadata.minKey,
                                                                        metadata.maxKey,
                                                                        metadata.minSSTableRowId,
                                                                        metadata.maxSSTableRowId,
                                                                        metadata.segmentRowIdOffset,
                                                                        queryContext,
                                                                        sstablePosting.peekable());

        return new SSTableRowIdsRangeIterator(indexContext, searcherContext);
    }
}<|MERGE_RESOLUTION|>--- conflicted
+++ resolved
@@ -78,27 +78,7 @@
      */
     public abstract RangeIterator<Long> search(Expression expression, AbstractBounds<PartitionPosition> keyRange, QueryContext queryContext, boolean defer, int limit) throws IOException;
 
-<<<<<<< HEAD
-    protected RangeIterator<PrimaryKey> toPrimaryKeyIterator(PostingList postingList, QueryContext queryContext) throws IOException
-    {
-        if (postingList == null || postingList.size() == 0)
-            return RangeIterator.emptyKeys();
-
-        IndexSearcherContext searcherContext = new IndexSearcherContext(metadata.minKey,
-                                                                        metadata.maxKey,
-                                                                        metadata.minSSTableRowId,
-                                                                        metadata.maxSSTableRowId,
-                                                                        metadata.segmentRowIdOffset,
-                                                                        queryContext,
-                                                                        postingList.peekable());
-
-        return new PostingListRangeIterator(indexContext, primaryKeyMapFactory.newPerSSTablePrimaryKeyMap(), searcherContext);
-    }
-
     protected RangeIterator<Long> toSSTableRowIdsIterator(PostingList postingList, QueryContext queryContext) throws IOException
-=======
-    RangeIterator<Long> toSSTableRowIdsIterator(PostingList postingList, QueryContext queryContext) throws IOException
->>>>>>> a64160f5
     {
         if (postingList == null || postingList.size() == 0)
             return RangeIterator.emptyLongs();
