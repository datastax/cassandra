/*
 * Licensed to the Apache Software Foundation (ASF) under one
 * or more contributor license agreements.  See the NOTICE file
 * distributed with this work for additional information
 * regarding copyright ownership.  The ASF licenses this file
 * to you under the Apache License, Version 2.0 (the
 * "License"); you may not use this file except in compliance
 * with the License.  You may obtain a copy of the License at
 *
 *     http://www.apache.org/licenses/LICENSE-2.0
 *
 * Unless required by applicable law or agreed to in writing, software
 * distributed under the License is distributed on an "AS IS" BASIS,
 * WITHOUT WARRANTIES OR CONDITIONS OF ANY KIND, either express or implied.
 * See the License for the specific language governing permissions and
 * limitations under the License.
 */
package org.apache.cassandra.index.sai.disk.v1;

import java.io.Closeable;
import java.io.IOException;
import java.nio.ByteBuffer;
import java.util.Comparator;
import java.util.List;
import java.util.PriorityQueue;

import org.apache.cassandra.db.PartitionPosition;
import org.apache.cassandra.db.RegularAndStaticColumns;
import org.apache.cassandra.db.Slice;
import org.apache.cassandra.db.Slices;
import org.apache.cassandra.db.filter.ColumnFilter;
import org.apache.cassandra.db.rows.Row;
import org.apache.cassandra.dht.AbstractBounds;
import org.apache.cassandra.index.sai.IndexContext;
import org.apache.cassandra.index.sai.QueryContext;
import org.apache.cassandra.index.sai.disk.IndexSearcherContext;
import org.apache.cassandra.index.sai.disk.PostingList;
import org.apache.cassandra.index.sai.disk.PostingListRangeIterator;
import org.apache.cassandra.index.sai.disk.PrimaryKeyMap;
import org.apache.cassandra.index.sai.plan.Expression;
import org.apache.cassandra.index.sai.plan.Orderer;
import org.apache.cassandra.index.sai.utils.PrimaryKey;
import org.apache.cassandra.index.sai.utils.PrimaryKeyWithByteComparable;
import org.apache.cassandra.index.sai.utils.PrimaryKeyWithSortKey;
import org.apache.cassandra.index.sai.utils.PriorityQueueIterator;
import org.apache.cassandra.index.sai.utils.RangeIterator;
import org.apache.cassandra.index.sai.utils.RowIdWithMeta;
import org.apache.cassandra.index.sai.utils.RowIdToPrimaryKeyWithSortKeyIterator;
import org.apache.cassandra.index.sai.utils.SegmentOrdering;
import org.apache.cassandra.index.sai.utils.TypeUtil;
import org.apache.cassandra.io.sstable.format.SSTableReader;
import org.apache.cassandra.io.sstable.format.SSTableReadsListener;
<<<<<<< HEAD
=======
import org.apache.cassandra.io.util.FileUtils;
>>>>>>> 0353b513
import org.apache.cassandra.utils.CloseableIterator;
import org.apache.cassandra.utils.bytecomparable.ByteComparable;

/**
 * Abstract reader for individual segments of an on-disk index.
 *
 * Accepts shared resources (token/offset file readers), and uses them to perform lookups against on-disk data
 * structures.
 */
public abstract class IndexSearcher implements Closeable, SegmentOrdering
{
    protected final PrimaryKeyMap.Factory primaryKeyMapFactory;
    final PerIndexFiles indexFiles;
    protected final SegmentMetadata metadata;
    protected final IndexContext indexContext;

    private static final SSTableReadsListener NOOP_LISTENER = new SSTableReadsListener() {};

    private final ColumnFilter columnFilter;

    protected IndexSearcher(PrimaryKeyMap.Factory primaryKeyMapFactory,
                            PerIndexFiles perIndexFiles,
                            SegmentMetadata segmentMetadata,
                            IndexContext indexContext)
    {
        this.primaryKeyMapFactory = primaryKeyMapFactory;
        this.indexFiles = perIndexFiles;
        this.metadata = segmentMetadata;
        this.indexContext = indexContext;
        columnFilter = ColumnFilter.selection(RegularAndStaticColumns.of(indexContext.getDefinition()));
    }

    /**
     * @return memory usage of underlying on-disk data structure
     */
    public abstract long indexFileCacheSize();

    /**
     * Search on-disk index synchronously
     *
     * @param expression   to filter on disk index
     * @param keyRange     key range specific in read command, used by ANN index
     * @param queryContext to track per sstable cache and per query metrics
     * @param defer        create the iterator in a deferred state
     * @param limit        the num of rows to returned, used by ANN index
     * @return {@link RangeIterator} that matches given expression
     */
    public abstract RangeIterator search(Expression expression, AbstractBounds<PartitionPosition> keyRange, QueryContext queryContext, boolean defer, int limit) throws IOException;

    /**
     * Order the on-disk index synchronously and produce an iterator in score order
     *
     * @param orderer      the object containing the ordering logic
     * @param keyRange     key range specific in read command, used by ANN index
     * @param queryContext to track per sstable cache and per query metrics
     * @param limit        the num of rows to returned, used by ANN index
     * @return an iterator of {@link PrimaryKeyWithSortKey} in score order
     */
    abstract public CloseableIterator<? extends PrimaryKeyWithSortKey> orderBy(Orderer orderer, AbstractBounds<PartitionPosition> keyRange, QueryContext queryContext, int limit) throws IOException;


    @Override
    public CloseableIterator<? extends PrimaryKeyWithSortKey> orderResultsBy(SSTableReader reader, QueryContext context, List<PrimaryKey> keys, Orderer orderer, int limit) throws IOException
    {
        Comparator<PrimaryKeyWithSortKey> comparator = orderer.isAscending()
                                                       ? Comparator.naturalOrder()
                                                       : Comparator.reverseOrder();
        var pq = new PriorityQueue<>(comparator);
        for (var key : keys)
        {
            var slices = Slices.with(indexContext.comparator(), Slice.make(key.clustering()));
            // TODO if we end up needing to read the row still, is it better to store offset and use reader.unfilteredAt?
            try (var iter = reader.iterator(key.partitionKey(), slices, columnFilter, false, NOOP_LISTENER))
            {
                if (iter.hasNext())
                {
                    var row = (Row) iter.next();
                    assert !iter.hasNext();
                    var cell = row.getCell(indexContext.getDefinition());
                    if (cell == null)
                        continue;
                    // We encode the bytes to make sure they compare correctly.
                    var byteComparable = encode(cell.buffer());
<<<<<<< HEAD
                    pq.add(new PrimaryKeyWithByteComparable(indexContext, indexDescriptor.descriptor.id, key, byteComparable));
=======
                    pq.add(new PrimaryKeyWithByteComparable(indexContext, reader.descriptor.id, key, byteComparable));
>>>>>>> 0353b513
                }
            }
        }
        return new PriorityQueueIterator<>(pq);
    }

    private ByteComparable encode(ByteBuffer input)
    {
        return indexContext.isLiteral() ? ByteComparable.fixedLength(input)
                                        : v -> TypeUtil.asComparableBytes(input, indexContext.getValidator(), v);
    }

    protected RangeIterator toPrimaryKeyIterator(PostingList postingList, QueryContext queryContext) throws IOException
    {
        if (postingList == null || postingList.size() == 0)
            return RangeIterator.empty();

        IndexSearcherContext searcherContext = new IndexSearcherContext(metadata.minKey,
                                                                        metadata.maxKey,
                                                                        metadata.minSSTableRowId,
                                                                        metadata.maxSSTableRowId,
                                                                        metadata.segmentRowIdOffset,
                                                                        queryContext,
                                                                        postingList.peekable());
        return new PostingListRangeIterator(indexContext, primaryKeyMapFactory.newPerSSTablePrimaryKeyMap(), searcherContext);
    }

    protected CloseableIterator<? extends PrimaryKeyWithSortKey> toMetaSortedIterator(CloseableIterator<? extends RowIdWithMeta> rowIdIterator, QueryContext queryContext) throws IOException
    {
        if (rowIdIterator == null || !rowIdIterator.hasNext())
<<<<<<< HEAD
            return CloseableIterator.emptyIterator();
=======
        {
            FileUtils.closeQuietly(rowIdIterator);
            return CloseableIterator.emptyIterator();
        }
>>>>>>> 0353b513

        IndexSearcherContext searcherContext = new IndexSearcherContext(metadata.minKey,
                                                                        metadata.maxKey,
                                                                        metadata.minSSTableRowId,
                                                                        metadata.maxSSTableRowId,
                                                                        metadata.segmentRowIdOffset,
                                                                        queryContext,
                                                                        null);
<<<<<<< HEAD
        return new RowIdToPrimaryKeyWithSortKeyIterator(indexContext,
                                                        indexDescriptor.descriptor.id,
                                                        rowIdIterator,
                                                        primaryKeyMapFactory.newPerSSTablePrimaryKeyMap(),
=======
        var pkm = primaryKeyMapFactory.newPerSSTablePrimaryKeyMap();
        return new RowIdToPrimaryKeyWithSortKeyIterator(indexContext,
                                                        pkm.getSSTableId(),
                                                        rowIdIterator,
                                                        pkm,
>>>>>>> 0353b513
                                                        searcherContext);
    }
}<|MERGE_RESOLUTION|>--- conflicted
+++ resolved
@@ -50,10 +50,7 @@
 import org.apache.cassandra.index.sai.utils.TypeUtil;
 import org.apache.cassandra.io.sstable.format.SSTableReader;
 import org.apache.cassandra.io.sstable.format.SSTableReadsListener;
-<<<<<<< HEAD
-=======
 import org.apache.cassandra.io.util.FileUtils;
->>>>>>> 0353b513
 import org.apache.cassandra.utils.CloseableIterator;
 import org.apache.cassandra.utils.bytecomparable.ByteComparable;
 
@@ -137,11 +134,7 @@
                         continue;
                     // We encode the bytes to make sure they compare correctly.
                     var byteComparable = encode(cell.buffer());
-<<<<<<< HEAD
-                    pq.add(new PrimaryKeyWithByteComparable(indexContext, indexDescriptor.descriptor.id, key, byteComparable));
-=======
                     pq.add(new PrimaryKeyWithByteComparable(indexContext, reader.descriptor.id, key, byteComparable));
->>>>>>> 0353b513
                 }
             }
         }
@@ -172,14 +165,10 @@
     protected CloseableIterator<? extends PrimaryKeyWithSortKey> toMetaSortedIterator(CloseableIterator<? extends RowIdWithMeta> rowIdIterator, QueryContext queryContext) throws IOException
     {
         if (rowIdIterator == null || !rowIdIterator.hasNext())
-<<<<<<< HEAD
-            return CloseableIterator.emptyIterator();
-=======
         {
             FileUtils.closeQuietly(rowIdIterator);
             return CloseableIterator.emptyIterator();
         }
->>>>>>> 0353b513
 
         IndexSearcherContext searcherContext = new IndexSearcherContext(metadata.minKey,
                                                                         metadata.maxKey,
@@ -188,18 +177,11 @@
                                                                         metadata.segmentRowIdOffset,
                                                                         queryContext,
                                                                         null);
-<<<<<<< HEAD
-        return new RowIdToPrimaryKeyWithSortKeyIterator(indexContext,
-                                                        indexDescriptor.descriptor.id,
-                                                        rowIdIterator,
-                                                        primaryKeyMapFactory.newPerSSTablePrimaryKeyMap(),
-=======
         var pkm = primaryKeyMapFactory.newPerSSTablePrimaryKeyMap();
         return new RowIdToPrimaryKeyWithSortKeyIterator(indexContext,
                                                         pkm.getSSTableId(),
                                                         rowIdIterator,
                                                         pkm,
->>>>>>> 0353b513
                                                         searcherContext);
     }
 }