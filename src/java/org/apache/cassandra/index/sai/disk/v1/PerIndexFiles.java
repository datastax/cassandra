/*
 * Licensed to the Apache Software Foundation (ASF) under one
 * or more contributor license agreements.  See the NOTICE file
 * distributed with this work for additional information
 * regarding copyright ownership.  The ASF licenses this file
 * to you under the Apache License, Version 2.0 (the
 * "License"); you may not use this file except in compliance
 * with the License.  You may obtain a copy of the License at
 *
 *     http://www.apache.org/licenses/LICENSE-2.0
 *
 * Unless required by applicable law or agreed to in writing, software
 * distributed under the License is distributed on an "AS IS" BASIS,
 * WITHOUT WARRANTIES OR CONDITIONS OF ANY KIND, either express or implied.
 * See the License for the specific language governing permissions and
 * limitations under the License.
 */

package org.apache.cassandra.index.sai.disk.v1;

import java.io.Closeable;
import java.io.FileNotFoundException;
import java.io.UncheckedIOException;
import java.nio.file.NoSuchFileException;
import java.util.EnumMap;
import java.util.HashSet;
import java.util.Map;

import org.slf4j.Logger;

import org.apache.cassandra.index.sai.IndexContext;
import org.apache.cassandra.index.sai.disk.format.IndexComponent;
import org.apache.cassandra.index.sai.disk.format.IndexDescriptor;
import org.apache.cassandra.index.sai.disk.v2.V2OnDiskFormat;
import org.apache.cassandra.index.sai.disk.v3.V3OnDiskFormat;
import org.apache.cassandra.index.sai.utils.TypeUtil;
import org.apache.cassandra.io.util.FileHandle;
import org.apache.cassandra.io.util.FileUtils;

public class PerIndexFiles implements Closeable
{
    private static final Logger logger = org.slf4j.LoggerFactory.getLogger(PerIndexFiles.class);

    private final Map<IndexComponent, FileHandle> files = new EnumMap<>(IndexComponent.class);
    private final IndexDescriptor indexDescriptor;
    private final IndexContext indexContext;

    public PerIndexFiles(IndexDescriptor indexDescriptor, IndexContext indexContext)
    {
        this.indexDescriptor = indexDescriptor;
        this.indexContext = indexContext;

        // FIXME we only have one IndexDescriptor + Version per sstable, so this is a hack
        // to support indexes at different versions.  Vectors are the only types impacted by multiple versions so far.
        var toOpen = new HashSet<IndexComponent>();
        if (indexContext.isVector())
        {
            toOpen.addAll(V2OnDiskFormat.VECTOR_COMPONENTS_V2);
            toOpen.addAll(V3OnDiskFormat.VECTOR_COMPONENTS_V3);
        }
        else
        {
            toOpen.addAll(indexDescriptor.version.onDiskFormat().perIndexComponents(indexContext));
        }
        toOpen.remove(IndexComponent.META);
        toOpen.remove(IndexComponent.COLUMN_COMPLETION_MARKER);

        var componentsPresent = new HashSet<IndexComponent>();
        for (IndexComponent component : toOpen)
        {
<<<<<<< HEAD
            try
            {
                files.put(component, indexDescriptor.createPerIndexFileHandle(component, indexContext, temporary));
                componentsPresent.add(component);
            }
            catch (UncheckedIOException e)
            {
                // leave logging until we're done
            }
=======
            if (component == IndexComponent.META || component == IndexComponent.COLUMN_COMPLETION_MARKER)
                continue;
            files.put(component, indexDescriptor.createPerIndexFileHandle(component, indexContext));
>>>>>>> d9f05bad
        }
        logger.info("Components present for {} are {}", indexDescriptor, componentsPresent);
    }

    /** It is the caller's responsibility to close the returned file handle. */
    public FileHandle termsData()
    {
        return getFile(IndexComponent.TERMS_DATA).sharedCopy();
    }

    /** It is the caller's responsibility to close the returned file handle. */
    public FileHandle postingLists()
    {
        return getFile(IndexComponent.POSTING_LISTS).sharedCopy();
    }

    /** It is the caller's responsibility to close the returned file handle. */
    public FileHandle kdtree()
    {
        return getFile(IndexComponent.KD_TREE).sharedCopy();
    }

    /** It is the caller's responsibility to close the returned file handle. */
    public FileHandle kdtreePostingLists()
    {
        return getFile(IndexComponent.KD_TREE_POSTING_LISTS).sharedCopy();
    }

    /** It is the caller's responsibility to close the returned file handle. */
    public FileHandle vectors()
    {
        return getFile(IndexComponent.VECTOR).sharedCopy();
    }

    /** It is the caller's responsibility to close the returned file handle. */
    public FileHandle pq()
    {
        return getFile(IndexComponent.PQ).sharedCopy();
    }

    public FileHandle getFile(IndexComponent indexComponent)
    {
        FileHandle file = files.get(indexComponent);
        if (file == null)
            throw new IllegalArgumentException(String.format(indexContext.logMessage("Component %s not found for SSTable %s"),
                                                             indexComponent,
                                                             indexDescriptor.descriptor));

        return file;
    }

    @Override
    public void close()
    {
        FileUtils.closeQuietly(files.values());
    }
}<|MERGE_RESOLUTION|>--- conflicted
+++ resolved
@@ -68,22 +68,17 @@
         var componentsPresent = new HashSet<IndexComponent>();
         for (IndexComponent component : toOpen)
         {
-<<<<<<< HEAD
             try
             {
-                files.put(component, indexDescriptor.createPerIndexFileHandle(component, indexContext, temporary));
+                files.put(component, indexDescriptor.createPerIndexFileHandle(component, indexContext));
                 componentsPresent.add(component);
             }
             catch (UncheckedIOException e)
             {
                 // leave logging until we're done
             }
-=======
-            if (component == IndexComponent.META || component == IndexComponent.COLUMN_COMPLETION_MARKER)
-                continue;
-            files.put(component, indexDescriptor.createPerIndexFileHandle(component, indexContext));
->>>>>>> d9f05bad
         }
+
         logger.info("Components present for {} are {}", indexDescriptor, componentsPresent);
     }
 
