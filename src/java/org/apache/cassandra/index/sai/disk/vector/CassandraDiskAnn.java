/*
 * Licensed to the Apache Software Foundation (ASF) under one
 * or more contributor license agreements.  See the NOTICE file
 * distributed with this work for additional information
 * regarding copyright ownership.  The ASF licenses this file
 * to you under the Apache License, Version 2.0 (the
 * "License"); you may not use this file except in compliance
 * with the License.  You may obtain a copy of the License at
 *
 *     http://www.apache.org/licenses/LICENSE-2.0
 *
 * Unless required by applicable law or agreed to in writing, software
 * distributed under the License is distributed on an "AS IS" BASIS,
 * WITHOUT WARRANTIES OR CONDITIONS OF ANY KIND, either express or implied.
 * See the License for the specific language governing permissions and
 * limitations under the License.
 */

package org.apache.cassandra.index.sai.disk.vector;

import java.io.IOException;
import java.util.Arrays;
import java.util.Set;
import java.util.function.IntConsumer;
import javax.annotation.Nullable;

import org.slf4j.Logger;
import org.slf4j.LoggerFactory;

import io.github.jbellis.jvector.graph.GraphIndex;
import io.github.jbellis.jvector.graph.GraphSearcher;
import io.github.jbellis.jvector.graph.disk.feature.FeatureId;
import io.github.jbellis.jvector.graph.disk.OnDiskGraphIndex;
import io.github.jbellis.jvector.graph.similarity.SearchScoreProvider;
import io.github.jbellis.jvector.quantization.BQVectors;
import io.github.jbellis.jvector.quantization.CompressedVectors;
import io.github.jbellis.jvector.quantization.PQVectors;
import io.github.jbellis.jvector.quantization.ProductQuantization;
import io.github.jbellis.jvector.util.Bits;
import io.github.jbellis.jvector.util.ExplicitThreadLocal;
import io.github.jbellis.jvector.vector.VectorSimilarityFunction;
import io.github.jbellis.jvector.vector.types.VectorFloat;
import org.apache.cassandra.index.sai.IndexContext;
import org.apache.cassandra.index.sai.QueryContext;
import org.apache.cassandra.index.sai.SSTableContext;
import org.apache.cassandra.index.sai.disk.format.IndexComponentType;
import org.apache.cassandra.index.sai.disk.v1.PerIndexFiles;
import org.apache.cassandra.index.sai.disk.v1.SegmentMetadata;
import org.apache.cassandra.index.sai.disk.v3.V3OnDiskFormat;
import org.apache.cassandra.index.sai.disk.v5.V5VectorPostingsWriter.Structure;
import org.apache.cassandra.index.sai.disk.vector.CassandraOnHeapGraph.PQVersion;
import org.apache.cassandra.index.sai.metrics.ColumnQueryMetrics;
import org.apache.cassandra.index.sai.utils.RowIdWithScore;
import org.apache.cassandra.io.sstable.SSTableId;
import org.apache.cassandra.io.util.FileHandle;
import org.apache.cassandra.io.util.FileUtils;
import org.apache.cassandra.tracing.Tracing;
import org.apache.cassandra.utils.CloseableIterator;


public class CassandraDiskAnn
{
    private static final Logger logger = LoggerFactory.getLogger(CassandraDiskAnn.class.getName());

    public static final int PQ_MAGIC = 0xB011A61C; // PQ_MAGIC, with a lot of liberties taken
    protected final PerIndexFiles indexFiles;
    private final ColumnQueryMetrics.VectorIndexMetrics columnQueryMetrics;
    protected final SegmentMetadata.ComponentMetadataMap componentMetadatas;

    private final SSTableId<?> source;
    private final FileHandle graphHandle;
    private final OnDiskOrdinalsMap ordinalsMap;
    private final Set<FeatureId> features;
    private final GraphIndex graph;
    private final VectorSimilarityFunction similarityFunction;
    @Nullable
    private final CompressedVectors compressedVectors;
    @Nullable
    private final ProductQuantization pq;
    private final VectorCompression compression;
    final boolean pqUnitVectors;

    private final ExplicitThreadLocal<GraphSearcherAccessManager> searchers;

    public CassandraDiskAnn(SSTableContext sstableContext, SegmentMetadata.ComponentMetadataMap componentMetadatas, PerIndexFiles indexFiles, IndexContext context, OrdinalsMapFactory omFactory) throws IOException
    {
        this.source = sstableContext.sstable().getId();
        this.componentMetadatas = componentMetadatas;
        this.indexFiles = indexFiles;
        this.columnQueryMetrics = (ColumnQueryMetrics.VectorIndexMetrics) context.getColumnQueryMetrics();

        similarityFunction = context.getIndexWriterConfig().getSimilarityFunction();

        SegmentMetadata.ComponentMetadata termsMetadata = this.componentMetadatas.get(IndexComponentType.TERMS_DATA);
        graphHandle = indexFiles.termsData();
        var rawGraph = OnDiskGraphIndex.load(graphHandle::createReader, termsMetadata.offset);
        features = rawGraph.getFeatureSet();
        graph = rawGraph;

        long pqSegmentOffset = this.componentMetadatas.get(IndexComponentType.PQ).offset;
        try (var pqFile = indexFiles.pq();
             var reader = pqFile.createReader())
        {
            reader.seek(pqSegmentOffset);
            var version = PQVersion.V0;
            if (reader.readInt() == PQ_MAGIC)
            {
                version = PQVersion.values()[reader.readInt()];
                assert PQVersion.V1.compareTo(version) >= 0 : String.format("Old PQ version %s written with PQ_MAGIC!?", version);
                pqUnitVectors = reader.readBoolean();
            }
            else
            {
                pqUnitVectors = true;
                reader.seek(pqSegmentOffset);
            }

            VectorCompression.CompressionType compressionType = VectorCompression.CompressionType.values()[reader.readByte()];
            if (features.contains(FeatureId.FUSED_ADC))
            {
                assert compressionType == VectorCompression.CompressionType.PRODUCT_QUANTIZATION;
                compressedVectors = null;
                // don't load full PQVectors, all we need is the metadata from the PQ at the start
                pq = ProductQuantization.load(reader);
                compression = new VectorCompression(VectorCompression.CompressionType.PRODUCT_QUANTIZATION,
                                                    rawGraph.getDimension() * Float.BYTES,
                                                    pq.compressedVectorSize());
            }
            else
            {
                if (compressionType == VectorCompression.CompressionType.PRODUCT_QUANTIZATION)
                {
                    compressedVectors = PQVectors.load(reader, reader.getFilePointer());
                    pq = ((PQVectors) compressedVectors).getCompressor();
                    compression = new VectorCompression(compressionType,
                                                        compressedVectors.getOriginalSize(),
                                                        compressedVectors.getCompressedSize());
                }
                else if (compressionType == VectorCompression.CompressionType.BINARY_QUANTIZATION)
                {
                    compressedVectors = BQVectors.load(reader, reader.getFilePointer());
                    pq = null;
                    compression = new VectorCompression(compressionType,
                                                        compressedVectors.getOriginalSize(),
                                                        compressedVectors.getCompressedSize());
                }
                else
                {
                    compressedVectors = null;
                    pq = null;
                    compression = VectorCompression.NO_COMPRESSION;
                }
            }
        }

        SegmentMetadata.ComponentMetadata postingListsMetadata = this.componentMetadatas.get(IndexComponentType.POSTING_LISTS);
        ordinalsMap = omFactory.create(indexFiles.postingLists(), postingListsMetadata.offset, postingListsMetadata.length);
        if (ordinalsMap.getStructure() == Structure.ZERO_OR_ONE_TO_MANY)
            logger.warn("Index {} has structure ZERO_OR_ONE_TO_MANY, which requires on reading the on disk row id" +
                        " to ordinal mapping for each search. This will be slower.", source);

        searchers = ExplicitThreadLocal.withInitial(() -> new GraphSearcherAccessManager(new GraphSearcher(graph)));

        // Record metrics for this graph
        columnQueryMetrics.onGraphLoaded(compressedVectors == null ? 0 : compressedVectors.ramBytesUsed(),
                                         ordinalsMap.cachedBytesUsed(),
                                         graph.size(0));
    }

    public Structure getPostingsStructure()
    {
        return ordinalsMap.getStructure();
    }

    @FunctionalInterface
    public interface OrdinalsMapFactory {
        OnDiskOrdinalsMap create(FileHandle handle, long offset, long length);
    }

    public ProductQuantization getPQ()
    {
        assert compression.type == VectorCompression.CompressionType.PRODUCT_QUANTIZATION;
        assert pq != null;
        return pq;
    }

    public long ramBytesUsed()
    {
        return graph.ramBytesUsed();
    }

    public int size()
    {
        // The base layer of the graph has all nodes.
        return graph.size(0);
    }

    /**
     * @param queryVector the query vector
     * @param limit the number of results to look for in the index (>= limit)
     * @param rerankK the number of quantized results to look for in the index (>= limit or < 0). If rerankK is
     *                non-positive, then we will use limit as the value and will skip reranking. Rerankless search
     *                only applies when the graph has compressed vectors.
     * @param threshold the minimum similarity score to accept
     * @param usePruning whether to use pruning to speed up the search
     * @param acceptBits a Bits indicating which row IDs are acceptable, or null if no constraints
     * @param context unused (vestige from HNSW, retained in signature to allow calling both easily)
     * @param nodesVisitedConsumer a consumer that will be called with the number of nodes visited during the search
     * @return Iterator of Row IDs associated with the vectors near the query. If a threshold is specified, only vectors
     * with a similarity score >= threshold will be returned.
     */
    public CloseableIterator<RowIdWithScore> search(VectorFloat<?> queryVector,
                                                    int limit,
                                                    int rerankK,
                                                    float threshold,
                                                    boolean usePruning,
                                                    Bits acceptBits,
                                                    QueryContext context,
                                                    IntConsumer nodesVisitedConsumer)
    {
        VectorValidation.validateIndexable(queryVector, similarityFunction);
        boolean isRerankless = rerankK <= 0;
        if (isRerankless)
            rerankK = limit;

        var graphAccessManager = searchers.get();
        var searcher = graphAccessManager.get();
        // This searcher is reused across searches. We set here every time to ensure it is configured correctly
        // for this search. Note that resume search in AutoResumingNodeScoreIterator will continue to use this setting.
        searcher.usePruning(usePruning);
        try
        {
            var view = (GraphIndex.ScoringView) searcher.getView();
            SearchScoreProvider ssp;
            // FusedADC can no longer be written due to jvector upgrade. However, it's possible these index files
            // still exist, so we have to support them.
            if (features.contains(FeatureId.FUSED_ADC))
            {
                var asf = view.approximateScoreFunctionFor(queryVector, similarityFunction);
                var rr = !isRerankless ? view.rerankerFor(queryVector, similarityFunction) : null;
                ssp = new SearchScoreProvider(asf, rr);
            }
            else if (compressedVectors == null)
            {
                // no compression, so we ignore isRerankless (except for setting rerankK to limit)
                ssp = new SearchScoreProvider(view.rerankerFor(queryVector, similarityFunction));
            }
            else
            {
                // unit vectors defined with dot product should switch to cosine similarity for compressed
                // comparisons, since the compression does not maintain unit length
                var sf = pqUnitVectors && similarityFunction == VectorSimilarityFunction.DOT_PRODUCT
                         ? VectorSimilarityFunction.COSINE
                         : similarityFunction;
                var asf = compressedVectors.precomputedScoreFunctionFor(queryVector, sf);
                var rr = !isRerankless ? view.rerankerFor(queryVector, similarityFunction) : null;
                ssp = new SearchScoreProvider(asf, rr);
            }
            long start = System.nanoTime();
            var result = searcher.search(ssp, limit, rerankK, threshold, context.getAnnRerankFloor(), ordinalsMap.ignoringDeleted(acceptBits));
            long elapsed = System.nanoTime() - start;
            if (V3OnDiskFormat.ENABLE_RERANK_FLOOR)
                context.updateAnnRerankFloor(result.getWorstApproximateScoreInTopK());
<<<<<<< HEAD
            Tracing.trace("DiskANN search for {}/{} rerankless={} visited {} nodes, reranked {} to return {} results from {}",
                          limit, rerankK, isRerankless, result.getVisitedCount(), result.getRerankedCount(), result.getNodes().length, source);
=======
            Tracing.trace("DiskANN search for {}/{} (usePruning: {}) visited {} nodes, reranked {} to return {} results from {}",
                          limit, rerankK, usePruning, result.getVisitedCount(), result.getRerankedCount(), result.getNodes().length, source);
>>>>>>> 9cd80cec
            columnQueryMetrics.onSearchResult(result, elapsed, false);
            context.addAnnGraphSearchLatency(elapsed);
            if (threshold > 0)
            {
                // Threshold based searches are comprehensive and do not need to resume the search.
                graphAccessManager.release();
                nodesVisitedConsumer.accept(result.getVisitedCount());
                var nodeScores = CloseableIterator.wrap(Arrays.stream(result.getNodes()).iterator());
                return new NodeScoreToRowIdWithScoreIterator(nodeScores, ordinalsMap.getRowIdsView());
            }
            else
            {
                var nodeScores = new AutoResumingNodeScoreIterator(searcher, graphAccessManager, result, context, columnQueryMetrics, nodesVisitedConsumer, limit, rerankK, false, source.toString());
                return new NodeScoreToRowIdWithScoreIterator(nodeScores, ordinalsMap.getRowIdsView());
            }
        }
        catch (Throwable t)
        {
            // If we don't release it, we'll never be able to aquire it, so catch and rethrow Throwable.
            graphAccessManager.forceRelease();
            throw t;
        }
    }

    public VectorCompression getCompression()
    {
        return compression;
    }

    public CompressedVectors getCompressedVectors()
    {
        return compressedVectors;
    }

    public void close() throws IOException
    {
        FileUtils.close(ordinalsMap, searchers, graph, graphHandle);
        columnQueryMetrics.onGraphClosed(compressedVectors == null ? 0 : compressedVectors.ramBytesUsed(),
                                         ordinalsMap.cachedBytesUsed(),
                                         graph.size(0));
    }

    public OrdinalsView getOrdinalsView()
    {
        return ordinalsMap.getOrdinalsView();
    }

    public GraphIndex.ScoringView getView()
    {
        return (GraphIndex.ScoringView) graph.getView();
    }

    public boolean containsUnitVectors()
    {
        return pqUnitVectors;
    }

    public int maxDegree()
    {
        return graph.maxDegree();
    }
}<|MERGE_RESOLUTION|>--- conflicted
+++ resolved
@@ -261,13 +261,8 @@
             long elapsed = System.nanoTime() - start;
             if (V3OnDiskFormat.ENABLE_RERANK_FLOOR)
                 context.updateAnnRerankFloor(result.getWorstApproximateScoreInTopK());
-<<<<<<< HEAD
-            Tracing.trace("DiskANN search for {}/{} rerankless={} visited {} nodes, reranked {} to return {} results from {}",
-                          limit, rerankK, isRerankless, result.getVisitedCount(), result.getRerankedCount(), result.getNodes().length, source);
-=======
-            Tracing.trace("DiskANN search for {}/{} (usePruning: {}) visited {} nodes, reranked {} to return {} results from {}",
-                          limit, rerankK, usePruning, result.getVisitedCount(), result.getRerankedCount(), result.getNodes().length, source);
->>>>>>> 9cd80cec
+            Tracing.trace("DiskANN search for {}/{} rerankless={}, usePruning: {} visited {} nodes, reranked {} to return {} results from {}",
+                          limit, rerankK, isRerankless, usePruning, result.getVisitedCount(), result.getRerankedCount(), result.getNodes().length, source);
             columnQueryMetrics.onSearchResult(result, elapsed, false);
             context.addAnnGraphSearchLatency(elapsed);
             if (threshold > 0)
