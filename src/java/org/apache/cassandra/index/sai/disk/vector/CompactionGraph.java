--- conflicted
+++ resolved
@@ -232,17 +232,11 @@
         var writerBuilder = new OnDiskGraphIndexWriter.Builder(builder.getGraph(), termsFile.toPath())
                .withStartOffset(termsOffset)
                .with(new InlineVectors(dimension))
-<<<<<<< HEAD
-               .withVersion(Version.current().onDiskFormat().jvectorFileFormatVersion())
+               .withVersion(context.version().onDiskFormat().jvectorFileFormatVersion())
                .withMapper(ordinalMapper);
-        if (ENABLE_FUSED && compressor instanceof ProductQuantization && Version.current().onDiskFormat().jvectorFileFormatVersion() >= 6)
+        if (ENABLE_FUSED && compressor instanceof ProductQuantization && context.version().onDiskFormat().jvectorFileFormatVersion() >= 6)
             writerBuilder.with(new FusedPQ(context.getIndexWriterConfig().getAnnMaxDegree(), (ProductQuantization) compressor));
         return writerBuilder.build();
-=======
-               .withVersion(context.version().onDiskFormat().jvectorFileFormatVersion())
-               .withMapper(ordinalMapper)
-               .build();
->>>>>>> 64db0e44
     }
 
     @Override
