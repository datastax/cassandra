--- conflicted
+++ resolved
@@ -246,12 +246,8 @@
 
     private OnDiskGraphIndexWriter createTermsWriter(OrdinalMapper ordinalMapper, NVQuantization nvq) throws IOException
     {
-<<<<<<< HEAD
+        var feature = nvq != null ? new NVQ(nvq) : new InlineVectors(dimension);
         var writerBuilder = new OnDiskGraphIndexWriter.Builder(builder.getGraph(), termsFile.toPath())
-=======
-        var feature = nvq != null ? new NVQ(nvq) : new InlineVectors(dimension);
-        return new OnDiskGraphIndexWriter.Builder(builder.getGraph(), termsFile.toPath())
->>>>>>> 97eaa528
                .withStartOffset(termsOffset)
                .with(feature)
                .withVersion(context.version().onDiskFormat().jvectorFileFormatVersion())
@@ -447,11 +443,7 @@
             var ordinalMapper = new AtomicReference<OrdinalMapper>();
             long postingsOffset = postingsOutput.getFilePointer();
             var es = Executors.newSingleThreadExecutor(new NamedThreadFactory("CompactionGraphPostingsWriter"));
-<<<<<<< HEAD
-            long postingsLength;
-            try (var indexHandle = perIndexComponents.get(IndexComponentType.TERMS_DATA).createIndexBuildTimeFileHandle();
-                 var index = OnDiskGraphIndex.load(indexHandle::createReader, termsOffset, false))
-=======
+
             var postingsFuture = es.submit(() -> {
                 // V2 doesn't support ONE_TO_MANY so force it to ZERO_OR_ONE_TO_MANY if necessary;
                 // similarly, if we've been using synthetic ordinals then we can't map to ONE_TO_MANY
@@ -480,14 +472,12 @@
             long postingsLength = postingsEnd - postingsOffset;
             es.shutdown();
 
-            // write the graph edge lists and optionally fused adc features
             var start = System.nanoTime();
 
             // Null if we not using nvq
             NVQuantization nvq = createNVQ();
             long termsLength;
             try(var writer = createTermsWriter(ordinalMapper.get(), nvq))
->>>>>>> 97eaa528
             {
                 writer.getOutput().seek(termsFile.length()); // position at the end of the previous segment before writing our own header
                 SAICodecUtils.writeHeader(SAICodecUtils.toLuceneOutput(writer.getOutput()), perIndexComponents.version());
@@ -507,7 +497,18 @@
                             return new InlineVectors.State(threadLocalReaders.get().getVector(ordinal));
                         });
                     }
-                    writer.write(supplier);
+                    if (writer.getFeatureSet().contains(FeatureId.FUSED_PQ))
+                    {
+                        try (var view = builder.getGraph().getView())
+                        {
+                            supplier.put(FeatureId.FUSED_PQ, ordinal -> new FusedPQ.State(view, (PQVectors) compressedVectors, ordinal));
+                            writer.write(supplier);
+                        }
+                    }
+                    else
+                    {
+                        writer.write(supplier);
+                    }
                 }
                 catch (Exception e)
                 {
@@ -519,31 +520,6 @@
                 logger.info("Writing graph took {}ms", (System.nanoTime() - start) / 1_000_000);
                 termsLength = writer.getOutput().position() - termsOffset;
             }
-<<<<<<< HEAD
-
-            // Recreate the writer with the final ordinalMapper
-            writer = createTermsWriter(ordinalMapper.get());
-
-            // write the graph edge lists and optionally fused adc features
-            var start = System.nanoTime();
-            if (writer.getFeatureSet().contains(FeatureId.FUSED_PQ))
-            {
-                try (var view = builder.getGraph().getView())
-                {
-                    var supplier = Feature.singleStateFactory(FeatureId.FUSED_PQ, ordinal -> new FusedPQ.State(view, (PQVectors) compressedVectors, ordinal));
-                    writer.write(supplier);
-                }
-            }
-            else
-            {
-                writer.write(Map.of());
-            }
-            SAICodecUtils.writeFooter(writer.getOutput(), writer.checksum());
-            logger.info("Writing graph took {}ms", (System.nanoTime() - start) / 1_000_000);
-            long termsLength = writer.getOutput().position() - termsOffset;
-
-=======
->>>>>>> 97eaa528
             // write remaining footers/checksums
             SAICodecUtils.writeFooter(pqOutput);
             SAICodecUtils.writeFooter(postingsOutput);
