/*
 * Licensed to the Apache Software Foundation (ASF) under one
 * or more contributor license agreements.  See the NOTICE file
 * distributed with this work for additional information
 * regarding copyright ownership.  The ASF licenses this file
 * to you under the Apache License, Version 2.0 (the
 * "License"); you may not use this file except in compliance
 * with the License.  You may obtain a copy of the License at
 *
 *     http://www.apache.org/licenses/LICENSE-2.0
 *
 * Unless required by applicable law or agreed to in writing, software
 * distributed under the License is distributed on an "AS IS" BASIS,
 * WITHOUT WARRANTIES OR CONDITIONS OF ANY KIND, either express or implied.
 * See the License for the specific language governing permissions and
 * limitations under the License.
 */

package org.apache.cassandra.index.sai.disk.v2.hnsw;

import java.io.IOException;
import java.util.Arrays;
import java.util.NoSuchElementException;
import java.util.PrimitiveIterator;
import java.util.function.Function;
import java.util.stream.IntStream;
import javax.annotation.concurrent.NotThreadSafe;

import org.slf4j.Logger;
import org.slf4j.LoggerFactory;

import io.github.jbellis.jvector.pq.CompressedVectors;
import io.github.jbellis.jvector.util.Bits;
import io.github.jbellis.jvector.vector.VectorSimilarityFunction;
import org.apache.cassandra.config.CassandraRelevantProperties;
import org.apache.cassandra.exceptions.InvalidRequestException;
import org.apache.cassandra.index.sai.IndexContext;
import org.apache.cassandra.index.sai.QueryContext;
import org.apache.cassandra.index.sai.disk.format.IndexComponent;
import org.apache.cassandra.index.sai.disk.v1.PerIndexFiles;
import org.apache.cassandra.index.sai.disk.v1.SegmentMetadata;
import org.apache.cassandra.index.sai.disk.v1.postings.VectorPostingList;
import org.apache.cassandra.index.sai.disk.vector.CassandraOnHeapGraph;
import org.apache.cassandra.index.sai.disk.vector.JVectorLuceneOnDiskGraph;
import org.apache.cassandra.index.sai.disk.vector.OnDiskOrdinalsMap;
import org.apache.cassandra.index.sai.disk.vector.OrdinalsView;
import org.apache.cassandra.index.sai.disk.vector.RowIdsView;
import org.apache.cassandra.io.util.FileHandle;
import org.apache.cassandra.tracing.Tracing;
import org.apache.lucene.index.VectorEncoding;
import org.apache.lucene.util.hnsw.HnswGraphSearcher;
import org.apache.lucene.util.hnsw.NeighborQueue;
import org.apache.lucene.util.hnsw.RandomAccessVectorValues;

public class CassandraOnDiskHnsw extends JVectorLuceneOnDiskGraph
{
    private static final Logger logger = LoggerFactory.getLogger(CassandraOnDiskHnsw.class);

    private final Function<QueryContext, VectorsWithCache> vectorsSupplier;
    private final OnDiskOrdinalsMap ordinalsMap;
    private final OnDiskHnswGraph hnsw;
    private final VectorSimilarityFunction similarityFunction;
    private final VectorCache vectorCache;

    private static final int OFFSET_CACHE_MIN_BYTES = 100_000;
    private FileHandle vectorsFile;

    public CassandraOnDiskHnsw(SegmentMetadata.ComponentMetadataMap componentMetadatas, PerIndexFiles indexFiles, IndexContext context) throws IOException
    {
        super(componentMetadatas, indexFiles);

        similarityFunction = context.getIndexWriterConfig().getSimilarityFunction();

        vectorsFile = indexFiles.vectors();
        long vectorsSegmentOffset = getComponentMetadata(IndexComponent.VECTOR).offset;
        vectorsSupplier = (qc) -> new VectorsWithCache(new OnDiskVectors(vectorsFile, vectorsSegmentOffset), qc);

        SegmentMetadata.ComponentMetadata postingListsMetadata = getComponentMetadata(IndexComponent.POSTING_LISTS);
        ordinalsMap = new OnDiskOrdinalsMap(indexFiles.postingLists(), postingListsMetadata.offset, postingListsMetadata.length);

        SegmentMetadata.ComponentMetadata termsMetadata = getComponentMetadata(IndexComponent.TERMS_DATA);
        hnsw = new OnDiskHnswGraph(indexFiles.termsData(), termsMetadata.offset, termsMetadata.length, OFFSET_CACHE_MIN_BYTES);
        var mockContext = new QueryContext();
        try (var vectors = new OnDiskVectors(vectorsFile, vectorsSegmentOffset))
        {
            vectorCache = VectorCache.load(hnsw.getView(mockContext), vectors, CassandraRelevantProperties.SAI_HNSW_VECTOR_CACHE_BYTES.getInt());
        }
    }

    @Override
    public long ramBytesUsed()
    {
        return hnsw.getCacheSizeInBytes() + vectorCache.ramBytesUsed();
    }

    @Override
    public int size()
    {
        return hnsw.size();
    }

    /**
     * @return Row IDs associated with the topK vectors near the query
     */
    @Override
    public VectorPostingList search(float[] queryVector, int topK, int limit, Bits acceptBits, RowIdsView rowIdsView, QueryContext context)
    {
        CassandraOnHeapGraph.validateIndexable(queryVector, similarityFunction);

        NeighborQueue queue;
        try (var vectors = vectorsSupplier.apply(context); var view = hnsw.getView(context))
        {
            queue = HnswGraphSearcher.search(queryVector,
                                             topK,
                                             vectors,
                                             VectorEncoding.FLOAT32,
                                             LuceneCompat.vsf(similarityFunction),
                                             view,
                                             LuceneCompat.bits(ordinalsMap.ignoringDeleted(acceptBits)),
                                             Integer.MAX_VALUE);
            Tracing.trace("HNSW search visited {} nodes to return {} results", queue.visitedCount(), queue.size());
            return annRowIdsToPostings(queue, rowIdsView);
        }
        catch (IOException e)
        {
            throw new RuntimeException(e);
        }
    }

    @Override
    public VectorPostingList search(float[] queryVector, int topK, float threshold, int limit, Bits bits, RowIdsView rowIdsView, QueryContext context)
    {
        if (threshold > 0)
            throw new InvalidRequestException("Geo queries are not supported for legacy SAI indexes -- drop the index and recreate it to enable these");

        return search(queryVector, topK, limit, bits, rowIdsView, context);
    }

    private class RowIdIterator implements PrimitiveIterator.OfInt, AutoCloseable
    {
        private final NeighborQueue queue;
        private final RowIdsView rowIdsView;

        private PrimitiveIterator.OfInt segmentRowIdIterator = IntStream.empty().iterator();

        public RowIdIterator(NeighborQueue queue, RowIdsView rowIdsView)
        {
            this.queue = queue;
            this.rowIdsView = rowIdsView == null ? ordinalsMap.getRowIdsView() : rowIdsView;
        }

        @Override
        public boolean hasNext() {
            while (!segmentRowIdIterator.hasNext() && queue.size() > 0) {
                try
                {
                    var ordinal = queue.pop();
                    segmentRowIdIterator = Arrays.stream(rowIdsView.getSegmentRowIdsMatching(ordinal)).iterator();
                }
                catch (IOException e)
                {
                    throw new RuntimeException(e);
                }
            }
            return segmentRowIdIterator.hasNext();
        }

        @Override
        public int nextInt() {
            if (!hasNext())
                throw new NoSuchElementException();
            return segmentRowIdIterator.nextInt();
        }

        @Override
        public void close()
        {
            rowIdsView.close();
        }
    }

    private VectorPostingList annRowIdsToPostings(NeighborQueue queue, RowIdsView rowIdsView) throws IOException
    {
        try (var iterator = new RowIdIterator(queue, rowIdsView))
        {
            // JVector returns results ordered most- to least-similar, which is why VPL has a `limit` paramter
            // to avoid sorting results we don't care about.  But Lucene returns them with the least-similar
            // results at the front of the queue, so we ensure we exhaust the whole queue here.
            return new VectorPostingList(iterator, queue.size(), queue.visitedCount());
        }
    }

    @Override
    public void close()
    {
        vectorsFile.close();
        ordinalsMap.close();
        hnsw.close();
    }

    @Override
    public OrdinalsView getOrdinalsView()
    {
        return ordinalsMap.getOrdinalsView();
    }

    @Override
<<<<<<< HEAD
    public RowIdsView getRowIdsView()
    {
        return ordinalsMap.getRowIdsView();
=======
    public CompressedVectors getCompressedVectors()
    {
        return null;
>>>>>>> c6c12b69
    }

    @NotThreadSafe
    class VectorsWithCache implements RandomAccessVectorValues<float[]>, AutoCloseable
    {
        private final OnDiskVectors vectors;
        private final QueryContext queryContext;

        public VectorsWithCache(OnDiskVectors vectors, QueryContext queryContext)
        {
            this.vectors = vectors;
            this.queryContext = queryContext;
        }

        @Override
        public int size()
        {
            return vectors.size();
        }

        @Override
        public int dimension()
        {
            return vectors.dimension();
        }

        @Override
        public float[] vectorValue(int i) throws IOException
        {
            queryContext.addHnswVectorsAccessed(1);
            var cached = vectorCache.get(i);
            if (cached != null)
            {
                queryContext.addHnswVectorCacheHits(1);
                return cached;
            }

            return vectors.vectorValue(i);
        }

        @Override
        public RandomAccessVectorValues<float[]> copy()
        {
            throw new UnsupportedOperationException();
        }

        public void close()
        {
            vectors.close();
        }
    }
}<|MERGE_RESOLUTION|>--- conflicted
+++ resolved
@@ -205,15 +205,15 @@
     }
 
     @Override
-<<<<<<< HEAD
     public RowIdsView getRowIdsView()
     {
         return ordinalsMap.getRowIdsView();
-=======
+    }
+
+    @Override
     public CompressedVectors getCompressedVectors()
     {
         return null;
->>>>>>> c6c12b69
     }
 
     @NotThreadSafe
