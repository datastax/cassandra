--- conflicted
+++ resolved
@@ -94,8 +94,7 @@
     public VectorMemtableIndex(IndexContext indexContext, Memtable mt)
     {
         this.indexContext = indexContext;
-<<<<<<< HEAD
-        this.graph = new CassandraOnHeapGraph<>(indexContext.getValidator(), indexContext.getIndexWriterConfig(), true);
+        this.graph = new CassandraOnHeapGraph<>(indexContext, true);
         this.mt = mt;
     }
 
@@ -103,9 +102,6 @@
     public Memtable getMemtable()
     {
         return mt;
-=======
-        this.graph = new CassandraOnHeapGraph<>(indexContext, true);
->>>>>>> 80121012
     }
 
     @Override
