/*
 * Licensed to the Apache Software Foundation (ASF) under one
 * or more contributor license agreements.  See the NOTICE file
 * distributed with this work for additional information
 * regarding copyright ownership.  The ASF licenses this file
 * to you under the Apache License, Version 2.0 (the
 * "License"); you may not use this file except in compliance
 * with the License.  You may obtain a copy of the License at
 *
 *     http://www.apache.org/licenses/LICENSE-2.0
 *
 * Unless required by applicable law or agreed to in writing, software
 * distributed under the License is distributed on an "AS IS" BASIS,
 * WITHOUT WARRANTIES OR CONDITIONS OF ANY KIND, either express or implied.
 * See the License for the specific language governing permissions and
 * limitations under the License.
 */

package org.apache.cassandra.index.sai.disk.vector;

import java.io.IOException;
import java.nio.ByteBuffer;
import java.util.ArrayList;
import java.util.Collection;
import java.util.Collections;
import java.util.HashSet;
import java.util.Iterator;
import java.util.List;
import java.util.NavigableSet;
import java.util.PriorityQueue;
import java.util.Set;
import java.util.concurrent.ConcurrentSkipListSet;
import java.util.concurrent.atomic.LongAdder;
import java.util.function.Function;
import java.util.stream.Collectors;
import javax.annotation.Nullable;

import org.slf4j.Logger;
import org.slf4j.LoggerFactory;

import io.github.jbellis.jvector.graph.SearchResult;
import io.github.jbellis.jvector.util.Bits;
<<<<<<< HEAD
import org.apache.cassandra.cql3.Operator;
=======
import io.github.jbellis.jvector.vector.VectorizationProvider;
import io.github.jbellis.jvector.vector.types.VectorFloat;
import io.github.jbellis.jvector.vector.types.VectorTypeSupport;
>>>>>>> a6f9076f
import org.apache.cassandra.db.Clustering;
import org.apache.cassandra.db.DecoratedKey;
import org.apache.cassandra.db.PartitionPosition;
import org.apache.cassandra.db.memtable.Memtable;
import org.apache.cassandra.dht.AbstractBounds;
import org.apache.cassandra.index.sai.IndexContext;
import org.apache.cassandra.index.sai.QueryContext;
import org.apache.cassandra.index.sai.disk.format.IndexDescriptor;
import org.apache.cassandra.index.sai.disk.v1.SegmentMetadata;
import org.apache.cassandra.index.sai.memory.MemtableIndex;
import org.apache.cassandra.index.sai.plan.Expression;
import org.apache.cassandra.index.sai.plan.Orderer;
import org.apache.cassandra.index.sai.utils.PrimaryKey;
import org.apache.cassandra.index.sai.utils.PrimaryKeyWithScore;
import org.apache.cassandra.index.sai.utils.PriorityQueueIterator;
import org.apache.cassandra.index.sai.utils.RangeIterator;
import org.apache.cassandra.index.sai.utils.RangeUtil;
import org.apache.cassandra.index.sai.utils.PrimaryKeyWithSortKey;
import org.apache.cassandra.tracing.Tracing;
import org.apache.cassandra.utils.AbstractIterator;
import org.apache.cassandra.utils.CloseableIterator;
import org.apache.cassandra.utils.Pair;
import org.apache.cassandra.utils.bytecomparable.ByteComparable;
import org.apache.cassandra.utils.concurrent.OpOrder;

import static java.lang.Math.log;
import static java.lang.Math.max;
import static java.lang.Math.min;
import static java.lang.Math.pow;

public class VectorMemtableIndex implements MemtableIndex
{
    private static final Logger logger = LoggerFactory.getLogger(VectorMemtableIndex.class);
    private static final VectorTypeSupport vts = VectorizationProvider.getInstance().getVectorTypeSupport();
    public static int GLOBAL_BRUTE_FORCE_ROWS = Integer.MAX_VALUE; // not final so test can inject its own setting

    private final IndexContext indexContext;
    private final CassandraOnHeapGraph<PrimaryKey> graph;
    private final LongAdder writeCount = new LongAdder();

    private PrimaryKey minimumKey;
    private PrimaryKey maximumKey;

    private final NavigableSet<PrimaryKey> primaryKeys = new ConcurrentSkipListSet<>();
    private final Memtable mt;

    public VectorMemtableIndex(IndexContext indexContext, Memtable mt)
    {
        this.indexContext = indexContext;
        this.graph = new CassandraOnHeapGraph<>(indexContext.getValidator(), indexContext.getIndexWriterConfig(), true);
        this.mt = mt;
    }

    @Override
    public Memtable getMemtable()
    {
        return mt;
    }

    @Override
    public void index(DecoratedKey key, Clustering clustering, ByteBuffer value, Memtable memtable, OpOrder.Group opGroup)
    {
        if (value == null || value.remaining() == 0)
            return;

        var primaryKey = indexContext.keyFactory().create(key, clustering);
        long allocatedBytes = index(primaryKey, value);
        memtable.markExtraOnHeapUsed(allocatedBytes, opGroup);
    }

    private long index(PrimaryKey primaryKey, ByteBuffer value)
    {
        if (value == null || value.remaining() == 0)
            return 0;

        updateKeyBounds(primaryKey);

        writeCount.increment();
        primaryKeys.add(primaryKey);
        return graph.add(value, primaryKey, CassandraOnHeapGraph.InvalidVectorBehavior.FAIL);
    }

    @Override
    public void update(DecoratedKey key, Clustering clustering, ByteBuffer oldValue, ByteBuffer newValue, Memtable memtable, OpOrder.Group opGroup)
    {
        int oldRemaining = oldValue == null ? 0 : oldValue.remaining();
        int newRemaining = newValue == null ? 0 : newValue.remaining();
        if (oldRemaining == 0 && newRemaining == 0)
            return;

        boolean different;
        if (oldRemaining != newRemaining)
        {
            assert oldRemaining == 0 || newRemaining == 0; // one of them is null
            different = true;
        }
        else
        {
            different = indexContext.getValidator().compare(oldValue, newValue) != 0;
        }

        if (different)
        {
            var primaryKey = indexContext.keyFactory().create(key, clustering);
            // update bounds because only rows with vectors are included in the key bounds,
            // so if the vector was null before, we won't have included it
            updateKeyBounds(primaryKey);

            // make the changes in this order so we don't have a window where the row is not in the index at all
            if (newRemaining > 0)
                graph.add(newValue, primaryKey, CassandraOnHeapGraph.InvalidVectorBehavior.FAIL);
            if (oldRemaining > 0)
                graph.remove(oldValue, primaryKey);

            // remove primary key if it's no longer indexed
            if (newRemaining <= 0 && oldRemaining > 0)
                primaryKeys.remove(primaryKey);
        }
    }

    private void updateKeyBounds(PrimaryKey primaryKey) {
        if (minimumKey == null)
            minimumKey = primaryKey;
        else if (primaryKey.compareTo(minimumKey) < 0)
            minimumKey = primaryKey;
        if (maximumKey == null)
            maximumKey = primaryKey;
        else if (primaryKey.compareTo(maximumKey) > 0)
            maximumKey = primaryKey;
    }

    @Override
    public RangeIterator search(QueryContext context, Expression expr, AbstractBounds<PartitionPosition> keyRange, int limit)
    {
        if (expr.getOp() != Expression.Op.BOUNDED_ANN)
            throw new IllegalArgumentException(indexContext.logMessage("Only BOUNDED_ANN is supported, received: " + expr));
        var qv = vts.createFloatVector(expr.lower.value.vector);
        float threshold = expr.getEuclideanSearchThreshold();

        PriorityQueue<PrimaryKey> keyQueue = new PriorityQueue<>();
        try (var pkIterator = searchInternal(context, qv, keyRange, graph.size(), threshold))
        {
            while (pkIterator.hasNext())
                keyQueue.add(pkIterator.next().primaryKey());
        }

        if (keyQueue.isEmpty())
            return RangeIterator.empty();
        return new ReorderingRangeIterator(keyQueue);
    }

    @Override
    public CloseableIterator<? extends PrimaryKeyWithSortKey> orderBy(QueryContext context, Orderer orderer, AbstractBounds<PartitionPosition> keyRange, int limit)
    {
<<<<<<< HEAD
        assert orderer.operator == Operator.ANN : "Only ANN is supported for vector search, received " + orderer.operator;
=======
        assert expr.getOp() == Expression.Op.ANN : "Only ANN is supported for vector search, received " + expr.getOp();

        var qv = vts.createFloatVector(expr.lower.value.vector);
>>>>>>> a6f9076f

        return searchInternal(context, orderer.vector, keyRange, limit, 0);
    }

<<<<<<< HEAD
    private CloseableIterator<PrimaryKeyWithScore> searchInternal(QueryContext context,
                                                                  float[] queryVector,
                                                                  AbstractBounds<PartitionPosition> keyRange,
                                                                  int limit,
                                                                  float threshold)
=======
    private CloseableIterator<ScoredPrimaryKey> searchInternal(QueryContext context,
                                                               VectorFloat<?> queryVector,
                                                               AbstractBounds<PartitionPosition> keyRange,
                                                               int limit,
                                                               float threshold)
>>>>>>> a6f9076f
    {
        Bits bits;
        if (RangeUtil.coversFullRing(keyRange))
        {
            bits = Bits.ALL;
        }
        else
        {
            // if left bound is MIN_BOUND or KEY_BOUND, we need to include all token-only PrimaryKeys with same token
            boolean leftInclusive = keyRange.left.kind() != PartitionPosition.Kind.MAX_BOUND;
            // if right bound is MAX_BOUND or KEY_BOUND, we need to include all token-only PrimaryKeys with same token
            boolean rightInclusive = keyRange.right.kind() != PartitionPosition.Kind.MIN_BOUND;
            // if right token is MAX (Long.MIN_VALUE), there is no upper bound
            boolean isMaxToken = keyRange.right.getToken().isMinimum(); // max token

            PrimaryKey left = indexContext.keyFactory().createTokenOnly(keyRange.left.getToken()); // lower bound
            PrimaryKey right = isMaxToken ? null : indexContext.keyFactory().createTokenOnly(keyRange.right.getToken()); // upper bound

            NavigableSet<PrimaryKey> resultKeys = isMaxToken ? primaryKeys.tailSet(left, leftInclusive)
                                                             : primaryKeys.subSet(left, leftInclusive, right, rightInclusive);

            if (resultKeys.isEmpty())
                return CloseableIterator.emptyIterator();

            int bruteForceRows = maxBruteForceRows(limit, resultKeys.size(), graph.size());
            logger.trace("Search range covers {} rows; max brute force rows is {} for memtable index with {} nodes, LIMIT {}",
                         resultKeys.size(), bruteForceRows, graph.size(), limit);
            Tracing.trace("Search range covers {} rows; max brute force rows is {} for memtable index with {} nodes, LIMIT {}",
                          resultKeys.size(), bruteForceRows, graph.size(), limit);
            if (resultKeys.size() <= bruteForceRows)
                // When we have a threshold, we only need to filter the results, not order them, because it means we're
                // evaluating a boolean predicate in the SAI pipeline that wants to collate by PK
                if (threshold > 0)
                    return filterByBruteForce(queryVector, threshold, resultKeys);
                else
                    return orderByBruteForce(queryVector, resultKeys);
            else
                bits = new KeyRangeFilteringBits(keyRange);
        }

        var nodeScoreIterator = graph.search(context, queryVector, limit, threshold, bits);
        return new NodeScoreToScoredPrimaryKeyIterator(nodeScoreIterator);
    }


    @Override
    public CloseableIterator<? extends PrimaryKeyWithSortKey> orderResultsBy(QueryContext context, List<PrimaryKey> keys, Orderer orderer, int limit)
    {
        if (minimumKey == null)
            // This case implies maximumKey is empty too.
            return CloseableIterator.emptyIterator();

<<<<<<< HEAD
        assert orderer.operator == Operator.ANN : "Only ANN is supported for vector search, received " + orderer.operator;
        float[] qv = orderer.vector;
=======
        var qv = vts.createFloatVector(exp.lower.value.vector);
>>>>>>> a6f9076f
        List<PrimaryKey> keysInRange = keys.stream()
                                           .dropWhile(k -> k.compareTo(minimumKey) < 0)
                                           .takeWhile(k -> k.compareTo(maximumKey) <= 0)
                                           .collect(Collectors.toList());

        int maxBruteForceRows = maxBruteForceRows(limit, keysInRange.size(), graph.size());
        logger.trace("SAI materialized {} rows; max brute force rows is {} for memtable index with {} nodes, LIMIT {}",
                     keysInRange.size(), maxBruteForceRows, graph.size(), limit);
        Tracing.trace("SAI materialized {} rows; max brute force rows is {} for memtable index with {} nodes, LIMIT {}",
                      keysInRange.size(), maxBruteForceRows, graph.size(), limit);
        if (keysInRange.size() <= maxBruteForceRows)
        {
            if (keysInRange.isEmpty())
                return CloseableIterator.emptyIterator();
            return orderByBruteForce(qv, keysInRange);
        }

        var bits = new KeyFilteringBits(keysInRange);
        var nodeScoreIterator = graph.search(context, qv, limit, 0, bits);
        return new NodeScoreToScoredPrimaryKeyIterator(nodeScoreIterator);
    }

    /**
     * Filter the keys in the provided set by comparing their vectors to the query vector and returning only those
     * that have a similarity score >= the provided threshold.
     * NOTE: because the threshold is not used for ordering, the result is returned in PK order, not score order.
     * @param queryVector the query vector
     * @param threshold the minimum similarity score to accept
     * @param keys the keys to filter
     * @return an iterator over the keys that pass the filter in PK order
     */
<<<<<<< HEAD
    private CloseableIterator<PrimaryKeyWithScore> filterByBruteForce(float[] queryVector, float threshold, NavigableSet<PrimaryKey> keys)
=======
    private CloseableIterator<ScoredPrimaryKey> filterByBruteForce(VectorFloat<?> queryVector, float threshold, NavigableSet<PrimaryKey> keys)
>>>>>>> a6f9076f
    {
        // Keys are already ordered in ascending PK order, so just use an ArrayList to collect the results.
        var results = new ArrayList<PrimaryKeyWithScore>(keys.size());
        scoreKeysAndAddToCollector(queryVector, keys, threshold, results);
        return CloseableIterator.wrap(results.iterator());
    }

<<<<<<< HEAD
    private CloseableIterator<PrimaryKeyWithScore> orderByBruteForce(float[] queryVector, Collection<PrimaryKey> keys)
=======
    private CloseableIterator<ScoredPrimaryKey> orderByBruteForce(VectorFloat<?> queryVector, Collection<PrimaryKey> keys)
>>>>>>> a6f9076f
    {
        // Use a priority queue because we often don't need to consume the entire iterator
        var scoredPrimaryKeys = new PriorityQueue<PrimaryKeyWithScore>(keys.size());
        scoreKeysAndAddToCollector(queryVector, keys, 0, scoredPrimaryKeys);
        return new PriorityQueueIterator<>(scoredPrimaryKeys);
    }

    private void scoreKeysAndAddToCollector(VectorFloat<?> queryVector,
                                            Collection<PrimaryKey> keys,
                                            float threshold,
                                            Collection<PrimaryKeyWithScore> collector)
    {
        var similarityFunction = indexContext.getIndexWriterConfig().getSimilarityFunction();
        for (var key : keys)
        {
            var vector = graph.vectorForKey(key);
            if (vector == null)
                continue;
            var score = similarityFunction.compare(queryVector, vector);
            if (score >= threshold)
                collector.add(new PrimaryKeyWithScore(indexContext, mt, key, score));
        }
    }

    private int maxBruteForceRows(int limit, int nPermittedOrdinals, int graphSize)
    {
        int expectedNodesVisited = expectedNodesVisited(limit, nPermittedOrdinals, graphSize);
        int expectedComparisons = indexContext.getIndexWriterConfig().getMaximumNodeConnections() * expectedNodesVisited;
        // in-memory comparisons are cheaper than pulling a row off disk and then comparing
        // VSTODO this is dramatically oversimplified
        // larger dimension should increase this, because comparisons are more expensive
        // lower chunk cache hit ratio should decrease this, because loading rows is more expensive
        double memoryToDiskFactor = 0.25;
        return (int) min(max(limit, memoryToDiskFactor * expectedComparisons), GLOBAL_BRUTE_FORCE_ROWS);
    }

    /**
     * All parameters must be greater than zero.  nPermittedOrdinals may be larger than graphSize.
     */
    public static int expectedNodesVisited(int limit, int nPermittedOrdinals, int graphSize)
    {
        var K = limit;
        var B = min(nPermittedOrdinals, graphSize);
        var N = graphSize;
        // These constants come from running many searches on a variety of datasets and graph sizes.
        // * It is very consistent that the visited count is slightly less than linear wrt K, for both
        //   unconstrained (B = N) and constrained (B < N) searches.
        // * The behavior wrt B is hard to characterize.  Graphing the result F vs N/B shows ranges of
        //   growth very close to linear, interspersed with sharp jumps up to a higher visit count.  Overall,
        //   approximating it as linear is in the right ballpark.
        // * For unconstrained searches, the visited count is closest to log(N) but for constrained searches
        //   it is closer to log(N)**2 (or a higher exponent), perhaps as a result of N/B being too small.
        //
        // If we need to make this even more accurate, the relationship to B and to log(N) may be the best
        // places to start.
        var raw = (int) (100 + 0.025 * pow(log(N), 2) * pow(K, 0.95) * ((double) N / B));
        return ensureSaneEstimate(raw, limit, graphSize);
    }

    public static int ensureSaneEstimate(int rawEstimate, int limit, int graphSize)
    {
        // we will always visit at least min(limit, graphSize) nodes, and we can't visit more nodes than exist in the graph
        return min(max(rawEstimate, min(limit, graphSize)), graphSize);
    }

    @Override
    public Iterator<Pair<ByteComparable, Iterator<PrimaryKey>>> iterator(DecoratedKey min, DecoratedKey max)
    {
        // This method is only used when merging an in-memory index with a RowMapping. This is done a different
        // way with the graph using the writeData method below.
        throw new UnsupportedOperationException();
    }

    public Set<Integer> computeDeletedOrdinals(Function<PrimaryKey, Integer> ordinalMapper)
    {
        return graph.computeDeletedOrdinals(ordinalMapper);
    }

    public int size()
    {
        return graph.size();
    }

    public SegmentMetadata.ComponentMetadataMap writeData(IndexDescriptor indexDescriptor, IndexContext indexContext, Set<Integer> deletedOrdinals) throws IOException
    {
        return graph.writeData(indexDescriptor, indexContext, deletedOrdinals);
    }

    @Override
    public long writeCount()
    {
        return writeCount.longValue();
    }

    @Override
    public long estimatedOnHeapMemoryUsed()
    {
        return graph.ramBytesUsed();
    }

    @Override
    public long estimatedOffHeapMemoryUsed()
    {
        return 0;
    }

    @Override
    public boolean isEmpty()
    {
        return graph.isEmpty();
    }

    @Nullable
    @Override
    public ByteBuffer getMinTerm()
    {
        return null;
    }

    @Nullable
    @Override
    public ByteBuffer getMaxTerm()
    {
        return null;
    }

    /**
     * A {@link Bits} implementation that filters out all ordinals that do not correspond to a {@link PrimaryKey}
     * in the provided {@link AbstractBounds<PartitionPosition>}.
     */
    private class KeyRangeFilteringBits implements Bits
    {
        private final AbstractBounds<PartitionPosition> keyRange;

        public KeyRangeFilteringBits(AbstractBounds<PartitionPosition> keyRange)
        {
            this.keyRange = keyRange;
        }

        @Override
        public boolean get(int ordinal)
        {
            var keys = graph.keysFromOrdinal(ordinal);
            return keys.stream().anyMatch(k -> keyRange.contains(k.partitionKey()));
        }
    }

    private class ReorderingRangeIterator extends RangeIterator
    {
        private final PriorityQueue<PrimaryKey> keyQueue;

        ReorderingRangeIterator(PriorityQueue<PrimaryKey> keyQueue)
        {
            super(minimumKey, maximumKey, keyQueue.size());
            this.keyQueue = keyQueue;
        }

        @Override
        protected void performSkipTo(PrimaryKey nextKey)
        {
            while (!keyQueue.isEmpty() && keyQueue.peek().compareTo(nextKey) < 0)
                keyQueue.poll();
        }

        @Override
        public void close() {}

        @Override
        protected PrimaryKey computeNext()
        {
            if (keyQueue.isEmpty())
                return endOfData();
            return keyQueue.poll();
        }
    }

    private class KeyFilteringBits implements Bits
    {
        private final Set<PrimaryKey> results;

        /**
         * A {@link Bits} implementation that filters out all ordinals that do not correspond to a {@link PrimaryKey}
         * in the provided list.
         * @param results - an ordered list of {@link PrimaryKey}s
         */
        public KeyFilteringBits(List<PrimaryKey> results)
        {
            this.results = new HashSet<>(results);
        }

        @Override
        public boolean get(int i)
        {
            var pks = graph.keysFromOrdinal(i);
            for (var pk : pks)
                if (results.contains(pk))
                    return true;
            return false;
        }
    }

    /**
     * An iterator over {@link PrimaryKeyWithSortKey} sorted by score descending. The iterator converts ordinals (node ids)
     * to {@link PrimaryKey}s and pairs them with the score given by the index.
     */
    private class NodeScoreToScoredPrimaryKeyIterator extends AbstractIterator<PrimaryKeyWithScore>
    {
        private final Iterator<SearchResult.NodeScore> nodeScores;
        private Iterator<PrimaryKeyWithScore> primaryKeysForNode = Collections.emptyIterator();

        NodeScoreToScoredPrimaryKeyIterator(Iterator<SearchResult.NodeScore> nodeScores)
        {
            this.nodeScores = nodeScores;
        }

        @Override
        protected PrimaryKeyWithScore computeNext()
        {
            if (primaryKeysForNode.hasNext())
                return primaryKeysForNode.next();

            while (nodeScores.hasNext())
            {
                SearchResult.NodeScore nodeScore = nodeScores.next();
                primaryKeysForNode = graph.keysFromOrdinal(nodeScore.node)
                                          .stream()
                                          .map(pk -> new PrimaryKeyWithScore(indexContext, mt, pk, nodeScore.score))
                                          .iterator();
                if (primaryKeysForNode.hasNext())
                    return primaryKeysForNode.next();
            }

            return endOfData();
        }
    }
}<|MERGE_RESOLUTION|>--- conflicted
+++ resolved
@@ -40,13 +40,10 @@
 
 import io.github.jbellis.jvector.graph.SearchResult;
 import io.github.jbellis.jvector.util.Bits;
-<<<<<<< HEAD
 import org.apache.cassandra.cql3.Operator;
-=======
 import io.github.jbellis.jvector.vector.VectorizationProvider;
 import io.github.jbellis.jvector.vector.types.VectorFloat;
 import io.github.jbellis.jvector.vector.types.VectorTypeSupport;
->>>>>>> a6f9076f
 import org.apache.cassandra.db.Clustering;
 import org.apache.cassandra.db.DecoratedKey;
 import org.apache.cassandra.db.PartitionPosition;
@@ -201,30 +198,18 @@
     @Override
     public CloseableIterator<? extends PrimaryKeyWithSortKey> orderBy(QueryContext context, Orderer orderer, AbstractBounds<PartitionPosition> keyRange, int limit)
     {
-<<<<<<< HEAD
         assert orderer.operator == Operator.ANN : "Only ANN is supported for vector search, received " + orderer.operator;
-=======
-        assert expr.getOp() == Expression.Op.ANN : "Only ANN is supported for vector search, received " + expr.getOp();
-
-        var qv = vts.createFloatVector(expr.lower.value.vector);
->>>>>>> a6f9076f
-
-        return searchInternal(context, orderer.vector, keyRange, limit, 0);
-    }
-
-<<<<<<< HEAD
+
+        var qv = vts.createFloatVector(orderer.vector);
+
+        return searchInternal(context, qv, keyRange, limit, 0);
+    }
+
     private CloseableIterator<PrimaryKeyWithScore> searchInternal(QueryContext context,
-                                                                  float[] queryVector,
+                                                                  VectorFloat<?> queryVector,
                                                                   AbstractBounds<PartitionPosition> keyRange,
                                                                   int limit,
                                                                   float threshold)
-=======
-    private CloseableIterator<ScoredPrimaryKey> searchInternal(QueryContext context,
-                                                               VectorFloat<?> queryVector,
-                                                               AbstractBounds<PartitionPosition> keyRange,
-                                                               int limit,
-                                                               float threshold)
->>>>>>> a6f9076f
     {
         Bits bits;
         if (RangeUtil.coversFullRing(keyRange))
@@ -277,12 +262,8 @@
             // This case implies maximumKey is empty too.
             return CloseableIterator.emptyIterator();
 
-<<<<<<< HEAD
         assert orderer.operator == Operator.ANN : "Only ANN is supported for vector search, received " + orderer.operator;
-        float[] qv = orderer.vector;
-=======
-        var qv = vts.createFloatVector(exp.lower.value.vector);
->>>>>>> a6f9076f
+        var qv = vts.createFloatVector(orderer.vector);
         List<PrimaryKey> keysInRange = keys.stream()
                                            .dropWhile(k -> k.compareTo(minimumKey) < 0)
                                            .takeWhile(k -> k.compareTo(maximumKey) <= 0)
@@ -314,11 +295,7 @@
      * @param keys the keys to filter
      * @return an iterator over the keys that pass the filter in PK order
      */
-<<<<<<< HEAD
-    private CloseableIterator<PrimaryKeyWithScore> filterByBruteForce(float[] queryVector, float threshold, NavigableSet<PrimaryKey> keys)
-=======
-    private CloseableIterator<ScoredPrimaryKey> filterByBruteForce(VectorFloat<?> queryVector, float threshold, NavigableSet<PrimaryKey> keys)
->>>>>>> a6f9076f
+    private CloseableIterator<PrimaryKeyWithScore> filterByBruteForce(VectorFloat<?> queryVector, float threshold, NavigableSet<PrimaryKey> keys)
     {
         // Keys are already ordered in ascending PK order, so just use an ArrayList to collect the results.
         var results = new ArrayList<PrimaryKeyWithScore>(keys.size());
@@ -326,11 +303,7 @@
         return CloseableIterator.wrap(results.iterator());
     }
 
-<<<<<<< HEAD
-    private CloseableIterator<PrimaryKeyWithScore> orderByBruteForce(float[] queryVector, Collection<PrimaryKey> keys)
-=======
-    private CloseableIterator<ScoredPrimaryKey> orderByBruteForce(VectorFloat<?> queryVector, Collection<PrimaryKey> keys)
->>>>>>> a6f9076f
+    private CloseableIterator<PrimaryKeyWithScore> orderByBruteForce(VectorFloat<?> queryVector, Collection<PrimaryKey> keys)
     {
         // Use a priority queue because we often don't need to consume the entire iterator
         var scoredPrimaryKeys = new PriorityQueue<PrimaryKeyWithScore>(keys.size());
