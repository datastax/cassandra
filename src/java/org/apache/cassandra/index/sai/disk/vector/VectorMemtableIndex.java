--- conflicted
+++ resolved
@@ -23,7 +23,6 @@
 import java.util.ArrayList;
 import java.util.Collection;
 import java.util.Collections;
-import java.util.Comparator;
 import java.util.HashSet;
 import java.util.Iterator;
 import java.util.List;
@@ -35,7 +34,6 @@
 import java.util.function.Function;
 import javax.annotation.Nullable;
 
-import com.google.common.collect.Iterators;
 import com.google.common.collect.Lists;
 import org.slf4j.Logger;
 import org.slf4j.LoggerFactory;
@@ -189,14 +187,9 @@
         PriorityQueue<PrimaryKey> keyQueue;
         try (var pkIterator = searchInternal(context, qv, keyRange, graph.size(), threshold))
         {
-<<<<<<< HEAD
-            while (pkIterator.hasNext())
-                keyQueue.add(pkIterator.next().primaryKey());
-=======
             // Leverage PQ's O(N) complexity for building a PQ from a list.
-            var list = Lists.newArrayList(pkIterator);
+            List<PrimaryKeyWithScore> list = Lists.newArrayList(pkIterator);
             keyQueue = new PriorityQueue<>(list);
->>>>>>> b5a0eed7
         }
 
         if (keyQueue.isEmpty())
@@ -326,7 +319,7 @@
     private CloseableIterator<PrimaryKeyWithScore> orderByBruteForce(VectorFloat<?> queryVector, Collection<PrimaryKey> keys)
     {
         // Use a priority queue because we often don't need to consume the entire iterator
-        var scoredPrimaryKeys = new PriorityQueue<PrimaryKeyWithScore>(keys.size(), Comparator.reverseOrder());
+        var scoredPrimaryKeys = new PriorityQueue<PrimaryKeyWithScore>(keys.size());
         scoreKeysAndAddToCollector(queryVector, keys, 0, scoredPrimaryKeys);
         return new PriorityQueueIterator<>(scoredPrimaryKeys);
     }
