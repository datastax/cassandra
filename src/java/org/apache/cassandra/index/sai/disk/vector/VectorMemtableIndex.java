/*
 * Licensed to the Apache Software Foundation (ASF) under one
 * or more contributor license agreements.  See the NOTICE file
 * distributed with this work for additional information
 * regarding copyright ownership.  The ASF licenses this file
 * to you under the Apache License, Version 2.0 (the
 * "License"); you may not use this file except in compliance
 * with the License.  You may obtain a copy of the License at
 *
 *     http://www.apache.org/licenses/LICENSE-2.0
 *
 * Unless required by applicable law or agreed to in writing, software
 * distributed under the License is distributed on an "AS IS" BASIS,
 * WITHOUT WARRANTIES OR CONDITIONS OF ANY KIND, either express or implied.
 * See the License for the specific language governing permissions and
 * limitations under the License.
 */

package org.apache.cassandra.index.sai.disk.vector;

import java.io.IOException;
import java.nio.ByteBuffer;
import java.util.ArrayList;
import java.util.Collection;
import java.util.Collections;
import java.util.HashSet;
import java.util.Iterator;
import java.util.List;
import java.util.NavigableSet;
import java.util.PriorityQueue;
import java.util.Set;
import java.util.concurrent.ConcurrentSkipListSet;
import java.util.concurrent.atomic.LongAdder;
import java.util.function.Function;
import java.util.stream.Collectors;
import javax.annotation.Nullable;

import org.slf4j.Logger;
import org.slf4j.LoggerFactory;

import io.github.jbellis.jvector.graph.SearchResult;
import io.github.jbellis.jvector.util.Bits;
import io.github.jbellis.jvector.vector.VectorizationProvider;
import io.github.jbellis.jvector.vector.types.VectorFloat;
import io.github.jbellis.jvector.vector.types.VectorTypeSupport;
import org.apache.cassandra.db.Clustering;
import org.apache.cassandra.db.DecoratedKey;
import org.apache.cassandra.db.PartitionPosition;
import org.apache.cassandra.db.memtable.Memtable;
import org.apache.cassandra.dht.AbstractBounds;
import org.apache.cassandra.index.sai.IndexContext;
import org.apache.cassandra.index.sai.QueryContext;
import org.apache.cassandra.index.sai.disk.format.IndexDescriptor;
import org.apache.cassandra.index.sai.disk.v1.SegmentMetadata;
import org.apache.cassandra.index.sai.memory.MemtableIndex;
import org.apache.cassandra.index.sai.plan.Expression;
import org.apache.cassandra.index.sai.utils.PrimaryKey;
import org.apache.cassandra.index.sai.utils.PriorityQueueIterator;
import org.apache.cassandra.index.sai.utils.RangeIterator;
import org.apache.cassandra.index.sai.utils.RangeUtil;
import org.apache.cassandra.index.sai.utils.ScoredPrimaryKey;
import org.apache.cassandra.tracing.Tracing;
import org.apache.cassandra.utils.AbstractIterator;
import org.apache.cassandra.utils.CloseableIterator;
import org.apache.cassandra.utils.Pair;
import org.apache.cassandra.utils.bytecomparable.ByteComparable;
import org.apache.cassandra.utils.concurrent.OpOrder;

import static java.lang.Math.log;
import static java.lang.Math.max;
import static java.lang.Math.min;
import static java.lang.Math.pow;

public class VectorMemtableIndex implements MemtableIndex
{
<<<<<<< HEAD
    private static final Logger logger = LoggerFactory.getLogger(VectorMemtableIndex.class);
    private static final VectorTypeSupport vts = VectorizationProvider.getInstance().getVectorTypeSupport();
=======
    private final Logger logger = LoggerFactory.getLogger(VectorMemtableIndex.class);
    public static int GLOBAL_BRUTE_FORCE_ROWS = Integer.MAX_VALUE; // not final so test can inject its own setting
>>>>>>> bcf06da7

    private final IndexContext indexContext;
    private final CassandraOnHeapGraph<PrimaryKey> graph;
    private final LongAdder writeCount = new LongAdder();

    private PrimaryKey minimumKey;
    private PrimaryKey maximumKey;

    private final NavigableSet<PrimaryKey> primaryKeys = new ConcurrentSkipListSet<>();

    public VectorMemtableIndex(IndexContext indexContext)
    {
        this.indexContext = indexContext;
        this.graph = new CassandraOnHeapGraph<>(indexContext.getValidator(), indexContext.getIndexWriterConfig(), true);
    }

    @Override
    public void index(DecoratedKey key, Clustering clustering, ByteBuffer value, Memtable memtable, OpOrder.Group opGroup)
    {
        if (value == null || value.remaining() == 0)
            return;

        var primaryKey = indexContext.keyFactory().create(key, clustering);
        long allocatedBytes = index(primaryKey, value);
        memtable.markExtraOnHeapUsed(allocatedBytes, opGroup);
    }

    private long index(PrimaryKey primaryKey, ByteBuffer value)
    {
        if (value == null || value.remaining() == 0)
            return 0;

        updateKeyBounds(primaryKey);

        writeCount.increment();
        primaryKeys.add(primaryKey);
        return graph.add(value, primaryKey, CassandraOnHeapGraph.InvalidVectorBehavior.FAIL);
    }

    @Override
    public void update(DecoratedKey key, Clustering clustering, ByteBuffer oldValue, ByteBuffer newValue, Memtable memtable, OpOrder.Group opGroup)
    {
        int oldRemaining = oldValue == null ? 0 : oldValue.remaining();
        int newRemaining = newValue == null ? 0 : newValue.remaining();
        if (oldRemaining == 0 && newRemaining == 0)
            return;

        boolean different;
        if (oldRemaining != newRemaining)
        {
            assert oldRemaining == 0 || newRemaining == 0; // one of them is null
            different = true;
        }
        else
        {
            different = indexContext.getValidator().compare(oldValue, newValue) != 0;
        }

        if (different)
        {
            var primaryKey = indexContext.keyFactory().create(key, clustering);
            // update bounds because only rows with vectors are included in the key bounds,
            // so if the vector was null before, we won't have included it
            updateKeyBounds(primaryKey);

            // make the changes in this order so we don't have a window where the row is not in the index at all
            if (newRemaining > 0)
                graph.add(newValue, primaryKey, CassandraOnHeapGraph.InvalidVectorBehavior.FAIL);
            if (oldRemaining > 0)
                graph.remove(oldValue, primaryKey);

            // remove primary key if it's no longer indexed
            if (newRemaining <= 0 && oldRemaining > 0)
                primaryKeys.remove(primaryKey);
        }
    }

    private void updateKeyBounds(PrimaryKey primaryKey) {
        if (minimumKey == null)
            minimumKey = primaryKey;
        else if (primaryKey.compareTo(minimumKey) < 0)
            minimumKey = primaryKey;
        if (maximumKey == null)
            maximumKey = primaryKey;
        else if (primaryKey.compareTo(maximumKey) > 0)
            maximumKey = primaryKey;
    }

    @Override
    public RangeIterator search(QueryContext context, Expression expr, AbstractBounds<PartitionPosition> keyRange, int limit)
    {
        if (expr.getOp() != Expression.Op.BOUNDED_ANN)
            throw new IllegalArgumentException(indexContext.logMessage("Only BOUNDED_ANN is supported, received: " + expr));
        var qv = vts.createFloatVector(expr.lower.value.vector);
        float threshold = expr.getEuclideanSearchThreshold();

        PriorityQueue<PrimaryKey> keyQueue = new PriorityQueue<>();
        try (var pkIterator = searchInternal(context, qv, keyRange, graph.size(), threshold))
        {
            while (pkIterator.hasNext())
                keyQueue.add(pkIterator.next());
        }

        if (keyQueue.isEmpty())
            return RangeIterator.empty();
        return new ReorderingRangeIterator(keyQueue);
    }

    @Override
    public CloseableIterator<ScoredPrimaryKey> orderBy(QueryContext context, Expression expr, AbstractBounds<PartitionPosition> keyRange, int limit)
    {
        assert expr.getOp() == Expression.Op.ANN : "Only ANN is supported for vector search, received " + expr.getOp();

        var qv = vts.createFloatVector(expr.lower.value.vector);

        return searchInternal(context, qv, keyRange, limit, 0);
    }

    private CloseableIterator<ScoredPrimaryKey> searchInternal(QueryContext context,
                                                               VectorFloat<?> queryVector,
                                                               AbstractBounds<PartitionPosition> keyRange,
                                                               int limit,
                                                               float threshold)
    {
        Bits bits;
        if (RangeUtil.coversFullRing(keyRange))
        {
            bits = Bits.ALL;
        }
        else
        {
            // if left bound is MIN_BOUND or KEY_BOUND, we need to include all token-only PrimaryKeys with same token
            boolean leftInclusive = keyRange.left.kind() != PartitionPosition.Kind.MAX_BOUND;
            // if right bound is MAX_BOUND or KEY_BOUND, we need to include all token-only PrimaryKeys with same token
            boolean rightInclusive = keyRange.right.kind() != PartitionPosition.Kind.MIN_BOUND;
            // if right token is MAX (Long.MIN_VALUE), there is no upper bound
            boolean isMaxToken = keyRange.right.getToken().isMinimum(); // max token

            PrimaryKey left = indexContext.keyFactory().createTokenOnly(keyRange.left.getToken()); // lower bound
            PrimaryKey right = isMaxToken ? null : indexContext.keyFactory().createTokenOnly(keyRange.right.getToken()); // upper bound

            NavigableSet<PrimaryKey> resultKeys = isMaxToken ? primaryKeys.tailSet(left, leftInclusive)
                                                             : primaryKeys.subSet(left, leftInclusive, right, rightInclusive);

            if (resultKeys.isEmpty())
                return CloseableIterator.emptyIterator();

            int bruteForceRows = maxBruteForceRows(limit, resultKeys.size(), graph.size());
            logger.trace("Search range covers {} rows; max brute force rows is {} for memtable index with {} nodes, LIMIT {}",
                         resultKeys.size(), bruteForceRows, graph.size(), limit);
            Tracing.trace("Search range covers {} rows; max brute force rows is {} for memtable index with {} nodes, LIMIT {}",
                          resultKeys.size(), bruteForceRows, graph.size(), limit);
            if (resultKeys.size() <= bruteForceRows)
                // When we have a threshold, we only need to filter the results, not order them, because it means we're
                // evaluating a boolean predicate in the SAI pipeline that wants to collate by PK
                if (threshold > 0)
                    return filterByBruteForce(queryVector, threshold, resultKeys);
                else
                    return orderByBruteForce(queryVector, resultKeys);
            else
                bits = new KeyRangeFilteringBits(keyRange);
        }

        var nodeScoreIterator = graph.search(context, queryVector, limit, threshold, bits);
        return new NodeScoreToScoredPrimaryKeyIterator(nodeScoreIterator);
    }


    @Override
    public CloseableIterator<ScoredPrimaryKey> orderResultsBy(QueryContext context, List<PrimaryKey> keys, Expression exp, int limit)
    {
        if (minimumKey == null)
            // This case implies maximumKey is empty too.
            return CloseableIterator.emptyIterator();

        var qv = vts.createFloatVector(exp.lower.value.vector);
        List<PrimaryKey> keysInRange = keys.stream()
                                           .dropWhile(k -> k.compareTo(minimumKey) < 0)
                                           .takeWhile(k -> k.compareTo(maximumKey) <= 0)
                                           .collect(Collectors.toList());

        int maxBruteForceRows = maxBruteForceRows(limit, keysInRange.size(), graph.size());
        logger.trace("SAI materialized {} rows; max brute force rows is {} for memtable index with {} nodes, LIMIT {}",
                     keysInRange.size(), maxBruteForceRows, graph.size(), limit);
        Tracing.trace("SAI materialized {} rows; max brute force rows is {} for memtable index with {} nodes, LIMIT {}",
                      keysInRange.size(), maxBruteForceRows, graph.size(), limit);
        if (keysInRange.size() <= maxBruteForceRows)
        {
            if (keysInRange.isEmpty())
                return CloseableIterator.emptyIterator();
            return orderByBruteForce(qv, keysInRange);
        }

        var bits = new KeyFilteringBits(keysInRange);
        var nodeScoreIterator = graph.search(context, qv, limit, 0, bits);
        return new NodeScoreToScoredPrimaryKeyIterator(nodeScoreIterator);
    }

    /**
     * Filter the keys in the provided set by comparing their vectors to the query vector and returning only those
     * that have a similarity score >= the provided threshold.
     * NOTE: because the threshold is not used for ordering, the result is returned in PK order, not score order.
     * @param queryVector the query vector
     * @param threshold the minimum similarity score to accept
     * @param keys the keys to filter
     * @return an iterator over the keys that pass the filter in PK order
     */
    private CloseableIterator<ScoredPrimaryKey> filterByBruteForce(VectorFloat<?> queryVector, float threshold, NavigableSet<PrimaryKey> keys)
    {
        // Keys are already ordered in ascending PK order, so just use an ArrayList to collect the results.
        var results = new ArrayList<ScoredPrimaryKey>(keys.size());
        scoreKeysAndAddToCollector(queryVector, keys, threshold, results);
        return CloseableIterator.wrap(results.iterator());
    }

    private CloseableIterator<ScoredPrimaryKey> orderByBruteForce(VectorFloat<?> queryVector, Collection<PrimaryKey> keys)
    {
        // Use a priority queue because we often don't need to consume the entire iterator
        var scoredPrimaryKeys = new PriorityQueue<ScoredPrimaryKey>(keys.size(), (a, b) -> Float.compare(b.getScore(), a.getScore()));
        scoreKeysAndAddToCollector(queryVector, keys, 0, scoredPrimaryKeys);
        return new PriorityQueueIterator<>(scoredPrimaryKeys);
    }

    private void scoreKeysAndAddToCollector(VectorFloat<?> queryVector,
                                            Collection<PrimaryKey> keys,
                                            float threshold,
                                            Collection<ScoredPrimaryKey> collector)
    {
        var similarityFunction = indexContext.getIndexWriterConfig().getSimilarityFunction();
        for (var key : keys)
        {
            var vector = graph.vectorForKey(key);
            if (vector == null)
                continue;
            var score = similarityFunction.compare(queryVector, vector);
            if (score >= threshold)
                collector.add(new ScoredPrimaryKey(key, score));
        }
    }

    private int maxBruteForceRows(int limit, int nPermittedOrdinals, int graphSize)
    {
        int expectedNodesVisited = expectedNodesVisited(limit, nPermittedOrdinals, graphSize);
        int expectedComparisons = indexContext.getIndexWriterConfig().getMaximumNodeConnections() * expectedNodesVisited;
        // in-memory comparisons are cheaper than pulling a row off disk and then comparing
        // VSTODO this is dramatically oversimplified
        // larger dimension should increase this, because comparisons are more expensive
        // lower chunk cache hit ratio should decrease this, because loading rows is more expensive
        double memoryToDiskFactor = 0.25;
        return (int) min(max(limit, memoryToDiskFactor * expectedComparisons), GLOBAL_BRUTE_FORCE_ROWS);
    }

    /**
     * All parameters must be greater than zero.  nPermittedOrdinals may be larger than graphSize.
     */
    public static int expectedNodesVisited(int limit, int nPermittedOrdinals, int graphSize)
    {
        var K = limit;
        var B = min(nPermittedOrdinals, graphSize);
        var N = graphSize;
        // These constants come from running many searches on a variety of datasets and graph sizes.
        // * It is very consistent that the visited count is slightly less than linear wrt K, for both
        //   unconstrained (B = N) and constrained (B < N) searches.
        // * The behavior wrt B is hard to characterize.  Graphing the result F vs N/B shows ranges of
        //   growth very close to linear, interspersed with sharp jumps up to a higher visit count.  Overall,
        //   approximating it as linear is in the right ballpark.
        // * For unconstrained searches, the visited count is closest to log(N) but for constrained searches
        //   it is closer to log(N)**2 (or a higher exponent), perhaps as a result of N/B being too small.
        //
        // If we need to make this even more accurate, the relationship to B and to log(N) may be the best
        // places to start.
        var raw = (int) (100 + 0.025 * pow(log(N), 2) * pow(K, 0.95) * ((double) N / B));
        return ensureSaneEstimate(raw, limit, graphSize);
    }

    public static int ensureSaneEstimate(int rawEstimate, int limit, int graphSize)
    {
        // we will always visit at least min(limit, graphSize) nodes, and we can't visit more nodes than exist in the graph
        return min(max(rawEstimate, min(limit, graphSize)), graphSize);
    }

    @Override
    public Iterator<Pair<ByteComparable, Iterator<PrimaryKey>>> iterator(DecoratedKey min, DecoratedKey max)
    {
        // This method is only used when merging an in-memory index with a RowMapping. This is done a different
        // way with the graph using the writeData method below.
        throw new UnsupportedOperationException();
    }

    public Set<Integer> computeDeletedOrdinals(Function<PrimaryKey, Integer> ordinalMapper)
    {
        return graph.computeDeletedOrdinals(ordinalMapper);
    }

    public int size()
    {
        return graph.size();
    }

    public SegmentMetadata.ComponentMetadataMap writeData(IndexDescriptor indexDescriptor, IndexContext indexContext, Set<Integer> deletedOrdinals) throws IOException
    {
        return graph.writeData(indexDescriptor, indexContext, deletedOrdinals);
    }

    @Override
    public long writeCount()
    {
        return writeCount.longValue();
    }

    @Override
    public long estimatedOnHeapMemoryUsed()
    {
        return graph.ramBytesUsed();
    }

    @Override
    public long estimatedOffHeapMemoryUsed()
    {
        return 0;
    }

    @Override
    public boolean isEmpty()
    {
        return graph.isEmpty();
    }

    @Nullable
    @Override
    public ByteBuffer getMinTerm()
    {
        return null;
    }

    @Nullable
    @Override
    public ByteBuffer getMaxTerm()
    {
        return null;
    }

    /**
     * A {@link Bits} implementation that filters out all ordinals that do not correspond to a {@link PrimaryKey}
     * in the provided {@link AbstractBounds<PartitionPosition>}.
     */
    private class KeyRangeFilteringBits implements Bits
    {
        private final AbstractBounds<PartitionPosition> keyRange;

        public KeyRangeFilteringBits(AbstractBounds<PartitionPosition> keyRange)
        {
            this.keyRange = keyRange;
        }

        @Override
        public boolean get(int ordinal)
        {
            var keys = graph.keysFromOrdinal(ordinal);
            return keys.stream().anyMatch(k -> keyRange.contains(k.partitionKey()));
        }
    }

    private class ReorderingRangeIterator extends RangeIterator
    {
        private final PriorityQueue<PrimaryKey> keyQueue;

        ReorderingRangeIterator(PriorityQueue<PrimaryKey> keyQueue)
        {
            super(minimumKey, maximumKey, keyQueue.size());
            this.keyQueue = keyQueue;
        }

        @Override
        protected void performSkipTo(PrimaryKey nextKey)
        {
            while (!keyQueue.isEmpty() && keyQueue.peek().compareTo(nextKey) < 0)
                keyQueue.poll();
        }

        @Override
        public void close() {}

        @Override
        protected PrimaryKey computeNext()
        {
            if (keyQueue.isEmpty())
                return endOfData();
            return keyQueue.poll();
        }
    }

    private class KeyFilteringBits implements Bits
    {
        private final Set<PrimaryKey> results;

        /**
         * A {@link Bits} implementation that filters out all ordinals that do not correspond to a {@link PrimaryKey}
         * in the provided list.
         * @param results - an ordered list of {@link PrimaryKey}s
         */
        public KeyFilteringBits(List<PrimaryKey> results)
        {
            this.results = new HashSet<>(results);
        }

        @Override
        public boolean get(int i)
        {
            var pks = graph.keysFromOrdinal(i);
            for (var pk : pks)
                if (results.contains(pk))
                    return true;
            return false;
        }
    }

    /**
     * An iterator over {@link ScoredPrimaryKey} sorted by score descending. The iterator converts ordinals (node ids)
     * to {@link PrimaryKey}s and pairs them with the score given by the index.
     */
    private class NodeScoreToScoredPrimaryKeyIterator extends AbstractIterator<ScoredPrimaryKey>
    {
        private final Iterator<SearchResult.NodeScore> nodeScores;
        private Iterator<ScoredPrimaryKey> primaryKeysForNode = Collections.emptyIterator();

        NodeScoreToScoredPrimaryKeyIterator(Iterator<SearchResult.NodeScore> nodeScores)
        {
            this.nodeScores = nodeScores;
        }

        @Override
        protected ScoredPrimaryKey computeNext()
        {
            if (primaryKeysForNode.hasNext())
                return primaryKeysForNode.next();

            while (nodeScores.hasNext())
            {
                SearchResult.NodeScore nodeScore = nodeScores.next();
                primaryKeysForNode = graph.keysFromOrdinal(nodeScore.node)
                                          .stream()
                                          .map(pk -> new ScoredPrimaryKey(pk, nodeScore.score))
                                          .iterator();
                if (primaryKeysForNode.hasNext())
                    return primaryKeysForNode.next();
            }

            return endOfData();
        }
    }
}<|MERGE_RESOLUTION|>--- conflicted
+++ resolved
@@ -73,13 +73,9 @@
 
 public class VectorMemtableIndex implements MemtableIndex
 {
-<<<<<<< HEAD
     private static final Logger logger = LoggerFactory.getLogger(VectorMemtableIndex.class);
     private static final VectorTypeSupport vts = VectorizationProvider.getInstance().getVectorTypeSupport();
-=======
-    private final Logger logger = LoggerFactory.getLogger(VectorMemtableIndex.class);
     public static int GLOBAL_BRUTE_FORCE_ROWS = Integer.MAX_VALUE; // not final so test can inject its own setting
->>>>>>> bcf06da7
 
     private final IndexContext indexContext;
     private final CassandraOnHeapGraph<PrimaryKey> graph;
