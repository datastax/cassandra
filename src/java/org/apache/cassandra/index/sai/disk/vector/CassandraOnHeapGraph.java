/*
 * Licensed to the Apache Software Foundation (ASF) under one
 * or more contributor license agreements.  See the NOTICE file
 * distributed with this work for additional information
 * regarding copyright ownership.  The ASF licenses this file
 * to you under the Apache License, Version 2.0 (the
 * "License"); you may not use this file except in compliance
 * with the License.  You may obtain a copy of the License at
 *
 *     http://www.apache.org/licenses/LICENSE-2.0
 *
 * Unless required by applicable law or agreed to in writing, software
 * distributed under the License is distributed on an "AS IS" BASIS,
 * WITHOUT WARRANTIES OR CONDITIONS OF ANY KIND, either express or implied.
 * See the License for the specific language governing permissions and
 * limitations under the License.
 */

package org.apache.cassandra.index.sai.disk.vector;

import java.io.DataOutput;
import java.io.IOException;
import java.nio.ByteBuffer;
import java.util.ArrayList;
import java.util.Arrays;
import java.util.Collection;
import java.util.Comparator;
import java.util.EnumMap;
import java.util.Map;
import java.util.concurrent.ConcurrentMap;
import java.util.concurrent.ConcurrentSkipListMap;
import java.util.concurrent.TimeUnit;
import java.util.concurrent.atomic.AtomicInteger;
import java.util.function.Function;
import java.util.function.IntFunction;
import java.util.function.IntUnaryOperator;
import java.util.function.ToIntFunction;

import com.google.common.annotations.VisibleForTesting;
import org.cliffc.high_scale_lib.NonBlockingHashMap;
import org.slf4j.Logger;
import org.slf4j.LoggerFactory;

import io.github.jbellis.jvector.graph.GraphIndexBuilder;
import io.github.jbellis.jvector.graph.GraphSearcher;
import io.github.jbellis.jvector.graph.ImmutableGraphIndex;
import io.github.jbellis.jvector.graph.RandomAccessVectorValues;
import io.github.jbellis.jvector.graph.SearchResult;
import io.github.jbellis.jvector.graph.disk.OnDiskGraphIndexWriter;
import io.github.jbellis.jvector.graph.disk.OrdinalMapper;
import io.github.jbellis.jvector.graph.disk.feature.Feature;
import io.github.jbellis.jvector.graph.disk.feature.FeatureId;
import io.github.jbellis.jvector.graph.disk.feature.FusedPQ;
import io.github.jbellis.jvector.graph.disk.feature.InlineVectors;
import io.github.jbellis.jvector.graph.disk.feature.NVQ;
import io.github.jbellis.jvector.graph.similarity.DefaultSearchScoreProvider;
import io.github.jbellis.jvector.quantization.BinaryQuantization;
import io.github.jbellis.jvector.quantization.CompressedVectors;
<<<<<<< HEAD
import io.github.jbellis.jvector.quantization.ImmutablePQVectors;
import io.github.jbellis.jvector.quantization.PQVectors;
=======
import io.github.jbellis.jvector.quantization.NVQuantization;
>>>>>>> 97eaa528
import io.github.jbellis.jvector.quantization.ProductQuantization;
import io.github.jbellis.jvector.quantization.VectorCompressor;
import io.github.jbellis.jvector.util.Accountable;
import io.github.jbellis.jvector.util.Bits;
import io.github.jbellis.jvector.util.DenseIntMap;
import io.github.jbellis.jvector.util.RamUsageEstimator;
import io.github.jbellis.jvector.vector.ArrayVectorFloat;
import io.github.jbellis.jvector.vector.VectorSimilarityFunction;
import io.github.jbellis.jvector.vector.VectorUtil;
import io.github.jbellis.jvector.vector.VectorizationProvider;
import io.github.jbellis.jvector.vector.types.ByteSequence;
import io.github.jbellis.jvector.vector.types.VectorFloat;
import io.github.jbellis.jvector.vector.types.VectorTypeSupport;
import org.agrona.collections.IntHashSet;
import org.apache.cassandra.config.CassandraRelevantProperties;
import org.apache.cassandra.db.compaction.CompactionSSTable;
import org.apache.cassandra.db.marshal.VectorType;
import org.apache.cassandra.db.memtable.Memtable;
import org.apache.cassandra.exceptions.InvalidRequestException;
import org.apache.cassandra.index.sai.IndexContext;
import org.apache.cassandra.index.sai.QueryContext;
import org.apache.cassandra.index.sai.SSTableIndex;
import org.apache.cassandra.index.sai.disk.format.IndexComponent;
import org.apache.cassandra.index.sai.disk.format.IndexComponentType;
import org.apache.cassandra.index.sai.disk.format.IndexComponents;
import org.apache.cassandra.index.sai.disk.format.Version;
import org.apache.cassandra.index.sai.disk.v1.Segment;
import org.apache.cassandra.index.sai.disk.v1.SegmentMetadata;
import org.apache.cassandra.index.sai.disk.v2.V2VectorIndexSearcher;
import org.apache.cassandra.index.sai.disk.v2.V2VectorPostingsWriter;
import org.apache.cassandra.index.sai.disk.v5.V5OnDiskFormat;
import org.apache.cassandra.index.sai.disk.v5.V5VectorPostingsWriter;
import org.apache.cassandra.index.sai.disk.v5.V5VectorPostingsWriter.Structure;
import org.apache.cassandra.index.sai.disk.vector.VectorCompression.CompressionType;
import org.apache.cassandra.index.sai.metrics.ColumnQueryMetrics;
import org.apache.cassandra.index.sai.utils.PrimaryKeyWithSortKey;
import org.apache.cassandra.index.sai.utils.SAICodecUtils;
import org.apache.cassandra.io.util.File;
import org.apache.cassandra.io.util.SequentialWriter;
import org.apache.cassandra.service.StorageService;
import org.apache.cassandra.tracing.Tracing;
import org.apache.cassandra.utils.ByteBufferUtil;
import org.apache.cassandra.utils.CloseableIterator;
import org.apache.lucene.util.StringHelper;

import static org.apache.cassandra.index.sai.disk.vector.NVQUtil.NUM_SUB_VECTORS;

public class CassandraOnHeapGraph<T> implements Accountable
{
    // Cassandra's PQ features, independent of JVector's
    public enum PQVersion {
        V0, // initial version
        V1, // includes unit vector calculation
    }

    /** whether to use fused ADC when writing indexes (assuming all other conditions are met) */
    private static boolean ENABLE_FUSED = CassandraRelevantProperties.SAI_VECTOR_ENABLE_FUSED.getBoolean();

    /** minimum number of rows to perform PQ codebook generation */
    public static final int MIN_PQ_ROWS = 1024;

    private static final Logger logger = LoggerFactory.getLogger(CassandraOnHeapGraph.class);
    private static final VectorTypeSupport vts = VectorizationProvider.getInstance().getVectorTypeSupport();

    // We use the metable reference for easier tracing.
    private final String source;
    private final ColumnQueryMetrics.VectorIndexMetrics columnQueryMetrics;
    private final ConcurrentVectorValues vectorValues;
    private final GraphIndexBuilder builder;
    private final VectorType.VectorSerializer serializer;
    private final VectorSimilarityFunction similarityFunction;
    private final ConcurrentMap<VectorFloat<?>, VectorPostings<T>> postingsMap;
    private final DenseIntMap<VectorPostings<T>> postingsByOrdinal;
    private final NonBlockingHashMap<T, VectorFloat<?>> vectorsByKey;
    private final AtomicInteger nextOrdinal = new AtomicInteger();
    private final VectorSourceModel sourceModel;
    private final InvalidVectorBehavior invalidVectorBehavior;
    private final IntHashSet deletedOrdinals;
    private volatile boolean hasDeletions;
    private volatile boolean allVectorsAreUnitLength;

    // we don't need to explicitly close these since only on-heap resources are involved
    private final ThreadLocal<GraphSearcherAccessManager> searchers;

    private final boolean writeNvq;

    /**
     * @param forSearching if true, vectorsByKey will be initialized and populated with vectors as they are added
     */
    public CassandraOnHeapGraph(IndexContext context, boolean forSearching, Memtable memtable)
    {
        this.source = memtable == null
                      ? "null"
                      : memtable.getClass().getSimpleName() + '@' + Integer.toHexString(memtable.hashCode());
        this.columnQueryMetrics = (ColumnQueryMetrics.VectorIndexMetrics) context.getColumnQueryMetrics();
        var indexConfig = context.getIndexWriterConfig();
        var termComparator = context.getValidator();
        serializer = (VectorType.VectorSerializer) termComparator.getSerializer();
        var dimension = ((VectorType<?>) termComparator).dimension;
        vectorValues = new ConcurrentVectorValues(dimension);
        similarityFunction = indexConfig.getSimilarityFunction();
        sourceModel = indexConfig.getSourceModel();
        // We need to be able to inexpensively distinguish different vectors, with a slower path
        // that identifies vectors that are equal but not the same reference.  A comparison-
        // based Map (which only needs to look at vector elements until a difference is found)
        // is thus a better option than hash-based (which has to look at all elements to compute the hash).
        postingsMap = new ConcurrentSkipListMap<>((a, b) -> {
            return Arrays.compare(((ArrayVectorFloat) a).get(), ((ArrayVectorFloat) b).get());
        });
        postingsByOrdinal = new DenseIntMap<>(1024);
        deletedOrdinals = new IntHashSet();
        vectorsByKey = forSearching ? new NonBlockingHashMap<>() : null;
        invalidVectorBehavior = forSearching ? InvalidVectorBehavior.FAIL : InvalidVectorBehavior.IGNORE;

        // Assume true until we observe otherwise.
        allVectorsAreUnitLength = true;

        // NVQ is only written during compaction to save on compute costs
        writeNvq = NVQUtil.shouldWriteNVQ(dimension, context.version()) && !forSearching;

        int jvectorVersion = context.version().onDiskFormat().jvectorFileFormatVersion();
        // This is only a warning since it's not a fatal error to write without hierarchy
        if (indexConfig.isHierarchyEnabled() && jvectorVersion < 4)
            logger.warn("Hierarchical graphs configured but node configured with V3OnDiskFormat.JVECTOR_VERSION {}. " +
                        "Skipping setting for {}", jvectorVersion, indexConfig.getIndexName());

        builder = new GraphIndexBuilder(vectorValues,
                                        similarityFunction,
                                        indexConfig.getAnnMaxDegree(),
                                        indexConfig.getConstructionBeamWidth(),
                                        indexConfig.getNeighborhoodOverflow(1.0f), // no overflow means add will be a bit slower but flush will be faster
                                        indexConfig.getAlpha(dimension > 3 ? 1.2f : 2.0f),
                                        indexConfig.isHierarchyEnabled() && jvectorVersion >= 4);
        searchers = ThreadLocal.withInitial(() -> new GraphSearcherAccessManager(new GraphSearcher(builder.getGraph())));
    }

    public int size()
    {
        return vectorValues.size();
    }

    public boolean isEmpty()
    {
        return postingsMap.values().stream().allMatch(VectorPostings::isEmpty);
    }

    /**
     * @return the ordinal of the vector in the graph, or -1 if the vector is not in the graph
     */
    public int getOrdinal(VectorFloat<?> vector)
    {
        VectorPostings<T> postings = postingsMap.get(vector);
        // There is a small race from when the postings list is created to when it is assigned an ordinal,
        // so we do not assert that the ordinal is set here
        return postings == null ? -1 : postings.getOrdinal(false);
    }

    /**
     * @return the incremental bytes used by adding the given vector to the index
     */
    public long add(ByteBuffer term, T key)
    {
        assert term != null && term.remaining() != 0;

        var vector = vts.createFloatVector(serializer.deserializeFloatArray(term));
        // Validate the vector.  Almost always, this is called at insert time (which sets invalid behavior to FAIL,
        // resulting in the insert being aborted if the vector is invalid), or while writing out an sstable
        // from flush or compaction (which sets invalid behavior to IGNORE, since we can't just rip existing data out of
        // the table).
        //
        // However, it's also possible for this to be called during commitlog replay if the node previously crashed
        // AFTER processing CREATE INDEX, but BEFORE flushing active memtables.  Commitlog replay will then follow
        // the normal insert code path, (which would set behavior to FAIL) so we special-case it here; see VECTOR-269.
        var behavior = invalidVectorBehavior;
        if (!StorageService.instance.isInitialized())
            behavior = InvalidVectorBehavior.IGNORE; // we're replaying the commitlog so force IGNORE
        if (behavior == InvalidVectorBehavior.IGNORE)
        {
            try
            {
                VectorValidation.validateIndexable(vector, similarityFunction);
            }
            catch (InvalidRequestException e)
            {
                if (StorageService.instance.isInitialized())
                    logger.trace("Ignoring invalid vector during index build against existing data: {}", (Object) e);
                else
                    logger.trace("Ignoring invalid vector during commitlog replay: {}", (Object) e);
                return 0;
            }
        }
        else
        {
            assert behavior == InvalidVectorBehavior.FAIL;
            VectorValidation.validateIndexable(vector, similarityFunction);
        }

        var bytesUsed = 0L;

        // Store a cached reference to the vector for brute force computations later. There is a small race
        // condition here: if inserts for the same PrimaryKey add different vectors, vectorsByKey might
        // become out of sync with the graph.
        if (vectorsByKey != null)
        {
            vectorsByKey.put(key, vector);
            // The size of the entries themselves are counted below, so just count the two extra references
            bytesUsed += RamUsageEstimator.NUM_BYTES_OBJECT_REF * 2L;
        }

        VectorPostings<T> postings = postingsMap.get(vector);
        // if the vector is already in the graph, all that happens is that the postings list is updated
        // otherwise, we add the vector in this order:
        // 1. to the postingsMap
        // 2. to the vectorValues
        // 3. to the graph
        // This way, concurrent searches of the graph won't see the vector until it's visible
        // in the other structures as well.
        if (postings == null)
        {
            postings = new VectorPostings<>(key);
            // since we are using ConcurrentSkipListMap, it is NOT correct to use computeIfAbsent here
            if (postingsMap.putIfAbsent(vector, postings) == null)
            {
                // we won the race to add the new entry; assign it an ordinal and add to the other structures
                var ordinal = nextOrdinal.getAndIncrement();
                postings.setOrdinal(ordinal);
                bytesUsed += RamEstimation.concurrentHashMapRamUsed(1); // the new posting Map entry
                bytesUsed += vectorValues.add(ordinal, vector);
                bytesUsed += postings.ramBytesUsed();
                var success = postingsByOrdinal.compareAndPut(ordinal, null, postings);
                assert success : "postingsByOrdinal already contains an entry for ordinal " + ordinal;
                bytesUsed += builder.addGraphNode(ordinal, vector);

                // If necessary, check if the vector is unit length.
                if (!sourceModel.hasKnownUnitLengthVectors() && allVectorsAreUnitLength)
                    if (!(Math.abs(VectorUtil.dotProduct(vector, vector) - 1.0f) < 0.01))
                        allVectorsAreUnitLength = false;

                return bytesUsed;
            }
            else
            {
                postings = postingsMap.get(vector);
            }
        }
        // postings list already exists, just add the new key (if it's not already in the list)
        if (postings.add(key))
        {
            bytesUsed += postings.bytesPerPosting();
        }

        return bytesUsed;
    }

    public Collection<T> keysFromOrdinal(int node)
    {
        return postingsByOrdinal.get(node).getPostings();
    }

    public VectorFloat<?> vectorForKey(T key)
    {
        if (vectorsByKey == null)
            throw new IllegalStateException("vectorsByKey is not initialized");
        return vectorsByKey.get(key);
    }

    public void remove(ByteBuffer term, T key)
    {
        assert term != null && term.remaining() != 0;

        var rawVector = serializer.deserializeFloatArray(term);
        VectorFloat<?> v = vts.createFloatVector(rawVector);
        var postings = postingsMap.get(v);
        if (postings == null)
        {
            // it's possible for this to be called against a different memtable than the one
            // the value was originally added to, in which case we do not expect to find
            // the key among the postings for this vector
            return;
        }

        hasDeletions = true;
        postings.remove(key);
        if (vectorsByKey != null)
            // On updates to a row, we call add then remove, so we must pass the key's value to ensure we only remove
            // the deleted vector from vectorsByKey
            vectorsByKey.remove(key, v);
    }

    /**
     * @return an itererator over {@link PrimaryKeyWithSortKey} in the graph's {@link SearchResult} order
     */
    public CloseableIterator<SearchResult.NodeScore> search(QueryContext context, VectorFloat<?> queryVector, int limit, int rerankK, float threshold, boolean usePruning, Bits toAccept)
    {
        VectorValidation.validateIndexable(queryVector, similarityFunction);

        // search() errors out when an empty graph is passed to it
        if (vectorValues.size() == 0)
            return CloseableIterator.emptyIterator();
        // This configuration indicates rerankless search, but that is only applicable to disk search, so we set
        // rerankK to limit and otherwise ignore the setting.
        if (rerankK <= 0)
            rerankK = limit;

        Bits bits = hasDeletions ? BitsUtil.bitsIgnoringDeleted(toAccept, postingsByOrdinal) : toAccept;
        var graphAccessManager = searchers.get();
        var searcher = graphAccessManager.get();
        searcher.usePruning(usePruning);
        searcher.setView(builder.getGraph().getView());
        try
        {
            var ssf = DefaultSearchScoreProvider.exact(queryVector, similarityFunction, vectorValues);
            long start = System.nanoTime();
            var result = searcher.search(ssf, limit, rerankK, threshold, 0.0f, bits);
            long elapsed = System.nanoTime() - start;
            Tracing.trace("ANN search for {}/{} (usePruning: {}) visited {} nodes, reranked {} to return {} results from {}",
                          limit, rerankK, usePruning, result.getVisitedCount(), result.getRerankedCount(), result.getNodes().length, source);
            columnQueryMetrics.onSearchResult(result, elapsed, false);
            context.addAnnGraphSearchLatency(elapsed);
            if (threshold > 0)
            {
                // Threshold based searches do not support resuming the search.
                graphAccessManager.release();
                return CloseableIterator.wrap(Arrays.stream(result.getNodes()).iterator());
            }
            return new AutoResumingNodeScoreIterator(searcher, graphAccessManager, result, context, columnQueryMetrics, visited -> {}, limit, rerankK, true, source);
        }
        catch (Throwable t)
        {
            // If we don't release it, we'll never be able to aquire it, so catch and rethrow Throwable.
            graphAccessManager.forceRelease();
            throw t;
        }
    }

    /**
     * Prepare for flushing by doing a bunch of housekeeping:
     * 1. Compute row ids for each vector in the postings map
     * 2. Remove any vectors that are no longer in use and populate `deletedOrdinals`, including for range deletions
     * 3. Return true if the caller should proceed to invoke flush, or false if everything was deleted
     * <p>
     * This is split out from flush per se because of (3); we don't want to flush empty
     * index segments, but until we do (1) and (2) we don't know if the segment is empty.
     */
    public boolean preFlush(ToIntFunction<T> postingTransformer)
    {
        var it = postingsMap.entrySet().iterator();
        while (it.hasNext()) {
            var entry = it.next();
            var vp = entry.getValue();
            vp.computeRowIds(postingTransformer);
            if (vp.isEmpty() || vp.shouldAppendDeletedOrdinal())
                deletedOrdinals.add(vp.getOrdinal());
        }
        return deletedOrdinals.size() < builder.getGraph().size();
    }

    public SegmentMetadata.ComponentMetadataMap flush(IndexComponents.ForWrite perIndexComponents) throws IOException
    {
        int nInProgress = builder.insertsInProgress();
        assert nInProgress == 0 : String.format("Attempting to write graph while %d inserts are in progress", nInProgress);
        assert nextOrdinal.get() == builder.getGraph().size() : String.format("nextOrdinal %d != graph size %d -- ordinals should be sequential",
                                                                              nextOrdinal.get(), builder.getGraph().size());
        assert vectorValues.size() == builder.getGraph().size() : String.format("vector count %d != graph size %d",
                                                                                vectorValues.size(), builder.getGraph().size());
        logger.debug("Writing graph with {} rows and {} distinct vectors", postingsMap.values().stream().mapToInt(VectorPostings::size).sum(), vectorValues.size());

        // compute the remapping of old ordinals to new (to fill in holes from deletion and/or to create a
        // closer correspondance to rowids, simplifying postings lookups later)
        V5VectorPostingsWriter.RemappedPostings remappedPostings;
        if (V5OnDiskFormat.writeV5VectorPostings(perIndexComponents.version()))
        {
            // remove postings corresponding to marked-deleted vectors
            var it = postingsMap.entrySet().iterator();
            while (it.hasNext()) {
                var entry = it.next();
                var vp = entry.getValue();
                if (deletedOrdinals.contains(vp.getOrdinal()))
                    it.remove();
            }

            assert postingsMap.keySet().size() + deletedOrdinals.size() == vectorValues.size()
            : String.format("postings map entry count %d + deleted count %d != vector count %d",
                            postingsMap.keySet().size(), deletedOrdinals.size(), vectorValues.size());
            // remove deleted ordinals from the graph.  this is not done at remove() time, because the same vector
            // could be added back again, "undeleting" the ordinal, and the concurrency gets tricky
            deletedOrdinals.stream().parallel().forEach(builder::markNodeDeleted);
            deletedOrdinals.clear();
            builder.cleanup();
            remappedPostings = V5VectorPostingsWriter.remapForMemtable(postingsMap, perIndexComponents.version());
        }
        else
        {
            assert postingsMap.keySet().size() == vectorValues.size() : String.format("postings map entry count %d != vector count %d",
                                                                                      postingsMap.keySet().size(), vectorValues.size());
            builder.cleanup();
            remappedPostings = V2VectorPostingsWriter.remapForMemtable(postingsMap, !deletedOrdinals.isEmpty());
        }

        OrdinalMapper ordinalMapper = remappedPostings.ordinalMapper;

        // Write the NVQ feature. We could compute this at insert time, but because the graph allows for parallel
        // insertions, it would be a bit more complicated. All vectors are in memory, so the computation to build the
        // mean vector should be pretty fast, and this path is only used when we don't have an existing
        // ProductQuantization or when we're using BQ.
        NVQuantization nvq = writeNvq ? NVQuantization.compute(vectorValues, NUM_SUB_VECTORS) : null;

        IndexComponent.ForWrite termsDataComponent = perIndexComponents.addOrGet(IndexComponentType.TERMS_DATA);
        var indexFile = termsDataComponent.file();
        long termsOffset = SAICodecUtils.headerSize();
        if (indexFile.exists())
            termsOffset += indexFile.length();
        try (var pqOutput = perIndexComponents.addOrGet(IndexComponentType.PQ).openOutput(true);
<<<<<<< HEAD
             var postingsOutput = perIndexComponents.addOrGet(IndexComponentType.POSTING_LISTS).openOutput(true))
=======
             var postingsOutput = perIndexComponents.addOrGet(IndexComponentType.POSTING_LISTS).openOutput(true);
             var indexWriter = new OnDiskGraphIndexWriter.Builder(builder.getGraph(), indexFile.toPath())
                               .withStartOffset(termsOffset)
                               .withVersion(perIndexComponents.version().onDiskFormat().jvectorFileFormatVersion())
                               .withMapper(ordinalMapper)
                               .with(nvq != null ? new NVQ(nvq) : new InlineVectors(vectorValues.dimension()))
                               .build())
>>>>>>> 97eaa528
        {
            SAICodecUtils.writeHeader(pqOutput);
            SAICodecUtils.writeHeader(postingsOutput);

            // Write fused unless we don't meet some criteria
            boolean attemptWritingFused = ENABLE_FUSED && perIndexComponents.version().onDiskFormat().jvectorFileFormatVersion() >= 6;

            // compute and write PQ
            long pqOffset = pqOutput.getFilePointer();
            var compressor = writePQ(pqOutput.asSequentialWriter(), remappedPostings, perIndexComponents.context(), attemptWritingFused);
            long pqLength = pqOutput.asSequentialWriter().position() - pqOffset;

            // write postings
            long postingsOffset = postingsOutput.getFilePointer();
            long postingsPosition;
            if (V5OnDiskFormat.writeV5VectorPostings(perIndexComponents.version()))
            {
                assert deletedOrdinals.isEmpty(); // V5 format does not support recording deleted ordinals
                postingsPosition = new V5VectorPostingsWriter<T>(remappedPostings)
                                   .writePostings(postingsOutput.asSequentialWriter(), vectorValues, postingsMap);
            }
            else
            {
                IntUnaryOperator newToOldMapper = remappedPostings.ordinalMapper::newToOld;
                postingsPosition = new V2VectorPostingsWriter<T>(remappedPostings.structure == Structure.ONE_TO_ONE, builder.getGraph().size(), newToOldMapper)
                                   .writePostings(postingsOutput.asSequentialWriter(), vectorValues, postingsMap, deletedOrdinals);
            }
            long postingsLength = postingsPosition - postingsOffset;

<<<<<<< HEAD
            try (var indexWriter = createIndexWriter(indexFile, termsOffset, perIndexComponents.context(), ordinalMapper, compressor);
                 var view = builder.getGraph().getView())
            {
                indexWriter.getOutput().seek(indexFile.length()); // position at the end of the previous segment before writing our own header
                SAICodecUtils.writeHeader(SAICodecUtils.toLuceneOutput(indexWriter.getOutput()), perIndexComponents.version());
                assert indexWriter.getOutput().position() == termsOffset : "termsOffset " + termsOffset + " != " + indexWriter.getOutput().position();

                // write the graph
                var start = System.nanoTime();
                indexWriter.write(suppliers(perIndexComponents.context(), view, compressor));
                SAICodecUtils.writeFooter(indexWriter.getOutput(), indexWriter.checksum());
                logger.info("Writing graph took {}ms", (System.nanoTime() - start) / 1_000_000);
                long termsLength = indexWriter.getOutput().position() - termsOffset;

                // write remaining footers/checksums
                SAICodecUtils.writeFooter(pqOutput);
                SAICodecUtils.writeFooter(postingsOutput);

                // add components to the metadata map
                return createMetadataMap(termsOffset, termsLength, postingsOffset, postingsLength, pqOffset, pqLength);
            }
        }
    }

    private OnDiskGraphIndexWriter createIndexWriter(File indexFile, long termsOffset, IndexContext context, OrdinalMapper ordinalMapper, VectorCompressor<?> compressor) throws IOException
    {
        var indexWriterBuilder = new OnDiskGraphIndexWriter.Builder(builder.getGraph(), indexFile.toPath())
            .withStartOffset(termsOffset)
            .withVersion(context.version().onDiskFormat().jvectorFileFormatVersion())
            .withMapper(ordinalMapper)
            .with(new InlineVectors(vectorValues.dimension()));
=======
            // write the graph
            var start = System.nanoTime();
            var supplier = nvq != null
                            ? Feature.singleStateFactory(FeatureId.NVQ_VECTORS, nodeId -> new NVQ.State(nvq.encode(vectorValues.getVector(nodeId))))
                            : Feature.singleStateFactory(FeatureId.INLINE_VECTORS, nodeId -> new InlineVectors.State(vectorValues.getVector(nodeId)));
            indexWriter.write(supplier);
            SAICodecUtils.writeFooter(indexWriter.getOutput(), indexWriter.checksum());
            logger.info("Writing graph took {}ms", (System.nanoTime() - start) / 1_000_000);
            long termsLength = indexWriter.getOutput().position() - termsOffset;
>>>>>>> 97eaa528

        if (ENABLE_FUSED && compressor instanceof ProductQuantization && context.version().onDiskFormat().jvectorFileFormatVersion() >= 6)
            indexWriterBuilder.with(new FusedPQ(context.getIndexWriterConfig().getAnnMaxDegree(), (ProductQuantization) compressor));

        return indexWriterBuilder.build();
    }

    static SegmentMetadata.ComponentMetadataMap createMetadataMap(long termsOffset, long termsLength, long postingsOffset, long postingsLength, long pqOffset, long pqLength)
    {
        SegmentMetadata.ComponentMetadataMap metadataMap = new SegmentMetadata.ComponentMetadataMap();
        metadataMap.put(IndexComponentType.TERMS_DATA, -1, termsOffset, termsLength, Map.of());
        metadataMap.put(IndexComponentType.POSTING_LISTS, -1, postingsOffset, postingsLength, Map.of());
        Map<String, String> vectorConfigs = Map.of("SEGMENT_ID", ByteBufferUtil.bytesToHex(ByteBuffer.wrap(StringHelper.randomId())));
        metadataMap.put(IndexComponentType.PQ, -1, pqOffset, pqLength, vectorConfigs);
        return metadataMap;
    }

    private EnumMap<FeatureId, IntFunction<Feature.State>> suppliers(IndexContext context, ImmutableGraphIndex.View view, VectorCompressor<?> compressor)
    {
        var features = new EnumMap<FeatureId, IntFunction<Feature.State>>(FeatureId.class);
        features.put(FeatureId.INLINE_VECTORS, nodeId -> new InlineVectors.State(vectorValues.getVector(nodeId)));
        if (ENABLE_FUSED && context.version().onDiskFormat().jvectorFileFormatVersion() >= 6)
        {
            if (compressor instanceof ProductQuantization)
            {
                ProductQuantization quantization = (ProductQuantization) compressor;
                IntFunction<ByteSequence<?>> func = (oldNodeId) -> quantization.encode(vectorValues.getVector(oldNodeId));
                features.put(FeatureId.FUSED_PQ, nodeId -> new FusedPQ.State(view, func, nodeId));
            }
        }
        return features;
    }

    /**
     * Return the best previous CompressedVectors for this column that matches the `matcher` predicate.
     * "Best" means the most recent one that hits the row count target of {@link ProductQuantization#MAX_PQ_TRAINING_SET_SIZE},
     * or the one with the most rows if none are larger than that.
     */
    public static PqInfo getPqIfPresent(IndexContext indexContext, Function<VectorCompression, Boolean> matcher)
    {
        // Retrieve the first compressed vectors for a segment with at least MAX_PQ_TRAINING_SET_SIZE rows
        // or the one with the most rows if none reach that size
        var view = indexContext.getReferencedView(TimeUnit.SECONDS.toNanos(5));
        if (view == null)
        {
            logger.warn("Unable to get view of already built indexes for {}", indexContext);
            return null;
        }

        try
        {
            var indexes = new ArrayList<>(view.getIndexes());
            indexes.sort(Comparator.comparing(SSTableIndex::getSSTable, CompactionSSTable.maxTimestampDescending));

            PqInfo cvi = null;
            long maxRows = 0;
            for (SSTableIndex index : indexes)
            {
                for (Segment segment : index.getSegments())
                {
                    if (segment.metadata.numRows < maxRows)
                        continue;

                    var searcher = (V2VectorIndexSearcher) segment.getIndexSearcher();
                    var cv = searcher.getCompression();
                    if (matcher.apply(cv))
                    {
                        // We can exit now because we won't find a better candidate
                        var candidate = new PqInfo(searcher.getPQ(), searcher.containsUnitVectors(), segment.metadata.numRows);
                        if (segment.metadata.numRows >= ProductQuantization.MAX_PQ_TRAINING_SET_SIZE)
                            return candidate;

                        cvi = candidate;
                        maxRows = segment.metadata.numRows;
                    }
                }
            }
            return cvi;
        }
        finally
        {
            view.release();
        }
    }

    private VectorCompressor<?> writePQ(SequentialWriter writer, V5VectorPostingsWriter.RemappedPostings remapped, IndexContext indexContext, boolean attemptWritingFused) throws IOException
    {
        var preferredCompression = sourceModel.compressionProvider.apply(vectorValues.dimension());

        // Build encoder and compress vectors
        VectorCompressor<?> compressor; // will be null if we can't compress
        CompressedVectors cv = null;
        // limit the PQ computation and encoding to one index at a time -- goal during flush is to
        // evict from memory ASAP so better to do the PQ build (in parallel) one at a time
        synchronized (CassandraOnHeapGraph.class)
        {
            // build encoder (expensive for PQ, cheaper for BQ)
            if (preferredCompression.type == CompressionType.PRODUCT_QUANTIZATION)
            {
                var pqi = getPqIfPresent(indexContext, preferredCompression::equals);
                compressor = computeOrRefineFrom(pqi, preferredCompression);
            }
            else
            {
                assert preferredCompression.type == CompressionType.BINARY_QUANTIZATION : preferredCompression.type;
                compressor = BinaryQuantization.compute(vectorValues);
            }
            assert !vectorValues.isValueShared();
            // encode (compress) the vectors to save
            if ((compressor instanceof ProductQuantization && !attemptWritingFused) || compressor instanceof BinaryQuantization)
                cv = compressor.encodeAll(new RemappedVectorValues(remapped, remapped.maxNewOrdinal, vectorValues));
        }

        var actualType = compressor == null ? CompressionType.NONE : preferredCompression.type;
        writePqHeader(writer, allVectorsAreUnitLength, actualType, indexContext.version());
        if (actualType == CompressionType.NONE)
            return null;

        if (attemptWritingFused)
        {
            compressor.write(writer, indexContext.version().onDiskFormat().jvectorFileFormatVersion());
            return compressor;
        }

        // save (outside the synchronized block, this is io-bound not CPU)
        cv.write(writer, indexContext.version().onDiskFormat().jvectorFileFormatVersion());
        return null; // Don't need compressor in this case
    }

    static void writePqHeader(DataOutput writer, boolean unitVectors, CompressionType type, Version version)
    throws IOException
    {
        if (version.onDiskFormat().jvectorFileFormatVersion() >= 3)
        {
            // version and optional fields
            writer.writeInt(CassandraDiskAnn.PQ_MAGIC);
            writer.writeInt(PQVersion.V1.ordinal());
            writer.writeBoolean(unitVectors);
        }

        // write the compression type
        writer.writeByte(type.ordinal());
    }

    ProductQuantization computeOrRefineFrom(PqInfo existingInfo, VectorCompression preferredCompression)
    {
        if (existingInfo == null)
        {
            // no previous PQ, compute a new one if we have enough rows to do it
            if (vectorValues.size() < MIN_PQ_ROWS)
                return null;
            else
                return ProductQuantization.compute(vectorValues, preferredCompression.getCompressedSize(), 256, false);
        }

        // use the existing one unmodified if we either don't have enough rows to fine-tune, or
        // the existing one was built with a large enough set
        var existingPQ = existingInfo.pq;
        if (vectorValues.size() < MIN_PQ_ROWS || existingInfo.rowCount >= ProductQuantization.MAX_PQ_TRAINING_SET_SIZE)
            return existingPQ;

        // refine the existing one
        return existingPQ.refine(vectorValues);
    }

    public long ramBytesUsed()
    {
        return postingsBytesUsed() + vectorValues.ramBytesUsed() + builder.getGraph().ramBytesUsed();
    }

    private long postingsBytesUsed()
    {
        return RamEstimation.denseIntMapRamUsed(postingsByOrdinal.size())
               + 3 * RamEstimation.concurrentHashMapRamUsed(postingsMap.size()) // CSLM is much less efficient than CHM
               + postingsMap.values().stream().mapToLong(VectorPostings::ramBytesUsed).sum();
    }

    public enum InvalidVectorBehavior
    {
        IGNORE,
        FAIL
    }

    public static class PqInfo
    {
        public final ProductQuantization pq;
        /** an empty Optional indicates that the index was written with an older version that did not record this information */
        public final boolean unitVectors;
        public final long rowCount;

        public PqInfo(ProductQuantization pq, boolean unitVectors, long rowCount)
        {
            this.pq = pq;
            this.unitVectors = unitVectors;
            this.rowCount = rowCount;
        }
    }

    /** ensures that the graph is connected -- normally not necessary but it can help tests reason about the state */
    @VisibleForTesting
    public void cleanup()
    {
        builder.cleanup();
    }

    /**
     * A simple wrapper that remaps the ordinals in the vector values to the new ordinals
     */
    private static class RemappedVectorValues implements RandomAccessVectorValues
    {
        final V5VectorPostingsWriter.RemappedPostings remapped;
        final int maxNewOrdinal;
        final RandomAccessVectorValues vectorValues;

        RemappedVectorValues(V5VectorPostingsWriter.RemappedPostings remapped, int maxNewOrdinal, RandomAccessVectorValues vectorValues)
        {
            this.remapped = remapped;
            this.maxNewOrdinal = maxNewOrdinal;
            this.vectorValues = vectorValues;
        }

        @Override
        public int size()
        {
            return maxNewOrdinal + 1;
        }

        @Override
        public int dimension()
        {
            return vectorValues.dimension();
        }

        @Override
        public VectorFloat<?> getVector(int i)
        {
            var oldOrdinal = remapped.ordinalMapper.newToOld(i);
            return oldOrdinal == OrdinalMapper.OMITTED ? null : vectorValues.getVector(oldOrdinal);
        }

        @Override
        public boolean isValueShared()
        {
            return vectorValues.isValueShared();
        }

        @Override
        public RandomAccessVectorValues copy()
        {
            return new RemappedVectorValues(remapped, maxNewOrdinal, vectorValues.copy());
        }
    }
}<|MERGE_RESOLUTION|>--- conflicted
+++ resolved
@@ -56,12 +56,9 @@
 import io.github.jbellis.jvector.graph.similarity.DefaultSearchScoreProvider;
 import io.github.jbellis.jvector.quantization.BinaryQuantization;
 import io.github.jbellis.jvector.quantization.CompressedVectors;
-<<<<<<< HEAD
 import io.github.jbellis.jvector.quantization.ImmutablePQVectors;
 import io.github.jbellis.jvector.quantization.PQVectors;
-=======
 import io.github.jbellis.jvector.quantization.NVQuantization;
->>>>>>> 97eaa528
 import io.github.jbellis.jvector.quantization.ProductQuantization;
 import io.github.jbellis.jvector.quantization.VectorCompressor;
 import io.github.jbellis.jvector.util.Accountable;
@@ -463,29 +460,13 @@
 
         OrdinalMapper ordinalMapper = remappedPostings.ordinalMapper;
 
-        // Write the NVQ feature. We could compute this at insert time, but because the graph allows for parallel
-        // insertions, it would be a bit more complicated. All vectors are in memory, so the computation to build the
-        // mean vector should be pretty fast, and this path is only used when we don't have an existing
-        // ProductQuantization or when we're using BQ.
-        NVQuantization nvq = writeNvq ? NVQuantization.compute(vectorValues, NUM_SUB_VECTORS) : null;
-
         IndexComponent.ForWrite termsDataComponent = perIndexComponents.addOrGet(IndexComponentType.TERMS_DATA);
         var indexFile = termsDataComponent.file();
         long termsOffset = SAICodecUtils.headerSize();
         if (indexFile.exists())
             termsOffset += indexFile.length();
         try (var pqOutput = perIndexComponents.addOrGet(IndexComponentType.PQ).openOutput(true);
-<<<<<<< HEAD
              var postingsOutput = perIndexComponents.addOrGet(IndexComponentType.POSTING_LISTS).openOutput(true))
-=======
-             var postingsOutput = perIndexComponents.addOrGet(IndexComponentType.POSTING_LISTS).openOutput(true);
-             var indexWriter = new OnDiskGraphIndexWriter.Builder(builder.getGraph(), indexFile.toPath())
-                               .withStartOffset(termsOffset)
-                               .withVersion(perIndexComponents.version().onDiskFormat().jvectorFileFormatVersion())
-                               .withMapper(ordinalMapper)
-                               .with(nvq != null ? new NVQ(nvq) : new InlineVectors(vectorValues.dimension()))
-                               .build())
->>>>>>> 97eaa528
         {
             SAICodecUtils.writeHeader(pqOutput);
             SAICodecUtils.writeHeader(postingsOutput);
@@ -515,8 +496,13 @@
             }
             long postingsLength = postingsPosition - postingsOffset;
 
-<<<<<<< HEAD
-            try (var indexWriter = createIndexWriter(indexFile, termsOffset, perIndexComponents.context(), ordinalMapper, compressor);
+            // Write the NVQ feature. We could compute this at insert time, but because the graph allows for parallel
+            // insertions, it would be a bit more complicated. All vectors are in memory, so the computation to build the
+            // mean vector should be pretty fast, and this path is only used when we don't have an existing
+            // ProductQuantization or when we're using BQ.
+            NVQuantization nvq = writeNvq ? NVQuantization.compute(vectorValues, NUM_SUB_VECTORS) : null;
+
+            try (var indexWriter = createIndexWriter(indexFile, termsOffset, perIndexComponents.context(), ordinalMapper, compressor, nvq);
                  var view = builder.getGraph().getView())
             {
                 indexWriter.getOutput().seek(indexFile.length()); // position at the end of the previous segment before writing our own header
@@ -525,7 +511,7 @@
 
                 // write the graph
                 var start = System.nanoTime();
-                indexWriter.write(suppliers(perIndexComponents.context(), view, compressor));
+                indexWriter.write(suppliers(perIndexComponents.context(), view, compressor, nvq));
                 SAICodecUtils.writeFooter(indexWriter.getOutput(), indexWriter.checksum());
                 logger.info("Writing graph took {}ms", (System.nanoTime() - start) / 1_000_000);
                 long termsLength = indexWriter.getOutput().position() - termsOffset;
@@ -540,24 +526,13 @@
         }
     }
 
-    private OnDiskGraphIndexWriter createIndexWriter(File indexFile, long termsOffset, IndexContext context, OrdinalMapper ordinalMapper, VectorCompressor<?> compressor) throws IOException
+    private OnDiskGraphIndexWriter createIndexWriter(File indexFile, long termsOffset, IndexContext context, OrdinalMapper ordinalMapper, VectorCompressor<?> compressor, NVQuantization nvq) throws IOException
     {
         var indexWriterBuilder = new OnDiskGraphIndexWriter.Builder(builder.getGraph(), indexFile.toPath())
             .withStartOffset(termsOffset)
             .withVersion(context.version().onDiskFormat().jvectorFileFormatVersion())
             .withMapper(ordinalMapper)
-            .with(new InlineVectors(vectorValues.dimension()));
-=======
-            // write the graph
-            var start = System.nanoTime();
-            var supplier = nvq != null
-                            ? Feature.singleStateFactory(FeatureId.NVQ_VECTORS, nodeId -> new NVQ.State(nvq.encode(vectorValues.getVector(nodeId))))
-                            : Feature.singleStateFactory(FeatureId.INLINE_VECTORS, nodeId -> new InlineVectors.State(vectorValues.getVector(nodeId)));
-            indexWriter.write(supplier);
-            SAICodecUtils.writeFooter(indexWriter.getOutput(), indexWriter.checksum());
-            logger.info("Writing graph took {}ms", (System.nanoTime() - start) / 1_000_000);
-            long termsLength = indexWriter.getOutput().position() - termsOffset;
->>>>>>> 97eaa528
+            .with(nvq != null ? new NVQ(nvq) : new InlineVectors(vectorValues.dimension()));
 
         if (ENABLE_FUSED && compressor instanceof ProductQuantization && context.version().onDiskFormat().jvectorFileFormatVersion() >= 6)
             indexWriterBuilder.with(new FusedPQ(context.getIndexWriterConfig().getAnnMaxDegree(), (ProductQuantization) compressor));
@@ -575,10 +550,16 @@
         return metadataMap;
     }
 
-    private EnumMap<FeatureId, IntFunction<Feature.State>> suppliers(IndexContext context, ImmutableGraphIndex.View view, VectorCompressor<?> compressor)
+    private EnumMap<FeatureId, IntFunction<Feature.State>> suppliers(IndexContext context, ImmutableGraphIndex.View view, VectorCompressor<?> compressor, NVQuantization nvq)
     {
         var features = new EnumMap<FeatureId, IntFunction<Feature.State>>(FeatureId.class);
-        features.put(FeatureId.INLINE_VECTORS, nodeId -> new InlineVectors.State(vectorValues.getVector(nodeId)));
+
+        // We either write NVQ or inline (full precision) vectors in the graph. nvq is null when it is not enabled.
+        if (nvq != null)
+            features.put(FeatureId.NVQ_VECTORS, nodeId -> new NVQ.State(nvq.encode(vectorValues.getVector(nodeId))));
+        else
+            features.put(FeatureId.INLINE_VECTORS, nodeId -> new InlineVectors.State(vectorValues.getVector(nodeId)));
+
         if (ENABLE_FUSED && context.version().onDiskFormat().jvectorFileFormatVersion() >= 6)
         {
             if (compressor instanceof ProductQuantization)
@@ -588,6 +569,7 @@
                 features.put(FeatureId.FUSED_PQ, nodeId -> new FusedPQ.State(view, func, nodeId));
             }
         }
+
         return features;
     }
 
