--- conflicted
+++ resolved
@@ -497,61 +497,6 @@
         return metadataMap;
     }
 
-<<<<<<< HEAD
-=======
-    /**
-     * Return the best previous CompressedVectors for this column that matches the `matcher` predicate.
-     * "Best" means the most recent one that hits the row count target of {@link ProductQuantization#MAX_PQ_TRAINING_SET_SIZE},
-     * or the one with the most rows if none are larger than that.
-     */
-    public static PqInfo getPqIfPresent(IndexContext indexContext, Function<VectorCompression, Boolean> matcher)
-    {
-        // Retrieve the first compressed vectors for a segment with at least MAX_PQ_TRAINING_SET_SIZE rows
-        // or the one with the most rows if none reach that size
-        var view = indexContext.getReferencedView(TimeUnit.SECONDS.toNanos(5));
-        if (view == null)
-        {
-            logger.warn("Unable to get view of already built indexes for {}", indexContext);
-            return null;
-        }
-
-        try
-        {
-            var indexes = new ArrayList<>(view.getIndexes());
-            indexes.sort(Comparator.comparing(SSTableIndex::getSSTable, CompactionSSTable.maxTimestampDescending));
-
-            PqInfo cvi = null;
-            long maxRows = 0;
-            for (SSTableIndex index : indexes)
-            {
-                for (Segment segment : index.getSegments())
-                {
-                    if (segment.metadata.numRows < maxRows)
-                        continue;
-
-                    var searcher = (V2VectorIndexSearcher) segment.getIndexSearcher();
-                    var cv = searcher.getCompression();
-                    if (matcher.apply(cv))
-                    {
-                        // We can exit now because we won't find a better candidate
-                        var candidate = new PqInfo(searcher.getPQ(), searcher.containsUnitVectors(), segment.metadata.numRows);
-                        if (segment.metadata.numRows >= ProductQuantization.MAX_PQ_TRAINING_SET_SIZE)
-                            return candidate;
-
-                        cvi = candidate;
-                        maxRows = segment.metadata.numRows;
-                    }
-                }
-            }
-            return cvi;
-        }
-        finally
-        {
-            view.release();
-        }
-    }
-
->>>>>>> 8f317826
     private long writePQ(SequentialWriter writer, V5VectorPostingsWriter.RemappedPostings remapped, IndexContext indexContext) throws IOException
     {
         var preferredCompression = sourceModel.compressionProvider.apply(vectorValues.dimension());
