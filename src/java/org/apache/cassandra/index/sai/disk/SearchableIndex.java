--- conflicted
+++ resolved
@@ -72,22 +72,14 @@
     public List<CloseableIterator<? extends PrimaryKeyWithSortKey>> orderBy(Orderer orderer,
                                                                             AbstractBounds<PartitionPosition> keyRange,
                                                                             QueryContext context,
-<<<<<<< HEAD
-                                                                            int limit) throws IOException;
-=======
                                                                             int limit,
                                                                             long totalRows) throws IOException;
->>>>>>> 0353b513
 
     public List<CloseableIterator<? extends PrimaryKeyWithSortKey>> orderResultsBy(QueryContext context,
                                                                                    List<PrimaryKey> keys,
                                                                                    Orderer orderer,
-<<<<<<< HEAD
-                                                                                   int limit) throws IOException;
-=======
                                                                                    int limit,
                                                                                    long totalRows) throws IOException;
->>>>>>> 0353b513
 
     List<Segment> getSegments();
 
