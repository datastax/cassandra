--- conflicted
+++ resolved
@@ -69,28 +69,17 @@
                                 QueryContext context,
                                 boolean defer, int limit) throws IOException;
 
-<<<<<<< HEAD
     public List<CloseableIterator<? extends PrimaryKeyWithSortKey>> orderBy(Orderer orderer,
                                                                             AbstractBounds<PartitionPosition> keyRange,
                                                                             QueryContext context,
-                                                                            int limit) throws IOException;
+                                                                            int limit,
+                                                                            long totalRows) throws IOException;
 
     public List<CloseableIterator<? extends PrimaryKeyWithSortKey>> orderResultsBy(QueryContext context,
                                                                                    List<PrimaryKey> keys,
                                                                                    Orderer orderer,
-                                                                                   int limit) throws IOException;
-=======
-    public List<CloseableIterator<ScoredPrimaryKey>> orderBy(Expression expression,
-                                                             AbstractBounds<PartitionPosition> keyRange,
-                                                             QueryContext context,
-                                                             int limit,
-                                                             long totalRows) throws IOException;
-
-    public List<CloseableIterator<ScoredPrimaryKey>> orderResultsBy(QueryContext context,
-                                                                    List<PrimaryKey> keys,
-                                                                    Expression exp,
-                                                                    int limit, long totalRows) throws IOException;
->>>>>>> 46282878
+                                                                                   int limit,
+                                                                                   long totalRows) throws IOException;
 
     List<Segment> getSegments();
 
