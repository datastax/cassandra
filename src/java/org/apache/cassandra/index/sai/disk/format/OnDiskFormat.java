--- conflicted
+++ resolved
@@ -193,8 +193,7 @@
      * @param context - The {@link IndexContext} for the index
      * @return The {@link ByteOrder} for the file associated with the {@link IndexComponentType}
      */
-<<<<<<< HEAD
-    public ByteOrder byteOrderFor(IndexComponent component, IndexContext context);
+    public ByteOrder byteOrderFor(IndexComponentType component, IndexContext context);
 
     /**
      * Encode the given {@link ByteBuffer} into a {@link ByteComparable} object based on the provided {@link AbstractType}
@@ -218,7 +217,4 @@
      * @return The encoded term
      */
     public ByteComparable encodeForOnDiskTrie(ByteBuffer input, AbstractType<?> type);
-=======
-    public ByteOrder byteOrderFor(IndexComponentType component, IndexContext context);
->>>>>>> d8db58c9
 }