/*
 * Licensed to the Apache Software Foundation (ASF) under one
 * or more contributor license agreements.  See the NOTICE file
 * distributed with this work for additional information
 * regarding copyright ownership.  The ASF licenses this file
 * to you under the Apache License, Version 2.0 (the
 * "License"); you may not use this file except in compliance
 * with the License.  You may obtain a copy of the License at
 *
 *     http://www.apache.org/licenses/LICENSE-2.0
 *
 * Unless required by applicable law or agreed to in writing, software
 * distributed under the License is distributed on an "AS IS" BASIS,
 * WITHOUT WARRANTIES OR CONDITIONS OF ANY KIND, either express or implied.
 * See the License for the specific language governing permissions and
 * limitations under the License.
 */
package org.apache.cassandra.index.sai.disk.v1;

import java.io.IOException;
import java.lang.invoke.MethodHandles;
import java.util.Arrays;
import javax.annotation.Nullable;

import com.google.common.base.MoreObjects;
import com.google.common.base.Preconditions;
import org.slf4j.Logger;
import org.slf4j.LoggerFactory;

import org.agrona.collections.IntArrayList;
import org.apache.cassandra.db.PartitionPosition;
import org.apache.cassandra.db.marshal.VectorType;
import org.apache.cassandra.dht.AbstractBounds;
import org.apache.cassandra.index.sai.IndexContext;
import org.apache.cassandra.index.sai.QueryContext;
import org.apache.cassandra.index.sai.disk.PostingList;
import org.apache.cassandra.index.sai.disk.PrimaryKeyMap;
import org.apache.cassandra.index.sai.disk.format.IndexDescriptor;
import org.apache.cassandra.index.sai.disk.hnsw.CassandraOnDiskHnsw;
import org.apache.cassandra.index.sai.disk.v1.postings.ReorderingPostingList;
import org.apache.cassandra.index.sai.plan.Expression;
import org.apache.cassandra.index.sai.utils.ArrayPostingList;
import org.apache.cassandra.index.sai.utils.PrimaryKey;
import org.apache.cassandra.index.sai.utils.RangeIterator;
import org.apache.cassandra.index.sai.utils.RangeUtil;
import org.apache.cassandra.index.sai.utils.SegmentOrdering;
<<<<<<< HEAD
import org.apache.cassandra.index.sai.utils.RowIdToPrimaryKeyMapper;
import org.apache.cassandra.index.sai.utils.TypeUtil;
=======
>>>>>>> 2663f69c
import org.apache.lucene.util.Bits;
import org.apache.lucene.util.SparseFixedBitSet;

/**
 * Executes ann search against the HNSW graph for an individual index segment.
 */
public class VectorIndexSearcher extends IndexSearcher implements SegmentOrdering
{
    private static final Logger logger = LoggerFactory.getLogger(MethodHandles.lookup().lookupClass());

    private final CassandraOnDiskHnsw graph;
    private final PrimaryKey.Factory keyFactory;
    private final VectorType<float[]> type;
    private int maxBruteForceRows; // not final so test can inject its own setting
    private final ThreadLocal<SparseFixedBitSet> cachedBitSets;

    VectorIndexSearcher(PrimaryKeyMap.Factory primaryKeyMapFactory,
                        PerIndexFiles perIndexFiles,
                        SegmentMetadata segmentMetadata,
                        IndexDescriptor indexDescriptor,
                        IndexContext indexContext) throws IOException
    {
        super(primaryKeyMapFactory, perIndexFiles, segmentMetadata, indexDescriptor, indexContext);
        graph = new CassandraOnDiskHnsw(segmentMetadata.componentMetadatas, perIndexFiles, indexContext);
        this.keyFactory = PrimaryKey.factory(indexContext.comparator(), indexContext.indexFeatureSet());
        type = (VectorType<float[]>) indexContext.getValidator();
        cachedBitSets = ThreadLocal.withInitial(() -> new SparseFixedBitSet(graph.size()));

        // estimate the number of comparisons that a search would require; use brute force if we have
        // fewer rows involved than that
        maxBruteForceRows = (int)(indexContext.getIndexWriterConfig().getMaximumNodeConnections() * Math.log(graph.size()));
    }

    @Override
    public long indexFileCacheSize()
    {
        return graph.ramBytesUsed();
    }

    @Override
    public RangeIterator<Long> search(Segment segment, Expression exp, AbstractBounds<PartitionPosition> keyRange, QueryContext context, boolean defer, int limit) throws IOException
    {
        PostingList results = searchPosting(segment, context, exp, keyRange, limit);
        return toSSTableRowIdsIterator(results, context);
    }

    private PostingList searchPosting(Segment segment, QueryContext context, Expression exp, AbstractBounds<PartitionPosition> keyRange, int limit) throws IOException
    {
        if (logger.isTraceEnabled())
            logger.trace(indexContext.logMessage("Searching on expression '{}'..."), exp);

        if (exp.getOp() != Expression.Op.ANN)
            throw new IllegalArgumentException(indexContext.logMessage("Unsupported expression during ANN index query: " + exp));

        BitsOrPostingList bitsOrPostingList = bitsOrPostingListForKeyRange(context, keyRange, limit);
        if (bitsOrPostingList.skipANN())
            return bitsOrPostingList.postingList();

        float[] queryVector = exp.lower.value.vector;
        return graph.search(queryVector, limit, bitsOrPostingList.getBits(), Integer.MAX_VALUE, context,
                            new RowIdToPrimaryKeyMapper(primaryKeyMap, segment.metadata.segmentRowIdOffset));
    }

    /**
     * Return bit set if needs to search HNSW; otherwise return posting list to bypass HNSW
     */
    private BitsOrPostingList bitsOrPostingListForKeyRange(QueryContext context, AbstractBounds<PartitionPosition> keyRange, int limit) throws IOException
    {
        try (PrimaryKeyMap primaryKeyMap = primaryKeyMapFactory.newPerSSTablePrimaryKeyMap())
        {
            // not restricted
            if (RangeUtil.coversFullRing(keyRange))
                return new BitsOrPostingList(context.bitsetForShadowedPrimaryKeys(metadata, primaryKeyMap, graph));

            PrimaryKey firstPrimaryKey = keyFactory.createTokenOnly(keyRange.left.getToken());
            PrimaryKey lastPrimaryKey = keyFactory.createTokenOnly(keyRange.right.getToken());

            // it will return the next row id if given key is not found.
            long minSSTableRowId = primaryKeyMap.firstRowIdFromPrimaryKey(firstPrimaryKey);
            long maxSSTableRowId = primaryKeyMap.lastRowIdFromPrimaryKey(lastPrimaryKey);

            if (minSSTableRowId > maxSSTableRowId)
                return new BitsOrPostingList(PostingList.EMPTY);

            // if it covers entire segment, skip bit set
            if (minSSTableRowId <= metadata.minSSTableRowId && maxSSTableRowId >= metadata.maxSSTableRowId)
                return new BitsOrPostingList(context.bitsetForShadowedPrimaryKeys(metadata, primaryKeyMap, graph));

            minSSTableRowId = Math.max(minSSTableRowId, metadata.minSSTableRowId);
            maxSSTableRowId = Math.min(maxSSTableRowId, metadata.maxSSTableRowId);

            // if num of matches are not bigger than limit, skip ANN
            var nRows = maxSSTableRowId - minSSTableRowId + 1;
            if (nRows <= Math.max(maxBruteForceRows, limit))
            {
                IntArrayList postings = new IntArrayList(Math.toIntExact(nRows), -1);
                for (long sstableRowId = minSSTableRowId; sstableRowId <= maxSSTableRowId; sstableRowId++)
                {
                    if (context.shouldInclude(sstableRowId, primaryKeyMap))
                        postings.addInt(metadata.toSegmentRowId(sstableRowId));
                }
                return new BitsOrPostingList(new ArrayPostingList(postings.toIntArray()));
            }

            // create a bitset of ordinals corresponding to the rows in the given key range
            SparseFixedBitSet bits = bitSetForSearch();
            boolean hasMatches = false;
            try (var ordinalsView = graph.getOrdinalsView())
            {
                for (long sstableRowId = minSSTableRowId; sstableRowId <= maxSSTableRowId; sstableRowId++)
                {
                    if (context.shouldInclude(sstableRowId, primaryKeyMap))
                    {
                        int segmentRowId = metadata.toSegmentRowId(sstableRowId);
                        int ordinal = ordinalsView.getOrdinalForRowId(segmentRowId);
                        if (ordinal >= 0)
                        {
                            bits.set(ordinal);
                            hasMatches = true;
                        }
                    }
                }
            }
            catch (IOException e)
            {
                throw new RuntimeException(e);
            }

            if (!hasMatches)
                return new BitsOrPostingList(PostingList.EMPTY);

            return new BitsOrPostingList(bits);
        }
    }

    private SparseFixedBitSet bitSetForSearch()
    {
        var bits = cachedBitSets.get();
        bits.clear();
        return bits;
    }

    @Override
    public RangeIterator<PrimaryKey> limitToTopResults(QueryContext context, RangeIterator<Long> iterator, Expression exp, int limit) throws IOException
    {
        try (PrimaryKeyMap primaryKeyMap = primaryKeyMapFactory.newPerSSTablePrimaryKeyMap())
        {
            // the iterator represents keys from all the segments in our sstable -- we'll only pull of those that
            // are from our own token range so we can use row ids to order the results by vector similarity.
            var maxSegmentRowId = metadata.toSegmentRowId(metadata.maxSSTableRowId);
            SparseFixedBitSet bits = bitSetForSearch();
            int[] bruteForceRows = new int[Math.max(limit, this.maxBruteForceRows)];
            int n = 0;
            try (var ordinalsView = graph.getOrdinalsView())
            {
                while (iterator.hasNext())
                {
                    Long sstableRowId = iterator.peek();
                    // if sstable row id has exceeded current ANN segment, stop
                    if (sstableRowId > metadata.maxSSTableRowId)
                        break;

                    iterator.next();
                    // skip rows that are not in our segment (or more preciesely, have no vectors that were indexed)
                    if (sstableRowId < metadata.minSSTableRowId)
                        continue;

                    int segmentRowId = metadata.toSegmentRowId(sstableRowId);
                    if (n < bruteForceRows.length)
                        bruteForceRows[n] = segmentRowId;
                    n++;

                    int ordinal = ordinalsView.getOrdinalForRowId(segmentRowId);
                    if (ordinal >= 0)
                    {
                        if (context.shouldInclude(sstableRowId, primaryKeyMap))
                            bits.set(ordinal);
                    }
                }
            }

            // if we have a small number of results then let TopK processor do exact NN computation
            if (n < bruteForceRows.length)
            {
                var results = new ReorderingPostingList(Arrays.stream(bruteForceRows, 0, n).iterator(), n);
                return toPrimaryKeyIterator(results, context);
            }

            // else ask hnsw to perform a search limited to the bits we created
            float[] queryVector = exp.lower.value.vector;
            var results = graph.search(queryVector, limit, bits, Integer.MAX_VALUE, context);
            return toPrimaryKeyIterator(results, context);
        }
<<<<<<< HEAD

        // else ask hnsw to perform a search limited to the bits we created
        float[] queryVector = exp.lower.value.vector;
        // We have ss table row ids, so we set the RowIdToPrimaryKeyMapper to use a 0 offset
        var results = graph.search(queryVector, limit, bits, Integer.MAX_VALUE, context,
                                   new RowIdToPrimaryKeyMapper(primaryKeyMap, 0));
        return toPrimaryKeyIterator(results, context);
=======
>>>>>>> 2663f69c
    }

    @Override
    public String toString()
    {
        return MoreObjects.toStringHelper(this)
                          .add("indexContext", indexContext)
                          .toString();
    }

    @Override
    public void close() throws IOException
    {
        graph.close();
    }

    private static class BitsOrPostingList
    {
        private final Bits bits;
        private final PostingList postingList;

        public BitsOrPostingList(@Nullable Bits bits)
        {
            this.bits = bits;
            this.postingList = null;
        }

        public BitsOrPostingList(PostingList postingList)
        {
            this.bits = null;
            this.postingList = Preconditions.checkNotNull(postingList);
        }

        @Nullable
        public Bits getBits()
        {
            Preconditions.checkState(!skipANN());
            return bits;
        }

        public PostingList postingList()
        {
            Preconditions.checkState(skipANN());
            return postingList;
        }

        public boolean skipANN()
        {
            return postingList != null;
        }
    }
}<|MERGE_RESOLUTION|>--- conflicted
+++ resolved
@@ -44,11 +44,7 @@
 import org.apache.cassandra.index.sai.utils.RangeIterator;
 import org.apache.cassandra.index.sai.utils.RangeUtil;
 import org.apache.cassandra.index.sai.utils.SegmentOrdering;
-<<<<<<< HEAD
 import org.apache.cassandra.index.sai.utils.RowIdToPrimaryKeyMapper;
-import org.apache.cassandra.index.sai.utils.TypeUtil;
-=======
->>>>>>> 2663f69c
 import org.apache.lucene.util.Bits;
 import org.apache.lucene.util.SparseFixedBitSet;
 
@@ -239,19 +235,11 @@
 
             // else ask hnsw to perform a search limited to the bits we created
             float[] queryVector = exp.lower.value.vector;
-            var results = graph.search(queryVector, limit, bits, Integer.MAX_VALUE, context);
+            // We have ss table row ids, so we set the RowIdToPrimaryKeyMapper to use a 0 offset
+            var results = graph.search(queryVector, limit, bits, Integer.MAX_VALUE, context,
+                                       new RowIdToPrimaryKeyMapper(primaryKeyMap, 0));
             return toPrimaryKeyIterator(results, context);
         }
-<<<<<<< HEAD
-
-        // else ask hnsw to perform a search limited to the bits we created
-        float[] queryVector = exp.lower.value.vector;
-        // We have ss table row ids, so we set the RowIdToPrimaryKeyMapper to use a 0 offset
-        var results = graph.search(queryVector, limit, bits, Integer.MAX_VALUE, context,
-                                   new RowIdToPrimaryKeyMapper(primaryKeyMap, 0));
-        return toPrimaryKeyIterator(results, context);
-=======
->>>>>>> 2663f69c
     }
 
     @Override
