/*
 * Licensed to the Apache Software Foundation (ASF) under one
 * or more contributor license agreements.  See the NOTICE file
 * distributed with this work for additional information
 * regarding copyright ownership.  The ASF licenses this file
 * to you under the Apache License, Version 2.0 (the
 * "License"); you may not use this file except in compliance
 * with the License.  You may obtain a copy of the License at
 *
 *     http://www.apache.org/licenses/LICENSE-2.0
 *
 * Unless required by applicable law or agreed to in writing, software
 * distributed under the License is distributed on an "AS IS" BASIS,
 * WITHOUT WARRANTIES OR CONDITIONS OF ANY KIND, either express or implied.
 * See the License for the specific language governing permissions and
 * limitations under the License.
 */

package org.apache.cassandra.index.sai.disk.v2;

import java.io.IOException;
import java.io.UncheckedIOException;
import java.nio.ByteBuffer;
import javax.annotation.concurrent.NotThreadSafe;
import javax.annotation.concurrent.ThreadSafe;

import org.apache.cassandra.db.BufferDecoratedKey;
import org.apache.cassandra.db.Clustering;
import org.apache.cassandra.db.ClusteringComparator;
import org.apache.cassandra.db.DecoratedKey;
import org.apache.cassandra.db.marshal.ByteBufferAccessor;
import org.apache.cassandra.dht.IPartitioner;
import org.apache.cassandra.dht.Token;
import org.apache.cassandra.index.sai.disk.PrimaryKeyMap;
import org.apache.cassandra.index.sai.disk.format.IndexComponent;
import org.apache.cassandra.index.sai.disk.format.IndexDescriptor;
import org.apache.cassandra.index.sai.disk.v1.LongArray;
import org.apache.cassandra.index.sai.disk.v1.MetadataSource;
import org.apache.cassandra.index.sai.disk.v1.bitpack.BlockPackedReader;
import org.apache.cassandra.index.sai.disk.v1.bitpack.NumericValuesMeta;
import org.apache.cassandra.index.sai.disk.v2.sortedterms.SortedTermsMeta;
import org.apache.cassandra.index.sai.disk.v2.sortedterms.SortedTermsReader;
import org.apache.cassandra.index.sai.utils.PrimaryKey;
import org.apache.cassandra.io.sstable.SSTableId;
import org.apache.cassandra.io.sstable.format.SSTableReader;
import org.apache.cassandra.io.util.FileHandle;
import org.apache.cassandra.io.util.FileUtils;
import org.apache.cassandra.utils.Throwables;
import org.apache.cassandra.utils.bytecomparable.ByteComparable;
import org.apache.cassandra.utils.bytecomparable.ByteSource;
import org.apache.cassandra.utils.bytecomparable.ByteSourceInverse;

/**
 * A row-aware {@link PrimaryKeyMap}
 *
 * This uses the following on-disk structures:
 * <ul>
 *     <li>Block-packed structure for rowId to token lookups using {@link BlockPackedReader}.
 *     Uses component {@link IndexComponent#TOKEN_VALUES} </li>
 *     <li>A sorted-terms structure for rowId to {@link PrimaryKey} and {@link PrimaryKey} to rowId lookups using
 *     {@link SortedTermsReader}. Uses components {@link IndexComponent#PRIMARY_KEY_TRIE}, {@link IndexComponent#PRIMARY_KEY_BLOCKS},
 *     {@link IndexComponent#PRIMARY_KEY_BLOCK_OFFSETS}</li>
 * </ul>
 *
 * While the {@link RowAwarePrimaryKeyMapFactory} is threadsafe, individual instances of the {@link RowAwarePrimaryKeyMap}
 * are not.
 */
@NotThreadSafe
public class RowAwarePrimaryKeyMap implements PrimaryKeyMap
{
    @ThreadSafe
    public static class RowAwarePrimaryKeyMapFactory implements Factory
    {
        private final LongArray.Factory tokenReaderFactory;
        private final SortedTermsReader sortedTermsReader;
        private FileHandle token = null;
        private FileHandle termsDataBlockOffsets = null;
        private FileHandle termsData = null;
        private FileHandle termsTrie = null;
        private final IPartitioner partitioner;
        private final ClusteringComparator clusteringComparator;
        private final PrimaryKey.Factory primaryKeyFactory;
        private final SSTableId<?> sstableId;

        public RowAwarePrimaryKeyMapFactory(IndexDescriptor indexDescriptor, SSTableReader sstable)
        {
            try
            {
                MetadataSource metadataSource = MetadataSource.loadGroupMetadata(indexDescriptor);
                NumericValuesMeta tokensMeta = new NumericValuesMeta(metadataSource.get(indexDescriptor.componentName(IndexComponent.TOKEN_VALUES)));
                SortedTermsMeta sortedTermsMeta = new SortedTermsMeta(metadataSource.get(indexDescriptor.componentName(IndexComponent.PRIMARY_KEY_BLOCKS)));
                NumericValuesMeta blockOffsetsMeta = new NumericValuesMeta(metadataSource.get(indexDescriptor.componentName(IndexComponent.PRIMARY_KEY_BLOCK_OFFSETS)));

                token = indexDescriptor.createPerSSTableFileHandle(IndexComponent.TOKEN_VALUES);
                this.tokenReaderFactory = new BlockPackedReader(token, tokensMeta);
                this.termsDataBlockOffsets = indexDescriptor.createPerSSTableFileHandle(IndexComponent.PRIMARY_KEY_BLOCK_OFFSETS);
                this.termsData = indexDescriptor.createPerSSTableFileHandle(IndexComponent.PRIMARY_KEY_BLOCKS);
                this.termsTrie = indexDescriptor.createPerSSTableFileHandle(IndexComponent.PRIMARY_KEY_TRIE);
                this.sortedTermsReader = new SortedTermsReader(termsData, termsDataBlockOffsets, termsTrie, sortedTermsMeta, blockOffsetsMeta);
                this.partitioner = sstable.metadata().partitioner;
                this.primaryKeyFactory = indexDescriptor.primaryKeyFactory;
                this.clusteringComparator = indexDescriptor.clusteringComparator;
                this.sstableId = sstable.getId();
            }
            catch (Throwable t)
            {
                throw Throwables.unchecked(Throwables.close(t, token, termsData, termsDataBlockOffsets, termsTrie));
            }
        }

        @Override
        public PrimaryKeyMap newPerSSTablePrimaryKeyMap()
        {
            final LongArray rowIdToToken = new LongArray.DeferredLongArray(() -> tokenReaderFactory.open());
            try
            {
                return new RowAwarePrimaryKeyMap(rowIdToToken,
                                                 sortedTermsReader,
                                                 sortedTermsReader.openCursor(),
                                                 partitioner,
                                                 primaryKeyFactory,
                                                 clusteringComparator,
                                                 sstableId);
            }
            catch (IOException e)
            {
                throw new UncheckedIOException(e);
            }
        }

        @Override
        public void close() throws IOException
        {
            FileUtils.closeQuietly(token, termsData, termsDataBlockOffsets, termsTrie);
        }
    }

    private final LongArray rowIdToToken;
    private final SortedTermsReader sortedTermsReader;
    private final SortedTermsReader.Cursor cursor;
    private final IPartitioner partitioner;
    private final PrimaryKey.Factory primaryKeyFactory;
    private final ClusteringComparator clusteringComparator;
    private final SSTableId<?> sstableId;
    private final ByteBuffer tokenBuffer = ByteBuffer.allocate(Long.BYTES);

    private RowAwarePrimaryKeyMap(LongArray rowIdToToken,
                                  SortedTermsReader sortedTermsReader,
                                  SortedTermsReader.Cursor cursor,
                                  IPartitioner partitioner,
                                  PrimaryKey.Factory primaryKeyFactory,
                                  ClusteringComparator clusteringComparator,
                                  SSTableId<?> sstableId)
    {
        this.rowIdToToken = rowIdToToken;
        this.sortedTermsReader = sortedTermsReader;
        this.cursor = cursor;
        this.partitioner = partitioner;
        this.primaryKeyFactory = primaryKeyFactory;
        this.clusteringComparator = clusteringComparator;
        this.sstableId = sstableId;
    }

    @Override
    public SSTableId<?> getSSTableId()
    {
        return sstableId;
    }

    public long count()
    {
        return rowIdToToken.length();
    }

    @Override
    public PrimaryKey primaryKeyFromRowId(long sstableRowId)
    {
        tokenBuffer.putLong(rowIdToToken.get(sstableRowId));
        tokenBuffer.rewind();
        return primaryKeyFactory.createDeferred(partitioner.getTokenFactory().fromByteArray(tokenBuffer), () -> supplier(sstableRowId));
    }

    private long skinnyExactRowIdOrInvertedCeiling(PrimaryKey key)
    {
        // Fast path when there is no clustering, i.e., there is one row per partition.
        // (The reason we don't just make the Factory return a PartitionAware map for this case
        // is that it reads partition keys directly from the sstable using the offsets file.
        // While this worked in BDP, it was not efficient and caused problems because the
        // sstable reader was using 64k page sizes, and this caused page cache thrashing.
        long rowId = rowIdToToken.indexOf(key.token().getLongValue());
        if (rowId < 0)
            // No match found, return the inverted ceiling
            return rowId;
        // The first index might not have been the correct match in the case of token collisions.
        return tokenCollisionDetection(key, rowId);
    }

    @Override
    public long exactRowIdForPrimaryKey(PrimaryKey key)
    {
        if (clusteringComparator.size() == 0)
            return skinnyExactRowIdOrInvertedCeiling(key);

        return cursor.getExactPointId(key::asComparableBytes);
    }

    /**
     * Returns a row Id for a {@link PrimaryKey}. If there is no such term, returns the `-(next row id) - 1` where
     * `next row id` is the row id of the next greatest {@link PrimaryKey} in the map. For {@link PrimaryKey} with
     * no clustering columns, this method is equivalent to {@link #exactRowIdForPrimaryKey(PrimaryKey)}.
     * @param key the {@link PrimaryKey} to lookup
     * @return a row id
     */
    @Override
    public long exactRowIdOrInvertedCeiling(PrimaryKey key)
    {
        if (clusteringComparator.size() == 0)
            return skinnyExactRowIdOrInvertedCeiling(key);

        long pointId = cursor.getExactPointId(v -> key.asComparableBytes(v));
        if (pointId >= 0)
            return pointId;
        long ceiling = cursor.ceiling(v -> key.asComparableBytesMinPrefix(v));
        // Use min value since -(Long.MIN_VALUE) - 1 == Long.MAX_VALUE.
        return ceiling < 0 ? Long.MIN_VALUE : -ceiling - 1;
    }

    @Override
    public long ceiling(PrimaryKey key)
    {
<<<<<<< HEAD
        return cursor.ceiling(key::asComparableBytesMinPrefix);
=======
        if (clusteringComparator.size() == 0)
        {
            long rowId = skinnyExactRowIdOrInvertedCeiling(key);
            if (rowId >= 0)
                return rowId;
            else
                if (rowId == Long.MIN_VALUE)
                    return -1;
                else
                    return -rowId - 1;
        }

        return cursor.ceiling(v -> key.asComparableBytesMinPrefix(v));
>>>>>>> e1e8e74f
    }

    @Override
    public long floor(PrimaryKey key)
    {
        return cursor.floor(key::asComparableBytesMaxPrefix);
    }


    @Override
    public void close() throws IOException
    {
        FileUtils.closeQuietly(cursor, rowIdToToken);
    }

    private PrimaryKey supplier(long sstableRowId)
    {
        try
        {
            cursor.seekToPointId(sstableRowId);
            ByteSource.Peekable peekable = cursor.term().asPeekableBytes(ByteComparable.Version.OSS41);

            Token token = partitioner.getTokenFactory().fromComparableBytes(ByteSourceInverse.nextComponentSource(peekable),
                                                                            ByteComparable.Version.OSS41);
            byte[] keyBytes = ByteSourceInverse.getUnescapedBytes(ByteSourceInverse.nextComponentSource(peekable));

            if (keyBytes == null)
                return primaryKeyFactory.createTokenOnly(token);

            DecoratedKey partitionKey = new BufferDecoratedKey(token, ByteBuffer.wrap(keyBytes));

            Clustering clustering = clusteringComparator.size() == 0
                                    ? Clustering.EMPTY
                                    : clusteringComparator.clusteringFromByteComparable(ByteBufferAccessor.instance,
                                                                                        v -> ByteSourceInverse.nextComponentSource(peekable));

            return primaryKeyFactory.create(partitionKey, clustering);
        }
        catch (IOException e)
        {
            throw Throwables.cleaned(e);
        }
    }

    // Look for token collision by if the ajacent token in the token array matches the
    // current token. If we find a collision we need to compare the partition key instead.
    protected long tokenCollisionDetection(PrimaryKey primaryKey, long rowId)
    {
        // Look for collisions while we haven't reached the end of the tokens and the tokens don't collide
        while (rowId + 1 < rowIdToToken.length() && primaryKey.token().getLongValue() == rowIdToToken.get(rowId + 1))
        {
            // If we had a collision then see if the partition key for this row is >= to the lookup partition key
            if (primaryKeyFromRowId(rowId).compareTo(primaryKey) >= 0)
                return rowId;

            rowId++;
        }
        // Note: We would normally expect to get here without going into the while loop
        return rowId;
    }
}<|MERGE_RESOLUTION|>--- conflicted
+++ resolved
@@ -228,9 +228,6 @@
     @Override
     public long ceiling(PrimaryKey key)
     {
-<<<<<<< HEAD
-        return cursor.ceiling(key::asComparableBytesMinPrefix);
-=======
         if (clusteringComparator.size() == 0)
         {
             long rowId = skinnyExactRowIdOrInvertedCeiling(key);
@@ -243,8 +240,7 @@
                     return -rowId - 1;
         }
 
-        return cursor.ceiling(v -> key.asComparableBytesMinPrefix(v));
->>>>>>> e1e8e74f
+        return cursor.ceiling(key::asComparableBytesMinPrefix);
     }
 
     @Override
