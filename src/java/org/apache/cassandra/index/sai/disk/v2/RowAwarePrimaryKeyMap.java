--- conflicted
+++ resolved
@@ -180,7 +180,6 @@
     }
 
     @Override
-<<<<<<< HEAD
     public long exactRowIdOrCeiling(PrimaryKey key)
     {
         if (clusteringComparator.size() == 0)
@@ -194,11 +193,12 @@
         }
 
         return cursor.getExactPointId(v -> key.asComparableBytes(v));
-=======
+    }
+
+    @Override
     public long nextAfter(PrimaryKey key)
     {
         return cursor.nextAfter(v -> key.asComparableBytesMinPrefix(v));
->>>>>>> 765eefbc
     }
 
     @Override
