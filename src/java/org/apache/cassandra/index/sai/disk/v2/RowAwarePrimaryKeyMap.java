/*
 * Licensed to the Apache Software Foundation (ASF) under one
 * or more contributor license agreements.  See the NOTICE file
 * distributed with this work for additional information
 * regarding copyright ownership.  The ASF licenses this file
 * to you under the Apache License, Version 2.0 (the
 * "License"); you may not use this file except in compliance
 * with the License.  You may obtain a copy of the License at
 *
 *     http://www.apache.org/licenses/LICENSE-2.0
 *
 * Unless required by applicable law or agreed to in writing, software
 * distributed under the License is distributed on an "AS IS" BASIS,
 * WITHOUT WARRANTIES OR CONDITIONS OF ANY KIND, either express or implied.
 * See the License for the specific language governing permissions and
 * limitations under the License.
 */

package org.apache.cassandra.index.sai.disk.v2;

import java.io.IOException;
import java.io.UncheckedIOException;
import java.nio.ByteBuffer;

import javax.annotation.concurrent.NotThreadSafe;
import javax.annotation.concurrent.ThreadSafe;

import org.apache.cassandra.db.BufferDecoratedKey;
import org.apache.cassandra.db.Clustering;
import org.apache.cassandra.db.ClusteringComparator;
import org.apache.cassandra.db.DecoratedKey;
import org.apache.cassandra.db.marshal.ByteBufferAccessor;
import org.apache.cassandra.dht.IPartitioner;
import org.apache.cassandra.dht.Token;
import org.apache.cassandra.index.sai.disk.PrimaryKeyMap;
import org.apache.cassandra.index.sai.disk.format.IndexComponent;
import org.apache.cassandra.index.sai.disk.format.IndexDescriptor;
import org.apache.cassandra.index.sai.disk.v1.LongArray;
import org.apache.cassandra.index.sai.disk.v1.MetadataSource;
import org.apache.cassandra.index.sai.disk.v1.bitpack.BlockPackedReader;
import org.apache.cassandra.index.sai.disk.v1.bitpack.NumericValuesMeta;
import org.apache.cassandra.index.sai.disk.v2.sortedterms.SortedTermsMeta;
import org.apache.cassandra.index.sai.disk.v2.sortedterms.SortedTermsReader;
import org.apache.cassandra.index.sai.utils.PrimaryKey;
import org.apache.cassandra.io.sstable.format.SSTableReader;
import org.apache.cassandra.io.util.FileHandle;
import org.apache.cassandra.io.util.FileUtils;
import org.apache.cassandra.utils.Throwables;
import org.apache.cassandra.utils.bytecomparable.ByteComparable;
import org.apache.cassandra.utils.bytecomparable.ByteSource;
import org.apache.cassandra.utils.bytecomparable.ByteSourceInverse;

/**
 * A row-aware {@link PrimaryKeyMap}
 *
 * This uses the following on-disk structures:
 * <ul>
 *     <li>Block-packed structure for rowId to token lookups using {@link BlockPackedReader}.
 *     Uses component {@link IndexComponent#TOKEN_VALUES} </li>
 *     <li>A sorted-terms structure for rowId to {@link PrimaryKey} and {@link PrimaryKey} to rowId lookups using
 *     {@link SortedTermsReader}. Uses components {@link IndexComponent#PRIMARY_KEY_TRIE}, {@link IndexComponent#PRIMARY_KEY_BLOCKS},
 *     {@link IndexComponent#PRIMARY_KEY_BLOCK_OFFSETS}</li>
 * </ul>
 *
 * While the {@link RowAwarePrimaryKeyMapFactory} is threadsafe, individual instances of the {@link RowAwarePrimaryKeyMap}
 * are not.
 */
@NotThreadSafe
public class RowAwarePrimaryKeyMap implements PrimaryKeyMap
{
    @ThreadSafe
    public static class RowAwarePrimaryKeyMapFactory implements Factory
    {
        private final LongArray.Factory tokenReaderFactory;
        private final SortedTermsReader sortedTermsReader;
        private FileHandle token = null;
        private FileHandle termsDataBlockOffsets = null;
        private FileHandle termsData = null;
        private FileHandle termsTrie = null;
        private final IPartitioner partitioner;
        private final ClusteringComparator clusteringComparator;
        private final PrimaryKey.Factory primaryKeyFactory;

        public RowAwarePrimaryKeyMapFactory(IndexDescriptor indexDescriptor, SSTableReader sstable)
        {
            try
            {
                MetadataSource metadataSource = MetadataSource.loadGroupMetadata(indexDescriptor);
                NumericValuesMeta tokensMeta = new NumericValuesMeta(metadataSource.get(indexDescriptor.componentName(IndexComponent.TOKEN_VALUES)));
                SortedTermsMeta sortedTermsMeta = new SortedTermsMeta(metadataSource.get(indexDescriptor.componentName(IndexComponent.PRIMARY_KEY_BLOCKS)));
                NumericValuesMeta blockOffsetsMeta = new NumericValuesMeta(metadataSource.get(indexDescriptor.componentName(IndexComponent.PRIMARY_KEY_BLOCK_OFFSETS)));

                token = indexDescriptor.createPerSSTableFileHandle(IndexComponent.TOKEN_VALUES);
                this.tokenReaderFactory = new BlockPackedReader(token, tokensMeta);
                this.termsDataBlockOffsets = indexDescriptor.createPerSSTableFileHandle(IndexComponent.PRIMARY_KEY_BLOCK_OFFSETS);
                this.termsData = indexDescriptor.createPerSSTableFileHandle(IndexComponent.PRIMARY_KEY_BLOCKS);
                this.termsTrie = indexDescriptor.createPerSSTableFileHandle(IndexComponent.PRIMARY_KEY_TRIE);
                this.sortedTermsReader = new SortedTermsReader(termsData, termsDataBlockOffsets, termsTrie, sortedTermsMeta, blockOffsetsMeta);
                this.partitioner = sstable.metadata().partitioner;
                this.primaryKeyFactory = indexDescriptor.primaryKeyFactory;
                this.clusteringComparator = indexDescriptor.clusteringComparator;
            }
            catch (Throwable t)
            {
                throw Throwables.unchecked(Throwables.close(t, token, termsData, termsDataBlockOffsets, termsTrie));
            }
        }

        @Override
        public PrimaryKeyMap newPerSSTablePrimaryKeyMap()
        {
            final LongArray rowIdToToken = new LongArray.DeferredLongArray(() -> tokenReaderFactory.open());
            try
            {
                return new RowAwarePrimaryKeyMap(rowIdToToken,
                                                 sortedTermsReader,
                                                 sortedTermsReader.openCursor(),
                                                 partitioner,
                                                 primaryKeyFactory,
                                                 clusteringComparator);
            }
            catch (IOException e)
            {
                throw new UncheckedIOException(e);
            }
        }

        @Override
        public void close() throws IOException
        {
            FileUtils.closeQuietly(token, termsData, termsDataBlockOffsets, termsTrie);
        }
    }

    private final LongArray rowIdToToken;
    private final SortedTermsReader sortedTermsReader;
    private final SortedTermsReader.Cursor cursor;
    private final IPartitioner partitioner;
    private final PrimaryKey.Factory primaryKeyFactory;
    private final ClusteringComparator clusteringComparator;
    private final ByteBuffer tokenBuffer = ByteBuffer.allocate(Long.BYTES);

    private RowAwarePrimaryKeyMap(LongArray rowIdToToken,
                                  SortedTermsReader sortedTermsReader,
                                  SortedTermsReader.Cursor cursor,
                                  IPartitioner partitioner,
                                  PrimaryKey.Factory primaryKeyFactory,
                                  ClusteringComparator clusteringComparator)
    {
        this.rowIdToToken = rowIdToToken;
        this.sortedTermsReader = sortedTermsReader;
        this.cursor = cursor;
        this.partitioner = partitioner;
        this.primaryKeyFactory = primaryKeyFactory;
        this.clusteringComparator = clusteringComparator;
    }

    @Override
    public PrimaryKey primaryKeyFromRowId(long sstableRowId)
    {
        tokenBuffer.putLong(rowIdToToken.get(sstableRowId));
        tokenBuffer.rewind();
        return primaryKeyFactory.createDeferred(partitioner.getTokenFactory().fromByteArray(tokenBuffer), () -> supplier(sstableRowId));
    }

    @Override
    public long exactRowIdForPrimaryKey(PrimaryKey key)
    {
        return sortedTermsReader.getExactPointId(v -> key.asComparableBytes(v));
    }

    @Override
    public long ceiling(PrimaryKey key)
    {
<<<<<<< HEAD
        return sortedTermsReader.getNextPointId(v -> key.asComparableBytesMinPrefix(v));
=======
        return sortedTermsReader.ceiling(v -> key.asComparableBytesMinPrefix(v));
>>>>>>> 60ea0497
    }

    @Override
    public long floor(PrimaryKey key)
    {
        return sortedTermsReader.floor(v -> key.asComparableBytesMaxPrefix(v));
    }

    @Override
    public boolean isNotFound(long sstableRowId)
    {
        return sstableRowId == Long.MAX_VALUE;
    }


    @Override
    public void close() throws IOException
    {
        FileUtils.closeQuietly(cursor, rowIdToToken);
    }

    private PrimaryKey supplier(long sstableRowId)
    {
        try
        {
            cursor.seekToPointId(sstableRowId);
            ByteSource.Peekable peekable = cursor.term().asPeekableBytes(ByteComparable.Version.OSS41);

            Token token = partitioner.getTokenFactory().fromComparableBytes(ByteSourceInverse.nextComponentSource(peekable),
                                                                            ByteComparable.Version.OSS41);
            byte[] keyBytes = ByteSourceInverse.getUnescapedBytes(ByteSourceInverse.nextComponentSource(peekable));

            if (keyBytes == null)
                return primaryKeyFactory.createTokenOnly(token);

            DecoratedKey partitionKey = new BufferDecoratedKey(token, ByteBuffer.wrap(keyBytes));

            Clustering clustering = clusteringComparator.size() == 0
                                    ? Clustering.EMPTY
                                    : clusteringComparator.clusteringFromByteComparable(ByteBufferAccessor.instance,
                                                                                        v -> ByteSourceInverse.nextComponentSource(peekable));

            return primaryKeyFactory.create(partitionKey, clustering);
        }
        catch (IOException e)
        {
            throw Throwables.cleaned(e);
        }
    }
}<|MERGE_RESOLUTION|>--- conflicted
+++ resolved
@@ -172,11 +172,7 @@
     @Override
     public long ceiling(PrimaryKey key)
     {
-<<<<<<< HEAD
-        return sortedTermsReader.getNextPointId(v -> key.asComparableBytesMinPrefix(v));
-=======
         return sortedTermsReader.ceiling(v -> key.asComparableBytesMinPrefix(v));
->>>>>>> 60ea0497
     }
 
     @Override
