--- conflicted
+++ resolved
@@ -173,13 +173,8 @@
                                           SegmentMetadata segmentMetadata) throws IOException
     {
         if (indexContext.isLiteral())
-<<<<<<< HEAD
-            return new InvertedIndexSearcher(sstableContext.primaryKeyMapFactory(), indexFiles, segmentMetadata, sstableContext.indexDescriptor, indexContext, Version.AA, true);
-        return new KDTreeIndexSearcher(sstableContext.primaryKeyMapFactory(), indexFiles, segmentMetadata, sstableContext.indexDescriptor, indexContext);
-=======
-            return new InvertedIndexSearcher(sstableContext, indexFiles, segmentMetadata, indexContext);
+            return new InvertedIndexSearcher(sstableContext, indexFiles, segmentMetadata, indexContext, Version.AA, true);
         return new KDTreeIndexSearcher(sstableContext.primaryKeyMapFactory(), indexFiles, segmentMetadata, indexContext);
->>>>>>> d8db58c9
     }
 
     @Override
@@ -204,11 +199,7 @@
             logger.debug(index.getIndexContext().logMessage("Starting a compaction index build. Global segment memory usage: {}"),
                          prettyPrintMemory(limiter.currentBytesUsed()));
 
-<<<<<<< HEAD
-            return new SSTableIndexWriter(indexDescriptor, index.getIndexContext(), limiter, index.isIndexValid(), keyCount, Version.LATEST);
-=======
-            return new SSTableIndexWriter(perIndexComponents, limiter, index.isIndexValid(), keyCount);
->>>>>>> d8db58c9
+            return new SSTableIndexWriter(perIndexComponents, limiter, index.isIndexValid(), keyCount, Version.latest());
         }
 
         return new MemtableIndexWriter(context.getPendingMemtableIndex(tracker),
@@ -299,7 +290,6 @@
         return ByteOrder.BIG_ENDIAN;
     }
 
-<<<<<<< HEAD
     @Override
     public ByteComparable encodeForInMemoryTrie(ByteBuffer input, AbstractType<?> type)
     {
@@ -324,14 +314,6 @@
                                         : TypeUtil.asComparableBytes(input, type);
     }
 
-    protected boolean isBuildCompletionMarker(IndexComponent indexComponent)
-    {
-        return indexComponent == IndexComponent.GROUP_COMPLETION_MARKER ||
-               indexComponent == IndexComponent.COLUMN_COMPLETION_MARKER;
-    }
-
-=======
->>>>>>> d8db58c9
     /** vector data components (that did not have checksums before v3) */
     private boolean isVectorDataComponent(IndexContext context, IndexComponentType indexComponentType)
     {
