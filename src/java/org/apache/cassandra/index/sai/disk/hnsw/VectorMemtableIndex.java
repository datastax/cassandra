--- conflicted
+++ resolved
@@ -150,11 +150,7 @@
     }
 
     @Override
-<<<<<<< HEAD
-    public RangeIterator<PrimaryKey> search(QueryContext context, Expression expr, AbstractBounds<PartitionPosition> keyRange, int limit)
-=======
     public RangeIterator<PrimaryKey> search(QueryContext queryContext, Expression expr, AbstractBounds<PartitionPosition> keyRange, int limit)
->>>>>>> adad80b1
     {
         assert expr.getOp() == Expression.Op.ANN : "Only ANN is supported for vector search, received " + expr.getOp();
 
@@ -195,7 +191,7 @@
         var keyQueue = graph.search(qv, limit, bits, Integer.MAX_VALUE);
         if (keyQueue.isEmpty())
             return RangeIterator.emptyKeys();
-        context.recordScores(keyQueue);
+        queryContext.recordScores(keyQueue);
         return new ReorderingRangeIterator(keyQueue);
     }
 
@@ -230,12 +226,9 @@
     @Override
     public Iterator<Pair<ByteComparable, Iterator<PrimaryKey>>> iterator(DecoratedKey min, DecoratedKey max)
     {
-<<<<<<< HEAD
         // only used by non-vector index
-=======
         // This method is only used when merging an in-memory index with a RowMapping. This is done a different
         // way with the graph using the writeData method below.
->>>>>>> adad80b1
         throw new UnsupportedOperationException();
     }
 
