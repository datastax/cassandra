/*
 * Licensed to the Apache Software Foundation (ASF) under one
 * or more contributor license agreements.  See the NOTICE file
 * distributed with this work for additional information
 * regarding copyright ownership.  The ASF licenses this file
 * to you under the Apache License, Version 2.0 (the
 * "License"); you may not use this file except in compliance
 * with the License.  You may obtain a copy of the License at
 *
 *     http://www.apache.org/licenses/LICENSE-2.0
 *
 * Unless required by applicable law or agreed to in writing, software
 * distributed under the License is distributed on an "AS IS" BASIS,
 * WITHOUT WARRANTIES OR CONDITIONS OF ANY KIND, either express or implied.
 * See the License for the specific language governing permissions and
 * limitations under the License.
 */

package org.apache.cassandra.index.sai.disk.hnsw;

import java.io.IOException;
import java.util.Arrays;
import java.util.NoSuchElementException;
import java.util.PrimitiveIterator;
import java.util.function.Function;
import java.util.stream.IntStream;

import javax.annotation.concurrent.NotThreadSafe;

import org.slf4j.Logger;
import org.slf4j.LoggerFactory;

import org.apache.cassandra.config.CassandraRelevantProperties;
import org.apache.cassandra.index.sai.IndexContext;
import org.apache.cassandra.index.sai.QueryContext;
import org.apache.cassandra.index.sai.disk.format.IndexComponent;
import org.apache.cassandra.index.sai.disk.v1.PerIndexFiles;
import org.apache.cassandra.index.sai.disk.v1.SegmentMetadata;
import org.apache.cassandra.index.sai.disk.v1.postings.ReorderingPostingList;
<<<<<<< HEAD
import org.apache.cassandra.index.sai.utils.SSTableRowIdToScoreCache;
=======
import org.apache.cassandra.tracing.Tracing;
>>>>>>> 30673350
import org.apache.lucene.index.VectorEncoding;
import org.apache.lucene.index.VectorSimilarityFunction;
import org.apache.lucene.util.Bits;
import org.apache.lucene.util.hnsw.HnswGraphSearcher;
import org.apache.lucene.util.hnsw.NeighborQueue;
import org.apache.lucene.util.hnsw.RandomAccessVectorValues;

public class CassandraOnDiskHnsw implements AutoCloseable
{
    private static final Logger logger = LoggerFactory.getLogger(CassandraOnDiskHnsw.class);

    private final Function<QueryContext, VectorsWithCache> vectorsSupplier;
    private final OnDiskOrdinalsMap ordinalsMap;
    private final OnDiskHnswGraph hnsw;
    private final VectorSimilarityFunction similarityFunction;
    private final VectorCache vectorCache;

    private static final int OFFSET_CACHE_MIN_BYTES = 100_000;

    public CassandraOnDiskHnsw(SegmentMetadata.ComponentMetadataMap componentMetadatas, PerIndexFiles indexFiles, IndexContext context) throws IOException
    {
        similarityFunction = context.getIndexWriterConfig().getSimilarityFunction();

        long vectorsSegmentOffset = componentMetadatas.get(IndexComponent.VECTOR).offset;
        vectorsSupplier = (qc) -> new VectorsWithCache(new OnDiskVectors(indexFiles.vectors(), vectorsSegmentOffset), qc);

        SegmentMetadata.ComponentMetadata postingListsMetadata = componentMetadatas.get(IndexComponent.POSTING_LISTS);
        ordinalsMap = new OnDiskOrdinalsMap(indexFiles.postingLists(), postingListsMetadata.offset, postingListsMetadata.length);

        SegmentMetadata.ComponentMetadata termsMetadata = componentMetadatas.get(IndexComponent.TERMS_DATA);
        hnsw = new OnDiskHnswGraph(indexFiles.termsData(), termsMetadata.offset, termsMetadata.length, OFFSET_CACHE_MIN_BYTES);
        var mockContext = new QueryContext();
        try (var vectors = new OnDiskVectors(indexFiles.vectors(), vectorsSegmentOffset))
        {
            vectorCache = VectorCache.load(hnsw.getView(mockContext), vectors, CassandraRelevantProperties.SAI_HNSW_VECTOR_CACHE_BYTES.getInt());
        }
    }

    public long ramBytesUsed()
    {
        return hnsw.getCacheSizeInBytes() + vectorCache.ramBytesUsed();
    }

    public int size()
    {
        return hnsw.size();
    }

    /**
     * @return Row IDs associated with the topK vectors near the query
     */
    // VSTODO make this return something with a size
    public ReorderingPostingList search(float[] queryVector, int topK, Bits acceptBits, int vistLimit, QueryContext context,
                                        SSTableRowIdToScoreCache sstableRowIdToScoreCache)
    {
        CassandraOnHeapHnsw.validateIndexable(queryVector, similarityFunction);

        NeighborQueue queue;
        try (var vectors = vectorsSupplier.apply(context); var view = hnsw.getView(context))
        {
            queue = HnswGraphSearcher.search(queryVector,
                                             topK,
                                             vectors,
                                             VectorEncoding.FLOAT32,
                                             similarityFunction,
                                             view,
                                             ordinalsMap.ignoringDeleted(acceptBits),
                                             vistLimit);
<<<<<<< HEAD
            return annRowIdsToPostings(queue, sstableRowIdToScoreCache);
=======
            logger.trace("Visited {} nodes in graph", queue.visitedCount());
            Tracing.trace("Visited {} nodes in graph", queue.visitedCount());
            return annRowIdsToPostings(queue);
>>>>>>> 30673350
        }
        catch (IOException e)
        {
            throw new RuntimeException(e);
        }
    }

    private class RowIdIterator implements PrimitiveIterator.OfInt, AutoCloseable
    {
        private final NeighborQueue queue;
        private final SSTableRowIdToScoreCache cache;
        private final OnDiskOrdinalsMap.RowIdsView rowIdsView = ordinalsMap.getRowIdsView();

        private PrimitiveIterator.OfInt segmentRowIdIterator = IntStream.empty().iterator();

        public RowIdIterator(NeighborQueue queue, SSTableRowIdToScoreCache cache)
        {
            this.queue = queue;
            this.cache = cache;
        }

        @Override
        public boolean hasNext() {
            while (!segmentRowIdIterator.hasNext() && queue.size() > 0) {
                try
                {
                    var score = queue.topScore();
                    var ordinal = queue.pop();
                    int[] rowIds = rowIdsView.getSegmentRowIdsMatching(ordinal);
                    for (int rowId : rowIds)
                    {
                        cache.cacheScoreForRowId(rowId, score);
                    }
                    segmentRowIdIterator = Arrays.stream(rowIds).iterator();
                }
                catch (IOException e)
                {
                    throw new RuntimeException(e);
                }
            }
            return segmentRowIdIterator.hasNext();
        }

        @Override
        public int nextInt() {
            if (!hasNext())
                throw new NoSuchElementException();
            return segmentRowIdIterator.nextInt();
        }

        @Override
        public void close()
        {
            rowIdsView.close();
        }
    }

    private ReorderingPostingList annRowIdsToPostings(NeighborQueue queue,
                                                      SSTableRowIdToScoreCache sstableRowIdToScoreCache) throws IOException
    {
        int originalSize = queue.size();
        try (var iterator = new RowIdIterator(queue, sstableRowIdToScoreCache))
        {
            return new ReorderingPostingList(iterator, originalSize);
        }
    }

    public void close()
    {
        ordinalsMap.close();
        hnsw.close();
    }

    public OnDiskOrdinalsMap.OrdinalsView getOrdinalsView() throws IOException
    {
        return ordinalsMap.getOrdinalsView();
    }

    @NotThreadSafe
    class VectorsWithCache implements RandomAccessVectorValues<float[]>, AutoCloseable
    {
        private final OnDiskVectors vectors;
        private final QueryContext queryContext;

        public VectorsWithCache(OnDiskVectors vectors, QueryContext queryContext)
        {
            this.vectors = vectors;
            this.queryContext = queryContext;
        }

        @Override
        public int size()
        {
            return vectors.size();
        }

        @Override
        public int dimension()
        {
            return vectors.dimension();
        }

        @Override
        public float[] vectorValue(int i) throws IOException
        {
            queryContext.hnswVectorsAccessed++;
            var cached = vectorCache.get(i);
            if (cached != null)
            {
                queryContext.hnswVectorCacheHits++;
                return cached;
            }

            return vectors.vectorValue(i);
        }

        @Override
        public RandomAccessVectorValues<float[]> copy()
        {
            throw new UnsupportedOperationException();
        }

        public void close()
        {
            vectors.close();
        }
    }
}<|MERGE_RESOLUTION|>--- conflicted
+++ resolved
@@ -37,11 +37,8 @@
 import org.apache.cassandra.index.sai.disk.v1.PerIndexFiles;
 import org.apache.cassandra.index.sai.disk.v1.SegmentMetadata;
 import org.apache.cassandra.index.sai.disk.v1.postings.ReorderingPostingList;
-<<<<<<< HEAD
 import org.apache.cassandra.index.sai.utils.SSTableRowIdToScoreCache;
-=======
 import org.apache.cassandra.tracing.Tracing;
->>>>>>> 30673350
 import org.apache.lucene.index.VectorEncoding;
 import org.apache.lucene.index.VectorSimilarityFunction;
 import org.apache.lucene.util.Bits;
@@ -110,13 +107,9 @@
                                              view,
                                              ordinalsMap.ignoringDeleted(acceptBits),
                                              vistLimit);
-<<<<<<< HEAD
-            return annRowIdsToPostings(queue, sstableRowIdToScoreCache);
-=======
             logger.trace("Visited {} nodes in graph", queue.visitedCount());
             Tracing.trace("Visited {} nodes in graph", queue.visitedCount());
-            return annRowIdsToPostings(queue);
->>>>>>> 30673350
+            return annRowIdsToPostings(queue, sstableRowIdToScoreCache);
         }
         catch (IOException e)
         {
