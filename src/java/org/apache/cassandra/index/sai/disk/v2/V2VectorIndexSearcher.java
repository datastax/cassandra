/*
 * Licensed to the Apache Software Foundation (ASF) under one
 * or more contributor license agreements.  See the NOTICE file
 * distributed with this work for additional information
 * regarding copyright ownership.  The ASF licenses this file
 * to you under the Apache License, Version 2.0 (the
 * "License"); you may not use this file except in compliance
 * with the License.  You may obtain a copy of the License at
 *
 *     http://www.apache.org/licenses/LICENSE-2.0
 *
 * Unless required by applicable law or agreed to in writing, software
 * distributed under the License is distributed on an "AS IS" BASIS,
 * WITHOUT WARRANTIES OR CONDITIONS OF ANY KIND, either express or implied.
 * See the License for the specific language governing permissions and
 * limitations under the License.
 */
package org.apache.cassandra.index.sai.disk.v2;

import java.io.IOException;
import java.lang.invoke.MethodHandles;
import java.util.ArrayList;
import java.util.Collections;
import java.util.List;
import javax.annotation.Nullable;

import com.google.common.base.MoreObjects;
import com.google.common.base.Preconditions;
import org.slf4j.Logger;
import org.slf4j.LoggerFactory;

import io.github.jbellis.jvector.graph.SearchResult;
import io.github.jbellis.jvector.pq.BinaryQuantization;
import io.github.jbellis.jvector.util.Bits;
import io.github.jbellis.jvector.util.SparseFixedBitSet;
import org.agrona.collections.IntArrayList;
import org.apache.cassandra.db.PartitionPosition;
import org.apache.cassandra.dht.AbstractBounds;
import org.apache.cassandra.index.sai.IndexContext;
import org.apache.cassandra.index.sai.QueryContext;
import org.apache.cassandra.index.sai.disk.PostingList;
import org.apache.cassandra.index.sai.disk.PrimaryKeyMap;
import org.apache.cassandra.index.sai.disk.format.IndexDescriptor;
import org.apache.cassandra.index.sai.disk.v1.IndexSearcher;
import org.apache.cassandra.index.sai.disk.v1.PerIndexFiles;
import org.apache.cassandra.index.sai.disk.v1.SegmentMetadata;
import org.apache.cassandra.index.sai.disk.v2.hnsw.CassandraOnDiskHnsw;
import org.apache.cassandra.index.sai.disk.vector.JVectorLuceneOnDiskGraph;
import org.apache.cassandra.index.sai.disk.vector.VectorMemtableIndex;
import org.apache.cassandra.index.sai.plan.Expression;
import org.apache.cassandra.index.sai.utils.ArrayPostingList;
import org.apache.cassandra.index.sai.utils.AtomicRatio;
import org.apache.cassandra.index.sai.utils.ListRangeIterator;
import org.apache.cassandra.index.sai.utils.PrimaryKey;
import org.apache.cassandra.index.sai.utils.RangeIterator;
import org.apache.cassandra.index.sai.utils.RangeUtil;
import org.apache.cassandra.index.sai.utils.SegmentOrdering;
import org.apache.cassandra.tracing.Tracing;

import static java.lang.Math.max;
import static java.lang.Math.min;
import static java.lang.Math.pow;

/**
 * Executes ann search against the graph for an individual index segment.
 */
public class V2VectorIndexSearcher extends IndexSearcher implements SegmentOrdering
{
    private static final Logger logger = LoggerFactory.getLogger(MethodHandles.lookup().lookupClass());

    private final JVectorLuceneOnDiskGraph graph;
    private final PrimaryKey.Factory keyFactory;
    private int globalBruteForceRows; // not final so test can inject its own setting
    private final AtomicRatio actualExpectedRatio = new AtomicRatio();
    private final ThreadLocal<SparseFixedBitSet> cachedBitSets;

    public V2VectorIndexSearcher(PrimaryKeyMap.Factory primaryKeyMapFactory,
                                 PerIndexFiles perIndexFiles,
                                 SegmentMetadata segmentMetadata,
                                 IndexDescriptor indexDescriptor,
                                 IndexContext indexContext) throws IOException
    {
        this(primaryKeyMapFactory, perIndexFiles, segmentMetadata, indexDescriptor, indexContext, new CassandraOnDiskHnsw(segmentMetadata.componentMetadatas, perIndexFiles, indexContext));
    }

    protected V2VectorIndexSearcher(PrimaryKeyMap.Factory primaryKeyMapFactory,
                                    PerIndexFiles perIndexFiles,
                                    SegmentMetadata segmentMetadata,
                                    IndexDescriptor indexDescriptor,
                                    IndexContext indexContext,
                                    JVectorLuceneOnDiskGraph graph)
    {
        super(primaryKeyMapFactory, perIndexFiles, segmentMetadata, indexDescriptor, indexContext);
        this.graph = graph;
        this.keyFactory = PrimaryKey.factory(indexContext.comparator(), indexContext.indexFeatureSet());
        cachedBitSets = ThreadLocal.withInitial(() -> new SparseFixedBitSet(graph.size()));

        globalBruteForceRows = Integer.MAX_VALUE;
    }

    @Override
    public long indexFileCacheSize()
    {
        return graph.ramBytesUsed();
    }

    @Override
    public RangeIterator search(Expression exp, AbstractBounds<PartitionPosition> keyRange, QueryContext context, boolean defer, int limit) throws IOException
    {
        PostingList results = searchPosting(context, exp, keyRange, limit);
        return toPrimaryKeyIterator(results, context);
    }

    private PostingList searchPosting(QueryContext context, Expression exp, AbstractBounds<PartitionPosition> keyRange, int limit) throws IOException
    {
        if (logger.isTraceEnabled())
            logger.trace(indexContext.logMessage("Searching on expression '{}'..."), exp);

        if (exp.getOp() != Expression.Op.ANN && exp.getOp() != Expression.Op.BOUNDED_ANN)
            throw new IllegalArgumentException(indexContext.logMessage("Unsupported expression during ANN index query: " + exp));

        if (exp.getEuclideanSearchThreshold() > 0)
            limit = 100000;
        int topK = topKFor(limit);
        float[] queryVector = exp.lower.value.vector;

        BitsOrPostingList bitsOrPostingList = bitsOrPostingListForKeyRange(context, keyRange, queryVector, topK);
        if (bitsOrPostingList.skipANN())
            return bitsOrPostingList.postingList();

        var vectorPostings = graph.search(queryVector, topK, exp.getEuclideanSearchThreshold(), limit, bitsOrPostingList.getBits(), context);
        if (bitsOrPostingList.rawExpectedNodes >= 0)
            updateExpectedNodes(vectorPostings.getVisitedCount(), bitsOrPostingList.rawExpectedNodes);
        return vectorPostings;
    }

    /**
     * @return the topK >= `limit` results to ask the index to search for.  This allows
     * us to compensate for using lossily-compressed vectors during the search, by
     * searching deeper in the graph.
     */
    private int topKFor(int limit)
    {
        var cv = graph.getCompressedVectors();
        // uncompressed indexes don't need to over-search
        if (cv == null)
            return limit;

        // compute the factor `n` to multiply limit by to increase the number of results from the index.
        var n = 0.509 + 9.491 * pow(limit, -0.402); // f(1) = 10.0, f(100) = 2.0, f(1000) = 1.1
        // The function becomes less than 1 at limit ~= 1583.4
        n = max(1.0, n);

        // 2x results at limit=100 is enough for all our tested data sets to match uncompressed recall,
        // except for the ada002 vectors that compress at a 32x ratio.  For ada002, we need 3x results
        // with PQ, and 4x for BQ.
        if (cv instanceof BinaryQuantization)
            n *= 2;
        else if ((double) cv.getOriginalSize() / cv.getCompressedSize() > 16.0)
            n *= 1.5;

        return (int) (n * limit);
    }

    /**
     * Return bit set if needs to search HNSW; otherwise return posting list to bypass HNSW
     */
    private BitsOrPostingList bitsOrPostingListForKeyRange(QueryContext context,
                                                           AbstractBounds<PartitionPosition> keyRange,
                                                           float[] queryVector,
                                                           int topK) throws IOException
    {
        try (PrimaryKeyMap primaryKeyMap = primaryKeyMapFactory.newPerSSTablePrimaryKeyMap())
        {
            // not restricted
            if (RangeUtil.coversFullRing(keyRange))
                return new BitsOrPostingList(context.bitsetForShadowedPrimaryKeys(metadata, primaryKeyMap, graph));

            PrimaryKey firstPrimaryKey = keyFactory.createTokenOnly(keyRange.left.getToken());

            // it will return the next row id if given key is not found.
            long minSSTableRowId = primaryKeyMap.ceiling(firstPrimaryKey);
            // If we didn't find the first key, we won't find the last primary key either
            if (minSSTableRowId < 0)
                return new BitsOrPostingList(PostingList.EMPTY);
            long maxSSTableRowId = getMaxSSTableRowId(primaryKeyMap, keyRange.right);

            if (minSSTableRowId > maxSSTableRowId)
                return new BitsOrPostingList(PostingList.EMPTY);

            // if it covers entire segment, skip bit set
            if (minSSTableRowId <= metadata.minSSTableRowId && maxSSTableRowId >= metadata.maxSSTableRowId)
                return new BitsOrPostingList(context.bitsetForShadowedPrimaryKeys(metadata, primaryKeyMap, graph));

            minSSTableRowId = Math.max(minSSTableRowId, metadata.minSSTableRowId);
            maxSSTableRowId = min(maxSSTableRowId, metadata.maxSSTableRowId);

            // If num of matches are not bigger than topK, skip ANN.
            // (nRows should not include shadowed rows, but context doesn't break those out by segment,
            // so we will live with the inaccuracy.)
            int nRows = Math.toIntExact(maxSSTableRowId - minSSTableRowId + 1);
            int maxBruteForceRows = min(globalBruteForceRows, maxBruteForceRows(topK, nRows));
            logAndTrace("Search range covers {} rows; max brute force rows is {} for sstable index with {} nodes, LIMIT {}",
                        nRows, maxBruteForceRows, graph.size(), topK);
            // if we have a small number of results then let TopK processor do exact NN computation
            if (nRows <= maxBruteForceRows)
            {
                var segmentRowIds = new IntArrayList(nRows, 0);
                for (long i = minSSTableRowId; i <= maxSSTableRowId; i++)
                {
                    if (context.shouldInclude(i, primaryKeyMap))
                        segmentRowIds.add(metadata.toSegmentRowId(i));
                }
                var postings = findTopApproximatePostings(queryVector, segmentRowIds, topK);
                return new BitsOrPostingList(new ArrayPostingList(postings));
            }

            // create a bitset of ordinals corresponding to the rows in the given key range
            SparseFixedBitSet bits = bitSetForSearch();
            boolean hasMatches = false;
            try (var ordinalsView = graph.getOrdinalsView())
            {
                for (long sstableRowId = minSSTableRowId; sstableRowId <= maxSSTableRowId; sstableRowId++)
                {
                    if (context.shouldInclude(sstableRowId, primaryKeyMap))
                    {
                        int segmentRowId = metadata.toSegmentRowId(sstableRowId);
                        int ordinal = ordinalsView.getOrdinalForRowId(segmentRowId);
                        if (ordinal >= 0)
                        {
                            bits.set(ordinal);
                            hasMatches = true;
                        }
                    }
                }
            }
            catch (IOException e)
            {
                throw new RuntimeException(e);
            }

            if (!hasMatches)
                return new BitsOrPostingList(PostingList.EMPTY);

            return new BitsOrPostingList(bits, getRawExpectedNodes(topK, nRows));
        }
    }

    private int[] findTopApproximatePostings(float[] queryVector, IntArrayList segmentRowIds, int topK) throws IOException
    {
        var cv = graph.getCompressedVectors();
        if (cv == null || segmentRowIds.size() <= topK)
            return segmentRowIds.toIntArray();

        var similarityFunction = indexContext.getIndexWriterConfig().getSimilarityFunction();
        var scoreFunction = cv.approximateScoreFunctionFor(queryVector, similarityFunction);

        ArrayList<SearchResult.NodeScore> pairs = new ArrayList<>(segmentRowIds.size());
        try (var ordinalsView = graph.getOrdinalsView())
        {
            for (int i = 0; i < segmentRowIds.size(); i++)
            {
                int segmentRowId = segmentRowIds.getInt(i);
                int ordinal = ordinalsView.getOrdinalForRowId(segmentRowId);
                if (ordinal < 0)
                    continue;

                var score = scoreFunction.similarityTo(ordinal);
                pairs.add(new SearchResult.NodeScore(segmentRowId, score));
            }
        }
        // sort descending
        pairs.sort((a, b) -> Float.compare(b.score, a.score));
        int end = Math.min(pairs.size(), topK) - 1;
        int[] postings = new int[end + 1];
        // top K ascending
        for (int i = end; i >= 0; i--)
            postings[end - i] = pairs.get(i).node;
        return postings;
    }

    private long getMaxSSTableRowId(PrimaryKeyMap primaryKeyMap, PartitionPosition right)
    {
        // if the right token is the minimum token, there is no upper bound on the keyRange and
        // we can save a lookup by using the maxSSTableRowId
        if (right.isMinimum())
            return metadata.maxSSTableRowId;

        PrimaryKey lastPrimaryKey = keyFactory.createTokenOnly(right.getToken());
        long max = primaryKeyMap.floor(lastPrimaryKey);
        if (max < 0)
            return metadata.maxSSTableRowId;
        return max;
    }

    private int maxBruteForceRows(int limit, int nPermittedOrdinals)
    {
        int expectedNodes = expectedNodesVisited(limit, nPermittedOrdinals);
        // ANN index will do a bunch of extra work besides the full comparisons (performing PQ similarity for each edge);
        // brute force from sstable will also do a bunch of extra work (going through trie index to look up row).
        // VSTODO I'm not sure which one is more expensive (and it depends on things like sstable chunk cache hit ratio)
        // so I'm leaving it as a 1:1 ratio for now.
        return max(limit, expectedNodes);
    }

    private int expectedNodesVisited(int limit, int nPermittedOrdinals)
    {
        return (int) (getObservedNodesRatio() * getRawExpectedNodes(limit, nPermittedOrdinals));
    }

    /** the ratio of nodes visited by a graph search, to our estimate */
    private double getObservedNodesRatio()
    {
        return actualExpectedRatio.getUpdateCount() >= 10 ? actualExpectedRatio.get() : 1.0;
    }

    private void updateExpectedNodes(int actualNodesVisited, int rawExpectedNodes)
    {
        assert rawExpectedNodes >= 0 : rawExpectedNodes;
        assert actualNodesVisited >= 0 : actualNodesVisited;
        double ratio = getObservedNodesRatio();
        var expectedNodes = (int) (ratio * rawExpectedNodes);
        if (actualNodesVisited >= 1000 && (actualNodesVisited > 2 * expectedNodes || actualNodesVisited < 0.5 * expectedNodes))
            logger.warn("Predicted visiting {} nodes, but actually visited {} (observed:predicted ratio is {})",
                        expectedNodes, actualNodesVisited, ratio);
        actualExpectedRatio.updateAndGet(actualNodesVisited, rawExpectedNodes);
    }

    private SparseFixedBitSet bitSetForSearch()
    {
        var bits = cachedBitSets.get();
        bits.clear();
        return bits;
    }

    @Override
    public RangeIterator limitToTopResults(QueryContext context, List<PrimaryKey> keys, Expression exp, int limit) throws IOException
    {
        // create a sublist of the keys within this segment's bounds
        int minIndex = Collections.binarySearch(keys, metadata.minKey);
        minIndex = minIndex < 0 ? -minIndex - 1 : minIndex;
        int maxIndex = Collections.binarySearch(keys, metadata.maxKey);
        maxIndex = maxIndex < 0 ? -maxIndex - 1 : maxIndex + 1;
        List<PrimaryKey> keysInRange = keys.subList(minIndex, maxIndex);
        if (keysInRange.isEmpty())
            return RangeIterator.empty();

        logAndTrace("SAI predicates produced {} rows out of limit {}", keysInRange.size(), limit);
        if (keysInRange.size() <= limit)
            return new ListRangeIterator(metadata.minKey, metadata.maxKey, keysInRange);

        int topK = topKFor(limit);
        // if we are brute forcing, we want to build a list of segment row ids, but if not,
        // we want to build a bitset of ordinals corresponding to the rows.  We won't know which
        // path to take until we have an accurate key count.
        SparseFixedBitSet bits = bitSetForSearch();
        IntArrayList rowIds = new IntArrayList();
        try (var primaryKeyMap = primaryKeyMapFactory.newPerSSTablePrimaryKeyMap();
             var ordinalsView = graph.getOrdinalsView())
        {
            for (PrimaryKey primaryKey : keysInRange)
            {
                long sstableRowId = primaryKeyMap.exactRowIdForPrimaryKey(primaryKey);
                // skip rows that are not in our segment (or more preciesely, have no vectors that were indexed)
                // or are not in this segment (exactRowIdForPrimaryKey returns a negative value for not found)
                if (sstableRowId < metadata.minSSTableRowId)
                    continue;

                // if sstable row id has exceeded current ANN segment, stop
                if (sstableRowId > metadata.maxSSTableRowId)
                    break;

<<<<<<< HEAD
            try (var ordinalsView = graph.getOrdinalsView())
            {
                // pk and rowid of the next row in the current sstable.  set when we encounter a row in the
                // source list that doesn't exist locally, so we can skip up to that point
                PrimaryKey nextPresentPrimaryKey = null;
                long nextPresentRowId = -1;

                for (PrimaryKey primaryKey : keysInRange)
                {
                    // skip up to the next present row, if set by the previous iteration
                    long sstableRowId = -1;
                    if (nextPresentPrimaryKey != null)
                    {
                        int result = primaryKey.compareTo(nextPresentPrimaryKey);
                        if (result < 0)
                            continue;
                        if (result == 0)
                            sstableRowId = nextPresentRowId;
                        // reset so we don't do unnecessary compareTo ops
                        nextPresentPrimaryKey = null;
                        nextPresentRowId = -1;
                    }

                    // look up the row id from the primary key.  this is the expensive part
                    if (sstableRowId == -1)
                        sstableRowId = primaryKeyMap.exactRowIdForPrimaryKey(primaryKey);

                    // if the row is not present, find the next one that *is* present so we can skip up to it
                    if (sstableRowId < 0)
                    {
                        nextPresentRowId = primaryKeyMap.ceiling(primaryKey);
                        // The current primary key is greater than all the primary keys in this sstable
                        if (nextPresentRowId < 0 || nextPresentRowId > metadata.maxSSTableRowId)
                            break;
                        nextPresentPrimaryKey = primaryKeyMap.primaryKeyFromRowId(nextPresentRowId);
                        // The current primary key is not in this sstable. Use ceiling to search for the row id
                        // of the next closest primary key in this sstable.
                        continue;
                    }

                    // our computation of keysInRange should ensure this is valid
                    assert sstableRowId >= metadata.minSSTableRowId;
                    // if sstable row id has exceeded current ANN segment, stop
                    if (sstableRowId > metadata.maxSSTableRowId)
                        break;

                    int segmentRowId = metadata.toSegmentRowId(sstableRowId);
                    if (numRows <= maxBruteForceRows)
                    {
                        rowIds.add(segmentRowId);
                    }
                    else
                    {
                        int ordinal = ordinalsView.getOrdinalForRowId(segmentRowId);
                        if (ordinal >= 0)
                            bits.set(ordinal);
                    }
                }
=======
                int segmentRowId = metadata.toSegmentRowId(sstableRowId);
                rowIds.add(segmentRowId);
                int ordinal = ordinalsView.getOrdinalForRowId(segmentRowId);
                if (ordinal >= 0)
                    bits.set(ordinal);
>>>>>>> 12554e2c
            }
        }

        var numRows = rowIds.size();
        var maxBruteForceRows = min(globalBruteForceRows, maxBruteForceRows(topK, numRows));
        logAndTrace("{} rows relevant to current sstable; max brute force rows is {} for index with {} nodes, LIMIT {}",
                    numRows, maxBruteForceRows, graph.size(), limit);
        if (numRows == 0) {
            return RangeIterator.empty();
        }

        if (numRows <= maxBruteForceRows)
        {
            // brute force using the in-memory compressed vectors to cut down the number of results returned
            var queryVector = exp.lower.value.vector;
            var postings = findTopApproximatePostings(queryVector, rowIds, topK);
            return toPrimaryKeyIterator(new ArrayPostingList(postings), context);
        }
        // else ask the index to perform a search limited to the bits we created
        float[] queryVector = exp.lower.value.vector;
        var results = graph.search(queryVector, topK, limit, bits, context);
        updateExpectedNodes(results.getVisitedCount(), getRawExpectedNodes(topK, numRows));
        return toPrimaryKeyIterator(results, context);
    }

    private int getRawExpectedNodes(int topK, int nPermittedOrdinals)
    {
        return VectorMemtableIndex.expectedNodesVisited(topK, nPermittedOrdinals, graph.size());
    }

    private void logAndTrace(String message, Object... args)
    {
        logger.trace(message, args);
        Tracing.trace(message, args);
    }

    @Override
    public String toString()
    {
        return MoreObjects.toStringHelper(this)
                          .add("indexContext", indexContext)
                          .toString();
    }

    @Override
    public void close() throws IOException
    {
        graph.close();
    }

    private static class BitsOrPostingList
    {
        private final Bits bits;
        private final int rawExpectedNodes;
        private final PostingList postingList;

        public BitsOrPostingList(Bits bits, int rawExpectedNodes)
        {
            this.bits = bits;
            this.rawExpectedNodes = rawExpectedNodes;
            this.postingList = null;
        }

        public BitsOrPostingList(Bits bits)
        {
            this.bits = bits;
            this.postingList = null;
            this.rawExpectedNodes = -1;
        }

        public BitsOrPostingList(PostingList postingList)
        {
            this.bits = null;
            this.postingList = Preconditions.checkNotNull(postingList);
            this.rawExpectedNodes = -1;
        }

        @Nullable
        public Bits getBits()
        {
            Preconditions.checkState(!skipANN());
            return bits;
        }

        public PostingList postingList()
        {
            Preconditions.checkState(skipANN());
            return postingList;
        }

        public boolean skipANN()
        {
            return postingList != null;
        }
    }
}<|MERGE_RESOLUTION|>--- conflicted
+++ resolved
@@ -358,84 +358,49 @@
         try (var primaryKeyMap = primaryKeyMapFactory.newPerSSTablePrimaryKeyMap();
              var ordinalsView = graph.getOrdinalsView())
         {
+            // pk and rowid of the next row in the current sstable.  set when we encounter a row in the
+            // source list that doesn't exist locally, so we can skip up to that point
+            PrimaryKey nextPresentPrimaryKey = null;
+            long nextPresentRowId = -1;
+
             for (PrimaryKey primaryKey : keysInRange)
             {
-                long sstableRowId = primaryKeyMap.exactRowIdForPrimaryKey(primaryKey);
-                // skip rows that are not in our segment (or more preciesely, have no vectors that were indexed)
-                // or are not in this segment (exactRowIdForPrimaryKey returns a negative value for not found)
-                if (sstableRowId < metadata.minSSTableRowId)
+                // skip up to the next present row, if set by the previous iteration
+                long sstableRowId = -1;
+                if (nextPresentPrimaryKey != null)
+                {
+                    int result = primaryKey.compareTo(nextPresentPrimaryKey);
+                    if (result < 0)
+                        continue;
+                    if (result == 0)
+                        sstableRowId = nextPresentRowId;
+                    // reset so we don't do unnecessary compareTo ops
+                    nextPresentPrimaryKey = null;
+                    nextPresentRowId = -1;
+                }
+
+                // look up the row id from the primary key.  this is the expensive part
+                if (sstableRowId == -1)
+                    sstableRowId = primaryKeyMap.exactRowIdForPrimaryKey(primaryKey);
+
+                // if the row is not present, find the next one that *is* present so we can skip up to it
+                if (sstableRowId < 0)
+                {
+                    nextPresentRowId = primaryKeyMap.ceiling(primaryKey);
+                    // The current primary key is greater than all the primary keys in this sstable
+                    if (nextPresentRowId < 0 || nextPresentRowId > metadata.maxSSTableRowId)
+                        break;
+                    nextPresentPrimaryKey = primaryKeyMap.primaryKeyFromRowId(nextPresentRowId);
+                    // The current primary key is not in this sstable. Use ceiling to search for the row id
+                    // of the next closest primary key in this sstable.
                     continue;
-
-                // if sstable row id has exceeded current ANN segment, stop
-                if (sstableRowId > metadata.maxSSTableRowId)
-                    break;
-
-<<<<<<< HEAD
-            try (var ordinalsView = graph.getOrdinalsView())
-            {
-                // pk and rowid of the next row in the current sstable.  set when we encounter a row in the
-                // source list that doesn't exist locally, so we can skip up to that point
-                PrimaryKey nextPresentPrimaryKey = null;
-                long nextPresentRowId = -1;
-
-                for (PrimaryKey primaryKey : keysInRange)
-                {
-                    // skip up to the next present row, if set by the previous iteration
-                    long sstableRowId = -1;
-                    if (nextPresentPrimaryKey != null)
-                    {
-                        int result = primaryKey.compareTo(nextPresentPrimaryKey);
-                        if (result < 0)
-                            continue;
-                        if (result == 0)
-                            sstableRowId = nextPresentRowId;
-                        // reset so we don't do unnecessary compareTo ops
-                        nextPresentPrimaryKey = null;
-                        nextPresentRowId = -1;
-                    }
-
-                    // look up the row id from the primary key.  this is the expensive part
-                    if (sstableRowId == -1)
-                        sstableRowId = primaryKeyMap.exactRowIdForPrimaryKey(primaryKey);
-
-                    // if the row is not present, find the next one that *is* present so we can skip up to it
-                    if (sstableRowId < 0)
-                    {
-                        nextPresentRowId = primaryKeyMap.ceiling(primaryKey);
-                        // The current primary key is greater than all the primary keys in this sstable
-                        if (nextPresentRowId < 0 || nextPresentRowId > metadata.maxSSTableRowId)
-                            break;
-                        nextPresentPrimaryKey = primaryKeyMap.primaryKeyFromRowId(nextPresentRowId);
-                        // The current primary key is not in this sstable. Use ceiling to search for the row id
-                        // of the next closest primary key in this sstable.
-                        continue;
-                    }
-
-                    // our computation of keysInRange should ensure this is valid
-                    assert sstableRowId >= metadata.minSSTableRowId;
-                    // if sstable row id has exceeded current ANN segment, stop
-                    if (sstableRowId > metadata.maxSSTableRowId)
-                        break;
-
-                    int segmentRowId = metadata.toSegmentRowId(sstableRowId);
-                    if (numRows <= maxBruteForceRows)
-                    {
-                        rowIds.add(segmentRowId);
-                    }
-                    else
-                    {
-                        int ordinal = ordinalsView.getOrdinalForRowId(segmentRowId);
-                        if (ordinal >= 0)
-                            bits.set(ordinal);
-                    }
                 }
-=======
+
                 int segmentRowId = metadata.toSegmentRowId(sstableRowId);
                 rowIds.add(segmentRowId);
                 int ordinal = ordinalsView.getOrdinalForRowId(segmentRowId);
                 if (ordinal >= 0)
                     bits.set(ordinal);
->>>>>>> 12554e2c
             }
         }
 
