/*
 * Licensed to the Apache Software Foundation (ASF) under one
 * or more contributor license agreements.  See the NOTICE file
 * distributed with this work for additional information
 * regarding copyright ownership.  The ASF licenses this file
 * to you under the Apache License, Version 2.0 (the
 * "License"); you may not use this file except in compliance
 * with the License.  You may obtain a copy of the License at
 *
 *     http://www.apache.org/licenses/LICENSE-2.0
 *
 * Unless required by applicable law or agreed to in writing, software
 * distributed under the License is distributed on an "AS IS" BASIS,
 * WITHOUT WARRANTIES OR CONDITIONS OF ANY KIND, either express or implied.
 * See the License for the specific language governing permissions and
 * limitations under the License.
 */
package org.apache.cassandra.index.sai.disk.v2;

import java.io.IOException;
import java.lang.invoke.MethodHandles;
import java.util.ArrayList;
import java.util.Collections;
import java.util.List;
import javax.annotation.Nullable;

import com.google.common.base.MoreObjects;
import com.google.common.base.Preconditions;
import org.slf4j.Logger;
import org.slf4j.LoggerFactory;

import com.codahale.metrics.Histogram;
import com.codahale.metrics.SlidingWindowReservoir;
import io.github.jbellis.jvector.graph.SearchResult;
import io.github.jbellis.jvector.pq.BinaryQuantization;
import io.github.jbellis.jvector.util.Bits;
import io.github.jbellis.jvector.util.SparseFixedBitSet;
import org.agrona.collections.IntArrayList;
import org.apache.cassandra.db.PartitionPosition;
import org.apache.cassandra.dht.AbstractBounds;
import org.apache.cassandra.index.sai.IndexContext;
import org.apache.cassandra.index.sai.QueryContext;
import org.apache.cassandra.index.sai.disk.PostingList;
import org.apache.cassandra.index.sai.disk.PrimaryKeyMap;
import org.apache.cassandra.index.sai.disk.PrimaryKeyWithSource;
import org.apache.cassandra.index.sai.disk.format.IndexDescriptor;
import org.apache.cassandra.index.sai.disk.v1.IndexSearcher;
import org.apache.cassandra.index.sai.disk.v1.PerIndexFiles;
import org.apache.cassandra.index.sai.disk.v1.SegmentMetadata;
import org.apache.cassandra.index.sai.disk.v2.hnsw.CassandraOnDiskHnsw;
import org.apache.cassandra.index.sai.disk.vector.InMemoryRowIdsView;
import org.apache.cassandra.index.sai.disk.vector.JVectorLuceneOnDiskGraph;
import org.apache.cassandra.index.sai.disk.vector.RowIdsView;
import org.apache.cassandra.index.sai.disk.vector.VectorMemtableIndex;
import org.apache.cassandra.index.sai.plan.Expression;
import org.apache.cassandra.index.sai.utils.ArrayPostingList;
import org.apache.cassandra.index.sai.utils.AtomicRatio;
import org.apache.cassandra.index.sai.utils.ListRangeIterator;
import org.apache.cassandra.index.sai.utils.PrimaryKey;
import org.apache.cassandra.index.sai.utils.RangeIterator;
import org.apache.cassandra.index.sai.utils.RangeUtil;
import org.apache.cassandra.index.sai.utils.SegmentOrdering;
import org.apache.cassandra.tracing.Tracing;
import org.apache.cassandra.utils.Pair;

import static java.lang.Math.ceil;
import static java.lang.Math.max;
import static java.lang.Math.min;
import static java.lang.Math.pow;

/**
 * Executes ann search against the graph for an individual index segment.
 */
public class V2VectorIndexSearcher extends IndexSearcher implements SegmentOrdering
{
    private static final Logger logger = LoggerFactory.getLogger(MethodHandles.lookup().lookupClass());

    private final JVectorLuceneOnDiskGraph graph;
    private final PrimaryKey.Factory keyFactory;
    private int globalBruteForceRows; // not final so test can inject its own setting
    private final AtomicRatio actualExpectedRatio = new AtomicRatio();
    private final ThreadLocal<SparseFixedBitSet> cachedBitSets;

    public V2VectorIndexSearcher(PrimaryKeyMap.Factory primaryKeyMapFactory,
                                 PerIndexFiles perIndexFiles,
                                 SegmentMetadata segmentMetadata,
                                 IndexDescriptor indexDescriptor,
                                 IndexContext indexContext) throws IOException
    {
        this(primaryKeyMapFactory, perIndexFiles, segmentMetadata, indexDescriptor, indexContext, new CassandraOnDiskHnsw(segmentMetadata.componentMetadatas, perIndexFiles, indexContext));
    }

    protected V2VectorIndexSearcher(PrimaryKeyMap.Factory primaryKeyMapFactory,
                                    PerIndexFiles perIndexFiles,
                                    SegmentMetadata segmentMetadata,
                                    IndexDescriptor indexDescriptor,
                                    IndexContext indexContext,
                                    JVectorLuceneOnDiskGraph graph)
    {
        super(primaryKeyMapFactory, perIndexFiles, segmentMetadata, indexDescriptor, indexContext);
        this.graph = graph;
        this.keyFactory = PrimaryKey.factory(indexContext.comparator(), indexContext.indexFeatureSet());
        cachedBitSets = ThreadLocal.withInitial(() -> new SparseFixedBitSet(graph.size()));

        globalBruteForceRows = Integer.MAX_VALUE;
    }

    @Override
    public long indexFileCacheSize()
    {
        return graph.ramBytesUsed();
    }

    @Override
    public RangeIterator search(Expression exp, AbstractBounds<PartitionPosition> keyRange, QueryContext context, boolean defer, int limit) throws IOException
    {
        PostingList results = searchPosting(context, exp, keyRange, limit);
        return toPrimaryKeyIterator(results, context);
    }

    private PostingList searchPosting(QueryContext context, Expression exp, AbstractBounds<PartitionPosition> keyRange, int limit) throws IOException
    {
        if (logger.isTraceEnabled())
            logger.trace(indexContext.logMessage("Searching on expression '{}'..."), exp);

        if (exp.getOp() != Expression.Op.ANN && exp.getOp() != Expression.Op.BOUNDED_ANN)
            throw new IllegalArgumentException(indexContext.logMessage("Unsupported expression during ANN index query: " + exp));

        if (exp.getEuclideanSearchThreshold() > 0)
            limit = 100000;
        int topK = topKFor(limit);
        float[] queryVector = exp.lower.value.vector;

        BitsOrPostingList bitsOrPostingList = bitsOrPostingListForKeyRange(context, keyRange, queryVector, topK);
        if (bitsOrPostingList.skipANN())
            return bitsOrPostingList.postingList();

        var vectorPostings = graph.search(queryVector, topK, exp.getEuclideanSearchThreshold(), limit,
                                          bitsOrPostingList.getBits(), bitsOrPostingList.getRowIdsView(), context);
        if (bitsOrPostingList.rawExpectedNodes >= 0)
            updateExpectedNodes(vectorPostings.getVisitedCount(), bitsOrPostingList.rawExpectedNodes);
        return vectorPostings;
    }

    /**
     * @return the topK >= `limit` results to ask the index to search for.  This allows
     * us to compensate for using lossily-compressed vectors during the search, by
     * searching deeper in the graph.
     */
    private int topKFor(int limit)
    {
        var cv = graph.getCompressedVectors();
        // uncompressed indexes don't need to over-search
        if (cv == null)
            return limit;

        // compute the factor `n` to multiply limit by to increase the number of results from the index.
        var n = 0.509 + 9.491 * pow(limit, -0.402); // f(1) = 10.0, f(100) = 2.0, f(1000) = 1.1
        // The function becomes less than 1 at limit ~= 1583.4
        n = max(1.0, n);

        // 2x results at limit=100 is enough for all our tested data sets to match uncompressed recall,
        // except for the ada002 vectors that compress at a 32x ratio.  For ada002, we need 3x results
        // with PQ, and 4x for BQ.
        if (cv instanceof BinaryQuantization)
            n *= 2;
        else if ((double) cv.getOriginalSize() / cv.getCompressedSize() > 16.0)
            n *= 1.5;

        return (int) (n * limit);
    }

    /**
     * Return bit set if needs to search HNSW; otherwise return posting list to bypass HNSW
     */
    private BitsOrPostingList bitsOrPostingListForKeyRange(QueryContext context,
                                                           AbstractBounds<PartitionPosition> keyRange,
                                                           float[] queryVector,
                                                           int topK) throws IOException
    {
        try (PrimaryKeyMap primaryKeyMap = primaryKeyMapFactory.newPerSSTablePrimaryKeyMap())
        {
            // not restricted
            if (RangeUtil.coversFullRing(keyRange))
                return new BitsOrPostingList(context.bitsetForShadowedPrimaryKeys(metadata, primaryKeyMap, graph));

            PrimaryKey firstPrimaryKey = keyFactory.createTokenOnly(keyRange.left.getToken());

            // it will return the next row id if given key is not found.
            long minSSTableRowId = primaryKeyMap.ceiling(firstPrimaryKey);
            // If we didn't find the first key, we won't find the last primary key either
            if (minSSTableRowId < 0)
                return new BitsOrPostingList(PostingList.EMPTY);
            long maxSSTableRowId = getMaxSSTableRowId(primaryKeyMap, keyRange.right);

            if (minSSTableRowId > maxSSTableRowId)
                return new BitsOrPostingList(PostingList.EMPTY);

            // if it covers entire segment, skip bit set
            if (minSSTableRowId <= metadata.minSSTableRowId && maxSSTableRowId >= metadata.maxSSTableRowId)
                return new BitsOrPostingList(context.bitsetForShadowedPrimaryKeys(metadata, primaryKeyMap, graph));

            minSSTableRowId = Math.max(minSSTableRowId, metadata.minSSTableRowId);
            maxSSTableRowId = min(maxSSTableRowId, metadata.maxSSTableRowId);

            // If num of matches are not bigger than topK, skip ANN.
            // (nRows should not include shadowed rows, but context doesn't break those out by segment,
            // so we will live with the inaccuracy.)
            int nRows = Math.toIntExact(maxSSTableRowId - minSSTableRowId + 1);
            int maxBruteForceRows = min(globalBruteForceRows, maxBruteForceRows(topK, nRows));
            logAndTrace("Search range covers {} rows; max brute force rows is {} for sstable index with {} nodes, LIMIT {}",
                        nRows, maxBruteForceRows, graph.size(), topK);
            // if we have a small number of results then let TopK processor do exact NN computation
            if (nRows <= maxBruteForceRows)
            {
                var segmentRowIds = new IntArrayList(nRows, 0);
                for (long i = minSSTableRowId; i <= maxSSTableRowId; i++)
                {
                    if (context.shouldInclude(i, primaryKeyMap))
                        segmentRowIds.add(metadata.toSegmentRowId(i));
                }
                var postings = findTopApproximatePostings(queryVector, segmentRowIds, topK);
                return new BitsOrPostingList(new ArrayPostingList(postings));
            }

            // create a bitset of ordinals corresponding to the rows in the given key range
            SparseFixedBitSet bits = bitSetForSearch();
            boolean hasMatches = false;
            InMemoryRowIdsView inMemoryRowIdsView = null;
            try (var ordinalsView = graph.getOrdinalsView())
            {
                for (long sstableRowId = minSSTableRowId; sstableRowId <= maxSSTableRowId; sstableRowId++)
                {
                    if (context.shouldInclude(sstableRowId, primaryKeyMap))
                    {
                        int segmentRowId = metadata.toSegmentRowId(sstableRowId);
                        int ordinal = ordinalsView.getOrdinalForRowId(segmentRowId);
                        if (ordinal < 0)
                            continue;

                        bits.set(ordinal);
                        hasMatches = true;
                        // We do not need to track the in memory row ids if the ordinals are the same as the row ids
                        if (graph.isOrdinalsToRowIdsIdentityMapping())
                            continue;

                        if (inMemoryRowIdsView == null)
                            inMemoryRowIdsView = new InMemoryRowIdsView();
                        inMemoryRowIdsView.put(ordinal, segmentRowId);
                    }
                }
            }
            catch (IOException e)
            {
                throw new RuntimeException(e);
            }

            if (!hasMatches)
                return new BitsOrPostingList(PostingList.EMPTY);

            return new BitsOrPostingList(bits, inMemoryRowIdsView, getRawExpectedNodes(topK, nRows));
        }
    }

    private int[] findTopApproximatePostings(float[] queryVector, IntArrayList segmentRowIds, int topK) throws IOException
    {
        var cv = graph.getCompressedVectors();
        if (cv == null || segmentRowIds.size() <= topK)
            return segmentRowIds.toIntArray();

        var similarityFunction = indexContext.getIndexWriterConfig().getSimilarityFunction();
        var scoreFunction = cv.approximateScoreFunctionFor(queryVector, similarityFunction);

        ArrayList<SearchResult.NodeScore> pairs = new ArrayList<>(segmentRowIds.size());
        try (var ordinalsView = graph.getOrdinalsView())
        {
            for (int i = 0; i < segmentRowIds.size(); i++)
            {
                int segmentRowId = segmentRowIds.getInt(i);
                int ordinal = ordinalsView.getOrdinalForRowId(segmentRowId);
                if (ordinal < 0)
                    continue;

                var score = scoreFunction.similarityTo(ordinal);
                pairs.add(new SearchResult.NodeScore(segmentRowId, score));
            }
        }
        // sort descending
        pairs.sort((a, b) -> Float.compare(b.score, a.score));
        int end = Math.min(pairs.size(), topK) - 1;
        int[] postings = new int[end + 1];
        // top K ascending
        for (int i = end; i >= 0; i--)
            postings[end - i] = pairs.get(i).node;
        return postings;
    }

    private long getMaxSSTableRowId(PrimaryKeyMap primaryKeyMap, PartitionPosition right)
    {
        // if the right token is the minimum token, there is no upper bound on the keyRange and
        // we can save a lookup by using the maxSSTableRowId
        if (right.isMinimum())
            return metadata.maxSSTableRowId;

        PrimaryKey lastPrimaryKey = keyFactory.createTokenOnly(right.getToken());
        long max = primaryKeyMap.floor(lastPrimaryKey);
        if (max < 0)
            return metadata.maxSSTableRowId;
        return max;
    }

    private int maxBruteForceRows(int limit, int nPermittedOrdinals)
    {
        int expectedNodes = expectedNodesVisited(limit, nPermittedOrdinals);
        // ANN index will do a bunch of extra work besides the full comparisons (performing PQ similarity for each edge);
        // brute force from sstable will also do a bunch of extra work (going through trie index to look up row).
        // VSTODO I'm not sure which one is more expensive (and it depends on things like sstable chunk cache hit ratio)
        // so I'm leaving it as a 1:1 ratio for now.
        return max(limit, expectedNodes);
    }

    private int expectedNodesVisited(int limit, int nPermittedOrdinals)
    {
        return (int) (getObservedNodesRatio() * getRawExpectedNodes(limit, nPermittedOrdinals));
    }

    /** the ratio of nodes visited by a graph search, to our estimate */
    private double getObservedNodesRatio()
    {
        return actualExpectedRatio.getUpdateCount() >= 10 ? actualExpectedRatio.get() : 1.0;
    }

    private void updateExpectedNodes(int actualNodesVisited, int rawExpectedNodes)
    {
        assert rawExpectedNodes >= 0 : rawExpectedNodes;
        assert actualNodesVisited >= 0 : actualNodesVisited;
        double ratio = getObservedNodesRatio();
        var expectedNodes = (int) (ratio * rawExpectedNodes);
        if (actualNodesVisited >= 1000 && (actualNodesVisited > 2 * expectedNodes || actualNodesVisited < 0.5 * expectedNodes))
            logger.warn("Predicted visiting {} nodes, but actually visited {} (observed:predicted ratio is {})",
                        expectedNodes, actualNodesVisited, ratio);
        actualExpectedRatio.updateAndGet(actualNodesVisited, rawExpectedNodes);
    }

    private SparseFixedBitSet bitSetForSearch()
    {
        var bits = cachedBitSets.get();
        bits.clear();
        return bits;
    }

    @Override
    public RangeIterator limitToTopResults(QueryContext context, List<PrimaryKey> keys, Expression exp, int limit) throws IOException
    {
        // create a sublist of the keys within this segment's bounds
        int minIndex = Collections.binarySearch(keys, metadata.minKey);
        minIndex = minIndex < 0 ? -minIndex - 1 : minIndex;
        int maxIndex = Collections.binarySearch(keys, metadata.maxKey);
        maxIndex = maxIndex < 0 ? -maxIndex - 1 : maxIndex + 1;
        List<PrimaryKey> keysInRange = keys.subList(minIndex, maxIndex);
        if (keysInRange.isEmpty())
            return RangeIterator.empty();

        logAndTrace("SAI predicates produced {} rows out of limit {}", keysInRange.size(), limit);
        if (keysInRange.size() <= limit)
            return new ListRangeIterator(metadata.minKey, metadata.maxKey, keysInRange);

        int topK = topKFor(limit);
        // if we are brute forcing the similarity search, we want to build a list of segment row ids,
        // but if not, we want to build a bitset of ordinals corresponding to the rows.
        // We won't know which path to take until we have an accurate key count.
        SparseFixedBitSet bits = bitSetForSearch();
        IntArrayList rowIds = new IntArrayList();
        try (var primaryKeyMap = primaryKeyMapFactory.newPerSSTablePrimaryKeyMap();
             var ordinalsView = graph.getOrdinalsView())
        {
<<<<<<< HEAD
            var maxSegmentRowId = metadata.toSegmentRowId(metadata.maxSSTableRowId);

            // if we are brute forcing, we want to build a list of segment row ids, but if not,
            // we want to build a bitset of ordinals corresponding to the rows
            SparseFixedBitSet bits = null;
            IntArrayList rowIds = null;
            InMemoryRowIdsView rowIdsView = null;
            if (numRows <= maxBruteForceRows)
                rowIds = new IntArrayList();
            else
            {
                bits = bitSetForSearch();
                rowIdsView = new InMemoryRowIdsView();
            }
=======
            // track whether we are saving comparisons by using binary search to skip ahead
            // (if most of the keys belong to this sstable, bsearch will actually be slower)
            var comparisonsSavedByBsearch = new Histogram(new SlidingWindowReservoir(10));
            boolean preferSeqScanToBsearch = false;
>>>>>>> 4af13b6c

            for (int i = 0; i < keysInRange.size(); i++)
            {
                // turn the pk back into a row id, with a fast path for the case where the pk is from this sstable
                var primaryKey = keysInRange.get(i);
                long sstableRowId;
                if (primaryKey instanceof PrimaryKeyWithSource
                    && ((PrimaryKeyWithSource) primaryKey).getSourceSstableId().equals(primaryKeyMap.getSSTableId()))
                    sstableRowId = ((PrimaryKeyWithSource) primaryKey).getSourceRowId();
                else
                    sstableRowId = primaryKeyMap.exactRowIdOrInvertedCeiling(primaryKey);

                if (sstableRowId < 0)
                {
                    // The given PK doesn't exist in this sstable, so sstableRowId represents the negation
                    // of the next-highest.  Turn that back into a PK so we can skip ahead in keysInRange.
                    long ceilingRowId = - sstableRowId - 1;
                    if (ceilingRowId > metadata.maxSSTableRowId)
                    {
                        // The next greatest primary key is greater than all the primary keys in this sstable
                        break;
                    }
                    var ceilingPrimaryKey = primaryKeyMap.primaryKeyFromRowId(ceilingRowId);

                    // adaptively choose either seq scan or bsearch to skip ahead in keysInRange until
                    // we find one at least as large as the ceiling key
                    if (preferSeqScanToBsearch)
                    {
                        int j = 0;
                        for ( ; i + j < keysInRange.size(); j++)
                        {
                            var nextPrimaryKey = primaryKeyMap.primaryKeyFromRowId(j);
                            if (nextPrimaryKey.compareTo(ceilingPrimaryKey) >= 0)
                                break;
                        }
                        comparisonsSavedByBsearch.update(j - (int) ceil(logBase2(keysInRange.size() - i)));
                        i += j - 1; // -1 because loop will increment next
                    }
                    else
                    {
<<<<<<< HEAD
                        int ordinal = ordinalsView.getOrdinalForRowId(segmentRowId);
                        if (ordinal >= 0)
                        {
                            bits.set(ordinal);
                            rowIdsView.put(ordinal, segmentRowId);
                        }
=======
                        // Use a sublist to only search the remaining primary keys in range.
                        var keysRemaining = keysInRange.subList(i, keysInRange.size());
                        int nextIndexForCeiling = Collections.binarySearch(keysRemaining, ceilingPrimaryKey);
                        if (nextIndexForCeiling < 0)
                            // We got: -(insertion point) - 1. Invert it so we get the insertion point.
                            nextIndexForCeiling = -nextIndexForCeiling - 1;

                        comparisonsSavedByBsearch.update(nextIndexForCeiling - (int) ceil(logBase2(keysRemaining.size())));
                        i += nextIndexForCeiling - 1; // -1 because loop will increment next
>>>>>>> 4af13b6c
                    }

                    // update our estimate
                    preferSeqScanToBsearch = comparisonsSavedByBsearch.getCount() >= 10
                                             && comparisonsSavedByBsearch.getSnapshot().getMean() < 0;
                    continue;
                }

                // these should still be true based on our computation of keysInRange
                assert sstableRowId >= metadata.minSSTableRowId : String.format("sstableRowId %d < minSSTableRowId %d", sstableRowId, metadata.minSSTableRowId);
                assert sstableRowId <= metadata.maxSSTableRowId : String.format("sstableRowId %d > maxSSTableRowId %d", sstableRowId, metadata.maxSSTableRowId);

                // convert the global row id to segment row id and from segment row id to graph ordinal
                int segmentRowId = metadata.toSegmentRowId(sstableRowId);
                int ordinal = ordinalsView.getOrdinalForRowId(segmentRowId);
                if (ordinal >= 0)
                {
                    rowIds.add(segmentRowId);
                    bits.set(ordinal);
                }
            }
        }

<<<<<<< HEAD
            // else ask the index to perform a search limited to the bits we created
            float[] queryVector = exp.lower.value.vector;
            var results = graph.search(queryVector, topK, limit, bits, rowIdsView, context);
            updateExpectedNodes(results.getVisitedCount(), getRawExpectedNodes(topK, maxSegmentRowId));
            return toPrimaryKeyIterator(results, context);
=======
        var numRows = rowIds.size();
        var maxBruteForceRows = min(globalBruteForceRows, maxBruteForceRows(topK, numRows));
        logAndTrace("{} rows relevant to current sstable; max brute force rows is {} for index with {} nodes, LIMIT {}",
                    numRows, maxBruteForceRows, graph.size(), limit);
        if (numRows == 0) {
            return RangeIterator.empty();
>>>>>>> 4af13b6c
        }

        if (numRows <= maxBruteForceRows)
        {
            // brute force using the in-memory compressed vectors to cut down the number of results returned
            var queryVector = exp.lower.value.vector;
            var postings = findTopApproximatePostings(queryVector, rowIds, topK);
            return toPrimaryKeyIterator(new ArrayPostingList(postings), context);
        }
        // else ask the index to perform a search limited to the bits we created
        float[] queryVector = exp.lower.value.vector;
        var results = graph.search(queryVector, topK, limit, bits, context);
        updateExpectedNodes(results.getVisitedCount(), getRawExpectedNodes(topK, numRows));
        return toPrimaryKeyIterator(results, context);
    }

    public static double logBase2(double number) {
        return Math.log(number) / Math.log(2);
    }

    private int getRawExpectedNodes(int topK, int nPermittedOrdinals)
    {
        return VectorMemtableIndex.expectedNodesVisited(topK, nPermittedOrdinals, graph.size());
    }

    private void logAndTrace(String message, Object... args)
    {
        logger.trace(message, args);
        Tracing.trace(message, args);
    }

    @Override
    public String toString()
    {
        return MoreObjects.toStringHelper(this)
                          .add("indexContext", indexContext)
                          .toString();
    }

    @Override
    public void close() throws IOException
    {
        graph.close();
    }

    private static class BitsOrPostingList
    {
        private final Bits bits;
        private final RowIdsView rowIdsView;
        private final int rawExpectedNodes;
        private final PostingList postingList;

        public BitsOrPostingList(Bits bits, RowIdsView rowIdsView, int rawExpectedNodes)
        {
            this.bits = bits;
            this.rowIdsView = rowIdsView;
            this.rawExpectedNodes = rawExpectedNodes;
            this.postingList = null;
        }

        public BitsOrPostingList(Pair<Bits, RowIdsView> bitsAndView)
        {
            this.bits = bitsAndView.left;
            this.rowIdsView = bitsAndView.right;
            this.postingList = null;
            this.rawExpectedNodes = -1;
        }

        public BitsOrPostingList(PostingList postingList)
        {
            this.bits = null;
            this.rowIdsView = null;
            this.postingList = Preconditions.checkNotNull(postingList);
            this.rawExpectedNodes = -1;
        }

        @Nullable
        public Bits getBits()
        {
            Preconditions.checkState(!skipANN());
            return bits;
        }

        @Nullable
        public RowIdsView getRowIdsView()
        {
            Preconditions.checkState(!skipANN());
            return rowIdsView;
        }

        public PostingList postingList()
        {
            Preconditions.checkState(skipANN());
            return postingList;
        }

        public boolean skipANN()
        {
            return postingList != null;
        }
    }
}<|MERGE_RESOLUTION|>--- conflicted
+++ resolved
@@ -371,30 +371,14 @@
         // We won't know which path to take until we have an accurate key count.
         SparseFixedBitSet bits = bitSetForSearch();
         IntArrayList rowIds = new IntArrayList();
+        InMemoryRowIdsView rowIdsView = new InMemoryRowIdsView();
         try (var primaryKeyMap = primaryKeyMapFactory.newPerSSTablePrimaryKeyMap();
              var ordinalsView = graph.getOrdinalsView())
         {
-<<<<<<< HEAD
-            var maxSegmentRowId = metadata.toSegmentRowId(metadata.maxSSTableRowId);
-
-            // if we are brute forcing, we want to build a list of segment row ids, but if not,
-            // we want to build a bitset of ordinals corresponding to the rows
-            SparseFixedBitSet bits = null;
-            IntArrayList rowIds = null;
-            InMemoryRowIdsView rowIdsView = null;
-            if (numRows <= maxBruteForceRows)
-                rowIds = new IntArrayList();
-            else
-            {
-                bits = bitSetForSearch();
-                rowIdsView = new InMemoryRowIdsView();
-            }
-=======
             // track whether we are saving comparisons by using binary search to skip ahead
             // (if most of the keys belong to this sstable, bsearch will actually be slower)
             var comparisonsSavedByBsearch = new Histogram(new SlidingWindowReservoir(10));
             boolean preferSeqScanToBsearch = false;
->>>>>>> 4af13b6c
 
             for (int i = 0; i < keysInRange.size(); i++)
             {
@@ -435,14 +419,6 @@
                     }
                     else
                     {
-<<<<<<< HEAD
-                        int ordinal = ordinalsView.getOrdinalForRowId(segmentRowId);
-                        if (ordinal >= 0)
-                        {
-                            bits.set(ordinal);
-                            rowIdsView.put(ordinal, segmentRowId);
-                        }
-=======
                         // Use a sublist to only search the remaining primary keys in range.
                         var keysRemaining = keysInRange.subList(i, keysInRange.size());
                         int nextIndexForCeiling = Collections.binarySearch(keysRemaining, ceilingPrimaryKey);
@@ -452,7 +428,6 @@
 
                         comparisonsSavedByBsearch.update(nextIndexForCeiling - (int) ceil(logBase2(keysRemaining.size())));
                         i += nextIndexForCeiling - 1; // -1 because loop will increment next
->>>>>>> 4af13b6c
                     }
 
                     // update our estimate
@@ -472,24 +447,17 @@
                 {
                     rowIds.add(segmentRowId);
                     bits.set(ordinal);
+                    rowIdsView.put(ordinal, segmentRowId);
                 }
             }
         }
 
-<<<<<<< HEAD
-            // else ask the index to perform a search limited to the bits we created
-            float[] queryVector = exp.lower.value.vector;
-            var results = graph.search(queryVector, topK, limit, bits, rowIdsView, context);
-            updateExpectedNodes(results.getVisitedCount(), getRawExpectedNodes(topK, maxSegmentRowId));
-            return toPrimaryKeyIterator(results, context);
-=======
         var numRows = rowIds.size();
         var maxBruteForceRows = min(globalBruteForceRows, maxBruteForceRows(topK, numRows));
         logAndTrace("{} rows relevant to current sstable; max brute force rows is {} for index with {} nodes, LIMIT {}",
                     numRows, maxBruteForceRows, graph.size(), limit);
         if (numRows == 0) {
             return RangeIterator.empty();
->>>>>>> 4af13b6c
         }
 
         if (numRows <= maxBruteForceRows)
@@ -501,7 +469,7 @@
         }
         // else ask the index to perform a search limited to the bits we created
         float[] queryVector = exp.lower.value.vector;
-        var results = graph.search(queryVector, topK, limit, bits, context);
+        var results = graph.search(queryVector, topK, limit, bits, rowIdsView, context);
         updateExpectedNodes(results.getVisitedCount(), getRawExpectedNodes(topK, numRows));
         return toPrimaryKeyIterator(results, context);
     }
