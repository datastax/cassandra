--- conflicted
+++ resolved
@@ -60,12 +60,9 @@
 import org.apache.cassandra.index.sai.disk.vector.VectorMemtableIndex;
 import org.apache.cassandra.index.sai.plan.Expression;
 import org.apache.cassandra.index.sai.plan.Orderer;
-<<<<<<< HEAD
+import org.apache.cassandra.index.sai.plan.Plan;
 import org.apache.cassandra.index.sai.plan.Plan.CostCoefficients;
-=======
-import org.apache.cassandra.index.sai.plan.Plan;
 import org.apache.cassandra.index.sai.utils.IntIntPairArray;
->>>>>>> 34cdb86e
 import org.apache.cassandra.index.sai.utils.PrimaryKey;
 import org.apache.cassandra.index.sai.utils.PrimaryKeyWithSortKey;
 import org.apache.cassandra.index.sai.utils.PriorityQueueIterator;
@@ -79,7 +76,6 @@
 import org.apache.cassandra.metrics.QuickSlidingWindowReservoir;
 import org.apache.cassandra.tracing.Tracing;
 import org.apache.cassandra.utils.CloseableIterator;
-import org.apache.cassandra.utils.Pair;
 
 import static java.lang.Math.ceil;
 import static java.lang.Math.min;
@@ -293,18 +289,12 @@
     {
         // If we use compressed vectors, we still have to order rerankK results using full resolution similarity
         // scores, so only use the compressed vectors when there are enough vectors to make it worthwhile.
-<<<<<<< HEAD
-        double twoPassCost = segmentRowIds.size() * CostCoefficients.ANN_SIMILARITY_COST
+        double twoPassCost = segmentOrdinalPairs.size() * CostCoefficients.ANN_SIMILARITY_COST
                              + rerankK * hrs(CostCoefficients.ANN_SCORED_KEY_COST);
-        double onePassCost = segmentRowIds.size() * hrs(CostCoefficients.ANN_SCORED_KEY_COST);
+        double onePassCost = segmentOrdinalPairs.size() * hrs(CostCoefficients.ANN_SCORED_KEY_COST);
         if (graph.getCompressedVectors() != null && twoPassCost < onePassCost)
-            return orderByBruteForce(graph.getCompressedVectors(), queryVector, segmentRowIds, limit, rerankK);
-        return orderByBruteForce(queryVector, segmentRowIds);
-=======
-        if (graph.getCompressedVectors() != null && segmentOrdinalPairs.size() - rerankK > Plan.memoryToDiskFactor() * segmentOrdinalPairs.size())
             return orderByBruteForce(graph.getCompressedVectors(), queryVector, segmentOrdinalPairs, limit, rerankK);
         return orderByBruteForce(queryVector, segmentOrdinalPairs);
->>>>>>> 34cdb86e
     }
 
     /**
