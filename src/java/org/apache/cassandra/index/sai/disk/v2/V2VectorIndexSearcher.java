/*
 * Licensed to the Apache Software Foundation (ASF) under one
 * or more contributor license agreements.  See the NOTICE file
 * distributed with this work for additional information
 * regarding copyright ownership.  The ASF licenses this file
 * to you under the Apache License, Version 2.0 (the
 * "License"); you may not use this file except in compliance
 * with the License.  You may obtain a copy of the License at
 *
 *     http://www.apache.org/licenses/LICENSE-2.0
 *
 * Unless required by applicable law or agreed to in writing, software
 * distributed under the License is distributed on an "AS IS" BASIS,
 * WITHOUT WARRANTIES OR CONDITIONS OF ANY KIND, either express or implied.
 * See the License for the specific language governing permissions and
 * limitations under the License.
 */
package org.apache.cassandra.index.sai.disk.v2;

import java.io.IOException;
import java.lang.invoke.MethodHandles;
import java.util.ArrayList;
import java.util.Collections;
import java.util.List;
import javax.annotation.Nullable;

import com.google.common.base.MoreObjects;
import com.google.common.base.Preconditions;
import org.slf4j.Logger;
import org.slf4j.LoggerFactory;

import com.codahale.metrics.Histogram;
import com.codahale.metrics.SlidingWindowReservoir;
import com.codahale.metrics.Snapshot;
import io.github.jbellis.jvector.graph.SearchResult;
import io.github.jbellis.jvector.pq.BinaryQuantization;
import io.github.jbellis.jvector.util.Bits;
import io.github.jbellis.jvector.util.SparseFixedBitSet;
import org.agrona.collections.IntArrayList;
import org.apache.cassandra.db.PartitionPosition;
import org.apache.cassandra.dht.AbstractBounds;
import org.apache.cassandra.index.sai.IndexContext;
import org.apache.cassandra.index.sai.QueryContext;
import org.apache.cassandra.index.sai.disk.PostingList;
import org.apache.cassandra.index.sai.disk.PrimaryKeyMap;
import org.apache.cassandra.index.sai.disk.format.IndexDescriptor;
import org.apache.cassandra.index.sai.disk.v1.IndexSearcher;
import org.apache.cassandra.index.sai.disk.v1.PerIndexFiles;
import org.apache.cassandra.index.sai.disk.v1.SegmentMetadata;
import org.apache.cassandra.index.sai.disk.v2.hnsw.CassandraOnDiskHnsw;
import org.apache.cassandra.index.sai.disk.vector.JVectorLuceneOnDiskGraph;
import org.apache.cassandra.index.sai.disk.vector.VectorMemtableIndex;
import org.apache.cassandra.index.sai.plan.Expression;
import org.apache.cassandra.index.sai.utils.ArrayPostingList;
import org.apache.cassandra.index.sai.utils.AtomicRatio;
import org.apache.cassandra.index.sai.utils.ListRangeIterator;
import org.apache.cassandra.index.sai.utils.PrimaryKey;
import org.apache.cassandra.index.sai.utils.RangeIterator;
import org.apache.cassandra.index.sai.utils.RangeUtil;
import org.apache.cassandra.index.sai.utils.SegmentOrdering;
import org.apache.cassandra.metrics.ClearableHistogram;
import org.apache.cassandra.metrics.DecayingEstimatedHistogramReservoir;
import org.apache.cassandra.tracing.Tracing;

import static java.lang.Math.ceil;
import static java.lang.Math.max;
import static java.lang.Math.min;
import static java.lang.Math.pow;

/**
 * Executes ann search against the graph for an individual index segment.
 */
public class V2VectorIndexSearcher extends IndexSearcher implements SegmentOrdering
{
    private static final Logger logger = LoggerFactory.getLogger(MethodHandles.lookup().lookupClass());

    private final JVectorLuceneOnDiskGraph graph;
    private final PrimaryKey.Factory keyFactory;
    private int globalBruteForceRows; // not final so test can inject its own setting
    private final AtomicRatio actualExpectedRatio = new AtomicRatio();
    private final ThreadLocal<SparseFixedBitSet> cachedBitSets;

    public V2VectorIndexSearcher(PrimaryKeyMap.Factory primaryKeyMapFactory,
                                 PerIndexFiles perIndexFiles,
                                 SegmentMetadata segmentMetadata,
                                 IndexDescriptor indexDescriptor,
                                 IndexContext indexContext) throws IOException
    {
        this(primaryKeyMapFactory, perIndexFiles, segmentMetadata, indexDescriptor, indexContext, new CassandraOnDiskHnsw(segmentMetadata.componentMetadatas, perIndexFiles, indexContext));
    }

    protected V2VectorIndexSearcher(PrimaryKeyMap.Factory primaryKeyMapFactory,
                                    PerIndexFiles perIndexFiles,
                                    SegmentMetadata segmentMetadata,
                                    IndexDescriptor indexDescriptor,
                                    IndexContext indexContext,
                                    JVectorLuceneOnDiskGraph graph)
    {
        super(primaryKeyMapFactory, perIndexFiles, segmentMetadata, indexDescriptor, indexContext);
        this.graph = graph;
        this.keyFactory = PrimaryKey.factory(indexContext.comparator(), indexContext.indexFeatureSet());
        cachedBitSets = ThreadLocal.withInitial(() -> new SparseFixedBitSet(graph.size()));

        globalBruteForceRows = Integer.MAX_VALUE;
    }

    @Override
    public long indexFileCacheSize()
    {
        return graph.ramBytesUsed();
    }

    @Override
    public RangeIterator search(Expression exp, AbstractBounds<PartitionPosition> keyRange, QueryContext context, boolean defer, int limit) throws IOException
    {
        PostingList results = searchPosting(context, exp, keyRange, limit);
        return toPrimaryKeyIterator(results, context);
    }

    private PostingList searchPosting(QueryContext context, Expression exp, AbstractBounds<PartitionPosition> keyRange, int limit) throws IOException
    {
        if (logger.isTraceEnabled())
            logger.trace(indexContext.logMessage("Searching on expression '{}'..."), exp);

        if (exp.getOp() != Expression.Op.ANN && exp.getOp() != Expression.Op.BOUNDED_ANN)
            throw new IllegalArgumentException(indexContext.logMessage("Unsupported expression during ANN index query: " + exp));

        if (exp.getEuclideanSearchThreshold() > 0)
            limit = 100000;
        int topK = topKFor(limit);
        float[] queryVector = exp.lower.value.vector;

        BitsOrPostingList bitsOrPostingList = bitsOrPostingListForKeyRange(context, keyRange, queryVector, topK);
        if (bitsOrPostingList.skipANN())
            return bitsOrPostingList.postingList();

        var vectorPostings = graph.search(queryVector, topK, exp.getEuclideanSearchThreshold(), limit, bitsOrPostingList.getBits(), context);
        if (bitsOrPostingList.rawExpectedNodes >= 0)
            updateExpectedNodes(vectorPostings.getVisitedCount(), bitsOrPostingList.rawExpectedNodes);
        return vectorPostings;
    }

    /**
     * @return the topK >= `limit` results to ask the index to search for.  This allows
     * us to compensate for using lossily-compressed vectors during the search, by
     * searching deeper in the graph.
     */
    private int topKFor(int limit)
    {
        var cv = graph.getCompressedVectors();
        // uncompressed indexes don't need to over-search
        if (cv == null)
            return limit;

        // compute the factor `n` to multiply limit by to increase the number of results from the index.
        var n = 0.509 + 9.491 * pow(limit, -0.402); // f(1) = 10.0, f(100) = 2.0, f(1000) = 1.1
        // The function becomes less than 1 at limit ~= 1583.4
        n = max(1.0, n);

        // 2x results at limit=100 is enough for all our tested data sets to match uncompressed recall,
        // except for the ada002 vectors that compress at a 32x ratio.  For ada002, we need 3x results
        // with PQ, and 4x for BQ.
        if (cv instanceof BinaryQuantization)
            n *= 2;
        else if ((double) cv.getOriginalSize() / cv.getCompressedSize() > 16.0)
            n *= 1.5;

        return (int) (n * limit);
    }

    /**
     * Return bit set if needs to search HNSW; otherwise return posting list to bypass HNSW
     */
    private BitsOrPostingList bitsOrPostingListForKeyRange(QueryContext context,
                                                           AbstractBounds<PartitionPosition> keyRange,
                                                           float[] queryVector,
                                                           int topK) throws IOException
    {
        try (PrimaryKeyMap primaryKeyMap = primaryKeyMapFactory.newPerSSTablePrimaryKeyMap())
        {
            // not restricted
            if (RangeUtil.coversFullRing(keyRange))
                return new BitsOrPostingList(context.bitsetForShadowedPrimaryKeys(metadata, primaryKeyMap, graph));

            PrimaryKey firstPrimaryKey = keyFactory.createTokenOnly(keyRange.left.getToken());

            // it will return the next row id if given key is not found.
            long minSSTableRowId = primaryKeyMap.ceiling(firstPrimaryKey);
            // If we didn't find the first key, we won't find the last primary key either
            if (minSSTableRowId < 0)
                return new BitsOrPostingList(PostingList.EMPTY);
            long maxSSTableRowId = getMaxSSTableRowId(primaryKeyMap, keyRange.right);

            if (minSSTableRowId > maxSSTableRowId)
                return new BitsOrPostingList(PostingList.EMPTY);

            // if it covers entire segment, skip bit set
            if (minSSTableRowId <= metadata.minSSTableRowId && maxSSTableRowId >= metadata.maxSSTableRowId)
                return new BitsOrPostingList(context.bitsetForShadowedPrimaryKeys(metadata, primaryKeyMap, graph));

            minSSTableRowId = Math.max(minSSTableRowId, metadata.minSSTableRowId);
            maxSSTableRowId = min(maxSSTableRowId, metadata.maxSSTableRowId);

            // If num of matches are not bigger than topK, skip ANN.
            // (nRows should not include shadowed rows, but context doesn't break those out by segment,
            // so we will live with the inaccuracy.)
            int nRows = Math.toIntExact(maxSSTableRowId - minSSTableRowId + 1);
            int maxBruteForceRows = min(globalBruteForceRows, maxBruteForceRows(topK, nRows));
            logAndTrace("Search range covers {} rows; max brute force rows is {} for sstable index with {} nodes, LIMIT {}",
                        nRows, maxBruteForceRows, graph.size(), topK);
            // if we have a small number of results then let TopK processor do exact NN computation
            if (nRows <= maxBruteForceRows)
            {
                var segmentRowIds = new IntArrayList(nRows, 0);
                for (long i = minSSTableRowId; i <= maxSSTableRowId; i++)
                {
                    if (context.shouldInclude(i, primaryKeyMap))
                        segmentRowIds.add(metadata.toSegmentRowId(i));
                }
                var postings = findTopApproximatePostings(queryVector, segmentRowIds, topK);
                return new BitsOrPostingList(new ArrayPostingList(postings));
            }

            // create a bitset of ordinals corresponding to the rows in the given key range
            SparseFixedBitSet bits = bitSetForSearch();
            boolean hasMatches = false;
            try (var ordinalsView = graph.getOrdinalsView())
            {
                for (long sstableRowId = minSSTableRowId; sstableRowId <= maxSSTableRowId; sstableRowId++)
                {
                    if (context.shouldInclude(sstableRowId, primaryKeyMap))
                    {
                        int segmentRowId = metadata.toSegmentRowId(sstableRowId);
                        int ordinal = ordinalsView.getOrdinalForRowId(segmentRowId);
                        if (ordinal >= 0)
                        {
                            bits.set(ordinal);
                            hasMatches = true;
                        }
                    }
                }
            }
            catch (IOException e)
            {
                throw new RuntimeException(e);
            }

            if (!hasMatches)
                return new BitsOrPostingList(PostingList.EMPTY);

            return new BitsOrPostingList(bits, getRawExpectedNodes(topK, nRows));
        }
    }

    private int[] findTopApproximatePostings(float[] queryVector, IntArrayList segmentRowIds, int topK) throws IOException
    {
        var cv = graph.getCompressedVectors();
        if (cv == null || segmentRowIds.size() <= topK)
            return segmentRowIds.toIntArray();

        var similarityFunction = indexContext.getIndexWriterConfig().getSimilarityFunction();
        var scoreFunction = cv.approximateScoreFunctionFor(queryVector, similarityFunction);

        ArrayList<SearchResult.NodeScore> pairs = new ArrayList<>(segmentRowIds.size());
        try (var ordinalsView = graph.getOrdinalsView())
        {
            for (int i = 0; i < segmentRowIds.size(); i++)
            {
                int segmentRowId = segmentRowIds.getInt(i);
                int ordinal = ordinalsView.getOrdinalForRowId(segmentRowId);
                if (ordinal < 0)
                    continue;

                var score = scoreFunction.similarityTo(ordinal);
                pairs.add(new SearchResult.NodeScore(segmentRowId, score));
            }
        }
        // sort descending
        pairs.sort((a, b) -> Float.compare(b.score, a.score));
        int end = Math.min(pairs.size(), topK) - 1;
        int[] postings = new int[end + 1];
        // top K ascending
        for (int i = end; i >= 0; i--)
            postings[end - i] = pairs.get(i).node;
        return postings;
    }

    private long getMaxSSTableRowId(PrimaryKeyMap primaryKeyMap, PartitionPosition right)
    {
        // if the right token is the minimum token, there is no upper bound on the keyRange and
        // we can save a lookup by using the maxSSTableRowId
        if (right.isMinimum())
            return metadata.maxSSTableRowId;

        PrimaryKey lastPrimaryKey = keyFactory.createTokenOnly(right.getToken());
        long max = primaryKeyMap.floor(lastPrimaryKey);
        if (max < 0)
            return metadata.maxSSTableRowId;
        return max;
    }

    private int maxBruteForceRows(int limit, int nPermittedOrdinals)
    {
        int expectedNodes = expectedNodesVisited(limit, nPermittedOrdinals);
        // ANN index will do a bunch of extra work besides the full comparisons (performing PQ similarity for each edge);
        // brute force from sstable will also do a bunch of extra work (going through trie index to look up row).
        // VSTODO I'm not sure which one is more expensive (and it depends on things like sstable chunk cache hit ratio)
        // so I'm leaving it as a 1:1 ratio for now.
        return max(limit, expectedNodes);
    }

    private int expectedNodesVisited(int limit, int nPermittedOrdinals)
    {
        return (int) (getObservedNodesRatio() * getRawExpectedNodes(limit, nPermittedOrdinals));
    }

    /** the ratio of nodes visited by a graph search, to our estimate */
    private double getObservedNodesRatio()
    {
        return actualExpectedRatio.getUpdateCount() >= 10 ? actualExpectedRatio.get() : 1.0;
    }

    private void updateExpectedNodes(int actualNodesVisited, int rawExpectedNodes)
    {
        assert rawExpectedNodes >= 0 : rawExpectedNodes;
        assert actualNodesVisited >= 0 : actualNodesVisited;
        double ratio = getObservedNodesRatio();
        var expectedNodes = (int) (ratio * rawExpectedNodes);
        if (actualNodesVisited >= 1000 && (actualNodesVisited > 2 * expectedNodes || actualNodesVisited < 0.5 * expectedNodes))
            logger.warn("Predicted visiting {} nodes, but actually visited {} (observed:predicted ratio is {})",
                        expectedNodes, actualNodesVisited, ratio);
        actualExpectedRatio.updateAndGet(actualNodesVisited, rawExpectedNodes);
    }

    private SparseFixedBitSet bitSetForSearch()
    {
        var bits = cachedBitSets.get();
        bits.clear();
        return bits;
    }

    @Override
    public RangeIterator limitToTopResults(QueryContext context, List<PrimaryKey> keys, Expression exp, int limit) throws IOException
    {
        // create a sublist of the keys within this segment's bounds
        int minIndex = Collections.binarySearch(keys, metadata.minKey);
        minIndex = minIndex < 0 ? -minIndex - 1 : minIndex;
        int maxIndex = Collections.binarySearch(keys, metadata.maxKey);
        maxIndex = maxIndex < 0 ? -maxIndex - 1 : maxIndex + 1;
        List<PrimaryKey> keysInRange = keys.subList(minIndex, maxIndex);
        if (keysInRange.isEmpty())
            return RangeIterator.empty();

        logAndTrace("SAI predicates produced {} rows out of limit {}", keysInRange.size(), limit);
        if (keysInRange.size() <= limit)
            return new ListRangeIterator(metadata.minKey, metadata.maxKey, keysInRange);

        int topK = topKFor(limit);
        // if we are brute forcing, we want to build a list of segment row ids, but if not,
        // we want to build a bitset of ordinals corresponding to the rows.  We won't know which
        // path to take until we have an accurate key count.
        SparseFixedBitSet bits = bitSetForSearch();
        IntArrayList rowIds = new IntArrayList();
        try (var primaryKeyMap = primaryKeyMapFactory.newPerSSTablePrimaryKeyMap();
             var ordinalsView = graph.getOrdinalsView())
        {
<<<<<<< HEAD
            var comparisonsSavedByBsearch = new Histogram(new SlidingWindowReservoir(10));
            boolean preferSeqScanToBsearch = false;
            for (int i = 0; i < keysInRange.size(); i++)
            {
                var primaryKey = keysInRange.get(i);
                long sstableRowId = primaryKeyMap.exactRowIdOrCeiling(primaryKey);

                // The current primary key is not in this sstable. Use ceiling to search for the row id
                // of the next closest primary key in this sstable and skip to that primary key.
                if (sstableRowId < 0)
                {
                    long ceilingRowId = - sstableRowId - 1;
                    if (ceilingRowId > metadata.maxSSTableRowId)
                    {
                        // The next greatest primary key is greater than all the primary keys in this sstable
                        break;
                    }
                    var ceilingPrimaryKey = primaryKeyMap.primaryKeyFromRowId(ceilingRowId);

                    // adaptively choose either seq scan or bsearch to skip ahead in keysInRange until
                    // we find one at least as large as the ceiling key
                    if (preferSeqScanToBsearch)
                    {
                        int j = 0;
                        for ( ; i + j < keysInRange.size(); j++)
                        {
                            var nextPrimaryKey = primaryKeyMap.primaryKeyFromRowId(j);
                            if (nextPrimaryKey.compareTo(ceilingPrimaryKey) >= 0)
                                break;
                        }
                        comparisonsSavedByBsearch.update(j - (int) ceil(logBase2(keysInRange.size() - i)));
                        i += j - 1; // -1 because loop will increment next
                    }
                    else
                    {
                        // Use a sublist to only search the remaining primary keys in range.
                        var keysRemaining = keysInRange.subList(i, keysInRange.size());
                        int nextIndexForCeiling = Collections.binarySearch(keysRemaining, ceilingPrimaryKey);
                        if (nextIndexForCeiling < 0)
                            // We got: -(insertion point) - 1. Invert it so we get the insertion point.
                            nextIndexForCeiling = -nextIndexForCeiling - 1;

                        comparisonsSavedByBsearch.update(nextIndexForCeiling - (int) ceil(logBase2(keysRemaining.size())));
                        i += nextIndexForCeiling - 1; // -1 because loop will increment next
                    }

                    // update our estimate
                    preferSeqScanToBsearch = comparisonsSavedByBsearch.getCount() >= 10
                                             && comparisonsSavedByBsearch.getSnapshot().getMean() < 0;
                    continue;
                }

                // these should still be true based on our computation of keysInRange
                assert sstableRowId >= metadata.minSSTableRowId : String.format("sstableRowId %d < minSSTableRowId %d", sstableRowId, metadata.minSSTableRowId);
                assert sstableRowId <= metadata.maxSSTableRowId : String.format("sstableRowId %d > maxSSTableRowId %d", sstableRowId, metadata.maxSSTableRowId);

                // convert the global row id to segment row id and from segment row id to graph ordinal
                int segmentRowId = metadata.toSegmentRowId(sstableRowId);
                rowIds.add(segmentRowId);
                int ordinal = ordinalsView.getOrdinalForRowId(segmentRowId);
                if (ordinal >= 0)
                    bits.set(ordinal);
            }
        }

        var numRows = rowIds.size();
        var maxBruteForceRows = min(globalBruteForceRows, maxBruteForceRows(topK, numRows));
        logAndTrace("{} rows relevant to current sstable; max brute force rows is {} for index with {} nodes, LIMIT {}",
                    numRows, maxBruteForceRows, graph.size(), limit);
        if (numRows == 0) {
            return RangeIterator.empty();
        }

        if (numRows <= maxBruteForceRows)
        {
            // brute force using the in-memory compressed vectors to cut down the number of results returned
            var queryVector = exp.lower.value.vector;
            var postings = findTopApproximatePostings(queryVector, rowIds, topK);
            return toPrimaryKeyIterator(new ArrayPostingList(postings), context);
        }
=======
            for (PrimaryKey primaryKey : keysInRange)
            {
                long sstableRowId = primaryKeyMap.exactRowIdForPrimaryKey(primaryKey);
                if (sstableRowId < 0)
                    continue;

                // these should still be true based on our computation of keysInRange
                assert sstableRowId >= metadata.minSSTableRowId : String.format("sstableRowId %d < minSSTableRowId %d", sstableRowId, metadata.minSSTableRowId);
                assert sstableRowId <= metadata.maxSSTableRowId : String.format("sstableRowId %d > maxSSTableRowId %d", sstableRowId, metadata.maxSSTableRowId);

                // add it to the list of rows to search if it has a vector associated with it
                int segmentRowId = metadata.toSegmentRowId(sstableRowId);
                int ordinal = ordinalsView.getOrdinalForRowId(segmentRowId);
                if (ordinal >= 0)
                {
                    rowIds.add(segmentRowId);
                    bits.set(ordinal);
                }
            }
        }

        var numRows = rowIds.size();
        var maxBruteForceRows = min(globalBruteForceRows, maxBruteForceRows(topK, numRows));
        logAndTrace("{} rows relevant to current sstable; max brute force rows is {} for index with {} nodes, LIMIT {}",
                    numRows, maxBruteForceRows, graph.size(), limit);
        if (numRows == 0) {
            return RangeIterator.empty();
        }

        if (numRows <= maxBruteForceRows)
        {
            // brute force using the in-memory compressed vectors to cut down the number of results returned
            var queryVector = exp.lower.value.vector;
            var postings = findTopApproximatePostings(queryVector, rowIds, topK);
            return toPrimaryKeyIterator(new ArrayPostingList(postings), context);
        }
>>>>>>> f8913214
        // else ask the index to perform a search limited to the bits we created
        float[] queryVector = exp.lower.value.vector;
        var results = graph.search(queryVector, topK, limit, bits, context);
        updateExpectedNodes(results.getVisitedCount(), getRawExpectedNodes(topK, numRows));
        return toPrimaryKeyIterator(results, context);
<<<<<<< HEAD
    }

    public static double logBase2(double number) {
        return Math.log(number) / Math.log(2);
=======
>>>>>>> f8913214
    }

    private int getRawExpectedNodes(int topK, int nPermittedOrdinals)
    {
        return VectorMemtableIndex.expectedNodesVisited(topK, nPermittedOrdinals, graph.size());
    }

    private void logAndTrace(String message, Object... args)
    {
        logger.trace(message, args);
        Tracing.trace(message, args);
    }

    @Override
    public String toString()
    {
        return MoreObjects.toStringHelper(this)
                          .add("indexContext", indexContext)
                          .toString();
    }

    @Override
    public void close() throws IOException
    {
        graph.close();
    }

    private static class BitsOrPostingList
    {
        private final Bits bits;
        private final int rawExpectedNodes;
        private final PostingList postingList;

        public BitsOrPostingList(Bits bits, int rawExpectedNodes)
        {
            this.bits = bits;
            this.rawExpectedNodes = rawExpectedNodes;
            this.postingList = null;
        }

        public BitsOrPostingList(Bits bits)
        {
            this.bits = bits;
            this.postingList = null;
            this.rawExpectedNodes = -1;
        }

        public BitsOrPostingList(PostingList postingList)
        {
            this.bits = null;
            this.postingList = Preconditions.checkNotNull(postingList);
            this.rawExpectedNodes = -1;
        }

        @Nullable
        public Bits getBits()
        {
            Preconditions.checkState(!skipANN());
            return bits;
        }

        public PostingList postingList()
        {
            Preconditions.checkState(skipANN());
            return postingList;
        }

        public boolean skipANN()
        {
            return postingList != null;
        }
    }
}<|MERGE_RESOLUTION|>--- conflicted
+++ resolved
@@ -364,7 +364,6 @@
         try (var primaryKeyMap = primaryKeyMapFactory.newPerSSTablePrimaryKeyMap();
              var ordinalsView = graph.getOrdinalsView())
         {
-<<<<<<< HEAD
             var comparisonsSavedByBsearch = new Histogram(new SlidingWindowReservoir(10));
             boolean preferSeqScanToBsearch = false;
             for (int i = 0; i < keysInRange.size(); i++)
@@ -423,41 +422,6 @@
 
                 // convert the global row id to segment row id and from segment row id to graph ordinal
                 int segmentRowId = metadata.toSegmentRowId(sstableRowId);
-                rowIds.add(segmentRowId);
-                int ordinal = ordinalsView.getOrdinalForRowId(segmentRowId);
-                if (ordinal >= 0)
-                    bits.set(ordinal);
-            }
-        }
-
-        var numRows = rowIds.size();
-        var maxBruteForceRows = min(globalBruteForceRows, maxBruteForceRows(topK, numRows));
-        logAndTrace("{} rows relevant to current sstable; max brute force rows is {} for index with {} nodes, LIMIT {}",
-                    numRows, maxBruteForceRows, graph.size(), limit);
-        if (numRows == 0) {
-            return RangeIterator.empty();
-        }
-
-        if (numRows <= maxBruteForceRows)
-        {
-            // brute force using the in-memory compressed vectors to cut down the number of results returned
-            var queryVector = exp.lower.value.vector;
-            var postings = findTopApproximatePostings(queryVector, rowIds, topK);
-            return toPrimaryKeyIterator(new ArrayPostingList(postings), context);
-        }
-=======
-            for (PrimaryKey primaryKey : keysInRange)
-            {
-                long sstableRowId = primaryKeyMap.exactRowIdForPrimaryKey(primaryKey);
-                if (sstableRowId < 0)
-                    continue;
-
-                // these should still be true based on our computation of keysInRange
-                assert sstableRowId >= metadata.minSSTableRowId : String.format("sstableRowId %d < minSSTableRowId %d", sstableRowId, metadata.minSSTableRowId);
-                assert sstableRowId <= metadata.maxSSTableRowId : String.format("sstableRowId %d > maxSSTableRowId %d", sstableRowId, metadata.maxSSTableRowId);
-
-                // add it to the list of rows to search if it has a vector associated with it
-                int segmentRowId = metadata.toSegmentRowId(sstableRowId);
                 int ordinal = ordinalsView.getOrdinalForRowId(segmentRowId);
                 if (ordinal >= 0)
                 {
@@ -482,19 +446,15 @@
             var postings = findTopApproximatePostings(queryVector, rowIds, topK);
             return toPrimaryKeyIterator(new ArrayPostingList(postings), context);
         }
->>>>>>> f8913214
         // else ask the index to perform a search limited to the bits we created
         float[] queryVector = exp.lower.value.vector;
         var results = graph.search(queryVector, topK, limit, bits, context);
         updateExpectedNodes(results.getVisitedCount(), getRawExpectedNodes(topK, numRows));
         return toPrimaryKeyIterator(results, context);
-<<<<<<< HEAD
     }
 
     public static double logBase2(double number) {
         return Math.log(number) / Math.log(2);
-=======
->>>>>>> f8913214
     }
 
     private int getRawExpectedNodes(int topK, int nPermittedOrdinals)
