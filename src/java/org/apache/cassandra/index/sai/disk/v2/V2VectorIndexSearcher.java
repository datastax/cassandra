--- conflicted
+++ resolved
@@ -469,13 +469,8 @@
         var rowIds = bitsAndRows.right;
         var numRows = rowIds.size();
         final CostEstimate cost = estimateCost(rerankK, numRows);
-<<<<<<< HEAD
-        Tracing.logAndTrace(logger, "{} rows relevant to current sstable out of {} in range; expected nodes visited is {} for index with {} nodes, LIMIT {}",
-                            numRows, keys.size(), cost.expectedNodesVisited, graph.size(), limit);
-=======
         Tracing.logAndTrace(logger, "{} relevant rows out of {} in range in index of {} nodes; estimate for LIMIT {} is {}",
-                            numRows, keysInRange.size(), graph.size(), limit, cost);
->>>>>>> 46282878
+                            numRows, keys.size(), graph.size(), limit, cost);
         if (numRows == 0)
             return CloseableIterator.emptyIterator();
 
