--- conflicted
+++ resolved
@@ -45,7 +45,6 @@
 import org.apache.cassandra.dht.AbstractBounds;
 import org.apache.cassandra.index.sai.IndexContext;
 import org.apache.cassandra.index.sai.QueryContext;
-import org.apache.cassandra.index.sai.disk.IndexSearcherContext;
 import org.apache.cassandra.index.sai.disk.PostingList;
 import org.apache.cassandra.index.sai.disk.PrimaryKeyMap;
 import org.apache.cassandra.index.sai.disk.PrimaryKeyWithSource;
@@ -67,14 +66,9 @@
 import org.apache.cassandra.index.sai.utils.PriorityQueueIterator;
 import org.apache.cassandra.index.sai.utils.RangeIterator;
 import org.apache.cassandra.index.sai.utils.RangeUtil;
-import org.apache.cassandra.index.sai.utils.RowIdToPrimaryKeyWithSortKeyIterator;
 import org.apache.cassandra.index.sai.utils.RowIdWithScore;
 import org.apache.cassandra.index.sai.utils.SegmentOrdering;
-<<<<<<< HEAD
 import org.apache.cassandra.io.sstable.format.SSTableReader;
-=======
-import org.apache.cassandra.io.util.FileUtils;
->>>>>>> 69ac08e7
 import org.apache.cassandra.metrics.LinearFit;
 import org.apache.cassandra.metrics.PairedSlidingWindowReservoir;
 import org.apache.cassandra.metrics.QuickSlidingWindowReservoir;
@@ -273,31 +267,7 @@
         }
     }
 
-<<<<<<< HEAD
     private CloseableIterator<RowIdWithScore> orderByBruteForce(VectorFloat<?> queryVector, IntArrayList segmentRowIds, int limit, int rerankK) throws IOException
-=======
-    protected CloseableIterator<ScoredPrimaryKey> toScoreOrderedIterator(CloseableIterator<ScoredRowId> scoredRowIdIterator, QueryContext queryContext) throws IOException
-    {
-        if (scoredRowIdIterator == null || !scoredRowIdIterator.hasNext())
-        {
-            FileUtils.closeQuietly(scoredRowIdIterator);
-            return CloseableIterator.emptyIterator();
-        }
-
-        IndexSearcherContext searcherContext = new IndexSearcherContext(metadata.minKey,
-                                                                        metadata.maxKey,
-                                                                        metadata.minSSTableRowId,
-                                                                        metadata.maxSSTableRowId,
-                                                                        metadata.segmentRowIdOffset,
-                                                                        queryContext,
-                                                                        null);
-        return new ScoredRowIdPrimaryKeyMapIterator(scoredRowIdIterator,
-                                                    primaryKeyMapFactory.newPerSSTablePrimaryKeyMap(),
-                                                    searcherContext);
-    }
-
-    private CloseableIterator<ScoredRowId> orderByBruteForce(VectorFloat<?> queryVector, IntArrayList segmentRowIds, int limit, int rerankK) throws IOException
->>>>>>> 69ac08e7
     {
         // If we use compressed vectors, we still have to order rerankK results using full resolution similarity
         // scores, so only use the compressed vectors when there are enough vectors to make it worthwhile.
