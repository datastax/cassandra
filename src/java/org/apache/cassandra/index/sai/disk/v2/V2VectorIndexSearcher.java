--- conflicted
+++ resolved
@@ -22,7 +22,6 @@
 import java.util.ArrayList;
 import java.util.Collection;
 import java.util.Collections;
-import java.util.Comparator;
 import java.util.List;
 import java.util.Optional;
 import java.util.PriorityQueue;
@@ -317,11 +316,7 @@
      */
     private CloseableIterator<RowIdWithScore> orderByBruteForce(VectorFloat<?> queryVector, IntArrayList segmentRowIds) throws IOException
     {
-<<<<<<< HEAD
-        var scoredRowIds = new PriorityQueue<RowIdWithScore>(segmentRowIds.size(), Comparator.reverseOrder());
-=======
-        var scoredRowIds = new ArrayList<ScoredRowId>(segmentRowIds.size());
->>>>>>> b5a0eed7
+        var scoredRowIds = new ArrayList<RowIdWithScore>(segmentRowIds.size());
         addScoredRowIdsToCollector(queryVector, segmentRowIds, 0, scoredRowIds);
         return new PriorityQueueIterator<>(new PriorityQueue<>(scoredRowIds));
     }
