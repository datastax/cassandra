--- conflicted
+++ resolved
@@ -201,15 +201,9 @@
 
             // Upper-bound cost based on maximum possible rows included
             int nRows = Math.toIntExact(maxSSTableRowId - minSSTableRowId + 1);
-<<<<<<< HEAD
             var cost = estimateCost(topK, nRows);
-            logAndTrace("Search range covers {} rows; max brute force rows is {} for sstable index with {} nodes, LIMIT {}",
-                        nRows, cost.expectedNodesVisited, graph.size(), topK);
-=======
-            int maxBruteForceRows = min(globalBruteForceRows, maxBruteForceRows(topK, nRows));
             Tracing.logAndTrace(logger, "Search range covers {} rows; max brute force rows is {} for sstable index with {} nodes, LIMIT {}",
-                                nRows, maxBruteForceRows, graph.size(), topK);
->>>>>>> 8ef37ab1
+                                nRows, cost.expectedNodesVisited, graph.size(), topK);
             // if we have a small number of results then let TopK processor do exact NN computation
             if (cost.shouldUseBruteForce())
             {
@@ -485,15 +479,9 @@
         }
 
         var numRows = rowIds.size();
-<<<<<<< HEAD
         var cost = estimateCost(topK, numRows);
-        logAndTrace("{} rows relevant to current sstable; cost estimate is {} for index with {} nodes, LIMIT {}",
+        Tracing.logAndTrace(logger, "{} rows relevant to current sstable out of {} in range; max brute force rows is {} for index with {} nodes, LIMIT {}",
                     numRows, cost.expectedNodesVisited, graph.size(), limit);
-=======
-        var maxBruteForceRows = min(globalBruteForceRows, maxBruteForceRows(topK, numRows));
-        Tracing.logAndTrace(logger, "{} rows relevant to current sstable out of {} in range; max brute force rows is {} for index with {} nodes, LIMIT {}",
-                            numRows, keysInRange.size(), maxBruteForceRows, graph.size(), limit);
->>>>>>> 8ef37ab1
         if (numRows == 0) {
             return RangeIterator.empty();
         }
