/*
 * Licensed to the Apache Software Foundation (ASF) under one
 * or more contributor license agreements.  See the NOTICE file
 * distributed with this work for additional information
 * regarding copyright ownership.  The ASF licenses this file
 * to you under the Apache License, Version 2.0 (the
 * "License"); you may not use this file except in compliance
 * with the License.  You may obtain a copy of the License at
 *
 *     http://www.apache.org/licenses/LICENSE-2.0
 *
 * Unless required by applicable law or agreed to in writing, software
 * distributed under the License is distributed on an "AS IS" BASIS,
 * WITHOUT WARRANTIES OR CONDITIONS OF ANY KIND, either express or implied.
 * See the License for the specific language governing permissions and
 * limitations under the License.
 */

package org.apache.cassandra.index.sai;

import java.nio.ByteBuffer;
import java.util.Collection;
import java.util.Collections;
import java.util.HashSet;
import java.util.Iterator;
import java.util.List;
import java.util.Objects;
import java.util.Set;
import java.util.concurrent.ConcurrentHashMap;
import java.util.concurrent.ConcurrentMap;
import java.util.concurrent.TimeUnit;
import java.util.stream.Collectors;

import javax.annotation.Nonnull;

import com.google.common.annotations.VisibleForTesting;
import com.google.common.base.MoreObjects;
import com.google.common.collect.ImmutableSet;
import org.slf4j.Logger;
import org.slf4j.LoggerFactory;

import org.apache.cassandra.cql3.Operator;
import org.apache.cassandra.cql3.statements.schema.IndexTarget;
import org.apache.cassandra.db.ClusteringComparator;
import org.apache.cassandra.db.DecoratedKey;
import org.apache.cassandra.db.PartitionPosition;
import org.apache.cassandra.db.lifecycle.LifecycleNewTracker;
import org.apache.cassandra.db.marshal.AbstractType;
import org.apache.cassandra.db.marshal.AsciiType;
import org.apache.cassandra.db.marshal.BooleanType;
import org.apache.cassandra.db.marshal.CompositeType;
import org.apache.cassandra.db.marshal.UTF8Type;
import org.apache.cassandra.db.marshal.UUIDType;
import org.apache.cassandra.db.marshal.VectorType;
import org.apache.cassandra.db.memtable.Memtable;
import org.apache.cassandra.db.rows.Cell;
import org.apache.cassandra.db.rows.Row;
import org.apache.cassandra.dht.AbstractBounds;
import org.apache.cassandra.index.sai.analyzer.AbstractAnalyzer;
import org.apache.cassandra.index.sai.disk.format.IndexFeatureSet;
import org.apache.cassandra.index.sai.disk.format.Version;
import org.apache.cassandra.index.sai.disk.v1.IndexWriterConfig;
import org.apache.cassandra.index.sai.memory.MemtableIndex;
import org.apache.cassandra.index.sai.metrics.ColumnQueryMetrics;
import org.apache.cassandra.index.sai.metrics.IndexMetrics;
import org.apache.cassandra.index.sai.plan.Expression;
import org.apache.cassandra.index.sai.utils.PrimaryKey;
import org.apache.cassandra.index.sai.utils.RangeIterator;
import org.apache.cassandra.index.sai.utils.TypeUtil;
import org.apache.cassandra.index.sai.view.IndexViewManager;
import org.apache.cassandra.index.sai.view.View;
import org.apache.cassandra.io.sstable.format.SSTableReader;
import org.apache.cassandra.schema.ColumnMetadata;
import org.apache.cassandra.schema.IndexMetadata;
import org.apache.cassandra.utils.FBUtilities;
import org.apache.cassandra.utils.Pair;
import org.apache.cassandra.utils.concurrent.OpOrder;

/**
 * Manage metadata for each column index.
 */
public class IndexContext
{
    private static final Logger logger = LoggerFactory.getLogger(IndexContext.class);

    private static final Set<AbstractType<?>> EQ_ONLY_TYPES =
            ImmutableSet.of(UTF8Type.instance, AsciiType.instance, BooleanType.instance, UUIDType.instance);

    public static final String ENABLE_SEGMENT_COMPACTION_OPTION_NAME = "enable_segment_compaction";

    private final AbstractType<?> partitionKeyType;
    private final ClusteringComparator clusteringComparator;

    private final String keyspace;
    private final String table;
    private final ColumnMetadata column;
    private final IndexTarget.Type indexType;
    private final AbstractType<?> validator;
    private final Memtable.Owner owner;

    // Config can be null if the column context is "fake" (i.e. created for a filtering expression).
    private final IndexMetadata config;

    private final ConcurrentMap<Memtable, MemtableIndex> liveMemtables = new ConcurrentHashMap<>();

    private final IndexViewManager viewManager;
    private final IndexMetrics indexMetrics;
    private final ColumnQueryMetrics columnQueryMetrics;
    private final IndexWriterConfig indexWriterConfig;
    private final boolean isAnalyzed;
    private final AbstractAnalyzer.AnalyzerFactory analyzerFactory;
    private final AbstractAnalyzer.AnalyzerFactory queryAnalyzerFactory;
    private final PrimaryKey.Factory primaryKeyFactory;

    private final boolean segmentCompactionEnabled;

    public IndexContext(@Nonnull String keyspace,
                        @Nonnull String table,
                        @Nonnull AbstractType<?> partitionKeyType,
                        @Nonnull ClusteringComparator clusteringComparator,
                        @Nonnull ColumnMetadata column,
                        @Nonnull IndexTarget.Type indexType,
                        IndexMetadata config,
                        @Nonnull Memtable.Owner owner)
    {
        this.keyspace = keyspace;
        this.table = table;
        this.partitionKeyType = partitionKeyType;
        this.clusteringComparator = clusteringComparator;
        this.column = column;
        this.indexType = indexType;
        this.config = config;
        this.viewManager = new IndexViewManager(this);
        this.indexMetrics = new IndexMetrics(this);
        this.validator = TypeUtil.cellValueType(column, indexType);
        this.owner = owner;

        this.columnQueryMetrics = isLiteral() ? new ColumnQueryMetrics.TrieIndexMetrics(keyspace, table, getIndexName())
                                              : new ColumnQueryMetrics.BKDIndexMetrics(keyspace, table, getIndexName());

        this.primaryKeyFactory = Version.LATEST.onDiskFormat().primaryKeyFactory(clusteringComparator);

        if (config != null)
        {
            String fullIndexName = String.format("%s.%s.%s", this.keyspace, this.table, this.config.name);
            this.indexWriterConfig = IndexWriterConfig.fromOptions(fullIndexName, validator, config.options);
            this.isAnalyzed = AbstractAnalyzer.isAnalyzed(config.options);
            this.analyzerFactory = AbstractAnalyzer.fromOptions(getValidator(), config.options);
<<<<<<< HEAD
            this.queryAnalyzerFactory = AbstractAnalyzer.hasQueryAnalyzer(config.options)
                                        ? AbstractAnalyzer.fromOptionsQueryAnalyzer(getValidator(), config.options)
                                        : this.analyzerFactory;
=======
            this.queryAnalyzerFactory = this.analyzerFactory;
>>>>>>> 4f75b7bf
            this.segmentCompactionEnabled = Boolean.parseBoolean(config.options.getOrDefault(ENABLE_SEGMENT_COMPACTION_OPTION_NAME, "false"));
        }
        else
        {
            this.indexWriterConfig = IndexWriterConfig.emptyConfig();
            this.isAnalyzed = AbstractAnalyzer.isAnalyzed(Collections.EMPTY_MAP);
            this.analyzerFactory = AbstractAnalyzer.fromOptions(getValidator(), Collections.EMPTY_MAP);
            this.queryAnalyzerFactory = this.analyzerFactory;
            this.segmentCompactionEnabled = true;
        }

        logger.debug(logMessage("Initialized index context with index writer config: {}"), indexWriterConfig);
    }

    public AbstractType<?> keyValidator()
    {
        return partitionKeyType;
    }

    public PrimaryKey.Factory keyFactory()
    {
        return primaryKeyFactory;
    }

    public ClusteringComparator comparator()
    {
        return clusteringComparator;
    }

    public IndexMetrics getIndexMetrics()
    {
        return indexMetrics;
    }

    public ColumnQueryMetrics getColumnQueryMetrics()
    {
        return columnQueryMetrics;
    }

    public String getKeyspace()
    {
        return keyspace;
    }

    public String getTable()
    {
        return table;
    }

    public Memtable.Owner owner()
    {
        return owner;
    }

    public void index(DecoratedKey key, Row row, Memtable memtable, OpOrder.Group opGroup)
    {
        MemtableIndex current = liveMemtables.get(memtable);

        // VSTODO this is obsolete once we no longer support Java 8
        // We expect the relevant IndexMemtable to be present most of the time, so only make the
        // call to computeIfAbsent() if it's not. (see https://bugs.openjdk.java.net/browse/JDK-8161372)
        MemtableIndex target = (current != null)
                               ? current
                               : liveMemtables.computeIfAbsent(memtable, mt -> MemtableIndex.createIndex(this));

        long start = System.nanoTime();

        if (isNonFrozenCollection())
        {
            Iterator<ByteBuffer> bufferIterator = getValuesOf(row, FBUtilities.nowInSeconds());
            if (bufferIterator != null)
            {
                while (bufferIterator.hasNext())
                {
                    ByteBuffer value = bufferIterator.next();
                    target.index(key, row.clustering(), value, memtable, opGroup);
                }
            }
        }
        else
        {
            ByteBuffer value = getValueOf(key, row, FBUtilities.nowInSeconds());
            target.index(key, row.clustering(), value, memtable, opGroup);
        }
        indexMetrics.memtableIndexWriteLatency.update(System.nanoTime() - start, TimeUnit.NANOSECONDS);
    }

    public void update(DecoratedKey key, Row oldRow, Row newRow, Memtable memtable, OpOrder.Group opGroup)
    {
        if (!isVector())
        {
            index(key, newRow, memtable, opGroup);
            return;
        }

        MemtableIndex target = liveMemtables.get(memtable);
        if (target == null)
            return;

        ByteBuffer oldValue = getValueOf(key, oldRow, FBUtilities.nowInSeconds());
        ByteBuffer newValue = getValueOf(key, newRow, FBUtilities.nowInSeconds());
        target.update(key, oldRow.clustering(), oldValue, newValue, memtable, opGroup);
    }

    public void renewMemtable(Memtable renewed)
    {
        for (Memtable memtable : liveMemtables.keySet())
        {
            // remove every index but the one that corresponds to the post-truncate Memtable
            if (renewed != memtable)
            {
                liveMemtables.remove(memtable);
            }
        }
    }

    public void discardMemtable(Memtable discarded)
    {
        liveMemtables.remove(discarded);
    }

    public MemtableIndex getPendingMemtableIndex(LifecycleNewTracker tracker)
    {
        return liveMemtables.keySet().stream()
                            .filter(m -> tracker.equals(m.getFlushTransaction()))
                            .findFirst()
                            .map(liveMemtables::get)
                            .orElse(null);
    }

    public List<Pair<Memtable, RangeIterator<PrimaryKey>>> iteratorsForSearch(QueryContext queryContext, Expression expression, AbstractBounds<PartitionPosition> keyRange, int limit) {
        return liveMemtables.entrySet()
                                   .stream()
                                   .map(e -> Pair.create(e.getKey(), e.getValue().search(queryContext, expression, keyRange, limit))).collect(Collectors.toList());
    }

    public RangeIterator<PrimaryKey> reorderMemtable(Memtable memtable, QueryContext context, RangeIterator<PrimaryKey> iterator, Expression exp, int limit)
    {
        var index = liveMemtables.get(memtable);
        return index.limitToTopResults(context, iterator, exp, limit);
    }

    public long liveMemtableWriteCount()
    {
        return liveMemtables.values().stream().mapToLong(MemtableIndex::writeCount).sum();
    }

    public long estimatedOnHeapMemIndexMemoryUsed()
    {
        return liveMemtables.values().stream().mapToLong(MemtableIndex::estimatedOnHeapMemoryUsed).sum();
    }

    public long estimatedOffHeapMemIndexMemoryUsed()
    {
        return liveMemtables.values().stream().mapToLong(MemtableIndex::estimatedOffHeapMemoryUsed).sum();
    }

    /**
     * @return A set of SSTables which have attached to them invalid index components.
     */
    public Set<SSTableContext> onSSTableChanged(Collection<SSTableReader> oldSSTables, Collection<SSTableContext> newSSTables, boolean validate)
    {
        return viewManager.update(oldSSTables, newSSTables, validate);
    }

    public ColumnMetadata getDefinition()
    {
        return column;
    }

    public AbstractType<?> getValidator()
    {
        return validator;
    }

    public boolean isNonFrozenCollection()
    {
        return TypeUtil.isNonFrozenCollection(column.type);
    }

    public boolean isFrozen()
    {
        return TypeUtil.isFrozen(column.type);
    }

    public String getColumnName()
    {
        return column.name.toString();
    }

    public String getIndexName()
    {
        return this.config == null ? null : config.name;
    }

    public AbstractAnalyzer.AnalyzerFactory getAnalyzerFactory()
    {
        return analyzerFactory;
    }

    public AbstractAnalyzer.AnalyzerFactory getQueryAnalyzerFactory()
    {
        return queryAnalyzerFactory;
    }

    public IndexWriterConfig getIndexWriterConfig()
    {
        return indexWriterConfig;
    }

    public View getView()
    {
        return viewManager.getView();
    }

    /**
     * @return total number of per-index open files
     */
    public int openPerIndexFiles()
    {
        return viewManager.getView().size() * Version.LATEST.onDiskFormat().openFilesPerIndex(this);
    }

    public void drop(Collection<SSTableReader> sstablesToRebuild)
    {
        viewManager.drop(sstablesToRebuild);
    }

    public boolean isIndexed()
    {
        return config != null;
    }

    /**
     * Called when index is dropped. Mark all {@link SSTableIndex} as released and per-column index files
     * will be removed when in-flight queries completed and {@code obsolete} is true.
     *
     * @param obsolete true if index files should be deleted after invalidate; false otherwise.
     */
    public void invalidate(boolean obsolete)
    {
        liveMemtables.clear();
        viewManager.invalidate(obsolete);
        indexMetrics.release();
        columnQueryMetrics.release();

        analyzerFactory.close();
        if (queryAnalyzerFactory != analyzerFactory)
        {
            queryAnalyzerFactory.close();
        }
    }

    @VisibleForTesting
    public ConcurrentMap<Memtable, MemtableIndex> getLiveMemtables()
    {
        return liveMemtables;
    }

    public boolean supports(Operator op)
    {
        if (op.isLike() || op == Operator.LIKE) return false;
        // Analyzed columns store the indexed result, so we are unable to compute raw equality.
        // The only supported operator is ANALYZER_MATCHES.
        if (isAnalyzed) return op == Operator.ANALYZER_MATCHES;

        // ANN is only supported against vectors, and vector indexes only support ANN
        if (column.type instanceof VectorType)
            return op == Operator.ANN;
        if (op == Operator.ANN)
            return false;

        Expression.Op operator = Expression.Op.valueOf(op);

        if (isNonFrozenCollection())
        {
            if (indexType == IndexTarget.Type.KEYS) return operator == Expression.Op.CONTAINS_KEY;
            if (indexType == IndexTarget.Type.VALUES) return operator == Expression.Op.CONTAINS_VALUE;
            return indexType == IndexTarget.Type.KEYS_AND_VALUES && operator == Expression.Op.EQ;
        }

        if (indexType == IndexTarget.Type.FULL)
            return operator == Expression.Op.EQ;

        AbstractType<?> validator = getValidator();

        if (operator == Expression.Op.IN)
            return true;

        if (operator != Expression.Op.EQ && EQ_ONLY_TYPES.contains(validator)) return false;

        // RANGE only applicable to non-literal indexes
        return (operator != null) && !(TypeUtil.isLiteral(validator) && operator == Expression.Op.RANGE);
    }

    public ByteBuffer getValueOf(DecoratedKey key, Row row, int nowInSecs)
    {
        if (row == null)
            return null;

        switch (column.kind)
        {
            case PARTITION_KEY:
                if (key == null)
                    return null;
                return partitionKeyType instanceof CompositeType
                       ? CompositeType.extractComponent(key.getKey(), column.position())
                       : key.getKey();
            case CLUSTERING:
                // skip indexing of static clustering when regular column is indexed
                return row.isStatic() ? null : row.clustering().bufferAt(column.position());

            // treat static cell retrieval the same was as regular
            // only if row kind is STATIC otherwise return null
            case STATIC:
                if (!row.isStatic())
                    return null;
            case REGULAR:
                Cell cell = row.getCell(column);
                return cell == null || !cell.isLive(nowInSecs) ? null : cell.buffer();

            default:
                return null;
        }
    }

    public Iterator<ByteBuffer> getValuesOf(Row row, int nowInSecs)
    {
        if (row == null)
            return null;

        switch (column.kind)
        {
            // treat static cell retrieval the same was as regular
            // only if row kind is STATIC otherwise return null
            case STATIC:
                if (!row.isStatic())
                    return null;
            case REGULAR:
                return TypeUtil.collectionIterator(validator, row.getComplexColumnData(column), column, indexType, nowInSecs);

            default:
                return null;
        }
    }

    @Override
    public String toString()
    {
        return MoreObjects.toStringHelper(this)
                          .add("columnName", getColumnName())
                          .add("indexName", getIndexName())
                          .toString();
    }

    public boolean isLiteral()
    {
        return TypeUtil.isLiteral(getValidator());
    }

    public boolean isVector()
    {
        //VSTODO probably move this down to TypeUtils eventually
        return getValidator().isVector();
    }

    public boolean equals(Object obj)
    {
        if (obj == this)
            return true;

        if (!(obj instanceof IndexContext))
            return false;

        IndexContext other = (IndexContext) obj;

        return Objects.equals(column, other.column) &&
               Objects.equals(indexType, other.indexType) &&
               Objects.equals(config, other.config) &&
               Objects.equals(partitionKeyType, other.partitionKeyType) &&
               Objects.equals(clusteringComparator, other.clusteringComparator);
    }

    public int hashCode()
    {
        return Objects.hash(column, indexType, config, partitionKeyType, clusteringComparator);
    }

    /**
     * A helper method for constructing consistent log messages for specific column indexes.
     *
     * Example: For the index "idx" in keyspace "ks" on table "tb", calling this method with the raw message
     * "Flushing new index segment..." will produce...
     *
     * "[ks.tb.idx] Flushing new index segment..."
     *
     * @param message The raw content of a logging message, without information identifying it with an index.
     *
     * @return A log message with the proper keyspace, table and index name prepended to it.
     */
    public String logMessage(String message)
    {
        // Index names are unique only within a keyspace.
        return String.format("[%s.%s.%s] %s", keyspace, table, config == null ? "?" : config.name, message);
    }

    /**
     * @return the indexes that are built on the given SSTables on the left and corrupted indexes'
     * corresponding contexts on the right
     */
    public Pair<Set<SSTableIndex>, Set<SSTableContext>> getBuiltIndexes(Collection<SSTableContext> sstableContexts, boolean validate)
    {
        Set<SSTableIndex> valid = new HashSet<>(sstableContexts.size());
        Set<SSTableContext> invalid = new HashSet<>();

        for (SSTableContext context : sstableContexts)
        {
            if (context.sstable.isMarkedCompacted())
                continue;

            if (!context.indexDescriptor.isPerIndexBuildComplete(this))
            {
                logger.debug(logMessage("An on-disk index build for SSTable {} has not completed."), context.descriptor());
                continue;
            }

            if (context.indexDescriptor.isIndexEmpty(this))
            {
                logger.debug(logMessage("No on-disk index was built for SSTable {} because the SSTable " +
                                                "had no indexable rows for the index."), context.descriptor());
                continue;
            }

            try
            {
                if (validate)
                {
                    if (!context.indexDescriptor.validatePerIndexComponents(this))
                    {
                        logger.warn(logMessage("Invalid per-column component for SSTable {}"), context.descriptor());
                        invalid.add(context);
                        continue;
                    }
                }

                SSTableIndex index = new SSTableIndex(context, this);
                logger.debug(logMessage("Successfully created index for SSTable {}."), context.descriptor());

                // Try to add new index to the set, if set already has such index, we'll simply release and move on.
                // This covers situation when SSTable collection has the same SSTable multiple
                // times because we don't know what kind of collection it actually is.
                if (!valid.add(index))
                {
                    index.release();
                }
            }
            catch (Throwable e)
            {
                logger.warn(logMessage("Failed to update per-column components for SSTable {}"), context.descriptor(), e);
                invalid.add(context);
            }
        }

        return Pair.create(valid, invalid);
    }

    /**
     * @return the number of indexed rows in this index (aka. pair of term and rowId)
     */
    public long getCellCount()
    {
        return getView().getIndexes()
                        .stream()
                        .mapToLong(SSTableIndex::getRowCount)
                        .sum();
    }

    /**
     * @return the total size (in bytes) of per-column index components
     */
    public long diskUsage()
    {
        return getView().getIndexes()
                        .stream()
                        .mapToLong(SSTableIndex::sizeOfPerColumnComponents)
                        .sum();
    }

    /**
     * @return the total memory usage (in bytes) of per-column index on-disk data structure
     */
    public long indexFileCacheSize()
    {
        return getView().getIndexes()
                        .stream()
                        .mapToLong(SSTableIndex::indexFileCacheSize)
                        .sum();
    }

    public IndexFeatureSet indexFeatureSet()
    {
        IndexFeatureSet.Accumulator accumulator = new IndexFeatureSet.Accumulator();
        getView().getIndexes().stream().map(SSTableIndex::indexFeatureSet).forEach(set -> accumulator.accumulate(set));
        return accumulator.complete();
    }

    /**
     * Returns true if index segments should be compacted into one segment after building the index.
     *
     * By default, this option is set to true. A user is able to override this by setting
     * <code>enable_segment_compaction</code> to false in the index options.
     * This is an expert-only option.
     * Disabling compaction improves performance of writes at the expense of significantly reducing performance
     * of read queries. A user should never turn compaction off on a production system
     * unless diagnosing a performance issue.
     */
    public boolean isSegmentCompactionEnabled()
    {
        return this.segmentCompactionEnabled;
    }
}<|MERGE_RESOLUTION|>--- conflicted
+++ resolved
@@ -146,13 +146,7 @@
             this.indexWriterConfig = IndexWriterConfig.fromOptions(fullIndexName, validator, config.options);
             this.isAnalyzed = AbstractAnalyzer.isAnalyzed(config.options);
             this.analyzerFactory = AbstractAnalyzer.fromOptions(getValidator(), config.options);
-<<<<<<< HEAD
-            this.queryAnalyzerFactory = AbstractAnalyzer.hasQueryAnalyzer(config.options)
-                                        ? AbstractAnalyzer.fromOptionsQueryAnalyzer(getValidator(), config.options)
-                                        : this.analyzerFactory;
-=======
             this.queryAnalyzerFactory = this.analyzerFactory;
->>>>>>> 4f75b7bf
             this.segmentCompactionEnabled = Boolean.parseBoolean(config.options.getOrDefault(ENABLE_SEGMENT_COMPACTION_OPTION_NAME, "false"));
         }
         else
