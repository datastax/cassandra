--- conflicted
+++ resolved
@@ -385,9 +385,11 @@
         MemtableIndex target = liveMemtables.get(memtable);
         if (target == null)
             return;
-<<<<<<< HEAD
-
-        // Use 0 for nowInSecs to get the value(s) from the oldRow to ensure we remove the old value(s) from the index.
+
+        // Use 0 for nowInSecs to get the value(s) from the oldRow regardless of its liveness status. To get to this point,
+        // C* has already determined this is the current represntation of the oldRow in the memtable, and that means
+        // we need to add the newValue to the index and remove the oldValue from it, even if it has already expired via
+        // TTL.
         if (isNonFrozenCollection())
         {
             Iterator<ByteBuffer> oldValues = getValuesOf(oldRow, 0);
@@ -400,15 +402,6 @@
             ByteBuffer newValue = getValueOf(key, newRow, FBUtilities.nowInSeconds());
             target.update(key, oldRow.clustering(), oldValue, newValue, memtable, opGroup);
         }
-=======
-        // Use 0 for nowInSecs to get the value from the oldRow regardless of its liveness status. To get to this point,
-        // C* has already determined this is the current represntation of the oldRow in the memtable, and that means
-        // we need to add the newValue to the index and remove the oldValue from it, even if it has already expired via
-        // TTL.
-        ByteBuffer oldValue = getValueOf(key, oldRow, 0);
-        ByteBuffer newValue = getValueOf(key, newRow, FBUtilities.nowInSeconds());
-        target.update(key, oldRow.clustering(), oldValue, newValue, memtable, opGroup);
->>>>>>> 40d2abb1
     }
 
     public void renewMemtable(Memtable renewed)
