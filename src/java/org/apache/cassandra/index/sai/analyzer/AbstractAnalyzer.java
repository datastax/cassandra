/*
 * All changes to the original code are Copyright DataStax, Inc.
 *
 * Please see the included license file for details.
 */

/*
 * Licensed to the Apache Software Foundation (ASF) under one
 * or more contributor license agreements.  See the NOTICE file
 * distributed with this work for additional information
 * regarding copyright ownership.  The ASF licenses this file
 * to you under the Apache License, Version 2.0 (the
 * "License"); you may not use this file except in compliance
 * with the License.  You may obtain a copy of the License at
 *
 *     http://www.apache.org/licenses/LICENSE-2.0
 *
 * Unless required by applicable law or agreed to in writing, software
 * distributed under the License is distributed on an "AS IS" BASIS,
 * WITHOUT WARRANTIES OR CONDITIONS OF ANY KIND, either express or implied.
 * See the License for the specific language governing permissions and
 * limitations under the License.
 */

package org.apache.cassandra.index.sai.analyzer;

import java.io.Closeable;
import java.nio.ByteBuffer;
import java.util.Iterator;
import java.util.Map;
import java.util.NoSuchElementException;
import java.util.Set;

import com.google.common.collect.ImmutableSet;

import org.apache.cassandra.db.marshal.AbstractType;
import org.apache.cassandra.db.marshal.AsciiType;
import org.apache.cassandra.db.marshal.UTF8Type;
import org.apache.cassandra.exceptions.InvalidRequestException;
import org.apache.cassandra.index.sai.utils.TypeUtil;
import org.apache.lucene.analysis.Analyzer;

public abstract class AbstractAnalyzer implements Iterator<ByteBuffer>
{
    public static final Set<AbstractType<?>> ANALYZABLE_TYPES = ImmutableSet.of(UTF8Type.instance, AsciiType.instance);

    protected ByteBuffer next = null;
    String nextLiteral = null;

    /**
     * @return true if index value is transformed, eg. normalized or lower-cased or tokenized.
     */
    public abstract boolean transformValue();

    /**
     * Call when tokenization is finished.  Used by the LuceneAnalyzer.
     */
    public void end()
    {
    }

    /**
     * Note: This method does not advance, as we rely on {@link #hasNext()} to buffer the next value.
     *
     * @return the raw value currently buffered by this iterator
     */
    @Override
    public ByteBuffer next()
    {
        if (next == null)
            throw new NoSuchElementException();
        return next;
    }

    @Override
    public void remove()
    {
        throw new UnsupportedOperationException();
    }

    protected abstract void resetInternal(ByteBuffer input);

    public void reset(ByteBuffer input)
    {
        this.next = null;
        this.nextLiteral = null;

        resetInternal(input);
    }

    public interface AnalyzerFactory extends Closeable
    {
        AbstractAnalyzer create();

        default void close()
        {
        }
    }

<<<<<<< HEAD
    public static AnalyzerFactory fromOptionsQueryAnalyzer(final AbstractType<?> type, final Map<String, String> options)
    {
        final String json = options.get(LuceneAnalyzer.QUERY_ANALYZER);
        return toAnalyzerFactory(json, type, options);
    }

=======
>>>>>>> 4f75b7bf
    public static AnalyzerFactory toAnalyzerFactory(String json, final AbstractType<?> type, final Map<String, String> options) //throws Exception
    {
        try
        {
            final Analyzer analyzer = JSONAnalyzerParser.parse(json);
            return new AnalyzerFactory()
            {
                @Override
                public void close()
                {
                    analyzer.close();
                }

                public AbstractAnalyzer create()
                {
                    return new LuceneAnalyzer(type, analyzer, options);
                }
            };
        }
        catch (InvalidRequestException ex)
        {
            throw ex;
        }
        catch (Exception ex)
        {
            throw new InvalidRequestException("CQL type " + type.asCQL3Type() + " cannot be analyzed options="+options, ex);
        }
    }

    public static boolean isAnalyzed(Map<String, String> options) {
        return options.containsKey(LuceneAnalyzer.INDEX_ANALYZER) || NonTokenizingOptions.hasNonDefaultOptions(options);
    }

    public static AnalyzerFactory fromOptions(AbstractType<?> type, Map<String, String> options)
    {
        if (options.containsKey(LuceneAnalyzer.INDEX_ANALYZER))
        {
            String json = options.get(LuceneAnalyzer.INDEX_ANALYZER);
            return toAnalyzerFactory(json, type, options);
        }

        if (NonTokenizingOptions.hasNonDefaultOptions(options))
        {
            if (TypeUtil.isIn(type, ANALYZABLE_TYPES))
            {
                // load NonTokenizingAnalyzer so it'll validate options
                NonTokenizingAnalyzer a = new NonTokenizingAnalyzer(type, options);
                a.end();
                return () -> new NonTokenizingAnalyzer(type, options);
            }
            else
            {
                throw new InvalidRequestException("CQL type " + type.asCQL3Type() + " cannot be analyzed.");
            }
        }
        return NoOpAnalyzer::new;
    }
}<|MERGE_RESOLUTION|>--- conflicted
+++ resolved
@@ -97,15 +97,6 @@
         }
     }
 
-<<<<<<< HEAD
-    public static AnalyzerFactory fromOptionsQueryAnalyzer(final AbstractType<?> type, final Map<String, String> options)
-    {
-        final String json = options.get(LuceneAnalyzer.QUERY_ANALYZER);
-        return toAnalyzerFactory(json, type, options);
-    }
-
-=======
->>>>>>> 4f75b7bf
     public static AnalyzerFactory toAnalyzerFactory(String json, final AbstractType<?> type, final Map<String, String> options) //throws Exception
     {
         try
