/*
 * Licensed to the Apache Software Foundation (ASF) under one
 * or more contributor license agreements.  See the NOTICE file
 * distributed with this work for additional information
 * regarding copyright ownership.  The ASF licenses this file
 * to you under the Apache License, Version 2.0 (the
 * "License"); you may not use this file except in compliance
 * with the License.  You may obtain a copy of the License at
 *
 *     http://www.apache.org/licenses/LICENSE-2.0
 *
 * Unless required by applicable law or agreed to in writing, software
 * distributed under the License is distributed on an "AS IS" BASIS,
 * WITHOUT WARRANTIES OR CONDITIONS OF ANY KIND, either express or implied.
 * See the License for the specific language governing permissions and
 * limitations under the License.
 */
package org.apache.cassandra.index.sai.utils;

import java.io.IOException;
import java.lang.invoke.MethodHandles;
import java.util.ArrayList;
import java.util.Comparator;
import java.util.List;
import java.util.stream.Collectors;

import org.slf4j.Logger;
import org.slf4j.LoggerFactory;

import org.apache.cassandra.io.util.FileUtils;
import org.apache.cassandra.tracing.Tracing;

/**
 * A simple intersection iterator that makes no real attempts at optimising the iteration apart from
 * initially sorting the ranges. This implementation also supports an intersection limit which limits
 * the number of ranges that will be included in the intersection. This currently defaults to 2.
 */
@SuppressWarnings("resource")
public class RangeIntersectionIterator extends RangeIterator
{
    private static final Logger logger = LoggerFactory.getLogger(MethodHandles.lookup().lookupClass());

    // The cassandra.sai.intersection.clause.limit (default: 2) controls the maximum number of range iterator that
    // will be used in the final intersection of a query operation.
    public static final int INTERSECTION_CLAUSE_LIMIT = Integer.getInteger("cassandra.sai.intersection.clause.limit", 2);

    static
    {
        logger.info(String.format("Storage attached index intersection clause limit is %d", INTERSECTION_CLAUSE_LIMIT));
    }

    public static boolean shouldDefer(int numberOfExpressions)
    {
        return (INTERSECTION_CLAUSE_LIMIT <= 0) || (numberOfExpressions <= INTERSECTION_CLAUSE_LIMIT);
    }

    private final List<RangeIterator> ranges;

    private RangeIntersectionIterator(Builder.Statistics statistics, List<RangeIterator> ranges)
    {
        super(statistics);
        this.ranges = ranges;
    }

    protected PrimaryKey computeNext()
    {
        // The highest primary key seen on any range iterator so far.
        // It can become null when we reach the end of the iterator.
        PrimaryKey highestKey = ranges.get(0).hasNext() ? ranges.get(0).next() : null;
        // Index of the range iterator that has advanced beyond the others
        int alreadyAvanced = 0;

        outer:
        while (highestKey != null && highestKey.compareTo(getMaximum()) <= 0)
        {
            // Try advance all iterators to the highest key seen so far.
            // Once this inner loop finishes normally, all iterators are guaranteed to be at the same value.
            for (int index = 0; index < ranges.size(); index++)
            {
                if (index != alreadyAvanced)
                {
                    RangeIterator range = ranges.get(index);
                    PrimaryKey nextKey = nextOrNull(range, highestKey);
                    int comparisonResult;
                    if (nextKey == null || (comparisonResult = nextKey.compareTo(highestKey)) > 0)
                    {
                        // We jumped over the highest key seen so far, so make it the new highest key.
                        highestKey = nextKey;
                        // Remember this iterator to avoid advancing it again, because it is already at the highest key
                        alreadyAvanced = index;
                        // This iterator jumped over, so the other iterators are lagging behind now,
                        // including the ones already advanced in the earlier cycles of the inner loop.
                        // Therefore, restart the inner loop in order to advance
                        // the other iterators except this one to match the new highest key.
                        continue outer;
                    }
<<<<<<< HEAD
=======
                    assert comparisonResult == 0 :
                           String.format("skipTo skipped to an item smaller than the target; " +
                                         "iterator: %s, target key: %s, returned key: %s", range, highestKey, nextKey);
>>>>>>> f8913214
                }
            }
            // If we reached here, next() has been called at least once on each range iterator and
            // the last call to next() on each iterator returned a value equal to the highestKey.
            return highestKey;
        }
        return endOfData();
    }

    protected void performSkipTo(PrimaryKey nextToken)
    {
        // Resist the temptation to call range.hasNext before skipTo: this is a pessimisation, hasNext will invoke
        // computeNext under the hood, which is an expensive operation to produce a value that we plan to throw away.
        // Instead, it is the responsibility of the child iterators to make skipTo fast when the iterator is exhausted.
        for (var range : ranges)
            range.skipTo(nextToken);
    }

    /**
     * Fetches the next available item from the iterator, such that the item is not lower than the given key.
     * If no such items are available, returns null.
     */
    private PrimaryKey nextOrNull(RangeIterator iterator, PrimaryKey minKey)
    {
        iterator.skipTo(minKey);
        return iterator.hasNext() ? iterator.next() : null;
    }

    public void close() throws IOException
    {
        ranges.forEach(FileUtils::closeQuietly);
    }

    public static Builder builder(List<RangeIterator> ranges, int limit)
    {
        var builder = new Builder(ranges.size(), limit);
        for (var range : ranges)
            builder.add(range);
        return builder;
    }

    public static Builder builder(int size, int limit)
    {
        return new Builder(size, limit);
    }

    public static Builder builder(int limit)
    {
        return builder(10, limit);
    }

    public static Builder sizedBuilder(int size)
    {
        return builder(size, INTERSECTION_CLAUSE_LIMIT);
    }

    public static Builder builder()
    {
        return builder(Integer.MAX_VALUE);
    }

    public static class Builder extends RangeIterator.Builder
    {
        private final int limit;
        protected List<RangeIterator> rangeIterators;

        private Builder(int size, int limit)
        {
            super(IteratorType.INTERSECTION);
            rangeIterators = new ArrayList<>(size);
            this.limit = limit;
        }

        public RangeIterator.Builder add(RangeIterator range)
        {
            if (range == null)
                return this;

            if (range.getMaxKeys() > 0)
                rangeIterators.add(range);
            else
                FileUtils.closeQuietly(range);
            statistics.update(range);

            return this;
        }

        public RangeIterator.Builder add(List<RangeIterator> ranges)
        {
            if (ranges == null || ranges.isEmpty())
                return this;

            ranges.forEach(this::add);
            return this;
        }

        public int rangeCount()
        {
            return rangeIterators.size();
        }

        protected RangeIterator buildIterator()
        {
            rangeIterators.sort(Comparator.comparingLong(RangeIterator::getMaxKeys));
            int initialSize = rangeIterators.size();
            // all ranges will be included
            if (limit >= rangeIterators.size() || limit <= 0)
                return buildIterator(statistics, rangeIterators);

            // Apply most selective iterators during intersection, because larger number of iterators will result lots of disk seek.
            Statistics selectiveStatistics = new Statistics(IteratorType.INTERSECTION);
            for (int i = rangeIterators.size() - 1; i >= 0 && i >= limit; i--)
                FileUtils.closeQuietly(rangeIterators.remove(i));

            for (var iterator : rangeIterators)
                selectiveStatistics.update(iterator);

            if (Tracing.isTracing())
                Tracing.trace("Selecting {} {} of {} out of {} indexes",
                              rangeIterators.size(),
                              rangeIterators.size() > 1 ? "indexes with cardinalities" : "index with cardinality",
                              rangeIterators.stream().map(RangeIterator::getMaxKeys).map(Object::toString).collect(Collectors.joining(", ")),
                              initialSize);

            return buildIterator(selectiveStatistics, rangeIterators);
        }

        private static RangeIterator buildIterator(Statistics statistics, List<RangeIterator> ranges)
        {
            // if the range is disjoint or we have an intersection with an empty set,
            // we can simply return an empty iterator, because it's not going to produce any results.
            if (statistics.isDisjoint())
            {
                // release posting lists
                FileUtils.closeQuietly(ranges);
                return RangeIterator.empty();
            }

            if (ranges.size() == 1)
                return ranges.get(0);

            return new RangeIntersectionIterator(statistics, ranges);
        }
    }
}<|MERGE_RESOLUTION|>--- conflicted
+++ resolved
@@ -94,12 +94,9 @@
                         // the other iterators except this one to match the new highest key.
                         continue outer;
                     }
-<<<<<<< HEAD
-=======
                     assert comparisonResult == 0 :
                            String.format("skipTo skipped to an item smaller than the target; " +
                                          "iterator: %s, target key: %s, returned key: %s", range, highestKey, nextKey);
->>>>>>> f8913214
                 }
             }
             // If we reached here, next() has been called at least once on each range iterator and
