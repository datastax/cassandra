--- conflicted
+++ resolved
@@ -62,17 +62,7 @@
     }
 
     @Override
-<<<<<<< HEAD
-    protected IntersectionResult performIntersect(PrimaryKey nextKey)
-    {
-        throw new UnsupportedOperationException("Cannot perform intersect on OrderingFilterRangeIterator");
-    }
-
-    @Override
-    protected void performSkipTo(PrimaryKey nextToken)
-=======
     public T next()
->>>>>>> 2bec2f75
     {
         List<PrimaryKey> nextKeys = new ArrayList<>(chunkSize);
         do
