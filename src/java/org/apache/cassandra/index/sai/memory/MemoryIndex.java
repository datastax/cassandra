--- conflicted
+++ resolved
@@ -19,7 +19,6 @@
 package org.apache.cassandra.index.sai.memory;
 
 import java.nio.ByteBuffer;
-import java.util.Collection;
 import java.util.Iterator;
 import java.util.function.LongConsumer;
 
@@ -52,7 +51,6 @@
                              LongConsumer onHeapAllocationsTracker,
                              LongConsumer offHeapAllocationsTracker);
 
-<<<<<<< HEAD
     public abstract void update(DecoratedKey key,
                                 Clustering clustering,
                                 ByteBuffer oldValue,
@@ -66,9 +64,8 @@
                                 Iterator<ByteBuffer> newValues,
                                 LongConsumer onHeapAllocationsTracker,
                                 LongConsumer offHeapAllocationsTracker);
-=======
+
     public abstract CloseableIterator<PrimaryKeyWithSortKey> orderBy(Orderer orderer);
->>>>>>> f1c26900
 
     public abstract RangeIterator search(Expression expression, AbstractBounds<PartitionPosition> keyRange);
 
