--- conflicted
+++ resolved
@@ -51,7 +51,6 @@
                              LongConsumer onHeapAllocationsTracker,
                              LongConsumer offHeapAllocationsTracker);
 
-<<<<<<< HEAD
     public abstract void update(DecoratedKey key,
                                 Clustering clustering,
                                 ByteBuffer oldValue,
@@ -66,10 +65,7 @@
                                 LongConsumer onHeapAllocationsTracker,
                                 LongConsumer offHeapAllocationsTracker);
 
-    public abstract CloseableIterator<PrimaryKeyWithSortKey> orderBy(Orderer orderer);
-=======
     public abstract CloseableIterator<PrimaryKeyWithSortKey> orderBy(Orderer orderer, Expression slice);
->>>>>>> 40d2abb1
 
     public abstract RangeIterator search(Expression expression, AbstractBounds<PartitionPosition> keyRange);
 
