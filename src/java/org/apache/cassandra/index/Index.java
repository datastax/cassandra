--- conflicted
+++ resolved
@@ -475,45 +475,7 @@
      * @return the (hopefully) reduced filter that would still need to be applied after
      *         the index was used to narrow the initial result set
      */
-<<<<<<< HEAD
-    public RowFilter getPostIndexQueryFilter(RowFilter filter);
-
-    /**
-     * Returns a {@link Scorer} to give a similarity/proximity score to CQL result rows, so they can be ordered by the
-     * coordinator before sending them to client.
-     *
-     * @param restriction restriction that requires current index
-     * @param columnIndex idx of the indexed column in returned row
-     * @param options     query options
-     * @return a scorer to score the rows
-     */
-    default Scorer postQueryScorer(Restriction restriction, int columnIndex, QueryOptions options)
-    {
-        throw new NotImplementedException();
-    }
-
-    /**
-     * Gives a similarity/proximity score to CQL result rows.
-     */
-    interface Scorer
-    {
-        /**
-         * @param row a CQL result row
-         * @return the similarity/proximity score for the row
-         */
-        float score(List<ByteBuffer> row);
-
-        /**
-         * @return {@code true} if higher scores are considered better, {@code false} otherwise
-         */
-        default boolean reversed()
-        {
-            return false;
-        }
-    }
-=======
     RowFilter getPostIndexQueryFilter(RowFilter filter);
->>>>>>> 6068ec2b
 
     /**
      * Return an estimate of the number of results this index is expected to return for any given
