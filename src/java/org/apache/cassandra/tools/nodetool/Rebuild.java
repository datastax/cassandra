--- conflicted
+++ resolved
@@ -26,7 +26,6 @@
 import java.util.List;
 import java.util.stream.Collectors;
 
-import io.airlift.command.Option;
 import org.apache.cassandra.tools.NodeProbe;
 import org.apache.cassandra.tools.NodeTool.NodeToolCmd;
 
@@ -34,20 +33,12 @@
 public class Rebuild extends NodeToolCmd
 {
     @Arguments(usage = "<src-dc-name>",
-<<<<<<< HEAD
-               description = "Name of DC from which to select sources for streaming. By default, pick any DC")
-=======
                description = "Name of DC from which to select sources for streaming. By default, pick any DC. Must not be used in combination with --dcs.")
->>>>>>> 955b1e91
     private String sourceDataCenterName = null;
 
     @Option(title = "specific_keyspace",
             name = {"-ks", "--keyspace"},
-<<<<<<< HEAD
-            description = "Use -ks to rebuild specific keyspace.")
-=======
             description = "Use -ks to rebuild specific one or more keyspaces (comma separated list).")
->>>>>>> 955b1e91
     private String keyspace = null;
 
     @Option(title = "specific_tokens",
@@ -55,13 +46,6 @@
             description = "Use -ts to rebuild specific token ranges, in the format of \"(start_token_1,end_token_1],(start_token_2,end_token_2],...(start_token_n,end_token_n]\".")
     private String tokens = null;
 
-<<<<<<< HEAD
-    @Option(title = "specific_sources",
-            name = {"-s", "--sources"},
-            description = "Use -s to specify hosts that this node should stream from when -ts is used. Multiple hosts should be separated using commas (e.g. 127.0.0.1,127.0.0.2,...)")
-    private String specificSources = null;
-
-=======
     @Option(title = "mode",
     allowedValues = {"normal", "refetch", "reset"},
     name = {"-m", "--mode"},
@@ -90,19 +74,10 @@
     description = "List of DC names or DC+Rack to exclude from streaming. Multiple DCs should be separated using commas (e.g. dc-a,dc-b,...). To also incude a rack name, separate DC and rack name by a colon ':' (e.g. dc-a:rack1,dc-a:rack2).")
     private String excludeDCs = null;
 
->>>>>>> 955b1e91
     @Override
     public void execute(NodeProbe probe)
     {
         // check the arguments
-<<<<<<< HEAD
-        if (keyspace == null && tokens != null)
-        {
-            throw new IllegalArgumentException("Cannot specify tokens without keyspace.");
-        }
-
-        probe.rebuild(sourceDataCenterName, keyspace, tokens, specificSources);
-=======
         if (sourceDataCenterName != null && sourceDCs != null)
         {
             throw new IllegalArgumentException("Use either the name of the source DC (command argument) or a list of source DCs (-dc option) to include but not both");
@@ -130,6 +105,5 @@
             return null;
 
         return Arrays.stream(s.split(",")).map(String::trim).collect(Collectors.toList());
->>>>>>> 955b1e91
     }
 }