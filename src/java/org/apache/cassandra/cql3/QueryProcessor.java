/*
 * Licensed to the Apache Software Foundation (ASF) under one
 * or more contributor license agreements.  See the NOTICE file
 * distributed with this work for additional information
 * regarding copyright ownership.  The ASF licenses this file
 * to you under the Apache License, Version 2.0 (the
 * "License"); you may not use this file except in compliance
 * with the License.  You may obtain a copy of the License at
 *
 *     http://www.apache.org/licenses/LICENSE-2.0
 *
 * Unless required by applicable law or agreed to in writing, software
 * distributed under the License is distributed on an "AS IS" BASIS,
 * WITHOUT WARRANTIES OR CONDITIONS OF ANY KIND, either express or implied.
 * See the License for the specific language governing permissions and
 * limitations under the License.
 */
package org.apache.cassandra.cql3;

import java.nio.ByteBuffer;
import java.util.*;

import com.google.common.primitives.Ints;

import com.googlecode.concurrentlinkedhashmap.ConcurrentLinkedHashMap;
import com.googlecode.concurrentlinkedhashmap.EntryWeigher;
import org.antlr.runtime.*;
import org.apache.cassandra.cql3.hooks.OnPrepareHook;
import org.apache.cassandra.cql3.hooks.PostExecutionHook;
import org.apache.cassandra.cql3.hooks.PreExecutionHook;
import org.apache.cassandra.tracing.Tracing;
import org.github.jamm.MemoryMeter;
import org.slf4j.Logger;
import org.slf4j.LoggerFactory;

import org.apache.cassandra.cql3.statements.*;
import org.apache.cassandra.transport.messages.ResultMessage;
import org.apache.cassandra.db.*;
import org.apache.cassandra.exceptions.*;

import org.apache.cassandra.service.ClientState;
import org.apache.cassandra.service.QueryState;
import org.apache.cassandra.utils.FBUtilities;
import org.apache.cassandra.utils.MD5Digest;
import org.apache.cassandra.utils.SemanticVersion;

public class QueryProcessor
{
    public static final SemanticVersion CQL_VERSION = new SemanticVersion("3.0.5");

    private static final Logger logger = LoggerFactory.getLogger(QueryProcessor.class);
    private static final MemoryMeter meter = new MemoryMeter();
    private static final long MAX_CACHE_PREPARED_MEMORY = Runtime.getRuntime().maxMemory() / 256;
    private static final int MAX_CACHE_PREPARED_COUNT = 10000;

    private static EntryWeigher<MD5Digest, ParsedStatement.Prepared> cqlMemoryUsageWeigher = new EntryWeigher<MD5Digest, ParsedStatement.Prepared>()
    {
        @Override
        public int weightOf(MD5Digest key, ParsedStatement.Prepared value)
        {
            return Ints.checkedCast(measure(key) + measure(value));
        }
    };

    private static EntryWeigher<Integer, ParsedStatement.Prepared> thriftMemoryUsageWeigher = new EntryWeigher<Integer, ParsedStatement.Prepared>()
    {
        @Override
        public int weightOf(Integer key, ParsedStatement.Prepared value)
        {
            return Ints.checkedCast(measure(key) + measure(value));
        }
    };

    private static final ConcurrentLinkedHashMap<MD5Digest, ParsedStatement.Prepared> preparedStatements;
    private static final ConcurrentLinkedHashMap<Integer, ParsedStatement.Prepared> thriftPreparedStatements;

    static
    {
        if (MemoryMeter.isInitialized())
        {
            preparedStatements = new ConcurrentLinkedHashMap.Builder<MD5Digest, ParsedStatement.Prepared>()
                                 .maximumWeightedCapacity(MAX_CACHE_PREPARED_MEMORY)
                                 .weigher(cqlMemoryUsageWeigher)
                                 .build();
            thriftPreparedStatements = new ConcurrentLinkedHashMap.Builder<Integer, ParsedStatement.Prepared>()
                                       .maximumWeightedCapacity(MAX_CACHE_PREPARED_MEMORY)
                                       .weigher(thriftMemoryUsageWeigher)
                                       .build();
        }
        else
        {
            logger.error("Unable to initialize MemoryMeter (jamm not specified as javaagent).  This means "
                         + "Cassandra will be unable to measure object sizes accurately and may consequently OOM.");
            preparedStatements = new ConcurrentLinkedHashMap.Builder<MD5Digest, ParsedStatement.Prepared>()
                                 .maximumWeightedCapacity(MAX_CACHE_PREPARED_COUNT)
                                 .build();
            thriftPreparedStatements = new ConcurrentLinkedHashMap.Builder<Integer, ParsedStatement.Prepared>()
                                       .maximumWeightedCapacity(MAX_CACHE_PREPARED_COUNT)
                                       .build();
        }
    }

    public static ParsedStatement.Prepared getPrepared(MD5Digest id)
    {
        return preparedStatements.get(id);
    }

    public static ParsedStatement.Prepared getPrepared(Integer id)
    {
        return thriftPreparedStatements.get(id);
    }

    private static volatile PreExecutionHook preExecutionHook = PreExecutionHook.NO_OP;
    private static volatile PostExecutionHook postExecutionHook = PostExecutionHook.NO_OP;
    private static volatile OnPrepareHook onPrepareHook = OnPrepareHook.NO_OP;

    public static void setPreExecutionHook(PreExecutionHook hook)
    {
        preExecutionHook = hook;
    }

    public static void setPostExecutionHook(PostExecutionHook hook)
    {
        postExecutionHook = hook;
    }

    public static void setOnPrepareHook(OnPrepareHook hook)
    {
        onPrepareHook = hook;
    }

    public static void validateKey(ByteBuffer key) throws InvalidRequestException
    {
        if (key == null || key.remaining() == 0)
        {
            throw new InvalidRequestException("Key may not be empty");
        }

        // check that key can be handled by FBUtilities.writeShortByteArray
        if (key.remaining() > FBUtilities.MAX_UNSIGNED_SHORT)
        {
            throw new InvalidRequestException("Key length of " + key.remaining() +
                                              " is longer than maximum of " + FBUtilities.MAX_UNSIGNED_SHORT);
        }
    }

    public static void validateColumnNames(Iterable<ByteBuffer> columnNames) throws InvalidRequestException
    {
        for (ByteBuffer name : columnNames)
            validateColumnName(name);
    }

    public static void validateColumnName(ByteBuffer name) throws InvalidRequestException
    {
        if (name.remaining() > IColumn.MAX_NAME_LENGTH)
            throw new InvalidRequestException(String.format("The sum of all clustering columns is too long (%s > %s)",
                                                            name.remaining(),
                                                            IColumn.MAX_NAME_LENGTH));

        if (name.remaining() == 0)
            throw new InvalidRequestException("Invalid empty value for clustering column of COMPACT TABLE");
    }

    private static ResultMessage processStatement(CQLStatement statement, ConsistencyLevel cl, QueryState queryState, List<ByteBuffer> variables, CQLExecutionContext context)
    throws RequestExecutionException, RequestValidationException
    {
        logger.trace("Process {} @CL.{}", statement, cl);
        ClientState clientState = queryState.getClientState();
        statement.validate(clientState);
        statement.checkAccess(clientState);

        context.queryState = queryState;
        statement = preExecutionHook.execute(statement, context);

        ResultMessage result = statement.execute(cl, queryState, variables);

        postExecutionHook.execute(statement, context);
        return result == null ? new ResultMessage.Void() : result;
    }

    public static ResultMessage process(String queryString, ConsistencyLevel cl, QueryState queryState)
    throws RequestExecutionException, RequestValidationException
    {
        logger.trace("CQL QUERY: {}", queryString);

        CQLExecutionContext context = new CQLExecutionContext();
        context.queryString = queryString;

        CQLStatement prepared = getStatement(queryString, queryState.getClientState()).statement;
        if (prepared.getBoundsTerms() > 0)
            throw new InvalidRequestException("Cannot execute query with bind variables");
        return processStatement(prepared, cl, queryState, Collections.<ByteBuffer>emptyList(), context);
    }

    public static UntypedResultSet process(String query, ConsistencyLevel cl) throws RequestExecutionException
    {
        try
        {
            QueryState state = new QueryState(new ClientState(true));
            ResultMessage result = process(query, cl, state);
            if (result instanceof ResultMessage.Rows)
                return new UntypedResultSet(((ResultMessage.Rows)result).result);
            else
                return null;
        }
        catch (RequestValidationException e)
        {
            throw new RuntimeException(e);
        }
    }

    public static UntypedResultSet processInternal(String query)
    {
        try
        {
            ClientState state = new ClientState(true);
            QueryState qState = new QueryState(state);
            state.setKeyspace(Table.SYSTEM_KS);
            CQLStatement statement = getStatement(query, state).statement;
            statement.validate(state);
            ResultMessage result = statement.executeInternal(qState);
            if (result instanceof ResultMessage.Rows)
                return new UntypedResultSet(((ResultMessage.Rows)result).result);
            else
                return null;
        }
        catch (RequestExecutionException e)
        {
            throw new RuntimeException(e);
        }
        catch (RequestValidationException e)
        {
            throw new AssertionError(e);
        }
    }

    public static UntypedResultSet resultify(String query, Row row)
    {
        try
        {
            SelectStatement ss = (SelectStatement) getStatement(query, null).statement;
            ResultSet cqlRows = ss.process(Collections.singletonList(row));
            return new UntypedResultSet(cqlRows);
        }
        catch (RequestValidationException e)
        {
            throw new AssertionError(e);
        }
    }

    public static ResultMessage.Prepared prepare(String queryString, ClientState clientState, boolean forThrift)
    throws RequestValidationException
    {
        ParsedStatement.Prepared prepared = getStatement(queryString, clientState);
        prepared.cqlString = queryString;

        CQLExecutionContext context = new CQLExecutionContext();
        context.queryString = queryString;
        context.clientState = clientState;
        onPrepareHook.execute(prepared.statement, context);

<<<<<<< HEAD
        ResultMessage.Prepared msg = storePreparedStatement(queryString, clientState.getRawKeyspace(), prepared, forThrift);
        assert prepared.statement.getBoundsTerms() == prepared.boundNames.size();
=======
        int bountTerms = prepared.statement.getBoundsTerms();
        if (bountTerms > FBUtilities.MAX_UNSIGNED_SHORT)
            throw new InvalidRequestException(String.format("Too many markers(?). %d markers exceed the allowed maximum of %d", bountTerms, FBUtilities.MAX_UNSIGNED_SHORT));
        assert bountTerms == prepared.boundNames.size();
>>>>>>> 1b4c9b45
        return msg;
    }

    private static ResultMessage.Prepared storePreparedStatement(String queryString, String keyspace, ParsedStatement.Prepared prepared, boolean forThrift)
    throws InvalidRequestException
    {
        // Concatenate the current keyspace so we don't mix prepared statements between keyspace (#5352).
        // (if the keyspace is null, queryString has to have a fully-qualified keyspace so it's fine.
        String toHash = keyspace == null ? queryString : keyspace + queryString;
        long statementSize = measure(prepared.statement);
        // don't execute the statement if it's bigger than the allowed threshold
        if (statementSize > MAX_CACHE_PREPARED_MEMORY)
            throw new InvalidRequestException(String.format("Prepared statement of size %d bytes is larger than allowed maximum of %d bytes.",
                                                            statementSize,
                                                            MAX_CACHE_PREPARED_MEMORY));

        if (forThrift)
        {
            int statementId = toHash.hashCode();
            thriftPreparedStatements.put(statementId, prepared);
            logger.trace(String.format("Stored prepared statement #%d with %d bind markers",
                                       statementId,
                                       prepared.statement.getBoundsTerms()));
            return ResultMessage.Prepared.forThrift(statementId, prepared.boundNames);
        }
        else
        {
            MD5Digest statementId = MD5Digest.compute(toHash);
            preparedStatements.put(statementId, prepared);
            logger.trace(String.format("Stored prepared statement %s with %d bind markers",
                                       statementId,
                                       prepared.statement.getBoundsTerms()));
            return new ResultMessage.Prepared(statementId, prepared.boundNames);
        }
    }

    public static ResultMessage processPrepared(ParsedStatement.Prepared statement,  ConsistencyLevel cl, QueryState queryState, List<ByteBuffer> variables)
    throws RequestExecutionException, RequestValidationException
    {
        // Check to see if there are any bound variables to verify
        if (!(variables.isEmpty() && (statement.statement.getBoundsTerms() == 0)))
        {
            if (variables.size() != statement.statement.getBoundsTerms())
                throw new InvalidRequestException(String.format("there were %d markers(?) in CQL but %d bound variables",
                                                                statement.statement.getBoundsTerms(),
                                                                variables.size()));

            // at this point there is a match in count between markers and variables that is non-zero

            if (logger.isTraceEnabled())
                for (int i = 0; i < variables.size(); i++)
                    logger.trace("[{}] '{}'", i+1, variables.get(i));
        }

        CQLExecutionContext context = new CQLExecutionContext();
        context.variables = variables;
        context.boundNames = statement.boundNames;
        context.queryString = statement.cqlString;

        return processStatement(statement.statement, cl, queryState, variables, context);
    }

    private static ParsedStatement.Prepared getStatement(String queryStr, ClientState clientState)
    throws RequestValidationException
    {
        Tracing.trace("Parsing {}", queryStr);
        ParsedStatement statement = parseStatement(queryStr);

        // Set keyspace for statement that require login
        if (statement instanceof CFStatement)
            ((CFStatement)statement).prepareKeyspace(clientState);

        Tracing.trace("Preparing statement");
        return statement.prepare();
    }

    public static ParsedStatement parseStatement(String queryStr) throws SyntaxException
    {
        try
        {
            // Lexer and parser
            CharStream stream = new ANTLRStringStream(queryStr);
            CqlLexer lexer = new CqlLexer(stream);
            TokenStream tokenStream = new CommonTokenStream(lexer);
            CqlParser parser = new CqlParser(tokenStream);

            // Parse the query string to a statement instance
            ParsedStatement statement = parser.query();

            // The lexer and parser queue up any errors they may have encountered
            // along the way, if necessary, we turn them into exceptions here.
            lexer.throwLastRecognitionError();
            parser.throwLastRecognitionError();

            return statement;
        }
        catch (RuntimeException re)
        {
            throw new SyntaxException(String.format("Failed parsing statement: [%s] reason: %s %s",
                                                    queryStr,
                                                    re.getClass().getSimpleName(),
                                                    re.getMessage()));
        }
        catch (RecognitionException e)
        {
            throw new SyntaxException("Invalid or malformed CQL query string: " + e.getMessage());
        }
    }

    private static long measure(Object key)
    {
        if (!MemoryMeter.isInitialized())
            return 1;

        return key instanceof MeasurableForPreparedCache
             ? ((MeasurableForPreparedCache)key).measureForPreparedCache(meter)
             : meter.measureDeep(key);
    }
}<|MERGE_RESOLUTION|>--- conflicted
+++ resolved
@@ -259,15 +259,11 @@
         context.clientState = clientState;
         onPrepareHook.execute(prepared.statement, context);
 
-<<<<<<< HEAD
         ResultMessage.Prepared msg = storePreparedStatement(queryString, clientState.getRawKeyspace(), prepared, forThrift);
-        assert prepared.statement.getBoundsTerms() == prepared.boundNames.size();
-=======
         int bountTerms = prepared.statement.getBoundsTerms();
         if (bountTerms > FBUtilities.MAX_UNSIGNED_SHORT)
             throw new InvalidRequestException(String.format("Too many markers(?). %d markers exceed the allowed maximum of %d", bountTerms, FBUtilities.MAX_UNSIGNED_SHORT));
         assert bountTerms == prepared.boundNames.size();
->>>>>>> 1b4c9b45
         return msg;
     }
 
