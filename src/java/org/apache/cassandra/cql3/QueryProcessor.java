/*
 * Licensed to the Apache Software Foundation (ASF) under one
 * or more contributor license agreements.  See the NOTICE file
 * distributed with this work for additional information
 * regarding copyright ownership.  The ASF licenses this file
 * to you under the Apache License, Version 2.0 (the
 * "License"); you may not use this file except in compliance
 * with the License.  You may obtain a copy of the License at
 *
 *     http://www.apache.org/licenses/LICENSE-2.0
 *
 * Unless required by applicable law or agreed to in writing, software
 * distributed under the License is distributed on an "AS IS" BASIS,
 * WITHOUT WARRANTIES OR CONDITIONS OF ANY KIND, either express or implied.
 * See the License for the specific language governing permissions and
 * limitations under the License.
 */
package org.apache.cassandra.cql3;

import java.nio.ByteBuffer;
import java.util.*;

import com.googlecode.concurrentlinkedhashmap.ConcurrentLinkedHashMap;
import org.antlr.runtime.*;
import org.apache.cassandra.cql3.hooks.OnPrepareHook;
import org.apache.cassandra.cql3.hooks.PostExecutionHook;
import org.apache.cassandra.cql3.hooks.PreExecutionHook;
import org.apache.cassandra.tracing.Tracing;
import org.slf4j.Logger;
import org.slf4j.LoggerFactory;

import org.apache.cassandra.cql3.statements.*;
import org.apache.cassandra.transport.messages.ResultMessage;
import org.apache.cassandra.config.*;
import org.apache.cassandra.db.*;
import org.apache.cassandra.db.filter.*;
import org.apache.cassandra.db.marshal.AbstractType;
import org.apache.cassandra.exceptions.*;

import org.apache.cassandra.service.ClientState;
import org.apache.cassandra.service.QueryState;
import org.apache.cassandra.utils.FBUtilities;
import org.apache.cassandra.utils.MD5Digest;
import org.apache.cassandra.utils.SemanticVersion;

public class QueryProcessor
{
    public static final SemanticVersion CQL_VERSION = new SemanticVersion("3.0.4");

    private static final Logger logger = LoggerFactory.getLogger(QueryProcessor.class);

    public static final int MAX_CACHE_PREPARED = 100000; // Enough to keep buggy clients from OOM'ing us
    private static final Map<MD5Digest, ParsedStatement.Prepared> preparedStatements = new ConcurrentLinkedHashMap.Builder<MD5Digest, ParsedStatement.Prepared>()
                                                                               .maximumWeightedCapacity(MAX_CACHE_PREPARED)
                                                                               .build();

    private static final Map<Integer, ParsedStatement.Prepared> thriftPreparedStatements = new ConcurrentLinkedHashMap.Builder<Integer, ParsedStatement.Prepared>()
                                                                                   .maximumWeightedCapacity(MAX_CACHE_PREPARED)
                                                                                   .build();


    public static ParsedStatement.Prepared getPrepared(MD5Digest id)
    {
        return preparedStatements.get(id);
    }

    public static ParsedStatement.Prepared getPrepared(Integer id)
    {
        return thriftPreparedStatements.get(id);
    }

    private static volatile PreExecutionHook preExecutionHook = PreExecutionHook.NO_OP;
    private static volatile PostExecutionHook postExecutionHook = PostExecutionHook.NO_OP;
    private static volatile OnPrepareHook onPrepareHook = OnPrepareHook.NO_OP;

    public static void setPreExecutionHook(PreExecutionHook hook)
    {
        preExecutionHook = hook;
    }

    public static void setPostExecutionHook(PostExecutionHook hook)
    {
        postExecutionHook = hook;
    }

    public static void setOnPrepareHook(OnPrepareHook hook)
    {
        onPrepareHook = hook;
    }

    public static void validateKey(ByteBuffer key) throws InvalidRequestException
    {
        if (key == null || key.remaining() == 0)
        {
            throw new InvalidRequestException("Key may not be empty");
        }

        // check that key can be handled by FBUtilities.writeShortByteArray
        if (key.remaining() > FBUtilities.MAX_UNSIGNED_SHORT)
        {
            throw new InvalidRequestException("Key length of " + key.remaining() +
                                              " is longer than maximum of " + FBUtilities.MAX_UNSIGNED_SHORT);
        }
    }

    public static void validateColumnNames(Iterable<ByteBuffer> columns)
    throws InvalidRequestException
    {
        for (ByteBuffer name : columns)
        {
            if (name.remaining() > IColumn.MAX_NAME_LENGTH)
                throw new InvalidRequestException(String.format("column name is too long (%s > %s)",
                                                                name.remaining(),
                                                                IColumn.MAX_NAME_LENGTH));
            if (name.remaining() == 0)
                throw new InvalidRequestException("zero-length column name");
        }
    }

    public static void validateSliceFilter(CFMetaData metadata, SliceQueryFilter range)
    throws InvalidRequestException
    {
        try
        {
            AbstractType<?> comparator = metadata.getComparatorFor(null);
            ColumnSlice.validate(range.slices, comparator, range.reversed);
        }
        catch (IllegalArgumentException e)
        {
            throw new InvalidRequestException(e.getMessage());
        }
    }

    private static ResultMessage processStatement(CQLStatement statement, ConsistencyLevel cl, QueryState queryState, List<ByteBuffer> variables, CQLExecutionContext context)
    throws RequestExecutionException, RequestValidationException
    {
        logger.trace("Process {} @CL.{}", statement, cl);
        ClientState clientState = queryState.getClientState();
        statement.validate(clientState);
        statement.checkAccess(clientState);

        context.queryState = queryState;
        statement = preExecutionHook.execute(statement, context);

        ResultMessage result = statement.execute(cl, queryState, variables);

        postExecutionHook.execute(statement, context);
        return result == null ? new ResultMessage.Void() : result;
    }

    public static ResultMessage process(String queryString, ConsistencyLevel cl, QueryState queryState)
    throws RequestExecutionException, RequestValidationException
    {
<<<<<<< HEAD
        logger.trace("CQL QUERY: {}", queryString);

        CQLExecutionContext context = new CQLExecutionContext();
        context.queryString = queryString;

=======
>>>>>>> 57eb87b5
        CQLStatement prepared = getStatement(queryString, queryState.getClientState()).statement;
        if (prepared.getBoundsTerms() > 0)
            throw new InvalidRequestException("Cannot execute query with bind variables");
        return processStatement(prepared, cl, queryState, Collections.<ByteBuffer>emptyList(), context);
    }

    public static UntypedResultSet process(String query, ConsistencyLevel cl) throws RequestExecutionException
    {
        try
        {
            QueryState state = new QueryState(new ClientState(true));
            ResultMessage result = process(query, cl, state);
            if (result instanceof ResultMessage.Rows)
                return new UntypedResultSet(((ResultMessage.Rows)result).result);
            else
                return null;
        }
        catch (RequestValidationException e)
        {
            throw new RuntimeException(e);
        }
    }

    public static UntypedResultSet processInternal(String query)
    {
        try
        {
            ClientState state = new ClientState(true);
            QueryState qState = new QueryState(state);
            state.setKeyspace(Table.SYSTEM_KS);
            CQLStatement statement = getStatement(query, state).statement;
            statement.validate(state);
            ResultMessage result = statement.executeInternal(qState);
            if (result instanceof ResultMessage.Rows)
                return new UntypedResultSet(((ResultMessage.Rows)result).result);
            else
                return null;
        }
        catch (RequestExecutionException e)
        {
            throw new RuntimeException(e);
        }
        catch (RequestValidationException e)
        {
            throw new AssertionError(e);
        }
    }

    public static UntypedResultSet resultify(String query, Row row)
    {
        try
        {
            SelectStatement ss = (SelectStatement) getStatement(query, null).statement;
            ResultSet cqlRows = ss.process(Collections.singletonList(row));
            return new UntypedResultSet(cqlRows);
        }
        catch (RequestValidationException e)
        {
            throw new AssertionError(e);
        }
    }

    public static ResultMessage.Prepared prepare(String queryString, ClientState clientState, boolean forThrift)
    throws RequestValidationException
    {
        ParsedStatement.Prepared prepared = getStatement(queryString, clientState);
        prepared.cqlString = queryString;

        CQLExecutionContext context = new CQLExecutionContext();
        context.queryString = queryString;
        context.clientState = clientState;
        onPrepareHook.execute(prepared.statement, context);

        ResultMessage.Prepared msg = storePreparedStatement(queryString, clientState.getRawKeyspace(), prepared, forThrift);
        assert prepared.statement.getBoundsTerms() == prepared.boundNames.size();
        return msg;
    }

    private static ResultMessage.Prepared storePreparedStatement(String queryString, String keyspace, ParsedStatement.Prepared prepared, boolean forThrift)
    {
        // Concatenate the current keyspace so we don't mix prepared statements between keyspace (#5352).
        // (if the keyspace is null, queryString has to have a fully-qualified keyspace so it's fine.
        String toHash = keyspace == null ? queryString : keyspace + queryString;
        if (forThrift)
        {
            int statementId = toHash.hashCode();
            thriftPreparedStatements.put(statementId, prepared);
            logger.trace(String.format("Stored prepared statement #%d with %d bind markers",
                                       statementId,
                                       prepared.statement.getBoundsTerms()));
            return ResultMessage.Prepared.forThrift(statementId, prepared.boundNames);
        }
        else
        {
            MD5Digest statementId = MD5Digest.compute(toHash);
            logger.trace(String.format("Stored prepared statement %s with %d bind markers",
                                       statementId,
                                       prepared.statement.getBoundsTerms()));
            preparedStatements.put(statementId, prepared);
            return new ResultMessage.Prepared(statementId, prepared.boundNames);
        }
    }

    public static ResultMessage processPrepared(ParsedStatement.Prepared statement,  ConsistencyLevel cl, QueryState queryState, List<ByteBuffer> variables)
    throws RequestExecutionException, RequestValidationException
    {
        // Check to see if there are any bound variables to verify
        if (!(variables.isEmpty() && (statement.statement.getBoundsTerms() == 0)))
        {
            if (variables.size() != statement.statement.getBoundsTerms())
                throw new InvalidRequestException(String.format("there were %d markers(?) in CQL but %d bound variables",
                                                                statement.statement.getBoundsTerms(),
                                                                variables.size()));

            // at this point there is a match in count between markers and variables that is non-zero

            if (logger.isTraceEnabled())
                for (int i = 0; i < variables.size(); i++)
                    logger.trace("[{}] '{}'", i+1, variables.get(i));
        }

        CQLExecutionContext context = new CQLExecutionContext();
        context.variables = variables;
        context.boundNames = statement.boundNames;
        context.queryString = statement.cqlString;

        return processStatement(statement.statement, cl, queryState, variables, context);
    }

    private static ParsedStatement.Prepared getStatement(String queryStr, ClientState clientState)
    throws RequestValidationException
    {
        Tracing.trace("Parsing {}", queryStr);
        ParsedStatement statement = parseStatement(queryStr);

        // Set keyspace for statement that require login
        if (statement instanceof CFStatement)
            ((CFStatement)statement).prepareKeyspace(clientState);

        Tracing.trace("Peparing statement");
        return statement.prepare();
    }

    public static ParsedStatement parseStatement(String queryStr) throws SyntaxException
    {
        try
        {
            // Lexer and parser
            CharStream stream = new ANTLRStringStream(queryStr);
            CqlLexer lexer = new CqlLexer(stream);
            TokenStream tokenStream = new CommonTokenStream(lexer);
            CqlParser parser = new CqlParser(tokenStream);

            // Parse the query string to a statement instance
            ParsedStatement statement = parser.query();

            // The lexer and parser queue up any errors they may have encountered
            // along the way, if necessary, we turn them into exceptions here.
            lexer.throwLastRecognitionError();
            parser.throwLastRecognitionError();

            return statement;
        }
        catch (RuntimeException re)
        {
            SyntaxException ire = new SyntaxException("Failed parsing statement: [" + queryStr + "] reason: " + re.getClass().getSimpleName() + " " + re.getMessage());
            throw ire;
        }
        catch (RecognitionException e)
        {
            SyntaxException ire = new SyntaxException("Invalid or malformed CQL query string: " + e.getMessage());
            throw ire;
        }
    }
}<|MERGE_RESOLUTION|>--- conflicted
+++ resolved
@@ -151,14 +151,11 @@
     public static ResultMessage process(String queryString, ConsistencyLevel cl, QueryState queryState)
     throws RequestExecutionException, RequestValidationException
     {
-<<<<<<< HEAD
         logger.trace("CQL QUERY: {}", queryString);
 
         CQLExecutionContext context = new CQLExecutionContext();
         context.queryString = queryString;
 
-=======
->>>>>>> 57eb87b5
         CQLStatement prepared = getStatement(queryString, queryState.getClientState()).statement;
         if (prepared.getBoundsTerms() > 0)
             throw new InvalidRequestException("Cannot execute query with bind variables");
