/*
 * Licensed to the Apache Software Foundation (ASF) under one
 * or more contributor license agreements.  See the NOTICE file
 * distributed with this work for additional information
 * regarding copyright ownership.  The ASF licenses this file
 * to you under the Apache License, Version 2.0 (the
 * "License"); you may not use this file except in compliance
 * with the License.  You may obtain a copy of the License at
 *
 *     http://www.apache.org/licenses/LICENSE-2.0
 *
 * Unless required by applicable law or agreed to in writing, software
 * distributed under the License is distributed on an "AS IS" BASIS,
 * WITHOUT WARRANTIES OR CONDITIONS OF ANY KIND, either express or implied.
 * See the License for the specific language governing permissions and
 * limitations under the License.
 */
package org.apache.cassandra.cql3;

import java.nio.ByteBuffer;
import java.util.*;

import com.googlecode.concurrentlinkedhashmap.ConcurrentLinkedHashMap;
import org.antlr.runtime.*;
import org.apache.cassandra.cql3.hooks.OnPrepareHook;
import org.apache.cassandra.cql3.hooks.PostExecutionHook;
import org.apache.cassandra.cql3.hooks.PreExecutionHook;
import org.apache.cassandra.tracing.Tracing;
import org.slf4j.Logger;
import org.slf4j.LoggerFactory;

import org.apache.cassandra.cql3.statements.*;
import org.apache.cassandra.transport.messages.ResultMessage;
import org.apache.cassandra.db.*;
import org.apache.cassandra.exceptions.*;

import org.apache.cassandra.service.ClientState;
import org.apache.cassandra.service.QueryState;
import org.apache.cassandra.utils.FBUtilities;
import org.apache.cassandra.utils.MD5Digest;
import org.apache.cassandra.utils.SemanticVersion;

public class QueryProcessor
{
    public static final SemanticVersion CQL_VERSION = new SemanticVersion("3.0.5");

    private static final Logger logger = LoggerFactory.getLogger(QueryProcessor.class);

    public static final int MAX_CACHE_PREPARED = 100000; // Enough to keep buggy clients from OOM'ing us
    private static final Map<MD5Digest, ParsedStatement.Prepared> preparedStatements = new ConcurrentLinkedHashMap.Builder<MD5Digest, ParsedStatement.Prepared>()
                                                                               .maximumWeightedCapacity(MAX_CACHE_PREPARED)
                                                                               .build();

    private static final Map<Integer, ParsedStatement.Prepared> thriftPreparedStatements = new ConcurrentLinkedHashMap.Builder<Integer, ParsedStatement.Prepared>()
                                                                                   .maximumWeightedCapacity(MAX_CACHE_PREPARED)
                                                                                   .build();


    public static ParsedStatement.Prepared getPrepared(MD5Digest id)
    {
        return preparedStatements.get(id);
    }

    public static ParsedStatement.Prepared getPrepared(Integer id)
    {
        return thriftPreparedStatements.get(id);
    }

    private static volatile PreExecutionHook preExecutionHook = PreExecutionHook.NO_OP;
    private static volatile PostExecutionHook postExecutionHook = PostExecutionHook.NO_OP;
    private static volatile OnPrepareHook onPrepareHook = OnPrepareHook.NO_OP;

    public static void setPreExecutionHook(PreExecutionHook hook)
    {
        preExecutionHook = hook;
    }

    public static void setPostExecutionHook(PostExecutionHook hook)
    {
        postExecutionHook = hook;
    }

    public static void setOnPrepareHook(OnPrepareHook hook)
    {
        onPrepareHook = hook;
    }

    public static void validateKey(ByteBuffer key) throws InvalidRequestException
    {
        if (key == null || key.remaining() == 0)
        {
            throw new InvalidRequestException("Key may not be empty");
        }

        // check that key can be handled by FBUtilities.writeShortByteArray
        if (key.remaining() > FBUtilities.MAX_UNSIGNED_SHORT)
        {
            throw new InvalidRequestException("Key length of " + key.remaining() +
                                              " is longer than maximum of " + FBUtilities.MAX_UNSIGNED_SHORT);
        }
    }

    public static void validateColumnNames(Iterable<ByteBuffer> columns)
    throws InvalidRequestException
    {
        for (ByteBuffer name : columns)
        {
            if (name.remaining() > IColumn.MAX_NAME_LENGTH)
                throw new InvalidRequestException(String.format("column name is too long (%s > %s)",
                                                                name.remaining(),
                                                                IColumn.MAX_NAME_LENGTH));
            if (name.remaining() == 0)
                throw new InvalidRequestException("zero-length column name");
        }
    }

<<<<<<< HEAD
    public static void validateSliceFilter(CFMetaData metadata, SliceQueryFilter range)
    throws InvalidRequestException
    {
        try
        {
            AbstractType<?> comparator = metadata.getComparatorFor(null);
            ColumnSlice.validate(range.slices, comparator, range.reversed);
        }
        catch (IllegalArgumentException e)
        {
            throw new InvalidRequestException(e.getMessage());
        }
    }

    private static ResultMessage processStatement(CQLStatement statement, ConsistencyLevel cl, QueryState queryState, List<ByteBuffer> variables, CQLExecutionContext context)
=======
    private static ResultMessage processStatement(CQLStatement statement, ConsistencyLevel cl, QueryState queryState, List<ByteBuffer> variables)
>>>>>>> 6164d011
    throws RequestExecutionException, RequestValidationException
    {
        logger.trace("Process {} @CL.{}", statement, cl);
        ClientState clientState = queryState.getClientState();
        statement.validate(clientState);
        statement.checkAccess(clientState);

        context.queryState = queryState;
        statement = preExecutionHook.execute(statement, context);

        ResultMessage result = statement.execute(cl, queryState, variables);

        postExecutionHook.execute(statement, context);
        return result == null ? new ResultMessage.Void() : result;
    }

    public static ResultMessage process(String queryString, ConsistencyLevel cl, QueryState queryState)
    throws RequestExecutionException, RequestValidationException
    {
        logger.trace("CQL QUERY: {}", queryString);

        CQLExecutionContext context = new CQLExecutionContext();
        context.queryString = queryString;

        CQLStatement prepared = getStatement(queryString, queryState.getClientState()).statement;
        if (prepared.getBoundsTerms() > 0)
            throw new InvalidRequestException("Cannot execute query with bind variables");
        return processStatement(prepared, cl, queryState, Collections.<ByteBuffer>emptyList(), context);
    }

    public static UntypedResultSet process(String query, ConsistencyLevel cl) throws RequestExecutionException
    {
        try
        {
            QueryState state = new QueryState(new ClientState(true));
            ResultMessage result = process(query, cl, state);
            if (result instanceof ResultMessage.Rows)
                return new UntypedResultSet(((ResultMessage.Rows)result).result);
            else
                return null;
        }
        catch (RequestValidationException e)
        {
            throw new RuntimeException(e);
        }
    }

    public static UntypedResultSet processInternal(String query)
    {
        try
        {
            ClientState state = new ClientState(true);
            QueryState qState = new QueryState(state);
            state.setKeyspace(Table.SYSTEM_KS);
            CQLStatement statement = getStatement(query, state).statement;
            statement.validate(state);
            ResultMessage result = statement.executeInternal(qState);
            if (result instanceof ResultMessage.Rows)
                return new UntypedResultSet(((ResultMessage.Rows)result).result);
            else
                return null;
        }
        catch (RequestExecutionException e)
        {
            throw new RuntimeException(e);
        }
        catch (RequestValidationException e)
        {
            throw new AssertionError(e);
        }
    }

    public static UntypedResultSet resultify(String query, Row row)
    {
        try
        {
            SelectStatement ss = (SelectStatement) getStatement(query, null).statement;
            ResultSet cqlRows = ss.process(Collections.singletonList(row));
            return new UntypedResultSet(cqlRows);
        }
        catch (RequestValidationException e)
        {
            throw new AssertionError(e);
        }
    }

    public static ResultMessage.Prepared prepare(String queryString, ClientState clientState, boolean forThrift)
    throws RequestValidationException
    {
        ParsedStatement.Prepared prepared = getStatement(queryString, clientState);
        prepared.cqlString = queryString;

        CQLExecutionContext context = new CQLExecutionContext();
        context.queryString = queryString;
        context.clientState = clientState;
        onPrepareHook.execute(prepared.statement, context);

        ResultMessage.Prepared msg = storePreparedStatement(queryString, clientState.getRawKeyspace(), prepared, forThrift);
        assert prepared.statement.getBoundsTerms() == prepared.boundNames.size();
        return msg;
    }

    private static ResultMessage.Prepared storePreparedStatement(String queryString, String keyspace, ParsedStatement.Prepared prepared, boolean forThrift)
    {
        // Concatenate the current keyspace so we don't mix prepared statements between keyspace (#5352).
        // (if the keyspace is null, queryString has to have a fully-qualified keyspace so it's fine.
        String toHash = keyspace == null ? queryString : keyspace + queryString;
        if (forThrift)
        {
            int statementId = toHash.hashCode();
            thriftPreparedStatements.put(statementId, prepared);
            logger.trace(String.format("Stored prepared statement #%d with %d bind markers",
                                       statementId,
                                       prepared.statement.getBoundsTerms()));
            return ResultMessage.Prepared.forThrift(statementId, prepared.boundNames);
        }
        else
        {
            MD5Digest statementId = MD5Digest.compute(toHash);
            logger.trace(String.format("Stored prepared statement %s with %d bind markers",
                                       statementId,
                                       prepared.statement.getBoundsTerms()));
            preparedStatements.put(statementId, prepared);
            return new ResultMessage.Prepared(statementId, prepared.boundNames);
        }
    }

    public static ResultMessage processPrepared(ParsedStatement.Prepared statement,  ConsistencyLevel cl, QueryState queryState, List<ByteBuffer> variables)
    throws RequestExecutionException, RequestValidationException
    {
        // Check to see if there are any bound variables to verify
        if (!(variables.isEmpty() && (statement.statement.getBoundsTerms() == 0)))
        {
            if (variables.size() != statement.statement.getBoundsTerms())
                throw new InvalidRequestException(String.format("there were %d markers(?) in CQL but %d bound variables",
                                                                statement.statement.getBoundsTerms(),
                                                                variables.size()));

            // at this point there is a match in count between markers and variables that is non-zero

            if (logger.isTraceEnabled())
                for (int i = 0; i < variables.size(); i++)
                    logger.trace("[{}] '{}'", i+1, variables.get(i));
        }

        CQLExecutionContext context = new CQLExecutionContext();
        context.variables = variables;
        context.boundNames = statement.boundNames;
        context.queryString = statement.cqlString;

        return processStatement(statement.statement, cl, queryState, variables, context);
    }

    private static ParsedStatement.Prepared getStatement(String queryStr, ClientState clientState)
    throws RequestValidationException
    {
        Tracing.trace("Parsing {}", queryStr);
        ParsedStatement statement = parseStatement(queryStr);

        // Set keyspace for statement that require login
        if (statement instanceof CFStatement)
            ((CFStatement)statement).prepareKeyspace(clientState);

        Tracing.trace("Peparing statement");
        return statement.prepare();
    }

    public static ParsedStatement parseStatement(String queryStr) throws SyntaxException
    {
        try
        {
            // Lexer and parser
            CharStream stream = new ANTLRStringStream(queryStr);
            CqlLexer lexer = new CqlLexer(stream);
            TokenStream tokenStream = new CommonTokenStream(lexer);
            CqlParser parser = new CqlParser(tokenStream);

            // Parse the query string to a statement instance
            ParsedStatement statement = parser.query();

            // The lexer and parser queue up any errors they may have encountered
            // along the way, if necessary, we turn them into exceptions here.
            lexer.throwLastRecognitionError();
            parser.throwLastRecognitionError();

            return statement;
        }
        catch (RuntimeException re)
        {
            throw new SyntaxException(String.format("Failed parsing statement: [%s] reason: %s %s",
                                                    queryStr,
                                                    re.getClass().getSimpleName(),
                                                    re.getMessage()));
        }
        catch (RecognitionException e)
        {
            throw new SyntaxException("Invalid or malformed CQL query string: " + e.getMessage());
        }
    }
}<|MERGE_RESOLUTION|>--- conflicted
+++ resolved
@@ -114,25 +114,7 @@
         }
     }
 
-<<<<<<< HEAD
-    public static void validateSliceFilter(CFMetaData metadata, SliceQueryFilter range)
-    throws InvalidRequestException
-    {
-        try
-        {
-            AbstractType<?> comparator = metadata.getComparatorFor(null);
-            ColumnSlice.validate(range.slices, comparator, range.reversed);
-        }
-        catch (IllegalArgumentException e)
-        {
-            throw new InvalidRequestException(e.getMessage());
-        }
-    }
-
     private static ResultMessage processStatement(CQLStatement statement, ConsistencyLevel cl, QueryState queryState, List<ByteBuffer> variables, CQLExecutionContext context)
-=======
-    private static ResultMessage processStatement(CQLStatement statement, ConsistencyLevel cl, QueryState queryState, List<ByteBuffer> variables)
->>>>>>> 6164d011
     throws RequestExecutionException, RequestValidationException
     {
         logger.trace("Process {} @CL.{}", statement, cl);
