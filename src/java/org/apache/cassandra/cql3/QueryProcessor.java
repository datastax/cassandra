--- conflicted
+++ resolved
@@ -28,23 +28,17 @@
 import java.util.concurrent.TimeUnit;
 import java.util.concurrent.atomic.AtomicInteger;
 
-<<<<<<< HEAD
 import io.reactivex.Observable;
-=======
+import io.reactivex.Single;
 import com.github.benmanes.caffeine.cache.Cache;
 import com.github.benmanes.caffeine.cache.Caffeine;
 import com.github.benmanes.caffeine.cache.RemovalCause;
->>>>>>> 75a88c59
 import com.google.common.annotations.VisibleForTesting;
 import com.google.common.base.Predicate;
 import com.google.common.collect.Iterables;
 import com.google.common.collect.Iterators;
 import com.google.common.primitives.Ints;
-<<<<<<< HEAD
-import io.reactivex.Single;
-=======
 import com.google.common.util.concurrent.MoreExecutors;
->>>>>>> 75a88c59
 import org.slf4j.Logger;
 import org.slf4j.LoggerFactory;
 
@@ -102,7 +96,7 @@
                              .removalListener((md5Digest, prepared, cause) -> {
                                  if (cause == RemovalCause.SIZE) {
                                      metrics.preparedStatementsEvicted.inc();
-                                     lastMinuteEvictionsCount.incrementAndGet();                                   
+                                     lastMinuteEvictionsCount.incrementAndGet();
                                  }
                              }).build();
 
@@ -409,11 +403,7 @@
         return prepare(queryString, cState);
     }
 
-<<<<<<< HEAD
-    public static Single<ResultMessage.Prepared> prepare(String queryString, ClientState clientState, boolean forThrift)
-=======
-    public static ResultMessage.Prepared prepare(String queryString, ClientState clientState)
->>>>>>> 75a88c59
+    public static Single<ResultMessage.Prepared> prepare(String queryString, ClientState clientState)
     {
         ResultMessage.Prepared existing = getStoredPreparedStatement(queryString, clientState.getRawKeyspace());
         if (existing != null)
@@ -448,42 +438,13 @@
         return new ResultMessage.Prepared(statementId, existing);
     }
 
-<<<<<<< HEAD
-    private static Single<ResultMessage.Prepared> storePreparedStatement(String queryString, String keyspace, ParsedStatement.Prepared prepared, boolean forThrift)
-=======
-    private static ResultMessage.Prepared storePreparedStatement(String queryString, String keyspace, ParsedStatement.Prepared prepared)
->>>>>>> 75a88c59
+    private static Single<ResultMessage.Prepared> storePreparedStatement(String queryString, String keyspace, ParsedStatement.Prepared prepared)
     throws InvalidRequestException
     {
         // Concatenate the current keyspace so we don't mix prepared statements between keyspace (#5352).
         // (if the keyspace is null, queryString has to have a fully-qualified keyspace so it's fine.
         long statementSize = ObjectSizes.measureDeep(prepared.statement);
         // don't execute the statement if it's bigger than the allowed threshold
-<<<<<<< HEAD
-        if (forThrift)
-        {
-            if (statementSize > capacityToBytes(DatabaseDescriptor.getThriftPreparedStatementsCacheSizeMB()))
-                throw new InvalidRequestException(String.format("Prepared statement of size %d bytes is larger than allowed maximum of %d MB: %s...",
-                                                                statementSize,
-                                                                DatabaseDescriptor.getThriftPreparedStatementsCacheSizeMB(),
-                                                                queryString.substring(0, 200)));
-            Integer statementId = computeThriftId(queryString, keyspace);
-            thriftPreparedStatements.put(statementId, prepared);
-            return Single.just(ResultMessage.Prepared.forThrift(statementId, prepared.boundNames));
-        }
-        else
-        {
-            if (statementSize > capacityToBytes(DatabaseDescriptor.getPreparedStatementsCacheSizeMB()))
-                throw new InvalidRequestException(String.format("Prepared statement of size %d bytes is larger than allowed maximum of %d MB: %s...",
-                                                                statementSize,
-                                                                DatabaseDescriptor.getPreparedStatementsCacheSizeMB(),
-                                                                queryString.substring(0, 200)));
-            MD5Digest statementId = computeId(queryString, keyspace);
-            preparedStatements.put(statementId, prepared);
-            Single<UntypedResultSet> observable = SystemKeyspace.writePreparedStatement(keyspace, statementId, queryString);
-            return observable.map(resultSet -> new ResultMessage.Prepared(statementId, prepared));
-        }
-=======
         if (statementSize > capacityToBytes(DatabaseDescriptor.getPreparedStatementsCacheSizeMB()))
             throw new InvalidRequestException(String.format("Prepared statement of size %d bytes is larger than allowed maximum of %d MB: %s...",
                                                             statementSize,
@@ -491,9 +452,8 @@
                                                             queryString.substring(0, 200)));
         MD5Digest statementId = computeId(queryString, keyspace);
         preparedStatements.put(statementId, prepared);
-        SystemKeyspace.writePreparedStatement(keyspace, statementId, queryString);
-        return new ResultMessage.Prepared(statementId, prepared);
->>>>>>> 75a88c59
+        Single<UntypedResultSet> observable = SystemKeyspace.writePreparedStatement(keyspace, statementId, queryString);
+        return observable.map(resultSet -> new ResultMessage.Prepared(statementId, prepared));
     }
 
     public Single<? extends ResultMessage> processPrepared(CQLStatement statement,
