--- conflicted
+++ resolved
@@ -25,13 +25,10 @@
 import com.googlecode.concurrentlinkedhashmap.ConcurrentLinkedHashMap;
 import com.googlecode.concurrentlinkedhashmap.EntryWeigher;
 import org.antlr.runtime.*;
-<<<<<<< HEAD
 import org.apache.cassandra.cql3.hooks.OnPrepareHook;
 import org.apache.cassandra.cql3.hooks.PostExecutionHook;
 import org.apache.cassandra.cql3.hooks.PreExecutionHook;
 import org.apache.cassandra.tracing.Tracing;
-=======
->>>>>>> 026865f2
 import org.github.jamm.MemoryMeter;
 import org.slf4j.Logger;
 import org.slf4j.LoggerFactory;
@@ -54,67 +51,38 @@
     private static final Logger logger = LoggerFactory.getLogger(QueryProcessor.class);
     private static final MemoryMeter meter = new MemoryMeter();
     private static final long MAX_CACHE_PREPARED_MEMORY = Runtime.getRuntime().maxMemory() / 256;
-<<<<<<< HEAD
+    private static final int MAX_CACHE_PREPARED_COUNT = 10000;
 
     private static EntryWeigher<MD5Digest, ParsedStatement.Prepared> cqlMemoryUsageWeigher = new EntryWeigher<MD5Digest, ParsedStatement.Prepared>()
     {
         @Override
         public int weightOf(MD5Digest key, ParsedStatement.Prepared value)
         {
-            return Ints.checkedCast(meter.measureDeep(key) + meter.measureDeep(value));
+            return Ints.checkedCast(measure(key) + measure(value));
         }
     };
-    
-    private static final Map<MD5Digest, ParsedStatement.Prepared> preparedStatements = new ConcurrentLinkedHashMap.Builder<MD5Digest, ParsedStatement.Prepared>()
-                                                                                        .maximumWeightedCapacity(MAX_CACHE_PREPARED_MEMORY)
-                                                                                        .weigher(cqlMemoryUsageWeigher)
-                                                                                        .build();
 
     private static EntryWeigher<Integer, ParsedStatement.Prepared> thriftMemoryUsageWeigher = new EntryWeigher<Integer, ParsedStatement.Prepared>()
     {
         @Override
         public int weightOf(Integer key, ParsedStatement.Prepared value)
         {
-            return Ints.checkedCast(meter.measureDeep(key) + meter.measureDeep(value));
+            return Ints.checkedCast(measure(key) + measure(value));
         }
     };
-    private static final Map<Integer, ParsedStatement.Prepared> thriftPreparedStatements = new ConcurrentLinkedHashMap.Builder<Integer, ParsedStatement.Prepared>()
-                                                                                            .maximumWeightedCapacity(MAX_CACHE_PREPARED_MEMORY)
-                                                                                            .weigher(thriftMemoryUsageWeigher)
-                                                                                            .build();
-=======
-    private static final int MAX_CACHE_PREPARED_COUNT = 10000;
-
-    private static EntryWeigher<MD5Digest, CQLStatement> cqlMemoryUsageWeigher = new EntryWeigher<MD5Digest, CQLStatement>()
-    {
-        @Override
-        public int weightOf(MD5Digest key, CQLStatement value)
-        {
-            return Ints.checkedCast(measure(key) + measure(value));
-        }
-    };
-
-    private static EntryWeigher<Integer, CQLStatement> thriftMemoryUsageWeigher = new EntryWeigher<Integer, CQLStatement>()
-    {
-        @Override
-        public int weightOf(Integer key, CQLStatement value)
-        {
-            return Ints.checkedCast(measure(key) + measure(value));
-        }
-    };
-
-    private static final ConcurrentLinkedHashMap<MD5Digest, CQLStatement> preparedStatements;
-    private static final ConcurrentLinkedHashMap<Integer, CQLStatement> thriftPreparedStatements;
+
+    private static final ConcurrentLinkedHashMap<MD5Digest, ParsedStatement.Prepared> preparedStatements;
+    private static final ConcurrentLinkedHashMap<Integer, ParsedStatement.Prepared> thriftPreparedStatements;
 
     static
     {
         if (MemoryMeter.isInitialized())
         {
-            preparedStatements = new ConcurrentLinkedHashMap.Builder<MD5Digest, CQLStatement>()
+            preparedStatements = new ConcurrentLinkedHashMap.Builder<MD5Digest, ParsedStatement.Prepared>()
                                  .maximumWeightedCapacity(MAX_CACHE_PREPARED_MEMORY)
                                  .weigher(cqlMemoryUsageWeigher)
                                  .build();
-            thriftPreparedStatements = new ConcurrentLinkedHashMap.Builder<Integer, CQLStatement>()
+            thriftPreparedStatements = new ConcurrentLinkedHashMap.Builder<Integer, ParsedStatement.Prepared>()
                                        .maximumWeightedCapacity(MAX_CACHE_PREPARED_MEMORY)
                                        .weigher(thriftMemoryUsageWeigher)
                                        .build();
@@ -123,15 +91,14 @@
         {
             logger.error("Unable to initialize MemoryMeter (jamm not specified as javaagent).  This means "
                          + "Cassandra will be unable to measure object sizes accurately and may consequently OOM.");
-            preparedStatements = new ConcurrentLinkedHashMap.Builder<MD5Digest, CQLStatement>()
+            preparedStatements = new ConcurrentLinkedHashMap.Builder<MD5Digest, ParsedStatement.Prepared>()
                                  .maximumWeightedCapacity(MAX_CACHE_PREPARED_COUNT)
                                  .build();
-            thriftPreparedStatements = new ConcurrentLinkedHashMap.Builder<Integer, CQLStatement>()
+            thriftPreparedStatements = new ConcurrentLinkedHashMap.Builder<Integer, ParsedStatement.Prepared>()
                                        .maximumWeightedCapacity(MAX_CACHE_PREPARED_COUNT)
                                        .build();
         }
     }
->>>>>>> 026865f2
 
     public static ParsedStatement.Prepared getPrepared(MD5Digest id)
     {
@@ -181,20 +148,6 @@
     {
         for (ByteBuffer name : columnNames)
             validateColumnName(name);
-<<<<<<< HEAD
-=======
-    }
-
-    public static void validateColumnName(ByteBuffer name) throws InvalidRequestException
-    {
-        if (name.remaining() > IColumn.MAX_NAME_LENGTH)
-            throw new InvalidRequestException(String.format("The sum of all clustering columns is too long (%s > %s)",
-                                                            name.remaining(),
-                                                            IColumn.MAX_NAME_LENGTH));
-
-        if (name.remaining() == 0)
-            throw new InvalidRequestException("Invalid empty value for clustering column of COMPACT TABLE");
->>>>>>> 026865f2
     }
 
     public static void validateColumnName(ByteBuffer name) throws InvalidRequestException
@@ -317,11 +270,7 @@
         // Concatenate the current keyspace so we don't mix prepared statements between keyspace (#5352).
         // (if the keyspace is null, queryString has to have a fully-qualified keyspace so it's fine.
         String toHash = keyspace == null ? queryString : keyspace + queryString;
-<<<<<<< HEAD
-        long statementSize = meter.measureDeep(prepared.statement);
-=======
         long statementSize = measure(prepared.statement);
->>>>>>> 026865f2
         // don't execute the statement if it's bigger than the allowed threshold
         if (statementSize > MAX_CACHE_PREPARED_MEMORY)
             throw new InvalidRequestException(String.format("Prepared statement of size %d bytes is larger than allowed maximum of %d bytes.",
@@ -340,17 +289,10 @@
         else
         {
             MD5Digest statementId = MD5Digest.compute(toHash);
-<<<<<<< HEAD
+            preparedStatements.put(statementId, prepared);
             logger.trace(String.format("Stored prepared statement %s with %d bind markers",
                                        statementId,
                                        prepared.statement.getBoundsTerms()));
-            preparedStatements.put(statementId, prepared);
-=======
-            preparedStatements.put(statementId, prepared.statement);
-            logger.trace(String.format("Stored prepared statement %s with %d bind markers",
-                         statementId,
-                         prepared.statement.getBoundsTerms()));
->>>>>>> 026865f2
             return new ResultMessage.Prepared(statementId, prepared.boundNames);
         }
     }
