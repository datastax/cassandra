/*
 * Licensed to the Apache Software Foundation (ASF) under one
 * or more contributor license agreements.  See the NOTICE file
 * distributed with this work for additional information
 * regarding copyright ownership.  The ASF licenses this file
 * to you under the Apache License, Version 2.0 (the
 * "License"); you may not use this file except in compliance
 * with the License.  You may obtain a copy of the License at
 *
 *     http://www.apache.org/licenses/LICENSE-2.0
 *
 * Unless required by applicable law or agreed to in writing, software
 * distributed under the License is distributed on an "AS IS" BASIS,
 * WITHOUT WARRANTIES OR CONDITIONS OF ANY KIND, either express or implied.
 * See the License for the specific language governing permissions and
 * limitations under the License.
 */
package org.apache.cassandra.cql3;

import java.nio.ByteBuffer;
import java.util.*;

import com.google.common.collect.ImmutableList;

import io.netty.buffer.ByteBuf;

import org.apache.cassandra.schema.ColumnMetadata;
import org.apache.cassandra.db.ConsistencyLevel;
import org.apache.cassandra.db.marshal.UTF8Type;
import org.apache.cassandra.exceptions.InvalidRequestException;
import org.apache.cassandra.service.QueryState;
import org.apache.cassandra.service.pager.PagingState;
import org.apache.cassandra.transport.CBCodec;
import org.apache.cassandra.transport.CBUtil;
import org.apache.cassandra.transport.ProtocolException;
import org.apache.cassandra.transport.ProtocolVersion;
import org.apache.cassandra.utils.Pair;

/**
 * Options for a query.
 */
public abstract class QueryOptions
{
    public static final QueryOptions DEFAULT = new DefaultQueryOptions(ConsistencyLevel.ONE,
                                                                       Collections.<ByteBuffer>emptyList(),
                                                                       false,
                                                                       SpecificOptions.DEFAULT,
                                                                       ProtocolVersion.CURRENT);

    public static final CBCodec<QueryOptions> codec = new Codec();

    // A cache of bind values parsed as JSON, see getJsonColumnValue for details.
    private List<Map<ColumnIdentifier, Term>> jsonValuesCache;

    public static QueryOptions forInternalCalls(ConsistencyLevel consistency, List<ByteBuffer> values)
    {
        return new DefaultQueryOptions(consistency, values, false, SpecificOptions.DEFAULT, ProtocolVersion.V3);
    }

    public static QueryOptions forInternalCalls(List<ByteBuffer> values)
    {
        return new DefaultQueryOptions(ConsistencyLevel.ONE, values, false, SpecificOptions.DEFAULT, ProtocolVersion.V3);
    }

    public static QueryOptions forProtocolVersion(ProtocolVersion protocolVersion)
    {
        return new DefaultQueryOptions(null, null, true, null, protocolVersion);
    }

    public static QueryOptions create(ConsistencyLevel consistency, List<ByteBuffer> values, boolean skipMetadata, int pageSize, PagingState pagingState, ConsistencyLevel serialConsistency, ProtocolVersion version, String keyspace)
    {
        // paging state is ignored if pageSize <= 0
        assert pageSize > 0 || pagingState == null;
        PagingOptions pagingOptions = pageSize > 0
                                      ? new PagingOptions(PageSize.rowsSize(pageSize), PagingOptions.Mechanism.SINGLE, pagingState)
                                      : null;
        return create(consistency, values, skipMetadata, pagingOptions, serialConsistency, version, keyspace);
    }

    public static QueryOptions create(ConsistencyLevel consistency, List<ByteBuffer> values, boolean skipMetadata, PagingOptions pagingOptions, ConsistencyLevel serialConsistency, ProtocolVersion version, String keyspace)
    {
        return new DefaultQueryOptions(consistency, values, skipMetadata, new SpecificOptions(pagingOptions, serialConsistency, -1L, keyspace), version);
    }

    public static QueryOptions addColumnSpecifications(QueryOptions options, List<ColumnSpecification> columnSpecs)
    {
        return new OptionsWithColumnSpecifications(options, columnSpecs);
    }

    public abstract ConsistencyLevel getConsistency();
    public abstract List<ByteBuffer> getValues();
    public abstract boolean skipMetadata();

    /**
     * Returns the term corresponding to column {@code columnName} in the JSON value of bind index {@code bindIndex}.
     *
     * This is functionally equivalent to:
     *   {@code Json.parseJson(UTF8Type.instance.getSerializer().deserialize(getValues().get(bindIndex)), expectedReceivers).get(columnName)}
     * but this caches the result of parsing the JSON, so that while this might be called for multiple columns on the same {@code bindIndex}
     * value, the underlying JSON value is only parsed/processed once.
     *
     * Note: this is a bit more involved in CQL specifics than this class generally is, but as we need to cache this per-query and in an object
     * that is available when we bind values, this is the easiest place to have this.
     *
     * @param bindIndex the index of the bind value that should be interpreted as a JSON value.
     * @param columnName the name of the column we want the value of.
     * @param expectedReceivers the columns expected in the JSON value at index {@code bindIndex}. This is only used when parsing the
     * json initially and no check is done afterwards. So in practice, any call of this method on the same QueryOptions object and with the same
     * {@code bindIndx} values should use the same value for this parameter, but this isn't validated in any way.
     *
     * @return the value correspong to column {@code columnName} in the (JSON) bind value at index {@code bindIndex}. This may return null if the
     * JSON value has no value for this column.
     */
    public Term getJsonColumnValue(int bindIndex, ColumnIdentifier columnName, Collection<ColumnMetadata> expectedReceivers) throws InvalidRequestException
    {
        if (jsonValuesCache == null)
            jsonValuesCache = new ArrayList<>(Collections.<Map<ColumnIdentifier, Term>>nCopies(getValues().size(), null));

        Map<ColumnIdentifier, Term> jsonValue = jsonValuesCache.get(bindIndex);
        if (jsonValue == null)
        {
            ByteBuffer value = getValues().get(bindIndex);
            if (value == null)
                throw new InvalidRequestException("Got null for INSERT JSON values");

            jsonValue = Json.parseJson(UTF8Type.instance.getSerializer().deserialize(value), expectedReceivers);
            jsonValuesCache.set(bindIndex, jsonValue);
        }

        return jsonValue.get(columnName);
    }

    /**
     * Tells whether or not this <code>QueryOptions</code> contains the column specifications for the bound variables.
     * <p>The column specifications will be present only for prepared statements.</p>
     * @return <code>true</code> this <code>QueryOptions</code> contains the column specifications for the bound
     * variables, <code>false</code> otherwise.
     */
    public boolean hasColumnSpecifications()
    {
        return false;
    }

    /**
     * Returns the column specifications for the bound variables (<i>optional operation</i>).
     *
     * <p>The column specifications will be present only for prepared statements.</p>
     *
     * <p>Invoke the {@link #hasColumnSpecifications} method before invoking this method in order to ensure that this
     * <code>QueryOptions</code> contains the column specifications.</p>
     *
     * @return the option names
     * @throws UnsupportedOperationException If this <code>QueryOptions</code> does not contains the column
     * specifications.
     */
    public ImmutableList<ColumnSpecification> getColumnSpecifications()
    {
        throw new UnsupportedOperationException();
    }

    /**  Serial consistency for conditional updates. */
    public ConsistencyLevel getSerialConsistency()
    {
        return getSpecificOptions().serialConsistency;
    }

    public long getTimestamp(QueryState state)
    {
        long tstamp = getSpecificOptions().timestamp;
        return tstamp != Long.MIN_VALUE ? tstamp : state.getTimestamp();
    }

    /** The keyspace that this query is bound to, or null if not relevant. */
    public String getKeyspace() { return getSpecificOptions().keyspace; }

    /**
     * The protocol version for the query.
     */
    public abstract ProtocolVersion getProtocolVersion();

    // Mainly for the sake of BatchQueryOptions
    abstract SpecificOptions getSpecificOptions();

    /**
     * The paging options for this query, if paging is requested.
     *
     * @return the paging options for this query if paging is requested,
     * {@code null} otherwise.
     */
    public PagingOptions getPagingOptions()
    {
        return getSpecificOptions().pagingOptions;
    }

    /**
     * @return true if the client has requested pages to be pushed continuously.
     */
    public boolean continuousPagesRequested()
    {
        PagingOptions pagingOptions = getPagingOptions();
        return pagingOptions != null && pagingOptions.isContinuous();
    }

    public QueryOptions prepare(List<ColumnSpecification> specs)
    {
        return this;
    }

    static class DefaultQueryOptions extends QueryOptions
    {
        private final ConsistencyLevel consistency;
        private final List<ByteBuffer> values;
        private final boolean skipMetadata;

        private final SpecificOptions options;

        private final transient ProtocolVersion protocolVersion;

        DefaultQueryOptions(ConsistencyLevel consistency, List<ByteBuffer> values, boolean skipMetadata, SpecificOptions options, ProtocolVersion protocolVersion)
        {
            this.consistency = consistency;
            this.values = values;
            this.skipMetadata = skipMetadata;
            this.options = options;
            this.protocolVersion = protocolVersion;
        }

        public ConsistencyLevel getConsistency()
        {
            return consistency;
        }

        public List<ByteBuffer> getValues()
        {
            return values;
        }

        public boolean skipMetadata()
        {
            return skipMetadata;
        }

        public ProtocolVersion getProtocolVersion()
        {
            return protocolVersion;
        }

        SpecificOptions getSpecificOptions()
        {
            return options;
        }
    }

    static class QueryOptionsWrapper extends QueryOptions
    {
        protected final QueryOptions wrapped;

        QueryOptionsWrapper(QueryOptions wrapped)
        {
            this.wrapped = wrapped;
        }

        public List<ByteBuffer> getValues()
        {
            return this.wrapped.getValues();
        }

        public ConsistencyLevel getConsistency()
        {
            return wrapped.getConsistency();
        }

        public boolean skipMetadata()
        {
            return wrapped.skipMetadata();
        }

        public ProtocolVersion getProtocolVersion()
        {
            return wrapped.getProtocolVersion();
        }

        SpecificOptions getSpecificOptions()
        {
            return wrapped.getSpecificOptions();
        }

        @Override
        public QueryOptions prepare(List<ColumnSpecification> specs)
        {
            wrapped.prepare(specs);
            return this;
        }
    }

    /**
     * <code>QueryOptions</code> decorator that provides access to the column specifications.
     */
    static class OptionsWithColumnSpecifications extends QueryOptionsWrapper
    {
        private final ImmutableList<ColumnSpecification> columnSpecs;

        OptionsWithColumnSpecifications(QueryOptions wrapped, List<ColumnSpecification> columnSpecs)
        {
            super(wrapped);
            this.columnSpecs = ImmutableList.copyOf(columnSpecs);
        }

        @Override
        public boolean hasColumnSpecifications()
        {
            return true;
        }

        @Override
        public ImmutableList<ColumnSpecification> getColumnSpecifications()
        {
            return columnSpecs;
        }
    }

    static class OptionsWithNames extends QueryOptionsWrapper
    {
        private final List<String> names;
        private List<ByteBuffer> orderedValues;

        OptionsWithNames(DefaultQueryOptions wrapped, List<String> names)
        {
            super(wrapped);
            this.names = names;
        }

        @Override
        public QueryOptions prepare(List<ColumnSpecification> specs)
        {
            super.prepare(specs);

            orderedValues = new ArrayList<>(specs.size());
            for (int i = 0; i < specs.size(); i++)
            {
                String name = specs.get(i).name.toString();
                for (int j = 0; j < names.size(); j++)
                {
                    if (name.equals(names.get(j)))
                    {
                        orderedValues.add(wrapped.getValues().get(j));
                        break;
                    }
                }
            }
            return this;
        }

        @Override
        public List<ByteBuffer> getValues()
        {
            assert orderedValues != null; // We should have called prepare first!
            return orderedValues;
        }
    }

    /**
     * Options that are not necessarily present in all queries.
     */
    static class SpecificOptions
    {
        private static final SpecificOptions DEFAULT = new SpecificOptions(null, null, Long.MIN_VALUE, null);

        private final PagingOptions pagingOptions;
        private final ConsistencyLevel serialConsistency;
        private final long timestamp;
        private final String keyspace;

        private SpecificOptions(PagingOptions pagingOptions, ConsistencyLevel serialConsistency, long timestamp, String keyspace)
        {
            this.pagingOptions = pagingOptions;
            this.serialConsistency = serialConsistency == null ? ConsistencyLevel.SERIAL : serialConsistency;
            this.timestamp = timestamp;
            this.keyspace = keyspace;
        }
    }

    /**
     * The paging options requested by the client, these include the page size,
     * the paging mechanism and other paging parameters.
     */
    public static class PagingOptions
    {
        private enum Mechanism
        {
            /** The client requests only a single page */
            SINGLE,

            /**
             * The client requests up to maxPages, or all pages if maxPages <= 0,
             * to be pushed continuously with a rate not exceeding maxPagesPerSecond per second, if >0,
             * or as quickly as possible.
             */
            CONTINUOUS
        };

        private final PageSize pageSize;
        private final Mechanism mechanism;
        private final PagingState pagingState;
        private final int maxPages;
        private final int maxPagesPerSecond;

        private PagingOptions(PageSize pageSize, Mechanism mechanism, PagingState pagingState)
        {
            this(pageSize, mechanism, pagingState, 0, 0);
        }

        private PagingOptions(PageSize pageSize, Mechanism mechanism, PagingState pagingState, int maxPages, int maxPagesPerSecond)
        {
            assert pageSize != null : "pageSize cannot be null";

            this.pageSize = pageSize;
            this.mechanism = mechanism;
            this.pagingState = pagingState;
            this.maxPages = maxPages <= 0 ? Integer.MAX_VALUE : maxPages;
            this.maxPagesPerSecond = maxPagesPerSecond;
        }

        public boolean isContinuous()
        {
            return mechanism == Mechanism.CONTINUOUS;
        }

        public PageSize pageSize()
        {
            return pageSize;
        }

        public PagingState state()
        {
            return pagingState;
        }

        public int maxPages()
        {
            return maxPages;
        }

        public int maxPagesPerSecond()
        {
            return maxPagesPerSecond;
        }

        @Override
        public final int hashCode()
        {
            return Objects.hash(pageSize, mechanism, pagingState, maxPages, maxPagesPerSecond);
        }

        @Override
        public final boolean equals(Object o)
        {
            if(!(o instanceof PagingOptions))
                return false;

            PagingOptions that = (PagingOptions)o;
            return Objects.equals(this.pageSize, that.pageSize)
                && Objects.equals(this.mechanism, that.mechanism)
                && Objects.equals(this.pagingState, that.pagingState)
                && this.maxPages == that.maxPages
                && this.maxPagesPerSecond == that.maxPagesPerSecond;
        }

        @Override
        public String toString()
        {
            return String.format("%s %s (max %d, %d per second) with state %s",
                                 pageSize, mechanism, maxPages, maxPagesPerSecond, pagingState);
        }
    }

    private static class Codec implements CBCodec<QueryOptions>
    {
        private enum Flag
        {
            // public flags
            VALUES(0),
            SKIP_METADATA(1),
            PAGE_SIZE(2),
            PAGING_STATE(3),
            SERIAL_CONSISTENCY(4),
            TIMESTAMP(5),
            NAMES_FOR_VALUES(6),
            KEYSPACE(7),

            // private flags
            PAGE_SIZE_BYTES(30),
            CONTINUOUS_PAGING(31);

            /** The position of the bit that must be set to one to indicate a flag is set */
            private final int pos;

            Flag(int pos)
            {
                this.pos = pos;
            }

            private static final Flag[] ALL_VALUES = values();

            public static EnumSet<Flag> deserialize(int flags)
            {
                EnumSet<Flag> set = EnumSet.noneOf(Flag.class);
                for (Flag flag : ALL_VALUES)
                {
                    if ((flags & (1 << flag.pos)) != 0)
                        set.add(flag);
                }
                return set;
            }

            public static int serialize(EnumSet<Flag> flags)
            {
                int i = 0;
                for (Flag flag : flags)
                    i |= 1 << flag.pos;
                return i;
            }
        }

        public QueryOptions decode(ByteBuf body, ProtocolVersion version)
        {
            ConsistencyLevel consistency = CBUtil.readConsistencyLevel(body);
            EnumSet<Flag> flags = Flag.deserialize(version.isGreaterOrEqualTo(ProtocolVersion.V5)
                                                   ? (int)body.readUnsignedInt()
                                                   : (int)body.readUnsignedByte());

            List<ByteBuffer> values = Collections.<ByteBuffer>emptyList();
            List<String> names = null;
            if (flags.contains(Flag.VALUES))
            {
                if (flags.contains(Flag.NAMES_FOR_VALUES))
                {
                    Pair<List<String>, List<ByteBuffer>> namesAndValues = CBUtil.readNameAndValueList(body, version);
                    names = namesAndValues.left;
                    values = namesAndValues.right;
                }
                else
                {
                    values = CBUtil.readValueList(body, version);
                }
            }

            boolean skipMetadata = flags.contains(Flag.SKIP_METADATA);
            flags.remove(Flag.VALUES);
            flags.remove(Flag.SKIP_METADATA);

            SpecificOptions options = SpecificOptions.DEFAULT;
            if (!flags.isEmpty())
            {
<<<<<<< HEAD
                PageSize pageSize = null;
                if (flags.contains(Flag.PAGE_SIZE))
                {
                    try
                    {
                        pageSize = new PageSize(body.readInt(),
                                                flags.contains(Flag.PAGE_SIZE_BYTES) ? PageSize.PageUnit.BYTES : PageSize.PageUnit.ROWS);
                    }
                    catch (IllegalArgumentException e)
                    {
                        throw new ProtocolException(String.format("Invalid page size: " + e.getMessage()));
                    }
                }

                PagingState pagingState = flags.contains(Flag.PAGING_STATE) ? PagingState.deserialize(CBUtil.readValue(body), version) : null;

=======
                int pageSize = flags.contains(Flag.PAGE_SIZE) ? body.readInt() : -1;
                PagingState pagingState = flags.contains(Flag.PAGING_STATE) ? PagingState.deserialize(CBUtil.readValueNoCopy(body), version) : null;
>>>>>>> 6bea7de5
                ConsistencyLevel serialConsistency = flags.contains(Flag.SERIAL_CONSISTENCY) ? CBUtil.readConsistencyLevel(body) : ConsistencyLevel.SERIAL;

                long timestamp = Long.MIN_VALUE;
                if (flags.contains(Flag.TIMESTAMP))
                {
                    long ts = body.readLong();
                    if (ts == Long.MIN_VALUE)
                        throw new ProtocolException(String.format("Out of bound timestamp, must be in [%d, %d] (got %d)", Long.MIN_VALUE + 1, Long.MAX_VALUE, ts));
                    timestamp = ts;
                }

                PagingOptions pagingOptions = null;
                boolean hasContinuousPaging = flags.contains(Flag.CONTINUOUS_PAGING);

                if (pageSize == null)
                {
                    // Not paging, so check no other paging option had been set
                    if (hasContinuousPaging)
                        throw new ProtocolException("Cannot use continuous paging without indicating a positive page size");
                    if (pagingState != null)
                        throw new ProtocolException("Paging state requires a page size");
                }
                else if (hasContinuousPaging)
                {
                    if (version.isSmallerThan(ProtocolVersion.DSE_V1))
                        throw new ProtocolException("Continuous paging requires DSE_V1 or higher");

                    pagingOptions = new PagingOptions(pageSize, PagingOptions.Mechanism.CONTINUOUS, pagingState, body.readInt(), body.readInt());
                }
                else
                {
                    if (!pageSize.isInRows())
                        throw new ProtocolException("Page size in bytes is only supported with continuous paging");

                    pagingOptions = new PagingOptions(pageSize, PagingOptions.Mechanism.SINGLE, pagingState);
                }

                String keyspace = flags.contains(Flag.KEYSPACE) ? CBUtil.readString(body) : null;
                options = new SpecificOptions(pagingOptions, serialConsistency, timestamp, keyspace);
            }

            DefaultQueryOptions opts = new DefaultQueryOptions(consistency, values, skipMetadata, options, version);
            return names == null ? opts : new OptionsWithNames(opts, names);
        }

        public void encode(QueryOptions options, ByteBuf dest, ProtocolVersion version)
        {
            PagingOptions pagingOptions = options.getPagingOptions();

            CBUtil.writeConsistencyLevel(options.getConsistency(), dest);

            EnumSet<Flag> flags = gatherFlags(options);
            if (version.isGreaterOrEqualTo(ProtocolVersion.V5))
                dest.writeInt(Flag.serialize(flags));
            else
                dest.writeByte((byte)Flag.serialize(flags));

            if (flags.contains(Flag.VALUES))
                CBUtil.writeValueList(options.getValues(), dest);
            if (flags.contains(Flag.PAGE_SIZE))
                dest.writeInt(pagingOptions.pageSize().rawSize());
            if (flags.contains(Flag.PAGING_STATE))
                CBUtil.writeValue(pagingOptions.state().serialize(version), dest);
            if (flags.contains(Flag.SERIAL_CONSISTENCY))
                CBUtil.writeConsistencyLevel(options.getSerialConsistency(), dest);
            if (flags.contains(Flag.TIMESTAMP))
                dest.writeLong(options.getSpecificOptions().timestamp);
            if (flags.contains(Flag.KEYSPACE))
                CBUtil.writeString(options.getSpecificOptions().keyspace, dest);
            if (flags.contains(Flag.CONTINUOUS_PAGING))
            {
                dest.writeInt(pagingOptions.maxPages);
                dest.writeInt(pagingOptions.maxPagesPerSecond);
            }

            // Note that we don't really have to bother with NAMES_FOR_VALUES server side,
            // and in fact we never really encode QueryOptions, only decode them, so we
            // don't bother.
        }

        public int encodedSize(QueryOptions options, ProtocolVersion version)
        {
            PagingOptions pagingOptions = options.getPagingOptions();
            int size = 0;

            size += CBUtil.sizeOfConsistencyLevel(options.getConsistency());

            EnumSet<Flag> flags = gatherFlags(options);
            size += (version.isGreaterOrEqualTo(ProtocolVersion.V5) ? 4 : 1);

            if (flags.contains(Flag.VALUES))
                size += CBUtil.sizeOfValueList(options.getValues());
            if (flags.contains(Flag.PAGE_SIZE))
                size += 4;
            if (flags.contains(Flag.PAGING_STATE))
                size += CBUtil.sizeOfValue(pagingOptions.state().serializedSize(version));
            if (flags.contains(Flag.SERIAL_CONSISTENCY))
                size += CBUtil.sizeOfConsistencyLevel(options.getSerialConsistency());
            if (flags.contains(Flag.TIMESTAMP))
                size += 8;
            if (flags.contains(Flag.KEYSPACE))
                size += CBUtil.sizeOfString(options.getSpecificOptions().keyspace);
            if (flags.contains(Flag.CONTINUOUS_PAGING))
                size += 8;

            return size;
        }

        private EnumSet<Flag> gatherFlags(QueryOptions options)
        {
            EnumSet<Flag> flags = EnumSet.noneOf(Flag.class);
            if (options.getValues().size() > 0)
                flags.add(Flag.VALUES);
            if (options.skipMetadata())
                flags.add(Flag.SKIP_METADATA);
            PagingOptions pagingOptions = options.getPagingOptions();
            if (pagingOptions != null)
            {
                flags.add(Flag.PAGE_SIZE);
                if (pagingOptions.pageSize.isInBytes())
                    flags.add(Flag.PAGE_SIZE_BYTES);
                if (pagingOptions.state() != null)
                    flags.add(Flag.PAGING_STATE);
                if (pagingOptions.isContinuous())
                    flags.add(Flag.CONTINUOUS_PAGING);
            }
            if (options.getSerialConsistency() != ConsistencyLevel.SERIAL)
                flags.add(Flag.SERIAL_CONSISTENCY);
            if (options.getSpecificOptions().timestamp != Long.MIN_VALUE)
                flags.add(Flag.TIMESTAMP);
            if (options.getSpecificOptions().keyspace != null)
                flags.add(Flag.KEYSPACE);
            return flags;
        }
    }
}<|MERGE_RESOLUTION|>--- conflicted
+++ resolved
@@ -552,7 +552,6 @@
             SpecificOptions options = SpecificOptions.DEFAULT;
             if (!flags.isEmpty())
             {
-<<<<<<< HEAD
                 PageSize pageSize = null;
                 if (flags.contains(Flag.PAGE_SIZE))
                 {
@@ -567,12 +566,8 @@
                     }
                 }
 
-                PagingState pagingState = flags.contains(Flag.PAGING_STATE) ? PagingState.deserialize(CBUtil.readValue(body), version) : null;
-
-=======
-                int pageSize = flags.contains(Flag.PAGE_SIZE) ? body.readInt() : -1;
                 PagingState pagingState = flags.contains(Flag.PAGING_STATE) ? PagingState.deserialize(CBUtil.readValueNoCopy(body), version) : null;
->>>>>>> 6bea7de5
+
                 ConsistencyLevel serialConsistency = flags.contains(Flag.SERIAL_CONSISTENCY) ? CBUtil.readConsistencyLevel(body) : ConsistencyLevel.SERIAL;
 
                 long timestamp = Long.MIN_VALUE;
