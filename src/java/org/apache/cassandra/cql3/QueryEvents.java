--- conflicted
+++ resolved
@@ -111,12 +111,8 @@
     {
         try
         {
-<<<<<<< HEAD
             String query = statement.getRawCQLStatement();
-            final String possiblyObfuscatedQuery = listeners.size() > 0 ? possiblyObfuscateQuery(statement, query) : query;
-=======
-            final String maybeObfuscatedQuery = listeners.size() > 0 ? maybeObfuscatePassword(statement, query) : query;
->>>>>>> 5bc9f7c7
+            final String maybeObfuscatedQuery = listeners.size() > 0 ? maybeObfuscatePassword(statement, query) : query;
             for (Listener listener : listeners)
                 listener.executeSuccess(statement, maybeObfuscatedQuery, options, state, queryTime, response);
         }
@@ -246,11 +242,7 @@
         }
     }
 
-<<<<<<< HEAD
-    private String possiblyObfuscateQuery(@Nullable CQLStatement statement, String query)
-=======
-    private String maybeObfuscatePassword(CQLStatement statement, String query)
->>>>>>> 5bc9f7c7
+    private String maybeObfuscatePassword(@Nullable CQLStatement statement, String query)
     {
         // Statement might be null as side-effect of failed parsing, originates from QueryMessage#execute
         if (statement == null)
