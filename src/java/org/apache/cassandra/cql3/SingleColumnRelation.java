--- conflicted
+++ resolved
@@ -270,20 +270,15 @@
             throw invalidRequest("Slice restrictions are not supported on duration columns");
         }
 
-<<<<<<< HEAD
         if (mapKey == null)
         {
             Term term = toTerm(toReceivers(columnDef), value, table.keyspace, boundNames);
-            return new SingleColumnRestriction.SliceRestriction(columnDef, bound, inclusive, term);
+            return SingleColumnRestriction.SliceRestriction.fromBound(columnDef, bound, inclusive, term);
         }
         List<? extends ColumnSpecification> receivers = toReceivers(columnDef);
         Term entryKey = toTerm(Collections.singletonList(receivers.get(0)), mapKey, table.keyspace, boundNames);
         Term entryValue = toTerm(Collections.singletonList(receivers.get(1)), value, table.keyspace, boundNames);
         return new SingleColumnRestriction.MapSliceRestriction(columnDef, bound, inclusive, entryKey, entryValue);
-=======
-        Term term = toTerm(toReceivers(columnDef), value, table.keyspace, boundNames);
-        return SingleColumnRestriction.SliceRestriction.fromBound(columnDef, bound, inclusive, term);
->>>>>>> 7202bd32
     }
 
     @Override
@@ -370,11 +365,7 @@
             checkFalse(receiver.type instanceof ListType, "Indexes on list entries (%s[index] = value) are not currently supported.", receiver.name);
             checkTrue(receiver.type instanceof MapType, "Column %s cannot be used as a map", receiver.name);
             checkTrue(receiver.type.isMultiCell(), "Map-entry equality predicates on frozen map column %s are not supported", receiver.name);
-<<<<<<< HEAD
-            checkTrue(isEQ() || isSlice(), "Only EQ and SLICE relations are supported on map entries");
-=======
-            checkTrue(isEQ() || isNEQ(), "Only EQ and NEQ relations are supported on map entries");
->>>>>>> 7202bd32
+            checkTrue(isEQ() || isNEQ() || isSlice(), "Only EQ, NEQ, and SLICE relations are supported on map entries");
         }
 
         // Non-frozen UDTs don't support any operator
@@ -396,11 +387,7 @@
             {
                 receiver = makeCollectionReceiver(receiver, isContainsKey() || isNotContainsKey());
             }
-<<<<<<< HEAD
             else if (receiver.type.isMultiCell() && isMapEntryComparison())
-=======
-            else if (receiver.type.isMultiCell() && mapKey != null && (isEQ() || isNEQ()))
->>>>>>> 7202bd32
             {
                 List<ColumnSpecification> receivers = new ArrayList<>(2);
                 receivers.add(makeCollectionReceiver(receiver, true));
@@ -419,20 +406,12 @@
 
     private boolean isLegalRelationForNonFrozenCollection()
     {
-<<<<<<< HEAD
-        return isContainsKey() || isContains() || isMapEntryComparison();
-=======
-        return isContainsKey() || isContains() || isNotContains() || isNotContainsKey() || isMapEntryEquality();
->>>>>>> 7202bd32
+        return isContainsKey() || isContains() || isNotContains() || isNotContainsKey() || isMapEntryComparison();
     }
 
     private boolean isMapEntryComparison()
     {
-<<<<<<< HEAD
-        return mapKey != null && (isEQ() || isSlice());
-=======
-        return mapKey != null && (isEQ() || isNEQ());
->>>>>>> 7202bd32
+        return mapKey != null && (isEQ() || isNEQ() || isSlice());
     }
 
     private boolean canHaveOnlyOneValue()
