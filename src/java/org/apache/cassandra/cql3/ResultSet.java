--- conflicted
+++ resolved
@@ -22,10 +22,6 @@
 
 import io.netty.buffer.ByteBuf;
 
-<<<<<<< HEAD
-=======
-import org.apache.cassandra.config.CFMetaData;
->>>>>>> 3353e950
 import org.apache.cassandra.cql3.selection.ResultBuilder;
 import org.apache.cassandra.cql3.selection.Selection;
 import org.apache.cassandra.cql3.selection.SelectionColumns;
@@ -33,11 +29,6 @@
 import org.apache.cassandra.db.Keyspace;
 import org.apache.cassandra.db.aggregation.AggregationSpecification;
 import org.apache.cassandra.db.aggregation.GroupMaker;
-<<<<<<< HEAD
-=======
-import org.apache.cassandra.exceptions.InvalidRequestException;
-import org.apache.cassandra.transport.*;
->>>>>>> 3353e950
 import org.apache.cassandra.db.marshal.AbstractType;
 import org.apache.cassandra.exceptions.InvalidRequestException;
 import org.apache.cassandra.schema.ColumnMetadata;
@@ -753,11 +744,7 @@
      * primary columns, as well as complex columns and ignores disk format overheads.
      * @return - an estimated size of a CQL row.
      */
-<<<<<<< HEAD
-    public static int estimatedRowSize(TableMetadata cfm, List<ColumnMetadata> columns)
-=======
-    public static int estimatedRowSize(CFMetaData cfm, SelectionColumns columns)
->>>>>>> 3353e950
+    public static int estimatedRowSize(TableMetadata cfm, SelectionColumns columns)
     {
         ColumnFamilyStore cfs = Keyspace.open(cfm.keyspace).getColumnFamilyStore(cfm.name);
 
@@ -766,11 +753,7 @@
                                   : cfs.getMeanPartitionSize());
 
         int ret = 0;
-<<<<<<< HEAD
-        for (ColumnMetadata def : columns)
-=======
         for (ColumnSpecification def : columns.getColumnSpecifications())
->>>>>>> 3353e950
         {
             int fixedLength = def.type.valueLengthIfFixed();
             ret += CBUtil.sizeOfValue(fixedLength > 0 ? fixedLength : avgColumnSize);
