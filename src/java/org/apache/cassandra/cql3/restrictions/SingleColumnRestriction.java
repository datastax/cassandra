--- conflicted
+++ resolved
@@ -24,21 +24,15 @@
 import java.util.List;
 import java.util.Map;
 
-<<<<<<< HEAD
 import org.apache.cassandra.cql3.MarkerOrTerms;
 import org.apache.cassandra.cql3.Operator;
 import org.apache.cassandra.cql3.QueryOptions;
 import org.apache.cassandra.cql3.Term;
 import org.apache.cassandra.cql3.Terms;
-=======
-import org.apache.cassandra.db.filter.RowFilter;
-import org.apache.cassandra.db.filter.ANNOptions;
-import org.apache.cassandra.schema.ColumnMetadata;
-import org.apache.cassandra.cql3.*;
->>>>>>> 6068ec2b
 import org.apache.cassandra.cql3.functions.Function;
 import org.apache.cassandra.cql3.statements.Bound;
 import org.apache.cassandra.db.MultiClusteringBuilder;
+import org.apache.cassandra.db.filter.ANNOptions;
 import org.apache.cassandra.db.filter.RowFilter;
 import org.apache.cassandra.index.Index;
 import org.apache.cassandra.index.IndexRegistry;
@@ -87,11 +81,16 @@
     @Override
     public boolean hasSupportingIndex(IndexRegistry indexRegistry)
     {
+        return findSupportingIndex(indexRegistry) != null;
+    }
+
+    public Index findSupportingIndex(IndexRegistry indexRegistry)
+    {
         for (Index index : indexRegistry.listIndexes())
             if (isSupportedBy(index))
-                return true;
-
-        return false;
+                return index;
+
+        return null;
     }
 
     @Override
@@ -1208,13 +1207,11 @@
         }
 
         @Override
-        public void addToRowFilter(RowFilter.Builder filter,
-                                   IndexRegistry indexRegistry,
-                                   QueryOptions options)
+        public void addToRowFilter(RowFilter.Builder filter, IndexRegistry indexRegistry, QueryOptions options, ANNOptions annOptions)
         {
             var index = findSupportingIndex(indexRegistry);
             var valueBytes = value.bindAndGet(options);
-            var terms = index.getAnalyzer().get().analyze(valueBytes);
+            var terms = index.getQueryAnalyzer().get().analyze(valueBytes);
             if (terms.isEmpty())
                 throw invalidRequest("BM25 query must contain at least one term (perhaps your analyzer is discarding tokens you didn't expect)");
             filter.add(columnDef, Operator.BM25, valueBytes);
