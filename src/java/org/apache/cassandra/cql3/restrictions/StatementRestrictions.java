--- conflicted
+++ resolved
@@ -34,11 +34,8 @@
 import org.apache.cassandra.exceptions.InvalidRequestException;
 import org.apache.cassandra.index.Index;
 import org.apache.cassandra.index.SecondaryIndexManager;
-<<<<<<< HEAD
-=======
 import org.apache.cassandra.schema.ColumnMetadata;
 import org.apache.cassandra.schema.TableMetadata;
->>>>>>> 03662bb3
 import org.apache.cassandra.utils.btree.BTreeSet;
 
 import static org.apache.cassandra.cql3.statements.RequestValidations.checkFalse;
@@ -80,11 +77,7 @@
      */
     private final RestrictionSet nonPrimaryKeyRestrictions;
 
-<<<<<<< HEAD
-    private final ImmutableSet<ColumnDefinition> notNullColumns;
-=======
-    private Set<ColumnMetadata> notNullColumns;
->>>>>>> 03662bb3
+    private final ImmutableSet<ColumnMetadata> notNullColumns;
 
     /**
      * The restrictions used to build the row filter
@@ -131,17 +124,17 @@
     }
 
     private StatementRestrictions(StatementType type,
-                                  CFMetaData cfm,
+                                  TableMetadata table,
                                   PartitionKeyRestrictions partitionKeyRestrictions,
                                   ClusteringColumnRestrictions clusteringColumnsRestrictions,
                                   RestrictionSet nonPrimaryKeyRestrictions,
-                                  ImmutableSet<ColumnDefinition> notNullColumns,
+                                  ImmutableSet<ColumnMetadata> notNullColumns,
                                   boolean usesSecondaryIndexing,
                                   boolean isKeyRange,
                                   IndexRestrictions filterRestrictions)
     {
         this.type = type;
-        this.cfm = cfm;
+        this.table = table;
         this.partitionKeyRestrictions = partitionKeyRestrictions;
         this.clusteringColumnsRestrictions = clusteringColumnsRestrictions;
         this.nonPrimaryKeyRestrictions = nonPrimaryKeyRestrictions;
@@ -165,7 +158,7 @@
                                                                   .build();
 
         return new StatementRestrictions(type,
-                                         cfm,
+                                         table,
                                          partitionKeyRestrictions,
                                          clusteringColumnsRestrictions,
                                          nonPrimaryKeyRestrictions,
@@ -183,12 +176,8 @@
                                  boolean allowFiltering,
                                  boolean forView)
     {
-<<<<<<< HEAD
         this.type = type;
-        this.cfm = cfm;
-=======
-        this(type, table, allowFiltering);
->>>>>>> 03662bb3
+        this.table = table;
 
         ColumnFamilyStore cfs;
         SecondaryIndexManager secondaryIndexManager = null;
@@ -199,11 +188,11 @@
             secondaryIndexManager = cfs.indexManager;
         }
 
-        PartitionKeyRestrictions partitionKeyRestrictionSet = new PartitionKeySingleRestrictionSet(cfm.getKeyValidatorAsClusteringComparator());
-        ClusteringColumnRestrictions clusteringColumnsRestrictionSet = new ClusteringColumnRestrictions(cfm, allowFiltering);
+        PartitionKeyRestrictions partitionKeyRestrictionSet = new PartitionKeySingleRestrictionSet(table.partitionKeyAsClusteringComparator());
+        ClusteringColumnRestrictions clusteringColumnsRestrictionSet = new ClusteringColumnRestrictions(table, allowFiltering);
         RestrictionSet nonPrimaryKeyRestrictionSet = new RestrictionSet();
 
-        ImmutableSet.Builder<ColumnDefinition> notNullColumnsBuilder = ImmutableSet.builder();
+        ImmutableSet.Builder<ColumnMetadata> notNullColumnsBuilder = ImmutableSet.builder();
         /*
          * WHERE clause. For a given entity, rules are:
          *   - EQ relation conflicts with anything else (including a 2nd EQ)
@@ -220,13 +209,8 @@
                 if (!forView)
                     throw invalidRequest("Unsupported restriction: %s", relation);
 
-<<<<<<< HEAD
-                for (ColumnDefinition def : relation.toRestriction(cfm, boundNames).getColumnDefs())
+                for (ColumnMetadata def : relation.toRestriction(table, boundNames).getColumnDefs())
                     notNullColumnsBuilder.add(def);
-=======
-                for (ColumnMetadata def : relation.toRestriction(table, boundNames).getColumnDefs())
-                    this.notNullColumns.add(def);
->>>>>>> 03662bb3
             }
             else
             {
@@ -238,8 +222,7 @@
                                          relation.toString());
                 }
 
-<<<<<<< HEAD
-                ColumnDefinition def = restriction.getFirstColumn();
+                ColumnMetadata def = restriction.getFirstColumn();
                 if (def.isPartitionKey())
                 {
                     partitionKeyRestrictionSet = partitionKeyRestrictionSet.mergeWith(restriction);
@@ -259,18 +242,7 @@
         this.clusteringColumnsRestrictions = clusteringColumnsRestrictionSet;
         this.nonPrimaryKeyRestrictions = nonPrimaryKeyRestrictionSet;
         this.notNullColumns = notNullColumnsBuilder.build();
-        this.hasRegularColumnsRestrictions = nonPrimaryKeyRestrictions.hasRestrictionFor(Kind.REGULAR);
-=======
-                addRestriction(restriction);
-            }
-            else
-            {
-                addRestriction(relation.toRestriction(table, boundNames));
-            }
-        }
-
-        hasRegularColumnsRestrictions = nonPrimaryKeyRestrictions.hasRestrictionFor(ColumnMetadata.Kind.REGULAR);
->>>>>>> 03662bb3
+        this.hasRegularColumnsRestrictions = nonPrimaryKeyRestrictions.hasRestrictionFor(ColumnMetadata.Kind.REGULAR);
 
         boolean hasQueriableClusteringColumnIndex = false;
         boolean hasQueriableIndex = false;
@@ -299,13 +271,8 @@
 
         // Some but not all of the partition key columns have been specified;
         // hence we need turn these restrictions into a row filter.
-<<<<<<< HEAD
-        if (usesSecondaryIndexing || partitionKeyRestrictions.needFiltering(cfm))
+        if (usesSecondaryIndexing || partitionKeyRestrictions.needFiltering(table))
             filterRestrictionsBuilder.add(partitionKeyRestrictions);
-=======
-        if (usesSecondaryIndexing || partitionKeyRestrictions.needFiltering(table))
-            filterRestrictions.add(partitionKeyRestrictions);
->>>>>>> 03662bb3
 
         if (selectsOnlyStaticColumns && hasClusteringColumnsRestrictions())
         {
@@ -364,20 +331,6 @@
             validateSecondaryIndexSelections(selectsOnlyStaticColumns);
     }
 
-<<<<<<< HEAD
-=======
-    private void addRestriction(Restriction restriction)
-    {
-        ColumnMetadata def = restriction.getFirstColumn();
-        if (def.isPartitionKey())
-            partitionKeyRestrictions = partitionKeyRestrictions.mergeWith(restriction);
-        else if (def.isClusteringColumn())
-            clusteringColumnsRestrictions = clusteringColumnsRestrictions.mergeWith(restriction);
-        else
-            nonPrimaryKeyRestrictions = nonPrimaryKeyRestrictions.addRestriction((SingleRestriction) restriction);
-    }
-
->>>>>>> 03662bb3
     public void addFunctionsTo(List<Function> functions)
     {
         partitionKeyRestrictions.addFunctionsTo(functions);
@@ -421,11 +374,7 @@
     /**
      * @return the set of columns that have an IS NOT NULL restriction on them
      */
-<<<<<<< HEAD
-    public ImmutableSet<ColumnDefinition> notNullColumns()
-=======
-    public Set<ColumnMetadata> notNullColumns()
->>>>>>> 03662bb3
+    public ImmutableSet<ColumnMetadata> notNullColumns()
     {
         return notNullColumns;
     }
@@ -706,14 +655,8 @@
         if (expressionType == null)
             throw IndexRestrictions.customExpressionNotSupported(expression.targetIndex);
 
-<<<<<<< HEAD
-        expression.prepareValue(cfm, expressionType, boundNames);
+        expression.prepareValue(table, expressionType, boundNames);
         return expression;
-=======
-        expression.prepareValue(table, expressionType, boundNames);
-
-        filterRestrictions.add(expression);
->>>>>>> 03662bb3
     }
 
     public RowFilter getRowFilter(SecondaryIndexManager indexManager, QueryOptions options)
