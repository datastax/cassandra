--- conflicted
+++ resolved
@@ -280,11 +280,7 @@
         @Override
         public String toString()
         {
-<<<<<<< HEAD
-            return ": '<term>'";
-=======
             return ":";
->>>>>>> 4f75b7bf
         }
 
         /**
@@ -294,11 +290,7 @@
          */
         public boolean isSatisfiedBy(AbstractType<?> type, ByteBuffer leftOperand, ByteBuffer rightOperand)
         {
-<<<<<<< HEAD
-            throw new UnsupportedOperationException();
-=======
             throw new UnsupportedOperationException(": operation can only be computed by an indexed column with a configured analyzer");
->>>>>>> 4f75b7bf
         }
     };
 
