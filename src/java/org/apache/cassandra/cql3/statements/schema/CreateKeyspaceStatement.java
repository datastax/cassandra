/*
 * Licensed to the Apache Software Foundation (ASF) under one
 * or more contributor license agreements.  See the NOTICE file
 * distributed with this work for additional information
 * regarding copyright ownership.  The ASF licenses this file
 * to you under the Apache License, Version 2.0 (the
 * "License"); you may not use this file except in compliance
 * with the License.  You may obtain a copy of the License at
 *
 *     http://www.apache.org/licenses/LICENSE-2.0
 *
 * Unless required by applicable law or agreed to in writing, software
 * distributed under the License is distributed on an "AS IS" BASIS,
 * WITHOUT WARRANTIES OR CONDITIONS OF ANY KIND, either express or implied.
 * See the License for the specific language governing permissions and
 * limitations under the License.
 */
package org.apache.cassandra.cql3.statements.schema;

import java.util.HashSet;
import java.util.Set;
import java.util.function.UnaryOperator;

import com.google.common.collect.ImmutableSet;

import org.slf4j.Logger;
import org.slf4j.LoggerFactory;

import org.apache.cassandra.audit.AuditLogContext;
import org.apache.cassandra.audit.AuditLogEntryType;
import org.apache.cassandra.auth.DataResource;
import org.apache.cassandra.auth.FunctionResource;
import org.apache.cassandra.auth.IResource;
import org.apache.cassandra.auth.Permission;
import org.apache.cassandra.config.DatabaseDescriptor;
import org.apache.cassandra.cql3.statements.RawKeyspaceAwareStatement;
import org.apache.cassandra.exceptions.AlreadyExistsException;
import org.apache.cassandra.locator.LocalStrategy;
import org.apache.cassandra.schema.KeyspaceMetadata;
import org.apache.cassandra.schema.KeyspaceParams.Option;
import org.apache.cassandra.schema.Keyspaces;
import org.apache.cassandra.schema.Keyspaces.KeyspacesDiff;
import org.apache.cassandra.schema.SchemaManager;
import org.apache.cassandra.service.ClientState;
import org.apache.cassandra.transport.Event.SchemaChange;
import org.apache.cassandra.transport.Event.SchemaChange.Change;

public final class CreateKeyspaceStatement extends AlterSchemaStatement
{
    private static final Logger logger = LoggerFactory.getLogger(CreateKeyspaceStatement.class);

    private final KeyspaceAttributes attrs;
    private final boolean ifNotExists;

    public CreateKeyspaceStatement(String queryString, String keyspaceName,
                                   KeyspaceAttributes attrs, boolean ifNotExists)
    {
        super(queryString, keyspaceName);
        this.attrs = attrs;
        this.ifNotExists = ifNotExists;
    }

    public Keyspaces apply(Keyspaces schema)
    {
        attrs.validate();

        if (!attrs.hasOption(Option.REPLICATION))
            throw ire("Missing mandatory option '%s'", Option.REPLICATION);

        if (schema.containsKeyspace(keyspaceName))
        {
            if (ifNotExists)
                return schema;

            throw new AlreadyExistsException(keyspaceName);
        }

        KeyspaceMetadata keyspace = KeyspaceMetadata.create(keyspaceName, attrs.asNewKeyspaceParams());

        if (keyspace.params.replication.klass.equals(LocalStrategy.class))
            throw ire("Unable to use given strategy class: LocalStrategy is reserved for internal use.");

        keyspace.params.validate(keyspaceName);
<<<<<<< HEAD
        Keyspaces keyspaces = schema.withAddedOrUpdated(keyspace);

        return keyspaces;
=======
        return schema.withAddedOrUpdated(keyspace);
>>>>>>> 5bc9f7c7
    }

    SchemaChange schemaChangeEvent(KeyspacesDiff diff)
    {
        return new SchemaChange(Change.CREATED, keyspaceName);
    }

    public void authorize(ClientState client)
    {
        client.ensureAllKeyspacesPermission(Permission.CREATE);
    }

    @Override
    Set<IResource> createdResources(KeyspacesDiff diff)
    {
        return ImmutableSet.of(DataResource.keyspace(keyspaceName), FunctionResource.keyspace(keyspaceName));
    }

    @Override
    public AuditLogContext getAuditLogContext()
    {
        return new AuditLogContext(AuditLogEntryType.CREATE_KEYSPACE, keyspaceName);
    }

    public String toString()
    {
        return String.format("%s (%s)", getClass().getSimpleName(), keyspaceName);
    }

    @Override
    Set<String> clientWarnings(KeyspacesDiff diff)
    {
        HashSet<String> clientWarnings = new HashSet<>();
        int keyspaceCount = SchemaManager.instance.getKeyspaces().size();
        if (keyspaceCount > DatabaseDescriptor.keyspaceCountWarnThreshold())
        {
            String msg = String.format("Cluster already contains %d keyspaces. Having a large number of keyspaces will significantly slow down schema dependent cluster operations.",
                                       keyspaceCount);
            logger.warn(msg);
            clientWarnings.add(msg);
        }

        if (attrs.hasProperty("graph_engine"))
        {
            clientWarnings.add("The unsupported graph property 'graph_engine' was ignored.");
        }

        return clientWarnings;
    }

    public static final class Raw extends RawKeyspaceAwareStatement<CreateKeyspaceStatement>
    {
        public final String keyspaceName;
        private final KeyspaceAttributes attrs;
        private final boolean ifNotExists;

        public Raw(String keyspaceName, KeyspaceAttributes attrs, boolean ifNotExists)
        {
            this.keyspaceName = keyspaceName;
            this.attrs = attrs;
            this.ifNotExists = ifNotExists;
        }

        @Override
        public CreateKeyspaceStatement prepare(ClientState state, UnaryOperator<String> keyspaceMapper)
        {
            return new CreateKeyspaceStatement(rawCQLStatement, keyspaceMapper.apply(keyspaceName), attrs, ifNotExists);
        }
    }
}<|MERGE_RESOLUTION|>--- conflicted
+++ resolved
@@ -81,13 +81,7 @@
             throw ire("Unable to use given strategy class: LocalStrategy is reserved for internal use.");
 
         keyspace.params.validate(keyspaceName);
-<<<<<<< HEAD
-        Keyspaces keyspaces = schema.withAddedOrUpdated(keyspace);
-
-        return keyspaces;
-=======
         return schema.withAddedOrUpdated(keyspace);
->>>>>>> 5bc9f7c7
     }
 
     SchemaChange schemaChangeEvent(KeyspacesDiff diff)
