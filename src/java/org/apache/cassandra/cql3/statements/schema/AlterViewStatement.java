/*
 * Licensed to the Apache Software Foundation (ASF) under one
 * or more contributor license agreements.  See the NOTICE file
 * distributed with this work for additional information
 * regarding copyright ownership.  The ASF licenses this file
 * to you under the Apache License, Version 2.0 (the
 * "License"); you may not use this file except in compliance
 * with the License.  You may obtain a copy of the License at
 *
 *     http://www.apache.org/licenses/LICENSE-2.0
 *
 * Unless required by applicable law or agreed to in writing, software
 * distributed under the License is distributed on an "AS IS" BASIS,
 * WITHOUT WARRANTIES OR CONDITIONS OF ANY KIND, either express or implied.
 * See the License for the specific language governing permissions and
 * limitations under the License.
 */
package org.apache.cassandra.cql3.statements.schema;

import java.util.function.UnaryOperator;

import org.apache.cassandra.audit.AuditLogContext;
import org.apache.cassandra.audit.AuditLogEntryType;
import org.apache.cassandra.auth.Permission;
import org.apache.cassandra.cql3.QualifiedName;
import org.apache.cassandra.cql3.statements.RawKeyspaceAwareStatement;
import org.apache.cassandra.guardrails.Guardrails;
import org.apache.cassandra.schema.*;
import org.apache.cassandra.schema.Keyspaces.KeyspacesDiff;
import org.apache.cassandra.service.ClientState;
import org.apache.cassandra.service.QueryState;
import org.apache.cassandra.transport.Event.SchemaChange;
import org.apache.cassandra.transport.Event.SchemaChange.Change;
import org.apache.cassandra.transport.Event.SchemaChange.Target;

public final class AlterViewStatement extends AlterSchemaStatement
{
    private final String viewName;
    private final TableAttributes attrs;
    private QueryState state;

    public AlterViewStatement(String queryString, String keyspaceName, String viewName,
            TableAttributes attrs)
    {
        super(queryString, keyspaceName);
        this.viewName = viewName;
        this.attrs = attrs;
    }

    public void validate(QueryState state)
    {
        super.validate(state);

        // save the query state to use it for guardrails validation in #apply
        this.state = state;
    }

    public Keyspaces apply(Keyspaces schema)
    {
        KeyspaceMetadata keyspace = schema.getNullable(keyspaceName);

        ViewMetadata view = null == keyspace
                          ? null
                          : keyspace.views.getNullable(viewName);

        if (null == view)
            throw ire("Materialized view '%s.%s' doesn't exist", keyspaceName, viewName);

        attrs.validate();

        Guardrails.disallowedTableProperties.ensureAllowed(attrs.updatedProperties(), state);
        Guardrails.ignoredTableProperties.maybeIgnoreAndWarn(attrs.updatedProperties(), attrs::removeProperty, state);

        TableParams params = attrs.asAlteredTableParams(view.metadata.params);

        if (params.gcGraceSeconds == 0)
        {
            throw ire("Cannot alter gc_grace_seconds of a materialized view to 0, since this " +
                      "value is used to TTL undelivered updates. Setting gc_grace_seconds too " +
                      "low might cause undelivered updates to expire before being replayed.");
        }

        if (params.defaultTimeToLive > 0)
        {
<<<<<<< HEAD
            throw ire("Cannot set or alter default_time_to_live for a materialized view. " +
                      "Data in a materialized view always expires at the same time as " +
                      "the corresponding data in the parent table. default_time_to_live " +
                      "must be set to zero, see CASSANDRA-12868 for more information.");
=======
            throw ire("Forbidden default_time_to_live detected for a materialized view. " +
                      "Data in a materialized view always expire at the same time than " +
                      "the corresponding data in the parent table. default_time_to_live " +
                      "must be set to zero, see CASSANDRA-12868 for more information");
>>>>>>> 5bc9f7c7
        }

        ViewMetadata newView = view.copy(view.metadata.withSwapped(params));
        return schema.withAddedOrUpdated(keyspace.withSwapped(keyspace.views.withSwapped(newView)));
    }

    SchemaChange schemaChangeEvent(KeyspacesDiff diff)
    {
        return new SchemaChange(Change.UPDATED, Target.TABLE, keyspaceName, viewName);
    }

    public void authorize(ClientState client)
    {
        ViewMetadata view = SchemaManager.instance.getView(keyspaceName, viewName);
        if (null != view)
            client.ensureTablePermission(keyspaceName, view.baseTableName, Permission.ALTER);
    }

    @Override
    public AuditLogContext getAuditLogContext()
    {
        return new AuditLogContext(AuditLogEntryType.ALTER_VIEW, keyspaceName, viewName);
    }

    public String toString()
    {
        return String.format("%s (%s, %s)", getClass().getSimpleName(), keyspaceName, viewName);
    }

    public static final class Raw extends RawKeyspaceAwareStatement<AlterViewStatement>
    {
        private final QualifiedName name;
        private final TableAttributes attrs;

        public Raw(QualifiedName name, TableAttributes attrs)
        {
            this.name = name;
            this.attrs = attrs;
        }

        @Override
        public AlterViewStatement prepare(ClientState state, UnaryOperator<String> keyspaceMapper)
        {
            String keyspaceName = keyspaceMapper.apply(name.hasKeyspace() ? name.getKeyspace() : state.getKeyspace());
            return new AlterViewStatement(rawCQLStatement, keyspaceName, name.getName(), attrs);
        }
    }
}<|MERGE_RESOLUTION|>--- conflicted
+++ resolved
@@ -82,17 +82,10 @@
 
         if (params.defaultTimeToLive > 0)
         {
-<<<<<<< HEAD
-            throw ire("Cannot set or alter default_time_to_live for a materialized view. " +
+            throw ire("Forbidden default_time_to_live detected for a materialized view. " +
                       "Data in a materialized view always expires at the same time as " +
                       "the corresponding data in the parent table. default_time_to_live " +
-                      "must be set to zero, see CASSANDRA-12868 for more information.");
-=======
-            throw ire("Forbidden default_time_to_live detected for a materialized view. " +
-                      "Data in a materialized view always expire at the same time than " +
-                      "the corresponding data in the parent table. default_time_to_live " +
                       "must be set to zero, see CASSANDRA-12868 for more information");
->>>>>>> 5bc9f7c7
         }
 
         ViewMetadata newView = view.copy(view.metadata.withSwapped(params));
