--- conflicted
+++ resolved
@@ -58,11 +58,7 @@
         return keyspace;
     }
 
-<<<<<<< HEAD
-    public Maybe<Event.SchemaChange> announceMigration(boolean isLocalOnly) throws ConfigurationException
-=======
-    public Event.SchemaChange announceMigration(QueryState queryState, boolean isLocalOnly) throws ConfigurationException
->>>>>>> ec536dc0
+    public Maybe<Event.SchemaChange> announceMigration(QueryState queryState, boolean isLocalOnly) throws ConfigurationException
     {
         return MigrationManager.announceKeyspaceDrop(keyspace, isLocalOnly)
                                .andThen(Maybe.just(new Event.SchemaChange(Event.SchemaChange.Change.DROPPED, keyspace())))
