/*
 * Licensed to the Apache Software Foundation (ASF) under one
 * or more contributor license agreements.  See the NOTICE file
 * distributed with this work for additional information
 * regarding copyright ownership.  The ASF licenses this file
 * to you under the Apache License, Version 2.0 (the
 * "License"); you may not use this file except in compliance
 * with the License.  You may obtain a copy of the License at
 *
 *     http://www.apache.org/licenses/LICENSE-2.0
 *
 * Unless required by applicable law or agreed to in writing, software
 * distributed under the License is distributed on an "AS IS" BASIS,
 * WITHOUT WARRANTIES OR CONDITIONS OF ANY KIND, either express or implied.
 * See the License for the specific language governing permissions and
 * limitations under the License.
 */
package org.apache.cassandra.cql3.statements;

import java.nio.ByteBuffer;
import java.util.*;

import org.github.jamm.MemoryMeter;

import org.apache.cassandra.cql3.*;
import org.apache.cassandra.config.CFMetaData;
import org.apache.cassandra.db.*;
import org.apache.cassandra.db.marshal.*;
import org.apache.cassandra.exceptions.*;
import org.apache.cassandra.utils.ByteBufferUtil;
import org.apache.cassandra.utils.Pair;

import static org.apache.cassandra.cql.QueryProcessor.validateKey;
import static org.apache.cassandra.thrift.ThriftValidation.validateColumnFamily;

/**
 * An <code>UPDATE</code> statement parsed from a CQL query statement.
 *
 */
public class UpdateStatement extends ModificationStatement
{
    private CFDefinition cfDef;

    // Provided for an UPDATE
    private final List<Pair<ColumnIdentifier, Operation.RawUpdate>> operations;
    private final List<Relation> whereClause;

    // Provided for an INSERT
    private final List<ColumnIdentifier> columnNames;
    private final List<Term.Raw> columnValues;

    private final List<Operation> processedColumns = new ArrayList<Operation>();
    private final Map<ColumnIdentifier, List<Term>> processedKeys = new HashMap<ColumnIdentifier, List<Term>>();

    private static final Operation setToEmptyOperation = new Constants.Setter(null, new Constants.Value(ByteBufferUtil.EMPTY_BYTE_BUFFER));

    /**
     * Creates a new UpdateStatement from a column family name, columns map, consistency
     * level, and key term.
     *
     * @param name column family being operated on
     * @param operations a map of column operations to perform
     * @param whereClause the where clause
     * @param attrs additional attributes for statement (CL, timestamp, timeToLive)
     */
    public UpdateStatement(CFName name,
                           List<Pair<ColumnIdentifier, Operation.RawUpdate>> operations,
                           List<Relation> whereClause,
                           Attributes attrs)
    {
        super(name, attrs);
        this.operations = operations;
        this.whereClause = whereClause;
        this.columnNames = null;
        this.columnValues = null;
    }

    /**
     * Creates a new UpdateStatement from a column family name, a consistency level,
     * key, and lists of column names and values.  It is intended for use with the
     * alternate update format, <code>INSERT</code>.
     *
     * @param name column family being operated on
     * @param columnNames list of column names
     * @param columnValues list of column values (corresponds to names)
     * @param attrs additional attributes for statement (CL, timestamp, timeToLive)
     */
    public UpdateStatement(CFName name,
                           Attributes attrs,
                           List<ColumnIdentifier> columnNames,
                           List<Term.Raw> columnValues)
    {
        super(name, attrs);
        this.columnNames = columnNames;
        this.columnValues = columnValues;
        this.operations = null;
        this.whereClause = null;
    }

<<<<<<< HEAD
    public void validateConsistency(ConsistencyLevel cl) throws InvalidRequestException
=======
    public long measureForPreparedCache(MemoryMeter meter)
    {
        return meter.measureDeep(this) - meter.measureDeep(cfDef);
    }

    protected void validateConsistency(ConsistencyLevel cl) throws InvalidRequestException
>>>>>>> 026865f2
    {
        if (type == Type.COUNTER)
            cl.validateCounterForWrite(cfDef.cfm);
        else
            cl.validateForWrite(cfDef.cfm.ksName);
    }

    /** {@inheritDoc} */
    public Collection<IMutation> getMutations(List<ByteBuffer> variables, boolean local, ConsistencyLevel cl, long now)
    throws RequestExecutionException, RequestValidationException
    {
        List<ByteBuffer> keys = buildKeyNames(cfDef, processedKeys, variables);

        ColumnNameBuilder builder = cfDef.getColumnNameBuilder();
        buildColumnNames(cfDef, processedKeys, builder, variables, true);

        // Lists SET operation incurs a read.
        Set<ByteBuffer> toRead = null;
        for (Operation op : processedColumns)
        {
            if (op.requiresRead())
            {
                if (toRead == null)
                    toRead = new TreeSet<ByteBuffer>(UTF8Type.instance);
                toRead.add(op.columnName.key);
            }
        }

        Map<ByteBuffer, ColumnGroupMap> rows = toRead != null ? readRows(keys, builder, toRead, (CompositeType)cfDef.cfm.comparator, local, cl) : null;

        Collection<IMutation> mutations = new LinkedList<IMutation>();
        UpdateParameters params = new UpdateParameters(variables, getTimestamp(now), getTimeToLive(), rows);

        for (ByteBuffer key: keys)
            mutations.add(mutationForKey(cfDef, key, builder, params, cl));

        return mutations;
    }

    // Returns the first empty component or null if none are
    static CFDefinition.Name buildColumnNames(CFDefinition cfDef, Map<ColumnIdentifier, List<Term>> processed, ColumnNameBuilder builder, List<ByteBuffer> variables, boolean requireAllComponent)
    throws InvalidRequestException
    {
        CFDefinition.Name firstEmpty = null;
        for (CFDefinition.Name name : cfDef.columns.values())
        {
            List<Term> values = processed.get(name.name);
            if (values == null || values.isEmpty())
            {
                firstEmpty = name;
                if (requireAllComponent && cfDef.isComposite && !cfDef.isCompact)
                    throw new InvalidRequestException(String.format("Missing mandatory PRIMARY KEY part %s", name));
            }
            else if (firstEmpty != null)
            {
                throw new InvalidRequestException(String.format("Missing PRIMARY KEY part %s since %s is set", firstEmpty.name, name.name));
            }
            else
            {
                assert values.size() == 1; // We only allow IN for row keys so far
                ByteBuffer val = values.get(0).bindAndGet(variables);
                if (val == null)
                    throw new InvalidRequestException(String.format("Invalid null value for clustering key part %s", name));
                builder.add(val);
            }
        }
        return firstEmpty;
    }

    static List<ByteBuffer> buildKeyNames(CFDefinition cfDef, Map<ColumnIdentifier, List<Term>> processed, List<ByteBuffer> variables)
    throws InvalidRequestException
    {
        ColumnNameBuilder keyBuilder = cfDef.getKeyNameBuilder();
        List<ByteBuffer> keys = new ArrayList<ByteBuffer>();
        for (CFDefinition.Name name : cfDef.keys.values())
        {
            List<Term> values = processed.get(name.name);
            if (values == null)
                throw new InvalidRequestException(String.format("Missing mandatory PRIMARY KEY part %s", name));

            if (keyBuilder.remainingCount() == 1)
            {
                for (Term t : values)
                {
                    ByteBuffer val = t.bindAndGet(variables);
                    if (val == null)
                        throw new InvalidRequestException(String.format("Invalid null value for partition key part %s", name));
                    keys.add(keyBuilder.copy().add(val).build());
                }
            }
            else
            {
                if (values.isEmpty() || values.size() > 1)
                    throw new InvalidRequestException("IN is only supported on the last column of the partition key");
                ByteBuffer val = values.get(0).bindAndGet(variables);
                if (val == null)
                    throw new InvalidRequestException(String.format("Invalid null value for partition key part %s", name));
                keyBuilder.add(val);
            }
        }
        return keys;
    }

    /**
     * Compute a row mutation for a single key
     *
     * @return row mutation
     *
     * @throws InvalidRequestException on the wrong request
     */
    private IMutation mutationForKey(CFDefinition cfDef, ByteBuffer key, ColumnNameBuilder builder, UpdateParameters params, ConsistencyLevel cl)
    throws InvalidRequestException
    {
        validateKey(key);

        QueryProcessor.validateKey(key);
        RowMutation rm = new RowMutation(cfDef.cfm.ksName, key);
        ColumnFamily cf = rm.addOrGet(cfDef.cfm);

        // Inserting the CQL row marker (see #4361)
        // We always need to insert a marker, because of the following situation:
        //   CREATE TABLE t ( k int PRIMARY KEY, c text );
        //   INSERT INTO t(k, c) VALUES (1, 1)
        //   DELETE c FROM t WHERE k = 1;
        //   SELECT * FROM t;
        // The last query should return one row (but with c == null). Adding
        // the marker with the insert make sure the semantic is correct (while making sure a
        // 'DELETE FROM t WHERE k = 1' does remove the row entirely)
        if (cfDef.isComposite && !cfDef.isCompact)
        {
            ByteBuffer name = builder.copy().add(ByteBufferUtil.EMPTY_BYTE_BUFFER).build();
            cf.addColumn(params.makeColumn(name, ByteBufferUtil.EMPTY_BYTE_BUFFER));
        }

        if (cfDef.isCompact)
        {
            if (builder.componentCount() == 0)
                throw new InvalidRequestException(String.format("Missing PRIMARY KEY part %s", cfDef.columns.values().iterator().next()));

            if (cfDef.value == null)
            {
                // compact + no compact value implies there is no column outside the PK. So no operation could
                // have passed through validation
                assert processedColumns.isEmpty();
                setToEmptyOperation.execute(key, cf, builder.copy(), params);
            }
            else
            {
                // compact means we don't have a row marker, so don't accept to set only the PK. See CASSANDRA-5648.
                if (processedColumns.isEmpty())
                    throw new InvalidRequestException(String.format("Column %s is mandatory for this COMPACT STORAGE table", cfDef.value));

                for (Operation op : processedColumns)
                    op.execute(key, cf, builder.copy(), params);
            }
        }
        else
        {
            for (Operation op : processedColumns)
                op.execute(key, cf, builder.copy(), params);
        }

        return type == Type.COUNTER ? new CounterMutation(rm, cl) : rm;
    }

    public ParsedStatement.Prepared prepare(ColumnSpecification[] boundNames) throws InvalidRequestException
    {
        // Deal here with the keyspace overwrite thingy to avoid mistake
        CFMetaData metadata = validateColumnFamily(keyspace(), columnFamily());
        cfDef = metadata.getCfDef();

        type = metadata.getDefaultValidator().isCommutative() ? Type.COUNTER : Type.LOGGED;

        if (operations == null)
        {
            // Created from an INSERT
            if (type == Type.COUNTER)
                throw new InvalidRequestException("INSERT statement are not allowed on counter tables, use UPDATE instead");
            if (columnNames.size() != columnValues.size())
                throw new InvalidRequestException("Unmatched column names/values");
            if (columnNames.isEmpty())
                throw new InvalidRequestException("No columns provided to INSERT");

            for (int i = 0; i < columnNames.size(); i++)
            {
                CFDefinition.Name name = cfDef.get(columnNames.get(i));
                if (name == null)
                    throw new InvalidRequestException(String.format("Unknown identifier %s", columnNames.get(i)));

                // For UPDATES, the parser validates we don't set the same value twice but we must check it here for INSERT
                for (int j = 0; j < i; j++)
                    if (name.name.equals(columnNames.get(j)))
                        throw new InvalidRequestException(String.format("Multiple definitions found for column %s", name));

                Term.Raw value = columnValues.get(i);

                switch (name.kind)
                {
                    case KEY_ALIAS:
                    case COLUMN_ALIAS:
                        Term t = value.prepare(name);
                        t.collectMarkerSpecification(boundNames);
                        if (processedKeys.put(name.name, Collections.singletonList(t)) != null)
                            throw new InvalidRequestException(String.format("Multiple definitions found for PRIMARY KEY part %s", name));
                        break;
                    case VALUE_ALIAS:
                    case COLUMN_METADATA:
                        Operation operation = new Operation.SetValue(value).prepare(name);
                        operation.collectMarkerSpecification(boundNames);
                        processedColumns.add(operation);
                        break;
                }
            }
        }
        else
        {
            // Created from an UPDATE
            for (Pair<ColumnIdentifier, Operation.RawUpdate> entry : operations)
            {
                CFDefinition.Name name = cfDef.get(entry.left);
                if (name == null)
                    throw new InvalidRequestException(String.format("Unknown identifier %s", entry.left));

                Operation operation = entry.right.prepare(name);
                operation.collectMarkerSpecification(boundNames);

                switch (name.kind)
                {
                    case KEY_ALIAS:
                    case COLUMN_ALIAS:
                        throw new InvalidRequestException(String.format("PRIMARY KEY part %s found in SET part", entry.left));
                    case VALUE_ALIAS:
                    case COLUMN_METADATA:
                        processedColumns.add(operation);
                        break;
                }
            }
            processKeys(cfDef, whereClause, processedKeys, boundNames);
        }

        return new ParsedStatement.Prepared(this, Arrays.<ColumnSpecification>asList(boundNames));
    }

    public ParsedStatement.Prepared prepare() throws InvalidRequestException
    {
        ColumnSpecification[] names = new ColumnSpecification[getBoundsTerms()];
        return prepare(names);
    }

    // Reused by DeleteStatement
    static void processKeys(CFDefinition cfDef, List<Relation> keys, Map<ColumnIdentifier, List<Term>> processed, ColumnSpecification[] names) throws InvalidRequestException
    {
        for (Relation rel : keys)
        {
            CFDefinition.Name name = cfDef.get(rel.getEntity());
            if (name == null)
                throw new InvalidRequestException(String.format("Unknown key identifier %s", rel.getEntity()));

            switch (name.kind)
            {
                case KEY_ALIAS:
                case COLUMN_ALIAS:
                    List<Term.Raw> rawValues;
                    if (rel.operator() == Relation.Type.EQ)
                        rawValues = Collections.singletonList(rel.getValue());
                    else if (name.kind == CFDefinition.Name.Kind.KEY_ALIAS && rel.operator() == Relation.Type.IN)
                        rawValues = rel.getInValues();
                    else
                        throw new InvalidRequestException(String.format("Invalid operator %s for PRIMARY KEY part %s", rel.operator(), name));

                    List<Term> values = new ArrayList<Term>(rawValues.size());
                    for (Term.Raw raw : rawValues)
                    {
                        Term t = raw.prepare(name);
                        t.collectMarkerSpecification(names);
                        values.add(t);
                    }

                    if (processed.put(name.name, values) != null)
                        throw new InvalidRequestException(String.format("Multiple definitions found for PRIMARY KEY part %s", name));
                    break;
                case VALUE_ALIAS:
                case COLUMN_METADATA:
                    throw new InvalidRequestException(String.format("Non PRIMARY KEY %s found in where clause", name));
            }
        }
    }

    public List<Relation> getWhereClause()
    {
        return whereClause;
    }

    public List<Term.Raw> getColumnValues()
    {
        return columnValues;
    }

    public List<Pair<ColumnIdentifier, Operation.RawUpdate>> getOperations()
    {
        return operations;
    }

    public String toString()
    {
        return String.format("UpdateStatement(name=%s, keys=%s, columns=%s, timestamp=%s, timeToLive=%s)",
                             cfName,
                             whereClause,
                             operations,
                             isSetTimestamp() ? getTimestamp(-1) : "<now>",
                             getTimeToLive());
    }
}<|MERGE_RESOLUTION|>--- conflicted
+++ resolved
@@ -97,16 +97,12 @@
         this.whereClause = null;
     }
 
-<<<<<<< HEAD
+    public long measureForPreparedCache(MemoryMeter meter)
+    {
+        return meter.measureDeep(this) - meter.measureDeep(cfDef);
+    }
+
     public void validateConsistency(ConsistencyLevel cl) throws InvalidRequestException
-=======
-    public long measureForPreparedCache(MemoryMeter meter)
-    {
-        return meter.measureDeep(this) - meter.measureDeep(cfDef);
-    }
-
-    protected void validateConsistency(ConsistencyLevel cl) throws InvalidRequestException
->>>>>>> 026865f2
     {
         if (type == Type.COUNTER)
             cl.validateCounterForWrite(cfDef.cfm);
