--- conflicted
+++ resolved
@@ -22,12 +22,7 @@
 
 import com.google.common.collect.Iterables;
 
-<<<<<<< HEAD
 import org.apache.cassandra.auth.permission.CorePermission;
-import org.apache.cassandra.config.*;
-=======
-import org.apache.cassandra.auth.Permission;
->>>>>>> 03662bb3
 import org.apache.cassandra.cql3.*;
 import org.apache.cassandra.db.ColumnFamilyStore;
 import org.apache.cassandra.db.Keyspace;
@@ -201,23 +196,8 @@
                               throw new InvalidRequestException(String.format("Cannot drop PRIMARY KEY part %s", columnName));
                          case REGULAR:
                          case STATIC:
-<<<<<<< HEAD
-                              ColumnDefinition toDelete = null;
-                              for (ColumnDefinition columnDef : cfm.partitionColumns())
-                              {
-                                   if (columnDef.name.equals(columnName))
-                                   {
-                                       toDelete = columnDef;
-                                       break;
-                                   }
-                               }
-                             assert toDelete != null;
-                             cfm.removeColumnDefinition(toDelete);
-                             cfm.recordColumnDrop(toDelete, deleteTimestamp == null ? queryState.getTimestamp() : deleteTimestamp);
-=======
                              builder.removeRegularOrStaticColumn(def.name);
                              builder.recordColumnDrop(def, deleteTimestamp  == null ? queryState.getTimestamp() : deleteTimestamp);
->>>>>>> 03662bb3
                              break;
                     }
 
