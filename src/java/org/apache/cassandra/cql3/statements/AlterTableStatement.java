--- conflicted
+++ resolved
@@ -143,12 +143,7 @@
                 else
                     break;
             case ADD:
-<<<<<<< HEAD
-                if (meta.isDense())
-=======
-                assert columnName != null;
                 if (meta.isCompactTable())
->>>>>>> 267d3ce0
                     throw new InvalidRequestException("Cannot add new column to a COMPACT STORAGE table");
 
                 cfm = meta.copy();
