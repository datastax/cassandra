--- conflicted
+++ resolved
@@ -487,15 +487,8 @@
             return executeInternalWithoutCondition(queryState, options, queryStartNanoTime);
 
         ConsistencyLevel cl = options.getConsistency();
-<<<<<<< HEAD
         validateConsistency(cl, queryState);
         validateDiskUsage(queryState, options);
-=======
-        if (isCounter())
-            cl.validateCounterForWrite(metadata());
-        else
-            cl.validateForWrite();
->>>>>>> 2ca525b6
 
         List<? extends IMutation> mutations =
             getMutations(queryState,
@@ -718,7 +711,7 @@
      *
      * @return list of the mutations
      */
-    private List<? extends IMutation> getMutations(QueryState state, 
+    private List<? extends IMutation> getMutations(QueryState state,
                                                    QueryOptions options,
                                                    boolean local,
                                                    long timestamp,
@@ -756,7 +749,7 @@
                                                            DataLimits.NONE,
                                                            local,
                                                            timestamp,
-                                                           nowInSeconds, 
+                                                           nowInSeconds,
                                                            queryStartNanoTime);
             for (ByteBuffer key : keys)
             {
@@ -824,7 +817,7 @@
 
     private UpdateParameters makeUpdateParameters(Collection<ByteBuffer> keys,
                                                   NavigableSet<Clustering<?>> clusterings,
-                                                  QueryState state, 
+                                                  QueryState state,
                                                   QueryOptions options,
                                                   boolean local,
                                                   long timestamp,
@@ -839,7 +832,7 @@
                                         DataLimits.cqlLimits(1),
                                         local,
                                         timestamp,
-                                        nowInSeconds, 
+                                        nowInSeconds,
                                         queryStartNanoTime);
 
         return makeUpdateParameters(keys,
@@ -849,13 +842,13 @@
                                     DataLimits.NONE,
                                     local,
                                     timestamp,
-                                    nowInSeconds, 
+                                    nowInSeconds,
                                     queryStartNanoTime);
     }
 
     private UpdateParameters makeUpdateParameters(Collection<ByteBuffer> keys,
                                                   ClusteringIndexFilter filter,
-                                                  QueryState state, 
+                                                  QueryState state,
                                                   QueryOptions options,
                                                   DataLimits limits,
                                                   boolean local,
@@ -879,7 +872,7 @@
                                     options,
                                     getTimestamp(timestamp, options),
                                     nowInSeconds,
-                                    getTimeToLive(options), 
+                                    getTimeToLive(options),
                                     lists);
     }
 
