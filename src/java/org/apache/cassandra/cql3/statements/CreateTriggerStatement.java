--- conflicted
+++ resolved
@@ -18,7 +18,6 @@
 package org.apache.cassandra.cql3.statements;
 
 import io.reactivex.Maybe;
-import io.reactivex.Single;
 import org.slf4j.Logger;
 import org.slf4j.LoggerFactory;
 
@@ -74,11 +73,7 @@
         }
     }
 
-<<<<<<< HEAD
-    public Maybe<Event.SchemaChange> announceMigration(boolean isLocalOnly) throws ConfigurationException, InvalidRequestException
-=======
-    public Event.SchemaChange announceMigration(QueryState queryState, boolean isLocalOnly) throws ConfigurationException, InvalidRequestException
->>>>>>> ec536dc0
+    public Maybe<Event.SchemaChange> announceMigration(QueryState queryState, boolean isLocalOnly) throws ConfigurationException, InvalidRequestException
     {
         TableMetadata current = Schema.instance.getTableMetadata(keyspace(), columnFamily());
         Triggers triggers = current.triggers;
@@ -88,7 +83,7 @@
             if (ifNotExists)
                 return Maybe.empty();
             else
-                error(String.format("Trigger %s already exists", triggerName));
+                return error(String.format("Trigger %s already exists", triggerName));
         }
 
         TableMetadata updated =
@@ -97,13 +92,11 @@
                    .build();
 
         logger.info("Adding trigger with name {} and class {}", triggerName, triggerClass);
-<<<<<<< HEAD
-        return MigrationManager.announceColumnFamilyUpdate(cfm, isLocalOnly)
-                .andThen(Maybe.just(new Event.SchemaChange(Event.SchemaChange.Change.UPDATED, Event.SchemaChange.Target.TABLE, keyspace(), columnFamily())));
-=======
 
-        MigrationManager.announceTableUpdate(updated, isLocalOnly);
-        return new Event.SchemaChange(Event.SchemaChange.Change.UPDATED, Event.SchemaChange.Target.TABLE, keyspace(), columnFamily());
->>>>>>> ec536dc0
+        return MigrationManager.announceTableUpdate(updated, isLocalOnly)
+                               .andThen(Maybe.just(new Event.SchemaChange(Event.SchemaChange.Change.UPDATED,
+                                                                          Event.SchemaChange.Target.TABLE,
+                                                                          keyspace(),
+                                                                          columnFamily())));
     }
 }