/*
 * Licensed to the Apache Software Foundation (ASF) under one
 * or more contributor license agreements.  See the NOTICE file
 * distributed with this work for additional information
 * regarding copyright ownership.  The ASF licenses this file
 * to you under the Apache License, Version 2.0 (the
 * "License"); you may not use this file except in compliance
 * with the License.  You may obtain a copy of the License at
 *
 *     http://www.apache.org/licenses/LICENSE-2.0
 *
 * Unless required by applicable law or agreed to in writing, software
 * distributed under the License is distributed on an "AS IS" BASIS,
 * WITHOUT WARRANTIES OR CONDITIONS OF ANY KIND, either express or implied.
 * See the License for the specific language governing permissions and
 * limitations under the License.
 */
package org.apache.cassandra.cql3.statements;

import java.nio.ByteBuffer;
import java.util.*;
import java.util.concurrent.TimeUnit;
import java.util.function.UnaryOperator;
import java.util.stream.Collectors;

import com.google.common.annotations.VisibleForTesting;
import com.google.common.base.MoreObjects;
import com.google.common.math.IntMath;

import org.apache.cassandra.cql3.Ordering;
import org.apache.cassandra.cql3.restrictions.*;
import org.slf4j.Logger;
import org.slf4j.LoggerFactory;

import org.apache.cassandra.audit.AuditLogContext;
import org.apache.cassandra.audit.AuditLogEntryType;
import org.apache.cassandra.auth.Permission;
import org.apache.cassandra.config.DatabaseDescriptor;
import org.apache.cassandra.cql3.restrictions.ExternalRestriction;
import org.apache.cassandra.cql3.restrictions.Restrictions;
import org.apache.cassandra.cql3.selection.SortedRowsBuilder;
import org.apache.cassandra.db.marshal.FloatType;
import org.apache.cassandra.guardrails.Guardrails;
import org.apache.cassandra.sensors.SensorsCustomParams;
import org.apache.cassandra.schema.ColumnMetadata;
import org.apache.cassandra.schema.Schema;
import org.apache.cassandra.schema.TableMetadata;
import org.apache.cassandra.schema.TableMetadataRef;
import org.apache.cassandra.cql3.*;
import org.apache.cassandra.cql3.functions.Function;
import org.apache.cassandra.cql3.selection.RawSelector;
import org.apache.cassandra.cql3.selection.ResultSetBuilder;
import org.apache.cassandra.cql3.selection.Selectable;
import org.apache.cassandra.cql3.selection.Selection;
import org.apache.cassandra.cql3.selection.Selection.Selectors;
import org.apache.cassandra.db.*;
import org.apache.cassandra.db.aggregation.AggregationSpecification;
import org.apache.cassandra.db.aggregation.GroupMaker;
import org.apache.cassandra.db.filter.*;
import org.apache.cassandra.db.marshal.CompositeType;
import org.apache.cassandra.db.marshal.Int32Type;
import org.apache.cassandra.db.partitions.PartitionIterator;
import org.apache.cassandra.db.rows.Row;
import org.apache.cassandra.db.rows.RowIterator;
import org.apache.cassandra.db.view.View;
import org.apache.cassandra.dht.AbstractBounds;
import org.apache.cassandra.exceptions.*;
import org.apache.cassandra.index.IndexRegistry;
import org.apache.cassandra.sensors.Context;
import org.apache.cassandra.sensors.RequestSensors;
import org.apache.cassandra.sensors.RequestTracker;
import org.apache.cassandra.sensors.Type;
import org.apache.cassandra.serializers.MarshalException;
import org.apache.cassandra.service.ClientState;
import org.apache.cassandra.service.ClientWarn;
import org.apache.cassandra.service.QueryState;
import org.apache.cassandra.service.pager.AggregationQueryPager;
import org.apache.cassandra.service.pager.PagingState;
import org.apache.cassandra.service.pager.QueryPager;
import org.apache.cassandra.transport.ProtocolVersion;
import org.apache.cassandra.transport.messages.ResultMessage;
import org.apache.cassandra.utils.ByteBufferUtil;
import org.apache.cassandra.utils.NoSpamLogger;
import org.apache.cassandra.utils.FBUtilities;

import org.apache.commons.lang3.builder.ToStringBuilder;
import org.apache.commons.lang3.builder.ToStringStyle;

import static org.apache.cassandra.cql3.statements.RequestValidations.checkFalse;
import static org.apache.cassandra.cql3.statements.RequestValidations.checkNotNull;
import static org.apache.cassandra.cql3.statements.RequestValidations.checkNull;
import static org.apache.cassandra.cql3.statements.RequestValidations.checkTrue;
import static org.apache.cassandra.cql3.statements.RequestValidations.invalidRequest;
import static org.apache.cassandra.db.filter.DataLimits.NO_LIMIT;
import static org.apache.cassandra.utils.ByteBufferUtil.UNSET_BYTE_BUFFER;

/**
 * Encapsulates a completely parsed SELECT query, including the target
 * column family, expression, result count, and ordering clause.
 * </p>
 * A number of public methods here are only used internally. However,
 * many of these are made accessible for the benefit of custom
 * QueryHandler implementations, so before reducing their accessibility
 * due consideration should be given.
 */
public class SelectStatement implements CQLStatement.SingleKeyspaceCqlStatement
{
    // TODO remove this when we no longer need to downgrade to replicas that don't know about synthetic columns,
    // and the related code in
    //  - StatementRestrictions.addOrderingRestrictions
    //  - StorageAttachedIndexSearcher.PrimaryKeyIterator constructor
    public static final boolean ANN_USE_SYNTHETIC_SCORE = Boolean.parseBoolean(System.getProperty("cassandra.sai.ann_use_synthetic_score", "false"));

    private static final Logger logger = LoggerFactory.getLogger(SelectStatement.class);
    private static final NoSpamLogger noSpamLogger = NoSpamLogger.getLogger(SelectStatement.logger, 1, TimeUnit.MINUTES);
    public static final String TOPK_CONSISTENCY_LEVEL_ERROR = "Top-K queries can only be run with consistency level ONE/LOCAL_ONE. Consistency level %s was used.";
    public static final String TOPK_CONSISTENCY_LEVEL_WARNING = "Top-K queries can only be run with consistency level ONE " +
                                                                "/ LOCAL_ONE / NODE_LOCAL. Consistency level %s was requested. " +
                                                                "Downgrading the consistency level to %s.";
    public static final String TOPK_OFFSET_ERROR = "Top-K queries cannot be run with an offset. Offset was set to %d.";

    private static final int NO_OFFSET = -1; // sentinel value meaning no offset has been explicitly requested

    private final String rawCQLStatement;
    public final VariableSpecifications bindVariables;
    public final TableMetadata table;
    public final Parameters parameters;
    private final Selection selection;
    private final Term limit;
    private final Term perPartitionLimit;
    private final Term offset;
    private final SelectOptions selectOptions;

    private final StatementRestrictions restrictions;

    private final boolean isReversed;

    /**
     * The <code>AggregationSpecification</code> used to make the aggregates.
     */
    private final AggregationSpecification aggregationSpec;

    /**
     * The comparator used to orders results when multiple keys are selected (using IN).
     */
    private final ColumnComparator<List<ByteBuffer>> orderingComparator;

    // Used by forSelection below
    private static final Parameters defaultParameters = new Parameters(Collections.emptyList(),
                                                                       Collections.emptyList(),
                                                                       false,
                                                                       false,
                                                                       false);

    public SelectStatement(String queryString,
                           TableMetadata table,
                           VariableSpecifications bindVariables,
                           Parameters parameters,
                           Selection selection,
                           StatementRestrictions restrictions,
                           boolean isReversed,
                           AggregationSpecification aggregationSpec,
                           ColumnComparator<List<ByteBuffer>> orderingComparator,
                           Term limit,
                           Term perPartitionLimit,
                           Term offset,
                           SelectOptions selectOptions)
    {
        this.rawCQLStatement = queryString;
        this.table = table;
        this.bindVariables = bindVariables;
        this.selection = selection;
        this.restrictions = restrictions;
        this.isReversed = isReversed;
        this.aggregationSpec = aggregationSpec;
        this.orderingComparator = orderingComparator;
        this.parameters = parameters;
        this.limit = limit;
        this.perPartitionLimit = perPartitionLimit;
        this.offset = offset;
        this.selectOptions = selectOptions;
    }

    @Override
    public String getRawCQLStatement()
    {
        return rawCQLStatement;
    }

    @Override
    public List<ColumnSpecification> getBindVariables()
    {
        return bindVariables.getBindVariables();
    }

    @Override
    public short[] getPartitionKeyBindVariableIndexes()
    {
        return bindVariables.getPartitionKeyBindVariableIndexes(table);
    }

    @Override
    public Iterable<Function> getFunctions()
    {
        List<Function> functions = new ArrayList<>();
        addFunctionsTo(functions);
        return functions;
    }

    private void addFunctionsTo(List<Function> functions)
    {
        selection.addFunctionsTo(functions);
        restrictions.addFunctionsTo(functions);

        if (limit != null)
            limit.addFunctionsTo(functions);

        if (perPartitionLimit != null)
            perPartitionLimit.addFunctionsTo(functions);
    }

    /**
     * The columns to fetch internally for this SELECT statement (which can be more than the one selected by the
     * user as it also include any restricted column in particular).
     */
    public ColumnFilter queriedColumns()
    {
        return selection.newSelectors(QueryOptions.DEFAULT).getColumnFilter();
    }

    // Creates a simple select based on the given selection.
    // Note that the results select statement should not be used for actual queries, but only for processing already
    // queried data through processColumnFamily.
    static SelectStatement forSelection(TableMetadata table, Selection selection)
    {
        return new SelectStatement(null,
                                   table,
                                   VariableSpecifications.empty(),
                                   defaultParameters,
                                   selection,
                                   StatementRestrictions.empty(table),
                                   false,
                                   null,
                                   null,
                                   null,
                                   null,
                                   null,
                                   SelectOptions.EMPTY);
    }

    public ResultSet.ResultMetadata getResultMetadata()
    {
        return selection.getResultMetadata();
    }

    public void authorize(ClientState state) throws InvalidRequestException, UnauthorizedException
    {
        if (table.isView())
        {
            TableMetadataRef baseTable = View.findBaseTable(keyspace(), columnFamily());
            if (baseTable != null)
                state.ensureTablePermission(baseTable, Permission.SELECT);
        }
        else
        {
            state.ensureTablePermission(table, Permission.SELECT);
        }

        for (Function function : getFunctions())
            state.ensurePermission(Permission.EXECUTE, function);
    }

    @Override
    public void validate(QueryState state) throws InvalidRequestException
    {
        // Nothing to do, all validation has been done by RawStatement.prepare()
    }

    /**
     * Adds the specified restrictions to the index restrictions.
     *
     * @param indexRestrictions the index restrictions to add
     * @return a new {@code SelectStatement} instance with the added index restrictions
     */
    @SuppressWarnings("unused") // this is used by DSE and CNDB to add authorization restrictions
    public SelectStatement addIndexRestrictions(Restrictions indexRestrictions)
    {
        return new SelectStatement(rawCQLStatement,
                                   table,
                                   bindVariables,
                                   parameters,
                                   selection,
                                   restrictions.addIndexRestrictions(indexRestrictions),
                                   isReversed,
                                   aggregationSpec,
                                   orderingComparator,
                                   limit,
                                   perPartitionLimit,
                                   offset,
                                   selectOptions);
    }

    /**
     * Adds the specified external restrictions to the index restrictions.
     *
     * @param indexRestrictions the index restrictions to add
     * @return a new {@code SelectStatement} instance with the added index restrictions
     */
    public SelectStatement addIndexRestrictions(Iterable<ExternalRestriction> indexRestrictions)
    {
        return new SelectStatement(rawCQLStatement,
                                   table,
                                   bindVariables,
                                   parameters,
                                   selection,
                                   restrictions.addExternalRestrictions(indexRestrictions),
                                   isReversed,
                                   aggregationSpec,
                                   orderingComparator,
                                   limit,
                                   perPartitionLimit,
                                   offset,
                                   selectOptions);
    }

    private void validateQueryOptions(QueryState queryState, QueryOptions options)
    {
        PageSize pageSize = options.getPageSize();
        if (pageSize != null && options.getPageSize().isDefined() && pageSize.getUnit() == PageSize.PageUnit.BYTES)
        {
            Guardrails.pageSize.guard(pageSize.bytes(), "in bytes", false, queryState);
        }
    }

    /**
     * Returns whether the paging can be skipped based on the user limits and the page size - that is, if the user limit
     * is provided and is lower than the page size, it means that we will only return at most one page and thus paging
     * is unnecessary in this case. That applies to the page size defined in rows - if the page size is defined in bytes
     * we cannot say anything about the relation beteween the user rows limit and the page size.
     */
    private boolean canSkipPaging(DataLimits userLimits, PageSize pageSize, boolean topK)
    {
        return !pageSize.isDefined() ||
               pageSize.getUnit() == PageSize.PageUnit.ROWS && !pageSize.isCompleted(userLimits.count(), PageSize.PageUnit.ROWS) ||
               topK;
    }

    @Override
    public ResultMessage.Rows execute(QueryState queryState, QueryOptions options, long queryStartNanoTime)
    {
        ConsistencyLevel cl = options.getConsistency();
        checkNotNull(cl, "Invalid empty consistency level");

        cl.validateForRead();
        validateQueryOptions(queryState, options);

        int nowInSec = options.getNowInSeconds(queryState);
        int userLimit = getLimit(options);
        int userPerPartitionLimit = getPerPartitionLimit(options);
        int userOffset = getOffset(options);
        PageSize pageSize = options.getPageSize();

        Selectors selectors = selection.newSelectors(options);
        ReadQuery query = getQuery(queryState, options, selectors.getColumnFilter(), nowInSec, userLimit, userPerPartitionLimit, userOffset);

        if (query.limits().isGroupByLimit() && pageSize != null && pageSize.isDefined() && pageSize.getUnit() == PageSize.PageUnit.BYTES)
            throw new InvalidRequestException("Paging in bytes cannot be specified for aggregation queries");

        if (aggregationSpec == null && canSkipPaging(query.limits(), pageSize, query.isTopK()))
            return execute(query, options, queryState, selectors, nowInSec, userLimit, userOffset, queryStartNanoTime);

        QueryPager pager = getPager(query, options);

        return execute(Pager.forDistributedQuery(pager, cl, queryState),
                       options,
                       selectors,
                       pageSize,
                       nowInSec,
                       userLimit,
                       userOffset,
                       queryStartNanoTime);
    }

    public ReadQuery getQuery(QueryState state, QueryOptions options, int nowInSec) throws RequestValidationException
    {
        Selectors selectors = selection.newSelectors(options);
        return getQuery(state,
                        options,
                        selectors.getColumnFilter(),
                        nowInSec,
                        getLimit(options),
                        getPerPartitionLimit(options),
                        getOffset(options));
    }

    public ReadQuery getQuery(QueryState queryState,
                              QueryOptions options,
                              ColumnFilter columnFilter,
                              int nowInSec,
                              int userLimit,
                              int perPartitionLimit,
                              int userOffset)
    {
        boolean isPartitionRangeQuery = restrictions.isKeyRange() || restrictions.usesSecondaryIndexing() || restrictions.isDisjunction();

        DataLimits dataLimits = getDataLimits(queryState, userLimit, perPartitionLimit, userOffset);

        ReadQuery query = isPartitionRangeQuery
                        ? getRangeCommand(options, columnFilter, dataLimits, nowInSec, queryState)
                        : getSliceCommands(queryState, options, columnFilter, dataLimits, nowInSec);

        // Handle additional validation for topK queries
        if (query.isTopK())
        {
            // We aren't going to allow SERIAL at all, so we can error out on those.
            checkFalse(options.getConsistency() == ConsistencyLevel.LOCAL_SERIAL ||
                       options.getConsistency() == ConsistencyLevel.SERIAL,
                       String.format(TOPK_CONSISTENCY_LEVEL_ERROR, options.getConsistency()));

            // Consistency levels with more than one replica are downgraded to ONE/LOCAL_ONE.
            if (options.getConsistency() != ConsistencyLevel.ONE &&
                options.getConsistency() != ConsistencyLevel.LOCAL_ONE &&
                options.getConsistency() != ConsistencyLevel.NODE_LOCAL)
            {
                ConsistencyLevel supplied = options.getConsistency();
                ConsistencyLevel downgrade = supplied.isDatacenterLocal() ? ConsistencyLevel.LOCAL_ONE : ConsistencyLevel.ONE;
                options.updateConsistency(downgrade);
                ClientWarn.instance.warn(String.format(TOPK_CONSISTENCY_LEVEL_WARNING, supplied, downgrade));
            }

            // We don't support offset for top-k queries.
            checkFalse(userOffset != NO_OFFSET, String.format(TOPK_OFFSET_ERROR, userOffset));
        }

        selectOptions.validate(userLimit);

        return query;
    }

    private ResultMessage.Rows execute(ReadQuery query,
                                       QueryOptions options,
                                       QueryState queryState,
                                       Selectors selectors,
                                       int nowInSec,
                                       int userLimit,
                                       int userOffset,
                                       long queryStartNanoTime) throws RequestValidationException, RequestExecutionException
    {
        try (PartitionIterator data = query.execute(options.getConsistency(), queryState, queryStartNanoTime))
        {
            return processResults(data, options, selectors, nowInSec, userLimit, userOffset);
        }
    }

    @Override
    public AuditLogContext getAuditLogContext()
    {
        return new AuditLogContext(AuditLogEntryType.SELECT, keyspace(), table.name);
    }

    // Simple wrapper class to avoid some code duplication
    private static abstract class Pager
    {
        protected QueryPager pager;

        protected Pager(QueryPager pager)
        {
            this.pager = pager;
        }

        public static Pager forInternalQuery(QueryPager pager, ReadExecutionController executionController)
        {
            return new InternalPager(pager, executionController);
        }

        public static Pager forDistributedQuery(QueryPager pager, ConsistencyLevel consistency, QueryState queryState)
        {
            return new NormalPager(pager, consistency, queryState);
        }

        public boolean isExhausted()
        {
            return pager.isExhausted();
        }

        public PagingState state()
        {
            return pager.state();
        }

        public abstract PartitionIterator fetchPage(PageSize pageSize, long queryStartNanoTime);

        public abstract PartitionIterator readAll(PageSize pageSize, long queryStartNanoTime);

        public static class NormalPager extends Pager
        {
            private final ConsistencyLevel consistency;
            private final QueryState queryState;

            private NormalPager(QueryPager pager, ConsistencyLevel consistency, QueryState queryState)
            {
                super(pager);
                this.consistency = consistency;
                this.queryState = queryState;
            }

            @Override
            public PartitionIterator fetchPage(PageSize pageSize, long queryStartNanoTime)
            {
                return pager.fetchPage(pageSize, consistency, queryState, queryStartNanoTime);
            }

            @Override
            public PartitionIterator readAll(PageSize pageSize, long queryStartNanoTime)
            {
                return pager.readAll(pageSize, consistency, queryState, queryStartNanoTime);
            }
        }

        public static class InternalPager extends Pager
        {
            private final ReadExecutionController executionController;

            private InternalPager(QueryPager pager, ReadExecutionController executionController)
            {
                super(pager);
                this.executionController = executionController;
            }

            @Override
            public PartitionIterator fetchPage(PageSize pageSize, long queryStartNanoTime)
            {
                return pager.fetchPageInternal(pageSize, executionController);
            }

            @Override
            public PartitionIterator readAll(PageSize pageSize, long queryStartNanoTime)
            {
                return pager.readAllInternal(pageSize, executionController);
            }
        }
    }

    private ResultMessage.Rows execute(Pager pager,
                                       QueryOptions options,
                                       Selectors selectors,
                                       PageSize pageSize,
                                       int nowInSec,
                                       int userLimit,
                                       int userOffset,
                                       long queryStartNanoTime) throws RequestValidationException, RequestExecutionException
    {
        if (aggregationSpec != null)
        {
            if (!restrictions.hasPartitionKeyRestrictions())
            {
                warn("Aggregation query used without partition key");
                noSpamLogger.warn(String.format("Aggregation query used without partition key on table %s.%s, aggregation type: %s",
                                                 keyspace(), columnFamily(), aggregationSpec.kind()));
            }
            else if (restrictions.keyIsInRelation())
            {
                warn("Aggregation query used on multiple partition keys (IN restriction)");
                noSpamLogger.warn(String.format("Aggregation query used on multiple partition keys (IN restriction) on table %s.%s, aggregation type: %s",
                                                 keyspace(), columnFamily(), aggregationSpec.kind()));
            }
        }

        // We can't properly do post-query ordering if we page (see #6722)
        // For GROUP BY or aggregation queries we always page internally even if the user has turned paging off
        checkFalse(pageSize.isDefined() && needsPostQueryOrdering(),
                  "Cannot page queries with both ORDER BY and a IN restriction on the partition key;"
                  + " you must either remove the ORDER BY or the IN and sort client side, or disable paging for this query");

        // If the query has an offset we silently ignore user-facing paging and return all the rows specified by the
        // limit/offset constraints in one go, since regular key-based paging is not supported when using limit/offest
        // paging. However, we still use the query fetch size to internally page the rows. We do that to avoid loading
        // in memory all the rows that will be discarded by the offset. Key-based paging is also disabled if the offset
        // is explicitly set to zero.
        ResultMessage.Rows msg;
        try (PartitionIterator partitions = userOffset == NO_OFFSET
                                          ? pager.fetchPage(pageSize, queryStartNanoTime)
                                          : pager.readAll(pageSize, queryStartNanoTime))
        {
            msg = processResults(partitions, options, selectors, nowInSec, userLimit, userOffset);
        }

        RequestSensors sensors = RequestTracker.instance.get();
        Context context = Context.from(this.table);
        Type sensorType = Type.READ_BYTES;
        SensorsCustomParams.addSensorToCQLResponse(msg, options.getProtocolVersion(), sensors, context, sensorType);

        // Please note that the isExhausted state of the pager only gets updated when we've closed the page, so this
        // shouldn't be moved inside the 'try' above.
        if (!pager.isExhausted() && !pager.pager.isTopK())
            msg.result.metadata.setHasMorePages(pager.state());

        return msg;
    }

    private void warn(String msg)
    {
        logger.warn(msg);
        ClientWarn.instance.warn(msg);
    }

    private ResultMessage.Rows processResults(PartitionIterator partitions,
                                              QueryOptions options,
                                              Selectors selectors,
                                              int nowInSec,
                                              int userLimit,
                                              int userOffset) throws RequestValidationException
    {
        ResultSet rset = process(partitions, options, selectors, nowInSec, userLimit, userOffset);
        return new ResultMessage.Rows(rset);
    }

    @Override
    public ResultMessage.Rows executeLocally(QueryState state, QueryOptions options) throws RequestExecutionException, RequestValidationException
    {
        return executeInternal(state, options, options.getNowInSeconds(state), System.nanoTime());
    }

    public ResultMessage.Rows executeInternal(QueryState state, QueryOptions options, int nowInSec, long queryStartNanoTime) throws RequestExecutionException, RequestValidationException
    {
        int userLimit = getLimit(options);
        int userPerPartitionLimit = getPerPartitionLimit(options);
        int userOffset = getOffset(options);
        PageSize pageSize = options.getPageSize();

        Selectors selectors = selection.newSelectors(options);
        ReadQuery query = getQuery(state, options, selectors.getColumnFilter(), nowInSec, userLimit, userPerPartitionLimit, userOffset);

        try (ReadExecutionController executionController = query.executionController())
        {
            if (aggregationSpec == null && canSkipPaging(query.limits(), pageSize, query.isTopK()))
            {
                try (PartitionIterator data = query.executeInternal(executionController))
                {
                    return processResults(data, options, selectors, nowInSec, userLimit, userOffset);
                }
            }

            QueryPager pager = getPager(query, options);

            return execute(Pager.forInternalQuery(pager, executionController),
                           options,
                           selectors,
                           pageSize,
                           nowInSec,
                           userLimit,
                           userOffset,
                           queryStartNanoTime);
        }
    }

    @VisibleForTesting
    public QueryPager getPager(ReadQuery query, QueryOptions options)
    {
        QueryPager pager = query.getPager(options.getPagingState(), options.getProtocolVersion());

        if (aggregationSpec == null || query.isEmpty())
            return pager;

        return new AggregationQueryPager(pager, DatabaseDescriptor.getAggregationSubPageSize(), query.limits());
    }

    public ResultSet process(PartitionIterator partitions, int nowInSec) throws InvalidRequestException
    {
        QueryOptions options = QueryOptions.DEFAULT;
        Selectors selectors = selection.newSelectors(options);
        return process(partitions, options, selectors, nowInSec, getLimit(options), getOffset(options));
    }

    @Override
    public String keyspace()
    {
        return table.keyspace;
    }

    public String columnFamily()
    {
        return table.name;
    }

    /**
     * May be used by custom QueryHandler implementations
     */
    public Selection getSelection()
    {
        return selection;
    }

    /**
     * May be used by custom QueryHandler implementations
     */
    public StatementRestrictions getRestrictions()
    {
        return restrictions;
    }

    private ReadQuery getSliceCommands(QueryState queryState, QueryOptions options, ColumnFilter columnFilter, DataLimits limit, int nowInSec)
    {
        Collection<ByteBuffer> keys = restrictions.getPartitionKeys(options, queryState);
        if (keys.isEmpty())
            return ReadQuery.empty(table);

        Guardrails.partitionKeysInSelectQuery.guard(keys.size(), "Select query", false, queryState);

        ClusteringIndexFilter filter = makeClusteringIndexFilter(options, columnFilter, queryState);
        if (filter == null || filter.isEmpty(table.comparator))
            return ReadQuery.empty(table);

        RowFilter rowFilter = getRowFilter(options, queryState);

        List<DecoratedKey> decoratedKeys = new ArrayList<>(keys.size());
        for (ByteBuffer key : keys)
        {
            QueryProcessor.validateKey(key);
            decoratedKeys.add(table.partitioner.decorateKey(ByteBufferUtil.clone(key)));
        }

        return SinglePartitionReadQuery.createGroup(table, nowInSec, columnFilter, rowFilter, limit, decoratedKeys, filter);
    }

    /**
     * Returns the slices fetched by this SELECT, assuming an internal call (no bound values in particular).
     * <p>
     * Note that if the SELECT intrinsically selects rows by names, we convert them into equivalent slices for
     * the purpose of this method. This is used for MVs to restrict what needs to be read when we want to read
     * everything that could be affected by a given view (and so, if the view SELECT statement has restrictions
     * on the clustering columns, we can restrict what we read).
     */
    public Slices clusteringIndexFilterAsSlices()
    {
        QueryState state = QueryState.forInternalCalls();
        QueryOptions options = QueryOptions.forInternalCalls(Collections.emptyList());
        ColumnFilter columnFilter = selection.newSelectors(options).getColumnFilter();
        ClusteringIndexFilter filter = makeClusteringIndexFilter(options, columnFilter, state);
        if (filter instanceof ClusteringIndexSliceFilter)
            return ((ClusteringIndexSliceFilter)filter).requestedSlices();

        Slices.Builder builder = new Slices.Builder(table.comparator);
        for (Clustering<?> clustering: ((ClusteringIndexNamesFilter)filter).requestedRows())
            builder.add(Slice.make(clustering));
        return builder.build();
    }

    /**
     * Returns a read command that can be used internally to query all the rows queried by this SELECT for a
     * give key (used for materialized views).
     */
    public SinglePartitionReadCommand internalReadForView(DecoratedKey key, int nowInSec)
    {
        QueryState state = QueryState.forInternalCalls();
        QueryOptions options = QueryOptions.forInternalCalls(Collections.emptyList());
        ColumnFilter columnFilter = selection.newSelectors(options).getColumnFilter();
        ClusteringIndexFilter filter = makeClusteringIndexFilter(options, columnFilter, state);
        RowFilter rowFilter = getRowFilter(options, state);
        return SinglePartitionReadCommand.create(table, nowInSec, columnFilter, rowFilter, DataLimits.NONE, key, filter);
    }

    /**
     * The {@code RowFilter} for this SELECT, assuming an internal call (no bound values in particular).
     */
    public RowFilter rowFilterForInternalCalls()
    {
        return getRowFilter(QueryOptions.forInternalCalls(Collections.emptyList()), QueryState.forInternalCalls());
    }

    private ReadQuery getRangeCommand(QueryOptions options, ColumnFilter columnFilter, DataLimits limit, int nowInSec, QueryState queryState)
    {
        ClusteringIndexFilter clusteringIndexFilter = makeClusteringIndexFilter(options, columnFilter, queryState);
        if (clusteringIndexFilter == null)
            return ReadQuery.empty(table);

        RowFilter rowFilter = getRowFilter(options, queryState);

        // The LIMIT provided by the user is the number of CQL row he wants returned.
        // We want to have getRangeSlice to count the number of columns, not the number of keys.
        AbstractBounds<PartitionPosition> keyBounds = restrictions.getPartitionKeyBounds(options);
        if (keyBounds == null)
            return ReadQuery.empty(table);

        ReadQuery command =
            PartitionRangeReadQuery.create(table, nowInSec, columnFilter, rowFilter, limit, new DataRange(keyBounds, clusteringIndexFilter));

        // If there's a secondary index that the command can use, have it validate the request parameters.
        command.maybeValidateIndexes();

        return command;
    }

    private ClusteringIndexFilter makeClusteringIndexFilter(QueryOptions options, ColumnFilter columnFilter, QueryState queryState)
    {
        if (parameters.isDistinct)
        {
            // We need to be able to distinguish between partition having live rows and those that don't. But
            // doing so is not trivial since "having a live row" depends potentially on
            //   1) when the query is performed, due to TTLs
            //   2) how thing reconcile together between different nodes
            // so that it's hard to really optimize properly internally. So to keep it simple, we simply query
            // for the first row of the partition and hence uses Slices.ALL. We'll limit it to the first live
            // row however in getLimit().
            return new ClusteringIndexSliceFilter(Slices.ALL, false);
        }

        if (restrictions.isDisjunction())
        {
            return new ClusteringIndexSliceFilter(Slices.ALL, false);
        }

        if (restrictions.isColumnRange())
        {
            Slices slices = makeSlices(options);
            if (slices == Slices.NONE && !selection.containsStaticColumns())
                return null;

            return new ClusteringIndexSliceFilter(slices, isReversed);
        }

        NavigableSet<Clustering<?>> clusterings = getRequestedRows(options, queryState);
        // We can have no clusterings if either we're only selecting the static columns, or if we have
        // a 'IN ()' for clusterings. In that case, we still want to query if some static columns are
        // queried. But we're fine otherwise.
        if (clusterings.isEmpty() && columnFilter.fetchedColumns().statics.isEmpty())
            return null;

        return new ClusteringIndexNamesFilter(clusterings, isReversed);
    }

    @VisibleForTesting
    public Slices makeSlices(QueryOptions options)
    throws InvalidRequestException
    {
        SortedSet<ClusteringBound<?>> startBounds = restrictions.getClusteringColumnsBounds(Bound.START, options);
        SortedSet<ClusteringBound<?>> endBounds = restrictions.getClusteringColumnsBounds(Bound.END, options);
        assert startBounds.size() == endBounds.size();

        // The case where startBounds == 1 is common enough that it's worth optimizing
        if (startBounds.size() == 1)
        {
            ClusteringBound<?> start = startBounds.first();
            ClusteringBound<?> end = endBounds.first();
            return Slice.isEmpty(table.comparator, start, end)
                 ? Slices.NONE
                 : Slices.with(table.comparator, Slice.make(start, end));
        }

        Slices.Builder builder = new Slices.Builder(table.comparator, startBounds.size());
        Iterator<ClusteringBound<?>> startIter = startBounds.iterator();
        Iterator<ClusteringBound<?>> endIter = endBounds.iterator();
        while (startIter.hasNext() && endIter.hasNext())
        {
            ClusteringBound<?> start = startIter.next();
            ClusteringBound<?> end = endIter.next();

            // Ignore slices that are nonsensical
            if (Slice.isEmpty(table.comparator, start, end))
                continue;

            builder.add(start, end);
        }

        return builder.build();
    }

    private DataLimits getDataLimits(QueryState queryState, int userLimit, int perPartitionLimit, int userOffset)
    {
        assert userOffset == NO_OFFSET || userLimit != NO_LIMIT : "Cannot use OFFSET without LIMIT";

        if (userOffset != NO_OFFSET)
            Guardrails.offsetRows.guard(userOffset, "Select query", false, queryState);

        int fetchLimit = userLimit == NO_LIMIT || userOffset == NO_OFFSET ? userLimit : IntMath.saturatedAdd(userLimit, userOffset);
        int cqlRowLimit = NO_LIMIT;
        int cqlPerPartitionLimit = NO_LIMIT;

        // If we do post ordering we need to get all the results sorted before we can trim them.
        if (aggregationSpec != AggregationSpecification.AGGREGATE_EVERYTHING)
        {
            if (!needsToSkipUserLimit())
                cqlRowLimit = fetchLimit;
            cqlPerPartitionLimit = perPartitionLimit;
        }

        DataLimits limits = null;

        // Aggregation queries work fine on top of the group by paging but to maintain
        // backward compatibility we need to use the old way.
        if (aggregationSpec != null && aggregationSpec != AggregationSpecification.AGGREGATE_EVERYTHING)
        {
            if (parameters.isDistinct)
                limits = DataLimits.distinctLimits(cqlRowLimit);
            else
                limits = DataLimits.groupByLimits(cqlRowLimit,
                                                  cqlPerPartitionLimit,
                                                  NO_LIMIT,
                                                  NO_LIMIT,
                                                  aggregationSpec);
        }
        else
        {
            if (parameters.isDistinct)
                limits = cqlRowLimit == NO_LIMIT ? DataLimits.DISTINCT_NONE : DataLimits.distinctLimits(cqlRowLimit);
            else
                limits = DataLimits.cqlLimits(cqlRowLimit, cqlPerPartitionLimit);
        }

        if (!limits.isGroupByLimit() && Guardrails.pageSize.enabled(queryState))
        {
            int bytesLimit = DatabaseDescriptor.getGuardrailsConfig().page_size_failure_threshold_in_kb * 1024;
            String limitStr = "Applied page size limit of " + FBUtilities.prettyPrintMemory(bytesLimit);
            ClientWarn.instance.warn(limitStr);
            logger.trace(limitStr);
            limits = limits.forPaging(PageSize.inBytes(bytesLimit));
        }

        return limits;
    }

    /**
     * Returns the limit specified by the user.
     * May be used by custom QueryHandler implementations
     *
     * @return the limit specified by the user or <code>DataLimits.NO_LIMIT</code> if no value
     * as been specified.
     */
    public int getLimit(QueryOptions options)
    {
        return getLimit(limit, options);
    }

    /**
     * Returns the per partition limit specified by the user.
     * May be used by custom QueryHandler implementations
     *
     * @return the per partition limit specified by the user or <code>DataLimits.NO_LIMIT</code> if no value
     * as been specified.
     */
    public int getPerPartitionLimit(QueryOptions options)
    {
        return getLimit(perPartitionLimit, options);
    }

    private int getLimit(Term limit, QueryOptions options)
    {
        int userLimit = NO_LIMIT;

        if (limit != null)
        {
            ByteBuffer b = checkNotNull(limit.bindAndGet(options), "Invalid null value of limit");
            // treat UNSET limit value as 'unlimited'
            if (b != UNSET_BYTE_BUFFER)
            {
                try
                {
                    Int32Type.instance.validate(b);
                    userLimit = Int32Type.instance.compose(b);
                    checkTrue(userLimit > 0, "LIMIT must be strictly positive");
                }
                catch (MarshalException e)
                {
                    throw new InvalidRequestException("Invalid limit value");
                }
            }
        }
        return userLimit;
    }

    private int getOffset(QueryOptions options)
    {
        int userOffset = NO_OFFSET;

        if (offset != null)
        {
            ByteBuffer b = checkNotNull(offset.bindAndGet(options), "Invalid null value of offset");
            // treat UNSET limit value as zero
            if (b != UNSET_BYTE_BUFFER)
            {
                try
                {
                    Int32Type.instance.validate(b);
                    userOffset = Int32Type.instance.compose(b);
                    checkTrue(userOffset >= 0, "Offset must be positive");
                }
                catch (MarshalException e)
                {
                    throw new InvalidRequestException("Invalid offset value");
                }
            }
        }
        return userOffset;
    }

    private NavigableSet<Clustering<?>> getRequestedRows(QueryOptions options, QueryState queryState) throws InvalidRequestException
    {
        // Note: getRequestedColumns don't handle static columns, but due to CASSANDRA-5762
        // we always do a slice for CQL3 tables, so it's ok to ignore them here
        assert !restrictions.isColumnRange();
        return restrictions.getClusteringColumns(options, queryState);
    }

    /**
     * May be used by custom QueryHandler implementations
     */
    public RowFilter getRowFilter(QueryOptions options, QueryState state) throws InvalidRequestException
    {
        IndexRegistry indexRegistry = IndexRegistry.obtain(table);
        return restrictions.getRowFilter(indexRegistry, options, state, selectOptions);
    }

    private ResultSet process(PartitionIterator partitions,
                              QueryOptions options,
                              Selectors selectors,
                              int nowInSec,
                              int userLimit,
                              int userOffset) throws InvalidRequestException
    {
        ProtocolVersion protocolVersion = options.getProtocolVersion();
        GroupMaker groupMaker = aggregationSpec == null ? null : aggregationSpec.newGroupMaker();
        SortedRowsBuilder rows = sortedRowsBuilder(userLimit, userOffset == NO_OFFSET ? 0 : userOffset);
        ResultSetBuilder result = new ResultSetBuilder(protocolVersion, getResultMetadata(), selectors, groupMaker, rows);

        while (partitions.hasNext())
        {
            try (RowIterator partition = partitions.next())
            {
                processPartition(partition, options, result, nowInSec);
            }
        }

        ColumnFamilyStore store = cfs();
        if (store != null)
            store.metric.coordinatorReadSize.update(result.readRowsSize());

        return result.build();
    }

    public ColumnFamilyStore cfs()
    {
        return Schema.instance.getColumnFamilyStoreInstance(table.id);
    }

    public static ByteBuffer[] getComponents(TableMetadata metadata, DecoratedKey dk)
    {
        ByteBuffer key = dk.getKey();
        if (metadata.partitionKeyColumns().size() == 1)
            return new ByteBuffer[]{ key };

        if (metadata.partitionKeyType instanceof CompositeType)
        {
            return ((CompositeType)metadata.partitionKeyType).split(key);
        }
        else
        {
            return new ByteBuffer[]{ key };
        }
    }

    // Used by ModificationStatement for CAS operations
    void processPartition(RowIterator partition, QueryOptions options, ResultSetBuilder result, int nowInSec)
    throws InvalidRequestException
    {
        ProtocolVersion protocolVersion = options.getProtocolVersion();

        ByteBuffer[] keyComponents = getComponents(table, partition.partitionKey());

        Row staticRow = partition.staticRow();
        // If there is no rows, we include the static content if we should and we're done.
        if (!partition.hasNext())
        {
            if (!staticRow.isEmpty() && restrictions.returnStaticContentOnPartitionWithNoRows())
            {
                result.newRow(partition.partitionKey(), staticRow.clustering());
                for (ColumnMetadata def : selection.getColumns())
                {
                    switch (def.kind)
                    {
                        case PARTITION_KEY:
                            result.add(keyComponents[def.position()]);
                            break;
                        case STATIC:
                            result.add(partition.staticRow().getColumnData(def), nowInSec);
                            break;
                        default:
                            result.add(null);
                    }
                }
            }
            return;
        }

        while (partition.hasNext())
        {
            Row row = partition.next();
            result.newRow( partition.partitionKey(), row.clustering());
            // Respect selection order
            for (ColumnMetadata def : selection.getColumns())
            {
                switch (def.kind)
                {
                    case PARTITION_KEY:
                        result.add(keyComponents[def.position()]);
                        break;
                    case CLUSTERING:
                        result.add(row.clustering().bufferAt(def.position()));
                        break;
                    case SYNTHETIC:
                        // treat as REGULAR
                    case REGULAR:
                        result.add(row.getColumnData(def), nowInSec);
                        break;
                    case STATIC:
                        result.add(staticRow.getColumnData(def), nowInSec);
                        break;
                    default:
                        throw new AssertionError();
                }
            }
        }
    }

    private boolean needsToSkipUserLimit()
    {
        // if we're querying by `pk IN (...)` and ordering by clustered columns, replicas don't sort
        // before applying LIMIT
        return needsPostQueryOrdering() && (orderingComparator != null && orderingComparator.isClustered());
    }

    private boolean needsPostQueryOrdering()
    {
        // We need post-query ordering only for queries with IN on the partition key and an ORDER BY or index restriction reordering
        return (restrictions.keyIsInRelation() && !parameters.orderings.isEmpty())
               || orderingComparator != null;
    }

    /**
     * Orders results when multiple keys are selected (using IN)
     */
    public SortedRowsBuilder sortedRowsBuilder(int limit, int offset)
    {
<<<<<<< HEAD
        if (orderingComparator == null)
            return SortedRowsBuilder.create(limit, offset);

        if (orderingComparator instanceof VectorColumnComparator)
        {
            SingleRestriction restriction = ((VectorColumnComparator) orderingComparator).restriction;
            int columnIndex = ((VectorColumnComparator) orderingComparator).columnIndex;

            Index index = restriction.findSupportingIndex(IndexRegistry.obtain(table));
            assert index != null;

            Index.Scorer scorer = index.postQueryScorer(restriction, columnIndex, options);
            return SortedRowsBuilder.create(limit, offset, scorer);
        }

        // else
        return SortedRowsBuilder.create(limit, offset, orderingComparator);
=======
        assert (orderingComparator != null) == needsPostQueryOrdering()
                : String.format("orderingComparator: %s, needsPostQueryOrdering: %s",
                                orderingComparator, needsPostQueryOrdering());

        if (orderingComparator == null || orderingComparator.indexOrdering())
        {
            return SortedRowsBuilder.create(limit, offset);
        }
        else
        {
            return SortedRowsBuilder.create(limit, offset, orderingComparator);
        }
>>>>>>> 6068ec2b
    }

    public static class RawStatement extends QualifiedStatement<SelectStatement>
    {
        public final Parameters parameters;
        public final List<RawSelector> selectClause;
        public final WhereClause whereClause;
        public final Term.Raw limit;
        public final Term.Raw perPartitionLimit;
        public final Term.Raw offset;
        public final SelectOptions options;

        public RawStatement(QualifiedName cfName,
                            Parameters parameters,
                            List<RawSelector> selectClause,
                            WhereClause whereClause,
                            Term.Raw limit,
                            Term.Raw perPartitionLimit,
                            Term.Raw offset,
                            SelectOptions options)
        {
            super(cfName);
            this.parameters = parameters;
            this.selectClause = selectClause;
            this.whereClause = whereClause;
            this.limit = limit;
            this.perPartitionLimit = perPartitionLimit;
            this.offset = offset;
            this.options = options;
        }

        @Override
        public SelectStatement prepare(ClientState state, UnaryOperator<String> keyspaceMapper)
        {
            setKeyspace(state);
            return prepare(false, keyspaceMapper);
        }

        public SelectStatement prepare(boolean forView, UnaryOperator<String> keyspaceMapper) throws InvalidRequestException
        {
            String ks = keyspaceMapper.apply(keyspace());
            TableMetadata table = Schema.instance.validateTable(ks, name());

            List<Selectable> selectables = RawSelector.toSelectables(selectClause, table);
            boolean containsOnlyStaticColumns = selectOnlyStaticColumns(table, selectables);

            // Besides actual restrictions (where clauses), prepareRestrictions will include pseudo-restrictions
            // on indexed columns to allow pushing ORDER BY into the index; see StatementRestrictions::addOrderingRestrictions.
            // Therefore, we don't want to convert an ANN Ordering column into a +score column until after that.
            List<Ordering> orderings = getOrderings(table);
            StatementRestrictions restrictions = prepareRestrictions(
                    table, bindVariables, orderings, containsOnlyStaticColumns, forView);

            // If we order post-query, the sorted column needs to be in the ResultSet for sorting,
            // even if we don't ultimately ship them to the client (CASSANDRA-4911).
            Map<ColumnMetadata, Ordering> orderingColumns = getOrderingColumns(orderings);
            // +score column for ANN/BM25
            var scoreOrdering = getScoreOrdering(orderings);
            assert scoreOrdering == null || orderingColumns.isEmpty() : "can't have both scored ordering and column ordering";
            if (scoreOrdering != null)
                orderingColumns = scoreOrdering;
            Set<ColumnMetadata> resultSetOrderingColumns = getResultSetOrdering(restrictions, orderingColumns);

            Selection selection = prepareSelection(table,
                                                   selectables,
                                                   bindVariables,
                                                   resultSetOrderingColumns,
                                                   restrictions);

            if (parameters.isDistinct)
            {
                checkNull(perPartitionLimit, "PER PARTITION LIMIT is not allowed with SELECT DISTINCT queries");
                validateDistinctSelection(table, selection, restrictions);
            }

            AggregationSpecification aggregationSpec = getAggregationSpecification(table,
                                                                                   selection,
                                                                                   restrictions,
                                                                                   parameters.isDistinct);

            checkFalse(aggregationSpec == AggregationSpecification.AGGREGATE_EVERYTHING && perPartitionLimit != null,
                       "PER PARTITION LIMIT is not allowed with aggregate queries.");

            ColumnComparator<List<ByteBuffer>> orderingComparator = null;
            boolean isReversed = false;

            if (!orderingColumns.isEmpty())
            {
                assert !forView;
                verifyOrderingIsAllowed(table, restrictions, orderingColumns);
                orderingComparator = getOrderingComparator(selection, restrictions, orderingColumns);
                isReversed = isReversed(table, orderingColumns);
                if (isReversed && orderingComparator != null)
                    orderingComparator = orderingComparator.reverse();
            }

            checkNeedsFiltering(table, restrictions);

            checkDisjunctionIsSupported(table, restrictions);

            return new SelectStatement(rawCQLStatement,
                                       table,
                                       bindVariables,
                                       parameters,
                                       selection,
                                       restrictions,
                                       isReversed,
                                       aggregationSpec,
                                       orderingComparator,
                                       prepareLimit(bindVariables, limit, ks, limitReceiver()),
                                       prepareLimit(bindVariables, perPartitionLimit, ks, perPartitionLimitReceiver()),
                                       prepareLimit(bindVariables, offset, ks, offsetReceiver()),
                                       options);
        }

        private Map<ColumnMetadata, Ordering> getScoreOrdering(List<Ordering> orderings)
        {
            if (orderings.isEmpty())
                return null;

            var expr = orderings.get(0).expression;
            if (!expr.isScored())
                return null;

            // Create synthetic score column
            ColumnMetadata sourceColumn = expr.getColumn();
            var cm = ColumnMetadata.syntheticColumn(sourceColumn.ksName, sourceColumn.cfName, ColumnMetadata.SYNTHETIC_SCORE_ID, FloatType.instance);
            return Map.of(cm, orderings.get(0));
        }

        private Set<ColumnMetadata> getResultSetOrdering(StatementRestrictions restrictions, Map<ColumnMetadata, Ordering> orderingColumns)
        {
            if (restrictions.keyIsInRelation() || orderingColumns.values().stream().anyMatch(o -> o.expression.hasNonClusteredOrdering()))
                return orderingColumns.keySet();
            return Collections.emptySet();
        }

        private Selection prepareSelection(TableMetadata table,
                                           List<Selectable> selectables,
                                           VariableSpecifications boundNames,
                                           Set<ColumnMetadata> resultSetOrderingColumns,
                                           StatementRestrictions restrictions)
        {
            boolean hasGroupBy = !parameters.groups.isEmpty();

            if (selectables.isEmpty()) // wildcard query
            {
                return hasGroupBy ? Selection.wildcardWithGroupBy(table, boundNames, parameters.isJson, restrictions.returnStaticContentOnPartitionWithNoRows())
                                  : Selection.wildcard(table, resultSetOrderingColumns, parameters.isJson, restrictions.returnStaticContentOnPartitionWithNoRows());
            }

            return Selection.fromSelectors(table,
                                           selectables,
                                           boundNames,
                                           resultSetOrderingColumns,
                                           restrictions.nonPKRestrictedColumns(false),
                                           hasGroupBy,
                                           parameters.isJson,
                                           restrictions.returnStaticContentOnPartitionWithNoRows());
        }

        /**
         * Checks if the specified selectables select only partition key columns or static columns
         *
         * @param table the table metadata
         * @param selectables the selectables to check
         * @return {@code true} if the specified selectables select only partition key columns or static columns,
         * {@code false} otherwise.
         */
        private boolean selectOnlyStaticColumns(TableMetadata table, List<Selectable> selectables)
        {
            if (table.isStaticCompactTable())
                return false;

            if (!table.hasStaticColumns() || selectables.isEmpty())
                return false;

            return Selectable.selectColumns(selectables, (column) -> column.isStatic())
                    && !Selectable.selectColumns(selectables, (column) -> !column.isPartitionKey() && !column.isStatic());
        }

        /**
         * Returns the columns in the same order as given list used to order the data.
         * @return the columns in the same order as given list used to order the data.
         */
        private Map<ColumnMetadata, Ordering> getOrderingColumns(List<Ordering> orderings)
        {
            if (orderings.isEmpty())
                return Collections.emptyMap();

            return orderings.stream()
                            .filter(ordering -> !ordering.expression.isScored())
                            .collect(Collectors.toMap(ordering -> ordering.expression.getColumn(),
                                                      ordering -> ordering,
                                                      (a, b) -> {
                                                          throw new IllegalStateException("Duplicate keys");
                                                      },
                                                      LinkedHashMap::new));
        }

        private List<Ordering> getOrderings(TableMetadata table)
        {
            return parameters.orderings.stream()
                    .map(o -> o.bind(table, bindVariables))
                    .collect(Collectors.toList());
        }

        /**
         * Prepares the restrictions.
         *
         * @param metadata the column family meta data
         * @param boundNames the variable specifications
         * @param selectsOnlyStaticColumns {@code true} if the query select only static columns, {@code false} otherwise.
         * @return the restrictions
         * @throws InvalidRequestException if a problem occurs while building the restrictions
         */
        private StatementRestrictions prepareRestrictions(TableMetadata metadata,
                                                          VariableSpecifications boundNames,
                                                          List<Ordering> orderings,
                                                          boolean selectsOnlyStaticColumns,
                                                          boolean forView) throws InvalidRequestException
        {
            return StatementRestrictions.create(StatementType.SELECT,
                                                metadata,
                                                whereClause,
                                                boundNames,
                                                orderings,
                                                selectsOnlyStaticColumns,
                                                parameters.allowFiltering,
                                                forView);
        }

        /** Returns a Term for the limit or null if no limit is set */
        private Term prepareLimit(VariableSpecifications boundNames, Term.Raw limit,
                                  String keyspace, ColumnSpecification limitReceiver) throws InvalidRequestException
        {
            if (limit == null)
                return null;

            Term prepLimit = limit.prepare(keyspace, limitReceiver);
            prepLimit.collectMarkerSpecification(boundNames);
            return prepLimit;
        }

        private static void verifyOrderingIsAllowed(TableMetadata table, StatementRestrictions restrictions, Map<ColumnMetadata, Ordering> orderingColumns) throws InvalidRequestException
        {
            if (orderingColumns.values().stream().anyMatch(o -> o.expression.hasNonClusteredOrdering()))
                return;

            checkFalse(restrictions.usesSecondaryIndexing(), "ORDER BY with 2ndary indexes is not supported.");
            checkFalse(restrictions.isKeyRange(), "ORDER BY is only supported when the partition key is restricted by an EQ or an IN.");

            // check that clustering columns are valid
            int i = 0;
            for (var entry : orderingColumns.entrySet())
            {
                ColumnMetadata def = entry.getKey();
                checkTrue(def.isClusteringColumn(),
                          "Order by is currently only supported on indexed columns and the clustered columns of the PRIMARY KEY, got %s", def.name);
                while (i != def.position())
                {
                    checkTrue(restrictions.isColumnRestrictedByEq(table.clusteringColumns().get(i++)),
                              "Ordering by clustered columns must follow the declared order in the PRIMARY KEY");
                }
                i++;
            }
        }

        private static void validateDistinctSelection(TableMetadata metadata,
                                                      Selection selection,
                                                      StatementRestrictions restrictions)
                                                      throws InvalidRequestException
        {
            checkFalse(restrictions.hasClusteringColumnsRestrictions() ||
                       (restrictions.hasNonPrimaryKeyRestrictions() && !restrictions.nonPKRestrictedColumns(true).stream().allMatch(ColumnMetadata::isStatic)),
                       "SELECT DISTINCT with WHERE clause only supports restriction by partition key and/or static columns.");

            Collection<ColumnMetadata> requestedColumns = selection.getColumns();
            for (ColumnMetadata def : requestedColumns)
                checkFalse(!def.isPartitionKey() && !def.isStatic(),
                           "SELECT DISTINCT queries must only request partition key columns and/or static columns (not %s)",
                           def.name);

            // If it's a key range, we require that all partition key columns are selected so we don't have to bother
            // with post-query grouping.
            if (!restrictions.isKeyRange())
                return;

            for (ColumnMetadata def : metadata.partitionKeyColumns())
                checkTrue(requestedColumns.contains(def),
                          "SELECT DISTINCT queries must request all the partition key columns (missing %s)", def.name);
        }

        /**
         * Creates the <code>AggregationSpecification</code>s used to make the aggregates.
         *
         * @param metadata the table metadata
         * @param selection the selection
         * @param restrictions the restrictions
         * @param isDistinct <code>true</code> if the query is a DISTINCT one.
         * @return the <code>AggregationSpecification</code>s used to make the aggregates
         */
        private AggregationSpecification getAggregationSpecification(TableMetadata metadata,
                                                                     Selection selection,
                                                                     StatementRestrictions restrictions,
                                                                     boolean isDistinct)
        {
            if (parameters.groups.isEmpty())
                return selection.isAggregate() ? AggregationSpecification.AGGREGATE_EVERYTHING
                                               : null;

            int clusteringPrefixSize = 0;

            Iterator<ColumnMetadata> pkColumns = metadata.primaryKeyColumns().iterator();
            for (ColumnIdentifier id : parameters.groups)
            {
                ColumnMetadata def = metadata.getExistingColumn(id);

                checkTrue(def.isPartitionKey() || def.isClusteringColumn(),
                          "Group by is currently only supported on the columns of the PRIMARY KEY, got %s", def.name);

                while (true)
                {
                    checkTrue(pkColumns.hasNext(),
                              "Group by currently only support groups of columns following their declared order in the PRIMARY KEY");

                    ColumnMetadata pkColumn = pkColumns.next();

                    if (pkColumn.isClusteringColumn())
                        clusteringPrefixSize++;

                    // As we do not support grouping on only part of the partition key, we only need to know
                    // which clustering columns need to be used to build the groups
                    if (pkColumn.equals(def))
                        break;

                    checkTrue(restrictions.isColumnRestrictedByEq(pkColumn),
                              "Group by currently only support groups of columns following their declared order in the PRIMARY KEY");
                }
            }

            checkFalse(pkColumns.hasNext() && pkColumns.next().isPartitionKey(),
                       "Group by is not supported on only a part of the partition key");

            checkFalse(clusteringPrefixSize > 0 && isDistinct,
                       "Grouping on clustering columns is not allowed for SELECT DISTINCT queries");

            return AggregationSpecification.aggregatePkPrefix(metadata.comparator, clusteringPrefixSize);
        }

        private ColumnComparator<List<ByteBuffer>> getOrderingComparator(Selection selection,
                                                                         StatementRestrictions restrictions,
                                                                         Map<ColumnMetadata, Ordering> orderingColumns)
                                                                   throws InvalidRequestException
        {
            if (orderingColumns.values().stream().anyMatch(o -> o.expression.hasNonClusteredOrdering()))
            {
<<<<<<< HEAD
                assert orderingColumns.size() == 1 : orderingColumns.keySet();
                var e = orderingColumns.entrySet().iterator().next();
                var column = e.getKey();
                var ordering = e.getValue();
                if (ordering.expression instanceof Ordering.Ann && !ANN_USE_SYNTHETIC_SCORE)
                    return new VectorColumnComparator(ordering.expression.toRestriction(), selection.getOrderingIndex(column));
                else
                    return new SingleColumnComparator(selection.getOrderingIndex(column), column.type, false);
=======
                if (e.getValue().expression.hasNonClusteredOrdering())
                {
                    Preconditions.checkState(orderingColumns.size() == 1);
                    return new IndexColumnComparator();
                }
>>>>>>> 6068ec2b
            }

            if (!restrictions.keyIsInRelation())
                return null;

            List<Integer> idToSort = new ArrayList<>(orderingColumns.size());
            List<Comparator<ByteBuffer>> sorters = new ArrayList<>(orderingColumns.size());

            for (ColumnMetadata orderingColumn : orderingColumns.keySet())
            {
                idToSort.add(selection.getOrderingIndex(orderingColumn));
                sorters.add(orderingColumn.type);
            }

            return idToSort.size() == 1 ? new SingleColumnComparator(idToSort.get(0), sorters.get(0))
                    : new CompositeComparator(sorters, idToSort);
        }

        private boolean isReversed(TableMetadata table, Map<ColumnMetadata, Ordering> orderingColumns) throws InvalidRequestException
        {
            Boolean[] clusteredMap = new Boolean[table.clusteringColumns().size()];
            for (var entry : orderingColumns.entrySet())
            {
                ColumnMetadata def = entry.getKey();
                Ordering ordering = entry.getValue();
                // We defined ANN OF to be ASC ordering, as in, "order by near-ness".  But since score goes from
                // 0 (worst) to 1 (closest), we need to reverse the ordering for the comparator when we're sorting
                // by synthetic +score column.
                boolean cqlReversed = ordering.direction == Ordering.Direction.DESC;
                if (def.position() == ColumnMetadata.NO_POSITION)
                    return ordering.expression.isScored() || cqlReversed;
                else
                    clusteredMap[def.position()] = (cqlReversed != def.isReversedType());
            }

            // Check that all boolean in clusteredMap, if set, agrees
            Boolean isReversed = null;
            for (Boolean b : clusteredMap)
            {
                // Column on which order is specified can be in any order
                if (b == null)
                    continue;

                if (isReversed == null)
                {
                    isReversed = b;
                    continue;
                }
                checkTrue(isReversed.equals(b), "Unsupported order by relation");
            }
            assert isReversed != null;
            return isReversed;
        }

        /**
         * This verifies that if the expression contains a disjunction - "value = 1 or value = 2" or "value in (1, 2)"
         * the indexes involved in the query support disjunction.
         */
        private void checkDisjunctionIsSupported(TableMetadata table, StatementRestrictions restrictions) throws InvalidRequestException
        {
            if (!parameters.allowFiltering &&
                restrictions.usesSecondaryIndexing() &&
                restrictions.needsDisjunctionSupport(table))
            {
                restrictions.throwsRequiresIndexSupportingDisjunctionError();
            }
        }

        /** If ALLOW FILTERING was not specified, this verifies that it is not needed */
        private void checkNeedsFiltering(TableMetadata table, StatementRestrictions restrictions) throws InvalidRequestException
        {
            if (parameters.allowFiltering && restrictions.hasIndxBasedOrdering())
            {
                // ANN queries do not currently work correctly when filtering is required, so
                // we fail even though ALLOW FILTERING was passed
                if (restrictions.needFiltering(table))
                    throw invalidRequest(StatementRestrictions.NON_CLUSTER_ORDERING_REQUIRES_ALL_RESTRICTED_NON_PARTITION_KEY_COLUMNS_INDEXED_MESSAGE);
            }
            // non-key-range non-indexed queries cannot involve filtering underneath
            if (!parameters.allowFiltering && (restrictions.isKeyRange() || restrictions.usesSecondaryIndexing()))
            {
                // We will potentially filter data if the row filter is not the identity and there isn't any index group
                // supporting all the expressions in the filter.
                if (restrictions.needFiltering(table))
                {
                    restrictions.throwRequiresAllowFilteringError(table);
                }
                if (restrictions.hasClusteringColumnsRestrictions()
                    && restrictions.hasIndxBasedOrdering()
                    && restrictions.hasClusterColumnRestrictionWithoutSupportingIndex(table))
                        restrictions.throwRequiresAllowFilteringError(table);
            }
        }

        private ColumnSpecification limitReceiver()
        {
            return new ColumnSpecification(keyspace(), name(), new ColumnIdentifier("[limit]", true), Int32Type.instance);
        }

        private ColumnSpecification perPartitionLimitReceiver()
        {
            return new ColumnSpecification(keyspace(), name(), new ColumnIdentifier("[per_partition_limit]", true), Int32Type.instance);
        }

        private ColumnSpecification offsetReceiver()
        {
            return new ColumnSpecification(keyspace(), name(), new ColumnIdentifier("[offset]", true), Int32Type.instance);
        }

        @Override
        public String toString()
        {
            return MoreObjects.toStringHelper(this)
                              .add("name", qualifiedName)
                              .add("selectClause", selectClause)
                              .add("whereClause", whereClause)
                              .add("isDistinct", parameters.isDistinct)
                              .toString();
        }
    }

    public static class Parameters
    {
        // Public because CASSANDRA-9858
        public final List<Ordering.Raw> orderings;
        public final List<ColumnIdentifier> groups;
        public final boolean isDistinct;
        public final boolean allowFiltering;
        public final boolean isJson;

        public Parameters(List<Ordering.Raw> orderings,
                          List<ColumnIdentifier> groups,
                          boolean isDistinct,
                          boolean allowFiltering,
                          boolean isJson)
        {
            this.orderings = orderings;
            this.groups = groups;
            this.isDistinct = isDistinct;
            this.allowFiltering = allowFiltering;
            this.isJson = isJson;
        }
    }

    private static abstract class ColumnComparator<T> implements Comparator<T>
    {
        protected final int compare(Comparator<ByteBuffer> comparator, ByteBuffer aValue, ByteBuffer bValue)
        {
            if (aValue == null)
                return bValue == null ? 0 : -1;

            return bValue == null ? 1 : comparator.compare(aValue, bValue);
        }

        public ColumnComparator<T> reverse()
        {
            return new ReversedColumnComparator<>(this);
        }

        /**
         * @return true if ordering is performed by classic collation columns
         */
        public boolean isClustered()
        {
            return true;
        }
    }

    private static class ReversedColumnComparator<T> extends ColumnComparator<T>
    {
        private final ColumnComparator<T> wrapped;

        public ReversedColumnComparator(ColumnComparator<T> wrapped)
        {
            this.wrapped = wrapped;
        }

        @Override
        public int compare(T o1, T o2)
        {
            return wrapped.compare(o2, o1);
        }

        @Override
        public boolean isClustered()
        {
            return wrapped.isClustered();
        }
    }
    /**
     * Used in orderResults(...) method when single 'ORDER BY' condition where given
     */
    private static class SingleColumnComparator extends ColumnComparator<List<ByteBuffer>>
    {
        private final int index;
        private final Comparator<ByteBuffer> comparator;
        private final boolean clustered;

        public SingleColumnComparator(int columnIndex, Comparator<ByteBuffer> orderer, boolean clustered)
        {
            index = columnIndex;
            comparator = orderer;
            this.clustered = clustered;
        }

        public SingleColumnComparator(int columnIndex, Comparator<ByteBuffer> orderer)
        {
            this(columnIndex, orderer, true);
        }

        public int compare(List<ByteBuffer> a, List<ByteBuffer> b)
        {
            return compare(comparator, a.get(index), b.get(index));
        }

        @Override
        public boolean isClustered()
        {
            return clustered;
        }
    }

<<<<<<< HEAD
    // placeholder for postQueryScorer call; see usage in sortedRowsBuilder
    private static class VectorColumnComparator extends ColumnComparator<List<ByteBuffer>>
    {
        private final SingleRestriction restriction;
        private final int columnIndex;

        public VectorColumnComparator(SingleRestriction restriction, int columnIndex)
        {
            this.restriction = restriction;
            this.columnIndex = columnIndex;
        }

=======
    private static class IndexColumnComparator extends ColumnComparator<List<ByteBuffer>>
    {
>>>>>>> 6068ec2b
        @Override
        public boolean isClustered()
        {
            return false;
        }

        @Override
        public int compare(List<ByteBuffer> o1, List<ByteBuffer> o2)
        {
            throw new UnsupportedOperationException();
        }
    }

    /**
     * Used in orderResults(...) method when multiple 'ORDER BY' conditions where given
     */
    private static class CompositeComparator extends ColumnComparator<List<ByteBuffer>>
    {
        private final List<Comparator<ByteBuffer>> orderTypes;
        private final List<Integer> positions;

        private CompositeComparator(List<Comparator<ByteBuffer>> orderTypes, List<Integer> positions)
        {
            this.orderTypes = orderTypes;
            this.positions = positions;
        }

        public int compare(List<ByteBuffer> a, List<ByteBuffer> b)
        {
            for (int i = 0; i < positions.size(); i++)
            {
                Comparator<ByteBuffer> type = orderTypes.get(i);
                int columnPos = positions.get(i);

                int comparison = compare(type, a.get(columnPos), b.get(columnPos));

                if (comparison != 0)
                    return comparison;
            }

            return 0;
        }
    }

    @Override
    public String toString()
    {
        return ToStringBuilder.reflectionToString(this, ToStringStyle.SHORT_PREFIX_STYLE);
    }
}<|MERGE_RESOLUTION|>--- conflicted
+++ resolved
@@ -25,6 +25,7 @@
 
 import com.google.common.annotations.VisibleForTesting;
 import com.google.common.base.MoreObjects;
+import com.google.common.base.Preconditions;
 import com.google.common.math.IntMath;
 
 import org.apache.cassandra.cql3.Ordering;
@@ -1123,16 +1124,19 @@
 
     private boolean needsToSkipUserLimit()
     {
-        // if we're querying by `pk IN (...)` and ordering by clustered columns, replicas don't sort
-        // before applying LIMIT
-        return needsPostQueryOrdering() && (orderingComparator != null && orderingComparator.isClustered());
+        // if post query ordering is required, and it's not ordered by an index
+        return needsPostQueryOrdering() && !needIndexOrdering();
     }
 
     private boolean needsPostQueryOrdering()
     {
         // We need post-query ordering only for queries with IN on the partition key and an ORDER BY or index restriction reordering
-        return (restrictions.keyIsInRelation() && !parameters.orderings.isEmpty())
-               || orderingComparator != null;
+        return restrictions.keyIsInRelation() && !parameters.orderings.isEmpty() || needIndexOrdering();
+    }
+
+    private boolean needIndexOrdering()
+    {
+        return orderingComparator != null && orderingComparator.indexOrdering();
     }
 
     /**
@@ -1140,25 +1144,6 @@
      */
     public SortedRowsBuilder sortedRowsBuilder(int limit, int offset)
     {
-<<<<<<< HEAD
-        if (orderingComparator == null)
-            return SortedRowsBuilder.create(limit, offset);
-
-        if (orderingComparator instanceof VectorColumnComparator)
-        {
-            SingleRestriction restriction = ((VectorColumnComparator) orderingComparator).restriction;
-            int columnIndex = ((VectorColumnComparator) orderingComparator).columnIndex;
-
-            Index index = restriction.findSupportingIndex(IndexRegistry.obtain(table));
-            assert index != null;
-
-            Index.Scorer scorer = index.postQueryScorer(restriction, columnIndex, options);
-            return SortedRowsBuilder.create(limit, offset, scorer);
-        }
-
-        // else
-        return SortedRowsBuilder.create(limit, offset, orderingComparator);
-=======
         assert (orderingComparator != null) == needsPostQueryOrdering()
                 : String.format("orderingComparator: %s, needsPostQueryOrdering: %s",
                                 orderingComparator, needsPostQueryOrdering());
@@ -1171,7 +1156,6 @@
         {
             return SortedRowsBuilder.create(limit, offset, orderingComparator);
         }
->>>>>>> 6068ec2b
     }
 
     public static class RawStatement extends QualifiedStatement<SelectStatement>
@@ -1527,24 +1511,13 @@
                                                                          Map<ColumnMetadata, Ordering> orderingColumns)
                                                                    throws InvalidRequestException
         {
-            if (orderingColumns.values().stream().anyMatch(o -> o.expression.hasNonClusteredOrdering()))
-            {
-<<<<<<< HEAD
-                assert orderingColumns.size() == 1 : orderingColumns.keySet();
-                var e = orderingColumns.entrySet().iterator().next();
-                var column = e.getKey();
-                var ordering = e.getValue();
-                if (ordering.expression instanceof Ordering.Ann && !ANN_USE_SYNTHETIC_SCORE)
-                    return new VectorColumnComparator(ordering.expression.toRestriction(), selection.getOrderingIndex(column));
-                else
-                    return new SingleColumnComparator(selection.getOrderingIndex(column), column.type, false);
-=======
+            for (Map.Entry<ColumnMetadata, Ordering> e : orderingColumns.entrySet())
+            {
                 if (e.getValue().expression.hasNonClusteredOrdering())
                 {
                     Preconditions.checkState(orderingColumns.size() == 1);
                     return new IndexColumnComparator();
                 }
->>>>>>> 6068ec2b
             }
 
             if (!restrictions.keyIsInRelation())
@@ -1705,11 +1678,11 @@
         }
 
         /**
-         * @return true if ordering is performed by classic collation columns
+         * @return true if ordering is performed by index
          */
-        public boolean isClustered()
-        {
-            return true;
+        public boolean indexOrdering()
+        {
+            return false;
         }
     }
 
@@ -1729,11 +1702,12 @@
         }
 
         @Override
-        public boolean isClustered()
-        {
-            return wrapped.isClustered();
-        }
-    }
+        public boolean indexOrdering()
+        {
+            return wrapped.indexOrdering();
+        }
+    }
+
     /**
      * Used in orderResults(...) method when single 'ORDER BY' condition where given
      */
@@ -1741,53 +1715,25 @@
     {
         private final int index;
         private final Comparator<ByteBuffer> comparator;
-        private final boolean clustered;
-
-        public SingleColumnComparator(int columnIndex, Comparator<ByteBuffer> orderer, boolean clustered)
+
+        public SingleColumnComparator(int columnIndex, Comparator<ByteBuffer> orderer)
         {
             index = columnIndex;
             comparator = orderer;
-            this.clustered = clustered;
-        }
-
-        public SingleColumnComparator(int columnIndex, Comparator<ByteBuffer> orderer)
-        {
-            this(columnIndex, orderer, true);
         }
 
         public int compare(List<ByteBuffer> a, List<ByteBuffer> b)
         {
             return compare(comparator, a.get(index), b.get(index));
         }
-
+    }
+
+    private static class IndexColumnComparator extends ColumnComparator<List<ByteBuffer>>
+    {
         @Override
-        public boolean isClustered()
-        {
-            return clustered;
-        }
-    }
-
-<<<<<<< HEAD
-    // placeholder for postQueryScorer call; see usage in sortedRowsBuilder
-    private static class VectorColumnComparator extends ColumnComparator<List<ByteBuffer>>
-    {
-        private final SingleRestriction restriction;
-        private final int columnIndex;
-
-        public VectorColumnComparator(SingleRestriction restriction, int columnIndex)
-        {
-            this.restriction = restriction;
-            this.columnIndex = columnIndex;
-        }
-
-=======
-    private static class IndexColumnComparator extends ColumnComparator<List<ByteBuffer>>
-    {
->>>>>>> 6068ec2b
-        @Override
-        public boolean isClustered()
-        {
-            return false;
+        public boolean indexOrdering()
+        {
+            return true;
         }
 
         @Override
