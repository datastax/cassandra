--- conflicted
+++ resolved
@@ -1546,13 +1546,8 @@
         private final SingleRestriction restriction;
         private final Selection selection;
 
-<<<<<<< HEAD
-        // TODO maybe cache in prepared statement
+        // VSTODO maybe cache in prepared statement
         public IndexColumnComparator(SingleRestriction restriction, Selection selection)
-=======
-        // VSTODO maybe cache in prepared statement
-        public IndexColumnComparator(SingleRestriction restriction, int columnIndex)
->>>>>>> adad80b1
         {
             this.restriction = restriction;
             this.selection = selection;
