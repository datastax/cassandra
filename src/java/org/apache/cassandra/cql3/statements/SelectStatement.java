--- conflicted
+++ resolved
@@ -1580,16 +1580,11 @@
                 Boolean indexed = stmt.restrictedColumns.get(def);
                 if (indexed == null)
                     break;
-<<<<<<< HEAD
-                if (!indexed && stmt.columnRestrictions[def.position()].canEvaluateWithSlices())
+                if (!(indexed && stmt.usesSecondaryIndexing) && stmt.columnRestrictions[def.position()].canEvaluateWithSlices())
                 {
                     stmt.restrictedColumns.remove(def);
                     numberOfRestrictionsEvaluatedWithSlices++;
                 }
-=======
-                if (!indexed || !stmt.usesSecondaryIndexing)
-                    stmt.restrictedNames.remove(clusteringColumn);
->>>>>>> f2db756a
             }
 
             // Even if usesSecondaryIndexing is false at this point, we'll still have to use one if
