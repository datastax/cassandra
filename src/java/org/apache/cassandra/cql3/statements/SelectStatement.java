--- conflicted
+++ resolved
@@ -43,12 +43,8 @@
 import org.apache.cassandra.concurrent.Stage;
 import org.apache.cassandra.concurrent.StageManager;
 import org.apache.cassandra.config.DatabaseDescriptor;
-<<<<<<< HEAD
 import org.apache.cassandra.db.partitions.PartitionIterators;
-=======
-import org.apache.cassandra.auth.Permission;
 import org.apache.cassandra.db.monitoring.AbortedOperationException;
->>>>>>> 602a7aa0
 import org.apache.cassandra.schema.ColumnMetadata;
 import org.apache.cassandra.schema.Schema;
 import org.apache.cassandra.schema.TableMetadata;
@@ -651,54 +647,6 @@
             assert pager == null;
             assert !builder.isCompleted();
 
-<<<<<<< HEAD
-=======
-            try
-            {
-                pager = Pager.forNormalQuery(statement.getPager(query, pagingState, options.getProtocolVersion()),
-                                             consistencyLevel,
-                                             state.getClientState(),
-                                             true);
-
-
-                // non-local queries span only one page at a time in SP, and each page is monitored starting from
-                // queryStartNanoTime and will fail once RPC read timeout has elapsed, so we must use System.nanoTime()
-                // instead of queryStartNanoTime for distirbuted queries
-                // local queries, on the other hand, are not monitored against the RPC timeout and we want to record
-                // the entire query duration in the metrics, so we should not reset queryStartNanoTime, further we
-                // should query all available data, not just page size rows
-                int pageSize = isLocalQuery ? pager.maxRemaining() : this.pageSize;
-                long queryStart = isLocalQuery ? queryStartNanoTime : System.nanoTime();
-
-                try (PartitionIterator page = pager.fetchPage(pageSize, queryStart))
-                {
-                    process(page, builder);
-                }
-
-                maybeReschedule(builder);
-            }
-            catch (AbortedOperationException e)
-            {
-                // An aborted exception will only reach here in the case of local queries (otherwise it stays inside
-                // MessagingService) and it means we should re-schedule the query (we use the monitor to ensure we
-                // don't hold OpOrder for too long).
-                if (!builder.isCompleted())
-                    schedule(pager.state(false), builder);
-            }
-            catch (ClientWriteException e)
-            {
-                logger.debug("Continuous paging client did not keep up: {}", e.getMessage());
-                builder.complete(e);
-            }
-            catch (Throwable t)
-            {
-                JVMStabilityInspector.inspectThrowable(t);
-                logger.error("Continuous paging failed with unexpected error: {}", t.getMessage(), t);
-
-                builder.complete(t);
-            }
-        }
->>>>>>> 602a7aa0
 
             pager = Pager.forNormalQuery(statement.getPager(query, pagingState, options.getProtocolVersion()),
                                          consistencyLevel,
@@ -732,7 +680,17 @@
                      })
                 .onErrorResumeNext(t ->
                                    {
-                                       if (t instanceof ClientWriteException)
+                                       if (t instanceof AbortedOperationException)
+                                       {
+                                           // An aborted exception will only reach here in the case of local queries (otherwise it stays inside
+                                           // MessagingService) and it means we should re-schedule the query (we use the monitor to ensure we
+                                           // don't hold OpOrder for too long).
+                                           if (!builder.isCompleted())
+                                               schedule(pager.state(false), builder); //TODO - A/497 MERGE: this is probably not required
+
+                                           return Single.just(null);
+                                       }
+                                       else if (t instanceof ClientWriteException)
                                        {
                                            logger.debug("Continuous paging client did not keep up: {}", t.getMessage());
                                        }
