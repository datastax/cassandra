--- conflicted
+++ resolved
@@ -53,16 +53,12 @@
         this.toRemove = new ArrayList<Operation>(deletions.size());
     }
 
-<<<<<<< HEAD
-    public void validateConsistency(ConsistencyLevel cl) throws InvalidRequestException
-=======
     public long measureForPreparedCache(MemoryMeter meter)
     {
         return meter.measureDeep(this) - meter.measureDeep(cfDef);
     }
 
-    protected void validateConsistency(ConsistencyLevel cl) throws InvalidRequestException
->>>>>>> 026865f2
+    public void validateConsistency(ConsistencyLevel cl) throws InvalidRequestException
     {
         if (type == Type.COUNTER)
             cl.validateCounterForWrite(cfDef.cfm);
