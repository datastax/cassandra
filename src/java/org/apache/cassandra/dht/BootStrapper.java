--- conflicted
+++ resolved
@@ -17,7 +17,6 @@
  */
 package org.apache.cassandra.dht;
 
-import java.io.IOException;
 import java.net.InetAddress;
 import java.util.*;
 import java.util.concurrent.atomic.AtomicInteger;
@@ -27,7 +26,6 @@
 import org.slf4j.LoggerFactory;
 
 import org.apache.cassandra.config.DatabaseDescriptor;
-import org.apache.cassandra.schema.Schema;
 import org.apache.cassandra.db.Keyspace;
 import org.apache.cassandra.dht.tokenallocator.TokenAllocation;
 import org.apache.cassandra.exceptions.ConfigurationException;
@@ -35,9 +33,9 @@
 import org.apache.cassandra.gms.Gossiper;
 import org.apache.cassandra.locator.AbstractReplicationStrategy;
 import org.apache.cassandra.locator.TokenMetadata;
+import org.apache.cassandra.schema.Schema;
 import org.apache.cassandra.service.StorageService;
 import org.apache.cassandra.streaming.*;
-import org.apache.cassandra.utils.FBUtilities;
 import org.apache.cassandra.utils.progress.ProgressEvent;
 import org.apache.cassandra.utils.progress.ProgressEventNotifierSupport;
 import org.apache.cassandra.utils.progress.ProgressEventType;
@@ -76,14 +74,9 @@
                                                    DatabaseDescriptor.getEndpointSnitch(),
                                                    stateStore,
                                                    true,
-<<<<<<< HEAD
-                                                   DatabaseDescriptor.getStreamingConnectionsPerHost());
-        streamer.addSourceFilter(new RangeStreamer.FailureDetectorSourceFilter(FailureDetector.instance));
-        streamer.addSourceFilter(new RangeStreamer.ExcludeLocalNodeFilter());
-=======
+                                                   DatabaseDescriptor.getStreamingConnectionsPerHost(),
                                                    options.toSourceFilter(DatabaseDescriptor.getEndpointSnitch(),
                                                                           FailureDetector.instance));
->>>>>>> 0ed1297e
 
         for (String keyspaceName : Schema.instance.getNonLocalStrategyKeyspaces())
         {
