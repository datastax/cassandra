--- conflicted
+++ resolved
@@ -35,11 +35,7 @@
 import org.apache.cassandra.gms.IFailureDetector;
 import org.apache.cassandra.locator.AbstractReplicationStrategy;
 import org.apache.cassandra.locator.IEndpointSnitch;
-<<<<<<< HEAD
-=======
-import org.apache.cassandra.locator.LocalStrategy;
 import org.apache.cassandra.locator.NetworkTopologyStrategy;
->>>>>>> e1be2561
 import org.apache.cassandra.locator.TokenMetadata;
 import org.apache.cassandra.service.StorageService;
 import org.apache.cassandra.streaming.*;
@@ -130,21 +126,12 @@
         for (Map.Entry<Range<Token>, InetAddress> entry : rangesForKeyspace.entries())
             logger.info("{}: range {} exists on {} for keyspace {}", description, entry.getKey(), entry.getValue(), keyspaceName);
 
-<<<<<<< HEAD
         AbstractReplicationStrategy strat = Keyspace.open(keyspaceName).getReplicationStrategy();
-        Multimap<InetAddress, Range<Token>> rangeFetchMap = useStrictSource || strat == null || strat.getReplicationFactor() == 1
-                                                            ? getRangeFetchMap(rangesForKeyspace, sourceFilter, keyspaceName, useStrictConsistency)
+        Multimap<InetAddress, Range<Token>> rangeFetchMap = useStrictSource || strat == null || strat.getReplicationFactor() == 1 || streamConsistency != StreamConsistency.ONE
+                                                            ? getRangeFetchMap(rangesForKeyspace, sourceFilter, keyspaceName, useStrictConsistency, streamConsistency)
                                                             : getOptimizedRangeFetchMap(rangesForKeyspace, sourceFilter, keyspaceName, useStrictConsistency);
 
         for (Map.Entry<InetAddress, Collection<Range<Token>>> entry : rangeFetchMap.asMap().entrySet())
-=======
-        Multimap<InetAddress, Range<Token>> sourceRanges = getRangeFetchMap(rangesForKeyspace,
-                                                                            sourceFilter,
-                                                                            keyspaceName,
-                                                                            useStrictConsistency,
-                                                                            streamConsistency);
-        for (Map.Entry<InetAddress, Collection<Range<Token>>> entry : sourceRanges.asMap().entrySet())
->>>>>>> e1be2561
         {
             if (logger.isTraceEnabled())
             {
