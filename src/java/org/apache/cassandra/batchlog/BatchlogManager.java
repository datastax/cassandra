--- conflicted
+++ resolved
@@ -133,20 +133,8 @@
 
     public static void store(Batch batch, boolean durableWrites)
     {
-<<<<<<< HEAD
-        if (logger.isTraceEnabled())
-            logger.trace("Storing batch {}", batch.id);
         List<ByteBuffer> mutations = new ArrayList<>(batch.encodedMutations.size() + batch.decodedMutations.size());
         mutations.addAll(batch.encodedMutations);
-=======
-        RowUpdateBuilder builder =
-            new RowUpdateBuilder(SystemKeyspace.Batches, batch.creationTime, batch.id)
-                .clustering()
-                .add("version", MessagingService.current_version);
-
-        for (ByteBuffer mutation : batch.encodedMutations)
-            builder.addListEntry("mutations", mutation);
->>>>>>> 1a4d4b48
 
         for (Mutation mutation : batch.decodedMutations)
         {
@@ -431,8 +419,6 @@
 
                 if (handler != null)
                 {
-                    if (logger.isTraceEnabled())
-                        logger.trace("Adding hints for undelivered endpoints: {}", handler.undelivered);
                     hintedNodes.addAll(handler.undelivered);
                     HintsService.instance.write(transform(handler.undelivered, StorageService.instance::getHostIdForEndpoint),
                                                 Hint.create(undeliveredMutation, writtenAt));
