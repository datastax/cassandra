/*
 * Licensed to the Apache Software Foundation (ASF) under one
 * or more contributor license agreements.  See the NOTICE file
 * distributed with this work for additional information
 * regarding copyright ownership.  The ASF licenses this file
 * to you under the Apache License, Version 2.0 (the
 * "License"); you may not use this file except in compliance
 * with the License.  You may obtain a copy of the License at
 *
 *     http://www.apache.org/licenses/LICENSE-2.0
 *
 * Unless required by applicable law or agreed to in writing, software
 * distributed under the License is distributed on an "AS IS" BASIS,
 * WITHOUT WARRANTIES OR CONDITIONS OF ANY KIND, either express or implied.
 * See the License for the specific language governing permissions and
 * limitations under the License.
 */
package org.apache.cassandra.batchlog;

import java.io.IOException;
import java.lang.management.ManagementFactory;
import java.net.InetAddress;
import java.nio.ByteBuffer;
import java.util.*;
import java.util.concurrent.*;

import javax.management.MBeanServer;
import javax.management.ObjectName;
import com.google.common.annotations.VisibleForTesting;
import com.google.common.collect.*;
import com.google.common.util.concurrent.RateLimiter;
import org.slf4j.Logger;
import org.slf4j.LoggerFactory;

import org.apache.cassandra.concurrent.DebuggableScheduledThreadPoolExecutor;
import org.apache.cassandra.config.DatabaseDescriptor;
import org.apache.cassandra.config.SchemaConstants;
import org.apache.cassandra.cql3.UntypedResultSet;
import org.apache.cassandra.db.*;
import org.apache.cassandra.db.marshal.BytesType;
import org.apache.cassandra.db.marshal.UUIDType;
import org.apache.cassandra.db.partitions.PartitionUpdate;
import org.apache.cassandra.dht.Token;
import org.apache.cassandra.exceptions.WriteFailureException;
import org.apache.cassandra.exceptions.WriteTimeoutException;
import org.apache.cassandra.gms.FailureDetector;
import org.apache.cassandra.hints.Hint;
import org.apache.cassandra.hints.HintsService;
import org.apache.cassandra.io.util.DataInputBuffer;
import org.apache.cassandra.io.util.DataOutputBuffer;
import org.apache.cassandra.metrics.StorageMetrics;
import org.apache.cassandra.net.MessageIn;
import org.apache.cassandra.net.MessageOut;
import org.apache.cassandra.net.MessagingService;
import org.apache.cassandra.service.StorageService;
import org.apache.cassandra.service.WriteResponseHandler;
import org.apache.cassandra.utils.FBUtilities;
import org.apache.cassandra.utils.UUIDGen;

import static com.google.common.collect.Iterables.transform;
import static org.apache.cassandra.cql3.QueryProcessor.executeInternal;
import static org.apache.cassandra.cql3.QueryProcessor.executeInternalWithPaging;

public class BatchlogManager implements BatchlogManagerMBean
{
    public static final String MBEAN_NAME = "org.apache.cassandra.db:type=BatchlogManager";
    private static final long REPLAY_INITIAL_DELAY = Long.getLong("dse.batchlog.replay_initial_delay_in_ms", StorageService.RING_DELAY); // milliseconds
    private static final long REPLAY_INTERVAL = Long.getLong("dse.batchlog.replay_interval_in_ms", 10 * 1000); // milliseconds
    static final int DEFAULT_PAGE_SIZE = Integer.getInteger("dse.batchlog.page_size", 128);

    private static final Logger logger = LoggerFactory.getLogger(BatchlogManager.class);
    public static final BatchlogManager instance = new BatchlogManager();
    public static final long BATCHLOG_REPLAY_TIMEOUT = Long.getLong("cassandra.batchlog.replay_timeout_in_ms", DatabaseDescriptor.getWriteRpcTimeout() * 2);

    private volatile long totalBatchesReplayed = 0; // no concurrency protection necessary as only written by replay thread.
    private volatile UUID lastReplayedUuid = UUIDGen.minTimeUUID(0);

    // Single-thread executor service for scheduling and serializing log replay.
    private final ScheduledExecutorService batchlogTasks;

    public BatchlogManager()
    {
        ScheduledThreadPoolExecutor executor = new DebuggableScheduledThreadPoolExecutor("BatchlogTasks");
        executor.setExecuteExistingDelayedTasksAfterShutdownPolicy(false);
        batchlogTasks = executor;
    }

    public void start()
    {
        MBeanServer mbs = ManagementFactory.getPlatformMBeanServer();
        try
        {
            mbs.registerMBean(this, new ObjectName(MBEAN_NAME));
        }
        catch (Exception e)
        {
            throw new RuntimeException(e);
        }

        if (REPLAY_INTERVAL > 0L)
        {
            logger.debug("Scheduling batchlog replay initially after {} ms, then every {} ms", REPLAY_INITIAL_DELAY, REPLAY_INTERVAL);
            batchlogTasks.scheduleWithFixedDelay(this::replayFailedBatches,
                                                 REPLAY_INITIAL_DELAY,
                                                 REPLAY_INTERVAL,
                                                 TimeUnit.MILLISECONDS);
        }
        else
            logger.warn("Scheduled batchlog replay disabled (dse.batchlog.replay_interval_in_ms)");
    }

    public void shutdown() throws InterruptedException
    {
        batchlogTasks.shutdown();
        batchlogTasks.awaitTermination(60, TimeUnit.SECONDS);
    }

    public static void remove(UUID id)
    {
        new Mutation(PartitionUpdate.fullPartitionDelete(SystemKeyspace.Batches,
                                                         UUIDType.instance.decompose(id),
                                                         FBUtilities.timestampMicros(),
                                                         FBUtilities.nowInSeconds()))
            .apply();
    }

    public static void store(Batch batch)
    {
        store(batch, true);
    }

    public static void store(Batch batch, boolean durableWrites)
    {
        List<ByteBuffer> mutations = new ArrayList<>(batch.encodedMutations.size() + batch.decodedMutations.size());
        mutations.addAll(batch.encodedMutations);

        for (Mutation mutation : batch.decodedMutations)
        {
            try (DataOutputBuffer buffer = new DataOutputBuffer())
            {
                Mutation.serializer.serialize(mutation, buffer, MessagingService.current_version);
                mutations.add(buffer.buffer());
            }
            catch (IOException e)
            {
                // shouldn't happen
                throw new AssertionError(e);
            }
        }

        PartitionUpdate.SimpleBuilder builder = PartitionUpdate.simpleBuilder(SystemKeyspace.Batches, batch.id);
        builder.row()
               .timestamp(batch.creationTime)
               .add("version", MessagingService.current_version)
               .appendAll("mutations", mutations);

        builder.buildAsMutation().apply(durableWrites);
    }

    @VisibleForTesting
    public int countAllBatches()
    {
        String query = String.format("SELECT count(*) FROM %s.%s", SchemaConstants.SYSTEM_KEYSPACE_NAME, SystemKeyspace.BATCHES);
        UntypedResultSet results = executeInternal(query);
        if (results == null || results.isEmpty())
            return 0;

        return (int) results.one().getLong("count");
    }

    public long getTotalBatchesReplayed()
    {
        return totalBatchesReplayed;
    }

    public void forceBatchlogReplay() throws Exception
    {
        startBatchlogReplay().get();
    }

    public Future<?> startBatchlogReplay()
    {
        // If a replay is already in progress this request will be executed after it completes.
        return batchlogTasks.submit(this::replayFailedBatches);
    }

    void performInitialReplay() throws InterruptedException, ExecutionException
    {
        // Invokes initial replay. Used for testing only.
        batchlogTasks.submit(this::replayFailedBatches).get();
    }

    private void replayFailedBatches()
    {
        logger.trace("Started replayFailedBatches");

        // rate limit is in bytes per second. Uses Double.MAX_VALUE if disabled (set to 0 in cassandra.yaml).
        // max rate is scaled by the number of nodes in the cluster (same as for HHOM - see CASSANDRA-5272).
        int endpointsCount = StorageService.instance.getTokenMetadata().getSizeOfAllEndpoints();
        if (endpointsCount <= 0)
        {
            logger.trace("Replay cancelled as there are no peers in the ring.");
            return;
        }
        int throttleInKB = DatabaseDescriptor.getBatchlogReplayThrottleInKB() / endpointsCount;
        RateLimiter rateLimiter = RateLimiter.create(throttleInKB == 0 ? Double.MAX_VALUE : throttleInKB * 1024);

        UUID limitUuid = UUIDGen.maxTimeUUID(System.currentTimeMillis() - getBatchlogTimeout());
        ColumnFamilyStore store = Keyspace.open(SchemaConstants.SYSTEM_KEYSPACE_NAME).getColumnFamilyStore(SystemKeyspace.BATCHES);
        int pageSize = calculatePageSize(store);
        // There cannot be any live content where token(id) <= token(lastReplayedUuid) as every processed batch is
        // deleted, but the tombstoned content may still be present in the tables. To avoid walking over it we specify
        // token(id) > token(lastReplayedUuid) as part of the query.
        String query = String.format("SELECT id, mutations, version FROM %s.%s WHERE token(id) > token(?) AND token(id) <= token(?)",
                                     SchemaConstants.SYSTEM_KEYSPACE_NAME,
                                     SystemKeyspace.BATCHES);
        UntypedResultSet batches = executeInternalWithPaging(query, pageSize, lastReplayedUuid, limitUuid);
        processBatchlogEntries(batches, pageSize, rateLimiter);
        lastReplayedUuid = limitUuid;
        logger.trace("Finished replayFailedBatches");
    }

    // read less rows (batches) per page if they are very large
    static int calculatePageSize(ColumnFamilyStore store)
    {
        double averageRowSize = store.getMeanPartitionSize();
        if (averageRowSize <= 0)
            return DEFAULT_PAGE_SIZE;

        return (int) Math.max(1, Math.min(DEFAULT_PAGE_SIZE, 4 * 1024 * 1024 / averageRowSize));
    }

    private void processBatchlogEntries(UntypedResultSet batches, int pageSize, RateLimiter rateLimiter)
    {
        int positionInPage = 0;
        ArrayList<ReplayingBatch> unfinishedBatches = new ArrayList<>(pageSize);

        Set<InetAddress> hintedNodes = new HashSet<>();
        Set<UUID> replayedBatches = new HashSet<>();

        // Sending out batches for replay without waiting for them, so that one stuck batch doesn't affect others
        for (UntypedResultSet.Row row : batches)
        {
            UUID id = row.getUUID("id");
            int version = row.getInt("version");
            try
            {
                ReplayingBatch batch = new ReplayingBatch(id, version, row.getList("mutations", BytesType.instance));
                if (batch.replay(rateLimiter, hintedNodes) > 0)
                {
                    unfinishedBatches.add(batch);
                }
                else
                {
                    // we get here, if there are no live endpoints for the current batch
                    StorageMetrics.hintedBatchlogReplays.mark();
                    if (logger.isTraceEnabled())
                        logger.trace("Failed to replay batchlog {} of age {} seconds with {} mutations, will write hints. Reason/failure: remote endpoints not alive",
                                     id, TimeUnit.MILLISECONDS.toSeconds(batch.ageInMillis()), batch.mutations.size());
                    remove(id); // no write mutations were sent (either expired or all CFs involved truncated).
                    ++totalBatchesReplayed;
                }
            }
            catch (IOException e)
            {
                logger.warn("Skipped batch replay of {} due to {}", id, e);
                remove(id);
            }

            if (++positionInPage == pageSize)
            {
                // We have reached the end of a batch. To avoid keeping more than a page of mutations in memory,
                // finish processing the page before requesting the next row.
                finishAndClearBatches(unfinishedBatches, hintedNodes, replayedBatches);
                positionInPage = 0;
            }
        }

        finishAndClearBatches(unfinishedBatches, hintedNodes, replayedBatches);

        // to preserve batch guarantees, we must ensure that hints (if any) have made it to disk, before deleting the batches
        if (!hintedNodes.isEmpty())
        {
            logger.trace("Batchlog replay created hints for {} nodes", hintedNodes.size());
            HintsService.instance.flushAndFsyncBlockingly(transform(hintedNodes, StorageService.instance::getHostIdForEndpoint));
        }

        // once all generated hints are fsynced, actually delete the batches
        replayedBatches.forEach(BatchlogManager::remove);
    }

    private void finishAndClearBatches(ArrayList<ReplayingBatch> batches, Set<InetAddress> hintedNodes, Set<UUID> replayedBatches)
    {
        // schedule hints for timed out deliveries
        for (ReplayingBatch batch : batches)
        {
            batch.finish(hintedNodes);
            replayedBatches.add(batch.id);
        }

        totalBatchesReplayed += batches.size();
        batches.clear();
    }

    public static long getBatchlogTimeout()
    {
        return BATCHLOG_REPLAY_TIMEOUT; // enough time for the actual write + BM removal mutation
    }

    private static class ReplayingBatch
    {
        private final UUID id;
        private final long writtenAt;
        private final List<Mutation> mutations;
        private final int replayedBytes;

        private List<ReplayWriteResponseHandler<Mutation>> replayHandlers;

        ReplayingBatch(UUID id, int version, List<ByteBuffer> serializedMutations) throws IOException
        {
            this.id = id;
            this.writtenAt = UUIDGen.unixTimestamp(id);
            this.mutations = new ArrayList<>(serializedMutations.size());
            this.replayedBytes = addMutations(version, serializedMutations);
        }

        public long ageInMillis()
        {
            return System.currentTimeMillis() - UUIDGen.getAdjustedTimestamp(id);
        }

        public int replay(RateLimiter rateLimiter, Set<InetAddress> hintedNodes) throws IOException
        {
            logger.trace("Replaying batch {}", id);

            if (mutations.isEmpty())
                return 0;

            int gcgs = gcgs(mutations);
            if (TimeUnit.MILLISECONDS.toSeconds(writtenAt) + gcgs <= FBUtilities.nowInSeconds())
                return 0;

            replayHandlers = sendReplays(mutations, writtenAt, hintedNodes);

            rateLimiter.acquire(replayedBytes); // acquire afterwards, to not mess up ttl calculation.

            return replayHandlers.size();
        }

        public void finish(Set<InetAddress> hintedNodes)
        {
            for (int i = 0; i < replayHandlers.size(); i++)
            {
                ReplayWriteResponseHandler<Mutation> handler = replayHandlers.get(i);
                try
                {
                    handler.get();
                }
                catch (WriteTimeoutException | WriteFailureException e)
                {
                    // writing hints for the rest to hints, starting from i
                    StorageMetrics.hintedBatchlogReplays.mark();
                    writeHintsForUndeliveredEndpoints(i, hintedNodes);
                    if (logger.isTraceEnabled())
                        logger.trace("Failed to replay batchlog {} of age {} seconds with {} mutations, will write hints. Reason/failure: {}",
                                     id, TimeUnit.MILLISECONDS.toSeconds(ageInMillis()), mutations.size(), e.getMessage());
                    return;
                }
            }

            if (logger.isTraceEnabled())
                logger.trace("Finished replay of batchlog {} of age {} seconds with {} mutations",
                             id, TimeUnit.MILLISECONDS.toSeconds(ageInMillis()), mutations.size());
            StorageMetrics.batchlogReplays.mark();
        }

        private int addMutations(int version, List<ByteBuffer> serializedMutations) throws IOException
        {
            int ret = 0;
            for (ByteBuffer serializedMutation : serializedMutations)
            {
                ret += serializedMutation.remaining();
                try (DataInputBuffer in = new DataInputBuffer(serializedMutation, true))
                {
                    addMutation(Mutation.serializer.deserialize(in, version));
                }
            }

            return ret;
        }

        // Remove CFs that have been truncated since. writtenAt and SystemTable#getTruncatedAt() both return millis.
        // We don't abort the replay entirely b/c this can be considered a success (truncated is same as delivered then
        // truncated.
        private void addMutation(Mutation mutation)
        {
            for (UUID cfId : mutation.getColumnFamilyIds())
                if (writtenAt <= SystemKeyspace.getTruncatedAt(cfId))
                    mutation = mutation.without(cfId);

            if (!mutation.isEmpty())
                mutations.add(mutation);
        }

        private void writeHintsForUndeliveredEndpoints(int startFrom, Set<InetAddress> hintedNodes)
        {
            int gcgs = gcgs(mutations);

            // expired
            if (TimeUnit.MILLISECONDS.toSeconds(writtenAt) + gcgs <= FBUtilities.nowInSeconds())
                return;

            for (int i = startFrom; i < replayHandlers.size(); i++)
            {
                ReplayWriteResponseHandler<Mutation> handler = replayHandlers.get(i);
                Mutation undeliveredMutation = mutations.get(i);

                if (handler != null)
                {
                    hintedNodes.addAll(handler.undelivered);
                    HintsService.instance.write(transform(handler.undelivered, StorageService.instance::getHostIdForEndpoint),
                                                Hint.create(undeliveredMutation, writtenAt));
                }
            }
        }

        private static List<ReplayWriteResponseHandler<Mutation>> sendReplays(List<Mutation> mutations,
                                                                              long writtenAt,
                                                                              Set<InetAddress> hintedNodes)
        {
            List<ReplayWriteResponseHandler<Mutation>> handlers = new ArrayList<>(mutations.size());
            for (Mutation mutation : mutations)
            {
                ReplayWriteResponseHandler<Mutation> handler = sendSingleReplayMutation(mutation, writtenAt, hintedNodes);
                if (handler != null)
                    handlers.add(handler);
            }
            return handlers;
        }

        /**
         * We try to deliver the mutations to the replicas ourselves if they are alive and only resort to writing hints
         * when a replica is down or a write request times out.
         *
         * @return direct delivery handler to wait on or null, if no live nodes found
         */
        private static ReplayWriteResponseHandler<Mutation> sendSingleReplayMutation(final Mutation mutation,
                                                                                     long writtenAt,
                                                                                     Set<InetAddress> hintedNodes)
        {
            Set<InetAddress> liveEndpoints = new HashSet<>();
            String ks = mutation.getKeyspaceName();
            Token tk = mutation.key().getToken();

            for (InetAddress endpoint : StorageService.instance.getNaturalAndPendingEndpoints(ks, tk))
            {
                if (endpoint.equals(FBUtilities.getBroadcastAddress()))
                {
                    mutation.apply();
                }
                else if (FailureDetector.instance.isAlive(endpoint))
                {
                    liveEndpoints.add(endpoint); // will try delivering directly instead of writing a hint.
                }
                else
                {
                    hintedNodes.add(endpoint);
                    HintsService.instance.write(StorageService.instance.getHostIdForEndpoint(endpoint),
                                                Hint.create(mutation, writtenAt));
                }
            }

            if (liveEndpoints.isEmpty())
                return null;

            ReplayWriteResponseHandler<Mutation> handler = new ReplayWriteResponseHandler<>(liveEndpoints, System.nanoTime());
            MessageOut<Mutation> message = mutation.createMessage();
            for (InetAddress endpoint : liveEndpoints)
                MessagingService.instance().sendRR(message, endpoint, handler, false);
            return handler;
        }

        private static int gcgs(Collection<Mutation> mutations)
        {
            int gcgs = Integer.MAX_VALUE;
            for (Mutation mutation : mutations)
                gcgs = Math.min(gcgs, mutation.smallestGCGS());
            return gcgs;
        }

        /**
         * A wrapper of WriteResponseHandler that stores the addresses of the endpoints from
         * which we did not receive a successful reply.
         */
        private static class ReplayWriteResponseHandler<T> extends WriteResponseHandler<T>
        {
            private final Set<InetAddress> undelivered = Collections.newSetFromMap(new ConcurrentHashMap<>());

            ReplayWriteResponseHandler(Collection<InetAddress> writeEndpoints, long queryStartNanoTime)
            {
<<<<<<< HEAD
                super(writeEndpoints, Collections.<InetAddress>emptySet(), null, null, null, WriteType.UNLOGGED_BATCH, queryStartNanoTime);
=======
                super(writeEndpoints, Collections.emptySet(), null, null, null, WriteType.UNLOGGED_BATCH);
>>>>>>> 014c366a
                undelivered.addAll(writeEndpoints);
            }

            @Override
            protected int totalBlockFor()
            {
                return this.naturalEndpoints.size();
            }

            @Override
            public void response(MessageIn<T> m)
            {
                boolean removed = undelivered.remove(m == null ? FBUtilities.getBroadcastAddress() : m.from);
                assert removed;
                super.response(m);
            }
        }
    }

    public static class EndpointFilter
    {
        private final String localRack;
        private final Multimap<String, InetAddress> endpoints;

        public EndpointFilter(String localRack, Multimap<String, InetAddress> endpoints)
        {
            this.localRack = localRack;
            this.endpoints = endpoints;
        }

        /**
         * @return list of candidates for batchlog hosting. If possible these will be two nodes from different racks.
         */
        public Collection<InetAddress> filter()
        {
            // special case for single-node data centers
            if (endpoints.values().size() == 1)
                return endpoints.values();

            // strip out dead endpoints and localhost
            ListMultimap<String, InetAddress> validated = ArrayListMultimap.create();
            for (Map.Entry<String, InetAddress> entry : endpoints.entries())
                if (isValid(entry.getValue()))
                    validated.put(entry.getKey(), entry.getValue());

            if (validated.size() <= 2)
                return validated.values();

            if (validated.size() - validated.get(localRack).size() >= 2)
            {
                // we have enough endpoints in other racks
                validated.removeAll(localRack);
            }

            if (validated.keySet().size() == 1)
            {
                /*
                 * we have only 1 `other` rack to select replicas from (whether it be the local rack or a single non-local rack)
                 * pick two random nodes from there; we are guaranteed to have at least two nodes in the single remaining rack
                 * because of the preceding if block.
                 */
                List<InetAddress> otherRack = Lists.newArrayList(validated.values());
                shuffle(otherRack);
                return otherRack.subList(0, 2);
            }

            // randomize which racks we pick from if more than 2 remaining
            Collection<String> racks;
            if (validated.keySet().size() == 2)
            {
                racks = validated.keySet();
            }
            else
            {
                racks = Lists.newArrayList(validated.keySet());
                shuffle((List<String>) racks);
            }

            // grab a random member of up to two racks
            List<InetAddress> result = new ArrayList<>(2);
            for (String rack : Iterables.limit(racks, 2))
            {
                List<InetAddress> rackMembers = validated.get(rack);
                result.add(rackMembers.get(getRandomInt(rackMembers.size())));
            }

            return result;
        }

        @VisibleForTesting
        protected boolean isValid(InetAddress input)
        {
            return !input.equals(FBUtilities.getBroadcastAddress()) && FailureDetector.instance.isAlive(input);
        }

        @VisibleForTesting
        protected int getRandomInt(int bound)
        {
            return ThreadLocalRandom.current().nextInt(bound);
        }

        @VisibleForTesting
        protected void shuffle(List<?> list)
        {
            Collections.shuffle(list);
        }
    }
}<|MERGE_RESOLUTION|>--- conflicted
+++ resolved
@@ -498,11 +498,7 @@
 
             ReplayWriteResponseHandler(Collection<InetAddress> writeEndpoints, long queryStartNanoTime)
             {
-<<<<<<< HEAD
-                super(writeEndpoints, Collections.<InetAddress>emptySet(), null, null, null, WriteType.UNLOGGED_BATCH, queryStartNanoTime);
-=======
-                super(writeEndpoints, Collections.emptySet(), null, null, null, WriteType.UNLOGGED_BATCH);
->>>>>>> 014c366a
+                super(writeEndpoints, Collections.emptySet(), null, null, null, WriteType.UNLOGGED_BATCH, queryStartNanoTime);
                 undelivered.addAll(writeEndpoints);
             }
 
