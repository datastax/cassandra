/**
 * Licensed to the Apache Software Foundation (ASF) under one
 * or more contributor license agreements.  See the NOTICE file
 * distributed with this work for additional information
 * regarding copyright ownership.  The ASF licenses this file
 * to you under the Apache License, Version 2.0 (the
 * "License"); you may not use this file except in compliance
 * with the License.  You may obtain a copy of the License at
 *
 *     http://www.apache.org/licenses/LICENSE-2.0
 *
 * Unless required by applicable law or agreed to in writing, software
 * distributed under the License is distributed on an "AS IS" BASIS,
 * WITHOUT WARRANTIES OR CONDITIONS OF ANY KIND, either express or implied.
 * See the License for the specific language governing permissions and
 * limitations under the License.
 */

package org.apache.cassandra.thrift;

import java.io.IOException;
import java.io.UnsupportedEncodingException;
import java.net.SocketAddress;
import java.nio.ByteBuffer;
import java.nio.charset.CharacterCodingException;
import java.util.*;
import java.util.concurrent.TimeoutException;
import java.util.zip.DataFormatException;
import java.util.zip.Inflater;

import com.google.common.base.Predicates;
import com.google.common.collect.Maps;
import org.apache.cassandra.hadoop.ColumnFamilySplit;
import org.apache.cassandra.utils.Pair;
import org.slf4j.Logger;
import org.slf4j.LoggerFactory;

import org.antlr.runtime.RecognitionException;
import org.apache.cassandra.auth.Permission;
import org.apache.cassandra.auth.UnauthorizedException;
import org.apache.cassandra.config.*;
import org.apache.cassandra.cql.CQLStatement;
import org.apache.cassandra.cql.QueryProcessor;
import org.apache.cassandra.db.*;
import org.apache.cassandra.db.context.CounterContext;
import org.apache.cassandra.db.filter.QueryPath;
import org.apache.cassandra.db.marshal.MarshalException;
import org.apache.cassandra.dht.*;
import org.apache.cassandra.io.util.DataOutputBuffer;
import org.apache.cassandra.locator.DynamicEndpointSnitch;
import org.apache.cassandra.scheduler.IRequestScheduler;
import org.apache.cassandra.service.*;
import org.apache.cassandra.utils.ByteBufferUtil;
import org.apache.cassandra.utils.Pair;
import org.apache.thrift.TException;

public class CassandraServer implements Cassandra.Iface
{
    private static Logger logger = LoggerFactory.getLogger(CassandraServer.class);

    private final static int COUNT_PAGE_SIZE = 1024;

    private final static List<ColumnOrSuperColumn> EMPTY_COLUMNS = Collections.emptyList();
    private final static List<Column> EMPTY_SUBCOLUMNS = Collections.emptyList();
    private final static List<CounterColumn> EMPTY_COUNTER_SUBCOLUMNS = Collections.emptyList();

    // thread local state containing session information
    public final ThreadLocal<ClientState> clientState = new ThreadLocal<ClientState>()
    {
        @Override
        public ClientState initialValue()
        {
            return new ClientState();
        }
    };

    /*
     * RequestScheduler to perform the scheduling of incoming requests
     */
    private final IRequestScheduler requestScheduler;

    public CassandraServer()
    {
        requestScheduler = DatabaseDescriptor.getRequestScheduler();
    }

    public ClientState state()
    {
        SocketAddress remoteSocket = SocketSessionManagementService.remoteSocket.get();
        if (remoteSocket == null)
            return clientState.get();

        ClientState cState = SocketSessionManagementService.instance.get(remoteSocket);
        if (cState == null)
        {
            cState = new ClientState();
            SocketSessionManagementService.instance.put(remoteSocket, cState);
        }
        return cState;
    }

    protected Map<DecoratedKey, ColumnFamily> readColumnFamily(List<ReadCommand> commands, ConsistencyLevel consistency_level)
    throws InvalidRequestException, UnavailableException, TimedOutException
    {
        // TODO - Support multiple column families per row, right now row only contains 1 column family
        Map<DecoratedKey, ColumnFamily> columnFamilyKeyMap = new HashMap<DecoratedKey, ColumnFamily>();

        List<Row> rows;
        try
        {
            schedule(DatabaseDescriptor.getRpcTimeout());
            try
            {
                rows = StorageProxy.read(commands, consistency_level);
            }
            finally
            {
                release();
            }
        }
        catch (TimeoutException e)
        {
            logger.debug("... timed out");
        	throw new TimedOutException();
        }
        catch (IOException e)
        {
            throw new RuntimeException(e);
        }

        for (Row row: rows)
        {
            columnFamilyKeyMap.put(row.key, row.cf);
        }
        return columnFamilyKeyMap;
    }

    public List<Column> thriftifySubColumns(Collection<IColumn> columns)
    {
        if (columns == null || columns.isEmpty())
        {
            return EMPTY_SUBCOLUMNS;
        }

        ArrayList<Column> thriftColumns = new ArrayList<Column>(columns.size());
        for (IColumn column : columns)
        {
            if (column.isMarkedForDelete())
            {
                continue;
            }
            Column thrift_column = new Column(column.name()).setValue(column.value()).setTimestamp(column.timestamp());
            if (column instanceof ExpiringColumn)
            {
                thrift_column.setTtl(((ExpiringColumn) column).getTimeToLive());
            }
            thriftColumns.add(thrift_column);
        }

        return thriftColumns;
    }

    public List<CounterColumn> thriftifyCounterSubColumns(Collection<IColumn> columns)
    {
        if (columns == null || columns.isEmpty())
        {
            return EMPTY_COUNTER_SUBCOLUMNS;
        }

        ArrayList<CounterColumn> thriftColumns = new ArrayList<CounterColumn>(columns.size());
        for (IColumn column : columns)
        {
            if (column.isMarkedForDelete())
            {
                continue;
            }
            assert column instanceof org.apache.cassandra.db.CounterColumn;
            CounterColumn thrift_column = new CounterColumn(column.name(), CounterContext.instance().total(column.value()));
            thriftColumns.add(thrift_column);
        }

        return thriftColumns;
    }

    public List<ColumnOrSuperColumn> thriftifyColumns(Collection<IColumn> columns, boolean reverseOrder)
    {
        ArrayList<ColumnOrSuperColumn> thriftColumns = new ArrayList<ColumnOrSuperColumn>(columns.size());
        for (IColumn column : columns)
        {
            if (column.isMarkedForDelete())
            {
                continue;
            }
            if (column instanceof org.apache.cassandra.db.CounterColumn)
            {
                CounterColumn thrift_column = new CounterColumn(column.name(), CounterContext.instance().total(column.value()));
                thriftColumns.add(new ColumnOrSuperColumn().setCounter_column(thrift_column));
            }
            else
            {
                Column thrift_column = new Column(column.name()).setValue(column.value()).setTimestamp(column.timestamp());
                if (column instanceof ExpiringColumn)
                {
                    thrift_column.setTtl(((ExpiringColumn) column).getTimeToLive());
                }
                thriftColumns.add(new ColumnOrSuperColumn().setColumn(thrift_column));
            }
        }

        // we have to do the reversing here, since internally we pass results around in ColumnFamily
        // objects, which always sort their columns in the "natural" order
        // TODO this is inconvenient for direct users of StorageProxy
        if (reverseOrder)
            Collections.reverse(thriftColumns);
        return thriftColumns;
    }

    private List<ColumnOrSuperColumn> thriftifySuperColumns(Collection<IColumn> columns, boolean reverseOrder, boolean isCounterCF)
    {
        if (isCounterCF)
            return thriftifyCounterSuperColumns(columns, reverseOrder);
        else
            return thriftifySuperColumns(columns, reverseOrder);
    }

    private List<ColumnOrSuperColumn> thriftifySuperColumns(Collection<IColumn> columns, boolean reverseOrder)
    {
        ArrayList<ColumnOrSuperColumn> thriftSuperColumns = new ArrayList<ColumnOrSuperColumn>(columns.size());
        for (IColumn column : columns)
        {
            List<Column> subcolumns = thriftifySubColumns(column.getSubColumns());
            if (subcolumns.isEmpty())
            {
                continue;
            }
            SuperColumn superColumn = new SuperColumn(column.name(), subcolumns);
            thriftSuperColumns.add(new ColumnOrSuperColumn().setSuper_column(superColumn));
        }

        if (reverseOrder)
            Collections.reverse(thriftSuperColumns);

        return thriftSuperColumns;
    }

    private List<ColumnOrSuperColumn> thriftifyCounterSuperColumns(Collection<IColumn> columns, boolean reverseOrder)
    {
        ArrayList<ColumnOrSuperColumn> thriftSuperColumns = new ArrayList<ColumnOrSuperColumn>(columns.size());
        for (IColumn column : columns)
        {
            List<CounterColumn> subcolumns = thriftifyCounterSubColumns(column.getSubColumns());
            if (subcolumns.isEmpty())
            {
                continue;
            }
            CounterSuperColumn superColumn = new CounterSuperColumn(column.name(), subcolumns);
            thriftSuperColumns.add(new ColumnOrSuperColumn().setCounter_super_column(superColumn));
        }

        if (reverseOrder)
            Collections.reverse(thriftSuperColumns);

        return thriftSuperColumns;
    }

    private Map<ByteBuffer, List<ColumnOrSuperColumn>> getSlice(List<ReadCommand> commands, ConsistencyLevel consistency_level)
    throws InvalidRequestException, UnavailableException, TimedOutException
    {
        Map<DecoratedKey, ColumnFamily> columnFamilies = readColumnFamily(commands, consistency_level);
        Map<ByteBuffer, List<ColumnOrSuperColumn>> columnFamiliesMap = new HashMap<ByteBuffer, List<ColumnOrSuperColumn>>();
        for (ReadCommand command: commands)
        {
            ColumnFamily cf = columnFamilies.get(StorageService.getPartitioner().decorateKey(command.key));
            boolean reverseOrder = command instanceof SliceFromReadCommand && ((SliceFromReadCommand)command).reversed;
            List<ColumnOrSuperColumn> thriftifiedColumns = thriftifyColumnFamily(cf, command.queryPath.superColumnName != null, reverseOrder);
            columnFamiliesMap.put(command.key, thriftifiedColumns);
        }

        return columnFamiliesMap;
    }

    private List<ColumnOrSuperColumn> thriftifyColumnFamily(ColumnFamily cf, boolean subcolumnsOnly, boolean reverseOrder)
    {
        if (cf == null || cf.isEmpty())
            return EMPTY_COLUMNS;
        if (subcolumnsOnly)
        {
            IColumn column = cf.iterator().next();
            Collection<IColumn> subcolumns = column.getSubColumns();
            if (subcolumns == null || subcolumns.isEmpty())
                return EMPTY_COLUMNS;
            else
                return thriftifyColumns(subcolumns, reverseOrder);
        }
        if (cf.isSuper())
        {
            boolean isCounterCF = cf.metadata().getDefaultValidator().isCommutative();
            return thriftifySuperColumns(cf.getSortedColumns(), reverseOrder, isCounterCF);
        }
        else
        {
            return thriftifyColumns(cf.getSortedColumns(), reverseOrder);
        }
    }

    public List<ColumnOrSuperColumn> get_slice(ByteBuffer key, ColumnParent column_parent, SlicePredicate predicate, ConsistencyLevel consistency_level)
    throws InvalidRequestException, UnavailableException, TimedOutException
    {
        logger.debug("get_slice");

        ClientState cState = state();
        String keyspace = cState.getKeyspace();
<<<<<<< HEAD
        cState.hasColumnFamilyAccess(keyspace, column_parent.column_family, Permission.SELECT);
=======
        cState.hasColumnFamilyAccess(keyspace, column_parent.column_family, Permission.READ);
>>>>>>> 8012f13a
        return multigetSliceInternal(keyspace, Collections.singletonList(key), column_parent, predicate, consistency_level).get(key);
    }

    public Map<ByteBuffer, List<ColumnOrSuperColumn>> multiget_slice(List<ByteBuffer> keys, ColumnParent column_parent, SlicePredicate predicate, ConsistencyLevel consistency_level)
    throws InvalidRequestException, UnavailableException, TimedOutException
    {
        logger.debug("multiget_slice");

        ClientState cState = state();
        String keyspace = cState.getKeyspace();
<<<<<<< HEAD
        cState.hasColumnFamilyAccess(keyspace, column_parent.column_family, Permission.SELECT);
=======
        cState.hasColumnFamilyAccess(keyspace, column_parent.column_family, Permission.READ);
>>>>>>> 8012f13a
        return multigetSliceInternal(keyspace, keys, column_parent, predicate, consistency_level);
    }

    private Map<ByteBuffer, List<ColumnOrSuperColumn>> multigetSliceInternal(String keyspace, List<ByteBuffer> keys, ColumnParent column_parent, SlicePredicate predicate, ConsistencyLevel consistency_level)
    throws InvalidRequestException, UnavailableException, TimedOutException
    {
        CFMetaData metadata = ThriftValidation.validateColumnFamily(keyspace, column_parent.column_family);
        ThriftValidation.validateColumnParent(metadata, column_parent);
        ThriftValidation.validatePredicate(metadata, column_parent, predicate);
        ThriftValidation.validateConsistencyLevel(keyspace, consistency_level, RequestType.READ);

        List<ReadCommand> commands = new ArrayList<ReadCommand>(keys.size());
        if (predicate.column_names != null)
        {
            for (ByteBuffer key: keys)
            {
                ThriftValidation.validateKey(metadata, key);
                commands.add(new SliceByNamesReadCommand(keyspace, key, column_parent, predicate.column_names));
            }
        }
        else
        {
            SliceRange range = predicate.slice_range;
            for (ByteBuffer key: keys)
            {
                ThriftValidation.validateKey(metadata, key);
                commands.add(new SliceFromReadCommand(keyspace, key, column_parent, range.start, range.finish, range.reversed, range.count));
            }
        }

        return getSlice(commands, consistency_level);
    }

    private ColumnOrSuperColumn internal_get(ByteBuffer key, ColumnPath column_path, ConsistencyLevel consistency_level)
    throws InvalidRequestException, NotFoundException, UnavailableException, TimedOutException
    {
        ClientState cState = state();
        String keyspace = cState.getKeyspace();
<<<<<<< HEAD
        cState.hasColumnFamilyAccess(keyspace, column_path.column_family, Permission.SELECT);
=======
        cState.hasColumnFamilyAccess(keyspace, column_path.column_family, Permission.READ);
>>>>>>> 8012f13a

        CFMetaData metadata = ThriftValidation.validateColumnFamily(keyspace, column_path.column_family);
        ThriftValidation.validateColumnPath(metadata, column_path);
        ThriftValidation.validateConsistencyLevel(keyspace, consistency_level, RequestType.READ);

        QueryPath path = new QueryPath(column_path.column_family, column_path.column == null ? null : column_path.super_column);
        List<ByteBuffer> nameAsList = Arrays.asList(column_path.column == null ? column_path.super_column : column_path.column);
        ThriftValidation.validateKey(metadata, key);
        ReadCommand command = new SliceByNamesReadCommand(keyspace, key, path, nameAsList);

        Map<DecoratedKey, ColumnFamily> cfamilies = readColumnFamily(Arrays.asList(command), consistency_level);

        ColumnFamily cf = cfamilies.get(StorageService.getPartitioner().decorateKey(command.key));

        if (cf == null)
            throw new NotFoundException();
        List<ColumnOrSuperColumn> tcolumns = thriftifyColumnFamily(cf, command.queryPath.superColumnName != null, false);
        if (tcolumns.isEmpty())
            throw new NotFoundException();
        assert tcolumns.size() == 1;
        return tcolumns.get(0);
    }

    public ColumnOrSuperColumn get(ByteBuffer key, ColumnPath column_path, ConsistencyLevel consistency_level)
    throws InvalidRequestException, NotFoundException, UnavailableException, TimedOutException
    {
        logger.debug("get");

        return internal_get(key, column_path, consistency_level);
    }

    public int get_count(ByteBuffer key, ColumnParent column_parent, SlicePredicate predicate, ConsistencyLevel consistency_level)
    throws InvalidRequestException, UnavailableException, TimedOutException
    {
        logger.debug("get_count");

        ClientState cState = state();
        String keyspace = cState.getKeyspace();
<<<<<<< HEAD
        cState.hasColumnFamilyAccess(keyspace, column_parent.column_family, Permission.SELECT);
=======
        cState.hasColumnFamilyAccess(keyspace, column_parent.column_family, Permission.READ);
>>>>>>> 8012f13a
        Table table = Table.open(keyspace);
        ColumnFamilyStore cfs = table.getColumnFamilyStore(column_parent.column_family);

        if (predicate.column_names != null)
            return get_slice(key, column_parent, predicate, consistency_level).size();

        int pageSize;
        // request by page if this is a large row
        if (cfs.getMeanColumns() > 0)
        {
            int averageColumnSize = (int) (cfs.getMeanRowSize() / cfs.getMeanColumns());
            pageSize = Math.min(COUNT_PAGE_SIZE,
                                DatabaseDescriptor.getInMemoryCompactionLimit() / averageColumnSize);
            pageSize = Math.max(2, pageSize);
            logger.debug("average row column size is {}; using pageSize of {}", averageColumnSize, pageSize);
        }
        else
        {
            pageSize = COUNT_PAGE_SIZE;
        }

        int totalCount = 0;
        List<ColumnOrSuperColumn> columns;

        if (predicate.slice_range == null)
        {
            predicate.slice_range = new SliceRange(ByteBufferUtil.EMPTY_BYTE_BUFFER,
                                                   ByteBufferUtil.EMPTY_BYTE_BUFFER,
                                                   false,
                                                   Integer.MAX_VALUE);
        }

        final int requestedCount = predicate.slice_range.count;
        int remaining = requestedCount;
        int pages = 0;
        while (true)
        {
            predicate.slice_range.count = Math.min(pageSize, Math.max(2, remaining)); // fetch at least two columns
            columns = get_slice(key, column_parent, predicate, consistency_level);
            if (columns.isEmpty())
                break;

            ByteBuffer firstName = getName(columns.get(0));
            int newColumns = pages == 0 || !firstName.equals(predicate.slice_range.start) ? columns.size() : columns.size() - 1;
            totalCount += newColumns;
            // if we over-counted, just return original limit
            if (totalCount > requestedCount)
                return requestedCount;
            remaining -= newColumns;
            pages++;
            // We're done if either:
            //   - We've querying the number of columns requested by the user
            //   - The last page wasn't full
            if (remaining == 0 || columns.size() < predicate.slice_range.count)
                break;
            else
                predicate.slice_range.start = getName(columns.get(columns.size() - 1));
        }

        return totalCount;
    }

    private static ByteBuffer getName(ColumnOrSuperColumn cosc)
    {
        return cosc.isSetSuper_column() ? cosc.super_column.name :
                   (cosc.isSetColumn() ? cosc.column.name :
                       (cosc.isSetCounter_column() ? cosc.counter_column.name : cosc.counter_super_column.name));
    }

    public Map<ByteBuffer, Integer> multiget_count(List<ByteBuffer> keys, ColumnParent column_parent, SlicePredicate predicate, ConsistencyLevel consistency_level)
    throws InvalidRequestException, UnavailableException, TimedOutException
    {
        logger.debug("multiget_count");

        ClientState cState = state();
        String keyspace = cState.getKeyspace();
<<<<<<< HEAD
        cState.hasColumnFamilyAccess(keyspace, column_parent.column_family, Permission.SELECT);
=======
        cState.hasColumnFamilyAccess(keyspace, column_parent.column_family, Permission.READ);
>>>>>>> 8012f13a

        Map<ByteBuffer, Integer> counts = new HashMap<ByteBuffer, Integer>();
        Map<ByteBuffer, List<ColumnOrSuperColumn>> columnFamiliesMap = multigetSliceInternal(keyspace, keys, column_parent, predicate, consistency_level);

        for (Map.Entry<ByteBuffer, List<ColumnOrSuperColumn>> cf : columnFamiliesMap.entrySet()) {
          counts.put(cf.getKey(), cf.getValue().size());
        }
        return counts;
    }

    private void internal_insert(ByteBuffer key, ColumnParent column_parent, Column column, ConsistencyLevel consistency_level)
    throws InvalidRequestException, UnavailableException, TimedOutException
    {
        ClientState cState = state();
        String keyspace = cState.getKeyspace();
<<<<<<< HEAD
        cState.hasColumnFamilyAccess(keyspace, column_parent.column_family, Permission.MODIFY);
=======
        cState.hasColumnFamilyAccess(keyspace, column_parent.column_family, Permission.WRITE);
>>>>>>> 8012f13a

        CFMetaData metadata = ThriftValidation.validateColumnFamily(keyspace, column_parent.column_family, false);
        ThriftValidation.validateKey(metadata, key);
        ThriftValidation.validateColumnParent(metadata, column_parent);
        // SuperColumn field is usually optional, but not when we're inserting
        if (metadata.cfType == ColumnFamilyType.Super && column_parent.super_column == null)
        {
            throw new InvalidRequestException("missing mandatory super column name for super CF " + column_parent.column_family);
        }
        ThriftValidation.validateColumnNames(metadata, column_parent, Arrays.asList(column.name));
        ThriftValidation.validateColumnData(metadata, column, column_parent.super_column != null);

        RowMutation rm = new RowMutation(keyspace, key);
        try
        {
            rm.add(new QueryPath(column_parent.column_family, column_parent.super_column, column.name), column.value, column.timestamp, column.ttl);
        }
        catch (MarshalException e)
        {
            throw new InvalidRequestException(e.getMessage());
        }
        doInsert(consistency_level, Arrays.asList(rm));
    }

    public void insert(ByteBuffer key, ColumnParent column_parent, Column column, ConsistencyLevel consistency_level)
    throws InvalidRequestException, UnavailableException, TimedOutException
    {
        logger.debug("insert");

        internal_insert(key, column_parent, column, consistency_level);
    }

    private void internal_batch_mutate(Map<ByteBuffer,Map<String,List<Mutation>>> mutation_map, ConsistencyLevel consistency_level)
    throws InvalidRequestException, UnavailableException, TimedOutException
    {
        List<String> cfamsSeen = new ArrayList<String>();
        List<IMutation> rowMutations = new ArrayList<IMutation>();
        ClientState cState = state();
        String keyspace = cState.getKeyspace();

        for (Map.Entry<ByteBuffer, Map<String, List<Mutation>>> mutationEntry: mutation_map.entrySet())
        {
            ByteBuffer key = mutationEntry.getKey();

            // We need to separate row mutation for standard cf and counter cf (that will be encapsulated in a
            // CounterMutation) because it doesn't follow the same code path
            RowMutation rmStandard = null;
            RowMutation rmCounter = null;

            Map<String, List<Mutation>> columnFamilyToMutations = mutationEntry.getValue();
            for (Map.Entry<String, List<Mutation>> columnFamilyMutations : columnFamilyToMutations.entrySet())
            {
                String cfName = columnFamilyMutations.getKey();

                // Avoid unneeded authorizations
                if (!(cfamsSeen.contains(cfName)))
                {
<<<<<<< HEAD
                    cState.hasColumnFamilyAccess(keyspace, cfName, Permission.MODIFY);
=======
                    cState.hasColumnFamilyAccess(keyspace, cfName, Permission.WRITE);
>>>>>>> 8012f13a
                    cfamsSeen.add(cfName);
                }

                CFMetaData metadata = ThriftValidation.validateColumnFamily(keyspace, cfName);
                ThriftValidation.validateKey(metadata, key);

                RowMutation rm;
                if (metadata.getDefaultValidator().isCommutative())
                {
                    ThriftValidation.validateCommutativeForWrite(metadata, consistency_level);
                    rmCounter = rmCounter == null ? new RowMutation(keyspace, key) : rmCounter;
                    rm = rmCounter;
                }
                else
                {
                    rmStandard = rmStandard == null ? new RowMutation(keyspace, key) : rmStandard;
                    rm = rmStandard;
                }

                for (Mutation mutation : columnFamilyMutations.getValue())
                {
                    ThriftValidation.validateMutation(metadata, mutation);

                    if (mutation.deletion != null)
                    {
                        rm.deleteColumnOrSuperColumn(cfName, mutation.deletion);
                    }
                    if (mutation.column_or_supercolumn != null)
                    {
                        rm.addColumnOrSuperColumn(cfName, mutation.column_or_supercolumn);
                    }
                }
            }
            if (rmStandard != null && !rmStandard.isEmpty())
                rowMutations.add(rmStandard);
            if (rmCounter != null && !rmCounter.isEmpty())
                rowMutations.add(new org.apache.cassandra.db.CounterMutation(rmCounter, consistency_level));
        }

        doInsert(consistency_level, rowMutations);
    }

    public void batch_mutate(Map<ByteBuffer,Map<String,List<Mutation>>> mutation_map, ConsistencyLevel consistency_level)
    throws InvalidRequestException, UnavailableException, TimedOutException
    {
        logger.debug("batch_mutate");

        internal_batch_mutate(mutation_map, consistency_level);
    }

    private void internal_remove(ByteBuffer key, ColumnPath column_path, long timestamp, ConsistencyLevel consistency_level, boolean isCommutativeOp)
    throws InvalidRequestException, UnavailableException, TimedOutException
    {
        ClientState cState = state();
        String keyspace = cState.getKeyspace();
<<<<<<< HEAD
        cState.hasColumnFamilyAccess(keyspace, column_path.column_family, Permission.MODIFY);
=======
        cState.hasColumnFamilyAccess(keyspace, column_path.column_family, Permission.WRITE);
>>>>>>> 8012f13a

        CFMetaData metadata = ThriftValidation.validateColumnFamily(keyspace, column_path.column_family, isCommutativeOp);
        ThriftValidation.validateKey(metadata, key);
        ThriftValidation.validateColumnPathOrParent(metadata, column_path);
        if (isCommutativeOp)
            ThriftValidation.validateCommutativeForWrite(metadata, consistency_level);

        RowMutation rm = new RowMutation(keyspace, key);
        rm.delete(new QueryPath(column_path), timestamp);

        if (isCommutativeOp)
            doInsert(consistency_level, Arrays.asList(new CounterMutation(rm, consistency_level)));
        else
            doInsert(consistency_level, Arrays.asList(rm));
    }

    public void remove(ByteBuffer key, ColumnPath column_path, long timestamp, ConsistencyLevel consistency_level)
    throws InvalidRequestException, UnavailableException, TimedOutException
    {
        logger.debug("remove");

        internal_remove(key, column_path, timestamp, consistency_level, false);
    }

    private void doInsert(ConsistencyLevel consistency_level, List<? extends IMutation> mutations) throws UnavailableException, TimedOutException, InvalidRequestException
    {
        ThriftValidation.validateConsistencyLevel(state().getKeyspace(), consistency_level, RequestType.WRITE);
        if (mutations.isEmpty())
            return;
        try
        {
            schedule(DatabaseDescriptor.getRpcTimeout());
            try
            {
                StorageProxy.mutate(mutations, consistency_level);
            }
            finally
            {
                release();
            }
        }
        catch (TimeoutException e)
        {
            logger.debug("... timed out");
            throw new TimedOutException();
        }
    }

    public KsDef describe_keyspace(String table) throws NotFoundException, InvalidRequestException
    {
<<<<<<< HEAD
=======
        state().hasKeyspaceAccess(table, Permission.READ);

>>>>>>> 8012f13a
        KSMetaData ksm = Schema.instance.getTableDefinition(table);
        if (ksm == null)
            throw new NotFoundException();

        return ksm.toThrift();
    }

    public List<KeySlice> get_range_slices(ColumnParent column_parent, SlicePredicate predicate, KeyRange range, ConsistencyLevel consistency_level)
    throws InvalidRequestException, UnavailableException, TException, TimedOutException
    {
        logger.debug("range_slice");

        ClientState cState = state();
        String keyspace = cState.getKeyspace();
<<<<<<< HEAD
        cState.hasColumnFamilyAccess(keyspace, column_parent.column_family, Permission.SELECT);
=======
        cState.hasColumnFamilyAccess(keyspace, column_parent.column_family, Permission.READ);
>>>>>>> 8012f13a

        CFMetaData metadata = ThriftValidation.validateColumnFamily(keyspace, column_parent.column_family);
        ThriftValidation.validateColumnParent(metadata, column_parent);
        ThriftValidation.validatePredicate(metadata, column_parent, predicate);
        ThriftValidation.validateKeyRange(metadata, column_parent.super_column, range);
        ThriftValidation.validateConsistencyLevel(keyspace, consistency_level, RequestType.READ);

        List<Row> rows;
        try
        {
            IPartitioner<?> p = StorageService.getPartitioner();
            AbstractBounds<RowPosition> bounds;
            if (range.start_key == null)
            {
                Token.TokenFactory<?> tokenFactory = p.getTokenFactory();
                Token left = tokenFactory.fromString(range.start_token);
                Token right = tokenFactory.fromString(range.end_token);
                bounds = Range.makeRowRange(left, right, p);
            }
            else
            {
                RowPosition end = range.end_key == null ? p.getTokenFactory().fromString(range.end_token).maxKeyBound(p)
                                                    : RowPosition.forKey(range.end_key, p);
                bounds = new Bounds<RowPosition>(RowPosition.forKey(range.start_key, p), end);
            }
            schedule(DatabaseDescriptor.getRpcTimeout());
            try
            {
                rows = StorageProxy.getRangeSlice(new RangeSliceCommand(keyspace, column_parent, predicate, bounds, range.row_filter, range.count), consistency_level);
            }
            finally
            {
                release();
            }
            assert rows != null;
        }
        catch (TimeoutException e)
        {
            logger.debug("... timed out");
        	throw new TimedOutException();
        }
        catch (IOException e)
        {
            throw new RuntimeException(e);
        }

        return thriftifyKeySlices(rows, column_parent, predicate);
    }

    public List<KeySlice> get_paged_slice(String column_family, KeyRange range, ByteBuffer start_column, ConsistencyLevel consistency_level)
    throws InvalidRequestException, UnavailableException, TimedOutException, TException
    {
        logger.debug("get_paged_slice");

        ClientState cState = state();
        String keyspace = cState.getKeyspace();
<<<<<<< HEAD
        cState.hasColumnFamilyAccess(keyspace, column_family, Permission.SELECT);
=======
        cState.hasColumnFamilyAccess(keyspace, column_family, Permission.READ);
>>>>>>> 8012f13a

        CFMetaData metadata = ThriftValidation.validateColumnFamily(keyspace, column_family);
        ThriftValidation.validateKeyRange(metadata, null, range);
        ThriftValidation.validateConsistencyLevel(keyspace, consistency_level, RequestType.READ);

        SlicePredicate predicate = new SlicePredicate().setSlice_range(new SliceRange(start_column, ByteBufferUtil.EMPTY_BYTE_BUFFER, false, -1));

        IPartitioner p = StorageService.getPartitioner();
        AbstractBounds<RowPosition> bounds;
        if (range.start_key == null)
        {
            // (token, key) is unsupported, assume (token, token)
            Token.TokenFactory tokenFactory = p.getTokenFactory();
            Token left = tokenFactory.fromString(range.start_token);
            Token right = tokenFactory.fromString(range.end_token);
            bounds = Range.makeRowRange(left, right, p);
        }
        else
        {
            RowPosition end = range.end_key == null ? p.getTokenFactory().fromString(range.end_token).maxKeyBound(p)
                                                    : RowPosition.forKey(range.end_key, p);
            bounds = new Bounds<RowPosition>(RowPosition.forKey(range.start_key, p), end);
        }

        List<Row> rows;
        try
        {
            schedule(DatabaseDescriptor.getRpcTimeout());
            try
            {
                rows = StorageProxy.getRangeSlice(new RangeSliceCommand(keyspace, column_family, null, predicate, bounds, range.row_filter, range.count, true, true), consistency_level);
            }
            finally
            {
                release();
            }
            assert rows != null;
        }
        catch (TimeoutException e)
        {
            logger.debug("... timed out");
        	throw new TimedOutException();
        }
        catch (IOException e)
        {
            throw new RuntimeException(e);
        }

        return thriftifyKeySlices(rows, new ColumnParent(column_family), predicate);
    }

    private List<KeySlice> thriftifyKeySlices(List<Row> rows, ColumnParent column_parent, SlicePredicate predicate)
    {
        List<KeySlice> keySlices = new ArrayList<KeySlice>(rows.size());
        boolean reversed = predicate.slice_range != null && predicate.slice_range.reversed;
        for (Row row : rows)
        {
            List<ColumnOrSuperColumn> thriftifiedColumns = thriftifyColumnFamily(row.cf, column_parent.super_column != null, reversed);
            keySlices.add(new KeySlice(row.key.key, thriftifiedColumns));
        }

        return keySlices;
    }

    public List<KeySlice> get_indexed_slices(ColumnParent column_parent, IndexClause index_clause, SlicePredicate column_predicate, ConsistencyLevel consistency_level) throws InvalidRequestException, UnavailableException, TimedOutException, TException
    {
        logger.debug("scan");

        ClientState cState = state();
        String keyspace = cState.getKeyspace();
<<<<<<< HEAD
        cState.hasColumnFamilyAccess(keyspace, column_parent.column_family, Permission.SELECT);
=======
        cState.hasColumnFamilyAccess(keyspace, column_parent.column_family, Permission.READ);
>>>>>>> 8012f13a
        CFMetaData metadata = ThriftValidation.validateColumnFamily(keyspace, column_parent.column_family, false);
        ThriftValidation.validateColumnParent(metadata, column_parent);
        ThriftValidation.validatePredicate(metadata, column_parent, column_predicate);
        ThriftValidation.validateIndexClauses(metadata, index_clause);
        ThriftValidation.validateConsistencyLevel(keyspace, consistency_level, RequestType.READ);

        IPartitioner p = StorageService.getPartitioner();
        AbstractBounds<RowPosition> bounds = new Bounds<RowPosition>(RowPosition.forKey(index_clause.start_key, p),
                                                                     p.getMinimumToken().minKeyBound());
        RangeSliceCommand command = new RangeSliceCommand(keyspace,
                                                          column_parent.column_family,
                                                          null,
                                                          column_predicate,
                                                          bounds,
                                                          index_clause.expressions,
                                                          index_clause.count);

        List<Row> rows;
        try
        {
            rows = StorageProxy.getRangeSlice(command, consistency_level);
        }
        catch (IOException e)
        {
            throw new RuntimeException(e);
        }
        catch (TimeoutException e)
        {
            logger.debug("... timed out");
            throw new TimedOutException();
        }

        return thriftifyKeySlices(rows, column_parent, column_predicate);
    }

    public List<KsDef> describe_keyspaces() throws TException, InvalidRequestException
    {
        Set<String> keyspaces = Schema.instance.getTables();
        List<KsDef> ksset = new ArrayList<KsDef>(keyspaces.size());

        for (String ks : keyspaces)
        {
            try
            {
                ksset.add(describe_keyspace(ks));
            }
            catch (UnauthorizedException e)
            {
                if (logger.isDebugEnabled())
                    logger.debug("UnauthorizedException: " + e.getMessage());
            }
            catch (NotFoundException nfe)
            {
                logger.info("Failed to find metadata for keyspace '" + ks + "'. Continuing... ");
            }
        }
        return ksset;
    }

    public String describe_cluster_name() throws TException
    {
        return DatabaseDescriptor.getClusterName();
    }

    public String describe_version() throws TException
    {
        return Constants.VERSION;
    }

    public List<TokenRange> describe_ring(String keyspace)throws InvalidRequestException
    {
        return StorageService.instance.describeRing(keyspace);
    }

    public Map<String, String> describe_token_map() throws InvalidRequestException
    {
        return StorageService.instance.getTokenToEndpointMap();
    }

    public String describe_partitioner() throws TException
    {
        return StorageService.getPartitioner().getClass().getName();
    }

    public String describe_snitch() throws TException
    {
        if (DatabaseDescriptor.getEndpointSnitch() instanceof DynamicEndpointSnitch)
            return ((DynamicEndpointSnitch)DatabaseDescriptor.getEndpointSnitch()).subsnitch.getClass().getName();
        return DatabaseDescriptor.getEndpointSnitch().getClass().getName();
    }

    @Deprecated
    public List<String> describe_splits(String cfName, String start_token, String end_token, int keys_per_split)
    throws TException, InvalidRequestException
    {
        List<CfSplit> splits = describe_splits_ex(cfName, start_token, end_token, keys_per_split);
        List<String> result = new ArrayList<String>(splits.size() + 1);

        result.add(splits.get(0).getStart_token());
        for (CfSplit cfSplit : splits)
            result.add(cfSplit.getEnd_token());

        return result;
    }

    public List<CfSplit> describe_splits_ex(String cfName, String start_token, String end_token, int keys_per_split)
    throws InvalidRequestException, TException
    {
        // TODO: add keyspace authorization call post CASSANDRA-1425
        Token.TokenFactory tf = StorageService.getPartitioner().getTokenFactory();
        Range<Token> tr = new Range<Token>(tf.fromString(start_token), tf.fromString(end_token));
        List<Pair<Range<Token>, Long>> splits =
                StorageService.instance.getSplits(state().getKeyspace(), cfName, tr, keys_per_split);
        List<CfSplit> result = new ArrayList<CfSplit>(splits.size());
        for (Pair<Range<Token>, Long> split : splits)
            result.add(new CfSplit(split.left.left.toString(), split.left.right.toString(), split.right));
        return result;
    }

    public void login(AuthenticationRequest auth_request) throws AuthenticationException, AuthorizationException, TException
    {
         state().login(auth_request.getCredentials());
    }

    /**
     * Schedule the current thread for access to the required services
     */
    private void schedule(long timeoutMS) throws TimeoutException
    {
        requestScheduler.queue(Thread.currentThread(), state().getSchedulingValue(), timeoutMS);
    }

    /**
     * Release count for the used up resources
     */
    private void release()
    {
        requestScheduler.release();
    }

    public String system_add_column_family(CfDef cf_def)
    throws InvalidRequestException, SchemaDisagreementException, TException
    {
        logger.debug("add_column_family");
<<<<<<< HEAD
        state().hasKeyspaceAccess(cf_def.keyspace, Permission.CREATE);
=======
        state().hasColumnFamilyAccess(cf_def.keyspace, cf_def.name, Permission.WRITE);
>>>>>>> 8012f13a

        validateSchemaAgreement();

        try
        {
            cf_def.unsetId(); // explicitly ignore any id set by client (Hector likes to set zero)
            CFMetaData cfm = CFMetaData.fromThrift(cf_def);
            cfm.addDefaultIndexNames();
            MigrationManager.announceNewColumnFamily(cfm);
            return Schema.instance.getVersion().toString();
        }
        catch (ConfigurationException e)
        {
            InvalidRequestException ex = new InvalidRequestException(e.getMessage());
            ex.initCause(e);
            throw ex;
        }
    }

    public String system_drop_column_family(String column_family)
    throws InvalidRequestException, SchemaDisagreementException, TException
    {
        logger.debug("drop_column_family");

        ClientState cState = state();
        String keyspace = cState.getKeyspace();
<<<<<<< HEAD
        cState.hasColumnFamilyAccess(keyspace, column_family, Permission.DROP);
=======
        cState.hasColumnFamilyAccess(keyspace, column_family, Permission.WRITE);
>>>>>>> 8012f13a
        validateSchemaAgreement();

        try
        {
            MigrationManager.announceColumnFamilyDrop(keyspace, column_family);
            return Schema.instance.getVersion().toString();
        }
        catch (ConfigurationException e)
        {
            InvalidRequestException ex = new InvalidRequestException(e.getMessage());
            ex.initCause(e);
            throw ex;
        }
    }

    public String system_add_keyspace(KsDef ks_def)
    throws InvalidRequestException, SchemaDisagreementException, TException
    {
        logger.debug("add_keyspace");
        ThriftValidation.validateKeyspaceNotSystem(ks_def.name);
<<<<<<< HEAD
        state().hasAllKeyspacesAccess(Permission.CREATE);
=======
        state().hasKeyspaceAccess(ks_def.name, Permission.WRITE);
>>>>>>> 8012f13a
        validateSchemaAgreement();
        ThriftValidation.validateKeyspaceNotYetExisting(ks_def.name);

        // generate a meaningful error if the user setup keyspace and/or column definition incorrectly
        for (CfDef cf : ks_def.cf_defs)
        {
            if (!cf.getKeyspace().equals(ks_def.getName()))
            {
                throw new InvalidRequestException("CfDef (" + cf.getName() +") had a keyspace definition that did not match KsDef");
            }
        }

        try
        {
            Collection<CFMetaData> cfDefs = new ArrayList<CFMetaData>(ks_def.cf_defs.size());
            for (CfDef cf_def : ks_def.cf_defs)
            {
                cf_def.unsetId(); // explicitly ignore any id set by client (same as system_add_column_family)
                CFMetaData cfm = CFMetaData.fromThrift(cf_def);
                cfm.addDefaultIndexNames();
                cfDefs.add(cfm);
            }
            MigrationManager.announceNewKeyspace(KSMetaData.fromThrift(ks_def, cfDefs.toArray(new CFMetaData[cfDefs.size()])));
            return Schema.instance.getVersion().toString();
        }
        catch (ConfigurationException e)
        {
            InvalidRequestException ex = new InvalidRequestException(e.getMessage());
            ex.initCause(e);
            throw ex;
        }
    }

    public String system_drop_keyspace(String keyspace)
    throws InvalidRequestException, SchemaDisagreementException, TException
    {
        logger.debug("drop_keyspace");
        ThriftValidation.validateKeyspaceNotSystem(keyspace);
        state().hasKeyspaceAccess(keyspace, Permission.WRITE);
        validateSchemaAgreement();

        try
        {
            MigrationManager.announceKeyspaceDrop(keyspace);
            return Schema.instance.getVersion().toString();
        }
        catch (ConfigurationException e)
        {
            InvalidRequestException ex = new InvalidRequestException(e.getMessage());
            ex.initCause(e);
            throw ex;
        }
    }

    /** update an existing keyspace, but do not allow column family modifications.
     * @throws SchemaDisagreementException
     */
    public String system_update_keyspace(KsDef ks_def)
    throws InvalidRequestException, SchemaDisagreementException, TException
    {
        logger.debug("update_keyspace");
        ThriftValidation.validateKeyspaceNotSystem(ks_def.name);
        state().hasKeyspaceAccess(ks_def.name, Permission.WRITE);
        ThriftValidation.validateTable(ks_def.name);
        if (ks_def.getCf_defs() != null && ks_def.getCf_defs().size() > 0)
            throw new InvalidRequestException("Keyspace update must not contain any column family definitions.");
        validateSchemaAgreement();

        try
        {
            MigrationManager.announceKeyspaceUpdate(KSMetaData.fromThrift(ks_def));
            return Schema.instance.getVersion().toString();
        }
        catch (ConfigurationException e)
        {
            InvalidRequestException ex = new InvalidRequestException(e.getMessage());
            ex.initCause(e);
            throw ex;
        }
    }

    public String system_update_column_family(CfDef cf_def)
    throws InvalidRequestException, SchemaDisagreementException, TException
    {
        logger.debug("update_column_family");
        if (cf_def.keyspace == null || cf_def.name == null)
            throw new InvalidRequestException("Keyspace and CF name must be set.");
<<<<<<< HEAD
        state().hasColumnFamilyAccess(cf_def.keyspace, cf_def.name, Permission.ALTER);
=======
        state().hasColumnFamilyAccess(cf_def.keyspace, cf_def.name, Permission.WRITE);
>>>>>>> 8012f13a
        CFMetaData oldCfm = Schema.instance.getCFMetaData(cf_def.keyspace, cf_def.name);
        if (oldCfm == null)
            throw new InvalidRequestException("Could not find column family definition to modify.");
        validateSchemaAgreement();

        try
        {
            CFMetaData.applyImplicitDefaults(cf_def);
            CFMetaData cfm = CFMetaData.fromThrift(cf_def);
            cfm.addDefaultIndexNames();
            MigrationManager.announceColumnFamilyUpdate(cfm);
            return Schema.instance.getVersion().toString();
        }
        catch (ConfigurationException e)
        {
            InvalidRequestException ex = new InvalidRequestException(e.getMessage());
            ex.initCause(e);
            throw ex;
        }
    }

    private void validateSchemaAgreement() throws SchemaDisagreementException
    {
        // unreachable hosts don't count towards disagreement
        Map<String, List<String>> versions = Maps.filterKeys(StorageProxy.describeSchemaVersions(),
                                                             Predicates.not(Predicates.equalTo(StorageProxy.UNREACHABLE)));
        if (versions.size() > 1)
            throw new SchemaDisagreementException();
    }

    public void truncate(String cfname) throws InvalidRequestException, UnavailableException, TimedOutException, TException
    {
        ClientState cState = state();
        String keyspace = cState.getKeyspace();
        logger.debug("truncating {} in {}", cfname, keyspace);
<<<<<<< HEAD
        cState.hasColumnFamilyAccess(keyspace, cfname, Permission.MODIFY);
=======
        cState.hasColumnFamilyAccess(keyspace, cfname, Permission.WRITE);
>>>>>>> 8012f13a
        try
        {
            schedule(DatabaseDescriptor.getRpcTimeout());
            try
            {
                StorageProxy.truncateBlocking(keyspace, cfname);
            }
            finally
            {
                release();
            }
        }
        catch (TimeoutException e)
        {
            logger.debug("... timed out");
            throw new TimedOutException();
        }
        catch (IOException e)
        {
            throw (UnavailableException) new UnavailableException().initCause(e);
        }
    }

    public void set_keyspace(String keyspace) throws InvalidRequestException, TException
    {
        ThriftValidation.validateTable(keyspace);

        state().setKeyspace(keyspace);
    }

    public Map<String, List<String>> describe_schema_versions() throws TException, InvalidRequestException
    {
        logger.debug("checking schema agreement");
        return StorageProxy.describeSchemaVersions();
    }

    // counter methods

    public void add(ByteBuffer key, ColumnParent column_parent, CounterColumn column, ConsistencyLevel consistency_level)
            throws InvalidRequestException, UnavailableException, TimedOutException, TException
    {
        logger.debug("add");

        ClientState cState = state();
        String keyspace = cState.getKeyspace();
<<<<<<< HEAD
        cState.hasColumnFamilyAccess(keyspace, column_parent.column_family, Permission.MODIFY);
=======
        cState.hasColumnFamilyAccess(keyspace, column_parent.column_family, Permission.WRITE);
>>>>>>> 8012f13a

        CFMetaData metadata = ThriftValidation.validateColumnFamily(keyspace, column_parent.column_family, true);
        ThriftValidation.validateKey(metadata, key);
        ThriftValidation.validateCommutativeForWrite(metadata, consistency_level);
        ThriftValidation.validateColumnParent(metadata, column_parent);
        // SuperColumn field is usually optional, but not when we're adding
        if (metadata.cfType == ColumnFamilyType.Super && column_parent.super_column == null)
        {
            throw new InvalidRequestException("missing mandatory super column name for super CF " + column_parent.column_family);
        }
        ThriftValidation.validateColumnNames(metadata, column_parent, Arrays.asList(column.name));

        RowMutation rm = new RowMutation(keyspace, key);
        try
        {
            rm.addCounter(new QueryPath(column_parent.column_family, column_parent.super_column, column.name), column.value);
        }
        catch (MarshalException e)
        {
            throw new InvalidRequestException(e.getMessage());
        }
        doInsert(consistency_level, Arrays.asList(new CounterMutation(rm, consistency_level)));
    }

    public void remove_counter(ByteBuffer key, ColumnPath path, ConsistencyLevel consistency_level)
            throws InvalidRequestException, UnavailableException, TimedOutException, TException
    {
        logger.debug("remove_counter");

        internal_remove(key, path, System.currentTimeMillis(), consistency_level, true);
    }

    private static String uncompress(ByteBuffer query, Compression compression) throws InvalidRequestException
    {
        String queryString = null;

        // Decompress the query string.
        try
        {
            switch (compression)
            {
                case GZIP:
                    DataOutputBuffer decompressed = new DataOutputBuffer();
                    byte[] outBuffer = new byte[1024], inBuffer = new byte[1024];

                    Inflater decompressor = new Inflater();

                    int lenRead = 0;
                    while (true)
                    {
                        if (decompressor.needsInput())
                            lenRead = query.remaining() < 1024 ? query.remaining() : 1024;
                            query.get(inBuffer, 0, lenRead);
                            decompressor.setInput(inBuffer, 0, lenRead);

                        int lenWrite = 0;
                        while ((lenWrite = decompressor.inflate(outBuffer)) !=0)
                            decompressed.write(outBuffer, 0, lenWrite);

                        if (decompressor.finished())
                            break;
                    }

                    decompressor.end();

                    queryString = new String(decompressed.getData(), 0, decompressed.size(), "UTF-8");
                    break;
                case NONE:
                    try
                    {
                        queryString = ByteBufferUtil.string(query);
                    }
                    catch (CharacterCodingException ex)
                    {
                        throw new InvalidRequestException(ex.getMessage());
                    }
                    break;
            }
        }
        catch (DataFormatException e)
        {
            throw new InvalidRequestException("Error deflating query string.");
        }
        catch (UnsupportedEncodingException e)
        {
            throw new InvalidRequestException("Unknown query string encoding.");
        }
        return queryString;
    }

    public CqlResult execute_cql_query(ByteBuffer query, Compression compression)
    throws InvalidRequestException, UnavailableException, TimedOutException, SchemaDisagreementException, TException
    {
        if (logger.isDebugEnabled()) logger.debug("execute_cql_query");

        String queryString = uncompress(query,compression);

        try
        {
            ClientState cState = state();
            if (cState.getCQLVersion().major == 2)
                return QueryProcessor.process(queryString, state());
            else
                return org.apache.cassandra.cql3.QueryProcessor.process(queryString, cState);
        }
        catch (RecognitionException e)
        {
            InvalidRequestException ire = new InvalidRequestException("Invalid or malformed CQL query string");
            ire.initCause(e);
            throw ire;
        }
    }

    public CqlPreparedResult prepare_cql_query(ByteBuffer query, Compression compression)
    throws InvalidRequestException, TException
    {
        if (logger.isDebugEnabled()) logger.debug("prepare_cql_query");

        String queryString = uncompress(query,compression);

        try
        {
            ClientState cState = state();
            if (cState.getCQLVersion().major == 2)
                return QueryProcessor.prepare(queryString, cState);
            else
                return org.apache.cassandra.cql3.QueryProcessor.prepare(queryString, cState);
        }
        catch (RecognitionException e)
        {
            InvalidRequestException ire = new InvalidRequestException("Invalid or malformed CQL query string");
            ire.initCause(e);
            throw ire;
        }
    }

    public CqlResult execute_prepared_cql_query(int itemId, List<ByteBuffer> bindVariables)
    throws InvalidRequestException, UnavailableException, TimedOutException, SchemaDisagreementException, TException
    {
        if (logger.isDebugEnabled()) logger.debug("execute_prepared_cql_query");

        ClientState cState = state();
        if (cState.getCQLVersion().major == 2)
        {
            CQLStatement statement = cState.getPrepared().get(itemId);

            if (statement == null)
                throw new InvalidRequestException(String.format("Prepared query with ID %d not found", itemId));
            logger.trace("Retrieved prepared statement #{} with {} bind markers", itemId, statement.boundTerms);

            return QueryProcessor.processPrepared(statement, cState, bindVariables);
        }
        else
        {
            org.apache.cassandra.cql3.CQLStatement statement = cState.getCQL3Prepared().get(itemId);

            if (statement == null)
                throw new InvalidRequestException(String.format("Prepared query with ID %d not found", itemId));
            logger.trace("Retrieved prepared statement #{} with {} bind markers", itemId, statement.getBoundsTerms());

            return org.apache.cassandra.cql3.QueryProcessor.processPrepared(statement, cState, bindVariables);
        }
    }

    public void set_cql_version(String version) throws InvalidRequestException
    {
        logger.debug("set_cql_version: " + version);

        state().setCQLVersion(version);
    }

    // main method moved to CassandraDaemon
}<|MERGE_RESOLUTION|>--- conflicted
+++ resolved
@@ -310,11 +310,7 @@
 
         ClientState cState = state();
         String keyspace = cState.getKeyspace();
-<<<<<<< HEAD
         cState.hasColumnFamilyAccess(keyspace, column_parent.column_family, Permission.SELECT);
-=======
-        cState.hasColumnFamilyAccess(keyspace, column_parent.column_family, Permission.READ);
->>>>>>> 8012f13a
         return multigetSliceInternal(keyspace, Collections.singletonList(key), column_parent, predicate, consistency_level).get(key);
     }
 
@@ -325,11 +321,7 @@
 
         ClientState cState = state();
         String keyspace = cState.getKeyspace();
-<<<<<<< HEAD
         cState.hasColumnFamilyAccess(keyspace, column_parent.column_family, Permission.SELECT);
-=======
-        cState.hasColumnFamilyAccess(keyspace, column_parent.column_family, Permission.READ);
->>>>>>> 8012f13a
         return multigetSliceInternal(keyspace, keys, column_parent, predicate, consistency_level);
     }
 
@@ -368,11 +360,7 @@
     {
         ClientState cState = state();
         String keyspace = cState.getKeyspace();
-<<<<<<< HEAD
         cState.hasColumnFamilyAccess(keyspace, column_path.column_family, Permission.SELECT);
-=======
-        cState.hasColumnFamilyAccess(keyspace, column_path.column_family, Permission.READ);
->>>>>>> 8012f13a
 
         CFMetaData metadata = ThriftValidation.validateColumnFamily(keyspace, column_path.column_family);
         ThriftValidation.validateColumnPath(metadata, column_path);
@@ -411,11 +399,7 @@
 
         ClientState cState = state();
         String keyspace = cState.getKeyspace();
-<<<<<<< HEAD
         cState.hasColumnFamilyAccess(keyspace, column_parent.column_family, Permission.SELECT);
-=======
-        cState.hasColumnFamilyAccess(keyspace, column_parent.column_family, Permission.READ);
->>>>>>> 8012f13a
         Table table = Table.open(keyspace);
         ColumnFamilyStore cfs = table.getColumnFamilyStore(column_parent.column_family);
 
@@ -492,11 +476,7 @@
 
         ClientState cState = state();
         String keyspace = cState.getKeyspace();
-<<<<<<< HEAD
         cState.hasColumnFamilyAccess(keyspace, column_parent.column_family, Permission.SELECT);
-=======
-        cState.hasColumnFamilyAccess(keyspace, column_parent.column_family, Permission.READ);
->>>>>>> 8012f13a
 
         Map<ByteBuffer, Integer> counts = new HashMap<ByteBuffer, Integer>();
         Map<ByteBuffer, List<ColumnOrSuperColumn>> columnFamiliesMap = multigetSliceInternal(keyspace, keys, column_parent, predicate, consistency_level);
@@ -512,11 +492,7 @@
     {
         ClientState cState = state();
         String keyspace = cState.getKeyspace();
-<<<<<<< HEAD
         cState.hasColumnFamilyAccess(keyspace, column_parent.column_family, Permission.MODIFY);
-=======
-        cState.hasColumnFamilyAccess(keyspace, column_parent.column_family, Permission.WRITE);
->>>>>>> 8012f13a
 
         CFMetaData metadata = ThriftValidation.validateColumnFamily(keyspace, column_parent.column_family, false);
         ThriftValidation.validateKey(metadata, key);
@@ -574,11 +550,7 @@
                 // Avoid unneeded authorizations
                 if (!(cfamsSeen.contains(cfName)))
                 {
-<<<<<<< HEAD
                     cState.hasColumnFamilyAccess(keyspace, cfName, Permission.MODIFY);
-=======
-                    cState.hasColumnFamilyAccess(keyspace, cfName, Permission.WRITE);
->>>>>>> 8012f13a
                     cfamsSeen.add(cfName);
                 }
 
@@ -634,11 +606,7 @@
     {
         ClientState cState = state();
         String keyspace = cState.getKeyspace();
-<<<<<<< HEAD
         cState.hasColumnFamilyAccess(keyspace, column_path.column_family, Permission.MODIFY);
-=======
-        cState.hasColumnFamilyAccess(keyspace, column_path.column_family, Permission.WRITE);
->>>>>>> 8012f13a
 
         CFMetaData metadata = ThriftValidation.validateColumnFamily(keyspace, column_path.column_family, isCommutativeOp);
         ThriftValidation.validateKey(metadata, key);
@@ -689,11 +657,6 @@
 
     public KsDef describe_keyspace(String table) throws NotFoundException, InvalidRequestException
     {
-<<<<<<< HEAD
-=======
-        state().hasKeyspaceAccess(table, Permission.READ);
-
->>>>>>> 8012f13a
         KSMetaData ksm = Schema.instance.getTableDefinition(table);
         if (ksm == null)
             throw new NotFoundException();
@@ -708,11 +671,7 @@
 
         ClientState cState = state();
         String keyspace = cState.getKeyspace();
-<<<<<<< HEAD
         cState.hasColumnFamilyAccess(keyspace, column_parent.column_family, Permission.SELECT);
-=======
-        cState.hasColumnFamilyAccess(keyspace, column_parent.column_family, Permission.READ);
->>>>>>> 8012f13a
 
         CFMetaData metadata = ThriftValidation.validateColumnFamily(keyspace, column_parent.column_family);
         ThriftValidation.validateColumnParent(metadata, column_parent);
@@ -769,11 +728,7 @@
 
         ClientState cState = state();
         String keyspace = cState.getKeyspace();
-<<<<<<< HEAD
         cState.hasColumnFamilyAccess(keyspace, column_family, Permission.SELECT);
-=======
-        cState.hasColumnFamilyAccess(keyspace, column_family, Permission.READ);
->>>>>>> 8012f13a
 
         CFMetaData metadata = ThriftValidation.validateColumnFamily(keyspace, column_family);
         ThriftValidation.validateKeyRange(metadata, null, range);
@@ -844,11 +799,7 @@
 
         ClientState cState = state();
         String keyspace = cState.getKeyspace();
-<<<<<<< HEAD
         cState.hasColumnFamilyAccess(keyspace, column_parent.column_family, Permission.SELECT);
-=======
-        cState.hasColumnFamilyAccess(keyspace, column_parent.column_family, Permission.READ);
->>>>>>> 8012f13a
         CFMetaData metadata = ThriftValidation.validateColumnFamily(keyspace, column_parent.column_family, false);
         ThriftValidation.validateColumnParent(metadata, column_parent);
         ThriftValidation.validatePredicate(metadata, column_parent, column_predicate);
@@ -993,11 +944,7 @@
     throws InvalidRequestException, SchemaDisagreementException, TException
     {
         logger.debug("add_column_family");
-<<<<<<< HEAD
         state().hasKeyspaceAccess(cf_def.keyspace, Permission.CREATE);
-=======
-        state().hasColumnFamilyAccess(cf_def.keyspace, cf_def.name, Permission.WRITE);
->>>>>>> 8012f13a
 
         validateSchemaAgreement();
 
@@ -1024,11 +971,7 @@
 
         ClientState cState = state();
         String keyspace = cState.getKeyspace();
-<<<<<<< HEAD
         cState.hasColumnFamilyAccess(keyspace, column_family, Permission.DROP);
-=======
-        cState.hasColumnFamilyAccess(keyspace, column_family, Permission.WRITE);
->>>>>>> 8012f13a
         validateSchemaAgreement();
 
         try
@@ -1049,11 +992,7 @@
     {
         logger.debug("add_keyspace");
         ThriftValidation.validateKeyspaceNotSystem(ks_def.name);
-<<<<<<< HEAD
         state().hasAllKeyspacesAccess(Permission.CREATE);
-=======
-        state().hasKeyspaceAccess(ks_def.name, Permission.WRITE);
->>>>>>> 8012f13a
         validateSchemaAgreement();
         ThriftValidation.validateKeyspaceNotYetExisting(ks_def.name);
 
@@ -1092,7 +1031,7 @@
     {
         logger.debug("drop_keyspace");
         ThriftValidation.validateKeyspaceNotSystem(keyspace);
-        state().hasKeyspaceAccess(keyspace, Permission.WRITE);
+        state().hasKeyspaceAccess(keyspace, Permission.DROP);
         validateSchemaAgreement();
 
         try
@@ -1116,7 +1055,7 @@
     {
         logger.debug("update_keyspace");
         ThriftValidation.validateKeyspaceNotSystem(ks_def.name);
-        state().hasKeyspaceAccess(ks_def.name, Permission.WRITE);
+        state().hasKeyspaceAccess(ks_def.name, Permission.ALTER);
         ThriftValidation.validateTable(ks_def.name);
         if (ks_def.getCf_defs() != null && ks_def.getCf_defs().size() > 0)
             throw new InvalidRequestException("Keyspace update must not contain any column family definitions.");
@@ -1141,11 +1080,7 @@
         logger.debug("update_column_family");
         if (cf_def.keyspace == null || cf_def.name == null)
             throw new InvalidRequestException("Keyspace and CF name must be set.");
-<<<<<<< HEAD
         state().hasColumnFamilyAccess(cf_def.keyspace, cf_def.name, Permission.ALTER);
-=======
-        state().hasColumnFamilyAccess(cf_def.keyspace, cf_def.name, Permission.WRITE);
->>>>>>> 8012f13a
         CFMetaData oldCfm = Schema.instance.getCFMetaData(cf_def.keyspace, cf_def.name);
         if (oldCfm == null)
             throw new InvalidRequestException("Could not find column family definition to modify.");
@@ -1181,11 +1116,7 @@
         ClientState cState = state();
         String keyspace = cState.getKeyspace();
         logger.debug("truncating {} in {}", cfname, keyspace);
-<<<<<<< HEAD
         cState.hasColumnFamilyAccess(keyspace, cfname, Permission.MODIFY);
-=======
-        cState.hasColumnFamilyAccess(keyspace, cfname, Permission.WRITE);
->>>>>>> 8012f13a
         try
         {
             schedule(DatabaseDescriptor.getRpcTimeout());
@@ -1231,11 +1162,7 @@
 
         ClientState cState = state();
         String keyspace = cState.getKeyspace();
-<<<<<<< HEAD
         cState.hasColumnFamilyAccess(keyspace, column_parent.column_family, Permission.MODIFY);
-=======
-        cState.hasColumnFamilyAccess(keyspace, column_parent.column_family, Permission.WRITE);
->>>>>>> 8012f13a
 
         CFMetaData metadata = ThriftValidation.validateColumnFamily(keyspace, column_parent.column_family, true);
         ThriftValidation.validateKey(metadata, key);
