--- conflicted
+++ resolved
@@ -1856,12 +1856,7 @@
                                                                 " (either the query was not prepared on this host (maybe the host has been restarted?)" +
                                                                 " or you have prepared too many queries and it has been evicted from the internal cache)",
                                                                 itemId));
-<<<<<<< HEAD
             logger.trace("Retrieved prepared statement #{} with {} bind markers", itemId, statement.statement.getBoundsTerms());
-=======
-            logger.trace("Retrieved prepared statement #{} with {} bind markers", itemId, statement.getBoundsTerms());
->>>>>>> 026865f2
-
             return org.apache.cassandra.cql3.QueryProcessor.processPrepared(statement, ThriftConversion.fromThrift(cLevel), cState.getQueryState(), bindVariables).toThriftResult();
         }
         catch (RequestExecutionException e)
