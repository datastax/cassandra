package org.apache.cassandra.thrift;

/*
 *
 * Licensed to the Apache Software Foundation (ASF) under one
 * or more contributor license agreements.  See the NOTICE file
 * distributed with this work for additional information
 * regarding copyright ownership.  The ASF licenses this file
 * to you under the Apache License, Version 2.0 (the
 * "License"); you may not use this file except in compliance
 * with the License.  You may obtain a copy of the License at
 *
 *   http://www.apache.org/licenses/LICENSE-2.0
 *
 * Unless required by applicable law or agreed to in writing,
 * software distributed under the License is distributed on an
 * "AS IS" BASIS, WITHOUT WARRANTIES OR CONDITIONS OF ANY
 * KIND, either express or implied.  See the License for the
 * specific language governing permissions and limitations
 * under the License.
 *
 */

import java.util.Collections;
import java.util.Map;
import java.util.Set;

import org.apache.cassandra.hadoop.ConfigHelper;
import org.apache.hadoop.conf.Configuration;
import org.apache.thrift.transport.TFramedTransport;
import org.apache.thrift.transport.TSocket;
import org.apache.thrift.transport.TTransport;
import org.apache.thrift.transport.TTransportException;

import java.util.Collections;
import java.util.Map;
import java.util.Set;

public class TFramedTransportFactory implements TClientTransportFactory
{
<<<<<<< HEAD
    public TTransport openTransport(String host, int port) throws TTransportException
    {
        TSocket socket = new TSocket(host, port);
        TTransport transport = new TFramedTransport(socket);
        transport.open();
        return transport;
    }

=======
>>>>>>> 57eb87b5
    public TTransport openTransport(String host, int port, Configuration conf) throws TTransportException
    {
        TSocket socket = new TSocket(host, port);
        TTransport transport = new TFramedTransport(socket, ConfigHelper.getThriftFramedTransportSize(conf));
        transport.open();
        return transport;
    }

    public void setOptions(Map<String, String> options)
    {
    }

    public Set<String> supportedOptions()
    {
        return Collections.emptySet();
    }
}<|MERGE_RESOLUTION|>--- conflicted
+++ resolved
@@ -38,7 +38,6 @@
 
 public class TFramedTransportFactory implements TClientTransportFactory
 {
-<<<<<<< HEAD
     public TTransport openTransport(String host, int port) throws TTransportException
     {
         TSocket socket = new TSocket(host, port);
@@ -47,8 +46,6 @@
         return transport;
     }
 
-=======
->>>>>>> 57eb87b5
     public TTransport openTransport(String host, int port, Configuration conf) throws TTransportException
     {
         TSocket socket = new TSocket(host, port);
