--- conflicted
+++ resolved
@@ -97,12 +97,9 @@
             sensors.values().forEach(sensor -> {
                 double current = latestSyncedValuePerSensor.getOrDefault(sensor, 0d);
                 double update = sensor.getValue() - current;
-<<<<<<< HEAD
-=======
                 if (update == 0d)
                     return;
 
->>>>>>> b597688b
                 latestSyncedValuePerSensor.put(sensor, sensor.getValue());
                 sensorsRegistry.get().incrementSensor(sensor.getContext(), sensor.getType(), update);
             });
