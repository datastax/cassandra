--- conflicted
+++ resolved
@@ -32,13 +32,9 @@
     public static final Counter load = Metrics.counter(factory.createMetricName("Load"));
     public static final Counter uncaughtExceptions = Metrics.counter(factory.createMetricName("Exceptions"));
     public static final Counter totalHintsInProgress  = Metrics.counter(factory.createMetricName("TotalHintsInProgress"));
-<<<<<<< HEAD
-    public static final Counter totalHints = Metrics.counter(factory.createMetricName("TotalHints"));
-    public static final Counter repairExceptions = Metrics.counter(factory.createMetricName("RepairExceptions"));
-=======
     /** Total hints replayed in the target node **/
     public static final Counter totalHintsReplayed = Metrics.counter(factory.createMetricName("TotalHintsReplayed"));
->>>>>>> f49dc3b5
+    public static final Counter repairExceptions = Metrics.counter(factory.createMetricName("RepairExceptions"));
     public static final Meter batchlogReplays = Metrics.meter(factory.createMetricName("BatchlogReplays"));
     public static final Meter hintedBatchlogReplays = Metrics.meter(factory.createMetricName("HintedBatchlogReplays"));
     public static final Counter totalHints = Metrics.counter(factory.createMetricName("TotalHints"));
