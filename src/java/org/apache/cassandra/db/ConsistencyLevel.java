/*
 * Licensed to the Apache Software Foundation (ASF) under one
 * or more contributor license agreements.  See the NOTICE file
 * distributed with this work for additional information
 * regarding copyright ownership.  The ASF licenses this file
 * to you under the Apache License, Version 2.0 (the
 * "License"); you may not use this file except in compliance
 * with the License.  You may obtain a copy of the License at
 *
 *     http://www.apache.org/licenses/LICENSE-2.0
 *
 * Unless required by applicable law or agreed to in writing, software
 * distributed under the License is distributed on an "AS IS" BASIS,
 * WITHOUT WARRANTIES OR CONDITIONS OF ANY KIND, either express or implied.
 * See the License for the specific language governing permissions and
 * limitations under the License.
 */
package org.apache.cassandra.db;

import java.util.Locale;

import com.carrotsearch.hppc.ObjectIntHashMap;
import org.apache.cassandra.guardrails.Guardrails;
import org.apache.cassandra.locator.Endpoints;
import org.apache.cassandra.schema.SchemaConstants;
import org.apache.cassandra.schema.TableMetadata;
import org.apache.cassandra.config.DatabaseDescriptor;
import org.apache.cassandra.exceptions.InvalidRequestException;
import org.apache.cassandra.locator.AbstractReplicationStrategy;
import org.apache.cassandra.locator.NetworkTopologyStrategy;
import org.apache.cassandra.service.QueryState;
import org.apache.cassandra.transport.ProtocolException;

import static org.apache.cassandra.locator.Replicas.addToCountPerDc;
import static org.apache.cassandra.locator.Replicas.countInOurDc;

public enum ConsistencyLevel
{
    ANY         (0),
    ONE         (1),
    TWO         (2),
    THREE       (3),
    QUORUM      (4),
    ALL         (5),
    LOCAL_QUORUM(6, true),
    EACH_QUORUM (7),
    SERIAL      (8),
    LOCAL_SERIAL(9),
    LOCAL_ONE   (10, true),
    NODE_LOCAL  (11, true);

    // Used by the binary protocol
    public final int code;
    private final boolean isDCLocal;
    private static final ConsistencyLevel[] codeIdx;
    static
    {
        int maxCode = -1;
        for (ConsistencyLevel cl : ConsistencyLevel.values())
            maxCode = Math.max(maxCode, cl.code);
        codeIdx = new ConsistencyLevel[maxCode + 1];
        for (ConsistencyLevel cl : ConsistencyLevel.values())
        {
            if (codeIdx[cl.code] != null)
                throw new IllegalStateException("Duplicate code");
            codeIdx[cl.code] = cl;
        }
    }

    private ConsistencyLevel(int code)
    {
        this(code, false);
    }

    private ConsistencyLevel(int code, boolean isDCLocal)
    {
        this.code = code;
        this.isDCLocal = isDCLocal;
    }

    public static ConsistencyLevel fromString(String str)
    {
        return valueOf(str.toUpperCase(Locale.US));
    }

    public static ConsistencyLevel fromCode(int code)
    {
        if (code < 0 || code >= codeIdx.length)
            throw new ProtocolException(String.format("Unknown code %d for a consistency level", code));
        return codeIdx[code];
    }

    public static int quorumFor(AbstractReplicationStrategy replicationStrategy)
    {
        return (replicationStrategy.getReplicationFactor().allReplicas / 2) + 1;
    }

    public static int localQuorumFor(AbstractReplicationStrategy replicationStrategy, String dc)
    {
        return (replicationStrategy instanceof NetworkTopologyStrategy)
             ? (((NetworkTopologyStrategy) replicationStrategy).getReplicationFactor(dc).allReplicas / 2) + 1
             : quorumFor(replicationStrategy);
    }

    public static int localQuorumForOurDc(AbstractReplicationStrategy replicationStrategy)
    {
        return localQuorumFor(replicationStrategy, DatabaseDescriptor.getLocalDataCenter());
    }

    public static ObjectIntHashMap<String> eachQuorumForRead(AbstractReplicationStrategy replicationStrategy)
    {
        if (replicationStrategy instanceof NetworkTopologyStrategy)
        {
            NetworkTopologyStrategy npStrategy = (NetworkTopologyStrategy) replicationStrategy;
            ObjectIntHashMap<String> perDc = new ObjectIntHashMap<>(((npStrategy.getDatacenters().size() + 1) * 4) / 3);
            for (String dc : npStrategy.getDatacenters())
                perDc.put(dc, ConsistencyLevel.localQuorumFor(replicationStrategy, dc));
            return perDc;
        }
        else
        {
            ObjectIntHashMap<String> perDc = new ObjectIntHashMap<>(1);
            perDc.put(DatabaseDescriptor.getLocalDataCenter(), quorumFor(replicationStrategy));
            return perDc;
        }
    }

    public static ObjectIntHashMap<String> eachQuorumForWrite(AbstractReplicationStrategy replicationStrategy, Endpoints<?> pendingWithDown)
    {
        ObjectIntHashMap<String> perDc = eachQuorumForRead(replicationStrategy);
        addToCountPerDc(perDc, pendingWithDown, 1);
        return perDc;
    }

    public int blockFor(AbstractReplicationStrategy replicationStrategy)
    {
        switch (this)
        {
            case ONE:
            case LOCAL_ONE:
                return 1;
            case ANY:
                return 1;
            case TWO:
                return 2;
            case THREE:
                return 3;
            case QUORUM:
            case SERIAL:
                return quorumFor(replicationStrategy);
            case ALL:
                return replicationStrategy.getReplicationFactor().allReplicas;
            case LOCAL_QUORUM:
            case LOCAL_SERIAL:
                return localQuorumForOurDc(replicationStrategy);
            case EACH_QUORUM:
                if (replicationStrategy instanceof NetworkTopologyStrategy)
                {
                    NetworkTopologyStrategy strategy = (NetworkTopologyStrategy) replicationStrategy;
                    int n = 0;
                    for (String dc : strategy.getDatacenters())
                        n += localQuorumFor(replicationStrategy, dc);
                    return n;
                }
                else
                {
                    return quorumFor(replicationStrategy);
                }
            default:
                throw new UnsupportedOperationException("Invalid consistency level: " + toString());
        }
    }

    public int blockForWrite(AbstractReplicationStrategy replicationStrategy, Endpoints<?> pending)
    {
        assert pending != null;

        int blockFor = blockFor(replicationStrategy);
        switch (this)
        {
            case ANY:
                break;
            case LOCAL_ONE: case LOCAL_QUORUM: case LOCAL_SERIAL:
                // we will only count local replicas towards our response count, as these queries only care about local guarantees
                blockFor += countInOurDc(pending).allReplicas();
                break;
            case ONE: case TWO: case THREE:
            case QUORUM: case EACH_QUORUM:
            case SERIAL:
            case ALL:
                blockFor += pending.size();
        }
        return blockFor;
    }

    /**
     * Determine if this consistency level meets or exceeds the consistency requirements of the given cl for the given keyspace
     * WARNING: this is not locality aware; you cannot safely use this with mixed locality consistency levels (e.g. LOCAL_QUORUM and QUORUM)
     */
    public boolean satisfies(ConsistencyLevel other, AbstractReplicationStrategy replicationStrategy)
    {
        return blockFor(replicationStrategy) >= other.blockFor(replicationStrategy);
    }

    public boolean isDatacenterLocal()
    {
        return isDCLocal;
    }

    public void validateForRead() throws InvalidRequestException
    {
        switch (this)
        {
            case ANY:
                throw new InvalidRequestException("ANY ConsistencyLevel is only supported for writes");
        }
    }

<<<<<<< HEAD
    public void validateForWrite(String keyspaceName, QueryState queryState) throws InvalidRequestException
=======
    public void validateForWrite() throws InvalidRequestException
>>>>>>> 98b449f3
    {
        if (SchemaConstants.isUserKeyspace(keyspaceName))
            Guardrails.disallowedWriteConsistencies.ensureAllowed(this, queryState);

        switch (this)
        {
            case SERIAL:
            case LOCAL_SERIAL:
                throw new InvalidRequestException("You must use conditional updates for serializable writes");
        }
    }

    // This is the same than validateForWrite really, but we include a slightly different error message for SERIAL/LOCAL_SERIAL
    public void validateForCasCommit(AbstractReplicationStrategy replicationStrategy) throws InvalidRequestException
    {
        if (SchemaConstants.isUserKeyspace(keyspaceName))
            Guardrails.disallowedWriteConsistencies.ensureAllowed(this);

        switch (this)
        {
            case EACH_QUORUM:
                requireNetworkTopologyStrategy(replicationStrategy);
                break;
            case SERIAL:
            case LOCAL_SERIAL:
                throw new InvalidRequestException(this + " is not supported as conditional update commit consistency. Use ANY if you mean \"make sure it is accepted but I don't care how many replicas commit it for non-SERIAL reads\"");
        }
    }

    public void validateForCas(String keyspaceName) throws InvalidRequestException
    {
        if (SchemaConstants.isUserKeyspace(keyspaceName))
            Guardrails.disallowedWriteConsistencies.ensureAllowed(this);

        if (!isSerialConsistency())
            throw new InvalidRequestException("Invalid consistency for conditional update. Must be one of SERIAL or LOCAL_SERIAL");
    }

    public boolean isSerialConsistency()
    {
        return this == SERIAL || this == LOCAL_SERIAL;
    }

    public void validateCounterForWrite(TableMetadata metadata, QueryState queryState) throws InvalidRequestException
    {
        if (SchemaConstants.isUserKeyspace(metadata.keyspace))
            Guardrails.disallowedWriteConsistencies.ensureAllowed(this, queryState);

        if (this == ConsistencyLevel.ANY)
            throw new InvalidRequestException("Consistency level ANY is not yet supported for counter table " + metadata.name);

        if (isSerialConsistency())
            throw new InvalidRequestException("Counter operations are inherently non-serializable");
    }

    private void requireNetworkTopologyStrategy(AbstractReplicationStrategy replicationStrategy) throws InvalidRequestException
    {
        if (!(replicationStrategy instanceof NetworkTopologyStrategy))
            throw new InvalidRequestException(String.format("consistency level %s not compatible with replication strategy (%s)",
                                                            this, replicationStrategy.getClass().getName()));
    }
}<|MERGE_RESOLUTION|>--- conflicted
+++ resolved
@@ -216,11 +216,7 @@
         }
     }
 
-<<<<<<< HEAD
     public void validateForWrite(String keyspaceName, QueryState queryState) throws InvalidRequestException
-=======
-    public void validateForWrite() throws InvalidRequestException
->>>>>>> 98b449f3
     {
         if (SchemaConstants.isUserKeyspace(keyspaceName))
             Guardrails.disallowedWriteConsistencies.ensureAllowed(this, queryState);
@@ -234,7 +230,7 @@
     }
 
     // This is the same than validateForWrite really, but we include a slightly different error message for SERIAL/LOCAL_SERIAL
-    public void validateForCasCommit(AbstractReplicationStrategy replicationStrategy) throws InvalidRequestException
+    public void validateForCasCommit(String keyspaceName, AbstractReplicationStrategy replicationStrategy) throws InvalidRequestException
     {
         if (SchemaConstants.isUserKeyspace(keyspaceName))
             Guardrails.disallowedWriteConsistencies.ensureAllowed(this);
