/*
 * Licensed to the Apache Software Foundation (ASF) under one
 * or more contributor license agreements.  See the NOTICE file
 * distributed with this work for additional information
 * regarding copyright ownership.  The ASF licenses this file
 * to you under the Apache License, Version 2.0 (the
 * "License"); you may not use this file except in compliance
 * with the License.  You may obtain a copy of the License at
 *
 *     http://www.apache.org/licenses/LICENSE-2.0
 *
 * Unless required by applicable law or agreed to in writing, software
 * distributed under the License is distributed on an "AS IS" BASIS,
 * WITHOUT WARRANTIES OR CONDITIONS OF ANY KIND, either express or implied.
 * See the License for the specific language governing permissions and
 * limitations under the License.
 */
package org.apache.cassandra.db;

import java.net.InetAddress;
import java.util.ArrayList;
import java.util.Collections;
import java.util.HashMap;
import java.util.List;
import java.util.Map;

import com.google.common.collect.Iterables;
import org.slf4j.Logger;
import org.slf4j.LoggerFactory;

import org.apache.cassandra.config.CFMetaData;
import org.apache.cassandra.config.DatabaseDescriptor;
import org.apache.cassandra.config.ReadRepairDecision;
import org.apache.cassandra.exceptions.InvalidRequestException;
import org.apache.cassandra.exceptions.UnavailableException;
import org.apache.cassandra.locator.AbstractReplicationStrategy;
import org.apache.cassandra.locator.NetworkTopologyStrategy;
import org.apache.cassandra.transport.ProtocolException;


public enum ConsistencyLevel
{
    ANY         (0),
    ONE         (1),
    TWO         (2),
    THREE       (3),
    QUORUM      (4),
    ALL         (5),
    LOCAL_QUORUM(6, true),
    EACH_QUORUM (7),
<<<<<<< HEAD
    LOCAL_ONE   (8, true);
=======
    LOCAL_ONE   (10, true);
>>>>>>> 026865f2

    private static final Logger logger = LoggerFactory.getLogger(ConsistencyLevel.class);

    // Used by the binary protocol
    public final int code;
    private final boolean isDCLocal;
    private static final ConsistencyLevel[] codeIdx;
    static
    {
        int maxCode = -1;
        for (ConsistencyLevel cl : ConsistencyLevel.values())
            maxCode = Math.max(maxCode, cl.code);
        codeIdx = new ConsistencyLevel[maxCode + 1];
        for (ConsistencyLevel cl : ConsistencyLevel.values())
        {
            if (codeIdx[cl.code] != null)
                throw new IllegalStateException("Duplicate code");
            codeIdx[cl.code] = cl;
        }
    }

    private ConsistencyLevel(int code)
    {
        this(code, false);
    }

    private ConsistencyLevel(int code, boolean isDCLocal)
    {
        this.code = code;
        this.isDCLocal = isDCLocal;
    }

    public static ConsistencyLevel fromCode(int code)
    {
        if (code < 0 || code >= codeIdx.length)
            throw new ProtocolException(String.format("Unknown code %d for a consistency level", code));
        return codeIdx[code];
    }

    private int localQuorumFor(Table table, String dc)
    {
        return (((NetworkTopologyStrategy) table.getReplicationStrategy()).getReplicationFactor(dc) / 2) + 1;
    }

    public int blockFor(Table table)
    {
        switch (this)
        {
            case ONE:
            case LOCAL_ONE:
                return 1;
            case ANY:
                return 1;
            case TWO:
                return 2;
            case THREE:
                return 3;
            case QUORUM:
                return (table.getReplicationStrategy().getReplicationFactor() / 2) + 1;
            case ALL:
                return table.getReplicationStrategy().getReplicationFactor();
            case LOCAL_QUORUM:
                return localQuorumFor(table, DatabaseDescriptor.getLocalDataCenter());
            case EACH_QUORUM:
                NetworkTopologyStrategy strategy = (NetworkTopologyStrategy) table.getReplicationStrategy();
                int n = 0;
                for (String dc : strategy.getDatacenters())
                    n += localQuorumFor(table, dc);
                return n;
            default:
                throw new UnsupportedOperationException("Invalid consistency level: " + toString());
        }
    }

    public boolean isDatacenterLocal()
    {
        return isDCLocal;
    }

    private boolean isLocal(InetAddress endpoint)
    {
        return DatabaseDescriptor.getLocalDataCenter().equals(DatabaseDescriptor.getEndpointSnitch().getDatacenter(endpoint));
    }

    private int countLocalEndpoints(Iterable<InetAddress> liveEndpoints)
    {
        int count = 0;
        for (InetAddress endpoint : liveEndpoints)
            if (isLocal(endpoint))
                count++;
        return count;
    }

    private Map<String, Integer> countPerDCEndpoints(Table table, Iterable<InetAddress> liveEndpoints)
    {
        NetworkTopologyStrategy strategy = (NetworkTopologyStrategy) table.getReplicationStrategy();

        Map<String, Integer> dcEndpoints = new HashMap<String, Integer>();
        for (String dc: strategy.getDatacenters())
            dcEndpoints.put(dc, 0);

        for (InetAddress endpoint : liveEndpoints)
        {
            String dc = DatabaseDescriptor.getEndpointSnitch().getDatacenter(endpoint);
            dcEndpoints.put(dc, dcEndpoints.get(dc) + 1);
        }
        return dcEndpoints;
    }

    public List<InetAddress> filterForQuery(Table table, List<InetAddress> liveEndpoints)
    {
        return filterForQuery(table, liveEndpoints, ReadRepairDecision.NONE);
    }

    public List<InetAddress> filterForQuery(Table table, List<InetAddress> liveEndpoints, ReadRepairDecision readRepair)
    {
        /*
         * Endpoints are expected to be restricted to live replicas, sorted by snitch preference.
         * For LOCAL_QUORUM, move local-DC replicas in front first as we need them there whether
         * we do read repair (since the first replica gets the data read) or not (since we'll take
         * the blockFor first ones).
         */
        if (isDCLocal)
            Collections.sort(liveEndpoints, DatabaseDescriptor.getLocalComparator());

        switch (readRepair)
        {
            case NONE:
                return liveEndpoints.subList(0, Math.min(liveEndpoints.size(), blockFor(table)));
            case GLOBAL:
                return liveEndpoints;
            case DC_LOCAL:
                List<InetAddress> local = new ArrayList<InetAddress>();
                List<InetAddress> other = new ArrayList<InetAddress>();
                for (InetAddress add : liveEndpoints)
                {
                    if (isLocal(add))
                        local.add(add);
                    else
                        other.add(add);
                }
                // check if blockfor more than we have localep's
                int blockFor = blockFor(table);
                if (local.size() < blockFor)
                    local.addAll(other.subList(0, Math.min(blockFor - local.size(), other.size())));
                return local;
            default:
                throw new AssertionError();
        }
    }

    public boolean isSufficientLiveNodes(Table table, Iterable<InetAddress> liveEndpoints)
    {
        switch (this)
        {
            case ANY:
                // local hint is acceptable, and local node is always live
                return true;
            case LOCAL_ONE:
                    return countLocalEndpoints(liveEndpoints) >= 1;
            case LOCAL_QUORUM:
                return countLocalEndpoints(liveEndpoints) >= blockFor(table);
            case EACH_QUORUM:
                for (Map.Entry<String, Integer> entry : countPerDCEndpoints(table, liveEndpoints).entrySet())
                {
                    if (entry.getValue() < localQuorumFor(table, entry.getKey()))
                        return false;
                }
                return true;
            default:
                return Iterables.size(liveEndpoints) >= blockFor(table);
        }
    }

    public void assureSufficientLiveNodes(Table table, Iterable<InetAddress> liveEndpoints) throws UnavailableException
    {
        int blockFor = blockFor(table);
        switch (this)
        {
            case ANY:
                // local hint is acceptable, and local node is always live
                break;
            case LOCAL_QUORUM:
                int localLive = countLocalEndpoints(liveEndpoints);
                if (localLive < blockFor)
                {
                    if (logger.isDebugEnabled())
                    {
                        StringBuilder builder = new StringBuilder("Local replicas [");
                        for (InetAddress endpoint : liveEndpoints)
                        {
                            if (isLocal(endpoint))
                                builder.append(endpoint).append(",");
                        }
                        builder.append("] are insufficient to satisfy LOCAL_QUORUM requirement of ").append(blockFor).append(" live nodes in '").append(DatabaseDescriptor.getLocalDataCenter()).append("'");
                        logger.debug(builder.toString());
                    }
                    throw new UnavailableException(this, blockFor, localLive);
                }
                break;
            case EACH_QUORUM:
                for (Map.Entry<String, Integer> entry : countPerDCEndpoints(table, liveEndpoints).entrySet())
                {
                    int dcBlockFor = localQuorumFor(table, entry.getKey());
                    int dcLive = entry.getValue();
                    if (dcLive < dcBlockFor)
                        throw new UnavailableException(this, dcBlockFor, dcLive);
                }
                break;
            default:
                int live = Iterables.size(liveEndpoints);
                if (live < blockFor)
                {
                    logger.debug("Live nodes {} do not satisfy ConsistencyLevel ({} required)", Iterables.toString(liveEndpoints), blockFor);
                    throw new UnavailableException(this, blockFor, live);
                }
                break;
        }
    }

    public void validateForRead(String table) throws InvalidRequestException
    {
        switch (this)
        {
            case ANY:
                throw new InvalidRequestException("ANY ConsistencyLevel is only supported for writes");
<<<<<<< HEAD
            case LOCAL_QUORUM:
            case LOCAL_ONE:
                requireNetworkTopologyStrategy(table);
                break;
=======
>>>>>>> 026865f2
            case EACH_QUORUM:
                throw new InvalidRequestException("EACH_QUORUM ConsistencyLevel is only supported for writes");
        }
    }

    public void validateForWrite(String table) throws InvalidRequestException
    {
<<<<<<< HEAD
        switch (this)
        {
            case LOCAL_QUORUM:
            case EACH_QUORUM:
            case LOCAL_ONE:
                requireNetworkTopologyStrategy(table);
                break;
        }
=======
        if(this == EACH_QUORUM)
            requireNetworkTopologyStrategy(table);
>>>>>>> 026865f2
    }

    public void validateCounterForWrite(CFMetaData metadata) throws InvalidRequestException
    {
        if (this == ConsistencyLevel.ANY)
        {
            throw new InvalidRequestException("Consistency level ANY is not yet supported for counter columnfamily " + metadata.cfName);
        }
        else if (!metadata.getReplicateOnWrite() && !(this == ConsistencyLevel.ONE || this == ConsistencyLevel.LOCAL_ONE))
        {
            throw new InvalidRequestException("cannot achieve CL > CL.ONE without replicate_on_write on columnfamily " + metadata.cfName);
        }
    }

    private void requireNetworkTopologyStrategy(String table) throws InvalidRequestException
    {
        AbstractReplicationStrategy strategy = Table.open(table).getReplicationStrategy();
        if (!(strategy instanceof NetworkTopologyStrategy))
            throw new InvalidRequestException(String.format("consistency level %s not compatible with replication strategy (%s)", this, strategy.getClass().getName()));
    }
}<|MERGE_RESOLUTION|>--- conflicted
+++ resolved
@@ -48,11 +48,7 @@
     ALL         (5),
     LOCAL_QUORUM(6, true),
     EACH_QUORUM (7),
-<<<<<<< HEAD
-    LOCAL_ONE   (8, true);
-=======
     LOCAL_ONE   (10, true);
->>>>>>> 026865f2
 
     private static final Logger logger = LoggerFactory.getLogger(ConsistencyLevel.class);
 
@@ -279,13 +275,10 @@
         {
             case ANY:
                 throw new InvalidRequestException("ANY ConsistencyLevel is only supported for writes");
-<<<<<<< HEAD
             case LOCAL_QUORUM:
             case LOCAL_ONE:
                 requireNetworkTopologyStrategy(table);
                 break;
-=======
->>>>>>> 026865f2
             case EACH_QUORUM:
                 throw new InvalidRequestException("EACH_QUORUM ConsistencyLevel is only supported for writes");
         }
@@ -293,7 +286,6 @@
 
     public void validateForWrite(String table) throws InvalidRequestException
     {
-<<<<<<< HEAD
         switch (this)
         {
             case LOCAL_QUORUM:
@@ -302,10 +294,6 @@
                 requireNetworkTopologyStrategy(table);
                 break;
         }
-=======
-        if(this == EACH_QUORUM)
-            requireNetworkTopologyStrategy(table);
->>>>>>> 026865f2
     }
 
     public void validateCounterForWrite(CFMetaData metadata) throws InvalidRequestException
