/*
 * Licensed to the Apache Software Foundation (ASF) under one
 * or more contributor license agreements.  See the NOTICE file
 * distributed with this work for additional information
 * regarding copyright ownership.  The ASF licenses this file
 * to you under the Apache License, Version 2.0 (the
 * "License"); you may not use this file except in compliance
 * with the License.  You may obtain a copy of the License at
 *
 *     http://www.apache.org/licenses/LICENSE-2.0
 *
 * Unless required by applicable law or agreed to in writing, software
 * distributed under the License is distributed on an "AS IS" BASIS,
 * WITHOUT WARRANTIES OR CONDITIONS OF ANY KIND, either express or implied.
 * See the License for the specific language governing permissions and
 * limitations under the License.
 */
package org.apache.cassandra.db.filter;

import java.io.IOException;
import java.nio.ByteBuffer;
import java.util.*;
import java.util.concurrent.ConcurrentHashMap;
import java.util.concurrent.ConcurrentMap;
import java.util.concurrent.TimeUnit;
import java.util.concurrent.atomic.AtomicInteger;
import java.util.stream.Collectors;
import java.util.stream.Stream;

import com.google.common.base.Objects;
import com.google.common.base.Predicate;
import org.slf4j.Logger;
import org.slf4j.LoggerFactory;

import io.github.jbellis.jvector.vector.VectorUtil;
import org.apache.cassandra.cql3.Operator;
import org.apache.cassandra.cql3.QueryOptions;
import org.apache.cassandra.cql3.restrictions.ExternalRestriction;
import org.apache.cassandra.cql3.restrictions.Restrictions;
import org.apache.cassandra.cql3.restrictions.StatementRestrictions;
import org.apache.cassandra.db.*;
import org.apache.cassandra.db.context.*;
import org.apache.cassandra.db.marshal.*;
import org.apache.cassandra.db.partitions.PartitionIterator;
import org.apache.cassandra.db.partitions.UnfilteredPartitionIterator;
import org.apache.cassandra.db.rows.*;
import org.apache.cassandra.db.transform.Transformation;
import org.apache.cassandra.exceptions.InvalidRequestException;
import org.apache.cassandra.index.IndexRegistry;
import org.apache.cassandra.index.sai.utils.GeoUtil;
import org.apache.cassandra.index.sai.utils.TypeUtil;
import org.apache.cassandra.io.util.DataInputPlus;
import org.apache.cassandra.io.util.DataOutputPlus;
import org.apache.cassandra.net.MessagingService;
import org.apache.cassandra.schema.ColumnMetadata;
import org.apache.cassandra.schema.IndexMetadata;
import org.apache.cassandra.schema.TableMetadata;
import org.apache.cassandra.utils.ByteBufferUtil;
import org.apache.cassandra.utils.FBUtilities;
import org.apache.cassandra.utils.NoSpamLogger;
import org.apache.lucene.util.SloppyMath;

import static org.apache.cassandra.cql3.statements.RequestValidations.checkBindValueSet;
import static org.apache.cassandra.cql3.statements.RequestValidations.checkFalse;
import static org.apache.cassandra.cql3.statements.RequestValidations.checkNotNull;

/**
 * A filter on which rows a given query should include or exclude.
 * <p>
 * This corresponds to the restrictions on rows that are not handled by the query
 * {@link ClusteringIndexFilter}. Some of the expressions of this filter may
 * be handled by a 2ndary index, and the rest is simply filtered out from the
 * result set (the later can only happen if the query was using ALLOW FILTERING).
 */
public abstract class RowFilter implements Iterable<RowFilter.Expression>
{
    private static final Logger logger = LoggerFactory.getLogger(RowFilter.class);
    private static final NoSpamLogger noSpamLogger = NoSpamLogger.getLogger(logger, 1, TimeUnit.MINUTES);

    public static final Serializer serializer = new Serializer();
    public static final RowFilter NONE = CQLFilter.NONE;

    protected final FilterElement root;

    protected RowFilter(FilterElement root)
    {
        this.root = root;
    }

    public FilterElement root()
    {
        return root;
    }

    public List<Expression> getExpressions()
    {
        warnIfFilterIsATree();
        return root.expressions;
    }

    /**
     * @return *all* the expressions from the RowFilter tree in pre-order.
     */
    public Stream<Expression> getExpressionsPreOrder()
    {
        return root.getExpressionsPreOrder();
    }

    /**
     * Checks if some of the expressions apply to clustering or regular columns.
     * @return {@code true} if some of the expressions apply to clustering or regular columns, {@code false} otherwise.
     */
    public boolean hasExpressionOnClusteringOrRegularColumns()
    {
        warnIfFilterIsATree();
        for (Expression expression : root)
        {
            ColumnMetadata column = expression.column();
            if (column.isClusteringColumn() || column.isRegular())
                return true;
        }
        return false;
    }

    protected abstract Transformation<BaseRowIterator<?>> filter(TableMetadata metadata, int nowInSec);

    /**
     * Filters the provided iterator so that only the row satisfying the expression of this filter
     * are included in the resulting iterator.
     *
     * @param iter the iterator to filter
     * @param nowInSec the time of query in seconds.
     * @return the filtered iterator.
     */
    public UnfilteredPartitionIterator filter(UnfilteredPartitionIterator iter, int nowInSec)
    {
        return root.isEmpty() ? iter : Transformation.apply(iter, filter(iter.metadata(), nowInSec));
    }

    /**
     * Filters the provided iterator so that only the row satisfying the expression of this filter
     * are included in the resulting iterator.
     *
     * @param iter the iterator to filter
     * @param nowInSec the time of query in seconds.
     * @return the filtered iterator.
     */
    public PartitionIterator filter(PartitionIterator iter, TableMetadata metadata, int nowInSec)
    {
        return root.isEmpty() ? iter : Transformation.apply(iter, filter(metadata, nowInSec));
    }

    /**
     * Whether the provided row in the provided partition satisfies this filter.
     *
     * @param metadata the table metadata.
     * @param partitionKey the partition key for partition to test.
     * @param row the row to test.
     * @param nowInSec the current time in seconds (to know what is live and what isn't).
     * @return {@code true} if {@code row} in partition {@code partitionKey} satisfies this row filter.
     */
    public boolean isSatisfiedBy(TableMetadata metadata, DecoratedKey partitionKey, Row row, int nowInSec)
    {
        // We purge all tombstones as the expressions isSatisfiedBy methods expects it
        Row purged = row.purge(DeletionPurger.PURGE_ALL, nowInSec, metadata.enforceStrictLiveness());
        if (purged == null)
            return root.isEmpty();

        return root.isSatisfiedBy(metadata, partitionKey, purged);
    }

    /**
     * Returns true if all of the expressions within this filter that apply to the partition key are satisfied by
     * the given key, false otherwise.
     */
    public boolean partitionKeyRestrictionsAreSatisfiedBy(DecoratedKey key, AbstractType<?> keyValidator)
    {
        warnIfFilterIsATree();
        for (Expression e : root)
        {
            if (!e.column.isPartitionKey())
                continue;

            ByteBuffer value = keyValidator instanceof CompositeType
                             ? ((CompositeType) keyValidator).split(key.getKey())[e.column.position()]
                             : key.getKey();
            if (!e.operator().isSatisfiedBy(e.column.type, value, e.value))
                return false;
        }
        return true;
    }

    /**
     * Returns true if all of the expressions within this filter that apply to the clustering key are satisfied by
     * the given Clustering, false otherwise.
     */
    public boolean clusteringKeyRestrictionsAreSatisfiedBy(Clustering<?> clustering)
    {
        warnIfFilterIsATree();
        for (Expression e : root)
        {
            if (!e.column.isClusteringColumn())
                continue;

            if (!e.operator().isSatisfiedBy(e.column.type, clustering.bufferAt(e.column.position()), e.value))
            {
                return false;
            }
        }
        return true;
    }

    /**
     * Returns this filter but without the provided expression. This method
     * *assumes* that the filter contains the provided expression.
     */
    public RowFilter without(Expression expression)
    {
        warnIfFilterIsATree();
        assert root.contains(expression);
        if (root.size() == 1)
            return RowFilter.NONE;

        return new CQLFilter(root.filter(e -> !e.equals(expression)));
    }

    public RowFilter withoutExpressions()
    {
        return NONE;
    }

    public RowFilter restrict(Predicate<Expression> filter)
    {
        return new CQLFilter(root.filter(filter));
    }

    public boolean isEmpty()
    {
        return root.isEmpty();
    }

    public Iterator<Expression> iterator()
    {
        warnIfFilterIsATree();
        return root.iterator();
    }

    @Override
    public String toString()
    {
        return root.toString();
    }

    private void warnIfFilterIsATree()
    {
        if (!root.children.isEmpty())
        {
            noSpamLogger.warn("RowFilter is a tree, but we're using it as a list of top-levels expressions", new Exception("stacktrace of a potential misuse"));
        }
    }

    public static Builder builder()
    {
        return new Builder();
    }

    public static class Builder
    {
        private FilterElement.Builder current = new FilterElement.Builder(false);

        public RowFilter build()
        {
            return new CQLFilter(current.build());
        }

        public RowFilter buildFromRestrictions(StatementRestrictions restrictions, IndexRegistry indexManager, TableMetadata table, QueryOptions options)
        {
            return new CQLFilter(doBuild(restrictions, indexManager, table, options));
        }

        private FilterElement doBuild(StatementRestrictions restrictions, IndexRegistry indexManager, TableMetadata table, QueryOptions options)
        {
            FilterElement.Builder element = new FilterElement.Builder(restrictions.isDisjunction());
            this.current = element;

            for (Restrictions restrictionSet : restrictions.filterRestrictions().getRestrictions())
                restrictionSet.addToRowFilter(this, indexManager, options);

            for (ExternalRestriction expression : restrictions.filterRestrictions().getExternalExpressions())
                expression.addToRowFilter(this, table, options);

            for (StatementRestrictions child : restrictions.children())
                element.children.add(doBuild(child, indexManager, table, options));

            return element.build();
        }

        public SimpleExpression add(ColumnMetadata def, Operator op, ByteBuffer value)
        {
            SimpleExpression expression = new SimpleExpression(def, op, value);
            add(expression);
            return expression;
        }

        public void addMapComparison(ColumnMetadata def, ByteBuffer key, Operator op, ByteBuffer value)
        {
            add(new MapComparisonExpression(def, key, op, value));
        }

        public void addGeoDistanceExpression(ColumnMetadata def, ByteBuffer point, Operator op, ByteBuffer distance)
        {
            add(new GeoDistanceExpression(def, point, op, distance));
        }

        public void addCustomIndexExpression(TableMetadata metadata, IndexMetadata targetIndex, ByteBuffer value)
        {
            add(CustomExpression.build(metadata, targetIndex, value));
        }

        private void add(Expression expression)
        {
            expression.validate();
            current.expressions.add(expression);
        }

        public void addUserExpression(UserExpression e)
        {
            current.expressions.add(e);
        }
    }

    public static class FilterElement implements Iterable<Expression>
    {
        public static final Serializer serializer = new Serializer();

        public static final FilterElement NONE = new FilterElement(false, Collections.emptyList(), Collections.emptyList());

        private boolean isDisjunction;

        private final List<Expression> expressions;

        private final List<FilterElement> children;

        public FilterElement(boolean isDisjunction, List<Expression> expressions, List<FilterElement> children)
        {
            this.isDisjunction = isDisjunction;
            this.expressions = expressions;
            this.children = children;
        }

        public boolean isDisjunction()
        {
            return isDisjunction;
        }

        public List<Expression> expressions()
        {
            return expressions;
        }

        public Iterator<Expression> iterator()
        {
            List<Expression> allExpressions = new ArrayList<>(expressions);
            for (FilterElement child : children)
                allExpressions.addAll(child.expressions);
            return allExpressions.iterator();
        }

        public FilterElement filter(Predicate<Expression> filter)
        {
            FilterElement.Builder builder = new Builder(isDisjunction);

            expressions.stream().filter(filter).forEach(e -> builder.expressions.add(e));

            children.stream().map(c -> c.filter(filter)).forEach(c -> builder.children.add(c));

            return builder.build();
        }

        public List<FilterElement> children()
        {
            return children;
        }

        public boolean isEmpty()
        {
            return expressions.isEmpty() && children.isEmpty();
        }

        public boolean contains(Expression expression)
        {
            return expressions.contains(expression) || children.stream().anyMatch(c -> contains(expression));
        }

        public FilterElement partitionLevelTree()
        {
            return new FilterElement(isDisjunction,
                                     expressions.stream()
                                                  .filter(e -> e.column.isStatic() || e.column.isPartitionKey())
                                                  .collect(Collectors.toList()),
                                     children.stream()
                                               .map(FilterElement::partitionLevelTree)
                                               .collect(Collectors.toList()));
        }

        public FilterElement rowLevelTree()
        {
            return new FilterElement(isDisjunction,
                                     expressions.stream()
                                                  .filter(e -> !e.column.isStatic() && !e.column.isPartitionKey())
                                                  .collect(Collectors.toList()),
                                     children.stream()
                                               .map(FilterElement::rowLevelTree)
                                               .collect(Collectors.toList()));
        }

        public int size()
        {
            return expressions.size() + children.stream().mapToInt(FilterElement::size).sum();
        }

        public boolean isSatisfiedBy(TableMetadata table, DecoratedKey key, Row row)
        {
            if (isEmpty())
                return true;
            if (isDisjunction)
            {
                for (Expression e : expressions)
                    if (e.isSatisfiedBy(table, key, row))
                        return true;
                for (FilterElement child : children)
                    if (child.isSatisfiedBy(table, key, row))
                        return true;
                return false;
            }
            else
            {
                for (Expression e : expressions)
                    if (!e.isSatisfiedBy(table, key, row))
                        return false;
                for (FilterElement child : children)
                    if (!child.isSatisfiedBy(table, key, row))
                        return false;
                return true;
            }
        }

        @Override
        public String toString()
        {
            StringBuilder sb = new StringBuilder();
            for (int i = 0; i < expressions.size(); i++)
            {
                if (sb.length() > 0)
                    sb.append(isDisjunction ? " OR " : " AND ");
                sb.append(expressions.get(i));
            }
            for (int i = 0; i < children.size(); i++)
            {
                if (sb.length() > 0)
                    sb.append(isDisjunction ? " OR " : " AND ");
                sb.append("(");
                sb.append(children.get(i));
                sb.append(")");
            }
            return sb.toString();
        }

        public Stream<Expression> getExpressionsPreOrder()
        {
            return Stream.concat(expressions.stream(),
                                 children.stream().flatMap(FilterElement::getExpressionsPreOrder));
        }

        public static class Builder
        {
            private boolean isDisjunction;
            private final List<Expression> expressions = new ArrayList<>();
            private final List<FilterElement> children = new ArrayList<>();

            public Builder(boolean isDisjunction)
            {
                this.isDisjunction = isDisjunction;
            }

            public FilterElement build()
            {
                return new FilterElement(isDisjunction, expressions, children);
            }
        }

        public static class Serializer
        {
            public void serialize(FilterElement operation, DataOutputPlus out, int version) throws IOException
            {
                assert (!operation.isDisjunction && operation.children().isEmpty()) || version == MessagingService.VERSION_SG_10 :
                "Attempting to serialize a disjunct row filter to a node that doesn't support disjunction";

                out.writeUnsignedVInt(operation.expressions.size());
                for (Expression expr : operation.expressions)
                    Expression.serializer.serialize(expr, out, version);

                if (version < MessagingService.VERSION_SG_10)
                    return;

                out.writeBoolean(operation.isDisjunction);
                out.writeUnsignedVInt(operation.children.size());
                for (FilterElement child : operation.children)
                    serialize(child, out, version);
            }

            public FilterElement deserialize(DataInputPlus in, int version, TableMetadata metadata) throws IOException
            {
                int size = (int)in.readUnsignedVInt();
                List<Expression> expressions = new ArrayList<>(size);
                for (int i = 0; i < size; i++)
                    expressions.add(Expression.serializer.deserialize(in, version, metadata));

                if (version < MessagingService.VERSION_SG_10)
                    return new FilterElement(false, expressions, Collections.emptyList());

                boolean isDisjunction = in.readBoolean();
                size = (int)in.readUnsignedVInt();
                List<FilterElement> children = new ArrayList<>(size);
                for (int i  = 0; i < size; i++)
                    children.add(deserialize(in, version, metadata));
                return new FilterElement(isDisjunction, expressions, children);
            }

            public long serializedSize(FilterElement operation, int version)
            {
                long size = TypeSizes.sizeofUnsignedVInt(operation.expressions.size());
                for (Expression expr : operation.expressions)
                    size += Expression.serializer.serializedSize(expr, version);

                if (version < MessagingService.VERSION_SG_10)
                    return size;

                size++; // isDisjunction boolean
                size += TypeSizes.sizeofUnsignedVInt(operation.children.size());
                for (FilterElement child : operation.children)
                    size += serializedSize(child, version);
                return size;
            }
        }
    }

    private static class CQLFilter extends RowFilter
    {
        private static final CQLFilter NONE = new CQLFilter(FilterElement.NONE);

        private CQLFilter(FilterElement operation)
        {
            super(operation);
        }

        protected Transformation<BaseRowIterator<?>> filter(TableMetadata metadata, int nowInSec)
        {
            FilterElement partitionLevelOperation = root.partitionLevelTree();
            FilterElement rowLevelOperation = root.rowLevelTree();

            final boolean filterNonStaticColumns = rowLevelOperation.size() > 0;

            return new Transformation<BaseRowIterator<?>>()
            {
                DecoratedKey pk;

                @SuppressWarnings("resource")
                protected BaseRowIterator<?> applyToPartition(BaseRowIterator<?> partition)
                {
                    pk = partition.partitionKey();

                    // Short-circuit all partitions that won't match based on static and partition keys
                    if (!partitionLevelOperation.isSatisfiedBy(metadata, partition.partitionKey(), partition.staticRow()))
                    {
                        partition.close();
                        return null;
                    }

                    BaseRowIterator<?> iterator = partition instanceof UnfilteredRowIterator
                                                  ? Transformation.apply((UnfilteredRowIterator) partition, this)
                                                  : Transformation.apply((RowIterator) partition, this);

                    if (filterNonStaticColumns && !iterator.hasNext())
                    {
                        iterator.close();
                        return null;
                    }

                    return iterator;
                }

                public Row applyToRow(Row row)
                {
                    Row purged = row.purge(DeletionPurger.PURGE_ALL, nowInSec, metadata.enforceStrictLiveness());
                    if (purged == null)
                        return null;

                    if (!rowLevelOperation.isSatisfiedBy(metadata, pk, purged))
                        return null;

                    return row;
                }
            };
        }
    }

    public static abstract class Expression
    {
        public static final Serializer serializer = new Serializer();

        // Note: the val of this enum is used for serialization,
        // and this is why we have some UNUSEDX for values we don't use anymore
        // (we could clean those on a major protocol update, but it's not worth
        // the trouble for now)
<<<<<<< HEAD
        protected enum Kind { SIMPLE, MAP_COMPARISON, UNUSED1, CUSTOM, USER }
=======
        // VECTOR
        protected enum Kind {
            SIMPLE(0), MAP_EQUALITY(1), UNUSED1(2), CUSTOM(3), USER(4), VECTOR_RADIUS(100);
            private final int val;
            Kind(int v) { val = v; }
            public int getVal() { return val; }
            public static Kind fromVal(int val)
            {
                switch (val)
                {
                    case 0: return SIMPLE;
                    case 1: return MAP_EQUALITY;
                    case 2: return UNUSED1;
                    case 3: return CUSTOM;
                    case 4: return USER;
                    case 100: return VECTOR_RADIUS;
                    default: throw new IllegalArgumentException("Unknown index expression kind: " + val);
                }
            }
        }
>>>>>>> a09f8c14

        protected abstract Kind kind();
        protected final ColumnMetadata column;
        protected final Operator operator;
        protected final ByteBuffer value;

        protected Expression(ColumnMetadata column, Operator operator, ByteBuffer value)
        {
            this.column = column;
            this.operator = operator;
            this.value = value;
        }

        public boolean isCustom()
        {
            return kind() == Kind.CUSTOM;
        }

        public boolean isUserDefined()
        {
            return kind() == Kind.USER;
        }

        public ColumnMetadata column()
        {
            return column;
        }

        public Operator operator()
        {
            return operator;
        }

        /**
         * Checks if the operator of this <code>IndexExpression</code> is a <code>CONTAINS</code> operator.
         *
         * @return <code>true</code> if the operator of this <code>IndexExpression</code> is a <code>CONTAINS</code>
         * operator, <code>false</code> otherwise.
         */
        public boolean isContains()
        {
            return Operator.CONTAINS == operator;
        }

        /**
         * Checks if the operator of this <code>IndexExpression</code> is a <code>CONTAINS_KEY</code> operator.
         *
         * @return <code>true</code> if the operator of this <code>IndexExpression</code> is a <code>CONTAINS_KEY</code>
         * operator, <code>false</code> otherwise.
         */
        public boolean isContainsKey()
        {
            return Operator.CONTAINS_KEY == operator;
        }

        /**
         * If this expression is used to query an index, the value to use as
         * partition key for that index query.
         */
        public ByteBuffer getIndexValue()
        {
            return value;
        }

        public void validate()
        {
            checkNotNull(value, "Unsupported null value for column %s", column.name);
            checkBindValueSet(value, "Unsupported unset value for column %s", column.name);
        }

        @Deprecated
        public void validateForIndexing()
        {
            checkFalse(value.remaining() > FBUtilities.MAX_UNSIGNED_SHORT,
                       "Index expression values may not be larger than 64K");
        }

        /**
         * Returns whether the provided row satisfied this expression or not.
         *
         *
         * @param metadata
         * @param partitionKey the partition key for row to check.
         * @param row the row to check. It should *not* contain deleted cells
         * (i.e. it should come from a RowIterator).
         * @return whether the row is satisfied by this expression.
         */
        public abstract boolean isSatisfiedBy(TableMetadata metadata, DecoratedKey partitionKey, Row row);

        protected ByteBuffer getValue(TableMetadata metadata, DecoratedKey partitionKey, Row row)
        {
            switch (column.kind)
            {
                case PARTITION_KEY:
                    return metadata.partitionKeyType instanceof CompositeType
                         ? CompositeType.extractComponent(partitionKey.getKey(), column.position())
                         : partitionKey.getKey();
                case CLUSTERING:
                    return row.clustering().bufferAt(column.position());
                default:
                    Cell<?> cell = row.getCell(column);
                    return cell == null ? null : cell.buffer();
            }
        }

        @Override
        public boolean equals(Object o)
        {
            if (this == o)
                return true;

            if (!(o instanceof Expression))
                return false;

            Expression that = (Expression)o;

            return Objects.equal(this.kind(), that.kind())
                && Objects.equal(this.column.name, that.column.name)
                && Objects.equal(this.operator, that.operator)
                && Objects.equal(this.value, that.value);
        }

        @Override
        public int hashCode()
        {
            return Objects.hashCode(column.name, operator, value);
        }

        public static class Serializer
        {
            public void serialize(Expression expression, DataOutputPlus out, int version) throws IOException
            {
                out.writeByte(expression.kind().getVal());

                // Custom expressions include neither a column or operator, but all
                // other expressions do.
                if (expression.kind() == Kind.CUSTOM)
                {
                    IndexMetadata.serializer.serialize(((CustomExpression)expression).targetIndex, out, version);
                    ByteBufferUtil.writeWithShortLength(expression.value, out);
                    return;
                }

                if (expression.kind() == Kind.USER)
                {
                    UserExpression.serialize((UserExpression)expression, out, version);
                    return;
                }

                ByteBufferUtil.writeWithShortLength(expression.column.name.bytes, out);
                expression.operator.writeTo(out);

                switch (expression.kind())
                {
                    case SIMPLE:
                        ByteBufferUtil.writeWithShortLength(expression.value, out);
                        break;
                    case MAP_COMPARISON:
                        MapComparisonExpression mexpr = (MapComparisonExpression)expression;
                        ByteBufferUtil.writeWithShortLength(mexpr.key, out);
                        ByteBufferUtil.writeWithShortLength(mexpr.value, out);
                        break;
                    case VECTOR_RADIUS:
                        GeoDistanceExpression gexpr = (GeoDistanceExpression) expression;
                        gexpr.distanceOperator.writeTo(out);
                        ByteBufferUtil.writeWithShortLength(gexpr.distance, out);
                        ByteBufferUtil.writeWithShortLength(gexpr.value, out);
                        break;
                }
            }

            public Expression deserialize(DataInputPlus in, int version, TableMetadata metadata) throws IOException
            {
                Kind kind = Kind.fromVal(in.readByte());

                // custom expressions (3.0+ only) do not contain a column or operator, only a value
                if (kind == Kind.CUSTOM)
                {
                    return CustomExpression.build(metadata,
                                                  IndexMetadata.serializer.deserialize(in, version, metadata),
                                                  ByteBufferUtil.readWithShortLength(in));
                }

                if (kind == Kind.USER)
                    return UserExpression.deserialize(in, version, metadata);

                ByteBuffer name = ByteBufferUtil.readWithShortLength(in);
                Operator operator = Operator.readFrom(in);
                ColumnMetadata column = metadata.getColumn(name);

                // Compact storage tables, when used with thrift, used to allow falling through this withouot throwing an
                // exception. However, since thrift was removed in 4.0, this behaviour was not restored in CASSANDRA-16217
                if (column == null)
                    throw new RuntimeException("Unknown (or dropped) column " + UTF8Type.instance.getString(name) + " during deserialization");

                switch (kind)
                {
                    case SIMPLE:
                        return new SimpleExpression(column, operator, ByteBufferUtil.readWithShortLength(in));
                    case MAP_COMPARISON:
                        ByteBuffer key = ByteBufferUtil.readWithShortLength(in);
                        ByteBuffer value = ByteBufferUtil.readWithShortLength(in);
<<<<<<< HEAD
                        return new MapComparisonExpression(column, key, operator, value);
=======
                        return new MapEqualityExpression(column, key, operator, value);
                    case VECTOR_RADIUS:
                        Operator boundaryOperator = Operator.readFrom(in);
                        ByteBuffer distance = ByteBufferUtil.readWithShortLength(in);
                        ByteBuffer searchVector = ByteBufferUtil.readWithShortLength(in);
                        return new GeoDistanceExpression(column, searchVector, boundaryOperator, distance);
>>>>>>> a09f8c14
                }
                throw new AssertionError();
            }

            public long serializedSize(Expression expression, int version)
            {
                long size = 1; // kind byte

                // Custom expressions include neither a column or operator, but all
                // other expressions do.
                if (expression.kind() != Kind.CUSTOM && expression.kind() != Kind.USER)
                    size += ByteBufferUtil.serializedSizeWithShortLength(expression.column().name.bytes)
                            + expression.operator.serializedSize();

                switch (expression.kind())
                {
                    case SIMPLE:
                        size += ByteBufferUtil.serializedSizeWithShortLength(((SimpleExpression)expression).value);
                        break;
                    case MAP_COMPARISON:
                        MapComparisonExpression mexpr = (MapComparisonExpression)expression;
                        size += ByteBufferUtil.serializedSizeWithShortLength(mexpr.key)
                              + ByteBufferUtil.serializedSizeWithShortLength(mexpr.value);
                        break;
                    case CUSTOM:
                        size += IndexMetadata.serializer.serializedSize(((CustomExpression)expression).targetIndex, version)
                               + ByteBufferUtil.serializedSizeWithShortLength(expression.value);
                        break;
                    case USER:
                        size += UserExpression.serializedSize((UserExpression)expression, version);
                        break;
                    case VECTOR_RADIUS:
                        GeoDistanceExpression geoDistanceRelation = (GeoDistanceExpression) expression;
                        size += ByteBufferUtil.serializedSizeWithShortLength(geoDistanceRelation.distance)
                                + ByteBufferUtil.serializedSizeWithShortLength(geoDistanceRelation.value)
                                + geoDistanceRelation.distanceOperator.serializedSize();
                        break;
                }
                return size;
            }
        }
    }

    /**
     * An expression of the form 'column' 'op' 'value'.
     */
    public static class SimpleExpression extends Expression
    {
        public SimpleExpression(ColumnMetadata column, Operator operator, ByteBuffer value)
        {
            super(column, operator, value);
        }

        public boolean isSatisfiedBy(TableMetadata metadata, DecoratedKey partitionKey, Row row)
        {
            // We support null conditions for LWT (in ColumnCondition) but not for RowFilter.
            // TODO: we should try to merge both code someday.
            assert value != null;

            switch (operator)
            {
                case EQ:
                case IN:
                case LT:
                case LTE:
                case GTE:
                case GT:
                    {
                        assert !column.isComplex() : "Only CONTAINS and CONTAINS_KEY are supported for 'complex' types";

                        // In order to support operators on Counter types, their value has to be extracted from internal
                        // representation. See CASSANDRA-11629
                        if (column.type.isCounter())
                        {
                            ByteBuffer foundValue = getValue(metadata, partitionKey, row);
                            if (foundValue == null)
                                return false;

                            ByteBuffer counterValue = LongType.instance.decompose(CounterContext.instance().total(foundValue, ByteBufferAccessor.instance));
                            return operator.isSatisfiedBy(LongType.instance, counterValue, value);
                        }
                        else
                        {
                            // Note that CQL expression are always of the form 'x < 4', i.e. the tested value is on the left.
                            ByteBuffer foundValue = getValue(metadata, partitionKey, row);
                            return foundValue != null && operator.isSatisfiedBy(column.type, foundValue, value);
                        }
                    }
                case NEQ:
                case LIKE_PREFIX:
                case LIKE_SUFFIX:
                case LIKE_CONTAINS:
                case LIKE_MATCHES:
                case ANN:
                    {
                        assert !column.isComplex() : "Only CONTAINS and CONTAINS_KEY are supported for 'complex' types";
                        ByteBuffer foundValue = getValue(metadata, partitionKey, row);
                        // Note that CQL expression are always of the form 'x < 4', i.e. the tested value is on the left.
                        return foundValue != null && operator.isSatisfiedBy(column.type, foundValue, value);
                    }
                case CONTAINS:
                    assert column.type.isCollection();
                    CollectionType<?> type = (CollectionType<?>)column.type;
                    if (column.isComplex())
                    {
                        ComplexColumnData complexData = row.getComplexColumnData(column);
                        if (complexData != null)
                        {
                            for (Cell<?> cell : complexData)
                            {
                                if (type.kind == CollectionType.Kind.SET)
                                {
                                    if (type.nameComparator().compare(cell.path().get(0), value) == 0)
                                        return true;
                                }
                                else
                                {
                                    if (type.valueComparator().compare(cell.buffer(), value) == 0)
                                        return true;
                                }
                            }
                        }
                        return false;
                    }
                    else
                    {
                        ByteBuffer foundValue = getValue(metadata, partitionKey, row);
                        if (foundValue == null)
                            return false;

                        switch (type.kind)
                        {
                            case LIST:
                                ListType<?> listType = (ListType<?>)type;
                                return listType.compose(foundValue).contains(listType.getElementsType().compose(value));
                            case SET:
                                SetType<?> setType = (SetType<?>)type;
                                return setType.compose(foundValue).contains(setType.getElementsType().compose(value));
                            case MAP:
                                MapType<?,?> mapType = (MapType<?, ?>)type;
                                return mapType.compose(foundValue).containsValue(mapType.getValuesType().compose(value));
                        }
                        throw new AssertionError();
                    }
                case CONTAINS_KEY:
                    assert column.type.isCollection() && column.type instanceof MapType;
                    MapType<?, ?> mapType = (MapType<?, ?>)column.type;
                    if (column.isComplex())
                    {
                         return row.getCell(column, CellPath.create(value)) != null;
                    }
                    else
                    {
                        ByteBuffer foundValue = getValue(metadata, partitionKey, row);
                        return foundValue != null && mapType.getSerializer().getSerializedValue(foundValue, value, mapType.getKeysType()) != null;
                    }
            }
            throw new AssertionError("Unsupported operator: " + operator);
        }

        @Override
        public String toString()
        {
            AbstractType<?> type = column.type;
            switch (operator)
            {
                case CONTAINS:
                    assert type instanceof CollectionType;
                    CollectionType<?> ct = (CollectionType<?>)type;
                    type = ct.kind == CollectionType.Kind.SET ? ct.nameComparator() : ct.valueComparator();
                    break;
                case CONTAINS_KEY:
                    assert type instanceof MapType;
                    type = ((MapType<?, ?>)type).nameComparator();
                    break;
                case IN:
                    type = ListType.getInstance(type, false);
                    break;
                default:
                    break;
            }
            return String.format("%s %s %s", column.name, operator, type.getString(value));
        }

        @Override
        protected Kind kind()
        {
            return Kind.SIMPLE;
        }
    }

    /**
     * An expression of the form 'column' ['key'] OPERATOR 'value' (which is only
     * supported when 'column' is a map) and where the operator can be {@link Operator#EQ}, {@link Operator#LT},
     * {@link Operator#LTE}, {@link Operator#GT}, or {@link Operator#GTE}.
     */
    public static class MapComparisonExpression extends Expression
    {
        private final ByteBuffer key;
        private ByteBuffer indexValue = null;

        public MapComparisonExpression(ColumnMetadata column, ByteBuffer key, Operator operator, ByteBuffer value)
        {
            super(column, operator, value);
            assert column.type instanceof MapType && (operator == Operator.EQ || operator.isSlice());
            this.key = key;
        }

        @Override
        public void validate() throws InvalidRequestException
        {
            checkNotNull(key, "Unsupported null map key for column %s", column.name);
            checkBindValueSet(key, "Unsupported unset map key for column %s", column.name);
            checkNotNull(value, "Unsupported null map value for column %s", column.name);
            checkBindValueSet(value, "Unsupported unset map value for column %s", column.name);
        }

        @Override
        public ByteBuffer getIndexValue()
        {
            if (indexValue == null)
                indexValue = CompositeType.build(ByteBufferAccessor.instance, key, value);
            return indexValue;
        }

        /**
         * Returns whether the provided row satisfies this expression. For equality, it validates that the row contains
         * the exact key/value pair. For inequalities, it validates that the row contains the key, then that the value
         * satisfies the inequality.
         * @param metadata
         * @param partitionKey the partition key for row to check.
         * @param row the row to check. It should *not* contain deleted cells
         * (i.e. it should come from a RowIterator).
         * @return whether the row is satisfied by this expression.
         */
        public boolean isSatisfiedBy(TableMetadata metadata, DecoratedKey partitionKey, Row row)
        {
            assert key != null;
            // We support null conditions for LWT (in ColumnCondition) but not for RowFilter.
            // TODO: we should try to merge both code someday.
            assert value != null;

            if (row.isStatic() != column.isStatic())
                return true;

            int comp;
            MapType<?, ?> mt = (MapType<?, ?>)column.type;
            if (column.isComplex())
            {
                Cell<?> cell = row.getCell(column, CellPath.create(key));
                if (cell == null)
                    return false;
                comp = mt.valueComparator().compare(cell.buffer(), value);
            }
            else
            {
                ByteBuffer serializedMap = getValue(metadata, partitionKey, row);
                if (serializedMap == null)
                    return false;

                ByteBuffer foundValue = mt.getSerializer().getSerializedValue(serializedMap, key, mt.getKeysType());
                if (foundValue == null)
                    return false;
                comp = mt.valueComparator().compare(foundValue, value);
            }
            switch (operator) {
                case EQ:
                    return comp == 0;
                case LT:
                    return comp < 0;
                case LTE:
                    return comp <= 0;
                case GT:
                    return comp > 0;
                case GTE:
                    return comp >= 0;
                default:
                    throw new AssertionError("Unsupported operator: " + operator);
            }
        }

        @Override
        public String toString()
        {
            MapType<?, ?> mt = (MapType<?, ?>)column.type;
            return String.format("%s[%s] %s %s", column.name, mt.nameComparator().getString(key), operator, mt.valueComparator().getString(value));
        }

        @Override
        public boolean equals(Object o)
        {
            if (this == o)
                return true;

            if (!(o instanceof MapComparisonExpression))
                return false;

            MapComparisonExpression that = (MapComparisonExpression)o;

            return Objects.equal(this.column.name, that.column.name)
                && Objects.equal(this.operator, that.operator)
                && Objects.equal(this.key, that.key)
                && Objects.equal(this.value, that.value);
        }

        @Override
        public int hashCode()
        {
            return Objects.hashCode(column.name, operator, key, value);
        }

        @Override
        protected Kind kind()
        {
            return Kind.MAP_COMPARISON;
        }

        /**
         * Get the lower bound for this expression. When the expression is EQ, GT, or GTE, the lower bound is the
         * expression itself. When the expression is LT or LTE, the lower bound is the map's key becuase
         * {@link ByteBuffer} comparisons will work correctly.
         * @return the lower bound for this expression.
         */
        public ByteBuffer getLowerBound()
        {
            switch (operator) {
                case EQ:
                case GT:
                case GTE:
                    return this.getIndexValue();
                case LT:
                case LTE:
                    return CompositeType.extractFirstComponentAsTrieSearchPrefix(getIndexValue(), true);
                default:
                    throw new AssertionError("Unsupported operator: " + operator);
            }
        }

        /**
         * Get the upper bound for this expression. When the expression is EQ, LT, or LTE, the upper bound is the
         * expression itself. When the expression is GT or GTE, the upper bound is the map's key with the last byte
         * set to 1 so that {@link ByteBuffer} comparisons will work correctly.
         * @return the upper bound for this express
         */
        public ByteBuffer getUpperBound()
        {
            switch (operator) {
                case GT:
                case GTE:
                    return CompositeType.extractFirstComponentAsTrieSearchPrefix(getIndexValue(), false);
                case EQ:
                case LT:
                case LTE:
                    return this.getIndexValue();
                default:
                    throw new AssertionError("Unsupported operator: " + operator);
            }
        }
    }


    public static class GeoDistanceExpression extends Expression
    {
        private final ByteBuffer distance;
        private final Operator distanceOperator;
        private final float searchRadiusMeters;
        private final float searchRadiusDegreesSquared;
        private final float searchLat;
        private final float searchLon;

        public GeoDistanceExpression(ColumnMetadata column, ByteBuffer point, Operator operator, ByteBuffer distance)
        {
            super(column, Operator.BOUNDED_ANN, point);
            assert column.type instanceof VectorType && (operator == Operator.LTE || operator == Operator.LT);
            this.distanceOperator = operator;
            this.distance = distance;
            searchRadiusMeters = FloatType.instance.compose(distance);
            searchRadiusDegreesSquared = GeoUtil.maximumSquareDistanceForCorrectLatLongSimilarity(searchRadiusMeters);
            var pointVector = TypeUtil.decomposeVector(column.type, point);
            // This is validated earlier in the parser because the column requires size 2, so only assert on it
            assert pointVector.length == 2 : "GEO_DISTANCE requires search vector to have 2 dimensions.";
            searchLat = pointVector[0];
            searchLon = pointVector[1];
        }


        public Operator getDistanceOperator()
        {
            return distanceOperator;
        }

        public ByteBuffer getDistance()
        {
            return distance;
        }

        @Override
        public void validate() throws InvalidRequestException
        {
            checkBindValueSet(distance, "Unsupported unset distance for column %s", column.name);
            checkBindValueSet(value, "Unsupported unset vector value for column %s", column.name);

            if (searchRadiusMeters <= 0)
                throw new InvalidRequestException("GEO_DISTANCE radius must be non-negative, got " + searchRadiusMeters);

            if (searchLat < -90 || searchLat > 90)
                throw new InvalidRequestException("GEO_DISTANCE latitude must be between -90 and 90 degrees, got " + searchLat);
            if (searchLon < -180 || searchLon > 180)
                throw new InvalidRequestException("GEO_DISTANCE longitude must be between -180 and 180 degrees, got " + searchLon);
        }

        @Override
        public boolean isSatisfiedBy(TableMetadata metadata, DecoratedKey partitionKey, Row row)
        {
            ByteBuffer foundValue = getValue(metadata, partitionKey, row);
            if (foundValue == null)
                return false;
            double squareDistance = VectorUtil.squareDistance(foundValue.array(), value.array());
            // If we are within the search radius degrees, then we are within the search radius meters.
            // This relies on the fact that lat/long distort distance by making close points further apart.
            if (squareDistance <= searchRadiusDegreesSquared)
                return true;
            var foundVector = TypeUtil.decomposeVector(column.type, foundValue);
            double haversineDistance = SloppyMath.haversinMeters(foundVector[0], foundVector[1], searchLat, searchLon);
            switch (distanceOperator)
            {
                case LTE:
                    return haversineDistance <= searchRadiusMeters;
                case LT:
                    return haversineDistance < searchRadiusMeters;
                default:
                    throw new AssertionError("Unsupported operator: " + operator);
            }
        }

        @Override
        public String toString()
        {
            return String.format("GEO_DISTANCE(%s, %s) %s %s", column.name, column.type.getString(value),
                                 distanceOperator, FloatType.instance.getString(distance));
        }

        @Override
        public boolean equals(Object o)
        {
            if (this == o)
                return true;

            if (!(o instanceof GeoDistanceExpression))
                return false;

            GeoDistanceExpression that = (GeoDistanceExpression)o;

            return Objects.equal(this.column.name, that.column.name)
                   && Objects.equal(this.distanceOperator, that.distanceOperator)
                   && Objects.equal(this.distance, that.distance)
                   && Objects.equal(this.value, that.value);
        }

        @Override
        public int hashCode()
        {
            return Objects.hashCode(column.name, distanceOperator, value, distance);
        }

        @Override
        protected Kind kind()
        {
            return Kind.VECTOR_RADIUS;
        }
    }

    /**
     * A custom index expression for use with 2i implementations which support custom syntax and which are not
     * necessarily linked to a single column in the base table.
     */
    public static class CustomExpression extends Expression
    {
        private final IndexMetadata targetIndex;
        private final TableMetadata table;

        public CustomExpression(TableMetadata table, IndexMetadata targetIndex, ByteBuffer value)
        {
            // The operator is not relevant, but Expression requires it so for now we just hardcode EQ
            super(makeDefinition(table, targetIndex), Operator.EQ, value);
            this.targetIndex = targetIndex;
            this.table = table;
        }

        public static CustomExpression build(TableMetadata metadata, IndexMetadata targetIndex, ByteBuffer value)
        {
            // delegate the expression creation to the target custom index
            return Keyspace.openAndGetStore(metadata).indexManager.getIndex(targetIndex).customExpressionFor(metadata, value);
        }

        private static ColumnMetadata makeDefinition(TableMetadata table, IndexMetadata index)
        {
            // Similarly to how we handle non-defined columns in thift, we create a fake column definition to
            // represent the target index. This is definitely something that can be improved though.
            return ColumnMetadata.regularColumn(table, ByteBuffer.wrap(index.name.getBytes()), BytesType.instance);
        }

        public IndexMetadata getTargetIndex()
        {
            return targetIndex;
        }

        public ByteBuffer getValue()
        {
            return value;
        }

        public String toString()
        {
            return String.format("expr(%s, %s)",
                                 targetIndex.name,
                                 Keyspace.openAndGetStore(table)
                                         .indexManager
                                         .getIndex(targetIndex)
                                         .customExpressionValueType());
        }

        protected Kind kind()
        {
            return Kind.CUSTOM;
        }

        // Filtering by custom expressions isn't supported yet, so just accept any row
        public boolean isSatisfiedBy(TableMetadata metadata, DecoratedKey partitionKey, Row row)
        {
            return true;
        }
    }

    /**
     * A user defined filtering expression. These may be added to RowFilter programmatically by a
     * QueryHandler implementation. No concrete implementations are provided and adding custom impls
     * to the classpath is a task for operators (needless to say, this is something of a power
     * user feature). Care must also be taken to register implementations, via the static register
     * method during system startup. An implementation and its corresponding Deserializer must be
     * registered before sending or receiving any messages containing expressions of that type.
     * Use of custom filtering expressions in a mixed version cluster should be handled with caution
     * as the order in which types are registered is significant: if continuity of use during upgrades
     * is important, new types should registered last and obsoleted types should still be registered (
     * or dummy implementations registered in their place) to preserve consistent identifiers across
     * the cluster).
     *
     * During serialization, the identifier for the Deserializer implementation is prepended to the
     * implementation specific payload. To deserialize, the identifier is read first to obtain the
     * Deserializer, which then provides the concrete expression instance.
     */
    public static abstract class UserExpression extends Expression
    {
        private static final DeserializerRegistry deserializers = new DeserializerRegistry();
        private static final class DeserializerRegistry
        {
            private final AtomicInteger counter = new AtomicInteger(0);
            private final ConcurrentMap<Integer, Deserializer> deserializers = new ConcurrentHashMap<>();
            private final ConcurrentMap<Class<? extends UserExpression>, Integer> registeredClasses = new ConcurrentHashMap<>();

            public void registerUserExpressionClass(Class<? extends UserExpression> expressionClass,
                                                    UserExpression.Deserializer deserializer)
            {
                int id = registeredClasses.computeIfAbsent(expressionClass, (cls) -> counter.getAndIncrement());
                deserializers.put(id, deserializer);

                logger.debug("Registered user defined expression type {} and serializer {} with identifier {}",
                             expressionClass.getName(), deserializer.getClass().getName(), id);
            }

            public Integer getId(UserExpression expression)
            {
                return registeredClasses.get(expression.getClass());
            }

            public Deserializer getDeserializer(int id)
            {
                return deserializers.get(id);
            }
        }

        protected static abstract class Deserializer
        {
            protected abstract UserExpression deserialize(DataInputPlus in,
                                                          int version,
                                                          TableMetadata metadata) throws IOException;
        }

        public static void register(Class<? extends UserExpression> expressionClass, Deserializer deserializer)
        {
            deserializers.registerUserExpressionClass(expressionClass, deserializer);
        }

        private static UserExpression deserialize(DataInputPlus in, int version, TableMetadata metadata) throws IOException
        {
            int id = in.readInt();
            Deserializer deserializer = deserializers.getDeserializer(id);
            assert deserializer != null : "No user defined expression type registered with id " + id;
            return deserializer.deserialize(in, version, metadata);
        }

        private static void serialize(UserExpression expression, DataOutputPlus out, int version) throws IOException
        {
            Integer id = deserializers.getId(expression);
            assert id != null : "User defined expression type " + expression.getClass().getName() + " is not registered";
            out.writeInt(id);
            expression.serialize(out, version);
        }

        private static long serializedSize(UserExpression expression, int version)
        {   // 4 bytes for the expression type id
            return 4 + expression.serializedSize(version);
        }

        protected UserExpression(ColumnMetadata column, Operator operator, ByteBuffer value)
        {
            super(column, operator, value);
        }

        protected Kind kind()
        {
            return Kind.USER;
        }

        protected abstract void serialize(DataOutputPlus out, int version) throws IOException;
        protected abstract long serializedSize(int version);
    }

    public static class Serializer
    {
        public void serialize(RowFilter filter, DataOutputPlus out, int version) throws IOException
        {
            out.writeBoolean(false); // Old "is for thrift" boolean
            FilterElement.serializer.serialize(filter.root, out, version);
        }

        public RowFilter deserialize(DataInputPlus in, int version, TableMetadata metadata) throws IOException
        {
            in.readBoolean(); // Unused
            FilterElement operation = FilterElement.serializer.deserialize(in, version, metadata);
            return new CQLFilter(operation);
        }

        public long serializedSize(RowFilter filter, int version)
        {
            long size = 1 // unused boolean
                        + FilterElement.serializer.serializedSize(filter.root, version);
            return size;
        }
    }
}<|MERGE_RESOLUTION|>--- conflicted
+++ resolved
@@ -613,12 +613,9 @@
         // and this is why we have some UNUSEDX for values we don't use anymore
         // (we could clean those on a major protocol update, but it's not worth
         // the trouble for now)
-<<<<<<< HEAD
-        protected enum Kind { SIMPLE, MAP_COMPARISON, UNUSED1, CUSTOM, USER }
-=======
         // VECTOR
         protected enum Kind {
-            SIMPLE(0), MAP_EQUALITY(1), UNUSED1(2), CUSTOM(3), USER(4), VECTOR_RADIUS(100);
+            SIMPLE(0), MAP_COMPARISON(1), UNUSED1(2), CUSTOM(3), USER(4), VECTOR_RADIUS(100);
             private final int val;
             Kind(int v) { val = v; }
             public int getVal() { return val; }
@@ -627,7 +624,7 @@
                 switch (val)
                 {
                     case 0: return SIMPLE;
-                    case 1: return MAP_EQUALITY;
+                    case 1: return MAP_COMPARISON;
                     case 2: return UNUSED1;
                     case 3: return CUSTOM;
                     case 4: return USER;
@@ -636,7 +633,6 @@
                 }
             }
         }
->>>>>>> a09f8c14
 
         protected abstract Kind kind();
         protected final ColumnMetadata column;
@@ -839,16 +835,12 @@
                     case MAP_COMPARISON:
                         ByteBuffer key = ByteBufferUtil.readWithShortLength(in);
                         ByteBuffer value = ByteBufferUtil.readWithShortLength(in);
-<<<<<<< HEAD
                         return new MapComparisonExpression(column, key, operator, value);
-=======
-                        return new MapEqualityExpression(column, key, operator, value);
                     case VECTOR_RADIUS:
                         Operator boundaryOperator = Operator.readFrom(in);
                         ByteBuffer distance = ByteBufferUtil.readWithShortLength(in);
                         ByteBuffer searchVector = ByteBufferUtil.readWithShortLength(in);
                         return new GeoDistanceExpression(column, searchVector, boundaryOperator, distance);
->>>>>>> a09f8c14
                 }
                 throw new AssertionError();
             }
