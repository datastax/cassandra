--- conflicted
+++ resolved
@@ -78,15 +78,10 @@
         if (rerankK == null && usePruning == null)
             return;
 
-<<<<<<< HEAD
-        if (rerankK > 0 && rerankK < limit)
-            throw new InvalidRequestException(String.format("Invalid rerank_k value %d greater than 0 and less than limit %d", rerankK, limit));
-=======
         if (rerankK != null)
         {
-            if (rerankK < limit)
-                throw new InvalidRequestException(String.format("Invalid rerank_k value %d lesser than limit %d", rerankK, limit));
->>>>>>> 9cd80cec
+            if (rerankK > 0 && rerankK < limit)
+                throw new InvalidRequestException(String.format("Invalid rerank_k value %d greater than 0 and less than limit %d", rerankK, limit));
 
             Guardrails.annRerankKMaxValue.guard(rerankK, "ANN options", false, state);
         }
