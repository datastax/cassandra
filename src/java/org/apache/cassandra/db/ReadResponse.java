--- conflicted
+++ resolved
@@ -19,11 +19,7 @@
 
 import java.io.*;
 import java.nio.ByteBuffer;
-<<<<<<< HEAD
-import java.security.MessageDigest;
 import java.util.List;
-=======
->>>>>>> 30ed83d9
 
 import com.google.common.annotations.VisibleForTesting;
 import com.google.common.hash.Hasher;
@@ -137,19 +133,12 @@
 
     protected static Single<ByteBuffer> makeDigest(Flow<FlowableUnfilteredPartition> partitions, ReadCommand command)
     {
-<<<<<<< HEAD
-        MessageDigest digest = FBUtilities.newMessageDigest("MD5");
+        Hasher hasher = HashingUtils.CURRENT_HASH_FUNCTION.newHasher();
         return UnfilteredPartitionIterators.digest(partitions,
-                                                   // TODO perf. - do we need a cache to replace threadLocalMD5Digest()?
-                                                   digest,
+                                                   hasher,
                                                    command.digestVersion())
                                            .processToRxCompletable()
-                                           .toSingle(() -> ByteBuffer.wrap(digest.digest()));
-=======
-        Hasher hasher = HashingUtils.CURRENT_HASH_FUNCTION.newHasher();
-        UnfilteredPartitionIterators.digest(iterator, hasher, command.digestVersion());
-        return ByteBuffer.wrap(hasher.hash().asBytes());
->>>>>>> 30ed83d9
+                                           .toSingle(() -> ByteBuffer.wrap(hasher.hash().asBytes()));
     }
 
     private static class DigestResponse extends ReadResponse
