--- conflicted
+++ resolved
@@ -30,7 +30,6 @@
 import org.slf4j.LoggerFactory;
 
 import io.reactivex.Single;
-import org.apache.cassandra.config.CFMetaData;
 import org.apache.cassandra.db.filter.ColumnFilter;
 import org.apache.cassandra.db.partitions.*;
 import org.apache.cassandra.db.rows.*;
@@ -61,11 +60,7 @@
     @VisibleForTesting
     public static ReadResponse createRemoteDataResponse(UnfilteredPartitionIterator data, ReadCommand command)
     {
-<<<<<<< HEAD
-        return new RemoteDataResponse(RemoteDataResponse.build(data, command.columnFilter()));
-=======
-        return new RemoteDataResponse(LocalDataResponse.build(data, command.columnFilter()), MessagingService.current_version);
->>>>>>> ec536dc0
+        return new RemoteDataResponse(RemoteDataResponse.build(data, command.columnFilter()), MessagingService.current_version);
     }
 
     public static ReadResponse createDigestResponse(UnfilteredPartitionIterator data, ReadCommand command)
@@ -123,11 +118,8 @@
         final UnfilteredPartitionIterator iter;
         private LocalDataResponse(UnfilteredPartitionIterator iter, ReadCommand command)
         {
-<<<<<<< HEAD
+            //super(build(iter, command.columnFilter()), MessagingService.current_version, SerializationHelper.Flag.LOCAL);
             this.iter = iter; // build(iter, command);
-=======
-            super(build(iter, command.columnFilter()), MessagingService.current_version, SerializationHelper.Flag.LOCAL);
->>>>>>> ec536dc0
         }
 
         public UnfilteredPartitionIterator makeIterator(ReadCommand command)
