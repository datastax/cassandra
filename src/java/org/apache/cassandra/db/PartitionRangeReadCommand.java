/*
 * Licensed to the Apache Software Foundation (ASF) under one
 * or more contributor license agreements.  See the NOTICE file
 * distributed with this work for additional information
 * regarding copyright ownership.  The ASF licenses this file
 * to you under the Apache License, Version 2.0 (the
 * "License"); you may not use this file except in compliance
 * with the License.  You may obtain a copy of the License at
 *
 *     http://www.apache.org/licenses/LICENSE-2.0
 *
 * Unless required by applicable law or agreed to in writing, software
 * distributed under the License is distributed on an "AS IS" BASIS,
 * WITHOUT WARRANTIES OR CONDITIONS OF ANY KIND, either express or implied.
 * See the License for the specific language governing permissions and
 * limitations under the License.
 */
package org.apache.cassandra.db;

import java.io.IOException;
import java.util.concurrent.TimeUnit;

import com.google.common.annotations.VisibleForTesting;

<<<<<<< HEAD
import org.apache.cassandra.db.memtable.Memtable;
=======
>>>>>>> 5bc9f7c7
import org.apache.cassandra.net.Verb;
import org.apache.cassandra.schema.TableMetadata;
import org.apache.cassandra.config.DatabaseDescriptor;
import org.apache.cassandra.db.filter.*;
import org.apache.cassandra.db.lifecycle.View;
import org.apache.cassandra.db.partitions.*;
import org.apache.cassandra.db.rows.BaseRowIterator;
import org.apache.cassandra.db.transform.RTBoundValidator;
import org.apache.cassandra.db.transform.Transformation;
import org.apache.cassandra.dht.AbstractBounds;
import org.apache.cassandra.dht.Bounds;
import org.apache.cassandra.exceptions.RequestExecutionException;
import org.apache.cassandra.index.Index;
import org.apache.cassandra.io.sstable.format.SSTableReader;
import org.apache.cassandra.io.sstable.format.SSTableReadsListener;
import org.apache.cassandra.io.util.DataInputPlus;
import org.apache.cassandra.io.util.DataOutputPlus;
import org.apache.cassandra.metrics.TableMetrics;
<<<<<<< HEAD
import org.apache.cassandra.service.QueryState;
=======
import org.apache.cassandra.schema.IndexMetadata;
import org.apache.cassandra.service.ClientState;
>>>>>>> 5bc9f7c7
import org.apache.cassandra.service.StorageProxy;
import org.apache.cassandra.tracing.Tracing;

/**
 * A read command that selects a (part of a) range of partitions.
 */
public class PartitionRangeReadCommand extends ReadCommand implements PartitionRangeReadQuery
{
    protected static final SelectionDeserializer selectionDeserializer = new Deserializer();

    private final DataRange dataRange;

    private PartitionRangeReadCommand(boolean isDigest,
                                     int digestVersion,
                                     boolean acceptsTransient,
                                     TableMetadata metadata,
                                     int nowInSec,
                                     ColumnFilter columnFilter,
                                     RowFilter rowFilter,
                                     DataLimits limits,
                                     DataRange dataRange,
                                     Index.QueryPlan indexQueryPlan)
    {
        super(Kind.PARTITION_RANGE, isDigest, digestVersion, acceptsTransient, metadata, nowInSec, columnFilter, rowFilter, limits, indexQueryPlan);
        this.dataRange = dataRange;
    }

    public static PartitionRangeReadCommand create(TableMetadata metadata,
                                                   int nowInSec,
                                                   ColumnFilter columnFilter,
                                                   RowFilter rowFilter,
                                                   DataLimits limits,
                                                   DataRange dataRange,
                                                   Index.QueryPlan indexQueryPlan)
    {
        return new PartitionRangeReadCommand(false,
                                             0,
                                             false,
                                             metadata,
                                             nowInSec,
                                             columnFilter,
                                             rowFilter,
                                             limits,
                                             dataRange,
                                             indexQueryPlan);
    }

    public static PartitionRangeReadCommand create(TableMetadata metadata,
                                                   int nowInSec,
                                                   ColumnFilter columnFilter,
                                                   RowFilter rowFilter,
                                                   DataLimits limits,
                                                   DataRange dataRange)
    {
        return new PartitionRangeReadCommand(false,
                                             0,
                                             false,
                                             metadata,
                                             nowInSec,
                                             columnFilter,
                                             rowFilter,
                                             limits,
                                             dataRange,
                                             findIndexQueryPlan(metadata, rowFilter));
    }

    /**
     * Creates a new read command that query all the data in the table.
     *
     * @param metadata the table to query.
     * @param nowInSec the time in seconds to use are "now" for this query.
     *
     * @return a newly created read command that queries everything in the table.
     */
    public static PartitionRangeReadCommand allDataRead(TableMetadata metadata, int nowInSec)
    {
        return new PartitionRangeReadCommand(false,
                                             0,
                                             false,
                                             metadata,
                                             nowInSec,
                                             ColumnFilter.all(metadata),
                                             RowFilter.NONE,
                                             DataLimits.NONE,
                                             DataRange.allData(metadata.partitioner),
                                             null);
    }

    public DataRange dataRange()
    {
        return dataRange;
    }

    public ClusteringIndexFilter clusteringIndexFilter(DecoratedKey key)
    {
        return dataRange.clusteringIndexFilter(key);
    }

    public boolean isNamesQuery()
    {
        return dataRange.isNamesQuery();
    }

    /**
     * Returns an equivalent command but that only queries data within the provided range.
     *
     * @param range the sub-range to restrict the command to. This method <b>assumes</b> that this is a proper sub-range
     * of the command this is applied to.
     * @param isRangeContinuation whether {@code range} is a direct continuation of whatever previous range we have
     * queried. This matters for the {@code DataLimits} that may contain states when we do paging and in the context of
     * parallel queries: that state only make sense if the range queried is indeed the follow-up of whatever range we've
     * previously query (that yield said state). In practice this means that ranges for which {@code isRangeContinuation}
     * is false may have to be slightly pessimistic when counting data and may include a little bit than necessary, and
     * this should be dealt with post-query (in the case of {@code StorageProxy.getRangeSlice()}, which uses this method
     * for replica queries, this is dealt with by re-counting results on the coordinator). Note that if this is the
     * first range we queried, then the {@code DataLimits} will have not state and the value of this parameter doesn't
     * matter.
     */
    public PartitionRangeReadCommand forSubRange(AbstractBounds<PartitionPosition> range, boolean isRangeContinuation)
    {
        // If we're not a continuation of whatever range we've previously queried, we should ignore the states of the
        // DataLimits as it's either useless, or misleading. This is particularly important for GROUP BY queries, where
        // DataLimits.CQLGroupByLimits.GroupByAwareCounter assumes that if GroupingState.hasClustering(), then we're in
        // the middle of a group, but we can't make that assumption if we query and range "in advance" of where we are
        // on the ring.
        return new PartitionRangeReadCommand(isDigestQuery(),
                                             digestVersion(),
                                             acceptsTransient(),
                                             metadata(),
                                             nowInSec(),
                                             columnFilter(),
                                             rowFilter(),
                                             isRangeContinuation ? limits() : limits().withoutState(),
                                             dataRange().forSubRange(range),
                                             indexQueryPlan());
    }

    public PartitionRangeReadCommand copy()
    {
        return new PartitionRangeReadCommand(isDigestQuery(),
                                             digestVersion(),
                                             acceptsTransient(),
                                             metadata(),
                                             nowInSec(),
                                             columnFilter(),
                                             rowFilter(),
                                             limits(),
                                             dataRange(),
                                             indexQueryPlan());
    }

    @Override
    protected PartitionRangeReadCommand copyAsDigestQuery()
    {
        return new PartitionRangeReadCommand(true,
                                             digestVersion(),
                                             false,
                                             metadata(),
                                             nowInSec(),
                                             columnFilter(),
                                             rowFilter(),
                                             limits(),
                                             dataRange(),
                                             indexQueryPlan());
    }

    @Override
    protected PartitionRangeReadCommand copyAsTransientQuery()
    {
        return new PartitionRangeReadCommand(false,
                                             0,
                                             true,
                                             metadata(),
                                             nowInSec(),
                                             columnFilter(),
                                             rowFilter(),
                                             limits(),
                                             dataRange(),
                                             indexQueryPlan());
    }

    @Override
    public PartitionRangeReadCommand withUpdatedLimit(DataLimits newLimits)
    {
        return new PartitionRangeReadCommand(isDigestQuery(),
                                             digestVersion(),
                                             acceptsTransient(),
                                             metadata(),
                                             nowInSec(),
                                             columnFilter(),
                                             rowFilter(),
                                             newLimits,
                                             dataRange(),
                                             indexQueryPlan());
    }

    @Override
    public PartitionRangeReadCommand withUpdatedLimitsAndDataRange(DataLimits newLimits, DataRange newDataRange)
    {
        return new PartitionRangeReadCommand(isDigestQuery(),
                                             digestVersion(),
                                             acceptsTransient(),
                                             metadata(),
                                             nowInSec(),
                                             columnFilter(),
                                             rowFilter(),
                                             newLimits,
                                             newDataRange,
                                             indexQueryPlan());
    }

    public long getTimeout(TimeUnit unit)
    {
        return DatabaseDescriptor.getRangeRpcTimeout(unit);
    }

    public boolean isReversed()
    {
        return dataRange.isReversed();
    }

    public PartitionIterator execute(ConsistencyLevel consistency, QueryState queryState, long queryStartNanoTime) throws RequestExecutionException
    {
        return StorageProxy.getRangeSlice(this, consistency, queryStartNanoTime, queryState.getClientState());
    }

    protected void recordReadLatency(TableMetrics metric, long latencyNanos)
    {
        metric.rangeLatency.addNano(latencyNanos);
    }

    protected void recordReadRequest(TableMetrics metric)
    {
        metric.rangeRequests.inc();
    }

    @VisibleForTesting
    public UnfilteredPartitionIterator queryStorage(final ColumnFamilyStore cfs, ReadExecutionController controller)
    {
        ColumnFamilyStore.ViewFragment view = cfs.select(View.selectLive(dataRange().keyRange()));
        Tracing.trace("Executing seq scan across {} sstables for {}", view.sstables.size(), dataRange().keyRange().getString(metadata().partitionKeyType));

        // fetch data from current memtable, historical memtables, and SSTables in the correct order.
        InputCollector<UnfilteredPartitionIterator> inputCollector = iteratorsForRange(view, controller);
        try
        {
            // avoid iterating over the memtable if we purge all tombstones
            boolean useMinLocalDeletionTime = cfs.onlyPurgeRepairedTombstones();

            for (Memtable memtable : view.memtables)
            {
                @SuppressWarnings("resource") // We close on exception and on closing the result returned by this method
                Memtable.MemtableUnfilteredPartitionIterator iter = memtable.makePartitionIterator(columnFilter(), dataRange());
<<<<<<< HEAD
                if (useMinLocalDeletionTime)
                    oldestUnrepairedTombstone = Math.min(oldestUnrepairedTombstone, iter.getMinLocalDeletionTime());
=======
                controller.updateMinOldestUnrepairedTombstone(iter.getMinLocalDeletionTime());
>>>>>>> 5bc9f7c7
                inputCollector.addMemtableIterator(RTBoundValidator.validate(iter, RTBoundValidator.Stage.MEMTABLE, false));
            }

            SSTableReadsListener readCountUpdater = newReadCountUpdater();
            for (SSTableReader sstable : view.sstables)
            {
                @SuppressWarnings("resource") // We close on exception and on closing the result returned by this method
                UnfilteredPartitionIterator iter = sstable.getScanner(columnFilter(), dataRange(), readCountUpdater);
                inputCollector.addSSTableIterator(sstable, RTBoundValidator.validate(iter, RTBoundValidator.Stage.SSTABLE, false));

                if (!sstable.isRepaired())
                    controller.updateMinOldestUnrepairedTombstone(sstable.getMinLocalDeletionTime());
            }
            // iterators can be empty for offline tools
            if (inputCollector.isEmpty())
                return EmptyIterators.unfilteredPartition(metadata());

            return checkCacheFilter(UnfilteredPartitionIterators.mergeLazily(inputCollector.finalizeIterators(cfs, nowInSec(), controller.oldestUnrepairedTombstone())), cfs);
        }
        catch (RuntimeException | Error e)
        {
            try
            {
                inputCollector.close();
            }
            catch (Exception e1)
            {
                e.addSuppressed(e1);
            }
            throw e;
        }
    }

    /**
     * Creates a new {@code SSTableReadsListener} to update the SSTables read counts.
     * @return a new {@code SSTableReadsListener} to update the SSTables read counts.
     */
    private static SSTableReadsListener newReadCountUpdater()
    {
        return new SSTableReadsListener()
                {
                    @Override
                    public void onScanningStarted(SSTableReader sstable)
                    {
                        sstable.incrementReadCount();
                    }
                };
    }

    private UnfilteredPartitionIterator checkCacheFilter(UnfilteredPartitionIterator iter, final ColumnFamilyStore cfs)
    {
        class CacheFilter extends Transformation<BaseRowIterator<?>>
        {
            @Override
            public BaseRowIterator<?> applyToPartition(BaseRowIterator<?> iter)
            {
                // Note that we rely on the fact that until we actually advance 'iter', no really costly operation is actually done
                // (except for reading the partition key from the index file) due to the call to mergeLazily in queryStorage.
                DecoratedKey dk = iter.partitionKey();

                // Check if this partition is in the rowCache and if it is, if  it covers our filter
                CachedPartition cached = cfs.getRawCachedPartition(dk);
                ClusteringIndexFilter filter = dataRange().clusteringIndexFilter(dk);

                if (cached != null && cfs.isFilterFullyCoveredBy(filter,
                                                                 limits(),
                                                                 cached,
                                                                 nowInSec(),
                                                                 iter.metadata().enforceStrictLiveness()))
                {
                    // We won't use 'iter' so close it now.
                    iter.close();

                    return filter.getUnfilteredRowIterator(columnFilter(), cached);
                }

                return iter;
            }
        }
        return Transformation.apply(iter, new CacheFilter());
    }

    @Override
    public Verb verb()
    {
        return Verb.RANGE_REQ;
    }

    protected void appendCQLWhereClause(StringBuilder sb)
    {
        if (dataRange.isUnrestricted() && rowFilter().isEmpty())
            return;

        sb.append(" WHERE ");
        // We put the row filter first because the data range can end by "ORDER BY"
        if (!rowFilter().isEmpty())
        {
            sb.append(rowFilter());
            if (!dataRange.isUnrestricted())
                sb.append(" AND ");
        }
        if (!dataRange.isUnrestricted())
            sb.append(dataRange.toCQLString(metadata()));
    }

    /**
     * Allow to post-process the result of the query after it has been reconciled on the coordinator
     * but before it is passed to the CQL layer to return the ResultSet.
     *
     * See CASSANDRA-8717 for why this exists.
     */
    public PartitionIterator postReconciliationProcessing(PartitionIterator result)
    {
        Index.QueryPlan queryPlan = indexQueryPlan();
        return queryPlan == null ? result : queryPlan.postProcessor().apply(result);
    }

    @Override
    public String toString()
    {
        return String.format("Read(%s columns=%s rowfilter=%s limits=%s %s)",
                             metadata().toString(),
                             columnFilter(),
                             rowFilter(),
                             limits(),
                             dataRange().toString(metadata()));
    }

    protected void serializeSelection(DataOutputPlus out, int version) throws IOException
    {
        DataRange.serializer.serialize(dataRange(), out, version, metadata());
    }

    protected long selectionSerializedSize(int version)
    {
        return DataRange.serializer.serializedSize(dataRange(), version, metadata());
    }

    /*
     * We are currently using PartitionRangeReadCommand for most index queries, even if they are explicitly restricted
     * to a single partition key. Return true if that is the case.
     *
     * See CASSANDRA-11617 and CASSANDRA-11872 for details.
     */
    public boolean isLimitedToOnePartition()
    {
        return dataRange.keyRange instanceof Bounds
            && dataRange.startKey().kind() == PartitionPosition.Kind.ROW_KEY
            && dataRange.startKey().equals(dataRange.stopKey());
    }

    public boolean isRangeRequest()
    {
        return true;
    }

    private static class Deserializer extends SelectionDeserializer
    {
        public ReadCommand deserialize(DataInputPlus in,
                                       int version,
                                       boolean isDigest,
                                       int digestVersion,
                                       boolean acceptsTransient,
                                       TableMetadata metadata,
                                       int nowInSec,
                                       ColumnFilter columnFilter,
                                       RowFilter rowFilter,
                                       DataLimits limits,
                                       Index.QueryPlan indexQueryPlan)
        throws IOException
        {
            DataRange range = DataRange.serializer.deserialize(in, version, metadata);
            return new PartitionRangeReadCommand(isDigest, digestVersion, acceptsTransient, metadata, nowInSec, columnFilter, rowFilter, limits, range, indexQueryPlan);
        }
    }
}<|MERGE_RESOLUTION|>--- conflicted
+++ resolved
@@ -22,10 +22,7 @@
 
 import com.google.common.annotations.VisibleForTesting;
 
-<<<<<<< HEAD
 import org.apache.cassandra.db.memtable.Memtable;
-=======
->>>>>>> 5bc9f7c7
 import org.apache.cassandra.net.Verb;
 import org.apache.cassandra.schema.TableMetadata;
 import org.apache.cassandra.config.DatabaseDescriptor;
@@ -44,12 +41,7 @@
 import org.apache.cassandra.io.util.DataInputPlus;
 import org.apache.cassandra.io.util.DataOutputPlus;
 import org.apache.cassandra.metrics.TableMetrics;
-<<<<<<< HEAD
 import org.apache.cassandra.service.QueryState;
-=======
-import org.apache.cassandra.schema.IndexMetadata;
-import org.apache.cassandra.service.ClientState;
->>>>>>> 5bc9f7c7
 import org.apache.cassandra.service.StorageProxy;
 import org.apache.cassandra.tracing.Tracing;
 
@@ -303,12 +295,8 @@
             {
                 @SuppressWarnings("resource") // We close on exception and on closing the result returned by this method
                 Memtable.MemtableUnfilteredPartitionIterator iter = memtable.makePartitionIterator(columnFilter(), dataRange());
-<<<<<<< HEAD
                 if (useMinLocalDeletionTime)
-                    oldestUnrepairedTombstone = Math.min(oldestUnrepairedTombstone, iter.getMinLocalDeletionTime());
-=======
-                controller.updateMinOldestUnrepairedTombstone(iter.getMinLocalDeletionTime());
->>>>>>> 5bc9f7c7
+                    controller.updateMinOldestUnrepairedTombstone(iter.getMinLocalDeletionTime());
                 inputCollector.addMemtableIterator(RTBoundValidator.validate(iter, RTBoundValidator.Stage.MEMTABLE, false));
             }
 
