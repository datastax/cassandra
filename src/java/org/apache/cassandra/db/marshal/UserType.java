--- conflicted
+++ resolved
@@ -506,11 +506,7 @@
                 builder.append(",")
                        .newLine();
 
-<<<<<<< HEAD
-            builder.append(ColumnIdentifier.maybeQuote(fieldNameAsString(i)))
-=======
             builder.appendQuotingIfNeeded(fieldNameAsString(i))
->>>>>>> b4b9f319
                    .append(' ')
                    .append(fieldType(i));
         }
