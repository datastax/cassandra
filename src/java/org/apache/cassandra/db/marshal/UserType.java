--- conflicted
+++ resolved
@@ -403,15 +403,14 @@
         return sb.toString();
     }
 
-<<<<<<< HEAD
     public String toCQLString()
     {
         return String.format("%s.%s", ColumnIdentifier.maybeQuote(keyspace), ColumnIdentifier.maybeQuote(getNameAsString()));
-=======
+    }
+
     @Override
     public TypeSerializer<ByteBuffer> getSerializer()
     {
         return serializer;
->>>>>>> b5df3b4c
     }
 }