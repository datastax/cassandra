--- conflicted
+++ resolved
@@ -696,28 +696,16 @@
 
             // force foreign sstables to level 0
             if (resetLevels)
-            {
-<<<<<<< HEAD
-                try
-                {
-                    if (new File(descriptor.filenameFor(Component.STATS)).exists())
-                        descriptor.getMetadataSerializer().mutateLevel(descriptor, 0);
-                }
-                catch (IOException e)
-                {
-                    SSTableReader.logOpenException(entry.getKey(), e);
-                    continue;
-                }
-=======
+            {try
+            {
                 if (new File(descriptor.filenameFor(Component.STATS)).exists())
                     descriptor.getMetadataSerializer().mutateLevel(descriptor, 0);
             }
             catch (IOException e)
             {
-                FileUtils.handleCorruptSSTable(new CorruptSSTableException(e, entry.getKey().filenameFor(Component.STATS)));
+                FileUtils.handleCorruptSSTable(new CorruptSSTableException(e,entry.getKey().filenameFor(Component.STATS)));
                 logger.error("Cannot read sstable {}; other IO error, skipping table", entry, e);
-                continue;
->>>>>>> aa4baebc
+                continue;}
             }
 
             // Increment the generation until we find a filename that doesn't exist. This is needed because the new
