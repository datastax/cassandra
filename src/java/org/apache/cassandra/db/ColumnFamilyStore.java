/*
 * Licensed to the Apache Software Foundation (ASF) under one
 * or more contributor license agreements.  See the NOTICE file
 * distributed with this work for additional information
 * regarding copyright ownership.  The ASF licenses this file
 * to you under the Apache License, Version 2.0 (the
 * "License"); you may not use this file except in compliance
 * with the License.  You may obtain a copy of the License at
 *
 *     http://www.apache.org/licenses/LICENSE-2.0
 *
 * Unless required by applicable law or agreed to in writing, software
 * distributed under the License is distributed on an "AS IS" BASIS,
 * WITHOUT WARRANTIES OR CONDITIONS OF ANY KIND, either express or implied.
 * See the License for the specific language governing permissions and
 * limitations under the License.
 */
package org.apache.cassandra.db;

import java.io.File;
import java.io.IOException;
import java.io.PrintStream;
import java.lang.reflect.Constructor;
import java.lang.reflect.InvocationTargetException;
import java.nio.ByteBuffer;
import java.nio.file.Files;
import java.util.*;
import java.util.Objects;
import java.util.concurrent.*;
import java.util.concurrent.atomic.AtomicInteger;
import java.util.concurrent.atomic.AtomicReference;
import java.util.regex.Pattern;
import javax.management.*;
import javax.management.openmbean.*;

import com.google.common.annotations.VisibleForTesting;
import com.google.common.base.*;
import com.google.common.base.Throwables;
import com.google.common.collect.*;
import com.google.common.util.concurrent.*;
import org.slf4j.Logger;
import org.slf4j.LoggerFactory;

import org.apache.cassandra.cache.*;
import org.apache.cassandra.concurrent.*;
import org.apache.cassandra.config.*;
import org.apache.cassandra.db.commitlog.CommitLog;
import org.apache.cassandra.db.commitlog.CommitLogPosition;
import org.apache.cassandra.db.compaction.*;
import org.apache.cassandra.db.filter.ClusteringIndexFilter;
import org.apache.cassandra.db.filter.DataLimits;
import org.apache.cassandra.db.memtable.Flushing;
import org.apache.cassandra.db.memtable.Memtable;
import org.apache.cassandra.db.memtable.ShardBoundaries;
import org.apache.cassandra.db.streaming.CassandraStreamManager;
import org.apache.cassandra.db.repair.CassandraTableRepairManager;
import org.apache.cassandra.db.view.TableViews;
import org.apache.cassandra.db.lifecycle.*;
import org.apache.cassandra.db.partitions.CachedPartition;
import org.apache.cassandra.db.partitions.PartitionUpdate;
import org.apache.cassandra.db.rows.CellPath;
import org.apache.cassandra.dht.*;
import org.apache.cassandra.dht.Range;
import org.apache.cassandra.dht.Splitter;
import org.apache.cassandra.exceptions.ConfigurationException;
import org.apache.cassandra.exceptions.StartupException;
import org.apache.cassandra.index.SecondaryIndexManager;
import org.apache.cassandra.index.internal.CassandraIndex;
import org.apache.cassandra.index.transactions.UpdateTransaction;
import org.apache.cassandra.io.FSReadError;
import org.apache.cassandra.io.FSWriteError;
import org.apache.cassandra.io.sstable.Component;
import org.apache.cassandra.io.sstable.Descriptor;
import org.apache.cassandra.io.sstable.SSTable;
import org.apache.cassandra.io.sstable.SSTableMultiWriter;
import org.apache.cassandra.io.sstable.format.*;
import org.apache.cassandra.io.sstable.metadata.MetadataCollector;
import org.apache.cassandra.io.util.FileUtils;
import org.apache.cassandra.metrics.Sampler;
import org.apache.cassandra.metrics.Sampler.Sample;
import org.apache.cassandra.metrics.Sampler.SamplerType;
import org.apache.cassandra.metrics.TableMetrics;
import org.apache.cassandra.repair.TableRepairManager;
import org.apache.cassandra.repair.consistent.admin.CleanupSummary;
import org.apache.cassandra.repair.consistent.admin.PendingStat;
import org.apache.cassandra.schema.*;
import org.apache.cassandra.schema.CompactionParams.TombstoneOption;
import org.apache.cassandra.service.ActiveRepairService;
import org.apache.cassandra.service.CacheService;
import org.apache.cassandra.service.StorageService;
import org.apache.cassandra.streaming.TableStreamManager;
import org.apache.cassandra.utils.*;
import org.apache.cassandra.utils.concurrent.OpOrder;
import org.apache.cassandra.utils.concurrent.Refs;
import org.json.simple.JSONArray;
import org.json.simple.JSONObject;

import static java.util.concurrent.TimeUnit.NANOSECONDS;

import static org.apache.cassandra.utils.Throwables.maybeFail;
import static org.apache.cassandra.utils.Throwables.merge;

public class ColumnFamilyStore implements ColumnFamilyStoreMBean, Memtable.Owner
{
    private static final Logger logger = LoggerFactory.getLogger(ColumnFamilyStore.class);

    /*
    We keep a pool of threads for each data directory, size of each pool is memtable_flush_writers.
    When flushing we start a Flush runnable in the flushExecutor. Flush calculates how to split the
    memtable ranges over the existing data directories and creates a FlushRunnable for each of the directories.
    The FlushRunnables are executed in the perDiskflushExecutors and the Flush will block until all FlushRunnables
    are finished. By having flushExecutor size the same size as each of the perDiskflushExecutors we make sure we can
    have that many flushes going at the same time.
    */
    private static final ThreadPoolExecutor flushExecutor = new JMXEnabledThreadPoolExecutor(DatabaseDescriptor.getFlushWriters(),
                                                                                             Stage.KEEP_ALIVE_SECONDS,
                                                                                             TimeUnit.SECONDS,
                                                                                             new LinkedBlockingQueue<>(),
                                                                                             new NamedThreadFactory("MemtableFlushWriter"),
                                                                                             "internal");

    private static final PerDiskFlushExecutors perDiskflushExecutors = new PerDiskFlushExecutors(DatabaseDescriptor.getFlushWriters(),
                                                                                                 DatabaseDescriptor.getNonLocalSystemKeyspacesDataFileLocations(),
                                                                                                 DatabaseDescriptor.useSpecificLocationForLocalSystemData());

    // post-flush executor is single threaded to provide guarantee that any flush Future on a CF will never return until prior flushes have completed
    private static final ThreadPoolExecutor postFlushExecutor = new JMXEnabledThreadPoolExecutor(1,
                                                                                                 Stage.KEEP_ALIVE_SECONDS,
                                                                                                 TimeUnit.SECONDS,
                                                                                                 new LinkedBlockingQueue<>(),
                                                                                                 new NamedThreadFactory("MemtablePostFlush"),
                                                                                                 "internal");

    private static final ThreadPoolExecutor reclaimExecutor = new JMXEnabledThreadPoolExecutor(1,
                                                                                               Stage.KEEP_ALIVE_SECONDS,
                                                                                               TimeUnit.SECONDS,
                                                                                               new LinkedBlockingQueue<>(),
                                                                                               new NamedThreadFactory("MemtableReclaimMemory"),
                                                                                               "internal");

    /**
     * Reason for initiating a memtable flush.
     */
    public enum FlushReason
    {
        COMMITLOG_DIRTY,
        MEMTABLE_LIMIT,
        MEMTABLE_PERIOD_EXPIRED,
        INDEX_BUILD_STARTED,
        INDEX_BUILD_COMPLETED,
        INDEX_REMOVED,
        INDEX_TABLE_FLUSH,
        VIEW_BUILD_STARTED,
        INTERNALLY_FORCED,  // explicitly requested flush, necessary for the operation of an internal table
        USER_FORCED, // flush explicitly requested by the user (e.g. nodetool flush)
        STARTUP,
        SHUTDOWN,
        SNAPSHOT,
        TRUNCATE,
        DROP,
        STREAMING,
        STREAMS_RECEIVED,
        REPAIR,
        SCHEMA_CHANGE,
        UNIT_TESTS; // explicitly requested flush needed for a test
    }

    private static final String[] COUNTER_NAMES = new String[]{"table", "count", "error", "value"};
    private static final String[] COUNTER_DESCS = new String[]
    { "keyspace.tablename",
      "number of occurances",
      "error bounds",
      "value" };
    private static final CompositeType COUNTER_COMPOSITE_TYPE;

    private static final String SAMPLING_RESULTS_NAME = "SAMPLING_RESULTS";

    public static final String SNAPSHOT_TRUNCATE_PREFIX = "truncated";
    public static final String SNAPSHOT_DROP_PREFIX = "dropped";

    static
    {
        try
        {
            OpenType<?>[] counterTypes = new OpenType[] { SimpleType.STRING, SimpleType.LONG, SimpleType.LONG, SimpleType.STRING };
            COUNTER_COMPOSITE_TYPE = new CompositeType(SAMPLING_RESULTS_NAME, SAMPLING_RESULTS_NAME, COUNTER_NAMES, COUNTER_DESCS, counterTypes);
        } catch (OpenDataException e)
        {
            throw new RuntimeException(e);
        }
    }

    public final Keyspace keyspace;
    public final String name;
    public final TableMetadataRef metadata;
    private final String mbeanName;
    @Deprecated
    private final String oldMBeanName;
    private volatile boolean valid = true;

    private Memtable.Factory memtableFactory;

    /**
     * Memtables and SSTables on disk for this column family.
     *
     * We synchronize on the Tracker to ensure isolation when we want to make sure
     * that the memtable we're acting on doesn't change out from under us.  I.e., flush
     * syncronizes on it to make sure it can submit on both executors atomically,
     * so anyone else who wants to make sure flush doesn't interfere should as well.
     */
    private final Tracker data;

    /* The read order, used to track accesses to off-heap memtable storage */
    public final OpOrder readOrdering = new OpOrder();

    /* This is used to generate the next index for a SSTable */
    private final AtomicInteger fileIndexGenerator = new AtomicInteger(0);

    public final SecondaryIndexManager indexManager;
    public final TableViews viewManager;

    /* These are locally held copies to be changed from the config during runtime */
    private volatile DefaultValue<Integer> minCompactionThreshold;
    private volatile DefaultValue<Integer> maxCompactionThreshold;
    private volatile DefaultValue<Double> crcCheckChance;

    private final CompactionStrategyManager compactionStrategyManager;

    private final Directories directories;

    public final TableMetrics metric;
    public volatile long sampleReadLatencyNanos;
    public volatile long additionalWriteLatencyNanos;

    private final CassandraTableWriteHandler writeHandler;
    private final CassandraStreamManager streamManager;

    private final TableRepairManager repairManager;

    private final SSTableImporter sstableImporter;

    private volatile boolean compactionSpaceCheck = true;

    @VisibleForTesting
    final DiskBoundaryManager diskBoundaryManager = new DiskBoundaryManager();
    ShardBoundaries cachedShardBoundaries = null;

    private volatile boolean neverPurgeTombstones = false;

    public static void shutdownPostFlushExecutor() throws InterruptedException
    {
        postFlushExecutor.shutdown();
        postFlushExecutor.awaitTermination(60, TimeUnit.SECONDS);
    }

    public static void shutdownExecutorsAndWait(long timeout, TimeUnit unit) throws InterruptedException, TimeoutException
    {
        List<ExecutorService> executors = new ArrayList<>();
        Collections.addAll(executors, reclaimExecutor, postFlushExecutor, flushExecutor);
        perDiskflushExecutors.appendAllExecutors(executors);
        ExecutorUtils.shutdownAndWait(timeout, unit, executors);
    }

    public void reload()
    {
        // metadata object has been mutated directly. make all the members jibe with new settings.

        // only update these runtime-modifiable settings if they have not been modified.
        if (!minCompactionThreshold.isModified())
            for (ColumnFamilyStore cfs : concatWithIndexes())
                cfs.minCompactionThreshold = new DefaultValue(metadata().params.compaction.minCompactionThreshold());
        if (!maxCompactionThreshold.isModified())
            for (ColumnFamilyStore cfs : concatWithIndexes())
                cfs.maxCompactionThreshold = new DefaultValue(metadata().params.compaction.maxCompactionThreshold());
        if (!crcCheckChance.isModified())
            for (ColumnFamilyStore cfs : concatWithIndexes())
                cfs.crcCheckChance = new DefaultValue(metadata().params.crcCheckChance);

        compactionStrategyManager.maybeReload(metadata());

        indexManager.reload();

        memtableFactory = metadata().params.memtable.factory;
        Memtable currentMemtable = data.getView().getCurrentMemtable();
        if (currentMemtable.shouldSwitch(FlushReason.SCHEMA_CHANGE))
            switchMemtableIfCurrent(currentMemtable, FlushReason.SCHEMA_CHANGE);
        else
            currentMemtable.metadataUpdated();
    }

    public static Runnable getBackgroundCompactionTaskSubmitter()
    {
        return () -> {
            for (Keyspace keyspace : Keyspace.all())
                for (ColumnFamilyStore cfs : keyspace.getColumnFamilyStores())
                    CompactionManager.instance.submitBackground(cfs);
        };
    }

    public Map<String, String> getCompactionParameters()
    {
        return compactionStrategyManager.getCompactionParams().asMap();
    }

    public String getCompactionParametersJson()
    {
        return FBUtilities.json(getCompactionParameters());
    }

    public void setCompactionParameters(Map<String, String> options)
    {
        try
        {
            CompactionParams compactionParams = CompactionParams.fromMap(options);
            compactionParams.validate();
            compactionStrategyManager.setNewLocalCompactionStrategy(compactionParams);
        }
        catch (Throwable t)
        {
            logger.error("Could not set new local compaction strategy", t);
            // dont propagate the ConfigurationException over jmx, user will only see a ClassNotFoundException
            throw new IllegalArgumentException("Could not set new local compaction strategy: "+t.getMessage());
        }
    }

    public void setCompactionParametersJson(String options)
    {
        setCompactionParameters(FBUtilities.fromJsonMap(options));
    }

    public Map<String,String> getCompressionParameters()
    {
        return metadata.getLocal().params.compression.asMap();
    }

    public String getCompressionParametersJson()
    {
        return FBUtilities.json(getCompressionParameters());
    }

    public void setCompressionParameters(Map<String,String> opts)
    {
        try
        {
            CompressionParams params = CompressionParams.fromMap(opts);
            params.validate();
            metadata.setLocalOverrides(metadata().unbuild().compression(params).build());
        }
        catch (ConfigurationException e)
        {
            throw new IllegalArgumentException(e.getMessage());
        }
    }

    public void setCompressionParametersJson(String options)
    {
        setCompressionParameters(FBUtilities.fromJsonMap(options));
    }

    @VisibleForTesting
    public ColumnFamilyStore(Keyspace keyspace,
                             String columnFamilyName,
                             int generation,
                             TableMetadataRef metadata,
                             Directories directories,
                             boolean loadSSTables,
                             boolean registerBookeeping,
                             boolean offline)
    {
        assert directories != null;
        assert metadata != null : "null metadata for " + keyspace + ':' + columnFamilyName;

        this.keyspace = keyspace;
        this.metadata = metadata;
        this.directories = directories;
        name = columnFamilyName;
        minCompactionThreshold = new DefaultValue<>(metadata.get().params.compaction.minCompactionThreshold());
        maxCompactionThreshold = new DefaultValue<>(metadata.get().params.compaction.maxCompactionThreshold());
        crcCheckChance = new DefaultValue<>(metadata.get().params.crcCheckChance);
        viewManager = keyspace.viewManager.forTable(metadata.id);
        fileIndexGenerator.set(generation);
        sampleReadLatencyNanos = DatabaseDescriptor.getReadRpcTimeout(NANOSECONDS) / 2;
        additionalWriteLatencyNanos = DatabaseDescriptor.getWriteRpcTimeout(NANOSECONDS) / 2;
        memtableFactory = metadata.get().params.memtable.factory;

        logger.info("Initializing {}.{}", keyspace.getName(), name);

        // Create Memtable only on online
        Memtable initialMemtable = null;
        if (DatabaseDescriptor.isDaemonInitialized())
            initialMemtable = createMemtable(new AtomicReference<>(CommitLog.instance.getCurrentPosition()));
        data = new Tracker(this, initialMemtable, loadSSTables);

        // Note that this needs to happen before we load the first sstables, or the global sstable tracker will not
        // be notified on the initial loading.
        data.subscribe(StorageService.instance.sstablesTracker);

        Collection<SSTableReader> sstables = null;
        // scan for sstables corresponding to this cf and load them
        if (data.loadsstables)
        {
            Directories.SSTableLister sstableFiles = directories.sstableLister(Directories.OnTxnErr.IGNORE).skipTemporary(true);
            sstables = SSTableReader.openAll(sstableFiles.list().entrySet(), metadata);
            data.addInitialSSTablesWithoutUpdatingSize(sstables);
        }

        // compaction strategy should be created after the CFS has been prepared
        compactionStrategyManager = new CompactionStrategyManager(this);
        compactionStrategyManager.reload(metadata().params.compaction);

        if (maxCompactionThreshold.value() <= 0 || minCompactionThreshold.value() <=0)
        {
            logger.warn("Disabling compaction strategy by setting compaction thresholds to 0 is deprecated, set the compaction option 'enabled' to 'false' instead.");
            this.compactionStrategyManager.disable();
        }

        // create the private ColumnFamilyStores for the secondary column indexes
        indexManager = new SecondaryIndexManager(this);
        for (IndexMetadata info : metadata.get().indexes)
        {
            indexManager.addIndex(info, true);
        }

        metric = new TableMetrics(this, memtableFactory.createMemtableMetrics(metadata));

        if (data.loadsstables)
        {
            data.updateInitialSSTableSize(sstables);
        }

        if (registerBookeeping)
        {
            // register the mbean
            mbeanName = getTableMBeanName(keyspace.getName(), name, isIndex());
            oldMBeanName = getColumnFamilieMBeanName(keyspace.getName(), name, isIndex());

            String[] objectNames = {mbeanName, oldMBeanName};
            for (String objectName : objectNames)
                MBeanWrapper.instance.registerMBean(this, objectName);
        }
        else
        {
            mbeanName = null;
            oldMBeanName= null;
        }
        writeHandler = new CassandraTableWriteHandler(this);
        streamManager = new CassandraStreamManager(this);
        repairManager = new CassandraTableRepairManager(this);
        sstableImporter = new SSTableImporter(this);
    }

    public static String getTableMBeanName(String ks, String name, boolean isIndex)
    {
        return String.format("org.apache.cassandra.db:type=%s,keyspace=%s,table=%s",
                      isIndex ? "IndexTables" : "Tables",
                      ks, name);
    }

    public static String getColumnFamilieMBeanName(String ks, String name, boolean isIndex)
    {
       return String.format("org.apache.cassandra.db:type=%s,keyspace=%s,columnfamily=%s",
                            isIndex ? "IndexColumnFamilies" : "ColumnFamilies",
                            ks, name);
    }

    public void updateSpeculationThreshold()
    {
        try
        {
            sampleReadLatencyNanos = metadata().params.speculativeRetry.calculateThreshold(metric.coordinatorReadLatency.getSnapshot(), sampleReadLatencyNanos);
            additionalWriteLatencyNanos = metadata().params.additionalWritePolicy.calculateThreshold(metric.coordinatorWriteLatency.getSnapshot(), additionalWriteLatencyNanos);
        }
        catch (Throwable e)
        {
            logger.error("Exception caught while calculating speculative retry threshold for {}: {}", metadata(), e);
        }
    }

    public TableWriteHandler getWriteHandler()
    {
        return writeHandler;
    }

    public TableStreamManager getStreamManager()
    {
        return streamManager;
    }

    public TableRepairManager getRepairManager()
    {
        return repairManager;
    }

    public TableMetadata metadata()
    {
        return metadata.get();
    }

    public Directories getDirectories()
    {
        return directories;
    }

    public List<String> getDataPaths() throws IOException
    {
        List<String> dataPaths = new ArrayList<>();
        for (File dataPath : directories.getCFDirectories())
        {
            dataPaths.add(dataPath.getCanonicalPath());
        }

        return dataPaths;
    }

    public boolean writesShouldSkipCommitLog()
    {
        return memtableFactory.writesShouldSkipCommitLog();
    }

    public boolean memtableWritesAreDurable()
    {
        return memtableFactory.writesAreDurable();
    }

    public boolean streamToMemtable()
    {
        return memtableFactory.streamToMemtable();
    }

    public boolean streamFromMemtable()
    {
        return memtableFactory.streamFromMemtable();
    }

    public SSTableMultiWriter createSSTableMultiWriter(Descriptor descriptor, long keyCount, long repairedAt, UUID pendingRepair, boolean isTransient, int sstableLevel, SerializationHeader header, LifecycleNewTracker lifecycleNewTracker)
    {
        MetadataCollector collector = new MetadataCollector(metadata().comparator).sstableLevel(sstableLevel);
        return createSSTableMultiWriter(descriptor, keyCount, repairedAt, pendingRepair, isTransient, collector, header, lifecycleNewTracker);
    }

    public SSTableMultiWriter createSSTableMultiWriter(Descriptor descriptor, long keyCount, long repairedAt, UUID pendingRepair, boolean isTransient, MetadataCollector metadataCollector, SerializationHeader header, LifecycleNewTracker lifecycleNewTracker)
    {
        return getCompactionStrategyManager().createSSTableMultiWriter(descriptor, keyCount, repairedAt, pendingRepair, isTransient, metadataCollector, header, indexManager.listIndexGroups(), lifecycleNewTracker);
    }

    public boolean supportsEarlyOpen()
    {
        return compactionStrategyManager.supportsEarlyOpen();
    }

    /** call when dropping or renaming a CF. Performs mbean housekeeping and invalidates CFS to other operations */
    public void invalidate()
    {
        invalidate(true);
    }

    public void invalidate(boolean expectMBean)
    {
        // disable and cancel in-progress compactions before invalidating
        valid = false;

        try
        {
            unregisterMBean();
        }
        catch (Exception e)
        {
            if (expectMBean)
            {
                JVMStabilityInspector.inspectThrowable(e);
                // this shouldn't block anything.
                logger.warn("Failed unregistering mbean: {}", mbeanName, e);
            }
        }

        compactionStrategyManager.shutdown();
        SystemKeyspace.removeTruncationRecord(metadata.id);

        data.dropSSTables();
        LifecycleTransaction.waitForDeletions();
        indexManager.dropAllIndexes();

        invalidateCaches();
    }

    /**
     * Removes every SSTable in the directory from the Tracker's view.
     * @param directory the unreadable directory, possibly with SSTables in it, but not necessarily.
     */
    void maybeRemoveUnreadableSSTables(File directory)
    {
        data.removeUnreadableSSTables(directory);
    }

    void unregisterMBean() throws MalformedObjectNameException
    {
        ObjectName[] objectNames = {new ObjectName(mbeanName), new ObjectName(oldMBeanName)};
        for (ObjectName objectName : objectNames)
        {
            if (MBeanWrapper.instance.isRegistered(objectName))
                MBeanWrapper.instance.unregisterMBean(objectName);
        }

        // unregister metrics
        metric.release();
    }


    public static ColumnFamilyStore createColumnFamilyStore(Keyspace keyspace, TableMetadataRef metadata, boolean loadSSTables)
    {
        return createColumnFamilyStore(keyspace, metadata.name, metadata, loadSSTables);
    }

    public static synchronized ColumnFamilyStore createColumnFamilyStore(Keyspace keyspace,
                                                                         String columnFamily,
                                                                         TableMetadataRef metadata,
                                                                         boolean loadSSTables)
    {
        Directories directories = new Directories(metadata.get());
        return createColumnFamilyStore(keyspace, columnFamily, metadata, directories, loadSSTables, true, false);
    }

    /** This is only directly used by offline tools */
    public static synchronized ColumnFamilyStore createColumnFamilyStore(Keyspace keyspace,
                                                                         String columnFamily,
                                                                         TableMetadataRef metadata,
                                                                         Directories directories,
                                                                         boolean loadSSTables,
                                                                         boolean registerBookkeeping,
                                                                         boolean offline)
    {
        // get the max generation number, to prevent generation conflicts
        Directories.SSTableLister lister = directories.sstableLister(Directories.OnTxnErr.IGNORE).includeBackups(true);
        List<Integer> generations = new ArrayList<>();
        for (Map.Entry<Descriptor, Set<Component>> entry : lister.list().entrySet())
        {
            Descriptor desc = entry.getKey();
            generations.add(desc.generation);
            if (!desc.isCompatible())
                throw new RuntimeException(String.format("Incompatible SSTable found. Current version %s is unable to read file: %s. Please run upgradesstables.",
                                                         desc.getFormat().getLatestVersion(), desc));
        }
        Collections.sort(generations);
        int value = (generations.size() > 0) ? (generations.get(generations.size() - 1)) : 0;

        return new ColumnFamilyStore(keyspace, columnFamily, value, metadata, directories, loadSSTables, registerBookkeeping, offline);
    }

    /**
     * Removes unnecessary files from the cf directory at startup: these include temp files, orphans, zero-length files
     * and compacted sstables. Files that cannot be recognized will be ignored.
     */
    public static void  scrubDataDirectories(TableMetadata metadata) throws StartupException
    {
        Directories directories = new Directories(metadata);
        Set<File> cleanedDirectories = new HashSet<>();

        // clear ephemeral snapshots that were not properly cleared last session (CASSANDRA-7357)
        clearEphemeralSnapshots(directories);

        directories.removeTemporaryDirectories();

        logger.trace("Removing temporary or obsoleted files from unfinished operations for table {}", metadata.name);
        if (!LifecycleTransaction.removeUnfinishedLeftovers(metadata))
            throw new StartupException(StartupException.ERR_WRONG_DISK_STATE,
                                       String.format("Cannot remove temporary or obsoleted files for %s due to a problem with transaction " +
                                                     "log files. Please check records with problems in the log messages above and fix them. " +
                                                     "Refer to the 3.0 upgrading instructions in NEWS.txt " +
                                                     "for a description of transaction log files.", metadata.toString()));

        logger.trace("Further extra check for orphan sstable files for {}", metadata.name);
        for (Map.Entry<Descriptor,Set<Component>> sstableFiles : directories.sstableLister(Directories.OnTxnErr.IGNORE).list().entrySet())
        {
            Descriptor desc = sstableFiles.getKey();
            File directory = desc.directory;
            Set<Component> components = sstableFiles.getValue();

            if (!cleanedDirectories.contains(directory))
            {
                cleanedDirectories.add(directory);
                for (File tmpFile : desc.getTemporaryFiles())
                {
                    logger.info("Removing unfinished temporary file {}", tmpFile);
                    tmpFile.delete();
                }
            }

            File dataFile = new File(desc.filenameFor(Component.DATA));
            if (components.contains(Component.DATA) && dataFile.length() > 0)
                // everything appears to be in order... moving on.
                continue;

            // missing the DATA file! all components are orphaned
            logger.warn("Removing orphans for {}: {}", desc, components);
            for (Component component : components)
            {
                File file = new File(desc.filenameFor(component));
                if (file.exists())
                    FileUtils.deleteWithConfirm(desc.filenameFor(component));
            }
        }

        // cleanup incomplete saved caches
        Pattern tmpCacheFilePattern = Pattern.compile(metadata.keyspace + '-' + metadata.name + "-(Key|Row)Cache.*\\.tmp$");
        File dir = new File(DatabaseDescriptor.getSavedCachesLocation());

        if (dir.exists())
        {
            assert dir.isDirectory();
            for (File file : Objects.requireNonNull(dir.listFiles()))
                if (tmpCacheFilePattern.matcher(file.getName()).matches())
                    if (!file.delete())
                        logger.warn("could not delete {}", file.getAbsolutePath());
        }

        // also clean out any index leftovers.
        for (IndexMetadata index : metadata.indexes)
            if (!index.isCustom())
            {
                TableMetadata indexMetadata = CassandraIndex.indexCfsMetadata(metadata, index);
                scrubDataDirectories(indexMetadata);
            }
    }

    /**
     * See #{@code StorageService.importNewSSTables} for more info
     *
     * @param ksName The keyspace name
     * @param cfName The columnFamily name
     */
    public static void loadNewSSTables(String ksName, String cfName)
    {
        /* ks/cf existence checks will be done by open and getCFS methods for us */
        Keyspace keyspace = Keyspace.open(ksName);
        keyspace.getColumnFamilyStore(cfName).loadNewSSTables();
    }

    @Deprecated
    public void loadNewSSTables()
    {

        SSTableImporter.Options options = SSTableImporter.Options.options().resetLevel(true).build();
        sstableImporter.importNewSSTables(options);
    }

    /**
     * #{@inheritDoc}
     */
    public synchronized List<String> importNewSSTables(Set<String> srcPaths, boolean resetLevel, boolean clearRepaired, boolean verifySSTables, boolean verifyTokens, boolean invalidateCaches, boolean extendedVerify, boolean copyData)
    {
        SSTableImporter.Options options = SSTableImporter.Options.options(srcPaths)
                                                                 .resetLevel(resetLevel)
                                                                 .clearRepaired(clearRepaired)
                                                                 .verifySSTables(verifySSTables)
                                                                 .verifyTokens(verifyTokens)
                                                                 .invalidateCaches(invalidateCaches)
                                                                 .extendedVerify(extendedVerify)
                                                                 .copyData(copyData).build();

        return sstableImporter.importNewSSTables(options);
    }

    public List<String> importNewSSTables(Set<String> srcPaths, boolean resetLevel, boolean clearRepaired, boolean verifySSTables, boolean verifyTokens, boolean invalidateCaches, boolean extendedVerify)
    {
        return importNewSSTables(srcPaths, resetLevel, clearRepaired, verifySSTables, verifyTokens, invalidateCaches, extendedVerify, false);
    }

    Descriptor getUniqueDescriptorFor(Descriptor descriptor, File targetDirectory)
    {
        Descriptor newDescriptor;
        do
        {
            newDescriptor = new Descriptor(descriptor.version,
                                           targetDirectory,
                                           descriptor.ksname,
                                           descriptor.cfname,
                                           // Increment the generation until we find a filename that doesn't exist. This is needed because the new
                                           // SSTables that are being loaded might already use these generation numbers.
                                           fileIndexGenerator.incrementAndGet(),
                                           descriptor.formatType);
        }
        while (new File(newDescriptor.filenameFor(Component.DATA)).exists());
        return newDescriptor;
    }

    public void rebuildSecondaryIndex(String idxName)
    {
        rebuildSecondaryIndex(keyspace.getName(), metadata.name, idxName);
    }

    public static void rebuildSecondaryIndex(String ksName, String cfName, String... idxNames)
    {
        ColumnFamilyStore cfs = Keyspace.open(ksName).getColumnFamilyStore(cfName);

        logger.info("User Requested secondary index re-build for {}/{} indexes: {}", ksName, cfName, Joiner.on(',').join(idxNames));
        cfs.indexManager.rebuildIndexesBlocking(Sets.newHashSet(Arrays.asList(idxNames)));
    }

    public AbstractCompactionStrategy createCompactionStrategyInstance(CompactionParams compactionParams)
    {
        try
        {
            Constructor<? extends AbstractCompactionStrategy> constructor =
                compactionParams.klass().getConstructor(ColumnFamilyStore.class, Map.class);
            return constructor.newInstance(this, compactionParams.options());
        }
        catch (NoSuchMethodException | IllegalAccessException | InvocationTargetException | InstantiationException e)
        {
            throw new RuntimeException(e);
        }
    }

    @Deprecated
    public String getColumnFamilyName()
    {
        return getTableName();
    }

    public String getTableName()
    {
        return name;
    }

    public String getKeyspaceName()
    {
        return keyspace.getName();
    }

    public Descriptor newSSTableDescriptor(File directory)
    {
        return newSSTableDescriptor(directory, SSTableFormat.Type.current().info.getLatestVersion(), SSTableFormat.Type.current());
    }

    public Descriptor newSSTableDescriptor(File directory, SSTableFormat.Type format)
    {
        return newSSTableDescriptor(directory, format.info.getLatestVersion(), format);
    }

    public Descriptor newSSTableDescriptor(File directory, Version version, SSTableFormat.Type format)
    {
        return new Descriptor(version,
                              directory,
                              keyspace.getName(),
                              name,
                              fileIndexGenerator.incrementAndGet(),
                              format);
    }

    /**
     * Switches the memtable iff the live memtable is the one provided
     *
     * @param memtable
     */
    public ListenableFuture<CommitLogPosition> switchMemtableIfCurrent(Memtable memtable, FlushReason reason)
    {
        synchronized (data)
        {
            if (data.getView().getCurrentMemtable() == memtable)
                return switchMemtable(reason);
        }
        logger.debug("Memtable is no longer current, returning future that completes when current flushing operation completes");
        return waitForFlushes();
    }

    /*
     * switchMemtable puts Memtable.getSortedContents on the writer executor.  When the write is complete,
     * we turn the writer into an SSTableReader and add it to ssTables where it is available for reads.
     * This method does not block except for synchronizing on Tracker, but the Future it returns will
     * not complete until the Memtable (and all prior Memtables) have been successfully flushed, and the CL
     * marked clean up to the position owned by the Memtable.
     */
    @VisibleForTesting
    public ListenableFuture<CommitLogPosition> switchMemtable(FlushReason reason)
    {
        synchronized (data)
        {
            logFlush(reason);
            Flush flush = new Flush(false);
            flushExecutor.execute(flush);
            postFlushExecutor.execute(flush.postFlushTask);
            return flush.postFlushTask;
        }
    }

    // print out size of all memtables we're enqueuing
    private void logFlush(FlushReason reason)
    {
        // reclaiming includes that which we are GC-ing;
        Memtable.MemoryUsage usage = Memtable.newMemoryUsage();
        getTracker().getView().getCurrentMemtable().addMemoryUsageTo(usage);

        for (ColumnFamilyStore indexCfs : indexManager.getAllIndexColumnFamilyStores())
            indexCfs.getTracker().getView().getCurrentMemtable().addMemoryUsageTo(usage);

        logger.info("Enqueuing flush of {} ({}): {}",
                     name,
                     reason,
                     usage);
    }


    /**
     * Flush if there is unflushed data in the memtables
     *
     * @return a Future yielding the commit log position that can be guaranteed to have been successfully written
     *         to sstables for this table once the future completes
     */
    public ListenableFuture<CommitLogPosition> forceFlush(FlushReason reason)
    {
        synchronized (data)
        {
            Memtable current = data.getView().getCurrentMemtable();
            for (ColumnFamilyStore cfs : concatWithIndexes())
                if (!cfs.data.getView().getCurrentMemtable().isClean())
                    return flushMemtable(current, reason);
            return waitForFlushes();
        }
    }

    /**
     * Flush if there is unflushed data that was written to the CommitLog before @param flushIfDirtyBefore
     * (inclusive).
     *
     * @return a Future yielding the commit log position that can be guaranteed to have been successfully written
     *         to sstables for this table once the future completes
     */
    public ListenableFuture<?> forceFlush(CommitLogPosition flushIfDirtyBefore)
    {
        // we don't loop through the remaining memtables since here we only care about commit log dirtiness
        // and this does not vary between a table and its table-backed indexes
        Memtable current = data.getView().getCurrentMemtable();
        if (current.mayContainDataBefore(flushIfDirtyBefore))
            return flushMemtable(current, FlushReason.COMMITLOG_DIRTY);
        return waitForFlushes();
    }

    private ListenableFuture<CommitLogPosition> flushMemtable(Memtable current, FlushReason reason)
    {
        if (current.shouldSwitch(reason))
            return switchMemtableIfCurrent(current, reason);
        else
            return waitForFlushes();
    }

    /**
     * @return a Future yielding the commit log position that can be guaranteed to have been successfully written
     *         to sstables for this table once the future completes
     */
    private ListenableFuture<CommitLogPosition> waitForFlushes()
    {
        // we grab the current memtable; once any preceding memtables have flushed, we know its
        // commitLogLowerBound has been set (as this it is set with the upper bound of the preceding memtable)
        final Memtable current = data.getView().getCurrentMemtable();
        ListenableFutureTask<CommitLogPosition> task = ListenableFutureTask.create(current::getCommitLogLowerBound);
        postFlushExecutor.execute(task);
        return task;
    }

    public CommitLogPosition forceBlockingFlush(FlushReason reason)
    {
        return FBUtilities.waitOnFuture(forceFlush(reason));
    }

    /**
     * Both synchronises custom secondary indexes and provides ordering guarantees for futures on switchMemtable/flush
     * etc, which expect to be able to wait until the flush (and all prior flushes) requested have completed.
     */
    private final class PostFlush implements Callable<CommitLogPosition>
    {
        final CountDownLatch latch = new CountDownLatch(1);
        final Memtable mainMemtable;
        volatile Throwable flushFailure = null;

        private PostFlush(Memtable mainMemtable)
        {
            this.mainMemtable = mainMemtable;
        }

        public CommitLogPosition call()
        {
            try
            {
                // we wait on the latch for the commitLogUpperBound to be set, and so that waiters
                // on this task can rely on all prior flushes being complete
                latch.await();
            }
            catch (InterruptedException e)
            {
                throw new IllegalStateException();
            }

            CommitLogPosition commitLogUpperBound = CommitLogPosition.NONE;
            // If a flush errored out but the error was ignored, make sure we don't discard the commit log.
            if (flushFailure == null && mainMemtable != null)
            {
                commitLogUpperBound = mainMemtable.getFinalCommitLogUpperBound();
                CommitLog.instance.discardCompletedSegments(metadata.id, mainMemtable.getCommitLogLowerBound(), commitLogUpperBound);
            }

            metric.pendingFlushes.dec();

            if (flushFailure != null)
                throw Throwables.propagate(flushFailure);

            return commitLogUpperBound;
        }
    }

    /**
     * Should only be constructed/used from switchMemtable() or truncate(), with ownership of the Tracker monitor.
     * In the constructor the current memtable(s) are swapped, and a barrier on outstanding writes is issued;
     * when run by the flushWriter the barrier is waited on to ensure all outstanding writes have completed
     * before all memtables are immediately written, and the CL is either immediately marked clean or, if
     * there are custom secondary indexes, the post flush clean up is left to update those indexes and mark
     * the CL clean
     */
    private final class Flush implements Runnable
    {
        final OpOrder.Barrier writeBarrier;
        final Map<ColumnFamilyStore, Memtable> memtables;
        final ListenableFutureTask<CommitLogPosition> postFlushTask;
        final PostFlush postFlush;
        final boolean truncate;

        private Flush(boolean truncate)
        {
            if (logger.isTraceEnabled())
                logger.trace("Creating flush task {}@{}", hashCode(), name);
            // if true, we won't flush, we'll just wait for any outstanding writes, switch the memtable, and discard
            this.truncate = truncate;

            metric.pendingFlushes.inc();
            /*
             * To ensure correctness of switch without blocking writes, run() needs to wait for all write operations
             * started prior to the switch to complete. We do this by creating a Barrier on the writeOrdering
             * that all write operations register themselves with, and assigning this barrier to the memtables,
             * after which we *.issue()* the barrier. This barrier is used to direct write operations started prior
             * to the barrier.issue() into the memtable we have switched out, and any started after to its replacement.
             * In doing so it also tells the write operations to update the commitLogUpperBound of the memtable, so
             * that we know the CL position we are dirty to, which can be marked clean when we complete.
             */
            writeBarrier = Keyspace.writeOrder.newBarrier();

            memtables = new LinkedHashMap<>();

            // submit flushes for the memtable for any indexed sub-cfses, and our own
            AtomicReference<CommitLogPosition> commitLogUpperBound = new AtomicReference<>();
            for (ColumnFamilyStore cfs : concatWithIndexes())
            {
                // switch all memtables, regardless of their dirty status, setting the barrier
                // so that we can reach a coordinated decision about cleanliness once they
                // are no longer possible to be modified
                Memtable newMemtable = cfs.createMemtable(commitLogUpperBound);
                Memtable oldMemtable = cfs.data.switchMemtable(truncate, newMemtable);
                oldMemtable.switchOut(writeBarrier, commitLogUpperBound);
                memtables.put(cfs, oldMemtable);
            }

            // we then ensure an atomic decision is made about the upper bound of the continuous range of commit log
            // records owned by this memtable
            setCommitLogUpperBound(commitLogUpperBound);

            // we then issue the barrier; this lets us wait for all operations started prior to the barrier to complete;
            // since this happens after wiring up the commitLogUpperBound, we also know all operations with earlier
            // commit log segment position have also completed, i.e. the memtables are done and ready to flush
            writeBarrier.issue();
            postFlush = new PostFlush(Iterables.get(memtables.values(), 0, null));
            postFlushTask = ListenableFutureTask.create(postFlush);
        }

        public void run()
        {
            if (logger.isTraceEnabled())
                logger.trace("Flush task {}@{} starts executing, waiting on barrier", hashCode(), name);

            long start = System.nanoTime();

            // mark writes older than the barrier as blocking progress, permitting them to exceed our memory limit
            // if they are stuck waiting on it, then wait for them all to complete
            writeBarrier.markBlocking();
            writeBarrier.await();

            if (logger.isTraceEnabled())
                logger.trace("Flush task for task {}@{} waited {} ms at the barrier", hashCode(), name, TimeUnit.NANOSECONDS.toMillis(System.nanoTime() - start));

            // mark all memtables as flushing, removing them from the live memtable list
            for (Map.Entry<ColumnFamilyStore, Memtable> entry : memtables.entrySet())
                entry.getKey().data.markFlushing(entry.getValue());

            metric.memtableSwitchCount.inc();

            try
            {
                boolean first = true;
                // Flush "data" memtable with non-cf 2i first;
                for (Map.Entry<ColumnFamilyStore, Memtable> entry : memtables.entrySet())
                {
                    flushMemtable(entry.getKey(), entry.getValue(), first);
                    first = false;
                }
            }
            catch (Throwable t)
            {
                JVMStabilityInspector.inspectThrowable(t);
                postFlush.flushFailure = t;
            }

            if (logger.isTraceEnabled())
                logger.trace("Flush task {}@{} signaling post flush task", hashCode(), name);

            // signal the post-flush we've done our work
            postFlush.latch.countDown();

            if (logger.isTraceEnabled())
                logger.trace("Flush task task {}@{} finished", hashCode(), name);
        }

        public Collection<SSTableReader> flushMemtable(ColumnFamilyStore cfs, Memtable memtable, boolean flushNonCf2i)
        {
            if (logger.isTraceEnabled())
                logger.trace("Flush task task {}@{} flushing memtable {}", hashCode(), name, memtable);

            if (memtable.isClean() || truncate)
            {
                cfs.replaceFlushed(memtable, Collections.emptyList());
                reclaim(memtable);
                return Collections.emptyList();
            }

            List<Future<SSTableMultiWriter>> futures = new ArrayList<>();
            long totalBytesOnDisk = 0;
            long maxBytesOnDisk = 0;
            long minBytesOnDisk = Long.MAX_VALUE;
            List<SSTableReader> sstables = new ArrayList<>();
            try (LifecycleTransaction txn = LifecycleTransaction.offline(OperationType.FLUSH))
            {
                List<Flushing.FlushRunnable> flushRunnables = null;
                List<SSTableMultiWriter> flushResults = null;

                try
                {
                    // flush the memtable
                    flushRunnables = Flushing.flushRunnables(cfs, memtable, txn);
                    ExecutorService[] executors = perDiskflushExecutors.getExecutorsFor(keyspace.getName(), name);

                    for (int i = 0; i < flushRunnables.size(); i++)
                        futures.add(executors[i].submit(flushRunnables.get(i)));

                    /**
                     * we can flush 2is as soon as the barrier completes, as they will be consistent with (or ahead of) the
                     * flushed memtables and CL position, which is as good as we can guarantee.
                     * TODO: SecondaryIndex should support setBarrier(), so custom implementations can co-ordinate exactly
                     * with CL as we do with memtables/CFS-backed SecondaryIndexes.
                     */
                    if (flushNonCf2i)
                        indexManager.flushAllNonCFSBackedIndexesBlocking();

                    flushResults = Lists.newArrayList(FBUtilities.waitOnFutures(futures));
                }
                catch (Throwable t)
                {
                    t = Flushing.abortRunnables(flushRunnables, t);
                    t = txn.abort(t);
                    throw Throwables.propagate(t);
                }

                try
                {
                    Iterator<SSTableMultiWriter> writerIterator = flushResults.iterator();
                    while (writerIterator.hasNext())
                    {
                        @SuppressWarnings("resource")
                        SSTableMultiWriter writer = writerIterator.next();
                        if (writer.getFilePointer() > 0)
                        {
                            writer.setOpenResult(true).prepareToCommit();
                        }
                        else
                        {
                            maybeFail(writer.abort(null));
                            writerIterator.remove();
                        }
                    }
                }
                catch (Throwable t)
                {
                    for (SSTableMultiWriter writer : flushResults)
                        t = writer.abort(t);
                    t = txn.abort(t);
                    Throwables.propagate(t);
                }

                txn.prepareToCommit();

                Throwable accumulate = null;
                for (SSTableMultiWriter writer : flushResults)
                    accumulate = writer.commit(accumulate);

                maybeFail(txn.commit(accumulate));

                for (SSTableMultiWriter writer : flushResults)
                {
                    Collection<SSTableReader> flushedSSTables = writer.finished();
                    for (SSTableReader sstable : flushedSSTables)
                    {
                        if (sstable != null)
                        {
                            sstables.add(sstable);
                            long size = sstable.bytesOnDisk();
                            totalBytesOnDisk += size;
                            maxBytesOnDisk = Math.max(maxBytesOnDisk, size);
                            minBytesOnDisk = Math.min(minBytesOnDisk, size);
                        }
                    }
                }
            }
            cfs.replaceFlushed(memtable, sstables);
            reclaim(memtable);
            cfs.compactionStrategyManager.compactionLogger.flush(sstables);
            logger.debug("Flushed to {} ({} sstables, {}), biggest {}, smallest {}",
                         sstables,
                         sstables.size(),
                         FBUtilities.prettyPrintMemory(totalBytesOnDisk),
                         FBUtilities.prettyPrintMemory(maxBytesOnDisk),
                         FBUtilities.prettyPrintMemory(minBytesOnDisk));
            return sstables;
        }

        private void reclaim(final Memtable memtable)
        {
            // issue a read barrier for reclaiming the memory, and offload the wait to another thread
            final OpOrder.Barrier readBarrier = readOrdering.newBarrier();
            readBarrier.issue();
            postFlushTask.addListener(new WrappedRunnable()
            {
                public void runMayThrow()
                {
                    readBarrier.await();
                    memtable.discard();
                }
            }, reclaimExecutor);
        }
    }

    public Memtable createMemtable(AtomicReference<CommitLogPosition> commitLogUpperBound)
    {
        return memtableFactory.create(commitLogUpperBound, metadata, this);
    }

    // atomically set the upper bound for the commit log
    private static void setCommitLogUpperBound(AtomicReference<CommitLogPosition> commitLogUpperBound)
    {
        // we attempt to set the holder to the current commit log context. at the same time all writes to the memtables are
        // also maintaining this value, so if somebody sneaks ahead of us somehow (should be rare) we simply retry,
        // so that we know all operations prior to the position have not reached it yet
        CommitLogPosition lastReplayPosition;
        while (true)
        {
            lastReplayPosition = new Memtable.LastCommitLogPosition((CommitLog.instance.getCurrentPosition()));
            CommitLogPosition currentLast = commitLogUpperBound.get();
            if ((currentLast == null || currentLast.compareTo(lastReplayPosition) <= 0)
                && commitLogUpperBound.compareAndSet(currentLast, lastReplayPosition))
                break;
        }
    }

    public ListenableFuture<CommitLogPosition> signalFlushRequired(Memtable memtable, FlushReason reason)
    {
        return switchMemtableIfCurrent(memtable, reason);
    }

    @Override
    public Memtable getCurrentMemtable()
    {
        return data.getView().getCurrentMemtable();
    }

    public static Iterable<Memtable> activeMemtables()
    {
        return Iterables.transform(ColumnFamilyStore.all(),
                                   cfs -> cfs.getTracker().getView().getCurrentMemtable());
    }

    public Iterable<Memtable> getIndexMemtables()
    {
        return Iterables.transform(indexManager.getAllIndexColumnFamilyStores(),
                                   cfs -> cfs.getTracker().getView().getCurrentMemtable());
    }

    /**
     * Insert/Update the column family for this key.
     * Caller is responsible for acquiring Keyspace.switchLock
     * @param update to be applied
     * @param context write context for current update
     * @param updateIndexes whether secondary indexes should be updated
     */
    @SuppressWarnings("resource") // opGroup
    public void apply(PartitionUpdate update, CassandraWriteContext context, boolean updateIndexes)
    {
        long start = System.nanoTime();
        OpOrder.Group opGroup = context.getGroup();
        CommitLogPosition commitLogPosition = context.getPosition();
        try
        {
            Memtable mt = data.getMemtableFor(opGroup, commitLogPosition);
            UpdateTransaction indexer = newUpdateTransaction(update, context, updateIndexes, mt);
            long timeDelta = mt.put(update, indexer, opGroup);
            DecoratedKey key = update.partitionKey();
            invalidateCachedPartition(key);
            metric.topWritePartitionFrequency.addSample(key.getKey(), 1);
            if (metric.topWritePartitionSize.isEnabled()) // dont compute datasize if not needed
                metric.topWritePartitionSize.addSample(key.getKey(), update.dataSize());
            StorageHook.instance.reportWrite(metadata.id, update);
            metric.writeLatency.addNano(System.nanoTime() - start);
            // CASSANDRA-11117 - certain resolution paths on memtable put can result in very
            // large time deltas, either through a variety of sentinel timestamps (used for empty values, ensuring
            // a minimal write, etc). This limits the time delta to the max value the histogram
            // can bucket correctly. This also filters the Long.MAX_VALUE case where there was no previous value
            // to update.
            if(timeDelta < Long.MAX_VALUE)
                metric.colUpdateTimeDeltaHistogram.update(Math.min(18165375903306L, timeDelta));
        }
        catch (RuntimeException e)
        {
            throw new RuntimeException(e.getMessage()
                                       + " for ks: "
                                       + keyspace.getName() + ", table: " + name, e);
        }
    }

    private UpdateTransaction newUpdateTransaction(PartitionUpdate update, CassandraWriteContext context, boolean updateIndexes, Memtable memtable)
    {
        return updateIndexes
               ? indexManager.newUpdateTransaction(update, context, FBUtilities.nowInSeconds(), memtable)
               : UpdateTransaction.NO_OP;
    }

    public ShardBoundaries localRangeSplits(int shardCount)
    {
        if (shardCount == 1 || !getPartitioner().splitter().isPresent() || SchemaConstants.isLocalSystemKeyspace(keyspace.getName()))
            return ShardBoundaries.NONE;

        ShardBoundaries shardBoundaries = cachedShardBoundaries;
        if (shardBoundaries == null ||
            shardBoundaries.shardCount() != shardCount ||
            shardBoundaries.ringVersion != StorageService.instance.getTokenMetadata().getRingVersion())
        {
            DiskBoundaryManager.VersionedRangesAtEndpoint versionedLocalRanges = DiskBoundaryManager.getVersionedLocalRanges(this);
            Set<Range<Token>> localRanges = versionedLocalRanges.rangesAtEndpoint.ranges();
            List<Splitter.WeightedRange> weightedRanges;
            if (localRanges.isEmpty())
                weightedRanges = ImmutableList.of(new Splitter.WeightedRange(1.0, new Range<>(getPartitioner().getMinimumToken(), getPartitioner().getMaximumToken())));
            else
            {
                weightedRanges = new ArrayList<>(localRanges.size());
                for (Range<Token> r : localRanges)
                {
                    // WeightedRange supports only unwrapped ranges as it relies
                    // on right - left == num tokens equality
                    for (Range<Token> u: r.unwrap())
                        weightedRanges.add(new Splitter.WeightedRange(1.0, u));
                }
                weightedRanges.sort(Comparator.comparing(Splitter.WeightedRange::left));
            }

            List<Token> boundaries = getPartitioner().splitter().get().splitOwnedRanges(shardCount, weightedRanges, false);
            shardBoundaries = new ShardBoundaries(boundaries.subList(0, boundaries.size() - 1),
                                                  versionedLocalRanges.ringVersion);
            cachedShardBoundaries = shardBoundaries;
            logger.info("Memtable shard boundaries for {}.{}: {}", keyspace.getName(), getTableName(), boundaries);
        }
        return shardBoundaries;
    }

    /**
     * @param sstables
     * @return sstables whose key range overlaps with that of the given sstables, not including itself.
     * (The given sstables may or may not overlap with each other.)
     */
    public Collection<SSTableReader> getOverlappingLiveSSTables(Iterable<SSTableReader> sstables)
    {
        logger.trace("Checking for sstables overlapping {}", sstables);

        // a normal compaction won't ever have an empty sstables list, but we create a skeleton
        // compaction controller for streaming, and that passes an empty list.
        if (!sstables.iterator().hasNext())
            return ImmutableSet.of();

        View view = data.getView();

        List<SSTableReader> sortedByFirst = Lists.newArrayList(sstables);
        Collections.sort(sortedByFirst, (o1, o2) -> o1.first.compareTo(o2.first));

        List<AbstractBounds<PartitionPosition>> bounds = new ArrayList<>();
        DecoratedKey first = null, last = null;
        /*
        normalize the intervals covered by the sstables
        assume we have sstables like this (brackets representing first/last key in the sstable);
        [   ] [   ]    [   ]   [  ]
           [   ]         [       ]
        then we can, instead of searching the interval tree 6 times, normalize the intervals and
        only query the tree 2 times, for these intervals;
        [         ]    [          ]
         */
        for (SSTableReader sstable : sortedByFirst)
        {
            if (first == null)
            {
                first = sstable.first;
                last = sstable.last;
            }
            else
            {
                if (sstable.first.compareTo(last) <= 0) // we do overlap
                {
                    if (sstable.last.compareTo(last) > 0)
                        last = sstable.last;
                }
                else
                {
                    bounds.add(AbstractBounds.bounds(first, true, last, true));
                    first = sstable.first;
                    last = sstable.last;
                }
            }
        }
        bounds.add(AbstractBounds.bounds(first, true, last, true));
        Set<SSTableReader> results = new HashSet<>();

        for (AbstractBounds<PartitionPosition> bound : bounds)
            Iterables.addAll(results, view.liveSSTablesInBounds(bound.left, bound.right));

        return Sets.difference(results, ImmutableSet.copyOf(sstables));
    }

    /**
     * like getOverlappingSSTables, but acquires references before returning
     */
    public Refs<SSTableReader> getAndReferenceOverlappingLiveSSTables(Iterable<SSTableReader> sstables)
    {
        while (true)
        {
            Iterable<SSTableReader> overlapped = getOverlappingLiveSSTables(sstables);
            Refs<SSTableReader> refs = Refs.tryRef(overlapped);
            if (refs != null)
                return refs;
        }
    }

    /*
     * Called after a BinaryMemtable flushes its in-memory data, or we add a file
     * via bootstrap. This information is cached in the ColumnFamilyStore.
     * This is useful for reads because the ColumnFamilyStore first looks in
     * the in-memory store and the into the disk to find the key. If invoked
     * during recoveryMode the onMemtableFlush() need not be invoked.
     *
     * param @ filename - filename just flushed to disk
     */
    public void addSSTable(SSTableReader sstable)
    {
        assert sstable.getColumnFamilyName().equals(name);
        addSSTables(Collections.singletonList(sstable));
    }

    public void addSSTables(Collection<SSTableReader> sstables)
    {
        data.addSSTables(sstables);
        CompactionManager.instance.submitBackground(this);
    }

    /**
     * Calculate expected file size of SSTable after compaction.
     *
     * If operation type is {@code CLEANUP} and we're not dealing with an index sstable,
     * then we calculate expected file size with checking token range to be eliminated.
     *
     * Otherwise, we just add up all the files' size, which is the worst case file
     * size for compaction of all the list of files given.
     *
     * @param sstables SSTables to calculate expected compacted file size
     * @param operation Operation type
     * @return Expected file size of SSTable after compaction
     */
    public long getExpectedCompactedFileSize(Iterable<SSTableReader> sstables, OperationType operation)
    {
        if (operation != OperationType.CLEANUP || isIndex())
        {
            return SSTableReader.getTotalBytes(sstables);
        }

        // cleanup size estimation only counts bytes for keys local to this node
        long expectedFileSize = 0;
        Collection<Range<Token>> ranges = StorageService.instance.getLocalReplicas(keyspace.getName()).ranges();
        for (SSTableReader sstable : sstables)
        {
            List<SSTableReader.PartitionPositionBounds> positions = sstable.getPositionsForRanges(ranges);
            for (SSTableReader.PartitionPositionBounds position : positions)
                expectedFileSize += position.upperPosition - position.lowerPosition;
        }

        double compressionRatio = metric.compressionRatio.getValue();
        if (compressionRatio > 0d)
            expectedFileSize *= compressionRatio;

        return expectedFileSize;
    }

    /*
     *  Find the maximum size file in the list .
     */
    public SSTableReader getMaxSizeFile(Iterable<SSTableReader> sstables)
    {
        long maxSize = 0L;
        SSTableReader maxFile = null;
        for (SSTableReader sstable : sstables)
        {
            if (sstable.onDiskLength() > maxSize)
            {
                maxSize = sstable.onDiskLength();
                maxFile = sstable;
            }
        }
        return maxFile;
    }

    public CompactionManager.AllSSTableOpStatus forceCleanup(int jobs) throws ExecutionException, InterruptedException
    {
        return CompactionManager.instance.performCleanup(ColumnFamilyStore.this, jobs);
    }

    public CompactionManager.AllSSTableOpStatus scrub(boolean disableSnapshot, boolean skipCorrupted, boolean checkData, boolean reinsertOverflowedTTL, int jobs) throws ExecutionException, InterruptedException
    {
        return scrub(disableSnapshot, skipCorrupted, reinsertOverflowedTTL, false, checkData, jobs);
    }

    @VisibleForTesting
    public CompactionManager.AllSSTableOpStatus scrub(boolean disableSnapshot, boolean skipCorrupted, boolean reinsertOverflowedTTL, boolean alwaysFail, boolean checkData, int jobs) throws ExecutionException, InterruptedException
    {
        // skip snapshot creation during scrub, SEE JIRA 5891
        if(!disableSnapshot)
            snapshotWithoutMemtable("pre-scrub-" + System.currentTimeMillis());

        try
        {
            return CompactionManager.instance.performScrub(ColumnFamilyStore.this, skipCorrupted, checkData, reinsertOverflowedTTL, jobs);
        }
        catch(Throwable t)
        {
            if (!rebuildOnFailedScrub(t))
                throw t;

            return alwaysFail ? CompactionManager.AllSSTableOpStatus.ABORTED : CompactionManager.AllSSTableOpStatus.SUCCESSFUL;
        }
    }

    /**
     * CASSANDRA-5174 : For an index cfs we may be able to discard everything and just rebuild
     * the index when a scrub fails.
     *
     * @return true if we are an index cfs and we successfully rebuilt the index
     */
    public boolean rebuildOnFailedScrub(Throwable failure)
    {
        if (!isIndex() || !SecondaryIndexManager.isIndexColumnFamilyStore(this))
            return false;

        truncateBlocking();

        logger.warn("Rebuilding index for {} because of <{}>", name, failure.getMessage());

        ColumnFamilyStore parentCfs = SecondaryIndexManager.getParentCfs(this);
        assert parentCfs.indexManager.getAllIndexColumnFamilyStores().contains(this);

        String indexName = SecondaryIndexManager.getIndexName(this);

        parentCfs.rebuildSecondaryIndex(indexName);
        return true;
    }

    public CompactionManager.AllSSTableOpStatus verify(Verifier.Options options) throws ExecutionException, InterruptedException
    {
        return CompactionManager.instance.performVerify(ColumnFamilyStore.this, options);
    }

    public CompactionManager.AllSSTableOpStatus sstablesRewrite(boolean excludeCurrentVersion, int jobs) throws ExecutionException, InterruptedException
    {
        return CompactionManager.instance.performSSTableRewrite(ColumnFamilyStore.this, excludeCurrentVersion, jobs);
    }

    public CompactionManager.AllSSTableOpStatus relocateSSTables(int jobs) throws ExecutionException, InterruptedException
    {
        return CompactionManager.instance.relocateSSTables(this, jobs);
    }

    public CompactionManager.AllSSTableOpStatus garbageCollect(TombstoneOption tombstoneOption, int jobs) throws ExecutionException, InterruptedException
    {
        return CompactionManager.instance.performGarbageCollection(this, tombstoneOption, jobs);
    }

    public void markObsolete(Collection<SSTableReader> sstables, OperationType compactionType)
    {
        assert !sstables.isEmpty();
        maybeFail(data.dropSSTables(Predicates.in(sstables), compactionType, null));
    }

    void replaceFlushed(Memtable memtable, Collection<SSTableReader> sstables)
    {
        data.replaceFlushed(memtable, sstables);
        if (sstables != null && !sstables.isEmpty())
            CompactionManager.instance.submitBackground(this);
    }

    public boolean isValid()
    {
        return valid;
    }

    /**
     * Package protected for access from the CompactionManager.
     */
    public Tracker getTracker()
    {
        return data;
    }

    public Set<SSTableReader> getLiveSSTables()
    {
        return data.getView().liveSSTables();
    }

    public Iterable<SSTableReader> getSSTables(SSTableSet sstableSet)
    {
        return data.getView().select(sstableSet);
    }

    public Iterable<SSTableReader> getNoncompactingSSTables()
    {
        return data.getNoncompacting();
    }

    public Iterable<? extends SSTableReader> getNoncompactingSSTables(Iterable<? extends SSTableReader> candidates)
    {
        return data.getNoncompacting(candidates);
    }

    public Set<SSTableReader> getCompactingSSTables()
    {
        return data.getCompacting();
    }

    public Map<UUID, PendingStat> getPendingRepairStats()
    {
        Map<UUID, PendingStat.Builder> builders = new HashMap<>();
        for (SSTableReader sstable : getLiveSSTables())
        {
            UUID session = sstable.getPendingRepair();
            if (session == null)
                continue;

            if (!builders.containsKey(session))
                builders.put(session, new PendingStat.Builder());

            builders.get(session).addSSTable(sstable);
        }

        Map<UUID, PendingStat> stats = new HashMap<>();
        for (Map.Entry<UUID, PendingStat.Builder> entry : builders.entrySet())
        {
            stats.put(entry.getKey(), entry.getValue().build());
        }
        return stats;
    }

    /**
     * promotes (or demotes) data attached to an incremental repair session that has either completed successfully,
     * or failed
     *
     * @return session ids whose data could not be released
     */
    public CleanupSummary releaseRepairData(Collection<UUID> sessions, boolean force)
    {
        if (force)
        {
            Predicate<SSTableReader> predicate = sst -> {
                UUID session = sst.getPendingRepair();
                return session != null && sessions.contains(session);
            };
            return runWithCompactionsDisabled(() -> compactionStrategyManager.releaseRepairData(sessions),
                                              predicate, false, true, true);
        }
        else
        {
            return compactionStrategyManager.releaseRepairData(sessions);
        }
    }

    public boolean isFilterFullyCoveredBy(ClusteringIndexFilter filter,
                                          DataLimits limits,
                                          CachedPartition cached,
                                          int nowInSec,
                                          boolean enforceStrictLiveness)
    {
        // We can use the cached value only if we know that no data it doesn't contain could be covered
        // by the query filter, that is if:
        //   1) either the whole partition is cached
        //   2) or we can ensure than any data the filter selects is in the cached partition

        // We can guarantee that a partition is fully cached if the number of rows it contains is less than
        // what we're caching. Wen doing that, we should be careful about expiring cells: we should count
        // something expired that wasn't when the partition was cached, or we could decide that the whole
        // partition is cached when it's not. This is why we use CachedPartition#cachedLiveRows.
        if (cached.cachedLiveRows() < metadata().params.caching.rowsPerPartitionToCache())
            return true;

        // If the whole partition isn't cached, then we must guarantee that the filter cannot select data that
        // is not in the cache. We can guarantee that if either the filter is a "head filter" and the cached
        // partition has more live rows that queried (where live rows refers to the rows that are live now),
        // or if we can prove that everything the filter selects is in the cached partition based on its content.
        return (filter.isHeadFilter() && limits.hasEnoughLiveData(cached,
                                                                  nowInSec,
                                                                  filter.selectsAllPartition(),
                                                                  enforceStrictLiveness))
               || filter.isFullyCoveredBy(cached);
    }

    public int gcBefore(int nowInSec)
    {
        return nowInSec - metadata().params.gcGraceSeconds;
    }

    @SuppressWarnings("resource")
    public RefViewFragment selectAndReference(Function<View, Iterable<SSTableReader>> filter)
    {
        long failingSince = -1L;
        while (true)
        {
            ViewFragment view = select(filter);
            Refs<SSTableReader> refs = Refs.tryRef(view.sstables);
            if (refs != null)
                return new RefViewFragment(view.sstables, view.memtables, refs);
            if (failingSince <= 0)
            {
                failingSince = System.nanoTime();
            }
            else if (System.nanoTime() - failingSince > TimeUnit.MILLISECONDS.toNanos(100))
            {
                List<SSTableReader> released = new ArrayList<>();
                for (SSTableReader reader : view.sstables)
                    if (reader.selfRef().globalCount() == 0)
                        released.add(reader);
                NoSpamLogger.log(logger, NoSpamLogger.Level.WARN, 1, TimeUnit.SECONDS,
                                 "Spinning trying to capture readers {}, released: {}, ", view.sstables, released);
                failingSince = System.nanoTime();
            }
        }
    }

    public ViewFragment select(Function<View, Iterable<SSTableReader>> filter)
    {
        View view = data.getView();
        List<SSTableReader> sstables = Lists.newArrayList(Objects.requireNonNull(filter.apply(view)));
        return new ViewFragment(sstables, view.getAllMemtables());
    }

    // WARNING: this returns the set of LIVE sstables only, which may be only partially written
    public List<String> getSSTablesForKey(String key)
    {
        return getSSTablesForKey(key, false);
    }

    public List<String> getSSTablesForKey(String key, boolean hexFormat)
    {
        ByteBuffer keyBuffer = hexFormat ? ByteBufferUtil.hexToBytes(key) : metadata().partitionKeyType.fromString(key);
        DecoratedKey dk = decorateKey(keyBuffer);
        try (OpOrder.Group op = readOrdering.start())
        {
            List<String> files = new ArrayList<>();
            for (SSTableReader sstr : select(View.select(SSTableSet.LIVE, dk)).sstables)
            {
                // check if the key actually exists in this sstable, without updating cache and stats
                if (sstr.checkEntryExists(dk, SSTableReader.Operator.EQ, false))
                    files.add(sstr.getFilename());
            }
            return files;
        }
    }

    public void beginLocalSampling(String sampler, int capacity, int durationMillis)
    {
        metric.samplers.get(SamplerType.valueOf(sampler)).beginSampling(capacity, durationMillis);
    }

    @SuppressWarnings({ "rawtypes", "unchecked" })
    public List<CompositeData> finishLocalSampling(String sampler, int count) throws OpenDataException
    {
        Sampler samplerImpl = metric.samplers.get(SamplerType.valueOf(sampler));
        List<Sample> samplerResults = samplerImpl.finishSampling(count);
        List<CompositeData> result = new ArrayList<>(count);
        for (Sample counter : samplerResults)
        {
            //Not duplicating the buffer for safety because AbstractSerializer and ByteBufferUtil.bytesToHex
            //don't modify position or limit
            result.add(new CompositeDataSupport(COUNTER_COMPOSITE_TYPE, COUNTER_NAMES, new Object[] {
                    keyspace.getName() + "." + name,
                    counter.count,
                    counter.error,
                    samplerImpl.toString(counter.value) })); // string
        }
        return result;
    }

    public boolean isCompactionDiskSpaceCheckEnabled()
    {
        return compactionSpaceCheck;
    }

    public void compactionDiskSpaceCheck(boolean enable)
    {
        compactionSpaceCheck = enable;
    }

    public void cleanupCache()
    {
        Collection<Range<Token>> ranges = StorageService.instance.getLocalReplicas(keyspace.getName()).ranges();

        for (Iterator<RowCacheKey> keyIter = CacheService.instance.rowCache.keyIterator();
             keyIter.hasNext(); )
        {
            RowCacheKey key = keyIter.next();
            DecoratedKey dk = decorateKey(ByteBuffer.wrap(key.key));
            if (key.sameTable(metadata()) && !Range.isInRanges(dk.getToken(), ranges))
                invalidateCachedPartition(dk);
        }

        if (metadata().isCounter())
        {
            for (Iterator<CounterCacheKey> keyIter = CacheService.instance.counterCache.keyIterator();
                 keyIter.hasNext(); )
            {
                CounterCacheKey key = keyIter.next();
                DecoratedKey dk = decorateKey(key.partitionKey());
                if (key.sameTable(metadata()) && !Range.isInRanges(dk.getToken(), ranges))
                    CacheService.instance.counterCache.remove(key);
            }
        }
    }

    public ClusteringComparator getComparator()
    {
        return metadata().comparator;
    }

    public void snapshotWithoutMemtable(String snapshotName)
    {
        snapshotWithoutMemtable(snapshotName, null, false, null);
    }

    /**
     * @param ephemeral If this flag is set to true, the snapshot will be cleaned during next startup
     */
    public Set<SSTableReader> snapshotWithoutMemtable(String snapshotName, Predicate<SSTableReader> predicate, boolean ephemeral, RateLimiter rateLimiter)
    {
        if (rateLimiter == null)
            rateLimiter = DatabaseDescriptor.getSnapshotRateLimiter();

        Set<SSTableReader> snapshottedSSTables = new HashSet<>();
        final JSONArray filesJSONArr = new JSONArray();
        for (ColumnFamilyStore cfs : concatWithIndexes())
        {
            try (RefViewFragment currentView = cfs.selectAndReference(View.select(SSTableSet.CANONICAL, (x) -> predicate == null || predicate.apply(x))))
            {
                for (SSTableReader ssTable : currentView.sstables)
                {
                    File snapshotDirectory = Directories.getSnapshotDirectory(ssTable.descriptor, snapshotName);
                    rateLimiter.acquire(SSTableReader.componentsFor(ssTable.descriptor).size());
                    ssTable.createLinks(snapshotDirectory.getPath()); // hard links
                    filesJSONArr.add(ssTable.descriptor.relativeFilenameFor(Component.DATA));

                    if (logger.isTraceEnabled())
                        logger.trace("Snapshot for {} keyspace data file {} created in {}", keyspace, ssTable.getFilename(), snapshotDirectory);
                    snapshottedSSTables.add(ssTable);
                }
            }
        }

        writeSnapshotManifest(filesJSONArr, snapshotName);
        if (!SchemaConstants.isLocalSystemKeyspace(metadata.keyspace) && !SchemaConstants.isReplicatedSystemKeyspace(metadata.keyspace))
            writeSnapshotSchema(snapshotName);

        if (ephemeral)
            createEphemeralSnapshotMarkerFile(snapshotName);
        return snapshottedSSTables;
    }

    private void writeSnapshotManifest(final JSONArray filesJSONArr, final String snapshotName)
    {
        final File manifestFile = getDirectories().getSnapshotManifestFile(snapshotName);

        try
        {
            if (!manifestFile.getParentFile().exists())
                manifestFile.getParentFile().mkdirs();

            try (PrintStream out = new PrintStream(manifestFile))
            {
                final JSONObject manifestJSON = new JSONObject();
                manifestJSON.put("files", filesJSONArr);
                out.println(manifestJSON.toJSONString());
            }
        }
        catch (IOException e)
        {
            throw new FSWriteError(e, manifestFile);
        }
    }

    private void writeSnapshotSchema(final String snapshotName)
    {
        final File schemaFile = getDirectories().getSnapshotSchemaFile(snapshotName);

        try
        {
            if (!schemaFile.getParentFile().exists())
                schemaFile.getParentFile().mkdirs();

            try (PrintStream out = new PrintStream(schemaFile))
            {
                SchemaCQLHelper.reCreateStatementsForSchemaCql(metadata(),
                                                               keyspace.getMetadata().types)
                               .forEach(out::println);
            }
        }
        catch (IOException e)
        {
            throw new FSWriteError(e, schemaFile);
        }
    }

    private void createEphemeralSnapshotMarkerFile(final String snapshot)
    {
        final File ephemeralSnapshotMarker = getDirectories().getNewEphemeralSnapshotMarkerFile(snapshot);

        try
        {
            if (!ephemeralSnapshotMarker.getParentFile().exists())
                ephemeralSnapshotMarker.getParentFile().mkdirs();

            Files.createFile(ephemeralSnapshotMarker.toPath());
            if (logger.isTraceEnabled())
                logger.trace("Created ephemeral snapshot marker file on {}.", ephemeralSnapshotMarker.getAbsolutePath());
        }
        catch (IOException e)
        {
            logger.warn(String.format("Could not create marker file %s for ephemeral snapshot %s. " +
                                      "In case there is a failure in the operation that created " +
                                      "this snapshot, you may need to clean it manually afterwards.",
                                      ephemeralSnapshotMarker.getAbsolutePath(), snapshot), e);
        }
    }

    protected static void clearEphemeralSnapshots(Directories directories)
    {
        RateLimiter clearSnapshotRateLimiter = DatabaseDescriptor.getSnapshotRateLimiter();

        for (String ephemeralSnapshot : directories.listEphemeralSnapshots())
        {
            logger.trace("Clearing ephemeral snapshot {} leftover from previous session.", ephemeralSnapshot);
            Directories.clearSnapshot(ephemeralSnapshot, directories.getCFDirectories(), clearSnapshotRateLimiter);
        }
    }

    public Refs<SSTableReader> getSnapshotSSTableReaders(String tag) throws IOException
    {
        Map<Integer, SSTableReader> active = new HashMap<>();
        for (SSTableReader sstable : getSSTables(SSTableSet.CANONICAL))
            active.put(sstable.descriptor.generation, sstable);
        Map<Descriptor, Set<Component>> snapshots = getDirectories().sstableLister(Directories.OnTxnErr.IGNORE).snapshots(tag).list();
        Refs<SSTableReader> refs = new Refs<>();
        try
        {
            for (Map.Entry<Descriptor, Set<Component>> entries : snapshots.entrySet())
            {
                // Try acquire reference to an active sstable instead of snapshot if it exists,
                // to avoid opening new sstables. If it fails, use the snapshot reference instead.
                SSTableReader sstable = active.get(entries.getKey().generation);
                if (sstable == null || !refs.tryRef(sstable))
                {
                    if (logger.isTraceEnabled())
                        logger.trace("using snapshot sstable {}", entries.getKey());
                    // open offline so we don't modify components or track hotness.
                    sstable = entries.getKey().getFormat().getReaderFactory().open(entries.getKey(), entries.getValue(), metadata, true, true);
                    refs.tryRef(sstable);
                    // release the self ref as we never add the snapshot sstable to DataTracker where it is otherwise released
                    sstable.selfRef().release();
                }
                else if (logger.isTraceEnabled())
                {
                    logger.trace("using active sstable {}", entries.getKey());
                }
            }
        }
        catch (FSReadError | RuntimeException e)
        {
            // In case one of the snapshot sstables fails to open,
            // we must release the references to the ones we opened so far
            refs.release();
            throw e;
        }
        return refs;
    }

    /**
     * Take a snap shot of this columnfamily store.
     *
     * @param snapshotName the name of the associated with the snapshot
     */
    public Set<SSTableReader> snapshot(String snapshotName)
    {
        return snapshot(snapshotName, false, null);
    }

    /**
     * Take a snap shot of this columnfamily store.
     *
     * @param snapshotName the name of the associated with the snapshot
     * @param skipMemtable Skip flushing the memtable
     * @param rateLimiter Rate limiter for hardlinks-per-second
     */
    public Set<SSTableReader> snapshot(String snapshotName, boolean skipMemtable, RateLimiter rateLimiter)
    {
        return snapshot(snapshotName, null, false, skipMemtable, rateLimiter);
    }


    /**
     * @param ephemeral If this flag is set to true, the snapshot will be cleaned up during next startup
     * @param skipMemtable Skip flushing the memtable
     */
    public Set<SSTableReader> snapshot(String snapshotName, Predicate<SSTableReader> predicate, boolean ephemeral, boolean skipMemtable)
    {
        return snapshot(snapshotName, predicate, ephemeral, skipMemtable, null);
    }

    /**
     * @param ephemeral If this flag is set to true, the snapshot will be cleaned up during next startup
     * @param skipMemtable Skip flushing the memtable
     * @param rateLimiter Rate limiter for hardlinks-per-second
     */
    public Set<SSTableReader> snapshot(String snapshotName, Predicate<SSTableReader> predicate, boolean ephemeral, boolean skipMemtable, RateLimiter rateLimiter)
    {
        if (!skipMemtable)
        {
            Memtable current = getTracker().getView().getCurrentMemtable();
            if (!current.isClean())
            {
                if (current.shouldSwitch(FlushReason.SNAPSHOT))
                    FBUtilities.waitOnFuture(switchMemtableIfCurrent(current, FlushReason.SNAPSHOT));
                else
                    current.performSnapshot(snapshotName);
            }
        }
        return snapshotWithoutMemtable(snapshotName, predicate, ephemeral, rateLimiter);
    }

    public boolean snapshotExists(String snapshotName)
    {
        return getDirectories().snapshotExists(snapshotName);
    }

    public long getSnapshotCreationTime(String snapshotName)
    {
        return getDirectories().snapshotCreationTime(snapshotName);
    }

    /**
     * Clear all the snapshots for a given column family.
     *
     * @param snapshotName the user supplied snapshot name. If left empty,
     *                     all the snapshots will be cleaned.
     */
    public void clearSnapshot(String snapshotName)
    {
        RateLimiter clearSnapshotRateLimiter = DatabaseDescriptor.getSnapshotRateLimiter();

        List<File> snapshotDirs = getDirectories().getCFDirectories();
        Directories.clearSnapshot(snapshotName, snapshotDirs, clearSnapshotRateLimiter);
    }
    /**
     *
     * @return  Return a map of all snapshots to space being used
     * The pair for a snapshot has true size and size on disk.
     */
    public Map<String, Directories.SnapshotSizeDetails> getSnapshotDetails()
    {
        return getDirectories().getSnapshotDetails();
    }

    /**
     * @return the cached partition for @param key if it is already present in the cache.
     * Not that this will not readAndCache the parition if it is not present, nor
     * are these calls counted in cache statistics.
     *
     * Note that this WILL cause deserialization of a SerializingCache partition, so if all you
     * need to know is whether a partition is present or not, use containsCachedParition instead.
     */
    public CachedPartition getRawCachedPartition(DecoratedKey key)
    {
        if (!isRowCacheEnabled())
            return null;
        IRowCacheEntry cached = CacheService.instance.rowCache.getInternal(new RowCacheKey(metadata(), key));
        return cached == null || cached instanceof RowCacheSentinel ? null : (CachedPartition)cached;
    }

    private void invalidateCaches()
    {
        CacheService.instance.invalidateKeyCacheForCf(metadata());
        CacheService.instance.invalidateRowCacheForCf(metadata());
        if (metadata().isCounter())
            CacheService.instance.invalidateCounterCacheForCf(metadata());
    }

    public int invalidateRowCache(Collection<Bounds<Token>> boundsToInvalidate)
    {
        int invalidatedKeys = 0;
        for (Iterator<RowCacheKey> keyIter = CacheService.instance.rowCache.keyIterator();
             keyIter.hasNext(); )
        {
            RowCacheKey key = keyIter.next();
            DecoratedKey dk = decorateKey(ByteBuffer.wrap(key.key));
            if (key.sameTable(metadata()) && Bounds.isInBounds(dk.getToken(), boundsToInvalidate))
            {
                invalidateCachedPartition(dk);
                invalidatedKeys++;
            }
        }
        return invalidatedKeys;
    }

    public int invalidateCounterCache(Collection<Bounds<Token>> boundsToInvalidate)
    {
        int invalidatedKeys = 0;
        for (Iterator<CounterCacheKey> keyIter = CacheService.instance.counterCache.keyIterator();
             keyIter.hasNext(); )
        {
            CounterCacheKey key = keyIter.next();
            DecoratedKey dk = decorateKey(key.partitionKey());
            if (key.sameTable(metadata()) && Bounds.isInBounds(dk.getToken(), boundsToInvalidate))
            {
                CacheService.instance.counterCache.remove(key);
                invalidatedKeys++;
            }
        }
        return invalidatedKeys;
    }

    /**
     * @return true if @param key is contained in the row cache
     */
    public boolean containsCachedParition(DecoratedKey key)
    {
        return CacheService.instance.rowCache.getCapacity() != 0 && CacheService.instance.rowCache.containsKey(new RowCacheKey(metadata(), key));
    }

    public void invalidateCachedPartition(RowCacheKey key)
    {
        CacheService.instance.rowCache.remove(key);
    }

    public void invalidateCachedPartition(DecoratedKey key)
    {
        if (!isRowCacheEnabled())
            return;

        invalidateCachedPartition(new RowCacheKey(metadata(), key));
    }

    public ClockAndCount getCachedCounter(ByteBuffer partitionKey, Clustering<?> clustering, ColumnMetadata column, CellPath path)
    {
        if (CacheService.instance.counterCache.getCapacity() == 0L) // counter cache disabled.
            return null;
        return CacheService.instance.counterCache.get(CounterCacheKey.create(metadata(), partitionKey, clustering, column, path));
    }

    public void putCachedCounter(ByteBuffer partitionKey, Clustering<?> clustering, ColumnMetadata column, CellPath path, ClockAndCount clockAndCount)
    {
        if (CacheService.instance.counterCache.getCapacity() == 0L) // counter cache disabled.
            return;
        CacheService.instance.counterCache.put(CounterCacheKey.create(metadata(), partitionKey, clustering, column, path), clockAndCount);
    }

    public void forceMajorCompaction()
    {
        forceMajorCompaction(false);
    }

    public void forceMajorCompaction(boolean splitOutput)
   {
        CompactionManager.instance.performMaximal(this, splitOutput);
    }

    public void forceCompactionForTokenRange(Collection<Range<Token>> tokenRanges) throws ExecutionException, InterruptedException
    {
        CompactionManager.instance.forceCompactionForTokenRange(this, tokenRanges);
    }

    public static Iterable<ColumnFamilyStore> all()
    {
        List<Iterable<ColumnFamilyStore>> stores = new ArrayList<>(Schema.instance.getKeyspaces().size());
        for (Keyspace keyspace : Keyspace.all())
        {
            stores.add(keyspace.getColumnFamilyStores());
        }
        return Iterables.concat(stores);
    }

    public Iterable<DecoratedKey> keySamples(Range<Token> range)
    {
        try (RefViewFragment view = selectAndReference(View.selectFunction(SSTableSet.CANONICAL)))
        {
            Iterable<DecoratedKey>[] samples = new Iterable[view.sstables.size()];
            int i = 0;
            for (SSTableReader sstable: view.sstables)
            {
                samples[i++] = sstable.getKeySamples(range);
            }
            return Iterables.concat(samples);
        }
    }

    public long estimatedKeysForRange(Range<Token> range)
    {
        try (RefViewFragment view = selectAndReference(View.selectFunction(SSTableSet.CANONICAL)))
        {
            long count = 0;
            for (SSTableReader sstable : view.sstables)
                count += sstable.estimatedKeysForRanges(Collections.singleton(range));
            return count;
        }
    }

    public void writeAndAddMemtableRanges(UUID repairSessionID,
                                          Supplier<Collection<Range<PartitionPosition>>> rangesSupplier,
                                          Refs<SSTableReader> placeIntoRefs)
    {
        @SuppressWarnings("resource") // closed by finish or on exception
        SSTableMultiWriter memtableContent = writeMemtableRanges(rangesSupplier, repairSessionID);
        if (memtableContent != null)
        {
            try
            {
                Collection<SSTableReader> sstables = memtableContent.finish(true);
                try (Refs sstableReferences = Refs.ref(sstables))
                {
                    // This moves all references to placeIntoRefs, clearing sstableReferences
                    placeIntoRefs.addAll(sstableReferences);
                }

                // Release the reference any written sstables start with.
                for (SSTableReader rdr : sstables)
                {
                    rdr.selfRef().release();
                    logger.info("Memtable ranges (keys {} size {}) written in {}",
                                rdr.estimatedKeys(),
                                rdr.getDataChannel().size(),
                                rdr);
                }
            }
            catch (Throwable t)
            {
                memtableContent.close();
                Throwables.propagate(t);
            }
        }
    }

    private SSTableMultiWriter writeMemtableRanges(Supplier<Collection<Range<PartitionPosition>>> rangesSupplier,
                                                   UUID repairSessionID)
    {
        if (!streamFromMemtable())
            return null;

        Collection<Range<PartitionPosition>> ranges = rangesSupplier.get();
        Memtable current = getTracker().getView().getCurrentMemtable();
        if (current.isClean())
            return null;

        List<Memtable.FlushCollection<?>> dataSets = new ArrayList<>(ranges.size());
        long keys = 0;
        for (Range<PartitionPosition> range : ranges)
        {
            Memtable.FlushCollection<?> dataSet = current.getFlushSet(range.left, range.right);
            dataSets.add(dataSet);
            keys += dataSet.partitionCount();
        }
        if (keys == 0)
            return null;

        // TODO: Can we write directly to stream, skipping disk?
        Memtable.FlushCollection<?> firstDataSet = dataSets.get(0);
        SSTableMultiWriter writer = createSSTableMultiWriter(newSSTableDescriptor(directories.getDirectoryForNewSSTables()),
                                                             keys,
                                                             0,
                                                             repairSessionID,
                                                             false,
                                                             0,
                                                             new SerializationHeader(true,
                                                                                     firstDataSet.metadata(),
                                                                                     firstDataSet.columns(),
                                                                                     firstDataSet.encodingStats()),
                                                             DO_NOT_TRACK);
        try
        {
            for (Memtable.FlushCollection<?> dataSet : dataSets)
                new Flushing.FlushRunnable(dataSet, writer, metric, false).call();  // executes on this thread

            return writer;
        }
        catch (Error | RuntimeException t)
        {
            writer.abort(t);
            throw t;
        }
    }

    private static final LifecycleNewTracker DO_NOT_TRACK = new LifecycleNewTracker()
    {
        public void trackNew(SSTable table)
        {
            // not tracking
        }

        public void untrackNew(SSTable table)
        {
            // not tracking
        }

        public OperationType opType()
        {
            return OperationType.FLUSH;
        }
    };

    /**
     * For testing.  No effort is made to clear historical or even the current memtables, nor for
     * thread safety.  All we do is wipe the sstable containers clean, while leaving the actual
     * data files present on disk.  (This allows tests to easily call loadNewSSTables on them.)
     */
    @VisibleForTesting
    public void clearUnsafe()
    {
        for (final ColumnFamilyStore cfs : concatWithIndexes())
        {
            cfs.runWithCompactionsDisabled((Callable<Void>) () -> {
                cfs.data.reset(memtableFactory.create(new AtomicReference<>(CommitLogPosition.NONE), cfs.metadata, cfs));
                cfs.compactionStrategyManager.forceReload();
                return null;
            }, true, false);
        }
    }

    /**
     * Truncate deletes the entire column family's data with no expensive tombstone creation
     */
    public void truncateBlocking()
    {
        truncateBlocking(DatabaseDescriptor.isAutoSnapshot());
    }

    /**
     * Truncate deletes the entire column family's data with no expensive tombstone creation
     */
    public void truncateBlocking(boolean snapshot)
    {
        // We have two goals here:
        // - truncate should delete everything written before truncate was invoked
        // - but not delete anything that isn't part of the snapshot we create.
        // We accomplish this by first flushing manually, then snapshotting, and
        // recording the timestamp IN BETWEEN those actions. Any sstables created
        // with this timestamp or greater time, will not be marked for delete.
        //
        // Bonus complication: since we store commit log segment position in sstable metadata,
        // truncating those sstables means we will replay any CL segments from the
        // beginning if we restart before they [the CL segments] are discarded for
        // normal reasons post-truncate.  To prevent this, we store truncation
        // position in the System keyspace.
        logger.info("Truncating {}.{}", keyspace.getName(), name);

        viewManager.stopBuild();

        final long truncatedAt;
        final CommitLogPosition replayAfter;

        if ((keyspace.getMetadata().params.durableWrites && !memtableWritesAreDurable())  // need to clear dirty regions
            || snapshot) // need sstable for snapshot
        {
            replayAfter = forceBlockingFlush(FlushReason.TRUNCATE);
            viewManager.forceBlockingFlush(FlushReason.TRUNCATE);
        }
        else
        {
            // just nuke the memtable data w/o writing to disk first
            // note: this does not wait for the switch to complete, but because the post-flush processing is serial,
            // the call below does.
            viewManager.dumpMemtables(FlushReason.TRUNCATE);
            replayAfter = FBUtilities.waitOnFuture(dumpMemtable(FlushReason.TRUNCATE));
        }

        long now = System.currentTimeMillis();
        // make sure none of our sstables are somehow in the future (clock drift, perhaps)
        for (ColumnFamilyStore cfs : concatWithIndexes())
            for (SSTableReader sstable : cfs.getLiveSSTables())
                now = Math.max(now, sstable.maxDataAge);
        truncatedAt = now;

        Runnable truncateRunnable = new Runnable()
        {
            public void run()
            {
                logger.info("Truncating {}.{} with truncatedAt={}", keyspace.getName(), getTableName(), truncatedAt);
                // since truncation can happen at different times on different nodes, we need to make sure
                // that any repairs are aborted, otherwise we might clear the data on one node and then
                // stream in data that is actually supposed to have been deleted
                ActiveRepairService.instance.abort((prs) -> prs.getTableIds().contains(metadata.id),
                                                   "Stopping parent sessions {} due to truncation of tableId="+metadata.id);
                data.notifyTruncated(truncatedAt);

                if (snapshot)
                    snapshot(Keyspace.getTimestampedSnapshotNameWithPrefix(name, SNAPSHOT_TRUNCATE_PREFIX));

                discardSSTables(truncatedAt);

                indexManager.truncateAllIndexesBlocking(truncatedAt);
                viewManager.truncateBlocking(replayAfter, truncatedAt);

                SystemKeyspace.saveTruncationRecord(ColumnFamilyStore.this, truncatedAt, replayAfter);
                logger.trace("cleaning out row cache");
                invalidateCaches();

            }
        };

<<<<<<< HEAD
        runWithCompactionsDisabled(Executors.callable(truncateRunnable), true, true, AbstractTableOperation.StopTrigger.TRUNCATE);
=======
        runWithCompactionsDisabled(Executors.callable(truncateRunnable), true, true);

        viewManager.build();

>>>>>>> 2ca525b6
        logger.info("Truncate of {}.{} is complete", keyspace.getName(), name);
    }

    /**
     * Drops current memtable without flushing to disk. This should only be called when truncating a column family which is not durable.
     */
    public Future<CommitLogPosition> dumpMemtable(FlushReason reason)
    {
        synchronized (data)
        {
            final Flush flush = new Flush(true);
            flushExecutor.execute(flush);
            postFlushExecutor.execute(flush.postFlushTask);
            return flush.postFlushTask;
        }
    }

    public void unloadCf()
    {
        if (keyspace.getMetadata().params.durableWrites && !memtableWritesAreDurable())  // need to clear dirty regions
            forceBlockingFlush(ColumnFamilyStore.FlushReason.DROP);
        else
            FBUtilities.waitOnFuture(dumpMemtable(ColumnFamilyStore.FlushReason.DROP));
    }

    public <V> V runWithCompactionsDisabled(Callable<V> callable, boolean interruptValidation, boolean interruptViews)
    {
        return runWithCompactionsDisabled(callable, (sstable) -> true, interruptValidation, interruptViews, true);
    }

    public <V> V runWithCompactionsDisabled(Callable<V> callable, boolean interruptValidation, boolean interruptViews, AbstractTableOperation.StopTrigger trigger)
    {
        return runWithCompactionsDisabled(callable, (sstable) -> true, interruptValidation, interruptViews, true, trigger);
    }

    public <V> V runWithCompactionsDisabled(Callable<V> callable, Predicate<SSTableReader> sstablesPredicate, boolean interruptValidation, boolean interruptViews, boolean interruptIndexes)
    {
        return runWithCompactionsDisabled(callable, sstablesPredicate, interruptValidation, interruptViews, interruptIndexes, AbstractTableOperation.StopTrigger.NONE);
    }

    /**
     * Runs callable with compactions paused and compactions including sstables matching sstablePredicate stopped
     *
     * @param callable what to do when compactions are paused
     * @param sstablesPredicate which sstables should we cancel compactions for
     * @param interruptValidation if we should interrupt validation compactions
     * @param interruptViews if we should interrupt view compactions
     * @param interruptIndexes if we should interrupt compactions on indexes. NOTE: if you set this to true your sstablePredicate
     *                         must be able to handle LocalPartitioner sstables!
     */
    public <V> V runWithCompactionsDisabled(Callable<V> callable, Predicate<SSTableReader> sstablesPredicate, boolean interruptValidation, boolean interruptViews, boolean interruptIndexes, AbstractTableOperation.StopTrigger trigger)
    {
        // synchronize so that concurrent invocations don't re-enable compactions partway through unexpectedly,
        // and so we only run one major compaction at a time
        synchronized (this)
        {
            logger.trace("Cancelling in-progress compactions for {}", metadata.name);
            Iterable<ColumnFamilyStore> toInterruptFor = interruptIndexes
                                                         ? concatWithIndexes()
                                                         : Collections.singleton(this);

            toInterruptFor = interruptViews
                             ? Iterables.concat(toInterruptFor, viewManager.allViewsCfs())
                             : toInterruptFor;

            try (CompactionManager.CompactionPauser pause = CompactionManager.instance.pauseGlobalCompaction();
                 CompactionManager.CompactionPauser pausedStrategies = pauseCompactionStrategies(toInterruptFor))
            {
                // interrupt in-progress compactions
                CompactionManager.instance.interruptCompactionForCFs(toInterruptFor, sstablesPredicate, interruptValidation, trigger);
                CompactionManager.instance.waitForCessation(toInterruptFor, sstablesPredicate);

                // doublecheck that we finished, instead of timing out
                for (ColumnFamilyStore cfs : toInterruptFor)
                {
                    if (cfs.getTracker().getCompacting().stream().anyMatch(sstablesPredicate))
                    {
                        logger.warn("Unable to cancel in-progress compactions for {}.  Perhaps there is an unusually large row in progress somewhere, or the system is simply overloaded.", metadata.name);
                        return null;
                    }
                }
                logger.trace("Compactions successfully cancelled");

                // run our task
                try
                {
                    return callable.call();
                }
                catch (Exception e)
                {
                    throw new RuntimeException(e);
                }
            }
        }
    }

    private static CompactionManager.CompactionPauser pauseCompactionStrategies(Iterable<ColumnFamilyStore> toPause)
    {
        ArrayList<ColumnFamilyStore> successfullyPaused = new ArrayList<>();
        try
        {
            for (ColumnFamilyStore cfs : toPause)
            {
                successfullyPaused.ensureCapacity(successfullyPaused.size() + 1); // to avoid OOM:ing after pausing the strategies
                cfs.getCompactionStrategyManager().pause();
                successfullyPaused.add(cfs);
            }
            return () -> maybeFail(resumeAll(null, toPause));
        }
        catch (Throwable t)
        {
            resumeAll(t, successfullyPaused);
            throw t;
        }
    }

    private static Throwable resumeAll(Throwable accumulate, Iterable<ColumnFamilyStore> cfss)
    {
        for (ColumnFamilyStore cfs : cfss)
        {
            try
            {
                cfs.getCompactionStrategyManager().resume();
            }
            catch (Throwable t)
            {
                accumulate = merge(accumulate, t);
            }
        }
        return accumulate;
    }

    public LifecycleTransaction markAllCompacting(final OperationType operationType)
    {
        Callable<LifecycleTransaction> callable = () -> {
            assert data.getCompacting().isEmpty() : data.getCompacting();
            Iterable<SSTableReader> sstables = getLiveSSTables();
            sstables = AbstractCompactionStrategy.filterSuspectSSTables(sstables);
            LifecycleTransaction modifier = data.tryModify(sstables, operationType);
            assert modifier != null: "something marked things compacting while compactions are disabled";
            return modifier;
        };

        return runWithCompactionsDisabled(callable, false, false);
    }


    @Override
    public String toString()
    {
        return "CFS(" +
               "Keyspace='" + keyspace.getName() + '\'' +
               ", ColumnFamily='" + name + '\'' +
               ')';
    }

    public void disableAutoCompaction()
    {
        // we don't use CompactionStrategy.pause since we don't want users flipping that on and off
        // during runWithCompactionsDisabled
        compactionStrategyManager.disable();
    }

    public void enableAutoCompaction()
    {
        enableAutoCompaction(false);
    }

    /**
     * used for tests - to be able to check things after a minor compaction
     * @param waitForFutures if we should block until autocompaction is done
     */
    @VisibleForTesting
    public void enableAutoCompaction(boolean waitForFutures)
    {
        compactionStrategyManager.enable();
        List<Future<?>> futures = CompactionManager.instance.submitBackground(this);
        if (waitForFutures)
            FBUtilities.waitOnFutures(futures);
    }

    public boolean isAutoCompactionDisabled()
    {
        return !this.compactionStrategyManager.isEnabled();
    }

    /*
     JMX getters and setters for the Default<T>s.
       - get/set minCompactionThreshold
       - get/set maxCompactionThreshold
       - get     memsize
       - get     memops
       - get/set memtime
     */

    public CompactionStrategyManager getCompactionStrategyManager()
    {
        return compactionStrategyManager;
    }

    public CompactionLogger getCompactionLogger()
    {
        return compactionStrategyManager == null ? null : compactionStrategyManager.compactionLogger;
    }

    public void setCrcCheckChance(double crcCheckChance)
    {
        try
        {
            TableParams.builder().crcCheckChance(crcCheckChance).build().validate();
            for (ColumnFamilyStore cfs : concatWithIndexes())
            {
                cfs.crcCheckChance.set(crcCheckChance);
                for (SSTableReader sstable : cfs.getSSTables(SSTableSet.LIVE))
                    sstable.setCrcCheckChance(crcCheckChance);
            }
        }
        catch (ConfigurationException e)
        {
            throw new IllegalArgumentException(e.getMessage());
        }
    }


    public Double getCrcCheckChance()
    {
        return crcCheckChance.value();
    }

    public void setCompactionThresholds(int minThreshold, int maxThreshold)
    {
        validateCompactionThresholds(minThreshold, maxThreshold);

        minCompactionThreshold.set(minThreshold);
        maxCompactionThreshold.set(maxThreshold);
        CompactionManager.instance.submitBackground(this);
    }

    public int getMinimumCompactionThreshold()
    {
        return minCompactionThreshold.value();
    }

    public void setMinimumCompactionThreshold(int minCompactionThreshold)
    {
        validateCompactionThresholds(minCompactionThreshold, maxCompactionThreshold.value());
        this.minCompactionThreshold.set(minCompactionThreshold);
    }

    public int getMaximumCompactionThreshold()
    {
        return maxCompactionThreshold.value();
    }

    public void setMaximumCompactionThreshold(int maxCompactionThreshold)
    {
        validateCompactionThresholds(minCompactionThreshold.value(), maxCompactionThreshold);
        this.maxCompactionThreshold.set(maxCompactionThreshold);
    }

    private void validateCompactionThresholds(int minThreshold, int maxThreshold)
    {
        if (minThreshold > maxThreshold)
            throw new RuntimeException(String.format("The min_compaction_threshold cannot be larger than the max_compaction_threshold. " +
                                                     "Min is '%d', Max is '%d'.", minThreshold, maxThreshold));

        if (maxThreshold == 0 || minThreshold == 0)
            throw new RuntimeException("Disabling compaction by setting min_compaction_threshold or max_compaction_threshold to 0 " +
                                       "is deprecated, set the compaction strategy option 'enabled' to 'false' instead or use the nodetool command 'disableautocompaction'.");
    }

    // End JMX get/set.

    public int getMeanEstimatedCellPerPartitionCount()
    {
        long sum = 0;
        long count = 0;
        for (SSTableReader sstable : getSSTables(SSTableSet.CANONICAL))
        {
            long n = sstable.getEstimatedCellPerPartitionCount().count();
            sum += sstable.getEstimatedCellPerPartitionCount().mean() * n;
            count += n;
        }
        return count > 0 ? (int) (sum / count) : 0;
    }

    public double getMeanPartitionSize()
    {
        long sum = 0;
        long count = 0;
        for (SSTableReader sstable : getSSTables(SSTableSet.CANONICAL))
        {
            long n = sstable.getEstimatedPartitionSize().count();
            sum += sstable.getEstimatedPartitionSize().mean() * n;
            count += n;
        }
        return count > 0 ? sum * 1.0 / count : 0;
    }

    public int getMeanRowCount()
    {
        long totalRows = 0;
        long totalPartitions = 0;
        for (SSTableReader sstable : getSSTables(SSTableSet.CANONICAL))
        {
            totalPartitions += sstable.getEstimatedPartitionSize().count();
            totalRows += sstable.getTotalRows();
        }

        return totalPartitions > 0 ? (int) (totalRows / totalPartitions) : 0;
    }

    public long estimateKeys()
    {
        long n = 0;
        for (SSTableReader sstable : getSSTables(SSTableSet.CANONICAL))
            n += sstable.estimatedKeys();
        return n;
    }

    public IPartitioner getPartitioner()
    {
        return metadata().partitioner;
    }

    public DecoratedKey decorateKey(ByteBuffer key)
    {
        return getPartitioner().decorateKey(key);
    }

    /** true if this CFS contains secondary index data */
    public boolean isIndex()
    {
        return metadata().isIndex();
    }

    public Iterable<ColumnFamilyStore> concatWithIndexes()
    {
        // we return the main CFS first, which we rely on for simplicity in switchMemtable(), for getting the
        // latest commit log segment position
        return Iterables.concat(Collections.singleton(this), indexManager.getAllIndexColumnFamilyStores());
    }

    public List<String> getBuiltIndexes()
    {
        return indexManager.getBuiltIndexNames();
    }

    public int getUnleveledSSTables()
    {
        return compactionStrategyManager.getUnleveledSSTables();
    }

    public int[] getSSTableCountPerLevel()
    {
        return compactionStrategyManager.getSSTableCountPerLevel();
    }

    public int getLevelFanoutSize()
    {
        return compactionStrategyManager.getLevelFanoutSize();
    }

    public static class ViewFragment
    {
        public final List<SSTableReader> sstables;
        public final Iterable<Memtable> memtables;

        public ViewFragment(List<SSTableReader> sstables, Iterable<Memtable> memtables)
        {
            this.sstables = sstables;
            this.memtables = memtables;
        }
    }

    public static class RefViewFragment extends ViewFragment implements AutoCloseable
    {
        public final Refs<SSTableReader> refs;

        public RefViewFragment(List<SSTableReader> sstables, Iterable<Memtable> memtables, Refs<SSTableReader> refs)
        {
            super(sstables, memtables);
            this.refs = refs;
        }

        public void release()
        {
            refs.release();
        }

        public void close()
        {
            refs.release();
        }
    }

    public boolean isEmpty()
    {
        return data.getView().isEmpty();
    }

    public boolean isRowCacheEnabled()
    {

        boolean retval = metadata().params.caching.cacheRows() && CacheService.instance.rowCache.getCapacity() > 0;
        assert(!retval || !isIndex());
        return retval;
    }

    public boolean isCounterCacheEnabled()
    {
        return metadata().isCounter() && CacheService.instance.counterCache.getCapacity() > 0;
    }

    public boolean isKeyCacheEnabled()
    {
        return metadata().params.caching.cacheKeys() && CacheService.instance.keyCache.getCapacity() > 0;
    }

    /**
     * Discard all SSTables that were created before given timestamp.
     *
     * Caller should first ensure that comapctions have quiesced.
     *
     * @param truncatedAt The timestamp of the truncation
     *                    (all SSTables before that timestamp are going be marked as compacted)
     */
    public void discardSSTables(long truncatedAt)
    {
        assert data.getCompacting().isEmpty() : data.getCompacting();

        List<SSTableReader> truncatedSSTables = new ArrayList<>();
        int keptSSTables = 0;
        for (SSTableReader sstable : getSSTables(SSTableSet.LIVE))
        {
            if (!sstable.newSince(truncatedAt))
            {
                truncatedSSTables.add(sstable);
            }
            else
            {
                keptSSTables++;
                logger.info("Truncation is keeping {} maxDataAge={} truncatedAt={}", sstable, sstable.maxDataAge, truncatedAt);
            }
        }

        if (!truncatedSSTables.isEmpty())
        {
            logger.info("Truncation is dropping {} sstables and keeping {} due to sstable.maxDataAge > truncatedAt", truncatedSSTables.size(), keptSSTables);
            markObsolete(truncatedSSTables, OperationType.UNKNOWN);
        }
    }

    public double getDroppableTombstoneRatio()
    {
        double allDroppable = 0;
        long allColumns = 0;
        int localTime = (int)(System.currentTimeMillis()/1000);

        for (SSTableReader sstable : getSSTables(SSTableSet.LIVE))
        {
            allDroppable += sstable.getDroppableTombstonesBefore(localTime - metadata().params.gcGraceSeconds);
            allColumns += sstable.getEstimatedCellPerPartitionCount().mean() * sstable.getEstimatedCellPerPartitionCount().count();
        }
        return allColumns > 0 ? allDroppable / allColumns : 0;
    }

    public long trueSnapshotsSize()
    {
        return getDirectories().trueSnapshotsSize();
    }

    /**
     * Returns a ColumnFamilyStore by id if it exists, null otherwise
     * Differently from others, this method does not throw exception if the table does not exist.
     */
    public static ColumnFamilyStore getIfExists(TableId id)
    {
        TableMetadata metadata = Schema.instance.getTableMetadata(id);
        if (metadata == null)
            return null;

        Keyspace keyspace = Keyspace.open(metadata.keyspace);
        if (keyspace == null)
            return null;

        return keyspace.hasColumnFamilyStore(id)
             ? keyspace.getColumnFamilyStore(id)
             : null;
    }

    /**
     * Returns a ColumnFamilyStore by ksname and cfname if it exists, null otherwise
     * Differently from others, this method does not throw exception if the keyspace or table does not exist.
     */
    public static ColumnFamilyStore getIfExists(String ksName, String cfName)
    {
        if (ksName == null || cfName == null)
            return null;

        Keyspace keyspace = Keyspace.open(ksName);
        if (keyspace == null)
            return null;

        TableMetadata table = Schema.instance.getTableMetadata(ksName, cfName);
        if (table == null)
            return null;

        return keyspace.getColumnFamilyStore(table.id);
    }

    public static TableMetrics metricsFor(TableId tableId)
    {
        return Objects.requireNonNull(getIfExists(tableId)).metric;
    }

    public DiskBoundaries getDiskBoundaries()
    {
        return diskBoundaryManager.getDiskBoundaries(this);
    }

    public void invalidateDiskBoundaries()
    {
        diskBoundaryManager.invalidate();
    }

    @Override
    public void setNeverPurgeTombstones(boolean value)
    {
        if (neverPurgeTombstones != value)
            logger.info("Changing neverPurgeTombstones for {}.{} from {} to {}", keyspace.getName(), getTableName(), neverPurgeTombstones, value);
        else
            logger.info("Not changing neverPurgeTombstones for {}.{}, it is {}", keyspace.getName(), getTableName(), neverPurgeTombstones);

        neverPurgeTombstones = value;
    }

    @Override
    public boolean getNeverPurgeTombstones()
    {
        return neverPurgeTombstones;
    }

    /**
     * The thread pools used to flush memtables.
     *
     * <p>Each disk has its own set of thread pools to perform memtable flushes.</p>
     * <p>Based on the configuration. Local system keyspaces can have their own disk
     * to allow for special redundancy mechanism. If it is the case the executor services returned for
     * local system keyspaces will be different from the ones for the other keyspaces.</p>
     */
    private static final class PerDiskFlushExecutors
    {
        /**
         * The flush executors for non local system keyspaces.
         */
        private final ExecutorService[] nonLocalSystemflushExecutors;

        /**
         * The flush executors for the local system keyspaces.
         */
        private final ExecutorService[] localSystemDiskFlushExecutors;

        /**
         * {@code true} if local system keyspaces are stored in their own directory and use an extra flush executor,
         * {@code false} otherwise.
         */
        private final boolean useSpecificExecutorForSystemKeyspaces;

        public PerDiskFlushExecutors(int flushWriters,
                                     String[] locationsForNonSystemKeyspaces,
                                     boolean useSpecificLocationForSystemKeyspaces)
        {
            ExecutorService[] flushExecutors = createPerDiskFlushWriters(locationsForNonSystemKeyspaces.length, flushWriters);
            nonLocalSystemflushExecutors = flushExecutors;
            useSpecificExecutorForSystemKeyspaces = useSpecificLocationForSystemKeyspaces;
            localSystemDiskFlushExecutors = useSpecificLocationForSystemKeyspaces ? new ExecutorService[] {newThreadPool("LocalSystemKeyspacesDiskMemtableFlushWriter", flushWriters)}
                                                                                  : new ExecutorService[] {flushExecutors[0]};
        }

        private static ExecutorService[] createPerDiskFlushWriters(int numberOfExecutors, int flushWriters)
        {
            ExecutorService[] flushExecutors = new ExecutorService[numberOfExecutors];

            for (int i = 0; i < numberOfExecutors; i++)
            {
                flushExecutors[i] = newThreadPool("PerDiskMemtableFlushWriter_" + i, flushWriters);
            }
            return flushExecutors;
        }

        private static JMXEnabledThreadPoolExecutor newThreadPool(String poolName, int size)
        {
            return new JMXEnabledThreadPoolExecutor(size,
                                                    Stage.KEEP_ALIVE_SECONDS,
                                                    TimeUnit.SECONDS,
                                                    new LinkedBlockingQueue<>(),
                                                    new NamedThreadFactory(poolName),
                                                    "internal");
        }

        /**
         * Returns the flush executors for the specified keyspace.
         *
         * @param keyspaceName the keyspace name
         * @param tableName the table name
         * @return the flush executors that should be used for flushing the memtables of the specified keyspace.
         */
        public ExecutorService[] getExecutorsFor(String keyspaceName, String tableName)
        {
            return Directories.isStoredInLocalSystemKeyspacesDataLocation(keyspaceName, tableName) ? localSystemDiskFlushExecutors
                                                                                                   : nonLocalSystemflushExecutors;
        }

        /**
         * Appends all the {@code ExecutorService} used for flushes to the collection.
         *
         * @param collection the collection to append to.
         */
        public void appendAllExecutors(Collection<ExecutorService> collection)
        {
            Collections.addAll(collection, nonLocalSystemflushExecutors);
            if (useSpecificExecutorForSystemKeyspaces)
                Collections.addAll(collection, localSystemDiskFlushExecutors);
        }
    }

    /*
     * Check SSTables whether or not they are misplaced.
     * @return true if any of the SSTables is misplaced.
     *         If all SSTables are correctly placed or the partitioner does not support splitting, it returns false.
     */
    @Override
    public boolean hasMisplacedSSTables()
    {
        if (!getPartitioner().splitter().isPresent())
            return false;

        final DiskBoundaries diskBoundaries = getDiskBoundaries();
        for (SSTableReader sstable : getSSTables(SSTableSet.CANONICAL))
        {
            Directories.DataDirectory dataDirectory = getDirectories().getDataDirectoryForFile(sstable.descriptor);
            if (!diskBoundaries.isInCorrectLocation(sstable, dataDirectory))
                return true;
        }
        return false;
    }
}<|MERGE_RESOLUTION|>--- conflicted
+++ resolved
@@ -2439,14 +2439,9 @@
             }
         };
 
-<<<<<<< HEAD
         runWithCompactionsDisabled(Executors.callable(truncateRunnable), true, true, AbstractTableOperation.StopTrigger.TRUNCATE);
-=======
-        runWithCompactionsDisabled(Executors.callable(truncateRunnable), true, true);
 
         viewManager.build();
-
->>>>>>> 2ca525b6
         logger.info("Truncate of {}.{} is complete", keyspace.getName(), name);
     }
 
