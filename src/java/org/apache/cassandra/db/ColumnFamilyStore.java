--- conflicted
+++ resolved
@@ -774,9 +774,11 @@
             }
         }
 
-<<<<<<< HEAD
         strategyContainer.shutdown();
-        Nodes.local().removeTruncationRecord(metadata.id);
+
+        // Do not remove truncation records for index CFs, given they have the same ID as their backing/base tables.
+        if (!metadata.get().isIndex())
+            Nodes.local().removeTruncationRecord(metadata.id);
 
         storageHandler.runWithReloadingDisabled(() -> {
             if (status.isInvalidAndShouldDropData())
@@ -790,13 +792,6 @@
                 // In CNDB, because of multi-tenancy, we might just unload a CFS without deleting the data as
                 // a tenant can be moved to a different set of nodes, which will then need to read data from remote storage
                 data.unloadSSTables();
-=======
-        compactionStrategyManager.shutdown();
-
-        // Do not remove truncation records for index CFs, given they have the same ID as their backing/base tables.
-        if (!metadata.get().isIndex())
-            SystemKeyspace.removeTruncationRecord(metadata.id);
->>>>>>> b4b9f319
 
                 indexManager.unloadAllIndexes();
             }
@@ -3653,6 +3648,13 @@
             return false;
         }
 
+        public void refreshOverlaps()
+        {
+            if (this.overlappingSSTables != null)
+                close();
+            collectOverlaps();
+        }
+        
         private void collectOverlaps()
         {
             if (compacting == null)
