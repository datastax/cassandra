--- conflicted
+++ resolved
@@ -151,11 +151,7 @@
      * The target SSTable size. This is the size of the SSTables that the controller will try to create.
      */
     static final String TARGET_SSTABLE_SIZE_OPTION = "target_sstable_size";
-<<<<<<< HEAD
-    public static final double DEFAULT_TARGET_SSTABLE_SIZE = FBUtilities.parseHumanReadable(System.getProperty(PREFIX + TARGET_SSTABLE_SIZE_OPTION, "5GiB"), null, "B");
-    static final double MIN_TARGET_SSTABLE_SIZE = 1L << 20;
-=======
-    public static final long DEFAULT_TARGET_SSTABLE_SIZE = FBUtilities.parseHumanReadableBytes(System.getProperty(PREFIX + TARGET_SSTABLE_SIZE_OPTION, "1GiB"));
+    public static final long DEFAULT_TARGET_SSTABLE_SIZE = FBUtilities.parseHumanReadableBytes(System.getProperty(PREFIX + TARGET_SSTABLE_SIZE_OPTION, "5GiB"));
     static final long MIN_TARGET_SSTABLE_SIZE = 1L << 20;
 
 
@@ -198,7 +194,6 @@
      */
     static final String RESERVED_THREADS_OPTION = "reserved_threads_per_level";
     public static final int DEFAULT_RESERVED_THREADS = FBUtilities.parseIntAllowingMax(System.getProperty(PREFIX + RESERVED_THREADS_OPTION, "0"));
->>>>>>> 10a2a31a
 
     /**
      * This parameter is intended to modify the shape of the LSM by taking into account the survival ratio of data, for now it is fixed to one.
@@ -447,14 +442,6 @@
             }
         }
 
-<<<<<<< HEAD
-    /**
-     * @return whether L0 should use shards
-     */
-    public boolean areL0ShardsEnabled()
-    {
-        return false; // l0ShardsEnabled; FIXME VECTOR-23
-=======
         if (sstableGrowthModifier == 1)
         {
             shards = baseShardCount;
@@ -520,7 +507,14 @@
             }
             return shards;
         }
->>>>>>> 10a2a31a
+    }
+
+    /**
+     * @return whether L0 should use shards
+     */
+    public boolean areL0ShardsEnabled()
+    {
+        return false; // l0ShardsEnabled; FIXME VECTOR-23
     }
 
     /**
