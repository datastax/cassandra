/*
 * Licensed to the Apache Software Foundation (ASF) under one
 * or more contributor license agreements.  See the NOTICE file
 * distributed with this work for additional information
 * regarding copyright ownership.  The ASF licenses this file
 * to you under the Apache License, Version 2.0 (the
 * "License"); you may not use this file except in compliance
 * with the License.  You may obtain a copy of the License at
 *
 *     http://www.apache.org/licenses/LICENSE-2.0
 *
 * Unless required by applicable law or agreed to in writing, software
 * distributed under the License is distributed on an "AS IS" BASIS,
 * WITHOUT WARRANTIES OR CONDITIONS OF ANY KIND, either express or implied.
 * See the License for the specific language governing permissions and
 * limitations under the License.
 */
package org.apache.cassandra.db.compaction;

import java.io.IOException;
import java.util.*;

import com.google.common.annotations.VisibleForTesting;
import com.google.common.base.Predicate;
import com.google.common.base.Predicates;
import com.google.common.collect.ImmutableSortedSet;
import com.google.common.collect.Iterables;
import com.google.common.collect.Lists;
import com.google.common.collect.Sets;
import com.google.common.primitives.Ints;

import org.apache.cassandra.db.PartitionPosition;
import org.apache.cassandra.io.sstable.Component;
import org.apache.cassandra.io.sstable.Descriptor;
import org.apache.cassandra.io.sstable.format.SSTableReader;
import org.slf4j.Logger;
import org.slf4j.LoggerFactory;

import org.apache.cassandra.config.DatabaseDescriptor;
import org.apache.cassandra.db.ColumnFamilyStore;
import org.apache.cassandra.dht.Bounds;
import org.apache.cassandra.dht.Range;
import org.apache.cassandra.dht.Token;
import org.apache.cassandra.service.StorageService;
import org.apache.cassandra.utils.Pair;

public class LeveledManifest
{
    private static final Logger logger = LoggerFactory.getLogger(LeveledManifest.class);

    /**
     * limit the number of L0 sstables we do at once, because compaction bloom filter creation
     * uses a pessimistic estimate of how many keys overlap (none), so we risk wasting memory
     * or even OOMing when compacting highly overlapping sstables
     */
    private static final int MAX_COMPACTING_L0 = 32;
    /**
     * If we go this many rounds without compacting
     * in the highest level, we start bringing in sstables from
     * that level into lower level compactions
     */
    private static final int NO_COMPACTION_LIMIT = 25;
    // allocate enough generations for a PB of data, with a 1-MB sstable size.  (Note that if maxSSTableSize is
    // updated, we will still have sstables of the older, potentially smaller size.  So don't make this
    // dependent on maxSSTableSize.)
    public static final int MAX_LEVEL_COUNT = (int) Math.log10(1000 * 1000 * 1000);
    private final ColumnFamilyStore cfs;
    @VisibleForTesting
    protected final List<SSTableReader>[] generations;
    private final PartitionPosition[] lastCompactedKeys;
    private final long maxSSTableSizeInBytes;
    private final SizeTieredCompactionStrategyOptions options;
    private final int [] compactionCounter;

    LeveledManifest(ColumnFamilyStore cfs, int maxSSTableSizeInMB, SizeTieredCompactionStrategyOptions options)
    {
        this.cfs = cfs;
        this.maxSSTableSizeInBytes = maxSSTableSizeInMB * 1024L * 1024L;
        this.options = options;

        generations = new List[MAX_LEVEL_COUNT];
        lastCompactedKeys = new PartitionPosition[MAX_LEVEL_COUNT];
        for (int i = 0; i < generations.length; i++)
        {
            generations[i] = new ArrayList<>();
            lastCompactedKeys[i] = cfs.getPartitioner().getMinimumToken().minKeyBound();
        }
        compactionCounter = new int[MAX_LEVEL_COUNT];
    }

    public static LeveledManifest create(ColumnFamilyStore cfs, int maxSSTableSize, List<SSTableReader> sstables)
    {
        return create(cfs, maxSSTableSize, sstables, new SizeTieredCompactionStrategyOptions());
    }

    public static LeveledManifest create(ColumnFamilyStore cfs, int maxSSTableSize, Iterable<SSTableReader> sstables, SizeTieredCompactionStrategyOptions options)
    {
        LeveledManifest manifest = new LeveledManifest(cfs, maxSSTableSize, options);

        // ensure all SSTables are in the manifest
        for (SSTableReader ssTableReader : sstables)
        {
            manifest.add(ssTableReader, false);
        }
        for (int i = 1; i < manifest.getAllLevelSize().length; i++)
        {
            manifest.repairOverlappingSSTables(i);
        }
        manifest.calculateLastCompactedKeys();
        return manifest;
    }

    /**
     * If we want to start compaction in level n, find the newest (by modification time) file in level n+1
     * and use its last token for last compacted key in level n;
     */
    public void calculateLastCompactedKeys()
    {
        for (int i = 0; i < generations.length - 1; i++)
        {
            // this level is empty
            if (generations[i + 1].isEmpty())
                continue;

            SSTableReader sstableWithMaxModificationTime = null;
            long maxModificationTime = Long.MIN_VALUE;
            for (SSTableReader ssTableReader : generations[i + 1])
            {
                long modificationTime = ssTableReader.getCreationTimeFor(Component.DATA);
                if (modificationTime >= maxModificationTime)
                {
                    sstableWithMaxModificationTime = ssTableReader;
                    maxModificationTime = modificationTime;
                }
            }

            lastCompactedKeys[i] = sstableWithMaxModificationTime.last;
        }
    }

    public synchronized void add(SSTableReader reader, boolean isStreaming)
    {
        int level = reader.getSSTableLevel();

        assert level < generations.length : "Invalid level " + level + " out of " + (generations.length - 1);
        logDistribution();
<<<<<<< HEAD
        int pickedLevel = pickSSTableLevel(level, reader);
=======
        if (level > 0)
            logger.info("Adding {}", reader);

        int pickedLevel = level;

        //Apply different leveling strategies based on if the file is streaming or
        //normal compaction changes
        if (isStreaming)
            pickedLevel = pickSSTableLevel(level, 0, reader);
        else if (!canAddSSTable(level, reader))
            pickedLevel = 0;

>>>>>>> bc082f20
        if (pickedLevel == level)
        {
            // adding the sstable does not cause overlap in the level
            logger.trace("Adding {} to L{}", reader, level);
            generations[level].add(reader);
        }
        else
        {
            // this can happen if:
            // * a compaction has promoted an overlapping sstable to the given level, or
            //   was also supposed to add an sstable at the given level.
            // * we are moving sstables from unrepaired to repaired and the sstable
            //   would cause overlap
            // * we would overflow the level size
            //
            // The add(..):ed sstable will be sent to picked level
            try
            {
<<<<<<< HEAD
                logger.debug("Dropping sstable {} from L{} to L{} due to overlap/overflow in level", reader.descriptor, level, pickedLevel);
=======
                logger.debug("Moving sstable {} from L{} to L{} due to overlap/overflow in level", reader.descriptor, level, pickedLevel);
>>>>>>> bc082f20
                reader.descriptor.getMetadataSerializer().mutateLevel(reader.descriptor, pickedLevel);
                reader.reloadSSTableMetadata();
            }
            catch (IOException e)
            {
                logger.error("Could not change sstable level - it will end up at L0, we will find it at restart.", e);
            }
            generations[pickedLevel].add(reader);
        }
    }

    public synchronized void replace(Collection<SSTableReader> removed, Collection<SSTableReader> added)
    {
        assert !removed.isEmpty(); // use add() instead of promote when adding new sstables
        logDistribution();
        if (logger.isTraceEnabled())
            logger.trace("Replacing [{}]", toString(removed));

        // the level for the added sstables is the max of the removed ones,
        // plus one if the removed were all on the same level
        int minLevel = Integer.MAX_VALUE;

        for (SSTableReader sstable : removed)
        {
            int thisLevel = remove(sstable);
            minLevel = Math.min(minLevel, thisLevel);
        }

        // it's valid to do a remove w/o an add (e.g. on truncate)
        if (added.isEmpty())
            return;

        if (logger.isTraceEnabled())
            logger.trace("Adding [{}]", toString(added));

        for (SSTableReader ssTableReader : added)
            add(ssTableReader, false);
        lastCompactedKeys[minLevel] = SSTableReader.sstableOrdering.max(added).last;
    }

    public synchronized void repairOverlappingSSTables(int level)
    {
        SSTableReader previous = null;
        Collections.sort(generations[level], SSTableReader.sstableComparator);
        List<SSTableReader> outOfOrderSSTables = new ArrayList<>();
        for (SSTableReader current : generations[level])
        {
            if (previous != null && current.first.compareTo(previous.last) <= 0)
            {
                logger.warn(String.format("At level %d, %s [%s, %s] overlaps %s [%s, %s].  This could be caused by a bug in Cassandra 1.1.0 .. 1.1.3 or due to the fact that you have dropped sstables from another node into the data directory. " +
                                          "Sending back to L0.  If you didn't drop in sstables, and have not yet run scrub, you should do so since you may also have rows out-of-order within an sstable",
                                          level, previous, previous.first, previous.last, current, current.first, current.last));
                outOfOrderSSTables.add(current);
            }
            else
            {
                previous = current;
            }
        }

        if (!outOfOrderSSTables.isEmpty())
        {
            for (SSTableReader sstable : outOfOrderSSTables)
                sendBackToL0(sstable);
        }
    }


    /**
     * Checks if adding the sstable creates an overlap in the level.
     *
     * Also deals with levels that will overflow the size limit of the level
     * in which case it will attempt to move to the next level.
     *
     * This can often happen when streaming from different source nodes
     * to a central node:
     *
     * Node A streams 50Mb of data from L2 to Node C
     * Node B streams 90Mb of data from L2 to Node C
     *
     * Since the L2 limit is 100Mb all the data will be dropped to
     * L0 unless we put the 40Mb data into L3.  This can work well for streaming
     * since there should be no overlap (bootstrap, replace, rebuild, decomm).
     *
     * Similar to https://github.com/google/leveldb/blob/master/db/version_set.cc#L502
     *
     * @param suggestedLevel the suggested level to pick
     * @param sstable the sstable to add
     * @return level it is safe to add the sstable in
     */
<<<<<<< HEAD
    private int pickSSTableLevel(int suggestedLevel, SSTableReader sstable)
    {
        if (suggestedLevel == 0)
            return 0;
=======
    private boolean canAddSSTable(int level, SSTableReader sstable)
    {
        if (level == 0)
            return true;
>>>>>>> bc082f20

        List<SSTableReader> copyLevel = new ArrayList<>(generations[suggestedLevel]);
        copyLevel.add(sstable);
        Collections.sort(copyLevel, SSTableReader.sstableComparator);

        SSTableReader previous = null;
        boolean overlapping = false;
        for (SSTableReader current : copyLevel)
        {
            //Overlaps we move to next strategy
            if (previous != null && current.first.compareTo(previous.last) <= 0)
            {
                overlapping = true;
                break;
            }
            previous = current;
        }

        //Now check if this will overflow level and if so try moving to a higher level
        //This can often happen during streaming operations that keep the source level intact
        if (overlapping || SSTableReader.getTotalBytes(copyLevel) / (double)maxBytesForLevel(suggestedLevel, maxSSTableSizeInBytes) > 1.001)
        {
            if (suggestedLevel + 1 < generations.length)
                return pickSSTableLevel(suggestedLevel + 1, sstable);
            else
                suggestedLevel = 0; //Nothing better we can do than move to L0
        }

        return suggestedLevel;
    }


    /**
     * Checks if adding the sstable creates an overlap in the level.
     *
     * Also deals with levels that will overflow the size limit of the level
     * in which case it will attempt to move to the next level.
     *
     * This can often happen when streaming from different source nodes
     * to a central node:
     *
     * Node A streams 50Mb of data from L2 to Node C
     * Node B streams 90Mb of data from L2 to Node C
     *
     * Since the L2 limit is 100Mb all the data will be dropped to
     * L0 unless we put the 40Mb data into L3.  This can work well for streaming
     * since there should be no overlap (bootstrap, replace, rebuild, decomm).
     *
     * Similar to https://github.com/google/leveldb/blob/master/db/version_set.cc#L502
     *
     * @param suggestedLevel the suggested level to pick
     * @param sstable the sstable to add
     * @return level it is safe to add the sstable in
     */
    private int pickSSTableLevel(final int suggestedLevel, int firstNonOverlappingLevel, SSTableReader sstable)
    {
        if (suggestedLevel == 0)
            return 0;

        int pickedLevel = suggestedLevel;
        boolean overlapping = !canAddSSTable(suggestedLevel, sstable);

        // Track if we are the first non overlapping level
        // because if all the other levels are overlapping
        // We might pick this level as a backup
        if (!overlapping && firstNonOverlappingLevel == 0)
            firstNonOverlappingLevel = suggestedLevel;

        //Now check if this will overflow the level size and if so try moving to a higher level
        //This can often happen during streaming operations that keep the source level intact
        if (overlapping || levelScoreWithSStable(suggestedLevel, sstable) > 1.001)
        {
            if (suggestedLevel + 1 < generations.length)
            {
                pickedLevel = pickSSTableLevel(suggestedLevel + 1, firstNonOverlappingLevel, sstable);

                // If all the other are overlapping/full but we are not overlapping we can
                // Keep in the suggested level (stay where we are)
                if (pickedLevel == 0)
                    pickedLevel = firstNonOverlappingLevel;
            }
            else
            {
                pickedLevel = 0; //All levels full/overlapped nothing we can do
            }
        }
        
        if (logger.isTraceEnabled())
            logger.trace("suggested = {}, overlapped = {}, score = {} picked = {}", suggestedLevel, overlapping, levelScoreWithSStable(suggestedLevel, sstable), pickedLevel);

        return pickedLevel;
    }

    private double levelScoreWithSStable(int level, SSTableReader sstable)
    {
        List<SSTableReader> copyLevel = new ArrayList<>(generations[level]);
        copyLevel.add(sstable);

        return SSTableReader.getTotalBytes(copyLevel) / (double)maxBytesForLevel(level, maxSSTableSizeInBytes);
    }


    private synchronized void sendBackToL0(SSTableReader sstable)
    {
        remove(sstable);
        try
        {
            sstable.descriptor.getMetadataSerializer().mutateLevel(sstable.descriptor, 0);
            sstable.reloadSSTableMetadata();
            add(sstable, false);
        }
        catch (IOException e)
        {
            throw new RuntimeException("Could not reload sstable meta data", e);
        }
    }

    private String toString(Collection<SSTableReader> sstables)
    {
        StringBuilder builder = new StringBuilder();
        for (SSTableReader sstable : sstables)
        {
            builder.append(sstable.descriptor.cfname)
                   .append('-')
                   .append(sstable.descriptor.generation)
                   .append("(L")
                   .append(sstable.getSSTableLevel())
                   .append("), ");
        }
        return builder.toString();
    }

    public static long maxBytesForLevel(int level, long maxSSTableSizeInBytes)
    {
        if (level == 0)
            return 4L * maxSSTableSizeInBytes;
        double bytes = Math.pow(10, level) * maxSSTableSizeInBytes;
        if (bytes > Long.MAX_VALUE)
            throw new RuntimeException("At most " + Long.MAX_VALUE + " bytes may be in a compaction level; your maxSSTableSize must be absurdly high to compute " + bytes);
        return (long) bytes;
    }

    /**
     * @return highest-priority sstables to compact, and level to compact them to
     * If no compactions are necessary, will return null
     */
    public synchronized CompactionCandidate getCompactionCandidates()
    {
        // during bootstrap we only do size tiering in L0 to make sure
        // the streamed files can be placed in their original levels
        if (StorageService.instance.isBootstrapMode())
        {
            List<SSTableReader> mostInteresting = getSSTablesForSTCS(getLevel(0));
            if (!mostInteresting.isEmpty())
            {
                logger.info("Bootstrapping - doing STCS in L0");
                return new CompactionCandidate(mostInteresting, 0, Long.MAX_VALUE);
            }
            return null;
        }
        // LevelDB gives each level a score of how much data it contains vs its ideal amount, and
        // compacts the level with the highest score. But this falls apart spectacularly once you
        // get behind.  Consider this set of levels:
        // L0: 988 [ideal: 4]
        // L1: 117 [ideal: 10]
        // L2: 12  [ideal: 100]
        //
        // The problem is that L0 has a much higher score (almost 250) than L1 (11), so what we'll
        // do is compact a batch of MAX_COMPACTING_L0 sstables with all 117 L1 sstables, and put the
        // result (say, 120 sstables) in L1. Then we'll compact the next batch of MAX_COMPACTING_L0,
        // and so forth.  So we spend most of our i/o rewriting the L1 data with each batch.
        //
        // If we could just do *all* L0 a single time with L1, that would be ideal.  But we can't
        // -- see the javadoc for MAX_COMPACTING_L0.
        //
        // LevelDB's way around this is to simply block writes if L0 compaction falls behind.
        // We don't have that luxury.
        //
        // So instead, we
        // 1) force compacting higher levels first, which minimizes the i/o needed to compact
        //    optimially which gives us a long term win, and
        // 2) if L0 falls behind, we will size-tiered compact it to reduce read overhead until
        //    we can catch up on the higher levels.
        //
        // This isn't a magic wand -- if you are consistently writing too fast for LCS to keep
        // up, you're still screwed.  But if instead you have intermittent bursts of activity,
        // it can help a lot.
        for (int i = generations.length - 1; i > 0; i--)
        {
            List<SSTableReader> sstables = getLevel(i);
            if (sstables.isEmpty())
                continue; // mostly this just avoids polluting the debug log with zero scores
            // we want to calculate score excluding compacting ones
            Set<SSTableReader> sstablesInLevel = Sets.newHashSet(sstables);
            Set<SSTableReader> remaining = Sets.difference(sstablesInLevel, cfs.getTracker().getCompacting());
            double score = (double) SSTableReader.getTotalBytes(remaining) / (double)maxBytesForLevel(i, maxSSTableSizeInBytes);
            logger.trace("Compaction score for level {} is {}", i, score);

            if (score > 1.001)
            {
                // before proceeding with a higher level, let's see if L0 is far enough behind to warrant STCS
                CompactionCandidate l0Compaction = getSTCSInL0CompactionCandidate();
                if (l0Compaction != null)
                    return l0Compaction;

                // L0 is fine, proceed with this level
                Collection<SSTableReader> candidates = getCandidatesFor(i);
                if (!candidates.isEmpty())
                {
                    int nextLevel = getNextLevel(candidates);
                    candidates = getOverlappingStarvedSSTables(nextLevel, candidates);
                    if (logger.isTraceEnabled())
                        logger.trace("Compaction candidates for L{} are {}", i, toString(candidates));
                    return new CompactionCandidate(candidates, nextLevel, cfs.getCompactionStrategyManager().getMaxSSTableBytes());
                }
                else
                {
                    logger.trace("No compaction candidates for L{}", i);
                }
            }
        }

        // Higher levels are happy, time for a standard, non-STCS L0 compaction
        if (getLevel(0).isEmpty())
            return null;
        Collection<SSTableReader> candidates = getCandidatesFor(0);
        if (candidates.isEmpty())
        {
            // Since we don't have any other compactions to do, see if there is a STCS compaction to perform in L0; if
            // there is a long running compaction, we want to make sure that we continue to keep the number of SSTables
            // small in L0.
            return getSTCSInL0CompactionCandidate();
        }
        return new CompactionCandidate(candidates, getNextLevel(candidates), cfs.getCompactionStrategyManager().getMaxSSTableBytes());
    }

    private CompactionCandidate getSTCSInL0CompactionCandidate()
    {
        if (!DatabaseDescriptor.getDisableSTCSInL0() && getLevel(0).size() > MAX_COMPACTING_L0)
        {
            List<SSTableReader> mostInteresting = getSSTablesForSTCS(getLevel(0));
            if (!mostInteresting.isEmpty())
            {
                logger.debug("L0 is too far behind, performing size-tiering there first");
                return new CompactionCandidate(mostInteresting, 0, Long.MAX_VALUE);
            }
        }

        return null;
    }

    private List<SSTableReader> getSSTablesForSTCS(Collection<SSTableReader> sstables)
    {
        Iterable<SSTableReader> candidates = cfs.getTracker().getUncompacting(sstables);
        List<Pair<SSTableReader,Long>> pairs = SizeTieredCompactionStrategy.createSSTableAndLengthPairs(AbstractCompactionStrategy.filterSuspectSSTables(candidates));
        List<List<SSTableReader>> buckets = SizeTieredCompactionStrategy.getBuckets(pairs,
                                                                                    options.bucketHigh,
                                                                                    options.bucketLow,
                                                                                    options.minSSTableSize);
        return SizeTieredCompactionStrategy.mostInterestingBucket(buckets, 4, 32);
    }

    /**
     * If we do something that makes many levels contain too little data (cleanup, change sstable size) we will "never"
     * compact the high levels.
     *
     * This method finds if we have gone many compaction rounds without doing any high-level compaction, if so
     * we start bringing in one sstable from the highest level until that level is either empty or is doing compaction.
     *
     * @param targetLevel the level the candidates will be compacted into
     * @param candidates the original sstables to compact
     * @return
     */
    private Collection<SSTableReader> getOverlappingStarvedSSTables(int targetLevel, Collection<SSTableReader> candidates)
    {
        Set<SSTableReader> withStarvedCandidate = new HashSet<>(candidates);

        for (int i = generations.length - 1; i > 0; i--)
            compactionCounter[i]++;
        compactionCounter[targetLevel] = 0;
        if (logger.isTraceEnabled())
        {
            for (int j = 0; j < compactionCounter.length; j++)
                logger.trace("CompactionCounter: {}: {}", j, compactionCounter[j]);
        }

        for (int i = generations.length - 1; i > 0; i--)
        {
            if (getLevelSize(i) > 0)
            {
                if (compactionCounter[i] > NO_COMPACTION_LIMIT)
                {
                    // we try to find an sstable that is fully contained within  the boundaries we are compacting;
                    // say we are compacting 3 sstables: 0->30 in L1 and 0->12, 12->33 in L2
                    // this means that we will not create overlap in L2 if we add an sstable
                    // contained within 0 -> 33 to the compaction
                    PartitionPosition max = null;
                    PartitionPosition min = null;
                    for (SSTableReader candidate : candidates)
                    {
                        if (min == null || candidate.first.compareTo(min) < 0)
                            min = candidate.first;
                        if (max == null || candidate.last.compareTo(max) > 0)
                            max = candidate.last;
                    }
                    if (min == null || max == null || min.equals(max)) // single partition sstables - we cannot include a high level sstable.
                        return candidates;
                    Set<SSTableReader> compacting = cfs.getTracker().getCompacting();
                    Range<PartitionPosition> boundaries = new Range<>(min, max);
                    for (SSTableReader sstable : getLevel(i))
                    {
                        Range<PartitionPosition> r = new Range<PartitionPosition>(sstable.first, sstable.last);
                        if (boundaries.contains(r) && !compacting.contains(sstable))
                        {
                            logger.info("Adding high-level (L{}) {} to candidates", sstable.getSSTableLevel(), sstable);
                            withStarvedCandidate.add(sstable);
                            return withStarvedCandidate;
                        }
                    }
                }
                return candidates;
            }
        }

        return candidates;
    }

    public synchronized int getLevelSize(int i)
    {
        if (i >= generations.length)
            throw new ArrayIndexOutOfBoundsException("Maximum valid generation is " + (generations.length - 1));
        return getLevel(i).size();
    }

    public synchronized int[] getAllLevelSize()
    {
        int[] counts = new int[generations.length];
        for (int i = 0; i < counts.length; i++)
            counts[i] = getLevel(i).size();
        return counts;
    }

    private void logDistribution()
    {
        if (logger.isTraceEnabled())
        {
            for (int i = 0; i < generations.length; i++)
            {
                if (!getLevel(i).isEmpty())
                {
                    logger.trace("L{} contains {} SSTables ({} bytes) in {}",
                                 i, getLevel(i).size(), SSTableReader.getTotalBytes(getLevel(i)), this);
                }
            }
        }
    }

    @VisibleForTesting
    public synchronized int remove(SSTableReader reader)
    {
        int level = reader.getSSTableLevel();
        assert level >= 0 : reader + " not present in manifest: "+level;
        generations[level].remove(reader);
        return level;
    }

    private static Set<SSTableReader> overlapping(Collection<SSTableReader> candidates, Iterable<SSTableReader> others)
    {
        assert !candidates.isEmpty();
        /*
         * Picking each sstable from others that overlap one of the sstable of candidates is not enough
         * because you could have the following situation:
         *   candidates = [ s1(a, c), s2(m, z) ]
         *   others = [ s3(e, g) ]
         * In that case, s2 overlaps none of s1 or s2, but if we compact s1 with s2, the resulting sstable will
         * overlap s3, so we must return s3.
         *
         * Thus, the correct approach is to pick sstables overlapping anything between the first key in all
         * the candidate sstables, and the last.
         */
        Iterator<SSTableReader> iter = candidates.iterator();
        SSTableReader sstable = iter.next();
        Token first = sstable.first.getToken();
        Token last = sstable.last.getToken();
        while (iter.hasNext())
        {
            sstable = iter.next();
            first = first.compareTo(sstable.first.getToken()) <= 0 ? first : sstable.first.getToken();
            last = last.compareTo(sstable.last.getToken()) >= 0 ? last : sstable.last.getToken();
        }
        return overlapping(first, last, others);
    }

    @VisibleForTesting
    static Set<SSTableReader> overlapping(SSTableReader sstable, Iterable<SSTableReader> others)
    {
        return overlapping(sstable.first.getToken(), sstable.last.getToken(), others);
    }

    /**
     * @return sstables from @param sstables that contain keys between @param start and @param end, inclusive.
     */
    private static Set<SSTableReader> overlapping(Token start, Token end, Iterable<SSTableReader> sstables)
    {
        assert start.compareTo(end) <= 0;
        Set<SSTableReader> overlapped = new HashSet<>();
        Bounds<Token> promotedBounds = new Bounds<Token>(start, end);
        for (SSTableReader candidate : sstables)
        {
            Bounds<Token> candidateBounds = new Bounds<Token>(candidate.first.getToken(), candidate.last.getToken());
            if (candidateBounds.intersects(promotedBounds))
                overlapped.add(candidate);
        }
        return overlapped;
    }

    private static final Predicate<SSTableReader> suspectP = new Predicate<SSTableReader>()
    {
        public boolean apply(SSTableReader candidate)
        {
            return candidate.isMarkedSuspect();
        }
    };

    /**
     * @return highest-priority sstables to compact for the given level.
     * If no compactions are possible (because of concurrent compactions or because some sstables are blacklisted
     * for prior failure), will return an empty list.  Never returns null.
     */
    private Collection<SSTableReader> getCandidatesFor(int level)
    {
        assert !getLevel(level).isEmpty();
        logger.trace("Choosing candidates for L{}", level);

        final Set<SSTableReader> compacting = cfs.getTracker().getCompacting();

        if (level == 0)
        {
            Set<SSTableReader> compactingL0 = getCompacting(0);

            PartitionPosition lastCompactingKey = null;
            PartitionPosition firstCompactingKey = null;
            for (SSTableReader candidate : compactingL0)
            {
                if (firstCompactingKey == null || candidate.first.compareTo(firstCompactingKey) < 0)
                    firstCompactingKey = candidate.first;
                if (lastCompactingKey == null || candidate.last.compareTo(lastCompactingKey) > 0)
                    lastCompactingKey = candidate.last;
            }

            // L0 is the dumping ground for new sstables which thus may overlap each other.
            //
            // We treat L0 compactions specially:
            // 1a. add sstables to the candidate set until we have at least maxSSTableSizeInMB
            // 1b. prefer choosing older sstables as candidates, to newer ones
            // 1c. any L0 sstables that overlap a candidate, will also become candidates
            // 2. At most MAX_COMPACTING_L0 sstables from L0 will be compacted at once
            // 3. If total candidate size is less than maxSSTableSizeInMB, we won't bother compacting with L1,
            //    and the result of the compaction will stay in L0 instead of being promoted (see promote())
            //
            // Note that we ignore suspect-ness of L1 sstables here, since if an L1 sstable is suspect we're
            // basically screwed, since we expect all or most L0 sstables to overlap with each L1 sstable.
            // So if an L1 sstable is suspect we can't do much besides try anyway and hope for the best.
            Set<SSTableReader> candidates = new HashSet<>();
            Set<SSTableReader> remaining = new HashSet<>();
            Iterables.addAll(remaining, Iterables.filter(getLevel(0), Predicates.not(suspectP)));
            for (SSTableReader sstable : ageSortedSSTables(remaining))
            {
                if (candidates.contains(sstable))
                    continue;

                Sets.SetView<SSTableReader> overlappedL0 = Sets.union(Collections.singleton(sstable), overlapping(sstable, remaining));
                if (!Sets.intersection(overlappedL0, compactingL0).isEmpty())
                    continue;

                for (SSTableReader newCandidate : overlappedL0)
                {
                    if (firstCompactingKey == null || lastCompactingKey == null || overlapping(firstCompactingKey.getToken(), lastCompactingKey.getToken(), Arrays.asList(newCandidate)).size() == 0)
                        candidates.add(newCandidate);
                    remaining.remove(newCandidate);
                }

                if (candidates.size() > MAX_COMPACTING_L0)
                {
                    // limit to only the MAX_COMPACTING_L0 oldest candidates
                    candidates = new HashSet<>(ageSortedSSTables(candidates).subList(0, MAX_COMPACTING_L0));
                    break;
                }
            }

            // leave everything in L0 if we didn't end up with a full sstable's worth of data
            if (SSTableReader.getTotalBytes(candidates) > maxSSTableSizeInBytes)
            {
                // add sstables from L1 that overlap candidates
                // if the overlapping ones are already busy in a compaction, leave it out.
                // TODO try to find a set of L0 sstables that only overlaps with non-busy L1 sstables
                Set<SSTableReader> l1overlapping = overlapping(candidates, getLevel(1));
                if (Sets.intersection(l1overlapping, compacting).size() > 0)
                    return Collections.emptyList();
                if (!overlapping(candidates, compactingL0).isEmpty())
                    return Collections.emptyList();
                candidates = Sets.union(candidates, l1overlapping);
            }
            if (candidates.size() < 2)
                return Collections.emptyList();
            else
                return candidates;
        }

        // for non-L0 compactions, pick up where we left off last time
        Collections.sort(getLevel(level), SSTableReader.sstableComparator);
        int start = 0; // handles case where the prior compaction touched the very last range
        for (int i = 0; i < getLevel(level).size(); i++)
        {
            SSTableReader sstable = getLevel(level).get(i);
            if (sstable.first.compareTo(lastCompactedKeys[level]) > 0)
            {
                start = i;
                break;
            }
        }

        // look for a non-suspect keyspace to compact with, starting with where we left off last time,
        // and wrapping back to the beginning of the generation if necessary
        for (int i = 0; i < getLevel(level).size(); i++)
        {
            SSTableReader sstable = getLevel(level).get((start + i) % getLevel(level).size());
            Set<SSTableReader> candidates = Sets.union(Collections.singleton(sstable), overlapping(sstable, getLevel(level + 1)));
            if (Iterables.any(candidates, suspectP))
                continue;
            if (Sets.intersection(candidates, compacting).isEmpty())
                return candidates;
        }

        // all the sstables were suspect or overlapped with something suspect
        return Collections.emptyList();
    }

    private Set<SSTableReader> getCompacting(int level)
    {
        Set<SSTableReader> sstables = new HashSet<>();
        Set<SSTableReader> levelSSTables = new HashSet<>(getLevel(level));
        for (SSTableReader sstable : cfs.getTracker().getCompacting())
        {
            if (levelSSTables.contains(sstable))
                sstables.add(sstable);
        }
        return sstables;
    }

    private List<SSTableReader> ageSortedSSTables(Collection<SSTableReader> candidates)
    {
        List<SSTableReader> ageSortedCandidates = new ArrayList<>(candidates);
        Collections.sort(ageSortedCandidates, SSTableReader.maxTimestampComparator);
        return ageSortedCandidates;
    }

    public synchronized Set<SSTableReader>[] getSStablesPerLevelSnapshot()
    {
        Set<SSTableReader>[] sstablesPerLevel = new Set[generations.length];
        for (int i = 0; i < generations.length; i++)
        {
            sstablesPerLevel[i] = new HashSet<>(generations[i]);
        }
        return sstablesPerLevel;
    }

    @Override
    public String toString()
    {
        return "Manifest@" + hashCode();
    }

    public int getLevelCount()
    {
        for (int i = generations.length - 1; i >= 0; i--)
        {
            if (getLevel(i).size() > 0)
                return i;
        }
        return 0;
    }

    public synchronized SortedSet<SSTableReader> getLevelSorted(int level, Comparator<SSTableReader> comparator)
    {
        return ImmutableSortedSet.copyOf(comparator, getLevel(level));
    }

    public List<SSTableReader> getLevel(int i)
    {
        return generations[i];
    }

    public synchronized int getEstimatedTasks()
    {
        long tasks = 0;
        long[] estimated = new long[generations.length];

        for (int i = generations.length - 1; i >= 0; i--)
        {
            List<SSTableReader> sstables = getLevel(i);
            // If there is 1 byte over TBL - (MBL * 1.001), there is still a task left, so we need to round up.
            estimated[i] = (long)Math.ceil((double)Math.max(0L, SSTableReader.getTotalBytes(sstables) - (long)(maxBytesForLevel(i, maxSSTableSizeInBytes) * 1.001)) / (double)maxSSTableSizeInBytes);
            tasks += estimated[i];
        }

        logger.trace("Estimating {} compactions to do for {}.{}",
                     Arrays.toString(estimated), cfs.keyspace.getName(), cfs.name);
        return Ints.checkedCast(tasks);
    }

    public int getNextLevel(Collection<SSTableReader> sstables)
    {
        int maximumLevel = Integer.MIN_VALUE;
        int minimumLevel = Integer.MAX_VALUE;
        for (SSTableReader sstable : sstables)
        {
            maximumLevel = Math.max(sstable.getSSTableLevel(), maximumLevel);
            minimumLevel = Math.min(sstable.getSSTableLevel(), minimumLevel);
        }

        int newLevel;
        if (minimumLevel == 0 && minimumLevel == maximumLevel && SSTableReader.getTotalBytes(sstables) < maxSSTableSizeInBytes)
        {
            newLevel = 0;
        }
        else
        {
            newLevel = minimumLevel == maximumLevel ? maximumLevel + 1 : maximumLevel;
            assert newLevel > 0;
        }
        return newLevel;

    }

    public Iterable<SSTableReader> getAllSSTables()
    {
        Set<SSTableReader> sstables = new HashSet<>();
        for (List<SSTableReader> generation : generations)
        {
            sstables.addAll(generation);
        }
        return sstables;
    }

    public static class CompactionCandidate
    {
        public final Collection<SSTableReader> sstables;
        public final int level;
        public final long maxSSTableBytes;

        public CompactionCandidate(Collection<SSTableReader> sstables, int level, long maxSSTableBytes)
        {
            this.sstables = sstables;
            this.level = level;
            this.maxSSTableBytes = maxSSTableBytes;
        }
    }
}<|MERGE_RESOLUTION|>--- conflicted
+++ resolved
@@ -144,9 +144,6 @@
 
         assert level < generations.length : "Invalid level " + level + " out of " + (generations.length - 1);
         logDistribution();
-<<<<<<< HEAD
-        int pickedLevel = pickSSTableLevel(level, reader);
-=======
         if (level > 0)
             logger.info("Adding {}", reader);
 
@@ -159,7 +156,6 @@
         else if (!canAddSSTable(level, reader))
             pickedLevel = 0;
 
->>>>>>> bc082f20
         if (pickedLevel == level)
         {
             // adding the sstable does not cause overlap in the level
@@ -178,11 +174,7 @@
             // The add(..):ed sstable will be sent to picked level
             try
             {
-<<<<<<< HEAD
-                logger.debug("Dropping sstable {} from L{} to L{} due to overlap/overflow in level", reader.descriptor, level, pickedLevel);
-=======
                 logger.debug("Moving sstable {} from L{} to L{} due to overlap/overflow in level", reader.descriptor, level, pickedLevel);
->>>>>>> bc082f20
                 reader.descriptor.getMetadataSerializer().mutateLevel(reader.descriptor, pickedLevel);
                 reader.reloadSSTableMetadata();
             }
@@ -252,67 +244,27 @@
 
 
     /**
-     * Checks if adding the sstable creates an overlap in the level.
-     *
-     * Also deals with levels that will overflow the size limit of the level
-     * in which case it will attempt to move to the next level.
-     *
-     * This can often happen when streaming from different source nodes
-     * to a central node:
-     *
-     * Node A streams 50Mb of data from L2 to Node C
-     * Node B streams 90Mb of data from L2 to Node C
-     *
-     * Since the L2 limit is 100Mb all the data will be dropped to
-     * L0 unless we put the 40Mb data into L3.  This can work well for streaming
-     * since there should be no overlap (bootstrap, replace, rebuild, decomm).
-     *
-     * Similar to https://github.com/google/leveldb/blob/master/db/version_set.cc#L502
-     *
-     * @param suggestedLevel the suggested level to pick
+     * Checks if adding the sstable creates an overlap in the level
      * @param sstable the sstable to add
-     * @return level it is safe to add the sstable in
+     * @return true if it is safe to add the sstable in the level.
      */
-<<<<<<< HEAD
-    private int pickSSTableLevel(int suggestedLevel, SSTableReader sstable)
-    {
-        if (suggestedLevel == 0)
-            return 0;
-=======
     private boolean canAddSSTable(int level, SSTableReader sstable)
     {
         if (level == 0)
             return true;
->>>>>>> bc082f20
-
-        List<SSTableReader> copyLevel = new ArrayList<>(generations[suggestedLevel]);
+
+        List<SSTableReader> copyLevel = new ArrayList<>(generations[level]);
         copyLevel.add(sstable);
         Collections.sort(copyLevel, SSTableReader.sstableComparator);
 
         SSTableReader previous = null;
-        boolean overlapping = false;
         for (SSTableReader current : copyLevel)
         {
-            //Overlaps we move to next strategy
             if (previous != null && current.first.compareTo(previous.last) <= 0)
-            {
-                overlapping = true;
-                break;
-            }
+                return false;
             previous = current;
         }
-
-        //Now check if this will overflow level and if so try moving to a higher level
-        //This can often happen during streaming operations that keep the source level intact
-        if (overlapping || SSTableReader.getTotalBytes(copyLevel) / (double)maxBytesForLevel(suggestedLevel, maxSSTableSizeInBytes) > 1.001)
-        {
-            if (suggestedLevel + 1 < generations.length)
-                return pickSSTableLevel(suggestedLevel + 1, sstable);
-            else
-                suggestedLevel = 0; //Nothing better we can do than move to L0
-        }
-
-        return suggestedLevel;
+        return true;
     }
 
 
