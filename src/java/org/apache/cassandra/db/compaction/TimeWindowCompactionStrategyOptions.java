--- conflicted
+++ resolved
@@ -43,23 +43,17 @@
     protected static final String COMPACTION_WINDOW_UNIT_KEY = "compaction_window_unit";
     protected static final String COMPACTION_WINDOW_SIZE_KEY = "compaction_window_size";
     protected static final String EXPIRED_SSTABLE_CHECK_FREQUENCY_SECONDS_KEY = "expired_sstable_check_frequency_seconds";
-<<<<<<< HEAD
     protected static final String SPLIT_DURING_FLUSH = "split_during_flush";
-=======
     protected static final String ALLOW_UNSAFE_AGGRESSIVE_SSTABLE_EXPIRATION_TABLE_OPTION = "unsafe_aggressive_sstable_expiration";
     protected static final String ALLOW_UNSAFE_AGGRESSIVE_SSTABLE_EXPIRATION_PROPERTY = Config.PROPERTY_PREFIX + "allow_unsafe_aggressive_sstable_expiration";
     protected static final boolean ALLOW_UNSAFE_AGGRESSIVE_SSTABLE_EXPIRATION = Boolean.getBoolean(ALLOW_UNSAFE_AGGRESSIVE_SSTABLE_EXPIRATION_PROPERTY);
->>>>>>> 732d4079
 
     protected final int sstableWindowSize;
     protected final TimeUnit sstableWindowUnit;
     protected final TimeUnit timestampResolution;
     protected final long expiredSSTableCheckFrequency;
-<<<<<<< HEAD
     protected final boolean splitDuringFlush;
-=======
     protected final boolean ignoreOverlaps;
->>>>>>> 732d4079
 
     SizeTieredCompactionStrategyOptions stcsOptions;
 
@@ -82,10 +76,9 @@
         optionValue = options.get(EXPIRED_SSTABLE_CHECK_FREQUENCY_SECONDS_KEY);
         expiredSSTableCheckFrequency = TimeUnit.MILLISECONDS.convert(optionValue == null ? DEFAULT_EXPIRED_SSTABLE_CHECK_FREQUENCY_SECONDS : Long.parseLong(optionValue), TimeUnit.SECONDS);
 
-<<<<<<< HEAD
         optionValue = options.get(SPLIT_DURING_FLUSH);
         splitDuringFlush = optionValue == null ? DEFAULT_SPLIT_DURING_FLUSH : Boolean.parseBoolean(optionValue);
-=======
+
         optionValue = options.get(ALLOW_UNSAFE_AGGRESSIVE_SSTABLE_EXPIRATION_TABLE_OPTION);
         boolean aggressiveExpirationTableOption = Boolean.parseBoolean(optionValue);
         if (aggressiveExpirationTableOption && !ALLOW_UNSAFE_AGGRESSIVE_SSTABLE_EXPIRATION)
@@ -94,7 +87,6 @@
                         "Set it to 'true' to enable aggressive SSTable expiration.");
         }
         ignoreOverlaps = ALLOW_UNSAFE_AGGRESSIVE_SSTABLE_EXPIRATION && aggressiveExpirationTableOption;
->>>>>>> 732d4079
 
         stcsOptions = new SizeTieredCompactionStrategyOptions(options);
     }
@@ -105,11 +97,8 @@
         timestampResolution = DEFAULT_TIMESTAMP_RESOLUTION;
         sstableWindowSize = DEFAULT_COMPACTION_WINDOW_SIZE;
         expiredSSTableCheckFrequency = TimeUnit.MILLISECONDS.convert(DEFAULT_EXPIRED_SSTABLE_CHECK_FREQUENCY_SECONDS, TimeUnit.SECONDS);
-<<<<<<< HEAD
         splitDuringFlush = DEFAULT_SPLIT_DURING_FLUSH;
-=======
         ignoreOverlaps = false;
->>>>>>> 732d4079
         stcsOptions = new SizeTieredCompactionStrategyOptions();
     }
 
@@ -180,12 +169,9 @@
         uncheckedOptions.remove(COMPACTION_WINDOW_UNIT_KEY);
         uncheckedOptions.remove(TIMESTAMP_RESOLUTION_KEY);
         uncheckedOptions.remove(EXPIRED_SSTABLE_CHECK_FREQUENCY_SECONDS_KEY);
-<<<<<<< HEAD
         uncheckedOptions.remove(SPLIT_DURING_FLUSH);
-=======
         uncheckedOptions.remove(ALLOW_UNSAFE_AGGRESSIVE_SSTABLE_EXPIRATION_TABLE_OPTION);
 
->>>>>>> 732d4079
         uncheckedOptions = SizeTieredCompactionStrategyOptions.validateOptions(options, uncheckedOptions);
 
         return uncheckedOptions;
