/*
 * Licensed to the Apache Software Foundation (ASF) under one
 * or more contributor license agreements.  See the NOTICE file
 * distributed with this work for additional information
 * regarding copyright ownership.  The ASF licenses this file
 * to you under the Apache License, Version 2.0 (the
 * "License"); you may not use this file except in compliance
 * with the License.  You may obtain a copy of the License at
 *
 *     http://www.apache.org/licenses/LICENSE-2.0
 *
 * Unless required by applicable law or agreed to in writing, software
 * distributed under the License is distributed on an "AS IS" BASIS,
 * WITHOUT WARRANTIES OR CONDITIONS OF ANY KIND, either express or implied.
 * See the License for the specific language governing permissions and
 * limitations under the License.
 */
package org.apache.cassandra.db.compaction;

import java.io.Closeable;
import java.io.IOException;
import java.util.Collection;
import java.util.Collections;
import java.util.HashMap;
import java.util.HashSet;
import java.util.Map;
import java.util.Optional;
import java.util.Set;
import java.util.UUID;
import java.util.concurrent.TimeUnit;
import java.util.concurrent.atomic.AtomicLong;

import javax.annotation.Nullable;

import com.google.common.annotations.VisibleForTesting;
import com.google.common.collect.Iterables;
import com.google.common.collect.Sets;
import com.google.common.util.concurrent.RateLimiter;
import org.apache.commons.lang3.StringUtils;
import org.slf4j.Logger;
import org.slf4j.LoggerFactory;

import org.apache.cassandra.config.DatabaseDescriptor;
import org.apache.cassandra.db.Directories;
import org.apache.cassandra.db.SystemKeyspace;
import org.apache.cassandra.db.compaction.writers.CompactionAwareWriter;
import org.apache.cassandra.db.compaction.writers.DefaultCompactionWriter;
import org.apache.cassandra.db.lifecycle.LifecycleTransaction;
import org.apache.cassandra.db.rows.UnfilteredRowIterator;
import org.apache.cassandra.io.FSWriteError;
import org.apache.cassandra.io.sstable.ScannerList;
import org.apache.cassandra.io.sstable.format.SSTableReader;
import org.apache.cassandra.io.sstable.metadata.MetadataCollector;
import org.apache.cassandra.schema.CompactionParams;
import org.apache.cassandra.schema.TableMetadata;
import org.apache.cassandra.service.ActiveRepairService;
import org.apache.cassandra.utils.FBUtilities;
<<<<<<< HEAD
import org.apache.cassandra.utils.Throwables;
=======
import org.apache.cassandra.utils.UUIDGen;
>>>>>>> b4b9f319
import org.apache.cassandra.utils.concurrent.Refs;

import static org.apache.cassandra.config.CassandraRelevantProperties.COMPACTION_HISTORY_ENABLED;
import static org.apache.cassandra.config.CassandraRelevantProperties.CURSORS_ENABLED;
import static org.apache.cassandra.db.compaction.CompactionManager.compactionRateLimiterAcquire;
import static org.apache.cassandra.utils.FBUtilities.prettyPrintMemory;
import static org.apache.cassandra.utils.FBUtilities.prettyPrintMemoryPerSecond;

public class CompactionTask extends AbstractCompactionTask
{
    protected static final Logger logger = LoggerFactory.getLogger(CompactionTask.class);

    protected final int gcBefore;
    protected final boolean keepOriginals;
    /** for trace logging purposes only */
    private static final AtomicLong totalBytesCompacted = new AtomicLong();

    // The compaction strategy is not necessarily available for all compaction tasks (e.g. GC or sstable splitting)
    @Nullable
    private final CompactionStrategy strategy;

    public CompactionTask(CompactionRealm realm,
                          LifecycleTransaction txn,
                          int gcBefore,
                          boolean keepOriginals,
                          @Nullable CompactionStrategy strategy)
    {
        super(realm, txn);
        this.gcBefore = gcBefore;
        this.keepOriginals = keepOriginals;
        this.strategy = strategy;

        if (strategy != null)
            addObserver(strategy);

        logger.debug("Created compaction task with id {} and strategy {}", txn.opId(), strategy);
    }

    /**
     * Create a compaction task without a compaction strategy, currently only called by tests.
     */
    static AbstractCompactionTask forTesting(CompactionRealm realm, LifecycleTransaction txn, int gcBefore)
    {
        return new CompactionTask(realm, txn, gcBefore, false, null);
    }

    /**
     * Create a compaction task for deleted data collection.
     */
    public static AbstractCompactionTask forGarbageCollection(CompactionRealm realm, LifecycleTransaction txn, int gcBefore, CompactionParams.TombstoneOption tombstoneOption)
    {
        AbstractCompactionTask task = new CompactionTask(realm, txn, gcBefore, false, null)
        {
            @Override
            protected CompactionController getCompactionController(Set<SSTableReader> toCompact)
            {
                return new CompactionController(realm, toCompact, gcBefore, null, tombstoneOption);
            }

            @Override
            protected int getLevel()
            {
                return txn.onlyOne().getSSTableLevel();
            }
        };
        task.setUserDefined(true);
        task.setCompactionType(OperationType.GARBAGE_COLLECT);
        return task;
    }

    private static long addToTotalBytesCompacted(long bytesCompacted)
    {
        return totalBytesCompacted.addAndGet(bytesCompacted);
    }

    @Override
    protected int executeInternal()
    {
        run();
        return transaction.originals().size();
    }

    /*
     *  Find the maximum size file in the list .
     */
    private SSTableReader getMaxSizeFile(Iterable<SSTableReader> sstables)
    {
        long maxSize = 0L;
        SSTableReader maxFile = null;
        for (SSTableReader sstable : sstables)
        {
            if (sstable.onDiskLength() > maxSize)
            {
                maxSize = sstable.onDiskLength();
                maxFile = sstable;
            }
        }
        return maxFile;
    }

    @VisibleForTesting
    public boolean reduceScopeForLimitedSpace(Set<SSTableReader> nonExpiredSSTables, long expectedSize)
    {
        if (partialCompactionsAcceptable() && transaction.originals().size() > 1)
        {
            // Try again w/o the largest one.
            SSTableReader removedSSTable = cfs.getMaxSizeFile(nonExpiredSSTables);
            logger.warn("insufficient space to compact all requested files. {}MB required, {} for compaction {} - removing largest SSTable: {}",
                        (float) expectedSize / 1024 / 1024,
                        StringUtils.join(transaction.originals(), ", "),
                        transaction.opId(),
                        removedSSTable);
            // Note that we have removed files that are still marked as compacting.
            // This suboptimal but ok since the caller will unmark all the sstables at the end.
<<<<<<< HEAD
            SSTableReader removedSSTable = getMaxSizeFile(nonExpiredSSTables);
=======
>>>>>>> b4b9f319
            transaction.cancel(removedSSTable);
            return true;
        }
        return false;
    }

    /**
     * For internal use and testing only.  The rest of the system should go through the submit* methods,
     * which are properly serialized.
     * Caller is in charge of marking/unmarking the sstables as compacting.
     */
    @Override
    protected void runMayThrow() throws Exception
    {
        // The collection of sstables passed may be empty (but not null); even if
        // it is not empty, it may compact down to nothing if all rows are deleted.
        assert transaction != null;

        if (transaction.originals().isEmpty())
            return;

        if (DatabaseDescriptor.isSnapshotBeforeCompaction())
            realm.snapshotWithoutMemtable(System.currentTimeMillis() + "-compact-" + realm.getTableName());

        try (CompactionController controller = getCompactionController(transaction.originals());
             CompactionOperation operation = createCompactionOperation(controller, strategy))
        {
            operation.execute();
        }
    }

    private CompactionOperation createCompactionOperation(CompactionController controller, CompactionStrategy strategy)
    {
        Set<CompactionSSTable> fullyExpiredSSTables = controller.getFullyExpiredSSTables();
        // select SSTables to compact based on available disk space.
        buildCompactionCandidatesForAvailableDiskSpace(fullyExpiredSSTables);
        // sanity check: all sstables must belong to the same cfs
        assert !Iterables.any(transaction.originals(), sstable -> !sstable.descriptor.cfname.equals(realm.getTableName()));

        Set<SSTableReader> actuallyCompact = Sets.difference(transaction.originals(), fullyExpiredSSTables);

        // Cursors currently don't support:
        boolean compactByIterators = !CURSORS_ENABLED.getBoolean()
                                     ||strategy != null && !strategy.supportsCursorCompaction()  // strategy does not support it
                                     || controller.shouldProvideTombstoneSources()  // garbagecollect
                                     || realm.getIndexManager().hasIndexes()
                                     || realm.metadata().enforceStrictLiveness();   // indexes

        logger.debug("Compacting in {} by {}: {} {} {} {} {}",
                     realm.toString(),
                     compactByIterators ? "iterators" : "cursors",
                     CURSORS_ENABLED.getBoolean() ? "" : "cursors disabled",
                     strategy == null ? "no table compaction strategy"
                                      : !strategy.supportsCursorCompaction() ? "no cursor support"
                                                                             : "",
                     controller.shouldProvideTombstoneSources() ? "tombstone sources" : "",
                     realm.getIndexManager().hasIndexes() ? "has indexes" : "",
                     realm.metadata().enforceStrictLiveness() ? "strict liveness" : "");

        if (compactByIterators)
            return new CompactionOperationIterator(controller, actuallyCompact, fullyExpiredSSTables.size());
        else
            return new CompactionOperationCursor(controller, actuallyCompact, fullyExpiredSSTables.size());
    }

<<<<<<< HEAD
    /**
     *  The compaction operation is a special case of an {@link AbstractTableOperation} and takes care of executing the
     *  actual compaction and releasing any resources when the compaction is finished.
     *  <p/>
     *  This class also extends {@link AbstractTableOperation} for reporting compaction-specific progress information.
     */
    public abstract class CompactionOperation implements AutoCloseable, CompactionProgress
    {
        final CompactionController controller;
        final UUID taskId;
        final RateLimiter limiter;
        private final long startNanos;
        private final long startTime;
        final Set<SSTableReader> actuallyCompact;
        private final int fullyExpiredSSTablesCount;

        // resources that are updated and may be read by another thread
        volatile Collection<SSTableReader> newSStables;
        volatile long totalKeysWritten;
        volatile long estimatedKeys;

        // resources that are updated but only read by this thread
        boolean completed;
        long lastCheckObsoletion;

        // resources that need closing
        Refs<SSTableReader> sstableRefs;
        TableOperation op;
        Closeable obsCloseable;
        CompactionAwareWriter writer;

        /**
         * Create a new compaction operation.
         * <p/>
         *
         * @param controller the compaction controller is needed by the scanners and compaction iterator to manage options
         * @param actuallyCompact the set of sstables to compact (excludes any fully expired ones)
         * @param fullyExpiredSSTablesCount the number of fully expired sstables (used in metrics)
         */
        private CompactionOperation(CompactionController controller, Set<SSTableReader> actuallyCompact, int fullyExpiredSSTablesCount)
        {
            this.controller = controller;
            this.actuallyCompact = actuallyCompact;
            this.taskId = transaction.opId();

            this.limiter = CompactionManager.instance.getRateLimiter();
            this.startNanos = System.nanoTime();
            this.startTime = System.currentTimeMillis();
            this.newSStables = Collections.emptyList();
            this.fullyExpiredSSTablesCount = fullyExpiredSSTablesCount;
            this.totalKeysWritten = 0;
            this.estimatedKeys = 0;
            this.completed = false;

            Directories dirs = getDirectories();

            try
            {
                // resources that need closing, must be created last in case of exceptions and released if there is an exception in the c.tor
                this.sstableRefs = Refs.ref(actuallyCompact);
                this.op = initializeSource();
                this.writer = getCompactionAwareWriter(realm, dirs, transaction, actuallyCompact);
                this.obsCloseable = opObserver.onOperationStart(op);
=======
            // select SSTables to compact based on available disk space.
            if (!buildCompactionCandidatesForAvailableDiskSpace(fullyExpiredSSTables))
            {
                // The set of sstables has changed (one or more were excluded due to limited available disk space).
                // We need to recompute the overlaps between sstables.
                controller.refreshOverlaps();
            }
>>>>>>> b4b9f319

                getCompObservers().forEach(obs -> obs.onInProgress(this));
            }
            catch (Throwable t)
            {
                close(t);
            }
        }

        abstract TableOperation initializeSource() throws Throwable;

        private void execute()
        {
            try
            {
                // new sstables from flush can be added during a compaction, but only the compaction can remove them,
                // so in our single-threaded compaction world this is a valid way of determining if we're compacting
                // all the sstables (that existed when we started)
                if (logger.isDebugEnabled())
                {
                    debugLogCompactingMessage(taskId);
                }

                if (!controller.realm.isCompactionActive())
                    throw new CompactionInterruptedException(op.getProgress());

                estimatedKeys = writer.estimatedKeys();

                execute0();

                // point of no return
                newSStables = writer.finish();

                completed = true;
            }
            catch (Throwable t)
            {
                Throwables.maybeFail(onError(t));
            }
        }

        private Throwable onError(Throwable e)
        {
            if (e instanceof AssertionError)
            {
                // Add additional information to help operators.
                AssertionError error = new AssertionError(
                String.format("Illegal input has been generated, most probably due to corruption in the input sstables\n" +
                              "\t%s\n" +
                              "Try scrubbing the sstables by running\n" +
                              "\tnodetool scrub %s %s\n",
                              transaction.originals(),
                              realm.getKeyspaceName(),
                              realm.getTableName()));
                error.addSuppressed(e);
                return error;
            }

            return e;
        }

        void maybeStopOrUpdateState()
        {
            if (op.isStopRequested())
                throw new CompactionInterruptedException(op.getProgress());

            long now = System.nanoTime();
            if (now - lastCheckObsoletion > TimeUnit.MINUTES.toNanos(1L))
            {
                controller.maybeRefreshOverlaps();
                lastCheckObsoletion = now;
            }
        }

        abstract void execute0();

        //
        // Closeable
        //

        @Override
        public void close()
        {
            close(null);
        }

        public void close(Throwable errorsSoFar)
        {
            Throwable err = Throwables.close(errorsSoFar, obsCloseable, writer, sstableRefs);

            if (transaction.isOffline())
                return;

<<<<<<< HEAD
            if (completed)
=======
            // log a bunch of statistics about the result and save to system table compaction_history
            long durationInNano = System.nanoTime() - start;
            long dTime = TimeUnit.NANOSECONDS.toMillis(durationInNano);
            long startsize = inputSizeBytes;
            long endsize = SSTableReader.getTotalBytes(newSStables);
            double ratio = (double) endsize / (double) startsize;

            StringBuilder newSSTableNames = new StringBuilder();
            for (SSTableReader reader : newSStables)
                newSSTableNames.append(reader.descriptor.baseFilename()).append(",");
            long totalSourceRows = 0;
            for (int i = 0; i < mergedRowCounts.length; i++)
                totalSourceRows += mergedRowCounts[i] * (i + 1);

            UUID taskTimeUUID = UUIDGen.getTimeUUID();
            String mergeSummary = updateCompactionHistory(taskTimeUUID, cfs.keyspace.getName(), cfs.getTableName(), mergedRowCounts, startsize, endsize);

            logger.info(String.format("Compacted (task id: %s, compaction history id: %s) %d sstables to [%s] to level=%d.  %s to %s (~%d%% of original) in %,dms.  Read Throughput = %s, Write Throughput = %s, Row Throughput = ~%,d/s.  %,d total partitions merged to %,d.  Partition merge counts were {%s}",
                                       taskId,
                                       taskTimeUUID,
                                       transaction.originals().size(),
                                       newSSTableNames.toString(),
                                       getLevel(),
                                       FBUtilities.prettyPrintMemory(startsize),
                                       FBUtilities.prettyPrintMemory(endsize),
                                       (int) (ratio * 100),
                                       dTime,
                                       FBUtilities.prettyPrintMemoryPerSecond(startsize, durationInNano),
                                       FBUtilities.prettyPrintMemoryPerSecond(endsize, durationInNano),
                                       (int) totalSourceCQLRows / (TimeUnit.NANOSECONDS.toSeconds(durationInNano) + 1),
                                       totalSourceRows,
                                       totalKeysWritten,
                                       mergeSummary));
            if (logger.isTraceEnabled())
>>>>>>> b4b9f319
            {
                if (COMPACTION_HISTORY_ENABLED.getBoolean())
                {
                    updateCompactionHistory(taskId, realm.getKeyspaceName(), realm.getTableName(), this);
                }
                CompactionManager.instance.incrementRemovedExpiredSSTables(fullyExpiredSSTablesCount);
                if (transaction.originals().size() > 0 && actuallyCompact.size() == 0)
                    // this CompactionOperation only deleted fully expired SSTables without compacting anything
                    CompactionManager.instance.incrementDeleteOnlyCompactions();

                if (logger.isDebugEnabled())
                    debugLogCompactionSummaryInfo(taskId, System.nanoTime() - startNanos, totalKeysWritten, newSStables, this);
                if (logger.isTraceEnabled())
                    traceLogCompactionSummaryInfo(totalKeysWritten, estimatedKeys, this);
                if (strategy != null)
                    strategy.getCompactionLogger().compaction(startTime,
                                                              transaction.originals(),
                                                              System.currentTimeMillis(),
                                                              newSStables);

                // update the metrics
                realm.metrics().incBytesCompacted(adjustedInputDiskSize(),
                                                  outputDiskSize(),
                                                  System.nanoTime() - startNanos);
            }

            Throwables.maybeFail(err);
        }


        //
        // TableOperation.Progress methods
        //

        @Override
        public Optional<String> keyspace()
        {
            return Optional.of(metadata().keyspace);
        }

        @Override
        public Optional<String> table()
        {
            return Optional.of(metadata().name);
        }

        @Override
        public TableMetadata metadata()
        {
            return realm.metadata();
        }

        @Override
        public OperationType operationType()
        {
            return compactionType;
        }

        @Override
        public UUID operationId()
        {
            return taskId;
        }

        @Override
        public TableOperation.Unit unit()
        {
            return TableOperation.Unit.BYTES;
        }

        @Override
        public Set<SSTableReader> sstables()
        {
            return transaction.originals();
        }

        //
        // CompactionProgress
        //

        @Override
        @Nullable
        public CompactionStrategy strategy()
        {
            return CompactionTask.this.strategy;
        }

        @Override
        public boolean isStopRequested()
        {
            return op.isStopRequested();
        }

        @Override
        public Collection<SSTableReader> inSSTables()
        {
            // TODO should we use transaction.originals() and include the expired sstables?
            // This would be more correct but all the metrics we get from CompactionIterator will not be compatible
            return actuallyCompact;
        }
        @Override
        public Collection<SSTableReader> outSSTables()
        {
            return newSStables;
        }

        @Override
        public long inputDiskSize()
        {
            return CompactionSSTable.getTotalBytes(actuallyCompact);
        }

        @Override
        public long outputDiskSize()
        {
            return CompactionSSTable.getTotalBytes(newSStables);
        }

        @Override
        public long uncompressedBytesWritten()
        {
            return writer.bytesWritten();
        }

        @Override
        public long durationInNanos()
        {
            return System.nanoTime() - startNanos;
        }

        @Override
        public double sizeRatio()
        {
            long estInputSizeBytes = adjustedInputDiskSize();
            if (estInputSizeBytes > 0)
                return outputDiskSize() / (double) estInputSizeBytes;

            // this is a valid case, when there are no sstables to actually compact
            // the previous code would return a NaN that would be logged as zero
            return 0;
        }
    }

    /**
     *  The compaction operation is a special case of an {@link AbstractTableOperation} and takes care of executing the
     *  actual compaction and releasing any resources when the compaction is finished.
     *  <p/>
     *  This class also extends {@link AbstractTableOperation} for reporting compaction-specific progress information.
     */
    public final class CompactionOperationIterator extends CompactionOperation
    {
        // resources that need closing
        private ScannerList scanners;
        private CompactionIterator compactionIterator;

        /**
         * Create a new compaction operation.
         * <p/>
         * @param controller the compaction controller is needed by the scanners and compaction iterator to manage options
         */
        CompactionOperationIterator(CompactionController controller, Set<SSTableReader> actuallyCompact, int fullyExpiredSSTablesCount)
        {
            super(controller, actuallyCompact, fullyExpiredSSTablesCount);
        }

        @Override
        TableOperation initializeSource()
        {
            this.scanners = strategy != null ? strategy.getScanners(actuallyCompact)
                                             : ScannerList.of(actuallyCompact, null);
            this.compactionIterator = new CompactionIterator(compactionType, scanners.scanners, controller, FBUtilities.nowInSeconds(), taskId);
            return compactionIterator.getOperation();
        }

        void execute0()
        {
            double compressionRatio = compactionIterator.getCompressionRatio();
            if (compressionRatio == MetadataCollector.NO_COMPRESSION_RATIO)
                compressionRatio = 1.0;

            long lastBytesScanned = 0;

            while (compactionIterator.hasNext())
            {
                UnfilteredRowIterator partition = compactionIterator.next();
                if (writer.append(partition))
                    totalKeysWritten++;

                long bytesScanned = compactionIterator.getTotalBytesScanned();

                // Rate limit the scanners, and account for compression
                if (compactionRateLimiterAcquire(limiter, bytesScanned, lastBytesScanned, compressionRatio))
                    lastBytesScanned = bytesScanned;

                maybeStopOrUpdateState();
            }
        }

        @Override
        public void close(Throwable errorsSoFar)
        {
            super.close(Throwables.close(errorsSoFar, compactionIterator, scanners));
        }

        /**
         * @return the number of bytes read by the compaction iterator. For compressed or encrypted sstables,
         *         this is the number of bytes processed by the iterator after decompression, so this is the current
         *         position in the uncompressed sstable files.
         */
        @Override
        public long completed()
        {
            return compactionIterator.bytesRead();
        }

        /**
         * @return the initial number of bytes for input sstables. For compressed or encrypted sstables,
         *         this is the number of bytes after decompression, so this is the uncompressed length of sstable files.
         */
        public long total()
        {
            return compactionIterator.totalBytes();
        }


        @Override
        public long inputUncompressedSize()
        {
            return compactionIterator.totalBytes();
        }

        @Override
        public long adjustedInputDiskSize()
        {
            return compactionIterator.getTotalCompressedSize();
        }

        @Override
        public long uncompressedBytesRead()
        {
            return compactionIterator.bytesRead();
        }

        @Override
        public long uncompressedBytesRead(int level)
        {
            return compactionIterator.bytesRead(level);
        }

        @Override
        public long partitionsRead()
        {
            return compactionIterator.totalSourcePartitions();
        }

        @Override
        public long rowsRead()
        {
            return compactionIterator.totalSourceRows();
        }

        @Override
        public long[] partitionsHistogram()
        {
            return compactionIterator.mergedPartitionsHistogram();
        }

        @Override
        public long[] rowsHistogram()
        {
            return compactionIterator.mergedRowsHistogram();
        }

    }

<<<<<<< HEAD
    /**
     *  Cursor version of the above.
     */
    public final class CompactionOperationCursor extends CompactionOperation
=======
    public static String updateCompactionHistory(UUID taskId, String keyspaceName, String columnFamilyName, long[] mergedRowCounts, long startSize, long endSize)
>>>>>>> b4b9f319
    {
        // resources that need closing
        private CompactionCursor compactionCursor;

        /**
         * Create a new compaction operation.
         * <p/>
         * @param controller the compaction controller is needed by the scanners and compaction iterator to manage options
         */
        CompactionOperationCursor(CompactionController controller, Set<SSTableReader> actuallyCompact, int fullyExpiredSSTablesCount)
        {
            super(controller, actuallyCompact, fullyExpiredSSTablesCount);
        }

        @Override
        TableOperation initializeSource()
        {
            this.compactionCursor = new CompactionCursor(compactionType, actuallyCompact, controller, limiter, FBUtilities.nowInSeconds(), taskId);
            return compactionCursor.createOperation();
        }

        void execute0()
        {
            try
            {
                writeLoop:
                while (true)
                {
                    if (op.isStopRequested())
                        throw new CompactionInterruptedException(op.getProgress());
                    switch (compactionCursor.copyOne(writer))
                    {
                        case EXHAUSTED:
                            break writeLoop;
                        case PARTITION:
                            ++totalKeysWritten;
                            maybeStopOrUpdateState();
                            break;
                    }
                }
            }
            catch (IOException e)
            {
                throw new FSWriteError(e, writer.getCurrentFileName());
            }
        }

        @Override
        public void close(Throwable errorsSoFar)
        {
            super.close(Throwables.close(errorsSoFar, compactionCursor));
        }

        /**
         * @return the number of bytes read by the compaction iterator. For compressed or encrypted sstables,
         *         this is the number of bytes processed by the iterator after decompression, so this is the current
         *         position in the uncompressed sstable files.
         */
        @Override
        public long completed()
        {
            return compactionCursor.bytesRead();
        }

        /**
         * @return the initial number of bytes for input sstables. For compressed or encrypted sstables,
         *         this is the number of bytes after decompression, so this is the uncompressed length of sstable files.
         */
        public long total()
        {
            return compactionCursor.totalBytes();
        }

        @Override
        public long inputUncompressedSize()
        {
            return compactionCursor.totalBytes();
        }

        @Override
        public long adjustedInputDiskSize()
        {
            return compactionCursor.getTotalCompressedSize();
        }

        @Override
        public long uncompressedBytesRead()
        {
            return compactionCursor.bytesRead();
        }

        @Override
        public long uncompressedBytesRead(int level)
        {
            // Cursors don't implement LCS per-level progress tracking.
            return 0L;
        }

        @Override
        public long partitionsRead()
        {
            return compactionCursor.totalSourcePartitions();
        }

        @Override
        public long rowsRead()
        {
            return compactionCursor.totalSourceRows();
        }

        @Override
        public long[] partitionsHistogram()
        {
            return compactionCursor.mergedPartitionsHistogram();
        }

        @Override
        public long[] rowsHistogram()
        {
            return compactionCursor.mergedRowsHistogram();
        }
<<<<<<< HEAD
    }

    @Override
    public CompactionAwareWriter getCompactionAwareWriter(CompactionRealm realm,
                                                          Directories directories,
                                                          LifecycleTransaction transaction,
                                                          Set<SSTableReader> nonExpiredSSTables)
    {
        return new DefaultCompactionWriter(realm, directories, transaction, nonExpiredSSTables, keepOriginals, getLevel());
=======
        SystemKeyspace.updateCompactionHistory(taskId, keyspaceName, columnFamilyName, System.currentTimeMillis(), startSize, endSize, mergedRows);
        return mergeSummary.toString();
>>>>>>> b4b9f319
    }

    protected Directories getDirectories()
    {
        return realm.getDirectories();
    }

    public static long getMinRepairedAt(Set<SSTableReader> actuallyCompact)
    {
        long minRepairedAt= Long.MAX_VALUE;
        for (SSTableReader sstable : actuallyCompact)
            minRepairedAt = Math.min(minRepairedAt, sstable.getSSTableMetadata().repairedAt);
        if (minRepairedAt == Long.MAX_VALUE)
            return ActiveRepairService.UNREPAIRED_SSTABLE;
        return minRepairedAt;
    }

    public static UUID getPendingRepair(Set<SSTableReader> sstables)
    {
        if (sstables.isEmpty())
        {
            return ActiveRepairService.NO_PENDING_REPAIR;
        }
        Set<UUID> ids = new HashSet<>();
        for (SSTableReader sstable: sstables)
            ids.add(sstable.getSSTableMetadata().pendingRepair);

        if (ids.size() != 1)
            throw new RuntimeException(String.format("Attempting to compact pending repair sstables with sstables from other repair, or sstables not pending repair: %s", ids));

        return ids.iterator().next();
    }

    public static boolean getIsTransient(Set<SSTableReader> sstables)
    {
        if (sstables.isEmpty())
        {
            return false;
        }

        boolean isTransient = sstables.iterator().next().isTransient();

        if (!Iterables.all(sstables, sstable -> sstable.isTransient() == isTransient))
        {
            throw new RuntimeException("Attempting to compact transient sstables with non transient sstables");
        }

        return isTransient;
    }

    /**
     * Checks if we have enough disk space to execute the compaction.  Drops the largest sstable out of the Task until
     * there's enough space (in theory) to handle the compaction.  Does not take into account space that will be taken by
     * other compactions.
     *
     * @return true if there is enough disk space to execute the complete compaction, false if some sstables are excluded.
     */
<<<<<<< HEAD
    protected void buildCompactionCandidatesForAvailableDiskSpace(final Set<CompactionSSTable> fullyExpiredSSTables)
=======
    protected boolean buildCompactionCandidatesForAvailableDiskSpace(final Set<SSTableReader> fullyExpiredSSTables)
>>>>>>> b4b9f319
    {
        if(!realm.isCompactionDiskSpaceCheckEnabled() && compactionType == OperationType.COMPACTION)
        {
            logger.info("Compaction space check is disabled - trying to compact all sstables");
            return true;
        }

        final Set<SSTableReader> nonExpiredSSTables = Sets.difference(transaction.originals(), fullyExpiredSSTables);
        int sstablesRemoved = 0;

        while(!nonExpiredSSTables.isEmpty())
        {
            // Only consider write size of non expired SSTables
            long expectedWriteSize = realm.getExpectedCompactedFileSize(nonExpiredSSTables, compactionType);
            long estimatedSSTables = strategy != null && strategy.getMaxSSTableBytes() > 0
                                     ? Math.max(1, expectedWriteSize / strategy.getMaxSSTableBytes())
                                     : 1;

            if(realm.getDirectories().hasAvailableDiskSpace(estimatedSSTables, expectedWriteSize))
                break;

            if (!reduceScopeForLimitedSpace(nonExpiredSSTables, expectedWriteSize))
            {
                // we end up here if we can't take any more sstables out of the compaction.
                // usually means we've run out of disk space

                // but we can still compact expired SSTables
                if(partialCompactionsAcceptable() && fullyExpiredSSTables.size() > 0 )
                {
                    // sanity check to make sure we compact only fully expired SSTables.
                    assert transaction.originals().equals(fullyExpiredSSTables);
                    break;
                }

                String msg = String.format("Not enough space for compaction, estimated sstables = %d, expected write size = %d", estimatedSSTables, expectedWriteSize);
                logger.warn(msg);
                CompactionManager.instance.incrementAborted();
                throw new RuntimeException(msg);
            }

            sstablesRemoved++;
            logger.warn("Not enough space for compaction, {}MB estimated.  Reducing scope.",
                        (float) expectedWriteSize / 1024 / 1024);
        }

        if(sstablesRemoved > 0)
        {
            CompactionManager.instance.incrementCompactionsReduced();
            CompactionManager.instance.incrementSstablesDropppedFromCompactions(sstablesRemoved);
            return false;
        }
        return true;
    }

    protected int getLevel()
    {
        return 0;
    }

    protected CompactionController getCompactionController(Set<SSTableReader> toCompact)
    {
        return new CompactionController(realm, toCompact, gcBefore);
    }

    protected boolean partialCompactionsAcceptable()
    {
        return !isUserDefined;
    }

    public static long getMaxDataAge(Collection<SSTableReader> sstables)
    {
        long max = 0;
        for (SSTableReader sstable : sstables)
        {
            if (sstable.maxDataAge > max)
                max = sstable.maxDataAge;
        }
        return max;
    }

    private void debugLogCompactionSummaryInfo(UUID taskId,
                                               long durationInNano,
                                               long totalKeysWritten,
                                               Collection<SSTableReader> newSStables,
                                               CompactionProgress progress)
    {
        // log a bunch of statistics about the result and save to system table compaction_history
        long dTime = TimeUnit.NANOSECONDS.toMillis(durationInNano);

        long totalMergedPartitions = 0;
        long[] mergedPartitionCounts = progress.partitionsHistogram();
        StringBuilder mergeSummary = new StringBuilder(mergedPartitionCounts.length * 10);
        mergeSummary.append('{');
        for (int i = 0; i < mergedPartitionCounts.length; i++)
        {
            long mergedPartitionCount = mergedPartitionCounts[i];
            if (mergedPartitionCount != 0)
            {
                totalMergedPartitions += mergedPartitionCount * (i + 1);
                mergeSummary.append(i).append(':').append(mergedPartitionCount).append(", ");
            }
        }
        mergeSummary.append('}');

        StringBuilder newSSTableNames = new StringBuilder(newSStables.size() * 100);
        for (SSTableReader reader : newSStables)
            newSSTableNames.append(reader.descriptor.baseFileUri()).append(",");
        logger.debug("Compacted ({}) {} sstables to [{}] to level={}. {} to {} (~{}% of original) in {}ms. " +
                     "Read Throughput = {}, Write Throughput = {}, Row Throughput = ~{}/s, Partition Throughput = ~{}/s." +
                     " {} total partitions merged to {}. Partition merge counts were {}.",
                     taskId,
                     transaction.originals().size(),
                     newSSTableNames.toString(),
                     getLevel(),
                     prettyPrintMemory(progress.adjustedInputDiskSize()),
                     prettyPrintMemory(progress.outputDiskSize()),
                     (int) (progress.sizeRatio() * 100),
                     dTime,
                     prettyPrintMemoryPerSecond(progress.adjustedInputDiskSize(), durationInNano),
                     prettyPrintMemoryPerSecond(progress.outputDiskSize(), durationInNano),
                     progress.rowsRead() / (TimeUnit.NANOSECONDS.toSeconds(durationInNano) + 1),
                     (int) progress.partitionsRead() / (TimeUnit.NANOSECONDS.toSeconds(progress.durationInNanos()) + 1),
                     totalMergedPartitions,
                     totalKeysWritten,
                     mergeSummary.toString());
    }

    private void debugLogCompactingMessage(UUID taskId)
    {
        Set<SSTableReader> originals = transaction.originals();
        StringBuilder ssTableLoggerMsg = new StringBuilder(originals.size() * 100);
        ssTableLoggerMsg.append("Compacting (").append(taskId).append(')').append(" [");
        for (SSTableReader sstr : originals)
        {
            ssTableLoggerMsg.append(sstr.getFilename())
                            .append(":level=")
                            .append(sstr.getSSTableLevel())
                            .append(", ");
        }
        ssTableLoggerMsg.append("]");

        logger.debug(ssTableLoggerMsg.toString());
    }


    private static void updateCompactionHistory(UUID id,
                                                String keyspaceName,
                                                String columnFamilyName,
                                                CompactionProgress progress)
    {
        long[] mergedPartitionsHistogram = progress.partitionsHistogram();
        Map<Integer, Long> mergedPartitions = new HashMap<>(mergedPartitionsHistogram.length);
        for (int i = 0; i < mergedPartitionsHistogram.length; i++)
        {
            long count = mergedPartitionsHistogram[i];
            if (count == 0)
                continue;

            int rows = i + 1;
            mergedPartitions.put(rows, count);
        }
        SystemKeyspace.updateCompactionHistory(id,
                                               keyspaceName,
                                               columnFamilyName,
                                               System.currentTimeMillis(),
                                               progress.adjustedInputDiskSize(),
                                               progress.outputDiskSize(),
                                               mergedPartitions);
    }

    private void traceLogCompactionSummaryInfo(long totalKeysWritten,
                                               long estimatedKeys,
                                               CompactionProgress progress)
    {
        logger.trace("CF Total Bytes Compacted: {}", prettyPrintMemory(addToTotalBytesCompacted(progress.outputDiskSize())));
        logger.trace("Actual #keys: {}, Estimated #keys:{}, Err%: {}",
                     totalKeysWritten,
                     estimatedKeys,
                     ((double) (totalKeysWritten - estimatedKeys) / totalKeysWritten));
    }
}<|MERGE_RESOLUTION|>--- conflicted
+++ resolved
@@ -55,11 +55,7 @@
 import org.apache.cassandra.schema.TableMetadata;
 import org.apache.cassandra.service.ActiveRepairService;
 import org.apache.cassandra.utils.FBUtilities;
-<<<<<<< HEAD
 import org.apache.cassandra.utils.Throwables;
-=======
-import org.apache.cassandra.utils.UUIDGen;
->>>>>>> b4b9f319
 import org.apache.cassandra.utils.concurrent.Refs;
 
 import static org.apache.cassandra.config.CassandraRelevantProperties.COMPACTION_HISTORY_ENABLED;
@@ -166,7 +162,7 @@
         if (partialCompactionsAcceptable() && transaction.originals().size() > 1)
         {
             // Try again w/o the largest one.
-            SSTableReader removedSSTable = cfs.getMaxSizeFile(nonExpiredSSTables);
+            SSTableReader removedSSTable = getMaxSizeFile(nonExpiredSSTables);
             logger.warn("insufficient space to compact all requested files. {}MB required, {} for compaction {} - removing largest SSTable: {}",
                         (float) expectedSize / 1024 / 1024,
                         StringUtils.join(transaction.originals(), ", "),
@@ -174,10 +170,6 @@
                         removedSSTable);
             // Note that we have removed files that are still marked as compacting.
             // This suboptimal but ok since the caller will unmark all the sstables at the end.
-<<<<<<< HEAD
-            SSTableReader removedSSTable = getMaxSizeFile(nonExpiredSSTables);
-=======
->>>>>>> b4b9f319
             transaction.cancel(removedSSTable);
             return true;
         }
@@ -202,6 +194,8 @@
         if (DatabaseDescriptor.isSnapshotBeforeCompaction())
             realm.snapshotWithoutMemtable(System.currentTimeMillis() + "-compact-" + realm.getTableName());
 
+        // The set of sstables given here may be later modified by buildCompactionCandidatesForAvailableDiskSpace() and
+        // the compaction iterators in CompactionController and OverlapTracker will reflect the updated set of sstables.
         try (CompactionController controller = getCompactionController(transaction.originals());
              CompactionOperation operation = createCompactionOperation(controller, strategy))
         {
@@ -213,8 +207,16 @@
     {
         Set<CompactionSSTable> fullyExpiredSSTables = controller.getFullyExpiredSSTables();
         // select SSTables to compact based on available disk space.
-        buildCompactionCandidatesForAvailableDiskSpace(fullyExpiredSSTables);
-        // sanity check: all sstables must belong to the same cfs
+        if (!buildCompactionCandidatesForAvailableDiskSpace(fullyExpiredSSTables))
+        {
+            // The set of sstables has changed (one or more were excluded due to limited available disk space).
+            // We need to recompute the overlaps between sstables. The iterators used in the compaction controller 
+            // and tracker will reflect the changed set of sstables made by LifecycleTransaction.cancel(),
+            // so refreshing the overlaps will be based on the updated set of sstables.
+            controller.refreshOverlaps();
+        }
+
+        // sanity check: all sstables must belong to the same table
         assert !Iterables.any(transaction.originals(), sstable -> !sstable.descriptor.cfname.equals(realm.getTableName()));
 
         Set<SSTableReader> actuallyCompact = Sets.difference(transaction.originals(), fullyExpiredSSTables);
@@ -243,7 +245,6 @@
             return new CompactionOperationCursor(controller, actuallyCompact, fullyExpiredSSTables.size());
     }
 
-<<<<<<< HEAD
     /**
      *  The compaction operation is a special case of an {@link AbstractTableOperation} and takes care of executing the
      *  actual compaction and releasing any resources when the compaction is finished.
@@ -307,15 +308,6 @@
                 this.op = initializeSource();
                 this.writer = getCompactionAwareWriter(realm, dirs, transaction, actuallyCompact);
                 this.obsCloseable = opObserver.onOperationStart(op);
-=======
-            // select SSTables to compact based on available disk space.
-            if (!buildCompactionCandidatesForAvailableDiskSpace(fullyExpiredSSTables))
-            {
-                // The set of sstables has changed (one or more were excluded due to limited available disk space).
-                // We need to recompute the overlaps between sstables.
-                controller.refreshOverlaps();
-            }
->>>>>>> b4b9f319
 
                 getCompObservers().forEach(obs -> obs.onInProgress(this));
             }
@@ -409,44 +401,7 @@
             if (transaction.isOffline())
                 return;
 
-<<<<<<< HEAD
             if (completed)
-=======
-            // log a bunch of statistics about the result and save to system table compaction_history
-            long durationInNano = System.nanoTime() - start;
-            long dTime = TimeUnit.NANOSECONDS.toMillis(durationInNano);
-            long startsize = inputSizeBytes;
-            long endsize = SSTableReader.getTotalBytes(newSStables);
-            double ratio = (double) endsize / (double) startsize;
-
-            StringBuilder newSSTableNames = new StringBuilder();
-            for (SSTableReader reader : newSStables)
-                newSSTableNames.append(reader.descriptor.baseFilename()).append(",");
-            long totalSourceRows = 0;
-            for (int i = 0; i < mergedRowCounts.length; i++)
-                totalSourceRows += mergedRowCounts[i] * (i + 1);
-
-            UUID taskTimeUUID = UUIDGen.getTimeUUID();
-            String mergeSummary = updateCompactionHistory(taskTimeUUID, cfs.keyspace.getName(), cfs.getTableName(), mergedRowCounts, startsize, endsize);
-
-            logger.info(String.format("Compacted (task id: %s, compaction history id: %s) %d sstables to [%s] to level=%d.  %s to %s (~%d%% of original) in %,dms.  Read Throughput = %s, Write Throughput = %s, Row Throughput = ~%,d/s.  %,d total partitions merged to %,d.  Partition merge counts were {%s}",
-                                       taskId,
-                                       taskTimeUUID,
-                                       transaction.originals().size(),
-                                       newSSTableNames.toString(),
-                                       getLevel(),
-                                       FBUtilities.prettyPrintMemory(startsize),
-                                       FBUtilities.prettyPrintMemory(endsize),
-                                       (int) (ratio * 100),
-                                       dTime,
-                                       FBUtilities.prettyPrintMemoryPerSecond(startsize, durationInNano),
-                                       FBUtilities.prettyPrintMemoryPerSecond(endsize, durationInNano),
-                                       (int) totalSourceCQLRows / (TimeUnit.NANOSECONDS.toSeconds(durationInNano) + 1),
-                                       totalSourceRows,
-                                       totalKeysWritten,
-                                       mergeSummary));
-            if (logger.isTraceEnabled())
->>>>>>> b4b9f319
             {
                 if (COMPACTION_HISTORY_ENABLED.getBoolean())
                 {
@@ -722,14 +677,10 @@
 
     }
 
-<<<<<<< HEAD
     /**
      *  Cursor version of the above.
      */
     public final class CompactionOperationCursor extends CompactionOperation
-=======
-    public static String updateCompactionHistory(UUID taskId, String keyspaceName, String columnFamilyName, long[] mergedRowCounts, long startSize, long endSize)
->>>>>>> b4b9f319
     {
         // resources that need closing
         private CompactionCursor compactionCursor;
@@ -851,7 +802,6 @@
         {
             return compactionCursor.mergedRowsHistogram();
         }
-<<<<<<< HEAD
     }
 
     @Override
@@ -861,10 +811,24 @@
                                                           Set<SSTableReader> nonExpiredSSTables)
     {
         return new DefaultCompactionWriter(realm, directories, transaction, nonExpiredSSTables, keepOriginals, getLevel());
-=======
+    }
+
+    public static String updateCompactionHistory(UUID taskId, String keyspaceName, String columnFamilyName, long[] mergedRowCounts, long startSize, long endSize)
+    {
+        StringBuilder mergeSummary = new StringBuilder(mergedRowCounts.length * 10);
+        Map<Integer, Long> mergedRows = new HashMap<>();
+        for (int i = 0; i < mergedRowCounts.length; i++)
+        {
+            long count = mergedRowCounts[i];
+            if (count == 0)
+                continue;
+
+            int rows = i + 1;
+            mergeSummary.append(String.format("%d:%d, ", rows, count));
+            mergedRows.put(rows, count);
+        }
         SystemKeyspace.updateCompactionHistory(taskId, keyspaceName, columnFamilyName, System.currentTimeMillis(), startSize, endSize, mergedRows);
         return mergeSummary.toString();
->>>>>>> b4b9f319
     }
 
     protected Directories getDirectories()
@@ -922,11 +886,7 @@
      *
      * @return true if there is enough disk space to execute the complete compaction, false if some sstables are excluded.
      */
-<<<<<<< HEAD
-    protected void buildCompactionCandidatesForAvailableDiskSpace(final Set<CompactionSSTable> fullyExpiredSSTables)
-=======
-    protected boolean buildCompactionCandidatesForAvailableDiskSpace(final Set<SSTableReader> fullyExpiredSSTables)
->>>>>>> b4b9f319
+    protected boolean buildCompactionCandidatesForAvailableDiskSpace(final Set<CompactionSSTable> fullyExpiredSSTables)
     {
         if(!realm.isCompactionDiskSpaceCheckEnabled() && compactionType == OperationType.COMPACTION)
         {
