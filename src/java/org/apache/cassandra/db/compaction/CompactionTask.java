--- conflicted
+++ resolved
@@ -42,10 +42,7 @@
 import org.apache.cassandra.db.compaction.CompactionManager.CompactionExecutorStatsCollector;
 import org.apache.cassandra.db.lifecycle.LifecycleTransaction;
 import org.apache.cassandra.service.ActiveRepairService;
-<<<<<<< HEAD
 import org.apache.cassandra.utils.FBUtilities;
-=======
->>>>>>> 1bf824c5
 import org.apache.cassandra.utils.concurrent.Refs;
 
 public class CompactionTask extends AbstractCompactionTask
@@ -63,13 +60,9 @@
     }
     protected static final Logger logger = LoggerFactory.getLogger(CompactionTask.class);
     protected final int gcBefore;
-<<<<<<< HEAD
     protected final boolean offline;
     protected final boolean keepOriginals;
-=======
-    private final boolean offline;
-    private final boolean ignoreOverlaps;
->>>>>>> 1bf824c5
+    protected final boolean ignoreOverlaps;
     protected static long totalBytesCompacted = 0;
     private CompactionExecutorStatsCollector collector;
 
@@ -80,25 +73,19 @@
 
     public CompactionTask(ColumnFamilyStore cfs, LifecycleTransaction txn, int gcBefore, boolean offline, boolean keepOriginals)
     {
-<<<<<<< HEAD
+        this(cfs, txn, gcBefore, offline, keepOriginals, false);
+    }
+
+    /**
+     * {@param ignoreOverlaps} is only used by the {@code TimeWindowCompactionStrategy}, so it defaults to {@code false}
+     */
+    public CompactionTask(ColumnFamilyStore cfs, LifecycleTransaction txn, int gcBefore, boolean offline, boolean keepOriginals, boolean ignoreOverlaps)
+    {
         super(cfs, txn);
         this.gcBefore = gcBefore;
         this.offline = offline;
         this.keepOriginals = keepOriginals;
-=======
-        this(cfs, sstables, gcBefore, offline, false);
-    }
-
-    /**
-     * {@param ignoreOverlaps} is only used by the {@code TimeWindowCompactionStrategy}, so it defaults to {@code false}
-     */
-    public CompactionTask(ColumnFamilyStore cfs, Iterable<SSTableReader> sstables, int gcBefore, boolean offline, boolean ignoreOverlaps)
-    {
-        super(cfs, Sets.newHashSet(sstables));
-        this.gcBefore = gcBefore;
-        this.offline = offline;
         this.ignoreOverlaps = ignoreOverlaps;
->>>>>>> 1bf824c5
     }
 
     public static synchronized long addToTotalBytesCompacted(long bytesCompacted)
@@ -182,13 +169,8 @@
 
         long start = System.nanoTime();
         long totalKeysWritten = 0;
-<<<<<<< HEAD
         long estimatedKeys = 0;
         try (CompactionController controller = getCompactionController(transaction.originals()))
-=======
-
-        try (CompactionController controller = getCompactionController(sstables))
->>>>>>> 1bf824c5
         {
             Set<SSTableReader> actuallyCompact = Sets.difference(transaction.originals(), controller.getFullyExpiredSSTables());
 
