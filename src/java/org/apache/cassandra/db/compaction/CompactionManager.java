--- conflicted
+++ resolved
@@ -469,7 +469,6 @@
         }, jobs, OperationType.CLEANUP);
     }
 
-<<<<<<< HEAD
     public AllSSTableOpStatus performGarbageCollection(final ColumnFamilyStore cfStore, TombstoneOption tombstoneOption, int jobs) throws InterruptedException, ExecutionException
     {
         assert !cfStore.isIndex();
@@ -577,83 +576,9 @@
         }, jobs, OperationType.RELOCATE);
     }
 
-    public ListenableFuture<?> submitAntiCompaction(final ColumnFamilyStore cfs,
-                                          final Collection<Range<Token>> ranges,
-                                          final Refs<SSTableReader> sstables,
-                                          final long repairedAt,
-                                          final UUID parentRepairSession)
-    {
-        Runnable runnable = new WrappedRunnable()
-        {
-            @Override
-            @SuppressWarnings("resource")
-            public void runMayThrow() throws Exception
-            {
-                LifecycleTransaction modifier = null;
-                while (modifier == null)
-                {
-                    for (SSTableReader compactingSSTable : cfs.getTracker().getCompacting())
-                        sstables.releaseIfHolds(compactingSSTable);
-                    Set<SSTableReader> compactedSSTables = new HashSet<>();
-                    for (SSTableReader sstable : sstables)
-                        if (sstable.isMarkedCompacted())
-                            compactedSSTables.add(sstable);
-                    sstables.release(compactedSSTables);
-                    modifier = cfs.getTracker().tryModify(sstables, OperationType.ANTICOMPACTION);
-                }
-                performAnticompaction(cfs, ranges, sstables, modifier, repairedAt, parentRepairSession);
-            }
-        };
-
-        ListenableFuture<?> ret = null;
-        try
-        {
-            ret = antiCompactionExecutor.submitIfRunning(runnable, "anticompaction");
-            return ret;
-        }
-        finally
-        {
-            if (ret == null || ret.isCancelled())
-                sstables.release();
-        }
-    }
-
-    /**
-     * Make sure the {validatedForRepair} are marked for compaction before calling this.
-     *
-     * Caller must reference the validatedForRepair sstables (via ParentRepairSession.getActiveRepairedSSTableRefs(..)).
-     *
-     * @param cfs
-     * @param ranges Ranges that the repair was carried out on
-     * @param validatedForRepair SSTables containing the repaired ranges. Should be referenced before passing them.
-     * @param parentRepairSession parent repair session ID
-     * @throws InterruptedException
-     * @throws IOException
-     */
-    public void performAnticompaction(ColumnFamilyStore cfs,
-                                      Collection<Range<Token>> ranges,
-                                      Refs<SSTableReader> validatedForRepair,
-                                      LifecycleTransaction txn,
-                                      long repairedAt,
-                                      UUID parentRepairSession) throws InterruptedException, IOException
-    {
-        logger.info("[repair #{}] Starting anticompaction for {}.{} on {}/{} sstables", parentRepairSession, cfs.keyspace.getName(), cfs.getTableName(), validatedForRepair.size(), cfs.getLiveSSTables());
-        logger.trace("[repair #{}] Starting anticompaction for ranges {}", parentRepairSession, ranges);
-        Set<SSTableReader> sstables = new HashSet<>(validatedForRepair);
-        Set<SSTableReader> mutatedRepairStatuses = new HashSet<>();
-        // we should only notify that repair status changed if it actually did:
-        Set<SSTableReader> mutatedRepairStatusToNotify = new HashSet<>();
-        Map<SSTableReader, Boolean> wasRepairedBefore = new HashMap<>();
-        for (SSTableReader sstable : sstables)
-            wasRepairedBefore.put(sstable, sstable.isRepaired());
-
-        Set<SSTableReader> nonAnticompacting = new HashSet<>();
-=======
     public ListenableFuture<?> submitAntiCompaction(final LocalAntiCompactionTask antiCompactionTask)
     {
         return antiCompactionExecutor.submitIfRunning(antiCompactionTask, "anticompaction");
->>>>>>> c9ae1baf
-
     }
 
     public void performMaximal(final ColumnFamilyStore cfStore, boolean splitOutput)
@@ -1314,7 +1239,6 @@
             // Create Merkle trees suitable to hold estimated partitions for the given ranges.
             // We blindly assume that a partition is evenly distributed on all sstables for now.
             MerkleTrees tree = createMerkleTrees(sstables, validator.desc.ranges, cfs);
-
             long start = System.nanoTime();
             try (AbstractCompactionStrategy.ScannerList scanners = cfs.getCompactionStrategyManager().getScanners(sstables, validator.desc.ranges);
                  ValidationCompactionController controller = new ValidationCompactionController(cfs, gcBefore);
@@ -1431,132 +1355,6 @@
     }
 
     /**
-<<<<<<< HEAD
-     * Splits up an sstable into two new sstables. The first of the new tables will store repaired ranges, the second
-     * will store the non-repaired ranges. Once anticompation is completed, the original sstable is marked as compacted
-     * and subsequently deleted.
-     * @param cfs
-     * @param repaired a transaction over the repaired sstables to anticompacy
-     * @param ranges Repaired ranges to be placed into one of the new sstables. The repaired table will be tracked via
-     * the {@link org.apache.cassandra.io.sstable.metadata.StatsMetadata#repairedAt} field.
-     */
-    private void doAntiCompaction(ColumnFamilyStore cfs, Collection<Range<Token>> ranges, LifecycleTransaction repaired, long repairedAt)
-    {
-        logger.info("Performing anticompaction on {} sstables", repaired.originals().size());
-
-        //Group SSTables
-        Set<SSTableReader> sstables = repaired.originals();
-
-        // Repairs can take place on both unrepaired (incremental + full) and repaired (full) data.
-        // Although anti-compaction could work on repaired sstables as well and would result in having more accurate
-        // repairedAt values for these, we still avoid anti-compacting already repaired sstables, as we currently don't
-        // make use of any actual repairedAt value and splitting up sstables just for that is not worth it at this point.
-        Set<SSTableReader> unrepairedSSTables = sstables.stream().filter((s) -> !s.isRepaired()).collect(Collectors.toSet());
-
-        Collection<Collection<SSTableReader>> groupedSSTables = cfs.getCompactionStrategyManager().groupSSTablesForAntiCompaction(unrepairedSSTables);
-
-        // iterate over sstables to check if the repaired / unrepaired ranges intersect them.
-        int antiCompactedSSTableCount = 0;
-        for (Collection<SSTableReader> sstableGroup : groupedSSTables)
-        {
-            try (LifecycleTransaction txn = repaired.split(sstableGroup))
-            {
-                int antiCompacted = antiCompactGroup(cfs, ranges, txn, repairedAt);
-                antiCompactedSSTableCount += antiCompacted;
-            }
-        }
-
-        String format = "Anticompaction completed successfully, anticompacted from {} to {} sstable(s).";
-        logger.info(format, repaired.originals().size(), antiCompactedSSTableCount);
-    }
-
-    private int antiCompactGroup(ColumnFamilyStore cfs, Collection<Range<Token>> ranges,
-                             LifecycleTransaction anticompactionGroup, long repairedAt)
-    {
-        long groupMaxDataAge = -1;
-
-        for (Iterator<SSTableReader> i = anticompactionGroup.originals().iterator(); i.hasNext();)
-        {
-            SSTableReader sstable = i.next();
-            if (groupMaxDataAge < sstable.maxDataAge)
-                groupMaxDataAge = sstable.maxDataAge;
-        }
-
-        if (anticompactionGroup.originals().size() == 0)
-        {
-            logger.info("No valid anticompactions for this group, All sstables were compacted and are no longer available");
-            return 0;
-        }
-
-        logger.info("Anticompacting {}", anticompactionGroup);
-        Set<SSTableReader> sstableAsSet = anticompactionGroup.originals();
-
-        File destination = cfs.getDirectories().getWriteableLocationAsFile(cfs.getExpectedCompactedFileSize(sstableAsSet, OperationType.ANTICOMPACTION));
-        long repairedKeyCount = 0;
-        long unrepairedKeyCount = 0;
-        int nowInSec = FBUtilities.nowInSeconds();
-
-        CompactionStrategyManager strategy = cfs.getCompactionStrategyManager();
-        try (SSTableRewriter repairedSSTableWriter = SSTableRewriter.constructWithoutEarlyOpening(anticompactionGroup, false, groupMaxDataAge);
-             SSTableRewriter unRepairedSSTableWriter = SSTableRewriter.constructWithoutEarlyOpening(anticompactionGroup, false, groupMaxDataAge);
-             AbstractCompactionStrategy.ScannerList scanners = strategy.getScanners(anticompactionGroup.originals());
-             CompactionController controller = new CompactionController(cfs, sstableAsSet, getDefaultGcBefore(cfs, nowInSec));
-             CompactionIterator ci = new CompactionIterator(OperationType.ANTICOMPACTION, scanners.scanners, controller, nowInSec, UUIDGen.getTimeUUID(), metrics))
-        {
-            int expectedBloomFilterSize = Math.max(cfs.metadata.params.minIndexInterval, (int)(SSTableReader.getApproximateKeyCount(sstableAsSet)));
-
-            repairedSSTableWriter.switchWriter(CompactionManager.createWriterForAntiCompaction(cfs, destination, expectedBloomFilterSize, repairedAt, sstableAsSet, anticompactionGroup));
-            unRepairedSSTableWriter.switchWriter(CompactionManager.createWriterForAntiCompaction(cfs, destination, expectedBloomFilterSize, ActiveRepairService.UNREPAIRED_SSTABLE, sstableAsSet, anticompactionGroup));
-            Range.OrderedRangeContainmentChecker containmentChecker = new Range.OrderedRangeContainmentChecker(ranges);
-            while (ci.hasNext())
-            {
-                try (UnfilteredRowIterator partition = ci.next())
-                {
-                    // if current range from sstable is repaired, save it into the new repaired sstable
-                    if (containmentChecker.contains(partition.partitionKey().getToken()))
-                    {
-                        repairedSSTableWriter.append(partition);
-                        repairedKeyCount++;
-                    }
-                    // otherwise save into the new 'non-repaired' table
-                    else
-                    {
-                        unRepairedSSTableWriter.append(partition);
-                        unrepairedKeyCount++;
-                    }
-                }
-            }
-
-            List<SSTableReader> anticompactedSSTables = new ArrayList<>();
-            // since both writers are operating over the same Transaction, we cannot use the convenience Transactional.finish() method,
-            // as on the second finish() we would prepareToCommit() on a Transaction that has already been committed, which is forbidden by the API
-            // (since it indicates misuse). We call permitRedundantTransitions so that calls that transition to a state already occupied are permitted.
-            anticompactionGroup.permitRedundantTransitions();
-            repairedSSTableWriter.setRepairedAt(repairedAt).prepareToCommit();
-            unRepairedSSTableWriter.prepareToCommit();
-            anticompactedSSTables.addAll(repairedSSTableWriter.finished());
-            anticompactedSSTables.addAll(unRepairedSSTableWriter.finished());
-            repairedSSTableWriter.commit();
-            unRepairedSSTableWriter.commit();
-
-            logger.trace("Repaired {} keys out of {} for {}/{} in {}", repairedKeyCount,
-                                                                       repairedKeyCount + unrepairedKeyCount,
-                                                                       cfs.keyspace.getName(),
-                                                                       cfs.getColumnFamilyName(),
-                                                                       anticompactionGroup);
-            return anticompactedSSTables.size();
-        }
-        catch (Throwable e)
-        {
-            JVMStabilityInspector.inspectThrowable(e);
-            logger.error("Error anticompacting " + anticompactionGroup, e);
-        }
-        return 0;
-    }
-
-    /**
-=======
->>>>>>> c9ae1baf
      * Is not scheduled, because it is performing disjoint work from sstable compaction.
      */
     public Future<?> submitIndexBuild(final SecondaryIndexBuilder builder)
