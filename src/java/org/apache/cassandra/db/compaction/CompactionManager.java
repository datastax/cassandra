--- conflicted
+++ resolved
@@ -1742,13 +1742,9 @@
         @Override
         public void afterExecute(Runnable r, Throwable t)
         {
-<<<<<<< HEAD
             exactRunningTasks.decrementAndGet();
 
-            DebuggableThreadPoolExecutor.maybeResetTraceSessionWrapper(r);
-=======
             DebuggableThreadPoolExecutor.maybeResetLocalSessionWrapper(r);
->>>>>>> 5bc9f7c7
 
             if (t == null)
                 t = DebuggableThreadPoolExecutor.extractThrowable(r);
