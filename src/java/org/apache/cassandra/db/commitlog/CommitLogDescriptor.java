/*
 *
 * Licensed to the Apache Software Foundation (ASF) under one
 * or more contributor license agreements.  See the NOTICE file
 * distributed with this work for additional information
 * regarding copyright ownership.  The ASF licenses this file
 * to you under the Apache License, Version 2.0 (the
 * "License"); you may not use this file except in compliance
 * with the License.  You may obtain a copy of the License at
 *
 *   http://www.apache.org/licenses/LICENSE-2.0
 *
 * Unless required by applicable law or agreed to in writing,
 * software distributed under the License is distributed on an
 * "AS IS" BASIS, WITHOUT WARRANTIES OR CONDITIONS OF ANY
 * KIND, either express or implied.  See the License for the
 * specific language governing permissions and limitations
 * under the License.
 *
 */
package org.apache.cassandra.db.commitlog;

import java.io.DataInput;
import java.io.EOFException;
import java.io.File;
import java.io.IOException;
import java.io.RandomAccessFile;
import java.nio.ByteBuffer;
import java.nio.charset.StandardCharsets;
import java.util.Collections;
import java.util.Map;
import java.util.TreeMap;
import java.util.regex.Matcher;
import java.util.regex.Pattern;
import java.util.zip.CRC32;

import com.google.common.annotations.VisibleForTesting;
import com.google.common.base.Objects;

import org.apache.cassandra.config.ParameterizedClass;
import org.apache.cassandra.exceptions.ConfigurationException;
import org.apache.cassandra.io.FSReadError;
import org.apache.cassandra.net.MessagingService;
import org.apache.cassandra.security.EncryptionContext;
import org.json.simple.JSONValue;

import static org.apache.cassandra.utils.FBUtilities.updateChecksumInt;

public class CommitLogDescriptor
{
    private static final String SEPARATOR = "-";
    private static final String FILENAME_PREFIX = "CommitLog" + SEPARATOR;
    private static final String FILENAME_EXTENSION = ".log";
    // match both legacy and new version of commitlogs Ex: CommitLog-12345.log and CommitLog-4-12345.log.
    private static final Pattern COMMIT_LOG_FILE_PATTERN = Pattern.compile(FILENAME_PREFIX + "((\\d+)(" + SEPARATOR + "\\d+)?)" + FILENAME_EXTENSION);

    static final String COMPRESSION_PARAMETERS_KEY = "compressionParameters";
    static final String COMPRESSION_CLASS_KEY = "compressionClass";

    // We don't support anything pre-3.0
    public static final int VERSION_30 = 6;
<<<<<<< HEAD
=======
    public static final int VERSION_40 = 7;
>>>>>>> bd14400a

    /**
     * Increment this number if there is a changes in the commit log disc layout or MessagingVersion changes.
     * Note: make sure to handle {@link #getMessagingVersion()}
     */
    @VisibleForTesting
    public static final int current_version = VERSION_40;

    final int version;
    public final long id;
    public final ParameterizedClass compression;
    private final EncryptionContext encryptionContext;

    public CommitLogDescriptor(int version, long id, ParameterizedClass compression, EncryptionContext encryptionContext)
    {
        this.version = version;
        this.id = id;
        this.compression = compression;
        this.encryptionContext = encryptionContext;
    }

    public CommitLogDescriptor(long id, ParameterizedClass compression, EncryptionContext encryptionContext)
    {
        this(current_version, id, compression, encryptionContext);
    }

    public static void writeHeader(ByteBuffer out, CommitLogDescriptor descriptor)
    {
        writeHeader(out, descriptor, Collections.<String, String>emptyMap());
    }

    /**
     * @param additionalHeaders Allow segments to pass custom header data
     */
    public static void writeHeader(ByteBuffer out, CommitLogDescriptor descriptor, Map<String, String> additionalHeaders)
    {
        CRC32 crc = new CRC32();
        out.putInt(descriptor.version);
        updateChecksumInt(crc, descriptor.version);
        out.putLong(descriptor.id);
        updateChecksumInt(crc, (int) (descriptor.id & 0xFFFFFFFFL));
        updateChecksumInt(crc, (int) (descriptor.id >>> 32));
        String parametersString = constructParametersString(descriptor.compression, descriptor.encryptionContext, additionalHeaders);
        byte[] parametersBytes = parametersString.getBytes(StandardCharsets.UTF_8);
        if (parametersBytes.length != (((short) parametersBytes.length) & 0xFFFF))
            throw new ConfigurationException(String.format("Compression parameters too long, length %d cannot be above 65535.",
                        parametersBytes.length));
        out.putShort((short) parametersBytes.length);
        updateChecksumInt(crc, parametersBytes.length);
        out.put(parametersBytes);
        crc.update(parametersBytes, 0, parametersBytes.length);
        out.putInt((int) crc.getValue());
    }

    @VisibleForTesting
    static String constructParametersString(ParameterizedClass compression, EncryptionContext encryptionContext, Map<String, String> additionalHeaders)
    {
        Map<String, Object> params = new TreeMap<>();
        if (compression != null)
        {
            params.put(COMPRESSION_PARAMETERS_KEY, compression.parameters);
            params.put(COMPRESSION_CLASS_KEY, compression.class_name);
        }
        if (encryptionContext != null)
            params.putAll(encryptionContext.toHeaderParameters());
        params.putAll(additionalHeaders);
        return JSONValue.toJSONString(params);
    }

    public static CommitLogDescriptor fromHeader(File file, EncryptionContext encryptionContext)
    {
        try (RandomAccessFile raf = new RandomAccessFile(file, "r"))
        {
            assert raf.getFilePointer() == 0;
            return readHeader(raf, encryptionContext);
        }
        catch (EOFException e)
        {
            throw new RuntimeException(e);
        }
        catch (IOException e)
        {
            throw new FSReadError(e, file);
        }
    }

    public static CommitLogDescriptor readHeader(DataInput input, EncryptionContext encryptionContext) throws IOException
    {
        CRC32 checkcrc = new CRC32();
        int version = input.readInt();
        if (version < VERSION_30)
            throw new IllegalArgumentException("Unsupported pre-3.0 commit log found; cannot read.");

        updateChecksumInt(checkcrc, version);
        long id = input.readLong();
        updateChecksumInt(checkcrc, (int) (id & 0xFFFFFFFFL));
        updateChecksumInt(checkcrc, (int) (id >>> 32));
        int parametersLength = input.readShort() & 0xFFFF;
        updateChecksumInt(checkcrc, parametersLength);
        // This should always succeed as parametersLength cannot be too long even for a
        // corrupt segment file.
        byte[] parametersBytes = new byte[parametersLength];
        input.readFully(parametersBytes);
        checkcrc.update(parametersBytes, 0, parametersBytes.length);
        int crc = input.readInt();

        if (crc == (int) checkcrc.getValue())
        {
            Map<?, ?> map = (Map<?, ?>) JSONValue.parse(new String(parametersBytes, StandardCharsets.UTF_8));
            return new CommitLogDescriptor(version, id, parseCompression(map), EncryptionContext.createFromMap(map, encryptionContext));
        }
        return null;
    }

    @SuppressWarnings("unchecked")
    @VisibleForTesting
    static ParameterizedClass parseCompression(Map<?, ?> params)
    {
        if (params == null || params.isEmpty())
            return null;
        String className = (String) params.get(COMPRESSION_CLASS_KEY);
        if (className == null)
            return null;

        Map<String, String> cparams = (Map<String, String>) params.get(COMPRESSION_PARAMETERS_KEY);
        return new ParameterizedClass(className, cparams);
    }

    public static CommitLogDescriptor fromFileName(String name)
    {
        Matcher matcher;
        if (!(matcher = COMMIT_LOG_FILE_PATTERN.matcher(name)).matches())
            throw new RuntimeException("Cannot parse the version of the file: " + name);

        if (matcher.group(3) == null)
            throw new UnsupportedOperationException("Commitlog segment is too old to open; upgrade to 1.2.5+ first");

        long id = Long.parseLong(matcher.group(3).split(SEPARATOR)[1]);
        return new CommitLogDescriptor(Integer.parseInt(matcher.group(2)), id, null, new EncryptionContext());
    }

    public int getMessagingVersion()
    {
        switch (version)
        {
            case VERSION_30:
                return MessagingService.VERSION_30;
            case VERSION_40:
                return MessagingService.VERSION_40;
            default:
                throw new IllegalStateException("Unknown commitlog version " + version);
        }
    }

    public String fileName()
    {
        return FILENAME_PREFIX + version + SEPARATOR + id + FILENAME_EXTENSION;
    }

    /**
     * @param   filename  the filename to check
     * @return true if filename could be a commit log based on it's filename
     */
    public static boolean isValid(String filename)
    {
        return COMMIT_LOG_FILE_PATTERN.matcher(filename).matches();
    }

    public EncryptionContext getEncryptionContext()
    {
        return encryptionContext;
    }

    public String toString()
    {
        return "(" + version + "," + id + (compression != null ? "," + compression : "") + ")";
    }

    public boolean equals(Object that)
    {
        return that instanceof CommitLogDescriptor && equals((CommitLogDescriptor) that);
    }

    public boolean equalsIgnoringCompression(CommitLogDescriptor that)
    {
        return this.version == that.version && this.id == that.id;
    }

    public boolean equals(CommitLogDescriptor that)
    {
        return equalsIgnoringCompression(that) && Objects.equal(this.compression, that.compression)
                && Objects.equal(encryptionContext, that.encryptionContext);
    }
}<|MERGE_RESOLUTION|>--- conflicted
+++ resolved
@@ -59,10 +59,7 @@
 
     // We don't support anything pre-3.0
     public static final int VERSION_30 = 6;
-<<<<<<< HEAD
-=======
     public static final int VERSION_40 = 7;
->>>>>>> bd14400a
 
     /**
      * Increment this number if there is a changes in the commit log disc layout or MessagingVersion changes.
