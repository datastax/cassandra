--- conflicted
+++ resolved
@@ -17,17 +17,10 @@
  */
 package org.apache.cassandra.db.commitlog;
 
-<<<<<<< HEAD
 import java.io.IOException;
 import java.nio.ByteBuffer;
 import java.nio.file.FileStore;
 import java.nio.file.Path;
-=======
-import java.io.File;
-import java.io.FilenameFilter;
-import java.io.IOException;
-import java.nio.ByteBuffer;
->>>>>>> b4b9f319
 import java.util.ArrayList;
 import java.util.Arrays;
 import java.util.Collection;
@@ -36,12 +29,9 @@
 import java.util.List;
 import java.util.Map;
 import java.util.TreeMap;
-<<<<<<< HEAD
+import java.util.UUID;
 import java.util.concurrent.TimeUnit;
 import java.util.function.BiPredicate;
-=======
-import java.util.UUID;
->>>>>>> b4b9f319
 import java.util.function.Function;
 import java.util.zip.CRC32;
 
@@ -53,11 +43,8 @@
 import org.apache.cassandra.config.Config;
 import org.apache.cassandra.config.DatabaseDescriptor;
 import org.apache.cassandra.config.ParameterizedClass;
-<<<<<<< HEAD
 import org.apache.cassandra.db.ColumnFamilyStore;
 import org.apache.cassandra.db.Keyspace;
-=======
->>>>>>> b4b9f319
 import org.apache.cassandra.db.Mutation;
 import org.apache.cassandra.exceptions.CDCWriteException;
 import org.apache.cassandra.io.FSWriteError;
@@ -71,7 +58,6 @@
 import org.apache.cassandra.io.util.PathUtils;
 import org.apache.cassandra.metrics.CommitLogMetrics;
 import org.apache.cassandra.net.MessagingService;
-import org.apache.cassandra.nodes.Nodes;
 import org.apache.cassandra.schema.CompressionParams;
 import org.apache.cassandra.schema.TableId;
 import org.apache.cassandra.security.EncryptionContext;
@@ -99,13 +85,9 @@
 
     public static final CommitLog instance = CommitLog.construct();
 
-<<<<<<< HEAD
     private volatile AbstractCommitLogSegmentManager segmentManager;
-=======
-    private static final FilenameFilter unmanagedFilesFilter = (dir, name) -> CommitLogDescriptor.isValid(name) && CommitLogSegment.shouldReplay(name);
-
-    final public AbstractCommitLogSegmentManager segmentManager;
->>>>>>> b4b9f319
+
+    private final BiPredicate<File, String> unmanagedFilesFilter = (dir, name) -> CommitLogDescriptor.isValid(name) && segmentManager.shouldReplay(name);
 
     public final CommitLogArchiver archiver;
     public final CommitLogMetrics metrics;
@@ -190,14 +172,9 @@
         return started;
     }
 
-    public boolean hasFilesToReplay()
-    {
-        return getUnmanagedFiles().length > 0;
-    }
-
     private File[] getUnmanagedFiles()
     {
-        File[] files = new File(segmentManager.storageDirectory).listFiles(unmanagedFilesFilter);
+        File[] files = segmentManager.storageDirectory.tryList(unmanagedFilesFilter);
         if (files == null)
             return new File[0];
         return files;
@@ -230,19 +207,10 @@
      */
     public Map<Keyspace, Integer> recoverSegmentsOnDisk(ColumnFamilyStore.FlushReason flushReason) throws IOException
     {
-<<<<<<< HEAD
-        BiPredicate<File, String> unmanagedFilesFilter = (dir, name) -> CommitLogDescriptor.isValid(name) && segmentManager.shouldReplay(name);
-
-        // submit all files for this segment manager for archiving prior to recovery - CASSANDRA-6904
-        // The files may have already been archived by normal CommitLog operation. This may cause errors in this
-        // archiving pass, which we should not treat as serious.
-        for (File file : segmentManager.storageDirectory.tryList(unmanagedFilesFilter))
-=======
         // submit all files for this segment manager for archiving prior to recovery - CASSANDRA-6904
         // The files may have already been archived by normal CommitLog operation. This may cause errors in this
         // archiving pass, which we should not treat as serious.
         for (File file : getUnmanagedFiles())
->>>>>>> b4b9f319
         {
             archiver.maybeArchive(file.path(), file.name());
             archiver.maybeWaitForArchiving(file.name());
@@ -252,13 +220,8 @@
         archiver.maybeRestoreArchive();
 
         // List the files again as archiver may have added segments.
-<<<<<<< HEAD
-        File[] files = segmentManager.storageDirectory.tryList(unmanagedFilesFilter);
+        File[] files = getUnmanagedFiles();
         Map<Keyspace, Integer> replayedKeyspaces = Collections.emptyMap();
-=======
-        File[] files = getUnmanagedFiles();
-        int replayed = 0;
->>>>>>> b4b9f319
         if (files.length == 0)
         {
             logger.info("No commitlog files found; skipping replay");
@@ -288,20 +251,21 @@
     @VisibleForTesting
     public Map<Keyspace, Integer> recoverFiles(ColumnFamilyStore.FlushReason flushReason, File... clogs) throws IOException
     {
-        CommitLogReplayer replayer = CommitLogReplayer.construct(this, Nodes.local().get().getHostId());
+        CommitLogReplayer replayer = CommitLogReplayer.construct(this, getLocalHostId());
         replayer.replayFiles(clogs);
         return replayer.blockForWrites(flushReason);
     }
 
     public void recoverPath(String path, boolean tolerateTruncation) throws IOException
     {
-<<<<<<< HEAD
-        CommitLogReplayer replayer = CommitLogReplayer.construct(this, Nodes.local().get().getHostId());
+        CommitLogReplayer replayer = CommitLogReplayer.construct(this, getLocalHostId());
         replayer.replayPath(new File(PathUtils.getPath(path)), tolerateTruncation);
         replayer.blockForWrites(STARTUP);
-=======
+    }
+
+    private static UUID getLocalHostId()
+    {
         return StorageService.instance.getLocalHostUUID();
->>>>>>> b4b9f319
     }
 
     /**
