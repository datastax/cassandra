/*
 * Licensed to the Apache Software Foundation (ASF) under one
 * or more contributor license agreements.  See the NOTICE file
 * distributed with this work for additional information
 * regarding copyright ownership.  The ASF licenses this file
 * to you under the Apache License, Version 2.0 (the
 * "License"); you may not use this file except in compliance
 * with the License.  You may obtain a copy of the License at
 *
 *     http://www.apache.org/licenses/LICENSE-2.0
 *
 * Unless required by applicable law or agreed to in writing, software
 * distributed under the License is distributed on an "AS IS" BASIS,
 * WITHOUT WARRANTIES OR CONDITIONS OF ANY KIND, either express or implied.
 * See the License for the specific language governing permissions and
 * limitations under the License.
 */
package org.apache.cassandra.db;

import java.io.IOException;
import java.nio.ByteBuffer;
import java.util.*;
import java.util.stream.Collectors;

import com.google.common.collect.Iterables;
import com.google.common.collect.Sets;

import org.apache.commons.lang.StringUtils;
import org.apache.commons.lang3.tuple.Pair;

import org.apache.cassandra.cache.IRowCacheEntry;
import org.apache.cassandra.cache.RowCacheKey;
import org.apache.cassandra.cache.RowCacheSentinel;
import org.apache.cassandra.concurrent.Stage;
import org.apache.cassandra.concurrent.StageManager;
import org.apache.cassandra.config.DatabaseDescriptor;
import org.apache.cassandra.db.filter.*;
<<<<<<< HEAD
import org.apache.cassandra.db.monitoring.Monitorable;
=======
import org.apache.cassandra.db.lifecycle.*;
>>>>>>> 03662bb3
import org.apache.cassandra.db.partitions.*;
import org.apache.cassandra.db.rows.*;
import org.apache.cassandra.db.transform.Transformation;
import org.apache.cassandra.exceptions.RequestExecutionException;
import org.apache.cassandra.io.sstable.format.SSTableReader;
import org.apache.cassandra.io.util.DataInputPlus;
import org.apache.cassandra.io.util.DataOutputPlus;
import org.apache.cassandra.metrics.TableMetrics;
import org.apache.cassandra.net.MessageOut;
import org.apache.cassandra.net.MessagingService;
import org.apache.cassandra.schema.ColumnMetadata;
import org.apache.cassandra.schema.IndexMetadata;
import org.apache.cassandra.schema.TableMetadata;
import org.apache.cassandra.service.CacheService;
import org.apache.cassandra.service.ClientState;
import org.apache.cassandra.service.StorageProxy;
import org.apache.cassandra.service.pager.*;
import org.apache.cassandra.tracing.Tracing;
import org.apache.cassandra.transport.ProtocolVersion;
import org.apache.cassandra.utils.FBUtilities;
import org.apache.cassandra.utils.SearchIterator;
import org.apache.cassandra.utils.btree.BTreeSet;

/**
 * A read command that selects a (part of a) single partition.
 */
public class SinglePartitionReadCommand extends ReadCommand
{
    protected static final SelectionDeserializer selectionDeserializer = new Deserializer();

    private final DecoratedKey partitionKey;
    private final ClusteringIndexFilter clusteringIndexFilter;

    private int oldestUnrepairedTombstone = Integer.MAX_VALUE;

    public SinglePartitionReadCommand(boolean isDigest,
                                      int digestVersion,
                                      TableMetadata metadata,
                                      int nowInSec,
                                      ColumnFilter columnFilter,
                                      RowFilter rowFilter,
                                      DataLimits limits,
                                      DecoratedKey partitionKey,
                                      ClusteringIndexFilter clusteringIndexFilter)
    {
        this(isDigest, digestVersion, metadata, nowInSec, columnFilter, rowFilter, limits, partitionKey, clusteringIndexFilter, null);
    }

    public SinglePartitionReadCommand(boolean isDigest,
                                      int digestVersion,
                                      CFMetaData metadata,
                                      int nowInSec,
                                      ColumnFilter columnFilter,
                                      RowFilter rowFilter,
                                      DataLimits limits,
                                      DecoratedKey partitionKey,
                                      ClusteringIndexFilter clusteringIndexFilter,
                                      Monitorable optionalMonitor)
    {
        super(Kind.SINGLE_PARTITION, isDigest, digestVersion, metadata, nowInSec, columnFilter, rowFilter, limits, optionalMonitor);
        assert partitionKey.getPartitioner() == metadata.partitioner;
        this.partitionKey = partitionKey;
        this.clusteringIndexFilter = clusteringIndexFilter;
    }

    /**
     * Creates a new read command on a single partition.
     *
     * @param metadata the table to query.
     * @param nowInSec the time in seconds to use are "now" for this query.
     * @param columnFilter the column filter to use for the query.
     * @param rowFilter the row filter to use for the query.
     * @param limits the limits to use for the query.
     * @param partitionKey the partition key for the partition to query.
     * @param clusteringIndexFilter the clustering index filter to use for the query.
     *
     * @return a newly created read command.
     */
    public static SinglePartitionReadCommand create(TableMetadata metadata,
                                                    int nowInSec,
                                                    ColumnFilter columnFilter,
                                                    RowFilter rowFilter,
                                                    DataLimits limits,
                                                    DecoratedKey partitionKey,
                                                    ClusteringIndexFilter clusteringIndexFilter)
    {
        return new SinglePartitionReadCommand(false, 0, metadata, nowInSec, columnFilter, rowFilter, limits, partitionKey, clusteringIndexFilter);
    }

    /**
     * Creates a new read command on a single partition.
     *
     * @param metadata the table to query.
     * @param nowInSec the time in seconds to use are "now" for this query.
     * @param key the partition key for the partition to query.
     * @param columnFilter the column filter to use for the query.
     * @param filter the clustering index filter to use for the query.
     *
     * @return a newly created read command. The returned command will use no row filter and have no limits.
     */
    public static SinglePartitionReadCommand create(TableMetadata metadata, int nowInSec, DecoratedKey key, ColumnFilter columnFilter, ClusteringIndexFilter filter)
    {
        return create(metadata, nowInSec, columnFilter, RowFilter.NONE, DataLimits.NONE, key, filter);
    }

    /**
     * Creates a new read command that queries a single partition in its entirety.
     *
     * @param metadata the table to query.
     * @param nowInSec the time in seconds to use are "now" for this query.
     * @param key the partition key for the partition to query.
     *
     * @return a newly created read command that queries all the rows of {@code key}.
     */
    public static SinglePartitionReadCommand fullPartitionRead(TableMetadata metadata, int nowInSec, DecoratedKey key)
    {
        return SinglePartitionReadCommand.create(metadata, nowInSec, key, Slices.ALL);
    }

    /**
     * Creates a new read command that queries a single partition in its entirety.
     *
     * @param metadata the table to query.
     * @param nowInSec the time in seconds to use are "now" for this query.
     * @param key the partition key for the partition to query.
     *
     * @return a newly created read command that queries all the rows of {@code key}.
     */
    public static SinglePartitionReadCommand fullPartitionRead(TableMetadata metadata, int nowInSec, ByteBuffer key)
    {
        return SinglePartitionReadCommand.create(metadata, nowInSec, metadata.partitioner.decorateKey(key), Slices.ALL);
    }

    /**
     * Creates a new single partition slice command for the provided single slice.
     *
     * @param metadata the table to query.
     * @param nowInSec the time in seconds to use are "now" for this query.
     * @param key the partition key for the partition to query.
     * @param slice the slice of rows to query.
     *
     * @return a newly created read command that queries {@code slice} in {@code key}. The returned query will
     * query every columns for the table (without limit or row filtering) and be in forward order.
     */
    public static SinglePartitionReadCommand create(TableMetadata metadata, int nowInSec, DecoratedKey key, Slice slice)
    {
        return create(metadata, nowInSec, key, Slices.with(metadata.comparator, slice));
    }

    /**
     * Creates a new single partition slice command for the provided slices.
     *
     * @param metadata the table to query.
     * @param nowInSec the time in seconds to use are "now" for this query.
     * @param key the partition key for the partition to query.
     * @param slices the slices of rows to query.
     *
     * @return a newly created read command that queries the {@code slices} in {@code key}. The returned query will
     * query every columns for the table (without limit or row filtering) and be in forward order.
     */
    public static SinglePartitionReadCommand create(TableMetadata metadata, int nowInSec, DecoratedKey key, Slices slices)
    {
        ClusteringIndexSliceFilter filter = new ClusteringIndexSliceFilter(slices, false);
        return SinglePartitionReadCommand.create(metadata, nowInSec, ColumnFilter.all(metadata), RowFilter.NONE, DataLimits.NONE, key, filter);
    }

    /**
     * Creates a new single partition slice command for the provided slices.
     *
     * @param metadata the table to query.
     * @param nowInSec the time in seconds to use are "now" for this query.
     * @param key the partition key for the partition to query.
     * @param slices the slices of rows to query.
     *
     * @return a newly created read command that queries the {@code slices} in {@code key}. The returned query will
     * query every columns for the table (without limit or row filtering) and be in forward order.
     */
    public static SinglePartitionReadCommand create(TableMetadata metadata, int nowInSec, ByteBuffer key, Slices slices)
    {
        return create(metadata, nowInSec, metadata.partitioner.decorateKey(key), slices);
    }

    /**
     * Creates a new single partition name command for the provided rows.
     *
     * @param metadata the table to query.
     * @param nowInSec the time in seconds to use are "now" for this query.
     * @param key the partition key for the partition to query.
     * @param names the clustering for the rows to query.
     *
     * @return a newly created read command that queries the {@code names} in {@code key}. The returned query will
     * query every columns (without limit or row filtering) and be in forward order.
     */
    public static SinglePartitionReadCommand create(TableMetadata metadata, int nowInSec, DecoratedKey key, NavigableSet<Clustering> names)
    {
        ClusteringIndexNamesFilter filter = new ClusteringIndexNamesFilter(names, false);
        return SinglePartitionReadCommand.create(metadata, nowInSec, ColumnFilter.all(metadata), RowFilter.NONE, DataLimits.NONE, key, filter);
    }

    /**
     * Creates a new single partition name command for the provided row.
     *
     * @param metadata the table to query.
     * @param nowInSec the time in seconds to use are "now" for this query.
     * @param key the partition key for the partition to query.
     * @param name the clustering for the row to query.
     *
     * @return a newly created read command that queries {@code name} in {@code key}. The returned query will
     * query every columns (without limit or row filtering).
     */
    public static SinglePartitionReadCommand create(TableMetadata metadata, int nowInSec, DecoratedKey key, Clustering name)
    {
        return create(metadata, nowInSec, key, FBUtilities.singleton(name, metadata.comparator));
    }

    public SinglePartitionReadCommand copy()
    {
        return new SinglePartitionReadCommand(isDigestQuery(), digestVersion(), metadata(), nowInSec(), columnFilter(), rowFilter(), limits(), partitionKey(), clusteringIndexFilter());
    }

    public DecoratedKey partitionKey()
    {
        return partitionKey;
    }

    public ClusteringIndexFilter clusteringIndexFilter()
    {
        return clusteringIndexFilter;
    }

    public ClusteringIndexFilter clusteringIndexFilter(DecoratedKey key)
    {
        return clusteringIndexFilter;
    }

    public long getTimeout()
    {
        return DatabaseDescriptor.getReadRpcTimeout();
    }

    public boolean selectsKey(DecoratedKey key)
    {
        if (!this.partitionKey().equals(key))
            return false;

        return rowFilter().partitionKeyRestrictionsAreSatisfiedBy(key, metadata().partitionKeyType);
    }

    public boolean selectsClustering(DecoratedKey key, Clustering clustering)
    {
        if (clustering == Clustering.STATIC_CLUSTERING)
            return !columnFilter().fetchedColumns().statics.isEmpty();

        if (!clusteringIndexFilter().selects(clustering))
            return false;

        return rowFilter().clusteringKeyRestrictionsAreSatisfiedBy(clustering);
    }

    /**
     * Returns a new command suitable to paging from the last returned row.
     *
     * @param lastReturned the last row returned by the previous page. The newly created command
     * will only query row that comes after this (in query order). This can be {@code null} if this
     * is the first page.
     * @param limits the limits to use for the page to query.
     * @param inclusive - whether or not we want to include the lastReturned in the newly returned page of results.
     *
     * @return the newly create command.
     */
    public SinglePartitionReadCommand forPaging(Clustering lastReturned, DataLimits limits, boolean inclusive)
    {
        // We shouldn't have set digest yet when reaching that point
        assert !isDigestQuery();
        return new SinglePartitionReadCommand(false,
                                              0,
                                              metadata(),
                                              nowInSec(),
                                              columnFilter(),
                                              rowFilter(),
                                              limits,
                                              partitionKey(),
                                              lastReturned == null ? clusteringIndexFilter() : clusteringIndexFilter.forPaging(metadata().comparator, lastReturned, inclusive),
                                              optionalMonitor);
    }

    public SinglePartitionReadCommand withUpdatedLimit(DataLimits newLimits)
    {
        return new SinglePartitionReadCommand(isDigestQuery(),
                                              digestVersion(),
                                              metadata(),
                                              nowInSec(),
                                              columnFilter(),
                                              rowFilter(),
                                              newLimits,
                                              partitionKey,
                                              clusteringIndexFilter);
    }

    public PartitionIterator execute(ConsistencyLevel consistency, ClientState clientState, long queryStartNanoTime, boolean forContinuousPaging) throws RequestExecutionException
    {
        return StorageProxy.read(Group.one(this), consistency, clientState, queryStartNanoTime, forContinuousPaging);
    }

    public SinglePartitionPager getPager(PagingState pagingState, ProtocolVersion protocolVersion)
    {
        return getPager(this, pagingState, protocolVersion);
    }

    private static SinglePartitionPager getPager(SinglePartitionReadCommand command, PagingState pagingState, ProtocolVersion protocolVersion)
    {
        return new SinglePartitionPager(command, pagingState, protocolVersion);
    }

    protected void recordLatency(TableMetrics metric, long latencyNanos)
    {
        metric.readLatency.addNano(latencyNanos);
    }

    @SuppressWarnings("resource") // we close the created iterator through closing the result of this method (and SingletonUnfilteredPartitionIterator ctor cannot fail)
    protected UnfilteredPartitionIterator queryStorage(final ColumnFamilyStore cfs, ReadExecutionController executionController)
    {
        UnfilteredRowIterator partition = cfs.isRowCacheEnabled()
                                        ? getThroughCache(cfs, executionController)
                                        : queryMemtableAndDisk(cfs, executionController);
        return new SingletonUnfilteredPartitionIterator(partition);
    }

    /**
     * Fetch the rows requested if in cache; if not, read it from disk and cache it.
     * <p>
     * If the partition is cached, and the filter given is within its bounds, we return
     * from cache, otherwise from disk.
     * <p>
     * If the partition is is not cached, we figure out what filter is "biggest", read
     * that from disk, then filter the result and either cache that or return it.
     */
    private UnfilteredRowIterator getThroughCache(ColumnFamilyStore cfs, ReadExecutionController executionController)
    {
        assert !cfs.isIndex(); // CASSANDRA-5732
        assert cfs.isRowCacheEnabled() : String.format("Row cache is not enabled on table [%s]", cfs.name);

        RowCacheKey key = new RowCacheKey(metadata(), partitionKey());

        // Attempt a sentinel-read-cache sequence.  if a write invalidates our sentinel, we'll return our
        // (now potentially obsolete) data, but won't cache it. see CASSANDRA-3862
        // TODO: don't evict entire partitions on writes (#2864)
        IRowCacheEntry cached = CacheService.instance.rowCache.get(key);
        if (cached != null)
        {
            if (cached instanceof RowCacheSentinel)
            {
                // Some other read is trying to cache the value, just do a normal non-caching read
                Tracing.trace("Row cache miss (race)");
                cfs.metric.rowCacheMiss.inc();
                return queryMemtableAndDisk(cfs, executionController);
            }

            CachedPartition cachedPartition = (CachedPartition)cached;
            if (cfs.isFilterFullyCoveredBy(clusteringIndexFilter(), limits(), cachedPartition, nowInSec()))
            {
                cfs.metric.rowCacheHit.inc();
                Tracing.trace("Row cache hit");
                UnfilteredRowIterator unfilteredRowIterator = clusteringIndexFilter().getUnfilteredRowIterator(columnFilter(), cachedPartition);
                cfs.metric.updateSSTableIterated(0);
                return unfilteredRowIterator;
            }

            cfs.metric.rowCacheHitOutOfRange.inc();
            Tracing.trace("Ignoring row cache as cached value could not satisfy query");
            return queryMemtableAndDisk(cfs, executionController);
        }

        cfs.metric.rowCacheMiss.inc();
        Tracing.trace("Row cache miss");

        // Note that on tables with no clustering keys, any positive value of
        // rowsToCache implies caching the full partition
        boolean cacheFullPartitions = metadata().clusteringColumns().size() > 0 ?
                                      metadata().params.caching.cacheAllRows() :
                                      metadata().params.caching.cacheRows();

        // To be able to cache what we read, what we read must at least covers what the cache holds, that
        // is the 'rowsToCache' first rows of the partition. We could read those 'rowsToCache' first rows
        // systematically, but we'd have to "extend" that to whatever is needed for the user query that the
        // 'rowsToCache' first rows don't cover and it's not trivial with our existing filters. So currently
        // we settle for caching what we read only if the user query does query the head of the partition since
        // that's the common case of when we'll be able to use the cache anyway. One exception is if we cache
        // full partitions, in which case we just always read it all and cache.
        if (cacheFullPartitions || clusteringIndexFilter().isHeadFilter())
        {
            RowCacheSentinel sentinel = new RowCacheSentinel();
            boolean sentinelSuccess = CacheService.instance.rowCache.putIfAbsent(key, sentinel);
            boolean sentinelReplaced = false;

            try
            {
                int rowsToCache = metadata().params.caching.rowsPerPartitionToCache();
                @SuppressWarnings("resource") // we close on exception or upon closing the result of this method
                UnfilteredRowIterator iter = SinglePartitionReadCommand.fullPartitionRead(metadata(), nowInSec(), partitionKey()).queryMemtableAndDisk(cfs, executionController);
                try
                {
                    // We want to cache only rowsToCache rows
                    CachedPartition toCache = CachedBTreePartition.create(DataLimits.cqlLimits(rowsToCache).filter(iter, nowInSec()), nowInSec());
                    if (sentinelSuccess && !toCache.isEmpty())
                    {
                        Tracing.trace("Caching {} rows", toCache.rowCount());
                        CacheService.instance.rowCache.replace(key, sentinel, toCache);
                        // Whether or not the previous replace has worked, our sentinel is not in the cache anymore
                        sentinelReplaced = true;
                    }

                    // We then re-filter out what this query wants.
                    // Note that in the case where we don't cache full partitions, it's possible that the current query is interested in more
                    // than what we've cached, so we can't just use toCache.
                    UnfilteredRowIterator cacheIterator = clusteringIndexFilter().getUnfilteredRowIterator(columnFilter(), toCache);
                    if (cacheFullPartitions)
                    {
                        // Everything is guaranteed to be in 'toCache', we're done with 'iter'
                        assert !iter.hasNext();
                        iter.close();
                        return cacheIterator;
                    }
                    return UnfilteredRowIterators.concat(cacheIterator, clusteringIndexFilter().filterNotIndexed(columnFilter(), iter));
                }
                catch (RuntimeException | Error e)
                {
                    iter.close();
                    throw e;
                }
            }
            finally
            {
                if (sentinelSuccess && !sentinelReplaced)
                    cfs.invalidateCachedPartition(key);
            }
        }

        Tracing.trace("Fetching data but not populating cache as query does not query from the start of the partition");
        return queryMemtableAndDisk(cfs, executionController);
    }

    /**
     * Queries both memtable and sstables to fetch the result of this query.
     * <p>
     * Please note that this method:
     *   1) does not check the row cache.
     *   2) does not apply the query limit, nor the row filter (and so ignore 2ndary indexes).
     *      Those are applied in {@link ReadCommand#executeLocally}.
     *   3) does not record some of the read metrics (latency, scanned cells histograms) nor
     *      throws TombstoneOverwhelmingException.
     * It is publicly exposed because there is a few places where that is exactly what we want,
     * but it should be used only where you know you don't need thoses things.
     * <p>
     * Also note that one must have created a {@code ReadExecutionController} on the queried table and we require it as
     * a parameter to enforce that fact, even though it's not explicitlly used by the method.
     */
    public UnfilteredRowIterator queryMemtableAndDisk(ColumnFamilyStore cfs, ReadExecutionController executionController)
    {
        assert executionController != null && executionController.validForReadOn(cfs);
        Tracing.trace("Executing single-partition query on {}", cfs.name);

        return queryMemtableAndDiskInternal(cfs);
    }

    @Override
    protected int oldestUnrepairedTombstone()
    {
        return oldestUnrepairedTombstone;
    }

    private UnfilteredRowIterator queryMemtableAndDiskInternal(ColumnFamilyStore cfs)
    {
        /*
         * We have 2 main strategies:
         *   1) We query memtables and sstables simulateneously. This is our most generic strategy and the one we use
         *      unless we have a names filter that we know we can optimize futher.
         *   2) If we have a name filter (so we query specific rows), we can make a bet: that all column for all queried row
         *      will have data in the most recent sstable(s), thus saving us from reading older ones. This does imply we
         *      have a way to guarantee we have all the data for what is queried, which is only possible for name queries
         *      and if we have neither non-frozen collections/UDTs nor counters (indeed, for a non-frozen collection or UDT,
         *      we can't guarantee an older sstable won't have some elements that weren't in the most recent sstables,
         *      and counters are intrinsically a collection of shards and so have the same problem).
         */
        if (clusteringIndexFilter() instanceof ClusteringIndexNamesFilter && !queriesMulticellType(cfs.metadata))
            return queryMemtableAndSSTablesInTimestampOrder(cfs, (ClusteringIndexNamesFilter)clusteringIndexFilter());

        Tracing.trace("Acquiring sstable references");
        ColumnFamilyStore.ViewFragment view = cfs.select(View.select(SSTableSet.LIVE, partitionKey()));
        List<UnfilteredRowIterator> iterators = new ArrayList<>(Iterables.size(view.memtables) + view.sstables.size());
        ClusteringIndexFilter filter = clusteringIndexFilter();
        long minTimestamp = Long.MAX_VALUE;

        try
        {
            for (Memtable memtable : view.memtables)
            {
                Partition partition = memtable.getPartition(partitionKey());
                if (partition == null)
                    continue;

                minTimestamp = Math.min(minTimestamp, memtable.getMinTimestamp());

                @SuppressWarnings("resource") // 'iter' is added to iterators which is closed on exception, or through the closing of the final merged iterator
                UnfilteredRowIterator iter = filter.getUnfilteredRowIterator(columnFilter(), partition);
                oldestUnrepairedTombstone = Math.min(oldestUnrepairedTombstone, partition.stats().minLocalDeletionTime);
                iterators.add(iter);
            }

            /*
             * We can't eliminate full sstables based on the timestamp of what we've already read like
             * in collectTimeOrderedData, but we still want to eliminate sstable whose maxTimestamp < mostRecentTombstone
             * we've read. We still rely on the sstable ordering by maxTimestamp since if
             *   maxTimestamp_s1 > maxTimestamp_s0,
             * we're guaranteed that s1 cannot have a row tombstone such that
             *   timestamp(tombstone) > maxTimestamp_s0
             * since we necessarily have
             *   timestamp(tombstone) <= maxTimestamp_s1
             * In other words, iterating in maxTimestamp order allow to do our mostRecentPartitionTombstone elimination
             * in one pass, and minimize the number of sstables for which we read a partition tombstone.
             */
            Collections.sort(view.sstables, SSTableReader.maxTimestampComparator);
            long mostRecentPartitionTombstone = Long.MIN_VALUE;
            int nonIntersectingSSTables = 0;
            List<SSTableReader> skippedSSTablesWithTombstones = null;

            for (SSTableReader sstable : view.sstables)
            {
                // if we've already seen a partition tombstone with a timestamp greater
                // than the most recent update to this sstable, we can skip it
                if (sstable.getMaxTimestamp() < mostRecentPartitionTombstone)
                    break;

                if (!shouldInclude(sstable))
                {
                    nonIntersectingSSTables++;
                    if (sstable.hasTombstones())
                    { // if sstable has tombstones we need to check after one pass if it can be safely skipped
                        if (skippedSSTablesWithTombstones == null)
                            skippedSSTablesWithTombstones = new ArrayList<>();
                        skippedSSTablesWithTombstones.add(sstable);

                    }
                    continue;
                }

                minTimestamp = Math.min(minTimestamp, sstable.getMinTimestamp());

                @SuppressWarnings("resource") // 'iter' is added to iterators which is closed on exception,
                                              // or through the closing of the final merged iterator
                UnfilteredRowIteratorWithLowerBound iter = makeIterator(cfs, sstable);
                if (!sstable.isRepaired())
                    oldestUnrepairedTombstone = Math.min(oldestUnrepairedTombstone, sstable.getMinLocalDeletionTime());

                iterators.add(iter);
                mostRecentPartitionTombstone = Math.max(mostRecentPartitionTombstone,
                                                        iter.partitionLevelDeletion().markedForDeleteAt());
            }

            int includedDueToTombstones = 0;
            // Check for sstables with tombstones that are not expired
            if (skippedSSTablesWithTombstones != null)
            {
                for (SSTableReader sstable : skippedSSTablesWithTombstones)
                {
                    if (sstable.getMaxTimestamp() <= minTimestamp)
                        continue;

                    @SuppressWarnings("resource") // 'iter' is added to iterators which is close on exception,
                                                  // or through the closing of the final merged iterator
                    UnfilteredRowIteratorWithLowerBound iter = makeIterator(cfs, sstable);
                    if (!sstable.isRepaired())
                        oldestUnrepairedTombstone = Math.min(oldestUnrepairedTombstone, sstable.getMinLocalDeletionTime());

                    iterators.add(iter);
                    includedDueToTombstones++;
                }
            }
            if (Tracing.isTracing())
                Tracing.trace("Skipped {}/{} non-slice-intersecting sstables, included {} due to tombstones",
                               nonIntersectingSSTables, view.sstables.size(), includedDueToTombstones);

            if (iterators.isEmpty())
                return EmptyIterators.unfilteredRow(cfs.metadata(), partitionKey(), filter.isReversed());

            StorageHook.instance.reportRead(cfs.metadata().id, partitionKey());
            return withSSTablesIterated(iterators, cfs.metric);
        }
        catch (RuntimeException | Error e)
        {
            try
            {
                FBUtilities.closeAll(iterators);
            }
            catch (Exception suppressed)
            {
                e.addSuppressed(suppressed);
            }
            throw e;
        }
    }

    private boolean shouldInclude(SSTableReader sstable)
    {
        // If some static columns are queried, we should always include the sstable: the clustering values stats of the sstable
        // don't tell us if the sstable contains static values in particular.
        // TODO: we could record if a sstable contains any static value at all.
        if (!columnFilter().fetchedColumns().statics.isEmpty())
            return true;

        return clusteringIndexFilter().shouldInclude(sstable);
    }

    private UnfilteredRowIteratorWithLowerBound makeIterator(ColumnFamilyStore cfs, final SSTableReader sstable)
    {
        return StorageHook.instance.makeRowIteratorWithLowerBound(cfs,
                                                                  partitionKey(),
                                                                  sstable,
                                                                  clusteringIndexFilter(),
                                                                  columnFilter());

    }

    /**
     * Return a wrapped iterator that when closed will update the sstables iterated and READ sample metrics.
     * Note that we cannot use the Transformations framework because they greedily get the static row, which
     * would cause all iterators to be initialized and hence all sstables to be accessed.
     */
    private UnfilteredRowIterator withSSTablesIterated(List<UnfilteredRowIterator> iterators,
                                                       TableMetrics metrics)
    {
        @SuppressWarnings("resource") //  Closed through the closing of the result of the caller method.
        UnfilteredRowIterator merged = UnfilteredRowIterators.merge(iterators, nowInSec());

        if (!merged.isEmpty())
        {
            DecoratedKey key = merged.partitionKey();
            metrics.samplers.get(TableMetrics.Sampler.READS).addSample(key.getKey(), key.hashCode(), 1);
        }

        class UpdateSstablesIterated extends Transformation
        {
           public void onPartitionClose()
           {
               int sstablesIterated = (int)iterators.stream()
                                                    .filter(it -> it instanceof LazilyInitializedUnfilteredRowIterator)
                                                    .filter(it -> ((LazilyInitializedUnfilteredRowIterator)it).initialized())
                                                    .count();

               metrics.updateSSTableIterated(sstablesIterated);
               Tracing.trace("Merged data from memtables and {} sstables", sstablesIterated);
           }
        };
        return Transformation.apply(merged, new UpdateSstablesIterated());
    }

    private boolean queriesMulticellType(CFMetaData cfm)
    {
<<<<<<< HEAD
        if (!cfm.hasMulticellOrCounterColumn)
            return false;

        for (ColumnDefinition column : columnFilter().fetchedColumns())
=======
        for (ColumnMetadata column : columnFilter().fetchedColumns())
>>>>>>> 03662bb3
        {
            if (column.type.isMultiCell() || column.type.isCounter())
                return true;
        }
        return false;
    }

    /**
     * Do a read by querying the memtable(s) first, and then each relevant sstables sequentially by order of the sstable
     * max timestamp.
     *
     * This is used for names query in the hope of only having to query the 1 or 2 most recent query and then knowing nothing
     * more recent could be in the older sstables (which we can only guarantee if we know exactly which row we queries, and if
     * no collection or counters are included).
     * This method assumes the filter is a {@code ClusteringIndexNamesFilter}.
     */
    private UnfilteredRowIterator queryMemtableAndSSTablesInTimestampOrder(ColumnFamilyStore cfs, ClusteringIndexNamesFilter filter)
    {
        Tracing.trace("Acquiring sstable references");
        ColumnFamilyStore.ViewFragment view = cfs.select(View.select(SSTableSet.LIVE, partitionKey()));

        ImmutableBTreePartition result = null;

        Tracing.trace("Merging memtable contents");
        for (Memtable memtable : view.memtables)
        {
            Partition partition = memtable.getPartition(partitionKey());
            if (partition == null)
                continue;

            try (UnfilteredRowIterator iter = filter.getUnfilteredRowIterator(columnFilter(), partition))
            {
                if (iter.isEmpty())
                    continue;

                result = add(iter, result, filter, false);
            }
        }

        /* add the SSTables on disk */
        Collections.sort(view.sstables, SSTableReader.maxTimestampComparator);
        int sstablesIterated = 0;
        boolean onlyUnrepaired = true;
        // read sorted sstables
        for (SSTableReader sstable : view.sstables)
        {
            // if we've already seen a partition tombstone with a timestamp greater
            // than the most recent update to this sstable, we're done, since the rest of the sstables
            // will also be older
            if (result != null && sstable.getMaxTimestamp() < result.partitionLevelDeletion().markedForDeleteAt())
                break;

            long currentMaxTs = sstable.getMaxTimestamp();
            filter = reduceFilter(filter, result, currentMaxTs);
            if (filter == null)
                break;

            if (!shouldInclude(sstable))
            {
                // This mean that nothing queried by the filter can be in the sstable. One exception is the top-level partition deletion
                // however: if it is set, it impacts everything and must be included. Getting that top-level partition deletion costs us
                // some seek in general however (unless the partition is indexed and is in the key cache), so we first check if the sstable
                // has any tombstone at all as a shortcut.
                if (!sstable.hasTombstones())
                    continue; // no tombstone at all, we can skip that sstable

                // We need to get the partition deletion and include it if it's live. In any case though, we're done with that sstable.
                sstable.incrementReadCount();
                try (UnfilteredRowIterator iter = StorageHook.instance.makeRowIterator(cfs, sstable, partitionKey(), Slices.ALL, columnFilter(), filter.isReversed()))
                {
                    if (!iter.partitionLevelDeletion().isLive())
                    {
                        sstablesIterated++;
                        result = add(UnfilteredRowIterators.noRowsIterator(iter.metadata(), iter.partitionKey(), Rows.EMPTY_STATIC_ROW, iter.partitionLevelDeletion(), filter.isReversed()), result, filter, sstable.isRepaired());
                    }
                }
                continue;
            }

            Tracing.trace("Merging data from sstable {}", sstable.descriptor.generation);
            sstable.incrementReadCount();
            try (UnfilteredRowIterator iter = StorageHook.instance.makeRowIterator(cfs, sstable, partitionKey(), filter.getSlices(metadata()), columnFilter(), filter.isReversed()))
            {
                if (iter.isEmpty())
                    continue;

                if (sstable.isRepaired())
                    onlyUnrepaired = false;
                sstablesIterated++;
                result = add(iter, result, filter, sstable.isRepaired());
            }
        }

        cfs.metric.updateSSTableIterated(sstablesIterated);

        if (result == null || result.isEmpty())
            return EmptyIterators.unfilteredRow(metadata(), partitionKey(), false);

        DecoratedKey key = result.partitionKey();
        cfs.metric.samplers.get(TableMetrics.Sampler.READS).addSample(key.getKey(), key.hashCode(), 1);
        StorageHook.instance.reportRead(cfs.metadata.id, partitionKey());

        // "hoist up" the requested data into a more recent sstable
        if (sstablesIterated > cfs.getMinimumCompactionThreshold()
            && onlyUnrepaired
            && !cfs.isAutoCompactionDisabled()
            && cfs.getCompactionStrategyManager().shouldDefragment())
        {
            // !!WARNING!!   if we stop copying our data to a heap-managed object,
            //               we will need to track the lifetime of this mutation as well
            Tracing.trace("Defragmenting requested data");

            try (UnfilteredRowIterator iter = result.unfilteredIterator(columnFilter(), Slices.ALL, false))
            {
                final Mutation mutation = new Mutation(PartitionUpdate.fromIterator(iter, columnFilter()));
                StageManager.getStage(Stage.MUTATION).execute(() -> {
                    // skipping commitlog and index updates is fine since we're just de-fragmenting existing data
                    Keyspace.open(mutation.getKeyspaceName()).apply(mutation, false, false);
                });
            }
        }

        return result.unfilteredIterator(columnFilter(), Slices.ALL, clusteringIndexFilter().isReversed());
    }

    private ImmutableBTreePartition add(UnfilteredRowIterator iter, ImmutableBTreePartition result, ClusteringIndexNamesFilter filter, boolean isRepaired)
    {
        if (!isRepaired)
            oldestUnrepairedTombstone = Math.min(oldestUnrepairedTombstone, iter.stats().minLocalDeletionTime);

        int maxRows = Math.max(filter.requestedRows().size(), 1);
        if (result == null)
            return ImmutableBTreePartition.create(iter, maxRows);

        try (UnfilteredRowIterator merged = UnfilteredRowIterators.merge(Arrays.asList(iter, result.unfilteredIterator(columnFilter(), Slices.ALL, filter.isReversed())), nowInSec()))
        {
            return ImmutableBTreePartition.create(merged, maxRows);
        }
    }

    private ClusteringIndexNamesFilter reduceFilter(ClusteringIndexNamesFilter filter, Partition result, long sstableTimestamp)
    {
        if (result == null)
            return filter;

        SearchIterator<Clustering, Row> searchIter = result.searchIterator(columnFilter(), false);

        RegularAndStaticColumns columns = columnFilter().fetchedColumns();
        NavigableSet<Clustering> clusterings = filter.requestedRows();

        // We want to remove rows for which we have values for all requested columns. We have to deal with both static and regular rows.
        // TODO: we could also remove a selected column if we've found values for every requested row but we'll leave
        // that for later.

        boolean removeStatic = false;
        if (!columns.statics.isEmpty())
        {
            Row staticRow = searchIter.next(Clustering.STATIC_CLUSTERING);
            removeStatic = staticRow != null && canRemoveRow(staticRow, columns.statics, sstableTimestamp);
        }

        NavigableSet<Clustering> toRemove = null;
        for (Clustering clustering : clusterings)
        {
            if (!searchIter.hasNext())
                break;

            Row row = searchIter.next(clustering);
            if (row == null || !canRemoveRow(row, columns.regulars, sstableTimestamp))
                continue;

            if (toRemove == null)
                toRemove = new TreeSet<>(result.metadata().comparator);
            toRemove.add(clustering);
        }

        if (!removeStatic && toRemove == null)
            return filter;

        // Check if we have everything we need
        boolean hasNoMoreStatic = columns.statics.isEmpty() || removeStatic;
        boolean hasNoMoreClusterings = clusterings.isEmpty() || (toRemove != null && toRemove.size() == clusterings.size());
        if (hasNoMoreStatic && hasNoMoreClusterings)
            return null;

        if (toRemove != null)
        {
            BTreeSet.Builder<Clustering> newClusterings = BTreeSet.builder(result.metadata().comparator);
            newClusterings.addAll(Sets.difference(clusterings, toRemove));
            clusterings = newClusterings.build();
        }
        return new ClusteringIndexNamesFilter(clusterings, filter.isReversed());
    }

    private boolean canRemoveRow(Row row, Columns requestedColumns, long sstableTimestamp)
    {
        // We can remove a row if it has data that is more recent that the next sstable to consider for the data that the query
        // cares about. And the data we care about is 1) the row timestamp (since every query cares if the row exists or not)
        // and 2) the requested columns.
        if (row.primaryKeyLivenessInfo().isEmpty() || row.primaryKeyLivenessInfo().timestamp() <= sstableTimestamp)
            return false;

        for (ColumnMetadata column : requestedColumns)
        {
            Cell cell = row.getCell(column);
            if (cell == null || cell.timestamp() <= sstableTimestamp)
                return false;
        }
        return true;
    }

    public boolean queriesOnlyLocalData()
    {
        return StorageProxy.isLocalToken(metadata().ksName, partitionKey.getToken());
    }

    @Override
    public String toString()
    {
        return String.format("Read(%s columns=%s rowFilter=%s limits=%s key=%s filter=%s, nowInSec=%d)",
                             metadata().toString(),
                             columnFilter(),
                             rowFilter(),
                             limits(),
                             metadata().partitionKeyType.getString(partitionKey().getKey()),
                             clusteringIndexFilter.toString(metadata()),
                             nowInSec());
    }

    public MessageOut<ReadCommand> createMessage()
    {
        return new MessageOut<>(MessagingService.Verb.READ, this, serializer);
    }

    protected void appendCQLWhereClause(StringBuilder sb)
    {
        sb.append(" WHERE ");

        sb.append(ColumnMetadata.toCQLString(metadata().partitionKeyColumns())).append(" = ");
        DataRange.appendKeyString(sb, metadata().partitionKeyType, partitionKey().getKey());

        // We put the row filter first because the clustering index filter can end by "ORDER BY"
        if (!rowFilter().isEmpty())
            sb.append(" AND ").append(rowFilter());

        String filterString = clusteringIndexFilter().toCQLString(metadata());
        if (!filterString.isEmpty())
            sb.append(" AND ").append(filterString);
    }

    protected void serializeSelection(DataOutputPlus out, int version) throws IOException
    {
        metadata().partitionKeyType.writeValue(partitionKey().getKey(), out);
        ClusteringIndexFilter.serializer.serialize(clusteringIndexFilter(), out, version);
    }

    protected long selectionSerializedSize(int version)
    {
        return metadata().partitionKeyType.writtenLength(partitionKey().getKey())
             + ClusteringIndexFilter.serializer.serializedSize(clusteringIndexFilter(), version);
    }

    /**
     * Groups multiple single partition read commands.
     */
    public static class Group implements ReadQuery
    {
        public final List<SinglePartitionReadCommand> commands;
        private final DataLimits limits;
        private final int nowInSec;
        private Monitorable optionalMonitor;

        public Group(List<SinglePartitionReadCommand> commands, DataLimits limits)
        {
            assert !commands.isEmpty();
            this.commands = commands;
            this.limits = limits;
            this.nowInSec = commands.get(0).nowInSec();
            this.optionalMonitor = null;

            for (int i = 1; i < commands.size(); i++)
                assert commands.get(i).nowInSec() == nowInSec;
        }

        public static Group one(SinglePartitionReadCommand command)
        {
            return new Group(Collections.singletonList(command), command.limits());
        }

        public PartitionIterator execute(ConsistencyLevel consistency, ClientState clientState, long queryStartNanoTime, boolean forContinuousPaging) throws RequestExecutionException
        {
            return StorageProxy.read(this, consistency, clientState, queryStartNanoTime, forContinuousPaging);
        }

        public int nowInSec()
        {
            return nowInSec;
        }

        public DataLimits limits()
        {
            return limits;
        }

        public TableMetadata metadata()
        {
            return commands.get(0).metadata();
        }

        public ReadExecutionController executionController()
        {
            // Note that the only difference between the command in a group must be the partition key on which
            // they applied. So as far as ReadOrderGroup is concerned, we can use any of the commands to start one.
            return commands.get(0).executionController();
        }

        public PartitionIterator executeInternal(ReadExecutionController controller)
        {
            return limits.filter(UnfilteredPartitionIterators.filter(executeLocally(controller, false), nowInSec), nowInSec);
        }

        public UnfilteredPartitionIterator executeLocally(ReadExecutionController executionController)
        {
            return executeLocally(executionController, true);
        }

        /**
         * Implementation of {@link ReadQuery#executeLocally(ReadExecutionController)}.
         *
         * @param executionController - the {@code ReadExecutionController} protecting the read.
         * @param sort - whether to sort the inner commands by partition key, required for merging the iterator
         *               later on. This will be false when called by {@link ReadQuery#executeInternal(ReadExecutionController)}
         *               because in this case it is safe to do so as there is no merging involved and we don't want to
         *               change the old behavior which was to not sort by partition.
         *
         * @return - the iterator that can be used to retrieve the query result.
         */
        private UnfilteredPartitionIterator executeLocally(ReadExecutionController executionController, boolean sort)
        {
            List<Pair<DecoratedKey, UnfilteredPartitionIterator>> partitions = new ArrayList<>(commands.size());
            for (SinglePartitionReadCommand cmd : commands)
                partitions.add(Pair.of(cmd.partitionKey, cmd.executeLocally(executionController)));

            if (sort)
                Collections.sort(partitions, (p1, p2) -> p1.getLeft().compareTo(p2.getLeft()));

            return UnfilteredPartitionIterators.concat(partitions.stream().map(p -> p.getRight()).collect(Collectors.toList()));
        }

        public QueryPager getPager(PagingState pagingState, ProtocolVersion protocolVersion)
        {
            if (commands.size() == 1)
                return SinglePartitionReadCommand.getPager(commands.get(0), pagingState, protocolVersion);

            return new MultiPartitionPager(this, pagingState, protocolVersion);
        }

        public Group withUpdatedLimit(DataLimits newLimits)
        {
            return new Group(commands, newLimits);
        }

        public boolean selectsKey(DecoratedKey key)
        {
            return Iterables.any(commands, c -> c.selectsKey(key));
        }

        public boolean selectsClustering(DecoratedKey key, Clustering clustering)
        {
            return Iterables.any(commands, c -> c.selectsClustering(key, clustering));
        }

        public boolean queriesOnlyLocalData()
        {
            for (SinglePartitionReadCommand cmd : commands)
            {
                if (!cmd.queriesOnlyLocalData())
                    return false;
            }

            return true;
        }

        @Override
        public String toString()
        {
            return commands.toString();
        }

        public void monitor(long constructionTime, long timeout, long slowQueryTimeout, boolean isCrossNode)
        {
            String name = StringUtils.join(commands.stream()
                                                   .map(SinglePartitionReadCommand::toCQLString)
                                                   .collect(Collectors.toList()).iterator(),
                                           '\n');
            optionalMonitor = Monitorable.forNormalQuery(name, constructionTime, timeout, slowQueryTimeout, isCrossNode);
        }

        public void monitorLocal(long startTime)
        {
            String name = StringUtils.join(commands.stream()
                                                   .map(SinglePartitionReadCommand::toCQLString)
                                                   .collect(Collectors.toList()).iterator(),
                                           '\n');
            optionalMonitor = Monitorable.forLocalQuery(name, startTime, DatabaseDescriptor.getContinuousPaging().max_local_query_time_ms);
        }

        public boolean complete()
        {
            if (optionalMonitor == null)
                return true;

            return optionalMonitor.complete();
        }
    }

    private static class Deserializer extends SelectionDeserializer
    {
        public ReadCommand deserialize(DataInputPlus in, int version, boolean isDigest, int digestVersion, TableMetadata metadata, int nowInSec, ColumnFilter columnFilter, RowFilter rowFilter, DataLimits limits, Optional<IndexMetadata> index)
        throws IOException
        {
            DecoratedKey key = metadata.partitioner.decorateKey(metadata.partitionKeyType.readValue(in, DatabaseDescriptor.getMaxValueSize()));
            ClusteringIndexFilter filter = ClusteringIndexFilter.serializer.deserialize(in, version, metadata);
            return new SinglePartitionReadCommand(isDigest, digestVersion, metadata, nowInSec, columnFilter, rowFilter, limits, key, filter);
        }
    }
}<|MERGE_RESOLUTION|>--- conflicted
+++ resolved
@@ -35,11 +35,8 @@
 import org.apache.cassandra.concurrent.StageManager;
 import org.apache.cassandra.config.DatabaseDescriptor;
 import org.apache.cassandra.db.filter.*;
-<<<<<<< HEAD
+import org.apache.cassandra.db.lifecycle.*;
 import org.apache.cassandra.db.monitoring.Monitorable;
-=======
-import org.apache.cassandra.db.lifecycle.*;
->>>>>>> 03662bb3
 import org.apache.cassandra.db.partitions.*;
 import org.apache.cassandra.db.rows.*;
 import org.apache.cassandra.db.transform.Transformation;
@@ -90,7 +87,7 @@
 
     public SinglePartitionReadCommand(boolean isDigest,
                                       int digestVersion,
-                                      CFMetaData metadata,
+                                      TableMetadata metadata,
                                       int nowInSec,
                                       ColumnFilter columnFilter,
                                       RowFilter rowFilter,
@@ -524,7 +521,7 @@
          *      we can't guarantee an older sstable won't have some elements that weren't in the most recent sstables,
          *      and counters are intrinsically a collection of shards and so have the same problem).
          */
-        if (clusteringIndexFilter() instanceof ClusteringIndexNamesFilter && !queriesMulticellType(cfs.metadata))
+        if (clusteringIndexFilter() instanceof ClusteringIndexNamesFilter && !queriesMulticellType(cfs.metadata()))
             return queryMemtableAndSSTablesInTimestampOrder(cfs, (ClusteringIndexNamesFilter)clusteringIndexFilter());
 
         Tracing.trace("Acquiring sstable references");
@@ -696,16 +693,12 @@
         return Transformation.apply(merged, new UpdateSstablesIterated());
     }
 
-    private boolean queriesMulticellType(CFMetaData cfm)
-    {
-<<<<<<< HEAD
-        if (!cfm.hasMulticellOrCounterColumn)
+    private boolean queriesMulticellType(TableMetadata table)
+    {
+        if (!table.hasMulticellOrCounterColumn)
             return false;
 
-        for (ColumnDefinition column : columnFilter().fetchedColumns())
-=======
         for (ColumnMetadata column : columnFilter().fetchedColumns())
->>>>>>> 03662bb3
         {
             if (column.type.isMultiCell() || column.type.isCounter())
                 return true;
@@ -919,7 +912,7 @@
 
     public boolean queriesOnlyLocalData()
     {
-        return StorageProxy.isLocalToken(metadata().ksName, partitionKey.getToken());
+        return StorageProxy.isLocalToken(metadata().keyspace, partitionKey.getToken());
     }
 
     @Override
