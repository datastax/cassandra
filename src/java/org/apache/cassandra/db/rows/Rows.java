--- conflicted
+++ resolved
@@ -245,13 +245,7 @@
      * @param existing
      * @param update
      *
-<<<<<<< HEAD
-     * @return the smallest timestamp delta between corresponding rows from existing and update. A
-     * timestamp delta being computed as the difference between the cells and DeletionTimes from {@code existing}
-     * and those in {@code update}.
-=======
      * @return the row resulting from the merge.
->>>>>>> 3bdd2caa
      */
     public static Row merge(Row existing, Row update, ColumnData.PostReconciliationFunction onReconcile)
     {
