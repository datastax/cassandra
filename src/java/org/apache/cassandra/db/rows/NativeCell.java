/*
 * Licensed to the Apache Software Foundation (ASF) under one
 * or more contributor license agreements.  See the NOTICE file
 * distributed with this work for additional information
 * regarding copyright ownership.  The ASF licenses this file
 * to you under the Apache License, Version 2.0 (the
 * "License"); you may not use this file except in compliance
 * with the License.  You may obtain a copy of the License at
 *
 *     http://www.apache.org/licenses/LICENSE-2.0
 *
 * Unless required by applicable law or agreed to in writing, software
 * distributed under the License is distributed on an "AS IS" BASIS,
 * WITHOUT WARRANTIES OR CONDITIONS OF ANY KIND, either express or implied.
 * See the License for the specific language governing permissions and
 * limitations under the License.
 */
package org.apache.cassandra.db.rows;

import java.nio.ByteBuffer;
import java.nio.ByteOrder;

import org.apache.cassandra.schema.ColumnMetadata;
import org.apache.cassandra.utils.*;
import org.apache.cassandra.utils.UnsafeCopy;
import org.apache.cassandra.utils.memory.NativeAllocator;

public class NativeCell extends AbstractCell
{
    private static final long EMPTY_SIZE = ObjectSizes.measure(new NativeCell());

    private static final long HAS_CELLPATH = 0;
    private static final long TIMESTAMP = 1;
    private static final long TTL = 9;
    private static final long DELETION = 13;
    private static final long LENGTH = 17;
    private static final long VALUE = 21;

    private final long peer;

    private NativeCell()
    {
        super(null);
        this.peer = 0;
    }

    public NativeCell(NativeAllocator allocator,
                      Cell cell)
    {
        this(allocator,
             cell.column(),
             cell.timestamp(),
             cell.ttl(),
             cell.localDeletionTime(),
             cell.value(),
             cell.path());
    }

    public NativeCell(NativeAllocator allocator,
                      ColumnMetadata column,
                      long timestamp,
                      int ttl,
                      int localDeletionTime,
                      ByteBuffer value,
                      CellPath path)
    {
        super(column);
        long size = simpleSize(value.remaining());

        assert value.order() == ByteOrder.BIG_ENDIAN;
        assert column.isComplex() == (path != null);
        if (path != null)
        {
            assert path.size() == 1;
            size += 4 + path.get(0).remaining();
        }

        if (size > Integer.MAX_VALUE)
            throw new IllegalStateException();

        // cellpath? : timestamp : ttl : localDeletionTime : length : <data> : [cell path length] : [<cell path data>]
        peer = allocator.allocate((int) size);
        UnsafeMemoryAccess.setByte(peer + HAS_CELLPATH, (byte)(path == null ? 0 : 1));
        UnsafeMemoryAccess.setLong(peer + TIMESTAMP, timestamp);
        UnsafeMemoryAccess.setInt(peer + TTL, ttl);
        UnsafeMemoryAccess.setInt(peer + DELETION, localDeletionTime);
        UnsafeMemoryAccess.setInt(peer + LENGTH, value.remaining());
        UnsafeCopy.copyBufferToMemory(peer + VALUE, value);

        if (path != null)
        {
            ByteBuffer pathbuffer = path.get(0);
            assert pathbuffer.order() == ByteOrder.BIG_ENDIAN;

            long offset = peer + VALUE + value.remaining();
            UnsafeMemoryAccess.setInt(offset, pathbuffer.remaining());
            UnsafeCopy.copyBufferToMemory(offset + 4, pathbuffer);
        }
    }

    private static long simpleSize(int length)
    {
        return VALUE + length;
    }

    public long timestamp()
    {
        return UnsafeMemoryAccess.getLong(peer + TIMESTAMP);
    }

    public int ttl()
    {
        return UnsafeMemoryAccess.getInt(peer + TTL);
    }

    public int localDeletionTime()
    {
        return UnsafeMemoryAccess.getInt(peer + DELETION);
    }

    public ByteBuffer value()
    {
        int length = UnsafeMemoryAccess.getInt(peer + LENGTH);
        return UnsafeByteBufferAccess.getByteBuffer(peer + VALUE, length, ByteOrder.BIG_ENDIAN);
    }

    public CellPath path()
    {
        if (UnsafeMemoryAccess.getByte(peer + HAS_CELLPATH) == 0)
            return null;

        long offset = peer + VALUE + UnsafeMemoryAccess.getInt(peer + LENGTH);
        int size = UnsafeMemoryAccess.getInt(offset);
        return CellPath.create(UnsafeByteBufferAccess.getByteBuffer(offset + 4, size, ByteOrder.BIG_ENDIAN));
    }

    public Cell withUpdatedValue(ByteBuffer newValue)
    {
        throw new UnsupportedOperationException();
    }

<<<<<<< HEAD
    public Cell withUpdatedColumn(ColumnMetadata column)
=======
    public Cell withUpdatedLocalDeletionTime(int newLocalDeletionTime)
    {
        return new BufferCell(column, timestamp(), ttl(), localDeletionTime(), value(), path());
    }

    public Cell withUpdatedColumn(ColumnDefinition column)
>>>>>>> 3ea51e55
    {
        return new BufferCell(column, timestamp(), ttl(), localDeletionTime(), value(), path());
    }

    public long unsharedHeapSizeExcludingData()
    {
        return EMPTY_SIZE;
    }

}<|MERGE_RESOLUTION|>--- conflicted
+++ resolved
@@ -139,16 +139,12 @@
         throw new UnsupportedOperationException();
     }
 
-<<<<<<< HEAD
-    public Cell withUpdatedColumn(ColumnMetadata column)
-=======
     public Cell withUpdatedLocalDeletionTime(int newLocalDeletionTime)
     {
-        return new BufferCell(column, timestamp(), ttl(), localDeletionTime(), value(), path());
+        return new BufferCell(column, timestamp(), ttl(), newLocalDeletionTime, value(), path());
     }
 
-    public Cell withUpdatedColumn(ColumnDefinition column)
->>>>>>> 3ea51e55
+    public Cell withUpdatedColumn(ColumnMetadata column)
     {
         return new BufferCell(column, timestamp(), ttl(), localDeletionTime(), value(), path());
     }
