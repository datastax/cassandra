--- conflicted
+++ resolved
@@ -831,28 +831,27 @@
                 {
                     while (scanner.hasNext())
                     {
-<<<<<<< HEAD
                         SSTableIdentityIterator row = (SSTableIdentityIterator) scanner.next();
                         if (Range.isTokenInRanges(row.getKey().token, ranges))
-=======
-                        cfs.invalidateCachedRow(row.getKey());
-                        while (row.hasNext())
->>>>>>> 643ef396
                         {
                             writer = maybeCreateWriter(cfs, compactionFileLocation, expectedBloomFilterSize, writer);
                             writer.append(getCompactedRow(row, sstable.descriptor, false));
                             totalkeysWritten++;
                         }
-                        else if (!indexedColumns.isEmpty() || isCommutative)
-                        {
-                            while (row.hasNext())
+                        else
+			{
+			    cfs.invalidateCachedRow(row.getKey());
+			    if (!indexedColumns.isEmpty() || isCommutative)
                             {
-                                IColumn column = row.next();
-                                if (column instanceof CounterColumn)
-                                    renewer.maybeRenew((CounterColumn)column);
-                                if (indexedColumns.contains(column.name()))
-                                    Table.cleanupIndexEntry(cfs, row.getKey().key, column);
-                            }
+                                while (row.hasNext())
+                                {
+                                    IColumn column = row.next();
+                                    if (column instanceof CounterColumn)
+                                        renewer.maybeRenew((CounterColumn)column);
+                                    if (indexedColumns.contains(column.name()))
+                                        Table.cleanupIndexEntry(cfs, row.getKey().key, column);
+                                }
+			    }
                         }
                     }
                 }
