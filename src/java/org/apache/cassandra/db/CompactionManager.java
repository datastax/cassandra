/**
 * Licensed to the Apache Software Foundation (ASF) under one
 * or more contributor license agreements.  See the NOTICE file
 * distributed with this work for additional information
 * regarding copyright ownership.  The ASF licenses this file
 * to you under the Apache License, Version 2.0 (the
 * "License"); you may not use this file except in compliance
 * with the License.  You may obtain a copy of the License at
 *
 *     http://www.apache.org/licenses/LICENSE-2.0
 *
 * Unless required by applicable law or agreed to in writing, software
 * distributed under the License is distributed on an "AS IS" BASIS,
 * WITHOUT WARRANTIES OR CONDITIONS OF ANY KIND, either express or implied.
 * See the License for the specific language governing permissions and
 * limitations under the License.
 */

package org.apache.cassandra.db;

import java.io.File;
import java.io.IOError;
import java.io.IOException;
import java.lang.management.ManagementFactory;
import java.nio.ByteBuffer;
import java.util.*;
import java.util.Map.Entry;
import java.util.concurrent.*;
import java.util.concurrent.locks.Lock;
import java.util.concurrent.locks.ReentrantReadWriteLock;
import javax.management.MBeanServer;
import javax.management.ObjectName;

import org.apache.commons.collections.PredicateUtils;
import org.apache.commons.collections.iterators.CollatingIterator;
import org.apache.commons.collections.iterators.FilterIterator;
import org.apache.commons.lang.StringUtils;
import org.slf4j.Logger;
import org.slf4j.LoggerFactory;

import org.apache.cassandra.cache.AutoSavingCache;
import org.apache.cassandra.concurrent.DebuggableThreadPoolExecutor;
import org.apache.cassandra.concurrent.NamedThreadFactory;
import org.apache.cassandra.config.DatabaseDescriptor;
import org.apache.cassandra.dht.Range;
import org.apache.cassandra.io.*;
import org.apache.cassandra.io.sstable.*;
import org.apache.cassandra.io.util.BufferedRandomAccessFile;
import org.apache.cassandra.io.util.FileUtils;
import org.apache.cassandra.service.AntiEntropyService;
import org.apache.cassandra.service.StorageService;
import org.apache.cassandra.streaming.OperationType;
import org.apache.cassandra.utils.ByteBufferUtil;
import org.apache.cassandra.utils.FBUtilities;
import org.apache.cassandra.utils.NodeId;
import org.apache.cassandra.utils.Pair;
import org.apache.cassandra.utils.WrappedRunnable;
import org.cliffc.high_scale_lib.NonBlockingHashMap;

/**
 * A singleton which manages a private executor of ongoing compactions. A readwrite lock
 * controls whether compactions can proceed: an external consumer can completely stop
 * compactions by acquiring the write half of the lock via getCompactionLock().
 *
 * Scheduling for compaction is accomplished by swapping sstables to be compacted into
 * a set via DataTracker. New scheduling attempts will ignore currently compacting
 * sstables.
 */
public class CompactionManager implements CompactionManagerMBean
{
    public static final String MBEAN_OBJECT_NAME = "org.apache.cassandra.db:type=CompactionManager";
    private static final Logger logger = LoggerFactory.getLogger(CompactionManager.class);
    public static final CompactionManager instance;
    // acquire as read to perform a compaction, and as write to prevent compactions
    private final ReentrantReadWriteLock compactionLock = new ReentrantReadWriteLock();

    static
    {
        instance = new CompactionManager();
        MBeanServer mbs = ManagementFactory.getPlatformMBeanServer();
        try
        {
            mbs.registerMBean(instance, new ObjectName(MBEAN_OBJECT_NAME));
        }
        catch (Exception e)
        {
            throw new RuntimeException(e);
        }
    }

    private CompactionExecutor executor = new CompactionExecutor();
    private Map<ColumnFamilyStore, Integer> estimatedCompactions = new NonBlockingHashMap<ColumnFamilyStore, Integer>();

    /**
     * @return A lock, for which acquisition means no compactions can run.
     */
    public Lock getCompactionLock()
    {
        return compactionLock.writeLock();
    }

    /**
     * Call this whenever a compaction might be needed on the given columnfamily.
     * It's okay to over-call (within reason) since the compactions are single-threaded,
     * and if a call is unnecessary, it will just be no-oped in the bucketing phase.
     */
    public Future<Integer> submitMinorIfNeeded(final ColumnFamilyStore cfs)
    {
        Callable<Integer> callable = new Callable<Integer>()
        {
            public Integer call() throws IOException
            {
                compactionLock.readLock().lock();
                try
                {
                    if (cfs.isInvalid())
                        return 0;
                    Integer minThreshold = cfs.getMinimumCompactionThreshold();
                    Integer maxThreshold = cfs.getMaximumCompactionThreshold();
    
                    if (minThreshold == 0 || maxThreshold == 0)
                    {
                        logger.debug("Compaction is currently disabled.");
                        return 0;
                    }
                    logger.debug("Checking to see if compaction of " + cfs.columnFamily + " would be useful");
                    Set<List<SSTableReader>> buckets = getBuckets(convertSSTablesToPairs(cfs.getSSTables()), 50L * 1024L * 1024L);
                    updateEstimateFor(cfs, buckets);
                    int gcBefore = getDefaultGcBefore(cfs);
                    
                    for (List<SSTableReader> sstables : buckets)
                    {
                        if (sstables.size() < minThreshold)
                            continue;
                        // if we have too many to compact all at once, compact older ones first -- this avoids
                        // re-compacting files we just created.
                        Collections.sort(sstables);
                        Collection<SSTableReader> tocompact = cfs.getDataTracker().markCompacting(sstables, minThreshold, maxThreshold);
                        if (tocompact == null)
                            // enough threads are busy in this bucket
                            continue;
                        try
                        {
                            return doCompaction(cfs, tocompact, gcBefore);
                        }
                        finally
                        {
                            cfs.getDataTracker().unmarkCompacting(tocompact);
                        }
                    }
                }
                finally 
                {
                    compactionLock.readLock().unlock();
                }
                return 0;
            }
        };
        return executor.submit(callable);
    }

    private void updateEstimateFor(ColumnFamilyStore cfs, Set<List<SSTableReader>> buckets)
    {
        Integer minThreshold = cfs.getMinimumCompactionThreshold();
        Integer maxThreshold = cfs.getMaximumCompactionThreshold();

        if (minThreshold > 0 && maxThreshold > 0)
        {
            int n = 0;
            for (List<SSTableReader> sstables : buckets)
            {
                if (sstables.size() >= minThreshold)
                {
                    n += Math.ceil((double)sstables.size() / maxThreshold);
                }
            }
            estimatedCompactions.put(cfs, n);
        }
        else
        {
            logger.debug("Compaction is currently disabled.");
        }
    }

    public void performCleanup(final ColumnFamilyStore cfStore, final NodeId.OneShotRenewer renewer) throws InterruptedException, ExecutionException
    {
        Callable<Object> runnable = new Callable<Object>()
        {
            public Object call() throws IOException
            {
                // acquire the write lock to schedule all sstables
                compactionLock.writeLock().lock();
                try 
                {
                    if (cfStore.isInvalid())
                        return this;
                    Collection<SSTableReader> tocleanup = cfStore.getDataTracker().markCompacting(cfStore.getSSTables(), 1, Integer.MAX_VALUE);
                    if (tocleanup == null || tocleanup.isEmpty())
                        return this;
                    try
                    {
                        // downgrade the lock acquisition
                        compactionLock.readLock().lock();
                        compactionLock.writeLock().unlock();
                        try
                        {
                            doCleanupCompaction(cfStore, tocleanup, renewer);
                        }
                        finally
                        {
                            compactionLock.readLock().unlock();
                        }
                    }
                    finally
                    {
                        cfStore.getDataTracker().unmarkCompacting(tocleanup);
                    }
                    return this;
                }
                finally 
                {
                    // we probably already downgraded
                    if (compactionLock.writeLock().isHeldByCurrentThread())
                        compactionLock.writeLock().unlock();
                }
            }
        };
        executor.submit(runnable).get();
    }

    public void performScrub(final ColumnFamilyStore cfStore) throws InterruptedException, ExecutionException
    {
        Callable<Object> runnable = new Callable<Object>()
        {
            public Object call() throws IOException
            {
                // acquire the write lock to schedule all sstables
                compactionLock.writeLock().lock();
                try
                {
                    if (cfStore.isInvalid())
                        return this;

                    Collection<SSTableReader> toscrub = cfStore.getDataTracker().markCompacting(cfStore.getSSTables(), 1, Integer.MAX_VALUE);
                    if (toscrub == null || toscrub.isEmpty())
                        return this;
                    try
                    {
                        // downgrade the lock acquisition
                        compactionLock.readLock().lock();
                        compactionLock.writeLock().unlock();
                        try
                        {
                            doScrub(cfStore, toscrub);
                        }
                        finally
                        {
                            compactionLock.readLock().unlock();
                        }
                    }
                    finally
                    {
                        cfStore.getDataTracker().unmarkCompacting(toscrub);
                    }
                    return this;
                }
                finally
                {
                    // we probably already downgraded
                    if (compactionLock.writeLock().isHeldByCurrentThread())
                        compactionLock.writeLock().unlock();
                }
            }
        };
        executor.submit(runnable).get();
    }

    public void performMajor(final ColumnFamilyStore cfStore) throws InterruptedException, ExecutionException
    {
        submitMajor(cfStore, 0, getDefaultGcBefore(cfStore)).get();
    }

    public Future<Object> submitMajor(final ColumnFamilyStore cfStore, final long skip, final int gcBefore)
    {
        Callable<Object> callable = new Callable<Object>()
        {
            public Object call() throws IOException
            {
                // acquire the write lock long enough to schedule all sstables
                compactionLock.writeLock().lock();
                try
                {
                    if (cfStore.isInvalid())
                        return this;
                    Collection<SSTableReader> sstables;
                    if (skip > 0)
                    {
                        sstables = new ArrayList<SSTableReader>();
                        for (SSTableReader sstable : cfStore.getSSTables())
                        {
                            if (sstable.length() < skip * 1024L * 1024L * 1024L)
                            {
                                sstables.add(sstable);
                            }
                        }
                    }
                    else
                    {
                        sstables = cfStore.getSSTables();
                    }

                    Collection<SSTableReader> tocompact = cfStore.getDataTracker().markCompacting(sstables, 0, Integer.MAX_VALUE);
                    if (tocompact == null || tocompact.isEmpty())
                        return this;
                    try
                    {
                        // downgrade the lock acquisition
                        compactionLock.readLock().lock();
                        compactionLock.writeLock().unlock();
                        try
                        {
                            doCompaction(cfStore, tocompact, gcBefore);
                        }
                        finally
                        {
                            compactionLock.readLock().unlock();
                        }
                    }
                    finally
                    {
                        cfStore.getDataTracker().unmarkCompacting(tocompact);
                    }
                    return this;
                }
                finally
                {
                    // we probably already downgraded
                    if (compactionLock.writeLock().isHeldByCurrentThread())
                        compactionLock.writeLock().unlock();
                }
            }
        };
        return executor.submit(callable);
    }

    public void forceUserDefinedCompaction(String ksname, String dataFiles)
    {
        if (!DatabaseDescriptor.getTables().contains(ksname))
            throw new IllegalArgumentException("Unknown keyspace " + ksname);

        File directory = new File(ksname);
        String[] filenames = dataFiles.split(",");
        Collection<Descriptor> descriptors = new ArrayList<Descriptor>(filenames.length);

        String cfname = null;
        for (String filename : filenames)
        {
            Pair<Descriptor, String> p = Descriptor.fromFilename(directory, filename.trim());
            if (!p.right.equals(Component.DATA.name()))
            {
                throw new IllegalArgumentException(filename + " does not appear to be a data file");
            }
            if (cfname == null)
            {
                cfname = p.left.cfname;
            }
            else if (!cfname.equals(p.left.cfname))
            {
                throw new IllegalArgumentException("All provided sstables should be for the same column family");
            }

            descriptors.add(p.left);
        }

        ColumnFamilyStore cfs = Table.open(ksname).getColumnFamilyStore(cfname);
        submitUserDefined(cfs, descriptors, getDefaultGcBefore(cfs));
    }

    public Future<Object> submitUserDefined(final ColumnFamilyStore cfs, final Collection<Descriptor> dataFiles, final int gcBefore)
    {
        Callable<Object> callable = new Callable<Object>()
        {
            public Object call() throws IOException
            {
                compactionLock.readLock().lock();
                try
                {
                    if (cfs.isInvalid())
                        return this;

                    // look up the sstables now that we're on the compaction executor, so we don't try to re-compact
                    // something that was already being compacted earlier.
                    Collection<SSTableReader> sstables = new ArrayList<SSTableReader>();
                    for (Descriptor desc : dataFiles)
                    {
                        // inefficient but not in a performance sensitive path
                        SSTableReader sstable = lookupSSTable(cfs, desc);
                        if (sstable == null)
                        {
                            logger.info("Will not compact {}: it is not an active sstable", desc);
                        }
                        else
                        {
                            sstables.add(sstable);
                        }
                    }

                    if (sstables.isEmpty())
                    {
                        logger.error("No file to compact for user defined compaction");
                    }
                    // attempt to schedule the set
                    else if ((sstables = cfs.getDataTracker().markCompacting(sstables, 1, Integer.MAX_VALUE)) != null)
                    {
                        String location = cfs.table.getDataFileLocation(1);
                        // success: perform the compaction
                        try
                        {
                            doCompactionWithoutSizeEstimation(cfs, sstables, gcBefore, location);
                        }
                        finally
                        {
                            cfs.getDataTracker().unmarkCompacting(sstables);
                        }
                    }
                    else
                    {
                        logger.error("SSTables for user defined compaction are already being compacted.");
                    }

                    return this;
                }
                finally
                {
                    compactionLock.readLock().unlock();
                }
            }
        };
        return executor.submit(callable);
    }

    private SSTableReader lookupSSTable(final ColumnFamilyStore cfs, Descriptor descriptor)
    {
        for (SSTableReader sstable : cfs.getSSTables())
        {
            // .equals() with no other changes won't work because in sstable.descriptor, the directory is an absolute path.
            // We could construct descriptor with an absolute path too but I haven't found any satisfying way to do that
            // (DB.getDataFileLocationForTable() may not return the right path if you have multiple volumes). Hence the
            // endsWith.
            if (sstable.descriptor.toString().endsWith(descriptor.toString()))
                return sstable;
        }
        return null;
    }

    /**
     * Does not mutate data, so is not scheduled.
     */
    public Future<Object> submitValidation(final ColumnFamilyStore cfStore, final AntiEntropyService.Validator validator)
    {
        Callable<Object> callable = new Callable<Object>()
        {
            public Object call() throws IOException
            {
                compactionLock.readLock().lock();
                try
                {
                    if (!cfStore.isInvalid())
                        doValidationCompaction(cfStore, validator);
                    return this;
                }
                finally
                {
                    compactionLock.readLock().unlock();
                }
            }
        };
        return executor.submit(callable);
    }

    /* Used in tests. */
    public void disableAutoCompaction()
    {
        for (String ksname : DatabaseDescriptor.getNonSystemTables())
        {
            for (ColumnFamilyStore cfs : Table.open(ksname).getColumnFamilyStores())
                cfs.disableAutoCompaction();
        }
    }

    int doCompaction(ColumnFamilyStore cfs, Collection<SSTableReader> sstables, int gcBefore) throws IOException
    {
        if (sstables.size() < 2)
        {
            logger.info("Nothing to compact in " + cfs.getColumnFamilyName() + "; use forceUserDefinedCompaction if you wish to force compaction of single sstables (e.g. for tombstone collection)");
            return 0;
        }

        Table table = cfs.table;

        // If the compaction file path is null that means we have no space left for this compaction.
        // try again w/o the largest one.
        Set<SSTableReader> smallerSSTables = new HashSet<SSTableReader>(sstables);
        while (smallerSSTables.size() > 1)
        {
            String compactionFileLocation = table.getDataFileLocation(cfs.getExpectedCompactedFileSize(smallerSSTables));
            if (compactionFileLocation != null)
                return doCompactionWithoutSizeEstimation(cfs, smallerSSTables, gcBefore, compactionFileLocation);

            logger.warn("insufficient space to compact all requested files " + StringUtils.join(smallerSSTables, ", "));
            smallerSSTables.remove(cfs.getMaxSizeFile(smallerSSTables));
        }

        logger.error("insufficient space to compact even the two smallest files, aborting");
        return 0;
    }

    /**
     * For internal use and testing only.  The rest of the system should go through the submit* methods,
     * which are properly serialized.
     */
    int doCompactionWithoutSizeEstimation(ColumnFamilyStore cfs, Collection<SSTableReader> sstables, int gcBefore, String compactionFileLocation) throws IOException
    {
        // The collection of sstables passed may be empty (but not null); even if
        // it is not empty, it may compact down to nothing if all rows are deleted.
        assert sstables != null;

        Table table = cfs.table;
        if (DatabaseDescriptor.isSnapshotBeforeCompaction())
            table.snapshot(System.currentTimeMillis() + "-" + "compact-" + cfs.columnFamily);

        // sanity check: all sstables must belong to the same cfs
        for (SSTableReader sstable : sstables)
            assert sstable.descriptor.cfname.equals(cfs.columnFamily);

        // compaction won't normally compact a single sstable, so if that's what we're doing
        // it must have been requested manually by the user, which probably means he wants to force
        // tombstone purge, which won't happen unless we force deserializing the rows.
        boolean forceDeserialize = sstables.size() == 1;
        CompactionController controller = new CompactionController(cfs, sstables, gcBefore, forceDeserialize);
        // new sstables from flush can be added during a compaction, but only the compaction can remove them,
        // so in our single-threaded compaction world this is a valid way of determining if we're compacting
        // all the sstables (that existed when we started)
        CompactionType type = controller.isMajor()
                            ? CompactionType.MAJOR
                            : CompactionType.MINOR;
        logger.info("Compacting {}: {}", type, sstables);

        long startTime = System.currentTimeMillis();
        long totalkeysWritten = 0;

        // TODO the int cast here is potentially buggy
        int expectedBloomFilterSize = Math.max(DatabaseDescriptor.getIndexInterval(), (int)SSTableReader.getApproximateKeyCount(sstables));
        if (logger.isDebugEnabled())
          logger.debug("Expected bloom filter size : " + expectedBloomFilterSize);

        SSTableWriter writer;
        CompactionIterator ci = new CompactionIterator(type, sstables, controller); // retain a handle so we can call close()
        Iterator<AbstractCompactedRow> nni = new FilterIterator(ci, PredicateUtils.notNullPredicate());
        Map<DecoratedKey, Long> cachedKeys = new HashMap<DecoratedKey, Long>();

        executor.beginCompaction(ci);
        try
        {
            if (!nni.hasNext())
            {
                // don't mark compacted in the finally block, since if there _is_ nondeleted data,
                // we need to sync it (via closeAndOpen) first, so there is no period during which
                // a crash could cause data loss.
                cfs.markCompacted(sstables);
                return 0;
            }

            writer = cfs.createCompactionWriter(expectedBloomFilterSize, compactionFileLocation, sstables);
            while (nni.hasNext())
            {
                AbstractCompactedRow row = nni.next();
                long position = writer.append(row);
                totalkeysWritten++;

                if (DatabaseDescriptor.getPreheatKeyCache())
                {
                    for (SSTableReader sstable : sstables)
                    {
                        if (sstable.getCachedPosition(row.key) != null)
                        {
                            cachedKeys.put(row.key, position);
                            break;
                        }
                    }
                }
            }
        }
        finally
        {
            ci.close();
            executor.finishCompaction(ci);
        }

        SSTableReader ssTable = writer.closeAndOpenReader(getMaxDataAge(sstables));
        cfs.replaceCompactedSSTables(sstables, Arrays.asList(ssTable));
        for (Entry<DecoratedKey, Long> entry : cachedKeys.entrySet()) // empty if preheat is off
            ssTable.cacheKey(entry.getKey(), entry.getValue());
        submitMinorIfNeeded(cfs);

        long dTime = System.currentTimeMillis() - startTime;
        long startsize = SSTable.getTotalBytes(sstables);
        long endsize = ssTable.length();
        double ratio = (double)endsize / (double)startsize;
        logger.info(String.format("Compacted to %s.  %,d to %,d (~%d%% of original) bytes for %,d keys.  Time: %,dms.",
                                  writer.getFilename(), startsize, endsize, (int) (ratio * 100), totalkeysWritten, dTime));
        return sstables.size();
    }

    private static long getMaxDataAge(Collection<SSTableReader> sstables)
    {
        long max = 0;
        for (SSTableReader sstable : sstables)
        {
            if (sstable.maxDataAge > max)
                max = sstable.maxDataAge;
        }
        return max;
    }

    /**
     * Deserialize everything in the CFS and re-serialize w/ the newest version.  Also attempts to recover
     * from bogus row keys / sizes using data from the index, and skips rows with garbage columns that resulted
     * from early ByteBuffer bugs.
     *
     * @throws IOException
     */
    private void doScrub(ColumnFamilyStore cfs, Collection<SSTableReader> sstables) throws IOException
    {
        assert !cfs.isIndex();
<<<<<<< HEAD

        for (final SSTableReader sstable : sstables)
        {
            logger.info("Scrubbing " + sstable);
            CompactionController controller = new CompactionController(cfs, Collections.singletonList(sstable), getDefaultGcBefore(cfs), true);

            // Calculate the expected compacted filesize
            String compactionFileLocation = cfs.table.getDataFileLocation(sstable.length());
            if (compactionFileLocation == null)
                throw new IOException("disk full");
            int expectedBloomFilterSize = Math.max(DatabaseDescriptor.getIndexInterval(),
                                                   (int)(SSTableReader.getApproximateKeyCount(Arrays.asList(sstable))));
=======
        for (final SSTableReader sstable : cfs.getSSTables())
            scrubOne(cfs, sstable);
    }
>>>>>>> 7c557e25

    private void scrubOne(ColumnFamilyStore cfs, SSTableReader sstable) throws IOException
    {
        logger.info("Scrubbing " + sstable);
        // Calculate the expected compacted filesize
        String compactionFileLocation = cfs.table.getDataFileLocation(sstable.length());
        if (compactionFileLocation == null)
            throw new IOException("disk full");
        int expectedBloomFilterSize = Math.max(DatabaseDescriptor.getIndexInterval(),
                                               (int)(SSTableReader.getApproximateKeyCount(Arrays.asList(sstable))));

        // loop through each row, deserializing to check for damage.
        // we'll also loop through the index at the same time, using the position from the index to recover if the
        // row header (key or data size) is corrupt. (This means our position in the index file will be one row
        // "ahead" of the data file.)
        final BufferedRandomAccessFile dataFile = BufferedRandomAccessFile.getUncachingReader(sstable.getFilename());
        String indexFilename = sstable.descriptor.filenameFor(Component.PRIMARY_INDEX);
        BufferedRandomAccessFile indexFile = BufferedRandomAccessFile.getUncachingReader(indexFilename);
        try
        {
            ByteBuffer nextIndexKey = ByteBufferUtil.readWithShortLength(indexFile);
            {
                // throw away variable so we don't have a side effect in the assert
                long firstRowPositionFromIndex = indexFile.readLong();
                assert firstRowPositionFromIndex == 0 : firstRowPositionFromIndex;
            }

            SSTableWriter writer = maybeCreateWriter(cfs, compactionFileLocation, expectedBloomFilterSize, null, Collections.singletonList(sstable));
            executor.beginCompaction(new ScrubInfo(dataFile, sstable));
            int goodRows = 0, badRows = 0, emptyRows = 0;

            while (!dataFile.isEOF())
            {
                long rowStart = dataFile.getFilePointer();
                if (logger.isDebugEnabled())
                    logger.debug("Reading row at " + rowStart);

                DecoratedKey key = null;
                long dataSize = -1;
                try
                {
                    key = SSTableReader.decodeKey(sstable.partitioner, sstable.descriptor, ByteBufferUtil.readWithShortLength(dataFile));
                    dataSize = sstable.descriptor.hasIntRowSize ? dataFile.readInt() : dataFile.readLong();
                    if (logger.isDebugEnabled())
                        logger.debug(String.format("row %s is %s bytes", ByteBufferUtil.bytesToHex(key.key), dataSize));
                }
                catch (Throwable th)
                {
                    throwIfFatal(th);
                    // check for null key below
                }

                ByteBuffer currentIndexKey = nextIndexKey;
                long nextRowPositionFromIndex;
                try
                {
                    nextIndexKey = indexFile.isEOF() ? null : ByteBufferUtil.readWithShortLength(indexFile);
                    nextRowPositionFromIndex = indexFile.isEOF() ? dataFile.length() : indexFile.readLong();
                }
                catch (Throwable th)
                {
                    logger.warn("Error reading index file", th);
                    nextIndexKey = null;
                    nextRowPositionFromIndex = dataFile.length();
                }

                long dataStart = dataFile.getFilePointer();
                long dataStartFromIndex = currentIndexKey == null
                                        ? -1
                                        : rowStart + 2 + currentIndexKey.remaining() + (sstable.descriptor.hasIntRowSize ? 4 : 8);
                long dataSizeFromIndex = nextRowPositionFromIndex - dataStartFromIndex;
                assert currentIndexKey != null || indexFile.isEOF();
                if (logger.isDebugEnabled() && currentIndexKey != null)
                    logger.debug(String.format("Index doublecheck: row %s is %s bytes", ByteBufferUtil.bytesToHex(currentIndexKey),  dataSizeFromIndex));

                writer.mark();
                try
                {
                    if (key == null)
                        throw new IOError(new IOException("Unable to read row key from data file"));
                    if (dataSize > dataFile.length())
                        throw new IOError(new IOException("Impossible row size " + dataSize));
                    SSTableIdentityIterator row = new SSTableIdentityIterator(sstable, dataFile, key, dataStart, dataSize, true);
                    AbstractCompactedRow compactedRow = controller.getCompactedRow(row);
                    if (compactedRow.isEmpty())
                    {
                        emptyRows++;
                    }
                    else
                    {
                        writer.append(compactedRow);
                        goodRows++;
                    }
                    if (!key.key.equals(currentIndexKey) || dataStart != dataStartFromIndex)
                        logger.warn("Row scrubbed successfully but index file contains a different key or row size; consider rebuilding the index as described in http://www.mail-archive.com/user@cassandra.apache.org/msg03325.html");
                }
                catch (Throwable th)
                {
                    throwIfFatal(th);
                    logger.warn("Non-fatal error reading row (stacktrace follows)", th);
                    writer.reset();

                    if (currentIndexKey != null
                        && (key == null || !key.key.equals(currentIndexKey) || dataStart != dataStartFromIndex || dataSize != dataSizeFromIndex))
                    {
                        logger.info(String.format("Retrying from row index; data is %s bytes starting at %s",
                                                  dataSizeFromIndex, dataStartFromIndex));
                        key = SSTableReader.decodeKey(sstable.partitioner, sstable.descriptor, currentIndexKey);
                        try
                        {
                            SSTableIdentityIterator row = new SSTableIdentityIterator(sstable, dataFile, key, dataStartFromIndex, dataSizeFromIndex, true);
                            AbstractCompactedRow compactedRow = controller.getCompactedRow(row);
                            if (compactedRow.isEmpty())
                            {
                                emptyRows++;
                            }
                            else
                            {
                                writer.append(compactedRow);
                                goodRows++;
                            }
                        }
                        catch (Throwable th2)
                        {
                            throwIfFatal(th2);
                            logger.warn("Retry failed too.  Skipping to next row (retry's stacktrace follows)", th2);
                            writer.reset();
                            dataFile.seek(nextRowPositionFromIndex);
                            badRows++;
                        }
                    }
                    else
                    {
                        logger.warn("Row at " + dataStart + " is unreadable; skipping to next");
                        if (currentIndexKey != null)
                            dataFile.seek(nextRowPositionFromIndex);
                        badRows++;
                    }
                }
            }

            if (writer.getFilePointer() > 0)
            {
                SSTableReader newSstable = writer.closeAndOpenReader(sstable.maxDataAge);
                cfs.replaceCompactedSSTables(Arrays.asList(sstable), Arrays.asList(newSstable));
                logger.info("Scrub of " + sstable + " complete: " + goodRows + " rows in new sstable and " + emptyRows + " empty (tombstoned) rows dropped");
                if (badRows > 0)
                    logger.warn("Unable to recover " + badRows + " rows that were skipped.  You can attempt manual recovery from the pre-scrub snapshot.  You can also run nodetool repair to transfer the data from a healthy replica, if any");
            }
            else
            {
                cfs.markCompacted(Arrays.asList(sstable));
                if (badRows > 0)
                    logger.warn("No valid rows found while scrubbing " + sstable + "; it is marked for deletion now. If you want to attempt manual recovery, you can find a copy in the pre-scrub snapshot");
                else
                    logger.info("Scrub of " + sstable + " complete; looks like all " + emptyRows + " rows were tombstoned");
            }
        }
        finally
        {
            FileUtils.closeQuietly(dataFile);
            FileUtils.closeQuietly(indexFile);
        }
    }

    private void throwIfFatal(Throwable th)
    {
        if (th instanceof Error && !(th instanceof AssertionError || th instanceof IOError))
            throw (Error) th;
    }

    /**
     * This function goes over each file and removes the keys that the node is not responsible for
     * and only keeps keys that this node is responsible for.
     *
     * @throws IOException
     */
    private void doCleanupCompaction(ColumnFamilyStore cfs, Collection<SSTableReader> sstables, NodeId.OneShotRenewer renewer) throws IOException
    {
        assert !cfs.isIndex();
        Table table = cfs.table;
        Collection<Range> ranges = StorageService.instance.getLocalRanges(table.name);
        boolean isCommutative = cfs.metadata.getDefaultValidator().isCommutative();
        if (ranges.isEmpty())
        {
            logger.info("Cleanup cannot run before a node has joined the ring");
            return;
        }

        for (SSTableReader sstable : sstables)
        {
            CompactionController controller = new CompactionController(cfs, Collections.singletonList(sstable), getDefaultGcBefore(cfs), false);
            long startTime = System.currentTimeMillis();

            long totalkeysWritten = 0;

            int expectedBloomFilterSize = Math.max(DatabaseDescriptor.getIndexInterval(),
                                                   (int)(SSTableReader.getApproximateKeyCount(Arrays.asList(sstable))));
            if (logger.isDebugEnabled())
              logger.debug("Expected bloom filter size : " + expectedBloomFilterSize);

            SSTableWriter writer = null;
            try
            {
                logger.info("Cleaning up " + sstable);
                // Calculate the expected compacted filesize
                long expectedRangeFileSize = cfs.getExpectedCompactedFileSize(Arrays.asList(sstable)) / 2;
                String compactionFileLocation = table.getDataFileLocation(expectedRangeFileSize);
                if (compactionFileLocation == null)
                    throw new IOException("disk full");

                SSTableScanner scanner = sstable.getDirectScanner(CompactionIterator.FILE_BUFFER_SIZE);
                SortedSet<ByteBuffer> indexedColumns = cfs.getIndexedColumns();
                CleanupInfo ci = new CleanupInfo(sstable, scanner);
                executor.beginCompaction(ci);
                try
                {
                    while (scanner.hasNext())
                    {
                        SSTableIdentityIterator row = (SSTableIdentityIterator) scanner.next();
                        if (Range.isTokenInRanges(row.getKey().token, ranges))
                        {
                            writer = maybeCreateWriter(cfs, compactionFileLocation, expectedBloomFilterSize, writer, Collections.singletonList(sstable));
                            writer.append(controller.getCompactedRow(row));
                            totalkeysWritten++;
                        }
                        else
                        {
                            cfs.invalidateCachedRow(row.getKey());
                            if (!indexedColumns.isEmpty() || isCommutative)
                            {
                                while (row.hasNext())
                                {
                                    IColumn column = row.next();
                                    if (column instanceof CounterColumn)
                                        renewer.maybeRenew((CounterColumn) column);
                                    if (indexedColumns.contains(column.name()))
                                        Table.cleanupIndexEntry(cfs, row.getKey().key, column);
                                }
                            }
                        }
                    }
                }
                finally
                {
                    scanner.close();
                    executor.finishCompaction(ci);
                }
            }
            finally
            {
                cfs.getDataTracker().unmarkCompacting(Arrays.asList(sstable));
            }

            List<SSTableReader> results = new ArrayList<SSTableReader>();
            if (writer != null)
            {
                SSTableReader newSstable = writer.closeAndOpenReader(sstable.maxDataAge);
                results.add(newSstable);

                String format = "Cleaned up to %s.  %,d to %,d (~%d%% of original) bytes for %,d keys.  Time: %,dms.";
                long dTime = System.currentTimeMillis() - startTime;
                long startsize = sstable.length();
                long endsize = newSstable.length();
                double ratio = (double)endsize / (double)startsize;
                logger.info(String.format(format, writer.getFilename(), startsize, endsize, (int)(ratio*100), totalkeysWritten, dTime));
            }

            // flush to ensure we don't lose the tombstones on a restart, since they are not commitlog'd
            for (ByteBuffer columnName : cfs.getIndexedColumns())
            {
                try
                {
                    cfs.getIndexedColumnFamilyStore(columnName).forceBlockingFlush();
                }
                catch (ExecutionException e)
                {
                    throw new RuntimeException(e);
                }
                catch (InterruptedException e)
                {
                    throw new AssertionError(e);
                }
            }
            cfs.replaceCompactedSSTables(Arrays.asList(sstable), results);
        }
    }

    private SSTableWriter maybeCreateWriter(ColumnFamilyStore cfs, String compactionFileLocation, int expectedBloomFilterSize, SSTableWriter writer, Collection<SSTableReader> sstables)
            throws IOException
    {
        if (writer == null)
        {
            FileUtils.createDirectory(compactionFileLocation);
            writer = cfs.createCompactionWriter(expectedBloomFilterSize, compactionFileLocation, sstables);
        }
        return writer;
    }

    /**
     * Performs a readonly "compaction" of all sstables in order to validate complete rows,
     * but without writing the merge result
     */
    private void doValidationCompaction(ColumnFamilyStore cfs, AntiEntropyService.Validator validator) throws IOException
    {
        // flush first so everyone is validating data that is as similar as possible
        try
        {
            StorageService.instance.forceTableFlush(cfs.table.name, cfs.getColumnFamilyName());
        }
        catch (ExecutionException e)
        {
            throw new IOException(e);
        }
        catch (InterruptedException e)
        {
            throw new AssertionError(e);
        }

        CompactionIterator ci = new ValidationCompactionIterator(cfs, validator.request.range);
        executor.beginCompaction(ci);
        try
        {
            Iterator<AbstractCompactedRow> nni = new FilterIterator(ci, PredicateUtils.notNullPredicate());

            // validate the CF as we iterate over it
            validator.prepare(cfs);
            while (nni.hasNext())
            {
                AbstractCompactedRow row = nni.next();
                validator.add(row);
            }
            validator.complete();
        }
        finally
        {
            ci.close();
            executor.finishCompaction(ci);
        }
    }

    /*
    * Group files of similar size into buckets.
    */
    static <T> Set<List<T>> getBuckets(Collection<Pair<T, Long>> files, long min)
    {
        // Sort the list in order to get deterministic results during the grouping below
        List<Pair<T, Long>> sortedFiles = new ArrayList<Pair<T, Long>>(files);
        Collections.sort(sortedFiles, new Comparator<Pair<T, Long>>()
        {
            public int compare(Pair<T, Long> p1, Pair<T, Long> p2)
            {
                return p1.right.compareTo(p2.right);
            }
        });

        Map<List<T>, Long> buckets = new HashMap<List<T>, Long>();

        for (Pair<T, Long> pair: sortedFiles)
        {
            long size = pair.right;

            boolean bFound = false;
            // look for a bucket containing similar-sized files:
            // group in the same bucket if it's w/in 50% of the average for this bucket,
            // or this file and the bucket are all considered "small" (less than `min`)
            for (Entry<List<T>, Long> entry : buckets.entrySet())
            {
                List<T> bucket = entry.getKey();
                long averageSize = entry.getValue();
                if ((size > (averageSize / 2) && size < (3 * averageSize) / 2)
                    || (size < min && averageSize < min))
                {
                    // remove and re-add because adding changes the hash
                    buckets.remove(bucket);
                    long totalSize = bucket.size() * averageSize;
                    averageSize = (totalSize + size) / (bucket.size() + 1);
                    bucket.add(pair.left);
                    buckets.put(bucket, averageSize);
                    bFound = true;
                    break;
                }
            }
            // no similar bucket found; put it in a new one
            if (!bFound)
            {
                ArrayList<T> bucket = new ArrayList<T>();
                bucket.add(pair.left);
                buckets.put(bucket, size);
            }
        }

        return buckets.keySet();
    }

    private static Collection<Pair<SSTableReader, Long>> convertSSTablesToPairs(Collection<SSTableReader> collection)
    {
        Collection<Pair<SSTableReader, Long>> tablePairs = new ArrayList<Pair<SSTableReader, Long>>();
        for(SSTableReader table: collection)
        {
            tablePairs.add(new Pair<SSTableReader, Long>(table, table.length()));
        }
        return tablePairs;
    }
    
    /**
     * Is not scheduled, because it is performing disjoint work from sstable compaction.
     */
    public Future submitIndexBuild(final ColumnFamilyStore cfs, final Table.IndexBuilder builder)
    {
        Runnable runnable = new Runnable()
        {
            public void run()
            {
                compactionLock.readLock().lock();
                try
                {
                    if (cfs.isInvalid())
                        return;
                    executor.beginCompaction(builder);
                    try
                    {
                        builder.build();
                    }
                    finally
                    {
                        executor.finishCompaction(builder);
                    }
                }
                finally
                {
                    compactionLock.readLock().unlock();
                }
            }
        };
        
        // don't submit to the executor if the compaction lock is held by the current thread. Instead return a simple
        // future that will be immediately immediately get()ed and executed. Happens during a migration, which locks
        // the compaction thread and then reinitializes a ColumnFamilyStore. Under normal circumstances, CFS spawns
        // index jobs to the compaction manager (this) and blocks on them.
        if (compactionLock.isWriteLockedByCurrentThread())
            return new SimpleFuture(runnable);
        else
            return executor.submit(runnable);
    }

    /**
     * Submits an sstable to be rebuilt: is not scheduled, since the sstable must not exist.
     */
    public Future<SSTableReader> submitSSTableBuild(final Descriptor desc, OperationType type)
    {
        // invalid descriptions due to missing or dropped CFS are handled by SSTW and StreamInSession.
        final SSTableWriter.Builder builder = SSTableWriter.createBuilder(desc, type);
        Callable<SSTableReader> callable = new Callable<SSTableReader>()
        {
            public SSTableReader call() throws IOException
            {
                compactionLock.readLock().lock();
                try
                {
                    executor.beginCompaction(builder);
                    try
                    {
                        return builder.build();
                    }
                    finally
                    {
                        executor.finishCompaction(builder);
                    }
                }
                finally
                {
                    compactionLock.readLock().unlock();
                }
            }
        };
        return executor.submit(callable);
    }

    public Future<?> submitCacheWrite(final AutoSavingCache.Writer writer)
    {
        Runnable runnable = new WrappedRunnable()
        {
            public void runMayThrow() throws IOException
            {
                if (!AutoSavingCache.flushInProgress.compareAndSet(false, true))
                {
                    logger.debug("Cache flushing was already in progress: skipping {}", writer.getCompactionInfo());
                    return;
                }
                try
                {
                    executor.beginCompaction(writer);
                    try
                    {
                        writer.saveCache();
                    }
                    finally
                    {
                        executor.finishCompaction(writer);
                    }
                }
                finally
                {
                    AutoSavingCache.flushInProgress.set(false);
                }
            }
        };
        return executor.submit(runnable);
    }

    private static int getDefaultGcBefore(ColumnFamilyStore cfs)
    {
        return cfs.isIndex()
               ? Integer.MAX_VALUE
               : (int) (System.currentTimeMillis() / 1000) - cfs.metadata.getGcGraceSeconds();
    }

    private static class ValidationCompactionIterator extends CompactionIterator
    {
        public ValidationCompactionIterator(ColumnFamilyStore cfs, Range range) throws IOException
        {
            super(CompactionType.VALIDATION,
                  getCollatingIterator(cfs.getSSTables(), range),
                  new CompactionController(cfs, cfs.getSSTables(), getDefaultGcBefore(cfs), true));
        }

        protected static CollatingIterator getCollatingIterator(Iterable<SSTableReader> sstables, Range range) throws IOException
        {
            CollatingIterator iter = FBUtilities.getCollatingIterator();
            for (SSTableReader sstable : sstables)
            {
                iter.addIterator(sstable.getDirectScanner(FILE_BUFFER_SIZE, range));
            }
            return iter;
        }
    }

    public int getActiveCompactions()
    {
        return executor.getActiveCount();
    }

    private static class CompactionExecutor extends DebuggableThreadPoolExecutor
    {
        // a synchronized identity set of running tasks to their compaction info
        private final Set<CompactionInfo.Holder> compactions;

        public CompactionExecutor()
        {
            super(getThreadCount(),
                  60,
                  TimeUnit.SECONDS,
                  new LinkedBlockingQueue<Runnable>(),
                  new NamedThreadFactory("CompactionExecutor", DatabaseDescriptor.getCompactionThreadPriority()));
            Map<CompactionInfo.Holder, Boolean> cmap = new IdentityHashMap<CompactionInfo.Holder, Boolean>();
            compactions = Collections.synchronizedSet(Collections.newSetFromMap(cmap));
        }

        private static int getThreadCount()
        {
            return Math.max(1, DatabaseDescriptor.getConcurrentCompactors());
        }

        void beginCompaction(CompactionInfo.Holder ci)
        {
            compactions.add(ci);
        }

        void finishCompaction(CompactionInfo.Holder ci)
        {
            compactions.remove(ci);
        }

        public List<CompactionInfo.Holder> getCompactions()
        {
            return new ArrayList<CompactionInfo.Holder>(compactions);
        }
    }

    public List<CompactionInfo> getCompactions()
    {
        List<CompactionInfo> out = new ArrayList<CompactionInfo>();
        for (CompactionInfo.Holder ci : executor.getCompactions())
            out.add(ci.getCompactionInfo());
        return out;
    }

    public List<String> getCompactionSummary()
    {
        List<String> out = new ArrayList<String>();
        for (CompactionInfo.Holder ci : executor.getCompactions())
            out.add(ci.getCompactionInfo().toString());
        return out;
    }

    public int getPendingTasks()
    {
        int n = 0;
        for (Integer i : estimatedCompactions.values())
            n += i;
        return (int) (executor.getTaskCount() - executor.getCompletedTaskCount()) + n;
    }

    public long getCompletedTasks()
    {
        return executor.getCompletedTaskCount();
    }
    
    private static class SimpleFuture implements Future
    {
        private Runnable runnable;
        
        private SimpleFuture(Runnable r) 
        {
            runnable = r;
        }
        
        public boolean cancel(boolean mayInterruptIfRunning)
        {
            throw new IllegalStateException("May not call SimpleFuture.cancel()");
        }

        public boolean isCancelled()
        {
            return false;
        }

        public boolean isDone()
        {
            return runnable == null;
        }

        public Object get() throws InterruptedException, ExecutionException
        {
            runnable.run();
            runnable = null;
            return runnable;
        }

        public Object get(long timeout, TimeUnit unit) throws InterruptedException, ExecutionException, TimeoutException
        {
            throw new IllegalStateException("May not call SimpleFuture.get(long, TimeUnit)");
        }
    }

    private static class CleanupInfo implements CompactionInfo.Holder
    {
        private final SSTableReader sstable;
        private final SSTableScanner scanner;
        public CleanupInfo(SSTableReader sstable, SSTableScanner scanner)
        {
            this.sstable = sstable;
            this.scanner = scanner;
        }

        public CompactionInfo getCompactionInfo()
        {
            try
            {
                return new CompactionInfo(sstable.descriptor.ksname,
                                          sstable.descriptor.cfname,
                                          CompactionType.CLEANUP,
                                          scanner.getFilePointer(),
                                          scanner.getFileLength());
            }
            catch (Exception e)
            {
                throw new RuntimeException();
            }
        }
    }

    private static class ScrubInfo implements CompactionInfo.Holder
    {
        private final BufferedRandomAccessFile dataFile;
        private final SSTableReader sstable;
        public ScrubInfo(BufferedRandomAccessFile dataFile, SSTableReader sstable)
        {
            this.dataFile = dataFile;
            this.sstable = sstable;
        }

        public CompactionInfo getCompactionInfo()
        {
            try
            {
                return new CompactionInfo(sstable.descriptor.ksname,
                                          sstable.descriptor.cfname,
                                          CompactionType.SCRUB,
                                          dataFile.getFilePointer(),
                                          dataFile.length());
            }
            catch (Exception e)
            {
                throw new RuntimeException();
            }
        }
    }
}<|MERGE_RESOLUTION|>--- conflicted
+++ resolved
@@ -633,28 +633,15 @@
     private void doScrub(ColumnFamilyStore cfs, Collection<SSTableReader> sstables) throws IOException
     {
         assert !cfs.isIndex();
-<<<<<<< HEAD
-
         for (final SSTableReader sstable : sstables)
-        {
-            logger.info("Scrubbing " + sstable);
-            CompactionController controller = new CompactionController(cfs, Collections.singletonList(sstable), getDefaultGcBefore(cfs), true);
-
-            // Calculate the expected compacted filesize
-            String compactionFileLocation = cfs.table.getDataFileLocation(sstable.length());
-            if (compactionFileLocation == null)
-                throw new IOException("disk full");
-            int expectedBloomFilterSize = Math.max(DatabaseDescriptor.getIndexInterval(),
-                                                   (int)(SSTableReader.getApproximateKeyCount(Arrays.asList(sstable))));
-=======
-        for (final SSTableReader sstable : cfs.getSSTables())
             scrubOne(cfs, sstable);
     }
->>>>>>> 7c557e25
 
     private void scrubOne(ColumnFamilyStore cfs, SSTableReader sstable) throws IOException
     {
         logger.info("Scrubbing " + sstable);
+        CompactionController controller = new CompactionController(cfs, Collections.singletonList(sstable), getDefaultGcBefore(cfs), true);
+
         // Calculate the expected compacted filesize
         String compactionFileLocation = cfs.table.getDataFileLocation(sstable.length());
         if (compactionFileLocation == null)
