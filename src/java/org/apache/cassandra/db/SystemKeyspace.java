/*
 * Licensed to the Apache Software Foundation (ASF) under one
 * or more contributor license agreements.  See the NOTICE file
 * distributed with this work for additional information
 * regarding copyright ownership.  The ASF licenses this file
 * to you under the Apache License, Version 2.0 (the
 * "License"); you may not use this file except in compliance
 * with the License.  You may obtain a copy of the License at
 *
 *     http://www.apache.org/licenses/LICENSE-2.0
 *
 * Unless required by applicable law or agreed to in writing, software
 * distributed under the License is distributed on an "AS IS" BASIS,
 * WITHOUT WARRANTIES OR CONDITIONS OF ANY KIND, either express or implied.
 * See the License for the specific language governing permissions and
 * limitations under the License.
 */
package org.apache.cassandra.db;

import java.io.File;
import java.io.IOError;
import java.io.IOException;
import java.net.InetAddress;
import java.nio.ByteBuffer;
import java.util.*;
import java.util.concurrent.TimeUnit;
import java.util.stream.Collectors;
import java.util.stream.StreamSupport;
import javax.management.openmbean.OpenDataException;
import javax.management.openmbean.TabularData;

import com.google.common.collect.HashMultimap;
import com.google.common.collect.ImmutableMap;
import com.google.common.collect.ImmutableSet;
import com.google.common.collect.SetMultimap;
import com.google.common.collect.Sets;
import com.google.common.io.ByteStreams;
import io.reactivex.Observable;
import io.reactivex.Single;
import org.apache.cassandra.concurrent.NettyRxScheduler;
import org.apache.cassandra.repair.SystemDistributedKeyspace;
import org.slf4j.Logger;
import org.slf4j.LoggerFactory;

import org.apache.cassandra.config.DatabaseDescriptor;
import org.apache.cassandra.cql3.QueryProcessor;
import org.apache.cassandra.cql3.UntypedResultSet;
import org.apache.cassandra.cql3.functions.*;
import org.apache.cassandra.cql3.statements.CreateTableStatement;
import org.apache.cassandra.db.commitlog.CommitLogPosition;
import org.apache.cassandra.db.compaction.CompactionHistoryTabularData;
import org.apache.cassandra.db.marshal.*;
import org.apache.cassandra.db.partitions.PartitionUpdate;
import org.apache.cassandra.db.rows.Rows;
import org.apache.cassandra.dht.*;
import org.apache.cassandra.exceptions.ConfigurationException;
import org.apache.cassandra.io.util.*;
import org.apache.cassandra.locator.IEndpointSnitch;
import org.apache.cassandra.metrics.RestorableMeter;
import org.apache.cassandra.net.MessagingService;
import org.apache.cassandra.schema.*;
import org.apache.cassandra.schema.SchemaConstants;
import org.apache.cassandra.service.StorageService;
import org.apache.cassandra.service.paxos.Commit;
import org.apache.cassandra.service.paxos.PaxosState;
import org.apache.cassandra.transport.ProtocolVersion;
import org.apache.cassandra.utils.*;

import static java.lang.String.format;
import static java.util.Collections.emptyMap;
import static java.util.Collections.singletonMap;

import static org.apache.cassandra.cql3.QueryProcessor.executeInternal;
import static org.apache.cassandra.cql3.QueryProcessor.executeOnceInternal;

public final class SystemKeyspace
{
    private SystemKeyspace()
    {
    }

    private static final Logger logger = LoggerFactory.getLogger(SystemKeyspace.class);

    // Used to indicate that there was a previous version written to the legacy (pre 1.2)
    // system.Versions table, but that we cannot read it. Suffice to say, any upgrade should
    // proceed through 1.2.x before upgrading to the current version.
    public static final CassandraVersion UNREADABLE_VERSION = new CassandraVersion("0.0.0-unknown");

    // Used to indicate that no previous version information was found. When encountered, we assume that
    // Cassandra was not previously installed and we're in the process of starting a fresh node.
    public static final CassandraVersion NULL_VERSION = new CassandraVersion("0.0.0-absent");

    public static final String BATCHES = "batches";
    public static final String PAXOS = "paxos";
    public static final String BUILT_INDEXES = "IndexInfo";
    public static final String LOCAL = "local";
    public static final String PEERS = "peers";
    public static final String PEER_EVENTS = "peer_events";
    public static final String RANGE_XFERS = "range_xfers";
    public static final String COMPACTION_HISTORY = "compaction_history";
    public static final String SSTABLE_ACTIVITY = "sstable_activity";
    public static final String SIZE_ESTIMATES = "size_estimates";
    public static final String AVAILABLE_RANGES = "available_ranges";
    public static final String TRANSFERRED_RANGES = "transferred_ranges";
    public static final String VIEWS_BUILDS_IN_PROGRESS = "views_builds_in_progress";
    public static final String BUILT_VIEWS = "built_views";
    public static final String PREPARED_STATEMENTS = "prepared_statements";
<<<<<<< HEAD

    public static final CFMetaData Batches =
        compile(BATCHES,
                "batches awaiting replay",
                "CREATE TABLE %s ("
                + "id timeuuid,"
                + "mutations list<blob>,"
                + "version int,"
                + "PRIMARY KEY ((id)))")
                .copy(new LocalPartitioner(TimeUUIDType.instance))
                .compaction(CompactionParams.scts(singletonMap("min_threshold", "2")))
                .gcGraceSeconds(0);

    private static final CFMetaData Paxos =
        compile(PAXOS,
                "in-progress paxos proposals",
                "CREATE TABLE %s ("
                + "row_key blob,"
                + "cf_id UUID,"
                + "in_progress_ballot timeuuid,"
                + "most_recent_commit blob,"
                + "most_recent_commit_at timeuuid,"
                + "most_recent_commit_version int,"
                + "proposal blob,"
                + "proposal_ballot timeuuid,"
                + "proposal_version int,"
                + "PRIMARY KEY ((row_key), cf_id))")
                .compaction(CompactionParams.lcs(emptyMap()));

    private static final CFMetaData BuiltIndexes =
        compile(BUILT_INDEXES,
                "built column indexes",
                "CREATE TABLE \"%s\" ("
                + "table_name text," // table_name here is the name of the keyspace - don't be fooled
                + "index_name text,"
                + "PRIMARY KEY ((table_name), index_name)) "
                + "WITH COMPACT STORAGE");

    private static final CFMetaData Local =
        compile(LOCAL,
                "information about the local node",
                "CREATE TABLE %s ("
                + "key text,"
                + "bootstrapped text,"
                + "broadcast_address inet,"
                + "cluster_name text,"
                + "cql_version text,"
                + "data_center text,"
                + "gossip_generation int,"
                + "host_id uuid,"
                + "listen_address inet,"
                + "native_protocol_version text,"
                + "partitioner text,"
                + "rack text,"
                + "release_version text,"
                + "rpc_address inet,"
                + "schema_version uuid,"
                + "tokens set<varchar>,"
                + "token_boundaries list<varchar>,"
                + "truncated_at map<uuid, blob>,"
                + "PRIMARY KEY ((key)))"
                ).recordDeprecatedSystemColumn("thrift_version", UTF8Type.instance);

    private static final CFMetaData Peers =
        compile(PEERS,
                "information about known peers in the cluster",
                "CREATE TABLE %s ("
                + "peer inet,"
                + "data_center text,"
                + "host_id uuid,"
                + "preferred_ip inet,"
                + "rack text,"
                + "release_version text,"
                + "rpc_address inet,"
                + "schema_version uuid,"
                + "tokens set<varchar>,"
                + "token_boundaries list<varchar>,"
                + "PRIMARY KEY ((peer)))");

    private static final CFMetaData PeerEvents =
        compile(PEER_EVENTS,
                "events related to peers",
                "CREATE TABLE %s ("
                + "peer inet,"
                + "hints_dropped map<uuid, int>,"
                + "PRIMARY KEY ((peer)))");

    private static final CFMetaData RangeXfers =
        compile(RANGE_XFERS,
                "ranges requested for transfer",
                "CREATE TABLE %s ("
                + "token_bytes blob,"
                + "requested_at timestamp,"
                + "PRIMARY KEY ((token_bytes)))");

    private static final CFMetaData CompactionHistory =
        compile(COMPACTION_HISTORY,
                "week-long compaction history",
                "CREATE TABLE %s ("
                + "id uuid,"
                + "bytes_in bigint,"
                + "bytes_out bigint,"
                + "columnfamily_name text,"
                + "compacted_at timestamp,"
                + "keyspace_name text,"
                + "rows_merged map<int, bigint>,"
                + "PRIMARY KEY ((id)))")
                .defaultTimeToLive((int) TimeUnit.DAYS.toSeconds(7));

    private static final CFMetaData SSTableActivity =
        compile(SSTABLE_ACTIVITY,
                "historic sstable read rates",
                "CREATE TABLE %s ("
                + "keyspace_name text,"
                + "columnfamily_name text,"
                + "generation int,"
                + "rate_120m double,"
                + "rate_15m double,"
                + "PRIMARY KEY ((keyspace_name, columnfamily_name, generation)))");

    private static final CFMetaData SizeEstimates =
        compile(SIZE_ESTIMATES,
                "per-table primary range size estimates",
                "CREATE TABLE %s ("
                + "keyspace_name text,"
                + "table_name text,"
                + "range_start text,"
                + "range_end text,"
                + "mean_partition_size bigint,"
                + "partitions_count bigint,"
                + "PRIMARY KEY ((keyspace_name), table_name, range_start, range_end))")
                .gcGraceSeconds(0);

    private static final CFMetaData AvailableRanges =
        compile(AVAILABLE_RANGES,
                "available keyspace/ranges during bootstrap/replace that are ready to be served",
                "CREATE TABLE %s ("
                + "keyspace_name text,"
                + "ranges set<blob>,"
                + "PRIMARY KEY ((keyspace_name)))");

    private static final CFMetaData TransferredRanges =
        compile(TRANSFERRED_RANGES,
                "record of transferred ranges for streaming operation",
                "CREATE TABLE %s ("
                + "operation text,"
                + "peer inet,"
                + "keyspace_name text,"
                + "ranges set<blob>,"
                + "PRIMARY KEY ((operation, keyspace_name), peer))");

    private static final CFMetaData ViewsBuildsInProgress =
        compile(VIEWS_BUILDS_IN_PROGRESS,
                "views builds current progress",
                "CREATE TABLE %s ("
                + "keyspace_name text,"
                + "view_name text,"
                + "last_token varchar,"
                + "generation_number int,"
                + "PRIMARY KEY ((keyspace_name), view_name))");

    private static final CFMetaData BuiltViews =
        compile(BUILT_VIEWS,
                "built views",
                "CREATE TABLE %s ("
                + "keyspace_name text,"
                + "view_name text,"
                + "status_replicated boolean,"
                + "PRIMARY KEY ((keyspace_name), view_name))");

    private static final CFMetaData PreparedStatements =
        compile(PREPARED_STATEMENTS,
                "prepared statements",
                "CREATE TABLE %s ("
                + "prepared_id blob,"
                + "logged_keyspace text,"
                + "query_string text,"
                + "PRIMARY KEY ((prepared_id)))");


    private static CFMetaData compile(String name, String description, String schema)
    {
        return CFMetaData.compile(String.format(schema, name), SchemaConstants.SYSTEM_KEYSPACE_NAME)
                         .comment(description);
=======
    public static final String REPAIRS = "repairs";

    public static final TableMetadata Batches =
        parse(BATCHES,
              "batches awaiting replay",
              "CREATE TABLE %s ("
              + "id timeuuid,"
              + "mutations list<blob>,"
              + "version int,"
              + "PRIMARY KEY ((id)))")
              .partitioner(new LocalPartitioner(TimeUUIDType.instance))
              .compaction(CompactionParams.scts(singletonMap("min_threshold", "2")))
              .build();

    private static final TableMetadata Paxos =
        parse(PAXOS,
              "in-progress paxos proposals",
              "CREATE TABLE %s ("
              + "row_key blob,"
              + "cf_id UUID,"
              + "in_progress_ballot timeuuid,"
              + "most_recent_commit blob,"
              + "most_recent_commit_at timeuuid,"
              + "most_recent_commit_version int,"
              + "proposal blob,"
              + "proposal_ballot timeuuid,"
              + "proposal_version int,"
              + "PRIMARY KEY ((row_key), cf_id))")
              .compaction(CompactionParams.lcs(emptyMap()))
              .build();

    private static final TableMetadata BuiltIndexes =
        parse(BUILT_INDEXES,
              "built column indexes",
              "CREATE TABLE \"%s\" ("
              + "table_name text," // table_name here is the name of the keyspace - don't be fooled
              + "index_name text,"
              + "PRIMARY KEY ((table_name), index_name)) "
              + "WITH COMPACT STORAGE")
              .build();

    private static final TableMetadata Local =
        parse(LOCAL,
              "information about the local node",
              "CREATE TABLE %s ("
              + "key text,"
              + "bootstrapped text,"
              + "broadcast_address inet,"
              + "cluster_name text,"
              + "cql_version text,"
              + "data_center text,"
              + "gossip_generation int,"
              + "host_id uuid,"
              + "listen_address inet,"
              + "native_protocol_version text,"
              + "partitioner text,"
              + "rack text,"
              + "release_version text,"
              + "rpc_address inet,"
              + "schema_version uuid,"
              + "tokens set<varchar>,"
              + "truncated_at map<uuid, blob>,"
              + "PRIMARY KEY ((key)))")
              .recordDeprecatedSystemColumn("thrift_version", UTF8Type.instance)
              .build();

    private static final TableMetadata Peers =
        parse(PEERS,
              "information about known peers in the cluster",
              "CREATE TABLE %s ("
              + "peer inet,"
              + "data_center text,"
              + "host_id uuid,"
              + "preferred_ip inet,"
              + "rack text,"
              + "release_version text,"
              + "rpc_address inet,"
              + "schema_version uuid,"
              + "tokens set<varchar>,"
              + "PRIMARY KEY ((peer)))")
              .build();

    private static final TableMetadata PeerEvents =
        parse(PEER_EVENTS,
              "events related to peers",
              "CREATE TABLE %s ("
              + "peer inet,"
              + "hints_dropped map<uuid, int>,"
              + "PRIMARY KEY ((peer)))")
              .build();

    private static final TableMetadata RangeXfers =
        parse(RANGE_XFERS,
              "ranges requested for transfer",
              "CREATE TABLE %s ("
              + "token_bytes blob,"
              + "requested_at timestamp,"
              + "PRIMARY KEY ((token_bytes)))")
              .build();

    private static final TableMetadata CompactionHistory =
        parse(COMPACTION_HISTORY,
              "week-long compaction history",
              "CREATE TABLE %s ("
              + "id uuid,"
              + "bytes_in bigint,"
              + "bytes_out bigint,"
              + "columnfamily_name text,"
              + "compacted_at timestamp,"
              + "keyspace_name text,"
              + "rows_merged map<int, bigint>,"
              + "PRIMARY KEY ((id)))")
              .defaultTimeToLive((int) TimeUnit.DAYS.toSeconds(7))
              .build();

    private static final TableMetadata SSTableActivity =
        parse(SSTABLE_ACTIVITY,
              "historic sstable read rates",
              "CREATE TABLE %s ("
              + "keyspace_name text,"
              + "columnfamily_name text,"
              + "generation int,"
              + "rate_120m double,"
              + "rate_15m double,"
              + "PRIMARY KEY ((keyspace_name, columnfamily_name, generation)))")
              .build();

    private static final TableMetadata SizeEstimates =
        parse(SIZE_ESTIMATES,
              "per-table primary range size estimates",
              "CREATE TABLE %s ("
              + "keyspace_name text,"
              + "table_name text,"
              + "range_start text,"
              + "range_end text,"
              + "mean_partition_size bigint,"
              + "partitions_count bigint,"
              + "PRIMARY KEY ((keyspace_name), table_name, range_start, range_end))")
              .build();

    private static final TableMetadata AvailableRanges =
        parse(AVAILABLE_RANGES,
              "available keyspace/ranges during bootstrap/replace that are ready to be served",
              "CREATE TABLE %s ("
              + "keyspace_name text,"
              + "ranges set<blob>,"
              + "PRIMARY KEY ((keyspace_name)))")
              .build();

    private static final TableMetadata TransferredRanges =
        parse(TRANSFERRED_RANGES,
              "record of transferred ranges for streaming operation",
              "CREATE TABLE %s ("
              + "operation text,"
              + "peer inet,"
              + "keyspace_name text,"
              + "ranges set<blob>,"
              + "PRIMARY KEY ((operation, keyspace_name), peer))")
              .build();

    private static final TableMetadata ViewsBuildsInProgress =
        parse(VIEWS_BUILDS_IN_PROGRESS,
              "views builds current progress",
              "CREATE TABLE %s ("
              + "keyspace_name text,"
              + "view_name text,"
              + "last_token varchar,"
              + "generation_number int,"
              + "PRIMARY KEY ((keyspace_name), view_name))")
              .build();

    private static final TableMetadata BuiltViews =
        parse(BUILT_VIEWS,
              "built views",
              "CREATE TABLE %s ("
              + "keyspace_name text,"
              + "view_name text,"
              + "status_replicated boolean,"
              + "PRIMARY KEY ((keyspace_name), view_name))")
              .build();

    private static final TableMetadata PreparedStatements =
        parse(PREPARED_STATEMENTS,
              "prepared statements",
              "CREATE TABLE %s ("
              + "prepared_id blob,"
              + "logged_keyspace text,"
              + "query_string text,"
              + "PRIMARY KEY ((prepared_id)))")
              .build();

    private static final TableMetadata Repairs =
        parse(REPAIRS,
              "repairs",
              "CREATE TABLE %s ("
              + "parent_id timeuuid, "
              + "started_at timestamp, "
              + "last_update timestamp, "
              + "repaired_at timestamp, "
              + "state int, "
              + "coordinator inet, "
              + "participants set<inet>, "
              + "ranges set<blob>, "
              + "cfids set<uuid>, "
              + "PRIMARY KEY (parent_id))").build();

    private static TableMetadata.Builder parse(String table, String description, String cql)
    {
        return CreateTableStatement.parse(format(cql, table), SchemaConstants.SYSTEM_KEYSPACE_NAME)
                                   .id(TableId.forSystemTable(SchemaConstants.SYSTEM_KEYSPACE_NAME, table))
                                   .dcLocalReadRepairChance(0.0)
                                   .gcGraceSeconds(0)
                                   .memtableFlushPeriod((int) TimeUnit.HOURS.toMillis(1))
                                   .comment(description);
>>>>>>> ec536dc0
    }

    public static KeyspaceMetadata metadata()
    {
        return KeyspaceMetadata.create(SchemaConstants.SYSTEM_KEYSPACE_NAME, KeyspaceParams.local(), tables(), Views.none(), Types.none(), functions());
    }

    private static Tables tables()
    {
        return Tables.of(BuiltIndexes,
                         Batches,
                         Paxos,
                         Local,
                         Peers,
                         PeerEvents,
                         RangeXfers,
                         CompactionHistory,
                         SSTableActivity,
                         SizeEstimates,
                         AvailableRanges,
                         TransferredRanges,
                         ViewsBuildsInProgress,
                         BuiltViews,
                         PreparedStatements,
                         Repairs);
    }

    private static Functions functions()
    {
        return Functions.builder()
                        .add(UuidFcts.all())
                        .add(TimeFcts.all())
                        .add(BytesConversionFcts.all())
                        .add(AggregateFcts.all())
                        .add(CastFcts.all())
                        .add(OperationFcts.all())
                        .build();
    }

    private static volatile Map<TableId, Pair<CommitLogPosition, Long>> truncationRecords;

    public enum BootstrapState
    {
        NEEDS_BOOTSTRAP,
        COMPLETED,
        IN_PROGRESS,
        DECOMMISSIONED
    }

    public static void finishStartup()
    {
        SchemaKeyspace.saveSystemKeyspacesSchema();
    }

    public static void persistLocalMetadata()
    {
        String req = "INSERT INTO system.%s (" +
                     "key," +
                     "cluster_name," +
                     "release_version," +
                     "cql_version," +
                     "native_protocol_version," +
                     "data_center," +
                     "rack," +
                     "partitioner," +
                     "rpc_address," +
                     "broadcast_address," +
                     "listen_address" +
                     ") VALUES (?, ?, ?, ?, ?, ?, ?, ?, ?, ?, ?)";
        IEndpointSnitch snitch = DatabaseDescriptor.getEndpointSnitch();
<<<<<<< HEAD
        // TODO make async
        executeOnceInternal(String.format(req, LOCAL),
=======
        executeOnceInternal(format(req, LOCAL),
>>>>>>> ec536dc0
                            LOCAL,
                            DatabaseDescriptor.getClusterName(),
                            FBUtilities.getReleaseVersionString(),
                            QueryProcessor.CQL_VERSION.toString(),
                            String.valueOf(ProtocolVersion.CURRENT.asInt()),
                            snitch.getDatacenter(FBUtilities.getBroadcastAddress()),
                            snitch.getRack(FBUtilities.getBroadcastAddress()),
                            DatabaseDescriptor.getPartitioner().getClass().getName(),
                            DatabaseDescriptor.getRpcAddress(),
                            FBUtilities.getBroadcastAddress(),
                            FBUtilities.getLocalAddress()).blockingGet();
    }

    public static void updateCompactionHistory(String ksname,
                                               String cfname,
                                               long compactedAt,
                                               long bytesIn,
                                               long bytesOut,
                                               Map<Integer, Long> rowsMerged)
    {
        // don't write anything when the history table itself is compacted, since that would in turn cause new compactions
        if (ksname.equals("system") && cfname.equals(COMPACTION_HISTORY))
            return;
        String req = "INSERT INTO system.%s (id, keyspace_name, columnfamily_name, compacted_at, bytes_in, bytes_out, rows_merged) VALUES (?, ?, ?, ?, ?, ?, ?)";
<<<<<<< HEAD
        // TODO make async
        executeInternal(String.format(req, COMPACTION_HISTORY),
=======
        executeInternal(format(req, COMPACTION_HISTORY),
>>>>>>> ec536dc0
                        UUIDGen.getTimeUUID(),
                        ksname,
                        cfname,
                        ByteBufferUtil.bytes(compactedAt),
                        bytesIn,
                        bytesOut,
                        rowsMerged).blockingGet();
    }

    public static TabularData getCompactionHistory() throws OpenDataException
    {
<<<<<<< HEAD
        // TODO make async
        UntypedResultSet queryResultSet = executeInternal(String.format("SELECT * from system.%s", COMPACTION_HISTORY)).blockingGet();
=======
        UntypedResultSet queryResultSet = executeInternal(format("SELECT * from system.%s", COMPACTION_HISTORY));
>>>>>>> ec536dc0
        return CompactionHistoryTabularData.from(queryResultSet);
    }

    public static boolean isViewBuilt(String keyspaceName, String viewName)
    {
        String req = "SELECT view_name FROM %s.\"%s\" WHERE keyspace_name=? AND view_name=?";
<<<<<<< HEAD
        // TODO make async
        UntypedResultSet result = executeInternal(String.format(req, SchemaConstants.SYSTEM_KEYSPACE_NAME, BUILT_VIEWS), keyspaceName, viewName).blockingGet();
=======
        UntypedResultSet result = executeInternal(format(req, SchemaConstants.SYSTEM_KEYSPACE_NAME, BUILT_VIEWS), keyspaceName, viewName);
>>>>>>> ec536dc0
        return !result.isEmpty();
    }

    public static boolean isViewStatusReplicated(String keyspaceName, String viewName)
    {
        String req = "SELECT status_replicated FROM %s.\"%s\" WHERE keyspace_name=? AND view_name=?";
<<<<<<< HEAD
        // TODO make async
        UntypedResultSet result = executeInternal(String.format(req, SchemaConstants.SYSTEM_KEYSPACE_NAME, BUILT_VIEWS), keyspaceName, viewName).blockingGet();
=======
        UntypedResultSet result = executeInternal(format(req, SchemaConstants.SYSTEM_KEYSPACE_NAME, BUILT_VIEWS), keyspaceName, viewName);
>>>>>>> ec536dc0

        if (result.isEmpty())
            return false;
        UntypedResultSet.Row row = result.one();
        return row.has("status_replicated") && row.getBoolean("status_replicated");
    }

    public static void setViewBuilt(String keyspaceName, String viewName, boolean replicated)
    {
        if (isViewBuilt(keyspaceName, viewName) && isViewStatusReplicated(keyspaceName, viewName) == replicated)
            return;

        String req = "INSERT INTO %s.\"%s\" (keyspace_name, view_name, status_replicated) VALUES (?, ?, ?)";
<<<<<<< HEAD
        executeInternal(String.format(req, SchemaConstants.SYSTEM_KEYSPACE_NAME, BUILT_VIEWS), keyspaceName, viewName, replicated).blockingGet();
=======
        executeInternal(format(req, SchemaConstants.SYSTEM_KEYSPACE_NAME, BUILT_VIEWS), keyspaceName, viewName, replicated);
>>>>>>> ec536dc0
        forceBlockingFlush(BUILT_VIEWS);
    }

    public static void setViewRemoved(String keyspaceName, String viewName)
    {
<<<<<<< HEAD
        String buildReq = "DELETE FROM %S.%s WHERE keyspace_name = ? AND view_name = ?";
        executeInternal(String.format(buildReq, SchemaConstants.SYSTEM_KEYSPACE_NAME, VIEWS_BUILDS_IN_PROGRESS), keyspaceName, viewName).blockingGet();
        forceBlockingFlush(VIEWS_BUILDS_IN_PROGRESS);

        String builtReq = "DELETE FROM %s.\"%s\" WHERE keyspace_name = ? AND view_name = ?";
        executeInternal(String.format(builtReq, SchemaConstants.SYSTEM_KEYSPACE_NAME, BUILT_VIEWS), keyspaceName, viewName).blockingGet();
=======
        String buildReq = "DELETE FROM %S.%s WHERE keyspace_name = ? AND view_name = ? IF EXISTS";
        executeInternal(String.format(buildReq, SchemaConstants.SYSTEM_KEYSPACE_NAME, VIEWS_BUILDS_IN_PROGRESS), keyspaceName, viewName);
        forceBlockingFlush(VIEWS_BUILDS_IN_PROGRESS);

        String builtReq = "DELETE FROM %s.\"%s\" WHERE keyspace_name = ? AND view_name = ? IF EXISTS";
        executeInternal(String.format(builtReq, SchemaConstants.SYSTEM_KEYSPACE_NAME, BUILT_VIEWS), keyspaceName, viewName);
>>>>>>> ec536dc0
        forceBlockingFlush(BUILT_VIEWS);
    }

    public static void beginViewBuild(String ksname, String viewName, int generationNumber)
    {
<<<<<<< HEAD
        // TODO make async
        executeInternal(String.format("INSERT INTO system.%s (keyspace_name, view_name, generation_number) VALUES (?, ?, ?)", VIEWS_BUILDS_IN_PROGRESS),
=======
        executeInternal(format("INSERT INTO system.%s (keyspace_name, view_name, generation_number) VALUES (?, ?, ?)", VIEWS_BUILDS_IN_PROGRESS),
>>>>>>> ec536dc0
                        ksname,
                        viewName,
                        generationNumber).blockingGet();
    }

    public static void finishViewBuildStatus(String ksname, String viewName)
    {
        // We flush the view built first, because if we fail now, we'll restart at the last place we checkpointed
        // view build.
        // If we flush the delete first, we'll have to restart from the beginning.
        // Also, if writing to the built_view succeeds, but the view_builds_in_progress deletion fails, we will be able
        // to skip the view build next boot.
        setViewBuilt(ksname, viewName, false);
<<<<<<< HEAD
        executeInternal(String.format("DELETE FROM system.%s WHERE keyspace_name = ? AND view_name = ?", VIEWS_BUILDS_IN_PROGRESS), ksname, viewName).blockingGet();
=======
        executeInternal(String.format("DELETE FROM system.%s WHERE keyspace_name = ? AND view_name = ? IF EXISTS", VIEWS_BUILDS_IN_PROGRESS), ksname, viewName);
>>>>>>> ec536dc0
        forceBlockingFlush(VIEWS_BUILDS_IN_PROGRESS);
    }

    public static void setViewBuiltReplicated(String ksname, String viewName)
    {
        setViewBuilt(ksname, viewName, true);
    }

    public static void updateViewBuildStatus(String ksname, String viewName, Token token)
    {
        String req = "INSERT INTO system.%s (keyspace_name, view_name, last_token) VALUES (?, ?, ?)";
        Token.TokenFactory factory = ViewsBuildsInProgress.partitioner.getTokenFactory();
<<<<<<< HEAD
        executeInternal(String.format(req, VIEWS_BUILDS_IN_PROGRESS), ksname, viewName, factory.toString(token)).blockingGet();
=======
        executeInternal(format(req, VIEWS_BUILDS_IN_PROGRESS), ksname, viewName, factory.toString(token));
>>>>>>> ec536dc0
    }

    public static Pair<Integer, Token> getViewBuildStatus(String ksname, String viewName)
    {
        String req = "SELECT generation_number, last_token FROM system.%s WHERE keyspace_name = ? AND view_name = ?";
<<<<<<< HEAD
        // TODO make async
        UntypedResultSet queryResultSet = executeInternal(String.format(req, VIEWS_BUILDS_IN_PROGRESS), ksname, viewName).blockingGet();
=======
        UntypedResultSet queryResultSet = executeInternal(format(req, VIEWS_BUILDS_IN_PROGRESS), ksname, viewName);
>>>>>>> ec536dc0
        if (queryResultSet == null || queryResultSet.isEmpty())
            return null;

        UntypedResultSet.Row row = queryResultSet.one();

        Integer generation = null;
        Token lastKey = null;
        if (row.has("generation_number"))
            generation = row.getInt("generation_number");
        if (row.has("last_key"))
        {
            Token.TokenFactory factory = ViewsBuildsInProgress.partitioner.getTokenFactory();
            lastKey = factory.fromString(row.getString("last_key"));
        }

        return Pair.create(generation, lastKey);
    }

    public static synchronized void saveTruncationRecord(ColumnFamilyStore cfs, long truncatedAt, CommitLogPosition position)
    {
        String req = "UPDATE system.%s SET truncated_at = truncated_at + ? WHERE key = '%s'";
<<<<<<< HEAD
        executeInternal(String.format(req, LOCAL, LOCAL), truncationAsMapEntry(cfs, truncatedAt, position)).blockingGet();
=======
        executeInternal(format(req, LOCAL, LOCAL), truncationAsMapEntry(cfs, truncatedAt, position));
>>>>>>> ec536dc0
        truncationRecords = null;
        forceBlockingFlush(LOCAL);
    }

    /**
     * This method is used to remove information about truncation time for specified column family
     */
    public static synchronized void removeTruncationRecord(TableId id)
    {
        Pair<CommitLogPosition, Long> truncationRecord = getTruncationRecord(id);
        if (truncationRecord == null)
            return;

        String req = "DELETE truncated_at[?] from system.%s WHERE key = '%s'";
<<<<<<< HEAD
        executeInternal(String.format(req, LOCAL, LOCAL), cfId).blockingGet();
=======
        executeInternal(format(req, LOCAL, LOCAL), id.asUUID());
>>>>>>> ec536dc0
        truncationRecords = null;
        forceBlockingFlush(LOCAL);
    }

    private static Map<UUID, ByteBuffer> truncationAsMapEntry(ColumnFamilyStore cfs, long truncatedAt, CommitLogPosition position)
    {
        try (DataOutputBuffer out = DataOutputBuffer.scratchBuffer.get())
        {
            CommitLogPosition.serializer.serialize(position, out);
            out.writeLong(truncatedAt);
            return singletonMap(cfs.metadata.id.asUUID(), out.asNewBuffer());
        }
        catch (IOException e)
        {
            throw new RuntimeException(e);
        }
    }

    public static CommitLogPosition getTruncatedPosition(TableId id)
    {
        Pair<CommitLogPosition, Long> record = getTruncationRecord(id);
        return record == null ? null : record.left;
    }

    public static long getTruncatedAt(TableId id)
    {
        Pair<CommitLogPosition, Long> record = getTruncationRecord(id);
        return record == null ? Long.MIN_VALUE : record.right;
    }

    private static synchronized Pair<CommitLogPosition, Long> getTruncationRecord(TableId id)
    {
        if (truncationRecords == null)
            truncationRecords = readTruncationRecords();
        return truncationRecords.get(id);
    }

    private static Map<TableId, Pair<CommitLogPosition, Long>> readTruncationRecords()
    {
<<<<<<< HEAD
        // TODO make async
        UntypedResultSet rows = executeInternal(String.format("SELECT truncated_at FROM system.%s WHERE key = '%s'", LOCAL, LOCAL)).blockingGet();
=======
        UntypedResultSet rows = executeInternal(format("SELECT truncated_at FROM system.%s WHERE key = '%s'", LOCAL, LOCAL));
>>>>>>> ec536dc0

        Map<TableId, Pair<CommitLogPosition, Long>> records = new HashMap<>();

        if (!rows.isEmpty() && rows.one().has("truncated_at"))
        {
            Map<UUID, ByteBuffer> map = rows.one().getMap("truncated_at", UUIDType.instance, BytesType.instance);
            for (Map.Entry<UUID, ByteBuffer> entry : map.entrySet())
                records.put(TableId.fromUUID(entry.getKey()), truncationRecordFromBlob(entry.getValue()));
        }

        return records;
    }

    private static Pair<CommitLogPosition, Long> truncationRecordFromBlob(ByteBuffer bytes)
    {
        try (RebufferingInputStream in = new DataInputBuffer(bytes, true))
        {
            return Pair.create(CommitLogPosition.serializer.deserialize(in), in.available() > 0 ? in.readLong() : Long.MIN_VALUE);
        }
        catch (IOException e)
        {
            throw new RuntimeException(e);
        }
    }

    /**
     * Record tokens being used by another node
     */
    public static synchronized void updateTokens(InetAddress ep, Collection<Token> tokens)
    {
        if (ep.equals(FBUtilities.getBroadcastAddress()))
            return;

        String req = "INSERT INTO system.%s (peer, tokens) VALUES (?, ?)";
<<<<<<< HEAD
        logger.info("PEERS TOKENS for {} = {}", ep, tokensAsSet(tokens));
        executeInternal(String.format(req, PEERS), ep, tokensAsSet(tokens)).blockingGet();
=======
        executeInternal(format(req, PEERS), ep, tokensAsSet(tokens));
>>>>>>> ec536dc0
    }

    public static synchronized void updatePreferredIP(InetAddress ep, InetAddress preferred_ip)
    {
        if (getPreferredIP(ep) == preferred_ip)
            return;

        String req = "INSERT INTO system.%s (peer, preferred_ip) VALUES (?, ?)";
<<<<<<< HEAD
        executeInternal(String.format(req, PEERS), ep, preferred_ip).blockingGet();
=======
        executeInternal(format(req, PEERS), ep, preferred_ip);
>>>>>>> ec536dc0
        forceBlockingFlush(PEERS);
    }

    public static synchronized void updatePeerInfo(InetAddress ep, String columnName, Object value)
    {
        if (ep.equals(FBUtilities.getBroadcastAddress()))
            return;

        String req = "INSERT INTO system.%s (peer, %s) VALUES (?, ?)";
<<<<<<< HEAD
        executeInternal(String.format(req, PEERS, columnName), ep, value).blockingGet();
=======
        executeInternal(format(req, PEERS, columnName), ep, value);
>>>>>>> ec536dc0
    }

    public static synchronized void updateHintsDropped(InetAddress ep, UUID timePeriod, int value)
    {
        // with 30 day TTL
        String req = "UPDATE system.%s USING TTL 2592000 SET hints_dropped[ ? ] = ? WHERE peer = ?";
<<<<<<< HEAD
        executeInternal(String.format(req, PEER_EVENTS), timePeriod, value, ep).blockingGet();
=======
        executeInternal(format(req, PEER_EVENTS), timePeriod, value, ep);
>>>>>>> ec536dc0
    }

    // TODO need proper synchronization for async version
    public static synchronized Single<UntypedResultSet> updateSchemaVersion(UUID version)
    {
        String req = "INSERT INTO system.%s (key, schema_version) VALUES ('%s', ?)";
<<<<<<< HEAD
        return executeInternal(String.format(req, LOCAL, LOCAL), version);
=======
        executeInternal(format(req, LOCAL, LOCAL), version);
>>>>>>> ec536dc0
    }

    private static Set<String> tokensAsSet(Collection<Token> tokens)
    {
        if (tokens.isEmpty())
            return Collections.emptySet();
        Token.TokenFactory factory = StorageService.instance.getTokenFactory();
        Set<String> s = new HashSet<>(tokens.size());
        for (Token tk : tokens)
            s.add(factory.toString(tk));
        return s;
    }

    private static List<String> tokensAsList(Collection<Long> tokens)
    {
        if (tokens.isEmpty())
            return Collections.emptyList();
        Token.TokenFactory factory = StorageService.instance.getTokenFactory();
        List<String> s = new ArrayList<>(tokens.size());
        for (Long tk : tokens)
            s.add(tk.toString());
        return s;
    }

    private static Collection<Token> deserializeTokens(Collection<String> tokensStrings)
    {
        Token.TokenFactory factory = StorageService.instance.getTokenFactory();
        List<Token> tokens = new ArrayList<>(tokensStrings.size());
        for (String tk : tokensStrings)
            tokens.add(factory.fromString(tk));
        return tokens;
    }

    /**
     * Remove stored tokens being used by another node
     */
    public static synchronized void removeEndpoint(InetAddress ep)
    {
        String req = "DELETE FROM system.%s WHERE peer = ?";
<<<<<<< HEAD
        executeInternal(String.format(req, PEERS), ep).blockingGet();
=======
        executeInternal(format(req, PEERS), ep);
>>>>>>> ec536dc0
        forceBlockingFlush(PEERS);
    }

    /**
     * This method is used to update the System Keyspace with the new tokens for this node
    */
    public static synchronized void updateTokens(Collection<Token> tokens)
    {
        assert !tokens.isEmpty() : "removeEndpoint should be used instead";

        Collection<Token> savedTokens = getSavedTokens();
        if (tokens.containsAll(savedTokens) && tokens.size() == savedTokens.size())
            return;

        String req = "INSERT INTO system.%s (key, tokens) VALUES ('%s', ?)";
<<<<<<< HEAD
        executeInternal(String.format(req, LOCAL, LOCAL), tokensAsSet(tokens)).blockingGet();
        forceBlockingFlush(LOCAL);
    }

    public static synchronized void updateTokenBoundaries()
    {
        // TODO technically this needs to be per-keyspace; just use a distributed KS for now
        List<Long> ranges = NettyRxScheduler.getRangeList(SchemaConstants.DISTRIBUTED_KEYSPACE_NAME, false);
        String req = "INSERT INTO system.%s (key, token_boundaries) VALUES ('%s', ?)";
        logger.info("LIST = " + tokensAsList(ranges));
        executeInternal(String.format(req, LOCAL, LOCAL), tokensAsList(ranges)).blockingGet();
=======
        executeInternal(format(req, LOCAL, LOCAL), tokensAsSet(tokens));
>>>>>>> ec536dc0
        forceBlockingFlush(LOCAL);
    }

    public static void forceBlockingFlush(String cfname)
    {
        if (!DatabaseDescriptor.isUnsafeSystem())
            Keyspace.open(SchemaConstants.SYSTEM_KEYSPACE_NAME).getColumnFamilyStore(cfname).forceBlockingFlush();
    }

    /**
     * Return a map of stored tokens to IP addresses
     *
     */
    public static SetMultimap<InetAddress, Token> loadTokens()
    {
        SetMultimap<InetAddress, Token> tokenMap = HashMultimap.create();
        // TODO make async
        for (UntypedResultSet.Row row : executeInternal("SELECT peer, tokens FROM system." + PEERS).blockingGet())
        {
            InetAddress peer = row.getInetAddress("peer");
            if (row.has("tokens"))
                tokenMap.putAll(peer, deserializeTokens(row.getSet("tokens", UTF8Type.instance)));
        }

        return tokenMap;
    }

    /**
     * Return a map of store host_ids to IP addresses
     *
     */
    public static Map<InetAddress, UUID> loadHostIds()
    {
        Map<InetAddress, UUID> hostIdMap = new HashMap<>();
        // TODO make async
        for (UntypedResultSet.Row row : executeInternal("SELECT peer, host_id FROM system." + PEERS).blockingGet())
        {
            InetAddress peer = row.getInetAddress("peer");
            if (row.has("host_id"))
            {
                hostIdMap.put(peer, row.getUUID("host_id"));
            }
        }
        return hostIdMap;
    }

    /**
     * Get preferred IP for given endpoint if it is known. Otherwise this returns given endpoint itself.
     *
     * @param ep endpoint address to check
     * @return Preferred IP for given endpoint if present, otherwise returns given ep
     */
    public static InetAddress getPreferredIP(InetAddress ep)
    {
        String req = "SELECT preferred_ip FROM system.%s WHERE peer=?";
<<<<<<< HEAD
        // TODO make async
        UntypedResultSet result = executeInternal(String.format(req, PEERS), ep).blockingGet();
=======
        UntypedResultSet result = executeInternal(format(req, PEERS), ep);
>>>>>>> ec536dc0
        if (!result.isEmpty() && result.one().has("preferred_ip"))
            return result.one().getInetAddress("preferred_ip");
        return ep;
    }

    /**
     * Return a map of IP addresses containing a map of dc and rack info
     */
    public static Map<InetAddress, Map<String,String>> loadDcRackInfo()
    {
        Map<InetAddress, Map<String, String>> result = new HashMap<>();
        // TODO make async
        for (UntypedResultSet.Row row : executeInternal("SELECT peer, data_center, rack from system." + PEERS).blockingGet())
        {
            InetAddress peer = row.getInetAddress("peer");
            if (row.has("data_center") && row.has("rack"))
            {
                Map<String, String> dcRack = new HashMap<>();
                dcRack.put("data_center", row.getString("data_center"));
                dcRack.put("rack", row.getString("rack"));
                result.put(peer, dcRack);
            }
        }
        return result;
    }

    /**
     * Get release version for given endpoint.
     * If release version is unknown, then this returns null.
     *
     * @param ep endpoint address to check
     * @return Release version or null if version is unknown.
     */
    public static CassandraVersion getReleaseVersion(InetAddress ep)
    {
        try
        {
            if (FBUtilities.getBroadcastAddress().equals(ep))
            {
                return new CassandraVersion(FBUtilities.getReleaseVersionString());
            }
            String req = "SELECT release_version FROM system.%s WHERE peer=?";
<<<<<<< HEAD
            // TODO make async
            UntypedResultSet result = executeInternal(String.format(req, PEERS), ep).blockingGet();
=======
            UntypedResultSet result = executeInternal(format(req, PEERS), ep);
>>>>>>> ec536dc0
            if (result != null && result.one().has("release_version"))
            {
                return new CassandraVersion(result.one().getString("release_version"));
            }
            // version is unknown
            return null;
        }
        catch (IllegalArgumentException e)
        {
            // version string cannot be parsed
            return null;
        }
    }

    /**
     * One of three things will happen if you try to read the system keyspace:
     * 1. files are present and you can read them: great
     * 2. no files are there: great (new node is assumed)
     * 3. files are present but you can't read them: bad
     * @throws ConfigurationException
     */
    public static void checkHealth() throws ConfigurationException
    {
        Keyspace keyspace;
        try
        {
            keyspace = Keyspace.open(SchemaConstants.SYSTEM_KEYSPACE_NAME);
        }
        catch (AssertionError err)
        {
            // this happens when a user switches from OPP to RP.
            ConfigurationException ex = new ConfigurationException("Could not read system keyspace!");
            ex.initCause(err);
            throw ex;
        }
        ColumnFamilyStore cfs = keyspace.getColumnFamilyStore(LOCAL);

        String req = "SELECT cluster_name FROM system.%s WHERE key='%s'";
<<<<<<< HEAD
        // TODO make async
        UntypedResultSet result = executeInternal(String.format(req, LOCAL, LOCAL)).blockingGet();
=======
        UntypedResultSet result = executeInternal(format(req, LOCAL, LOCAL));
>>>>>>> ec536dc0

        if (result.isEmpty() || !result.one().has("cluster_name"))
        {
            // this is a brand new node
            if (!cfs.getLiveSSTables().isEmpty())
                throw new ConfigurationException("Found system keyspace files, but they couldn't be loaded!");

            // no system files.  this is a new node.
            return;
        }

        String savedClusterName = result.one().getString("cluster_name");
        if (!DatabaseDescriptor.getClusterName().equals(savedClusterName))
            throw new ConfigurationException("Saved cluster name " + savedClusterName + " != configured name " + DatabaseDescriptor.getClusterName());
    }

    public static Collection<Token> getSavedTokens()
    {
        String req = "SELECT tokens FROM system.%s WHERE key='%s'";
<<<<<<< HEAD
        // TODO make async
        UntypedResultSet result = executeInternal(String.format(req, LOCAL, LOCAL)).blockingGet();
=======
        UntypedResultSet result = executeInternal(format(req, LOCAL, LOCAL));
>>>>>>> ec536dc0
        return result.isEmpty() || !result.one().has("tokens")
             ? Collections.<Token>emptyList()
             : deserializeTokens(result.one().getSet("tokens", UTF8Type.instance));
    }

    public static int incrementAndGetGeneration()
    {
        String req = "SELECT gossip_generation FROM system.%s WHERE key='%s'";
<<<<<<< HEAD
        // TODO make async
        UntypedResultSet result = executeInternal(String.format(req, LOCAL, LOCAL)).blockingGet();
=======
        UntypedResultSet result = executeInternal(format(req, LOCAL, LOCAL));
>>>>>>> ec536dc0

        int generation;
        if (result.isEmpty() || !result.one().has("gossip_generation"))
        {
            // seconds-since-epoch isn't a foolproof new generation
            // (where foolproof is "guaranteed to be larger than the last one seen at this ip address"),
            // but it's as close as sanely possible
            generation = (int) (System.currentTimeMillis() / 1000);
        }
        else
        {
            // Other nodes will ignore gossip messages about a node that have a lower generation than previously seen.
            final int storedGeneration = result.one().getInt("gossip_generation") + 1;
            final int now = (int) (System.currentTimeMillis() / 1000);
            if (storedGeneration >= now)
            {
                logger.warn("Using stored Gossip Generation {} as it is greater than current system time {}.  See CASSANDRA-3654 if you experience problems",
                            storedGeneration, now);
                generation = storedGeneration;
            }
            else
            {
                generation = now;
            }
        }

        req = "INSERT INTO system.%s (key, gossip_generation) VALUES ('%s', ?)";
<<<<<<< HEAD
        // TODO make async?
        executeInternal(String.format(req, LOCAL, LOCAL), generation).blockingGet();
=======
        executeInternal(format(req, LOCAL, LOCAL), generation);
>>>>>>> ec536dc0
        forceBlockingFlush(LOCAL);

        return generation;
    }

    public static BootstrapState getBootstrapState()
    {
        String req = "SELECT bootstrapped FROM system.%s WHERE key='%s'";
<<<<<<< HEAD
        // TODO make async
        UntypedResultSet result = executeInternal(String.format(req, LOCAL, LOCAL)).blockingGet();
=======
        UntypedResultSet result = executeInternal(format(req, LOCAL, LOCAL));
>>>>>>> ec536dc0

        if (result.isEmpty() || !result.one().has("bootstrapped"))
            return BootstrapState.NEEDS_BOOTSTRAP;

        return BootstrapState.valueOf(result.one().getString("bootstrapped"));
    }

    public static boolean bootstrapComplete()
    {
        return getBootstrapState() == BootstrapState.COMPLETED;
    }

    public static boolean bootstrapInProgress()
    {
        return getBootstrapState() == BootstrapState.IN_PROGRESS;
    }

    public static boolean wasDecommissioned()
    {
        return getBootstrapState() == BootstrapState.DECOMMISSIONED;
    }

    public static void setBootstrapState(BootstrapState state)
    {
        if (getBootstrapState() == state)
            return;

        String req = "INSERT INTO system.%s (key, bootstrapped) VALUES ('%s', ?)";
<<<<<<< HEAD
        // TODO make async?
        executeInternal(String.format(req, LOCAL, LOCAL), state.name()).blockingGet();
=======
        executeInternal(format(req, LOCAL, LOCAL), state.name());
>>>>>>> ec536dc0
        forceBlockingFlush(LOCAL);
    }

    public static boolean isIndexBuilt(String keyspaceName, String indexName)
    {
        String req = "SELECT index_name FROM %s.\"%s\" WHERE table_name=? AND index_name=?";
<<<<<<< HEAD
        // TODO make async
        UntypedResultSet result = executeInternal(String.format(req, SchemaConstants.SYSTEM_KEYSPACE_NAME, BUILT_INDEXES), keyspaceName, indexName).blockingGet();
=======
        UntypedResultSet result = executeInternal(format(req, SchemaConstants.SYSTEM_KEYSPACE_NAME, BUILT_INDEXES), keyspaceName, indexName);
>>>>>>> ec536dc0
        return !result.isEmpty();
    }

    public static void setIndexBuilt(String keyspaceName, String indexName)
    {
        String req = "INSERT INTO %s.\"%s\" (table_name, index_name) VALUES (?, ?) IF NOT EXISTS;";
        executeInternal(String.format(req, SchemaConstants.SYSTEM_KEYSPACE_NAME, BUILT_INDEXES), keyspaceName, indexName);
        forceBlockingFlush(BUILT_INDEXES);
    }

    public static void setIndexRemoved(String keyspaceName, String indexName)
    {
<<<<<<< HEAD
        String req = "DELETE FROM %s.\"%s\" WHERE table_name = ? AND index_name = ?";
        executeInternal(String.format(req, SchemaConstants.SYSTEM_KEYSPACE_NAME, BUILT_INDEXES), keyspaceName, indexName).blockingGet();
=======
        String req = "DELETE FROM %s.\"%s\" WHERE table_name = ? AND index_name = ? IF EXISTS";
        executeInternal(String.format(req, SchemaConstants.SYSTEM_KEYSPACE_NAME, BUILT_INDEXES), keyspaceName, indexName);
>>>>>>> ec536dc0
        forceBlockingFlush(BUILT_INDEXES);
    }

    public static List<String> getBuiltIndexes(String keyspaceName, Set<String> indexNames)
    {
        List<String> names = new ArrayList<>(indexNames);
        String req = "SELECT index_name from %s.\"%s\" WHERE table_name=? AND index_name IN ?";
<<<<<<< HEAD
        // TODO make async
        UntypedResultSet results = executeInternal(String.format(req, SchemaConstants.SYSTEM_KEYSPACE_NAME, BUILT_INDEXES), keyspaceName, names).blockingGet();
=======
        UntypedResultSet results = executeInternal(format(req, SchemaConstants.SYSTEM_KEYSPACE_NAME, BUILT_INDEXES), keyspaceName, names);
>>>>>>> ec536dc0
        return StreamSupport.stream(results.spliterator(), false)
                            .map(r -> r.getString("index_name"))
                            .collect(Collectors.toList());
    }

    /**
     * Read the host ID from the system keyspace, creating (and storing) one if
     * none exists.
     */
    public static UUID getLocalHostId()
    {
        String req = "SELECT host_id FROM system.%s WHERE key='%s'";
<<<<<<< HEAD
        // TODO make async
        UntypedResultSet result = executeInternal(String.format(req, LOCAL, LOCAL)).blockingGet();
=======
        UntypedResultSet result = executeInternal(format(req, LOCAL, LOCAL));
>>>>>>> ec536dc0

        // Look up the Host UUID (return it if found)
        if (!result.isEmpty() && result.one().has("host_id"))
            return result.one().getUUID("host_id");

        // ID not found, generate a new one, persist, and then return it.
        UUID hostId = UUID.randomUUID();
        logger.warn("No host ID found, created {} (Note: This should happen exactly once per node).", hostId);
        return setLocalHostId(hostId);
    }

    /**
     * Sets the local host ID explicitly.  Should only be called outside of SystemTable when replacing a node.
     */
    public static UUID setLocalHostId(UUID hostId)
    {
        String req = "INSERT INTO system.%s (key, host_id) VALUES ('%s', ?)";
<<<<<<< HEAD
        // TODO make async
        executeInternal(String.format(req, LOCAL, LOCAL), hostId).blockingGet();
=======
        executeInternal(format(req, LOCAL, LOCAL), hostId);
>>>>>>> ec536dc0
        return hostId;
    }

    /**
     * Gets the stored rack for the local node, or null if none have been set yet.
     */
    public static String getRack()
    {
        String req = "SELECT rack FROM system.%s WHERE key='%s'";
<<<<<<< HEAD
        // TODO make async
        UntypedResultSet result = executeInternal(String.format(req, LOCAL, LOCAL)).blockingGet();
=======
        UntypedResultSet result = executeInternal(format(req, LOCAL, LOCAL));
>>>>>>> ec536dc0

        // Look up the Rack (return it if found)
        if (!result.isEmpty() && result.one().has("rack"))
            return result.one().getString("rack");

        return null;
    }

    /**
     * Gets the stored data center for the local node, or null if none have been set yet.
     */
    public static String getDatacenter()
    {
        String req = "SELECT data_center FROM system.%s WHERE key='%s'";
<<<<<<< HEAD
        // TODO make async
        UntypedResultSet result = executeInternal(String.format(req, LOCAL, LOCAL)).blockingGet();
=======
        UntypedResultSet result = executeInternal(format(req, LOCAL, LOCAL));
>>>>>>> ec536dc0

        // Look up the Data center (return it if found)
        if (!result.isEmpty() && result.one().has("data_center"))
            return result.one().getString("data_center");

        return null;
    }

    public static PaxosState loadPaxosState(DecoratedKey key, TableMetadata metadata, int nowInSec)
    {
        String req = "SELECT * FROM system.%s WHERE row_key = ? AND cf_id = ?";
<<<<<<< HEAD
        // TODO make async
        UntypedResultSet results = QueryProcessor.executeInternalWithNow(nowInSec, System.nanoTime(), String.format(req, PAXOS), key.getKey(), metadata.cfId).blockingGet();
=======
        UntypedResultSet results = QueryProcessor.executeInternalWithNow(nowInSec, System.nanoTime(), format(req, PAXOS), key.getKey(), metadata.id.asUUID());
>>>>>>> ec536dc0
        if (results.isEmpty())
            return new PaxosState(key, metadata);
        UntypedResultSet.Row row = results.one();

        Commit promised = row.has("in_progress_ballot")
                        ? new Commit(row.getUUID("in_progress_ballot"), new PartitionUpdate(metadata, key, metadata.regularAndStaticColumns(), 1))
                        : Commit.emptyCommit(key, metadata);
        // either we have both a recently accepted ballot and update or we have neither
        Commit accepted = row.has("proposal_version") && row.has("proposal")
                        ? new Commit(row.getUUID("proposal_ballot"),
                                     PartitionUpdate.fromBytes(row.getBytes("proposal"), row.getInt("proposal_version")))
                        : Commit.emptyCommit(key, metadata);
        // either most_recent_commit and most_recent_commit_at will both be set, or neither
        Commit mostRecent = row.has("most_recent_commit_version") && row.has("most_recent_commit")
                          ? new Commit(row.getUUID("most_recent_commit_at"),
                                       PartitionUpdate.fromBytes(row.getBytes("most_recent_commit"), row.getInt("most_recent_commit_version")))
                          : Commit.emptyCommit(key, metadata);
        return new PaxosState(promised, accepted, mostRecent);
    }

    public static void savePaxosPromise(Commit promise)
    {
        String req = "UPDATE system.%s USING TIMESTAMP ? AND TTL ? SET in_progress_ballot = ? WHERE row_key = ? AND cf_id = ?";
        executeInternal(format(req, PAXOS),
                        UUIDGen.microsTimestamp(promise.ballot),
                        paxosTtlSec(promise.update.metadata()),
                        promise.ballot,
                        promise.update.partitionKey().getKey(),
<<<<<<< HEAD
                        promise.update.metadata().cfId).blockingGet();
=======
                        promise.update.metadata().id.asUUID());
>>>>>>> ec536dc0
    }

    public static void savePaxosProposal(Commit proposal)
    {
        executeInternal(format("UPDATE system.%s USING TIMESTAMP ? AND TTL ? SET proposal_ballot = ?, proposal = ?, proposal_version = ? WHERE row_key = ? AND cf_id = ?", PAXOS),
                        UUIDGen.microsTimestamp(proposal.ballot),
                        paxosTtlSec(proposal.update.metadata()),
                        proposal.ballot,
                        PartitionUpdate.toBytes(proposal.update, MessagingService.current_version),
                        MessagingService.current_version,
                        proposal.update.partitionKey().getKey(),
<<<<<<< HEAD
                        proposal.update.metadata().cfId).blockingGet();
=======
                        proposal.update.metadata().id.asUUID());
>>>>>>> ec536dc0
    }

    public static int paxosTtlSec(TableMetadata metadata)
    {
        // keep paxos state around for at least 3h
        return Math.max(3 * 3600, metadata.params.gcGraceSeconds);
    }

    public static void savePaxosCommit(Commit commit)
    {
        // We always erase the last proposal (with the commit timestamp to no erase more recent proposal in case the commit is old)
        // even though that's really just an optimization  since SP.beginAndRepairPaxos will exclude accepted proposal older than the mrc.
        String cql = "UPDATE system.%s USING TIMESTAMP ? AND TTL ? SET proposal_ballot = null, proposal = null, most_recent_commit_at = ?, most_recent_commit = ?, most_recent_commit_version = ? WHERE row_key = ? AND cf_id = ?";
        executeInternal(format(cql, PAXOS),
                        UUIDGen.microsTimestamp(commit.ballot),
                        paxosTtlSec(commit.update.metadata()),
                        commit.ballot,
                        PartitionUpdate.toBytes(commit.update, MessagingService.current_version),
                        MessagingService.current_version,
                        commit.update.partitionKey().getKey(),
<<<<<<< HEAD
                        commit.update.metadata().cfId).blockingGet();
=======
                        commit.update.metadata().id.asUUID());
>>>>>>> ec536dc0
    }

    /**
     * Returns a RestorableMeter tracking the average read rate of a particular SSTable, restoring the last-seen rate
     * from values in system.sstable_activity if present.
     * @param keyspace the keyspace the sstable belongs to
     * @param table the table the sstable belongs to
     * @param generation the generation number for the sstable
     */
    public static RestorableMeter getSSTableReadMeter(String keyspace, String table, int generation)
    {
        String cql = "SELECT * FROM system.%s WHERE keyspace_name=? and columnfamily_name=? and generation=?";
<<<<<<< HEAD
        // TODO make async
        UntypedResultSet results = executeInternal(String.format(cql, SSTABLE_ACTIVITY), keyspace, table, generation).blockingGet();
=======
        UntypedResultSet results = executeInternal(format(cql, SSTABLE_ACTIVITY), keyspace, table, generation);
>>>>>>> ec536dc0

        if (results.isEmpty())
            return new RestorableMeter();

        UntypedResultSet.Row row = results.one();
        double m15rate = row.getDouble("rate_15m");
        double m120rate = row.getDouble("rate_120m");
        return new RestorableMeter(m15rate, m120rate);
    }

    /**
     * Writes the current read rates for a given SSTable to system.sstable_activity
     */
    public static void persistSSTableReadMeter(String keyspace, String table, int generation, RestorableMeter meter)
    {
        // Store values with a one-day TTL to handle corner cases where cleanup might not occur
        String cql = "INSERT INTO system.%s (keyspace_name, columnfamily_name, generation, rate_15m, rate_120m) VALUES (?, ?, ?, ?, ?) USING TTL 864000";
        executeInternal(format(cql, SSTABLE_ACTIVITY),
                        keyspace,
                        table,
                        generation,
                        meter.fifteenMinuteRate(),
                        meter.twoHourRate()).blockingGet();
    }

    /**
     * Clears persisted read rates from system.sstable_activity for SSTables that have been deleted.
     */
    public static void clearSSTableReadMeter(String keyspace, String table, int generation)
    {
        String cql = "DELETE FROM system.%s WHERE keyspace_name=? AND columnfamily_name=? and generation=?";
<<<<<<< HEAD
        executeInternal(String.format(cql, SSTABLE_ACTIVITY), keyspace, table, generation).blockingGet();
=======
        executeInternal(format(cql, SSTABLE_ACTIVITY), keyspace, table, generation);
>>>>>>> ec536dc0
    }

    /**
     * Writes the current partition count and size estimates into SIZE_ESTIMATES_CF
     */
    public static void updateSizeEstimates(String keyspace, String table, Map<Range<Token>, Pair<Long, Long>> estimates)
    {
        long timestamp = FBUtilities.timestampMicros();
        PartitionUpdate update = new PartitionUpdate(SizeEstimates, UTF8Type.instance.decompose(keyspace), SizeEstimates.regularAndStaticColumns(), estimates.size());
        Mutation mutation = new Mutation(update);

        // delete all previous values with a single range tombstone.
        int nowInSec = FBUtilities.nowInSeconds();
        update.add(new RangeTombstone(Slice.make(SizeEstimates.comparator, table), new DeletionTime(timestamp - 1, nowInSec)));

        // add a CQL row for each primary token range.
        for (Map.Entry<Range<Token>, Pair<Long, Long>> entry : estimates.entrySet())
        {
            Range<Token> range = entry.getKey();
            Pair<Long, Long> values = entry.getValue();
            update.add(Rows.simpleBuilder(SizeEstimates, table, range.left.toString(), range.right.toString())
                           .timestamp(timestamp)
                           .add("partitions_count", values.left)
                           .add("mean_partition_size", values.right)
                           .build());
        }

        mutation.apply();
    }

    /**
     * Clears size estimates for a table (on table drop)
     */
    public static void clearSizeEstimates(String keyspace, String table)
    {
<<<<<<< HEAD
        String cql = String.format("DELETE FROM %s.%s WHERE keyspace_name = ? AND table_name = ?", SchemaConstants.SYSTEM_KEYSPACE_NAME, SIZE_ESTIMATES);
        executeInternal(cql, keyspace, table).blockingGet();
=======
        String cql = format("DELETE FROM %s WHERE keyspace_name = ? AND table_name = ?", SizeEstimates.toString());
        executeInternal(cql, keyspace, table);
>>>>>>> ec536dc0
    }

    public static synchronized void updateAvailableRanges(String keyspace, Collection<Range<Token>> completedRanges)
    {
        String cql = "UPDATE system.%s SET ranges = ranges + ? WHERE keyspace_name = ?";
        Set<ByteBuffer> rangesToUpdate = new HashSet<>(completedRanges.size());
        for (Range<Token> range : completedRanges)
        {
            rangesToUpdate.add(rangeToBytes(range));
        }
<<<<<<< HEAD
        executeInternal(String.format(cql, AVAILABLE_RANGES), rangesToUpdate, keyspace).blockingGet();
=======
        executeInternal(format(cql, AVAILABLE_RANGES), rangesToUpdate, keyspace);
>>>>>>> ec536dc0
    }

    public static synchronized Set<Range<Token>> getAvailableRanges(String keyspace, IPartitioner partitioner)
    {
        Set<Range<Token>> result = new HashSet<>();
        String query = "SELECT * FROM system.%s WHERE keyspace_name=?";
<<<<<<< HEAD
        // TODO make async
        UntypedResultSet rs = executeInternal(String.format(query, AVAILABLE_RANGES), keyspace).blockingGet();
=======
        UntypedResultSet rs = executeInternal(format(query, AVAILABLE_RANGES), keyspace);
>>>>>>> ec536dc0
        for (UntypedResultSet.Row row : rs)
        {
            Set<ByteBuffer> rawRanges = row.getSet("ranges", BytesType.instance);
            for (ByteBuffer rawRange : rawRanges)
            {
                result.add(byteBufferToRange(rawRange, partitioner));
            }
        }
        return ImmutableSet.copyOf(result);
    }

    public static void resetAvailableRanges()
    {
        ColumnFamilyStore availableRanges = Keyspace.open(SchemaConstants.SYSTEM_KEYSPACE_NAME).getColumnFamilyStore(AVAILABLE_RANGES);
        availableRanges.truncateBlocking();
    }

    public static synchronized void updateTransferredRanges(String description,
                                                         InetAddress peer,
                                                         String keyspace,
                                                         Collection<Range<Token>> streamedRanges)
    {
        String cql = "UPDATE system.%s SET ranges = ranges + ? WHERE operation = ? AND peer = ? AND keyspace_name = ?";
        Set<ByteBuffer> rangesToUpdate = new HashSet<>(streamedRanges.size());
        for (Range<Token> range : streamedRanges)
        {
            rangesToUpdate.add(rangeToBytes(range));
        }
<<<<<<< HEAD
        executeInternal(String.format(cql, TRANSFERRED_RANGES), rangesToUpdate, description, peer, keyspace).blockingGet();
=======
        executeInternal(format(cql, TRANSFERRED_RANGES), rangesToUpdate, description, peer, keyspace);
>>>>>>> ec536dc0
    }

    public static synchronized Map<InetAddress, Set<Range<Token>>> getTransferredRanges(String description, String keyspace, IPartitioner partitioner)
    {
        Map<InetAddress, Set<Range<Token>>> result = new HashMap<>();
        String query = "SELECT * FROM system.%s WHERE operation = ? AND keyspace_name = ?";
<<<<<<< HEAD
        // TODO make async
        UntypedResultSet rs = executeInternal(String.format(query, TRANSFERRED_RANGES), description, keyspace).blockingGet();
=======
        UntypedResultSet rs = executeInternal(format(query, TRANSFERRED_RANGES), description, keyspace);
>>>>>>> ec536dc0
        for (UntypedResultSet.Row row : rs)
        {
            InetAddress peer = row.getInetAddress("peer");
            Set<ByteBuffer> rawRanges = row.getSet("ranges", BytesType.instance);
            Set<Range<Token>> ranges = Sets.newHashSetWithExpectedSize(rawRanges.size());
            for (ByteBuffer rawRange : rawRanges)
            {
                ranges.add(byteBufferToRange(rawRange, partitioner));
            }
            result.put(peer, ranges);
        }
        return ImmutableMap.copyOf(result);
    }

    /**
     * Compare the release version in the system.local table with the one included in the distro.
     * If they don't match, snapshot all tables in the system keyspace. This is intended to be
     * called at startup to create a backup of the system tables during an upgrade
     *
     * @throws IOException
     */
    public static boolean snapshotOnVersionChange() throws IOException
    {
        String previous = getPreviousVersionString();
        String next = FBUtilities.getReleaseVersionString();

        // if we're restarting after an upgrade, snapshot the system keyspace
        if (!previous.equals(NULL_VERSION.toString()) && !previous.equals(next))

        {
            logger.info("Detected version upgrade from {} to {}, snapshotting system keyspace", previous, next);
            String snapshotName = Keyspace.getTimestampedSnapshotName(format("upgrade-%s-%s",
                                                                             previous,
                                                                             next));
            Keyspace systemKs = Keyspace.open(SchemaConstants.SYSTEM_KEYSPACE_NAME);
            systemKs.snapshot(snapshotName, null);
            return true;
        }

        return false;
    }

    /**
     * Try to determine what the previous version, if any, was installed on this node.
     * Primary source of truth is the release version in system.local. If the previous
     * version cannot be determined by looking there then either:
     * * the node never had a C* install before
     * * the was a very old version (pre 1.2) installed, which did not include system.local
     *
     * @return either a version read from the system.local table or one of two special values
     * indicating either no previous version (SystemUpgrade.NULL_VERSION) or an unreadable,
     * legacy version (SystemUpgrade.UNREADABLE_VERSION).
     */
    private static String getPreviousVersionString()
    {
        String req = "SELECT release_version FROM system.%s WHERE key='%s'";
<<<<<<< HEAD
        // TODO make async
        UntypedResultSet result = executeInternal(String.format(req, SystemKeyspace.LOCAL, SystemKeyspace.LOCAL)).blockingGet();
=======
        UntypedResultSet result = executeInternal(format(req, SystemKeyspace.LOCAL, SystemKeyspace.LOCAL));
>>>>>>> ec536dc0
        if (result.isEmpty() || !result.one().has("release_version"))
        {
            // it isn't inconceivable that one might try to upgrade a node straight from <= 1.1 to whatever
            // the current version is. If we couldn't read a previous version from system.local we check for
            // the existence of the legacy system.Versions table. We don't actually attempt to read a version
            // from there, but it informs us that this isn't a completely new node.
            for (File dataDirectory : Directories.getKSChildDirectories(SchemaConstants.SYSTEM_KEYSPACE_NAME))
            {
                if (dataDirectory.getName().equals("Versions") && dataDirectory.listFiles().length > 0)
                {
                    logger.trace("Found unreadable versions info in pre 1.2 system.Versions table");
                    return UNREADABLE_VERSION.toString();
                }
            }

            // no previous version information found, we can assume that this is a new node
            return NULL_VERSION.toString();
        }
        // report back whatever we found in the system table
        return result.one().getString("release_version");
    }

    private static ByteBuffer rangeToBytes(Range<Token> range)
    {
        try (DataOutputBuffer out = new DataOutputBuffer())
        {
            // The format with which token ranges are serialized in the system tables is the pre-3.0 serialization
            // formot for ranges, so we should maintain that for now. And while we don't really support pre-3.0
            // messaging versions, we know AbstractBounds.Serializer still support it _exactly_ for this use case, so we
            // pass 0 as the version to trigger that legacy code.
            // In the future, it might be worth switching to a stable text format for the ranges to 1) save that and 2)
            // be more user friendly (the serialization format we currently use is pretty custom).
            Range.tokenSerializer.serialize(range, out, 0);
            return out.buffer();
        }
        catch (IOException e)
        {
            throw new IOError(e);
        }
    }

    @SuppressWarnings("unchecked")
    private static Range<Token> byteBufferToRange(ByteBuffer rawRange, IPartitioner partitioner)
    {
        try
        {
            // See rangeToBytes above for why version is 0.
            return (Range<Token>) Range.tokenSerializer.deserialize(ByteStreams.newDataInput(ByteBufferUtil.getArray(rawRange)),
                                                                    partitioner,
                                                                    0);
        }
        catch (IOException e)
        {
            throw new IOError(e);
        }
    }

    public static Single<UntypedResultSet> writePreparedStatement(String loggedKeyspace, MD5Digest key, String cql)
    {
<<<<<<< HEAD
=======
        executeInternal(format("INSERT INTO %s (logged_keyspace, prepared_id, query_string) VALUES (?, ?, ?)",
                               PreparedStatements.toString()),
                        loggedKeyspace, key.byteBuffer(), cql);
>>>>>>> ec536dc0
        logger.debug("stored prepared statement for logged keyspace '{}': '{}'", loggedKeyspace, cql);
        return executeInternal(
                String.format("INSERT INTO %s.%s (logged_keyspace, prepared_id, query_string) VALUES (?, ?, ?)",
                SchemaConstants.SYSTEM_KEYSPACE_NAME, PREPARED_STATEMENTS),
                loggedKeyspace, key.byteBuffer(), cql);
    }

    public static void removePreparedStatement(MD5Digest key)
    {
<<<<<<< HEAD
        executeInternal(String.format("DELETE FROM %s.%s"
                                      + " WHERE prepared_id = ?",
                                      SchemaConstants.SYSTEM_KEYSPACE_NAME, PREPARED_STATEMENTS),
                        key.byteBuffer()).blockingGet();
=======
        executeInternal(format("DELETE FROM %s WHERE prepared_id = ?", PreparedStatements.toString()),
                        key.byteBuffer());
>>>>>>> ec536dc0
    }

    public static List<Pair<String, String>> loadPreparedStatements()
    {
<<<<<<< HEAD
        String query = String.format("SELECT logged_keyspace, query_string FROM %s.%s", SchemaConstants.SYSTEM_KEYSPACE_NAME, PREPARED_STATEMENTS);
        // TODO make async
        UntypedResultSet resultSet = executeOnceInternal(query).blockingGet();
=======
        String query = format("SELECT logged_keyspace, query_string FROM %s", PreparedStatements.toString());
        UntypedResultSet resultSet = executeOnceInternal(query);
>>>>>>> ec536dc0
        List<Pair<String, String>> r = new ArrayList<>();
        for (UntypedResultSet.Row row : resultSet)
            r.add(Pair.create(row.has("logged_keyspace") ? row.getString("logged_keyspace") : null,
                              row.getString("query_string")));
        return r;
    }
}<|MERGE_RESOLUTION|>--- conflicted
+++ resolved
@@ -35,10 +35,8 @@
 import com.google.common.collect.SetMultimap;
 import com.google.common.collect.Sets;
 import com.google.common.io.ByteStreams;
-import io.reactivex.Observable;
 import io.reactivex.Single;
 import org.apache.cassandra.concurrent.NettyRxScheduler;
-import org.apache.cassandra.repair.SystemDistributedKeyspace;
 import org.slf4j.Logger;
 import org.slf4j.LoggerFactory;
 
@@ -105,192 +103,6 @@
     public static final String VIEWS_BUILDS_IN_PROGRESS = "views_builds_in_progress";
     public static final String BUILT_VIEWS = "built_views";
     public static final String PREPARED_STATEMENTS = "prepared_statements";
-<<<<<<< HEAD
-
-    public static final CFMetaData Batches =
-        compile(BATCHES,
-                "batches awaiting replay",
-                "CREATE TABLE %s ("
-                + "id timeuuid,"
-                + "mutations list<blob>,"
-                + "version int,"
-                + "PRIMARY KEY ((id)))")
-                .copy(new LocalPartitioner(TimeUUIDType.instance))
-                .compaction(CompactionParams.scts(singletonMap("min_threshold", "2")))
-                .gcGraceSeconds(0);
-
-    private static final CFMetaData Paxos =
-        compile(PAXOS,
-                "in-progress paxos proposals",
-                "CREATE TABLE %s ("
-                + "row_key blob,"
-                + "cf_id UUID,"
-                + "in_progress_ballot timeuuid,"
-                + "most_recent_commit blob,"
-                + "most_recent_commit_at timeuuid,"
-                + "most_recent_commit_version int,"
-                + "proposal blob,"
-                + "proposal_ballot timeuuid,"
-                + "proposal_version int,"
-                + "PRIMARY KEY ((row_key), cf_id))")
-                .compaction(CompactionParams.lcs(emptyMap()));
-
-    private static final CFMetaData BuiltIndexes =
-        compile(BUILT_INDEXES,
-                "built column indexes",
-                "CREATE TABLE \"%s\" ("
-                + "table_name text," // table_name here is the name of the keyspace - don't be fooled
-                + "index_name text,"
-                + "PRIMARY KEY ((table_name), index_name)) "
-                + "WITH COMPACT STORAGE");
-
-    private static final CFMetaData Local =
-        compile(LOCAL,
-                "information about the local node",
-                "CREATE TABLE %s ("
-                + "key text,"
-                + "bootstrapped text,"
-                + "broadcast_address inet,"
-                + "cluster_name text,"
-                + "cql_version text,"
-                + "data_center text,"
-                + "gossip_generation int,"
-                + "host_id uuid,"
-                + "listen_address inet,"
-                + "native_protocol_version text,"
-                + "partitioner text,"
-                + "rack text,"
-                + "release_version text,"
-                + "rpc_address inet,"
-                + "schema_version uuid,"
-                + "tokens set<varchar>,"
-                + "token_boundaries list<varchar>,"
-                + "truncated_at map<uuid, blob>,"
-                + "PRIMARY KEY ((key)))"
-                ).recordDeprecatedSystemColumn("thrift_version", UTF8Type.instance);
-
-    private static final CFMetaData Peers =
-        compile(PEERS,
-                "information about known peers in the cluster",
-                "CREATE TABLE %s ("
-                + "peer inet,"
-                + "data_center text,"
-                + "host_id uuid,"
-                + "preferred_ip inet,"
-                + "rack text,"
-                + "release_version text,"
-                + "rpc_address inet,"
-                + "schema_version uuid,"
-                + "tokens set<varchar>,"
-                + "token_boundaries list<varchar>,"
-                + "PRIMARY KEY ((peer)))");
-
-    private static final CFMetaData PeerEvents =
-        compile(PEER_EVENTS,
-                "events related to peers",
-                "CREATE TABLE %s ("
-                + "peer inet,"
-                + "hints_dropped map<uuid, int>,"
-                + "PRIMARY KEY ((peer)))");
-
-    private static final CFMetaData RangeXfers =
-        compile(RANGE_XFERS,
-                "ranges requested for transfer",
-                "CREATE TABLE %s ("
-                + "token_bytes blob,"
-                + "requested_at timestamp,"
-                + "PRIMARY KEY ((token_bytes)))");
-
-    private static final CFMetaData CompactionHistory =
-        compile(COMPACTION_HISTORY,
-                "week-long compaction history",
-                "CREATE TABLE %s ("
-                + "id uuid,"
-                + "bytes_in bigint,"
-                + "bytes_out bigint,"
-                + "columnfamily_name text,"
-                + "compacted_at timestamp,"
-                + "keyspace_name text,"
-                + "rows_merged map<int, bigint>,"
-                + "PRIMARY KEY ((id)))")
-                .defaultTimeToLive((int) TimeUnit.DAYS.toSeconds(7));
-
-    private static final CFMetaData SSTableActivity =
-        compile(SSTABLE_ACTIVITY,
-                "historic sstable read rates",
-                "CREATE TABLE %s ("
-                + "keyspace_name text,"
-                + "columnfamily_name text,"
-                + "generation int,"
-                + "rate_120m double,"
-                + "rate_15m double,"
-                + "PRIMARY KEY ((keyspace_name, columnfamily_name, generation)))");
-
-    private static final CFMetaData SizeEstimates =
-        compile(SIZE_ESTIMATES,
-                "per-table primary range size estimates",
-                "CREATE TABLE %s ("
-                + "keyspace_name text,"
-                + "table_name text,"
-                + "range_start text,"
-                + "range_end text,"
-                + "mean_partition_size bigint,"
-                + "partitions_count bigint,"
-                + "PRIMARY KEY ((keyspace_name), table_name, range_start, range_end))")
-                .gcGraceSeconds(0);
-
-    private static final CFMetaData AvailableRanges =
-        compile(AVAILABLE_RANGES,
-                "available keyspace/ranges during bootstrap/replace that are ready to be served",
-                "CREATE TABLE %s ("
-                + "keyspace_name text,"
-                + "ranges set<blob>,"
-                + "PRIMARY KEY ((keyspace_name)))");
-
-    private static final CFMetaData TransferredRanges =
-        compile(TRANSFERRED_RANGES,
-                "record of transferred ranges for streaming operation",
-                "CREATE TABLE %s ("
-                + "operation text,"
-                + "peer inet,"
-                + "keyspace_name text,"
-                + "ranges set<blob>,"
-                + "PRIMARY KEY ((operation, keyspace_name), peer))");
-
-    private static final CFMetaData ViewsBuildsInProgress =
-        compile(VIEWS_BUILDS_IN_PROGRESS,
-                "views builds current progress",
-                "CREATE TABLE %s ("
-                + "keyspace_name text,"
-                + "view_name text,"
-                + "last_token varchar,"
-                + "generation_number int,"
-                + "PRIMARY KEY ((keyspace_name), view_name))");
-
-    private static final CFMetaData BuiltViews =
-        compile(BUILT_VIEWS,
-                "built views",
-                "CREATE TABLE %s ("
-                + "keyspace_name text,"
-                + "view_name text,"
-                + "status_replicated boolean,"
-                + "PRIMARY KEY ((keyspace_name), view_name))");
-
-    private static final CFMetaData PreparedStatements =
-        compile(PREPARED_STATEMENTS,
-                "prepared statements",
-                "CREATE TABLE %s ("
-                + "prepared_id blob,"
-                + "logged_keyspace text,"
-                + "query_string text,"
-                + "PRIMARY KEY ((prepared_id)))");
-
-
-    private static CFMetaData compile(String name, String description, String schema)
-    {
-        return CFMetaData.compile(String.format(schema, name), SchemaConstants.SYSTEM_KEYSPACE_NAME)
-                         .comment(description);
-=======
     public static final String REPAIRS = "repairs";
 
     public static final TableMetadata Batches =
@@ -352,6 +164,7 @@
               + "rpc_address inet,"
               + "schema_version uuid,"
               + "tokens set<varchar>,"
+              + "token_boundaries list<varchar>,"
               + "truncated_at map<uuid, blob>,"
               + "PRIMARY KEY ((key)))")
               .recordDeprecatedSystemColumn("thrift_version", UTF8Type.instance)
@@ -370,6 +183,7 @@
               + "rpc_address inet,"
               + "schema_version uuid,"
               + "tokens set<varchar>,"
+              + "token_boundaries list<varchar>,"
               + "PRIMARY KEY ((peer)))")
               .build();
 
@@ -505,7 +319,6 @@
                                    .gcGraceSeconds(0)
                                    .memtableFlushPeriod((int) TimeUnit.HOURS.toMillis(1))
                                    .comment(description);
->>>>>>> ec536dc0
     }
 
     public static KeyspaceMetadata metadata()
@@ -576,12 +389,8 @@
                      "listen_address" +
                      ") VALUES (?, ?, ?, ?, ?, ?, ?, ?, ?, ?, ?)";
         IEndpointSnitch snitch = DatabaseDescriptor.getEndpointSnitch();
-<<<<<<< HEAD
-        // TODO make async
-        executeOnceInternal(String.format(req, LOCAL),
-=======
+        // TODO make async
         executeOnceInternal(format(req, LOCAL),
->>>>>>> ec536dc0
                             LOCAL,
                             DatabaseDescriptor.getClusterName(),
                             FBUtilities.getReleaseVersionString(),
@@ -606,12 +415,8 @@
         if (ksname.equals("system") && cfname.equals(COMPACTION_HISTORY))
             return;
         String req = "INSERT INTO system.%s (id, keyspace_name, columnfamily_name, compacted_at, bytes_in, bytes_out, rows_merged) VALUES (?, ?, ?, ?, ?, ?, ?)";
-<<<<<<< HEAD
-        // TODO make async
-        executeInternal(String.format(req, COMPACTION_HISTORY),
-=======
+        // TODO make async
         executeInternal(format(req, COMPACTION_HISTORY),
->>>>>>> ec536dc0
                         UUIDGen.getTimeUUID(),
                         ksname,
                         cfname,
@@ -623,36 +428,24 @@
 
     public static TabularData getCompactionHistory() throws OpenDataException
     {
-<<<<<<< HEAD
-        // TODO make async
-        UntypedResultSet queryResultSet = executeInternal(String.format("SELECT * from system.%s", COMPACTION_HISTORY)).blockingGet();
-=======
-        UntypedResultSet queryResultSet = executeInternal(format("SELECT * from system.%s", COMPACTION_HISTORY));
->>>>>>> ec536dc0
+        // TODO make async
+        UntypedResultSet queryResultSet = executeInternal(format("SELECT * from system.%s", COMPACTION_HISTORY)).blockingGet();
         return CompactionHistoryTabularData.from(queryResultSet);
     }
 
     public static boolean isViewBuilt(String keyspaceName, String viewName)
     {
         String req = "SELECT view_name FROM %s.\"%s\" WHERE keyspace_name=? AND view_name=?";
-<<<<<<< HEAD
-        // TODO make async
-        UntypedResultSet result = executeInternal(String.format(req, SchemaConstants.SYSTEM_KEYSPACE_NAME, BUILT_VIEWS), keyspaceName, viewName).blockingGet();
-=======
-        UntypedResultSet result = executeInternal(format(req, SchemaConstants.SYSTEM_KEYSPACE_NAME, BUILT_VIEWS), keyspaceName, viewName);
->>>>>>> ec536dc0
+        // TODO make async
+        UntypedResultSet result = executeInternal(format(req, SchemaConstants.SYSTEM_KEYSPACE_NAME, BUILT_VIEWS), keyspaceName, viewName).blockingGet();
         return !result.isEmpty();
     }
 
     public static boolean isViewStatusReplicated(String keyspaceName, String viewName)
     {
         String req = "SELECT status_replicated FROM %s.\"%s\" WHERE keyspace_name=? AND view_name=?";
-<<<<<<< HEAD
-        // TODO make async
-        UntypedResultSet result = executeInternal(String.format(req, SchemaConstants.SYSTEM_KEYSPACE_NAME, BUILT_VIEWS), keyspaceName, viewName).blockingGet();
-=======
-        UntypedResultSet result = executeInternal(format(req, SchemaConstants.SYSTEM_KEYSPACE_NAME, BUILT_VIEWS), keyspaceName, viewName);
->>>>>>> ec536dc0
+        // TODO make async
+        UntypedResultSet result = executeInternal(format(req, SchemaConstants.SYSTEM_KEYSPACE_NAME, BUILT_VIEWS), keyspaceName, viewName).blockingGet();
 
         if (result.isEmpty())
             return false;
@@ -666,42 +459,25 @@
             return;
 
         String req = "INSERT INTO %s.\"%s\" (keyspace_name, view_name, status_replicated) VALUES (?, ?, ?)";
-<<<<<<< HEAD
-        executeInternal(String.format(req, SchemaConstants.SYSTEM_KEYSPACE_NAME, BUILT_VIEWS), keyspaceName, viewName, replicated).blockingGet();
-=======
-        executeInternal(format(req, SchemaConstants.SYSTEM_KEYSPACE_NAME, BUILT_VIEWS), keyspaceName, viewName, replicated);
->>>>>>> ec536dc0
+        executeInternal(format(req, SchemaConstants.SYSTEM_KEYSPACE_NAME, BUILT_VIEWS), keyspaceName, viewName, replicated).blockingGet();
         forceBlockingFlush(BUILT_VIEWS);
     }
 
     public static void setViewRemoved(String keyspaceName, String viewName)
     {
-<<<<<<< HEAD
-        String buildReq = "DELETE FROM %S.%s WHERE keyspace_name = ? AND view_name = ?";
+        String buildReq = "DELETE FROM %S.%s WHERE keyspace_name = ? AND view_name = ? IF EXISTS";
         executeInternal(String.format(buildReq, SchemaConstants.SYSTEM_KEYSPACE_NAME, VIEWS_BUILDS_IN_PROGRESS), keyspaceName, viewName).blockingGet();
         forceBlockingFlush(VIEWS_BUILDS_IN_PROGRESS);
 
-        String builtReq = "DELETE FROM %s.\"%s\" WHERE keyspace_name = ? AND view_name = ?";
+        String builtReq = "DELETE FROM %s.\"%s\" WHERE keyspace_name = ? AND view_name = ? IF EXISTS";
         executeInternal(String.format(builtReq, SchemaConstants.SYSTEM_KEYSPACE_NAME, BUILT_VIEWS), keyspaceName, viewName).blockingGet();
-=======
-        String buildReq = "DELETE FROM %S.%s WHERE keyspace_name = ? AND view_name = ? IF EXISTS";
-        executeInternal(String.format(buildReq, SchemaConstants.SYSTEM_KEYSPACE_NAME, VIEWS_BUILDS_IN_PROGRESS), keyspaceName, viewName);
-        forceBlockingFlush(VIEWS_BUILDS_IN_PROGRESS);
-
-        String builtReq = "DELETE FROM %s.\"%s\" WHERE keyspace_name = ? AND view_name = ? IF EXISTS";
-        executeInternal(String.format(builtReq, SchemaConstants.SYSTEM_KEYSPACE_NAME, BUILT_VIEWS), keyspaceName, viewName);
->>>>>>> ec536dc0
         forceBlockingFlush(BUILT_VIEWS);
     }
 
     public static void beginViewBuild(String ksname, String viewName, int generationNumber)
     {
-<<<<<<< HEAD
-        // TODO make async
-        executeInternal(String.format("INSERT INTO system.%s (keyspace_name, view_name, generation_number) VALUES (?, ?, ?)", VIEWS_BUILDS_IN_PROGRESS),
-=======
+        // TODO make async
         executeInternal(format("INSERT INTO system.%s (keyspace_name, view_name, generation_number) VALUES (?, ?, ?)", VIEWS_BUILDS_IN_PROGRESS),
->>>>>>> ec536dc0
                         ksname,
                         viewName,
                         generationNumber).blockingGet();
@@ -715,11 +491,7 @@
         // Also, if writing to the built_view succeeds, but the view_builds_in_progress deletion fails, we will be able
         // to skip the view build next boot.
         setViewBuilt(ksname, viewName, false);
-<<<<<<< HEAD
-        executeInternal(String.format("DELETE FROM system.%s WHERE keyspace_name = ? AND view_name = ?", VIEWS_BUILDS_IN_PROGRESS), ksname, viewName).blockingGet();
-=======
-        executeInternal(String.format("DELETE FROM system.%s WHERE keyspace_name = ? AND view_name = ? IF EXISTS", VIEWS_BUILDS_IN_PROGRESS), ksname, viewName);
->>>>>>> ec536dc0
+        executeInternal(String.format("DELETE FROM system.%s WHERE keyspace_name = ? AND view_name = ? IF EXISTS", VIEWS_BUILDS_IN_PROGRESS), ksname, viewName).blockingGet();
         forceBlockingFlush(VIEWS_BUILDS_IN_PROGRESS);
     }
 
@@ -732,22 +504,14 @@
     {
         String req = "INSERT INTO system.%s (keyspace_name, view_name, last_token) VALUES (?, ?, ?)";
         Token.TokenFactory factory = ViewsBuildsInProgress.partitioner.getTokenFactory();
-<<<<<<< HEAD
-        executeInternal(String.format(req, VIEWS_BUILDS_IN_PROGRESS), ksname, viewName, factory.toString(token)).blockingGet();
-=======
-        executeInternal(format(req, VIEWS_BUILDS_IN_PROGRESS), ksname, viewName, factory.toString(token));
->>>>>>> ec536dc0
+        executeInternal(format(req, VIEWS_BUILDS_IN_PROGRESS), ksname, viewName, factory.toString(token)).blockingGet();
     }
 
     public static Pair<Integer, Token> getViewBuildStatus(String ksname, String viewName)
     {
         String req = "SELECT generation_number, last_token FROM system.%s WHERE keyspace_name = ? AND view_name = ?";
-<<<<<<< HEAD
-        // TODO make async
-        UntypedResultSet queryResultSet = executeInternal(String.format(req, VIEWS_BUILDS_IN_PROGRESS), ksname, viewName).blockingGet();
-=======
-        UntypedResultSet queryResultSet = executeInternal(format(req, VIEWS_BUILDS_IN_PROGRESS), ksname, viewName);
->>>>>>> ec536dc0
+        // TODO make async
+        UntypedResultSet queryResultSet = executeInternal(format(req, VIEWS_BUILDS_IN_PROGRESS), ksname, viewName).blockingGet();
         if (queryResultSet == null || queryResultSet.isEmpty())
             return null;
 
@@ -769,11 +533,7 @@
     public static synchronized void saveTruncationRecord(ColumnFamilyStore cfs, long truncatedAt, CommitLogPosition position)
     {
         String req = "UPDATE system.%s SET truncated_at = truncated_at + ? WHERE key = '%s'";
-<<<<<<< HEAD
-        executeInternal(String.format(req, LOCAL, LOCAL), truncationAsMapEntry(cfs, truncatedAt, position)).blockingGet();
-=======
-        executeInternal(format(req, LOCAL, LOCAL), truncationAsMapEntry(cfs, truncatedAt, position));
->>>>>>> ec536dc0
+        executeInternal(format(req, LOCAL, LOCAL), truncationAsMapEntry(cfs, truncatedAt, position)).blockingGet();
         truncationRecords = null;
         forceBlockingFlush(LOCAL);
     }
@@ -788,11 +548,7 @@
             return;
 
         String req = "DELETE truncated_at[?] from system.%s WHERE key = '%s'";
-<<<<<<< HEAD
-        executeInternal(String.format(req, LOCAL, LOCAL), cfId).blockingGet();
-=======
-        executeInternal(format(req, LOCAL, LOCAL), id.asUUID());
->>>>>>> ec536dc0
+        executeInternal(String.format(req, LOCAL, LOCAL), id.asUUID()).blockingGet();
         truncationRecords = null;
         forceBlockingFlush(LOCAL);
     }
@@ -832,12 +588,8 @@
 
     private static Map<TableId, Pair<CommitLogPosition, Long>> readTruncationRecords()
     {
-<<<<<<< HEAD
-        // TODO make async
-        UntypedResultSet rows = executeInternal(String.format("SELECT truncated_at FROM system.%s WHERE key = '%s'", LOCAL, LOCAL)).blockingGet();
-=======
-        UntypedResultSet rows = executeInternal(format("SELECT truncated_at FROM system.%s WHERE key = '%s'", LOCAL, LOCAL));
->>>>>>> ec536dc0
+        // TODO make async
+        UntypedResultSet rows = executeInternal(format("SELECT truncated_at FROM system.%s WHERE key = '%s'", LOCAL, LOCAL)).blockingGet();
 
         Map<TableId, Pair<CommitLogPosition, Long>> records = new HashMap<>();
 
@@ -872,12 +624,8 @@
             return;
 
         String req = "INSERT INTO system.%s (peer, tokens) VALUES (?, ?)";
-<<<<<<< HEAD
         logger.info("PEERS TOKENS for {} = {}", ep, tokensAsSet(tokens));
         executeInternal(String.format(req, PEERS), ep, tokensAsSet(tokens)).blockingGet();
-=======
-        executeInternal(format(req, PEERS), ep, tokensAsSet(tokens));
->>>>>>> ec536dc0
     }
 
     public static synchronized void updatePreferredIP(InetAddress ep, InetAddress preferred_ip)
@@ -886,11 +634,7 @@
             return;
 
         String req = "INSERT INTO system.%s (peer, preferred_ip) VALUES (?, ?)";
-<<<<<<< HEAD
-        executeInternal(String.format(req, PEERS), ep, preferred_ip).blockingGet();
-=======
-        executeInternal(format(req, PEERS), ep, preferred_ip);
->>>>>>> ec536dc0
+        executeInternal(format(req, PEERS), ep, preferred_ip).blockingGet();
         forceBlockingFlush(PEERS);
     }
 
@@ -900,33 +644,21 @@
             return;
 
         String req = "INSERT INTO system.%s (peer, %s) VALUES (?, ?)";
-<<<<<<< HEAD
-        executeInternal(String.format(req, PEERS, columnName), ep, value).blockingGet();
-=======
-        executeInternal(format(req, PEERS, columnName), ep, value);
->>>>>>> ec536dc0
+        executeInternal(format(req, PEERS, columnName), ep, value).blockingGet();
     }
 
     public static synchronized void updateHintsDropped(InetAddress ep, UUID timePeriod, int value)
     {
         // with 30 day TTL
         String req = "UPDATE system.%s USING TTL 2592000 SET hints_dropped[ ? ] = ? WHERE peer = ?";
-<<<<<<< HEAD
-        executeInternal(String.format(req, PEER_EVENTS), timePeriod, value, ep).blockingGet();
-=======
-        executeInternal(format(req, PEER_EVENTS), timePeriod, value, ep);
->>>>>>> ec536dc0
+        executeInternal(format(req, PEER_EVENTS), timePeriod, value, ep).blockingGet();
     }
 
     // TODO need proper synchronization for async version
     public static synchronized Single<UntypedResultSet> updateSchemaVersion(UUID version)
     {
         String req = "INSERT INTO system.%s (key, schema_version) VALUES ('%s', ?)";
-<<<<<<< HEAD
         return executeInternal(String.format(req, LOCAL, LOCAL), version);
-=======
-        executeInternal(format(req, LOCAL, LOCAL), version);
->>>>>>> ec536dc0
     }
 
     private static Set<String> tokensAsSet(Collection<Token> tokens)
@@ -966,11 +698,7 @@
     public static synchronized void removeEndpoint(InetAddress ep)
     {
         String req = "DELETE FROM system.%s WHERE peer = ?";
-<<<<<<< HEAD
-        executeInternal(String.format(req, PEERS), ep).blockingGet();
-=======
-        executeInternal(format(req, PEERS), ep);
->>>>>>> ec536dc0
+        executeInternal(format(req, PEERS), ep).blockingGet();
         forceBlockingFlush(PEERS);
     }
 
@@ -986,8 +714,7 @@
             return;
 
         String req = "INSERT INTO system.%s (key, tokens) VALUES ('%s', ?)";
-<<<<<<< HEAD
-        executeInternal(String.format(req, LOCAL, LOCAL), tokensAsSet(tokens)).blockingGet();
+        executeInternal(format(req, LOCAL, LOCAL), tokensAsSet(tokens)).blockingGet();
         forceBlockingFlush(LOCAL);
     }
 
@@ -998,9 +725,6 @@
         String req = "INSERT INTO system.%s (key, token_boundaries) VALUES ('%s', ?)";
         logger.info("LIST = " + tokensAsList(ranges));
         executeInternal(String.format(req, LOCAL, LOCAL), tokensAsList(ranges)).blockingGet();
-=======
-        executeInternal(format(req, LOCAL, LOCAL), tokensAsSet(tokens));
->>>>>>> ec536dc0
         forceBlockingFlush(LOCAL);
     }
 
@@ -1056,12 +780,8 @@
     public static InetAddress getPreferredIP(InetAddress ep)
     {
         String req = "SELECT preferred_ip FROM system.%s WHERE peer=?";
-<<<<<<< HEAD
-        // TODO make async
-        UntypedResultSet result = executeInternal(String.format(req, PEERS), ep).blockingGet();
-=======
-        UntypedResultSet result = executeInternal(format(req, PEERS), ep);
->>>>>>> ec536dc0
+        // TODO make async
+        UntypedResultSet result = executeInternal(format(req, PEERS), ep).blockingGet();
         if (!result.isEmpty() && result.one().has("preferred_ip"))
             return result.one().getInetAddress("preferred_ip");
         return ep;
@@ -1104,12 +824,8 @@
                 return new CassandraVersion(FBUtilities.getReleaseVersionString());
             }
             String req = "SELECT release_version FROM system.%s WHERE peer=?";
-<<<<<<< HEAD
             // TODO make async
-            UntypedResultSet result = executeInternal(String.format(req, PEERS), ep).blockingGet();
-=======
-            UntypedResultSet result = executeInternal(format(req, PEERS), ep);
->>>>>>> ec536dc0
+            UntypedResultSet result = executeInternal(format(req, PEERS), ep).blockingGet();
             if (result != null && result.one().has("release_version"))
             {
                 return new CassandraVersion(result.one().getString("release_version"));
@@ -1148,12 +864,8 @@
         ColumnFamilyStore cfs = keyspace.getColumnFamilyStore(LOCAL);
 
         String req = "SELECT cluster_name FROM system.%s WHERE key='%s'";
-<<<<<<< HEAD
-        // TODO make async
-        UntypedResultSet result = executeInternal(String.format(req, LOCAL, LOCAL)).blockingGet();
-=======
-        UntypedResultSet result = executeInternal(format(req, LOCAL, LOCAL));
->>>>>>> ec536dc0
+        // TODO make async
+        UntypedResultSet result = executeInternal(format(req, LOCAL, LOCAL)).blockingGet();
 
         if (result.isEmpty() || !result.one().has("cluster_name"))
         {
@@ -1173,12 +885,8 @@
     public static Collection<Token> getSavedTokens()
     {
         String req = "SELECT tokens FROM system.%s WHERE key='%s'";
-<<<<<<< HEAD
-        // TODO make async
-        UntypedResultSet result = executeInternal(String.format(req, LOCAL, LOCAL)).blockingGet();
-=======
-        UntypedResultSet result = executeInternal(format(req, LOCAL, LOCAL));
->>>>>>> ec536dc0
+        // TODO make async
+        UntypedResultSet result = executeInternal(format(req, LOCAL, LOCAL)).blockingGet();
         return result.isEmpty() || !result.one().has("tokens")
              ? Collections.<Token>emptyList()
              : deserializeTokens(result.one().getSet("tokens", UTF8Type.instance));
@@ -1187,12 +895,8 @@
     public static int incrementAndGetGeneration()
     {
         String req = "SELECT gossip_generation FROM system.%s WHERE key='%s'";
-<<<<<<< HEAD
-        // TODO make async
-        UntypedResultSet result = executeInternal(String.format(req, LOCAL, LOCAL)).blockingGet();
-=======
-        UntypedResultSet result = executeInternal(format(req, LOCAL, LOCAL));
->>>>>>> ec536dc0
+        // TODO make async
+        UntypedResultSet result = executeInternal(format(req, LOCAL, LOCAL)).blockingGet();
 
         int generation;
         if (result.isEmpty() || !result.one().has("gossip_generation"))
@@ -1220,12 +924,8 @@
         }
 
         req = "INSERT INTO system.%s (key, gossip_generation) VALUES ('%s', ?)";
-<<<<<<< HEAD
         // TODO make async?
-        executeInternal(String.format(req, LOCAL, LOCAL), generation).blockingGet();
-=======
-        executeInternal(format(req, LOCAL, LOCAL), generation);
->>>>>>> ec536dc0
+        executeInternal(format(req, LOCAL, LOCAL), generation).blockingGet();
         forceBlockingFlush(LOCAL);
 
         return generation;
@@ -1234,12 +934,8 @@
     public static BootstrapState getBootstrapState()
     {
         String req = "SELECT bootstrapped FROM system.%s WHERE key='%s'";
-<<<<<<< HEAD
-        // TODO make async
-        UntypedResultSet result = executeInternal(String.format(req, LOCAL, LOCAL)).blockingGet();
-=======
-        UntypedResultSet result = executeInternal(format(req, LOCAL, LOCAL));
->>>>>>> ec536dc0
+        // TODO make async
+        UntypedResultSet result = executeInternal(format(req, LOCAL, LOCAL)).blockingGet();
 
         if (result.isEmpty() || !result.one().has("bootstrapped"))
             return BootstrapState.NEEDS_BOOTSTRAP;
@@ -1268,24 +964,16 @@
             return;
 
         String req = "INSERT INTO system.%s (key, bootstrapped) VALUES ('%s', ?)";
-<<<<<<< HEAD
         // TODO make async?
-        executeInternal(String.format(req, LOCAL, LOCAL), state.name()).blockingGet();
-=======
-        executeInternal(format(req, LOCAL, LOCAL), state.name());
->>>>>>> ec536dc0
+        executeInternal(format(req, LOCAL, LOCAL), state.name()).blockingGet();
         forceBlockingFlush(LOCAL);
     }
 
     public static boolean isIndexBuilt(String keyspaceName, String indexName)
     {
         String req = "SELECT index_name FROM %s.\"%s\" WHERE table_name=? AND index_name=?";
-<<<<<<< HEAD
-        // TODO make async
-        UntypedResultSet result = executeInternal(String.format(req, SchemaConstants.SYSTEM_KEYSPACE_NAME, BUILT_INDEXES), keyspaceName, indexName).blockingGet();
-=======
-        UntypedResultSet result = executeInternal(format(req, SchemaConstants.SYSTEM_KEYSPACE_NAME, BUILT_INDEXES), keyspaceName, indexName);
->>>>>>> ec536dc0
+        // TODO make async
+        UntypedResultSet result = executeInternal(format(req, SchemaConstants.SYSTEM_KEYSPACE_NAME, BUILT_INDEXES), keyspaceName, indexName).blockingGet();
         return !result.isEmpty();
     }
 
@@ -1298,13 +986,8 @@
 
     public static void setIndexRemoved(String keyspaceName, String indexName)
     {
-<<<<<<< HEAD
-        String req = "DELETE FROM %s.\"%s\" WHERE table_name = ? AND index_name = ?";
+        String req = "DELETE FROM %s.\"%s\" WHERE table_name = ? AND index_name = ? IF EXISTS";
         executeInternal(String.format(req, SchemaConstants.SYSTEM_KEYSPACE_NAME, BUILT_INDEXES), keyspaceName, indexName).blockingGet();
-=======
-        String req = "DELETE FROM %s.\"%s\" WHERE table_name = ? AND index_name = ? IF EXISTS";
-        executeInternal(String.format(req, SchemaConstants.SYSTEM_KEYSPACE_NAME, BUILT_INDEXES), keyspaceName, indexName);
->>>>>>> ec536dc0
         forceBlockingFlush(BUILT_INDEXES);
     }
 
@@ -1312,12 +995,8 @@
     {
         List<String> names = new ArrayList<>(indexNames);
         String req = "SELECT index_name from %s.\"%s\" WHERE table_name=? AND index_name IN ?";
-<<<<<<< HEAD
-        // TODO make async
-        UntypedResultSet results = executeInternal(String.format(req, SchemaConstants.SYSTEM_KEYSPACE_NAME, BUILT_INDEXES), keyspaceName, names).blockingGet();
-=======
-        UntypedResultSet results = executeInternal(format(req, SchemaConstants.SYSTEM_KEYSPACE_NAME, BUILT_INDEXES), keyspaceName, names);
->>>>>>> ec536dc0
+        // TODO make async
+        UntypedResultSet results = executeInternal(format(req, SchemaConstants.SYSTEM_KEYSPACE_NAME, BUILT_INDEXES), keyspaceName, names).blockingGet();
         return StreamSupport.stream(results.spliterator(), false)
                             .map(r -> r.getString("index_name"))
                             .collect(Collectors.toList());
@@ -1330,12 +1009,8 @@
     public static UUID getLocalHostId()
     {
         String req = "SELECT host_id FROM system.%s WHERE key='%s'";
-<<<<<<< HEAD
-        // TODO make async
-        UntypedResultSet result = executeInternal(String.format(req, LOCAL, LOCAL)).blockingGet();
-=======
-        UntypedResultSet result = executeInternal(format(req, LOCAL, LOCAL));
->>>>>>> ec536dc0
+        // TODO make async
+        UntypedResultSet result = executeInternal(format(req, LOCAL, LOCAL)).blockingGet();
 
         // Look up the Host UUID (return it if found)
         if (!result.isEmpty() && result.one().has("host_id"))
@@ -1353,12 +1028,8 @@
     public static UUID setLocalHostId(UUID hostId)
     {
         String req = "INSERT INTO system.%s (key, host_id) VALUES ('%s', ?)";
-<<<<<<< HEAD
-        // TODO make async
-        executeInternal(String.format(req, LOCAL, LOCAL), hostId).blockingGet();
-=======
-        executeInternal(format(req, LOCAL, LOCAL), hostId);
->>>>>>> ec536dc0
+        // TODO make async
+        executeInternal(format(req, LOCAL, LOCAL), hostId).blockingGet();
         return hostId;
     }
 
@@ -1368,12 +1039,8 @@
     public static String getRack()
     {
         String req = "SELECT rack FROM system.%s WHERE key='%s'";
-<<<<<<< HEAD
-        // TODO make async
-        UntypedResultSet result = executeInternal(String.format(req, LOCAL, LOCAL)).blockingGet();
-=======
-        UntypedResultSet result = executeInternal(format(req, LOCAL, LOCAL));
->>>>>>> ec536dc0
+        // TODO make async
+        UntypedResultSet result = executeInternal(format(req, LOCAL, LOCAL)).blockingGet();
 
         // Look up the Rack (return it if found)
         if (!result.isEmpty() && result.one().has("rack"))
@@ -1388,12 +1055,8 @@
     public static String getDatacenter()
     {
         String req = "SELECT data_center FROM system.%s WHERE key='%s'";
-<<<<<<< HEAD
-        // TODO make async
-        UntypedResultSet result = executeInternal(String.format(req, LOCAL, LOCAL)).blockingGet();
-=======
-        UntypedResultSet result = executeInternal(format(req, LOCAL, LOCAL));
->>>>>>> ec536dc0
+        // TODO make async
+        UntypedResultSet result = executeInternal(format(req, LOCAL, LOCAL)).blockingGet();
 
         // Look up the Data center (return it if found)
         if (!result.isEmpty() && result.one().has("data_center"))
@@ -1405,12 +1068,8 @@
     public static PaxosState loadPaxosState(DecoratedKey key, TableMetadata metadata, int nowInSec)
     {
         String req = "SELECT * FROM system.%s WHERE row_key = ? AND cf_id = ?";
-<<<<<<< HEAD
-        // TODO make async
-        UntypedResultSet results = QueryProcessor.executeInternalWithNow(nowInSec, System.nanoTime(), String.format(req, PAXOS), key.getKey(), metadata.cfId).blockingGet();
-=======
-        UntypedResultSet results = QueryProcessor.executeInternalWithNow(nowInSec, System.nanoTime(), format(req, PAXOS), key.getKey(), metadata.id.asUUID());
->>>>>>> ec536dc0
+        // TODO make async
+        UntypedResultSet results = QueryProcessor.executeInternalWithNow(nowInSec, System.nanoTime(), format(req, PAXOS), key.getKey(), metadata.id.asUUID()).blockingGet();
         if (results.isEmpty())
             return new PaxosState(key, metadata);
         UntypedResultSet.Row row = results.one();
@@ -1439,11 +1098,7 @@
                         paxosTtlSec(promise.update.metadata()),
                         promise.ballot,
                         promise.update.partitionKey().getKey(),
-<<<<<<< HEAD
-                        promise.update.metadata().cfId).blockingGet();
-=======
-                        promise.update.metadata().id.asUUID());
->>>>>>> ec536dc0
+                        promise.update.metadata().id.asUUID()).blockingGet();
     }
 
     public static void savePaxosProposal(Commit proposal)
@@ -1455,11 +1110,7 @@
                         PartitionUpdate.toBytes(proposal.update, MessagingService.current_version),
                         MessagingService.current_version,
                         proposal.update.partitionKey().getKey(),
-<<<<<<< HEAD
-                        proposal.update.metadata().cfId).blockingGet();
-=======
-                        proposal.update.metadata().id.asUUID());
->>>>>>> ec536dc0
+                        proposal.update.metadata().id.asUUID()).blockingGet();
     }
 
     public static int paxosTtlSec(TableMetadata metadata)
@@ -1480,11 +1131,7 @@
                         PartitionUpdate.toBytes(commit.update, MessagingService.current_version),
                         MessagingService.current_version,
                         commit.update.partitionKey().getKey(),
-<<<<<<< HEAD
-                        commit.update.metadata().cfId).blockingGet();
-=======
-                        commit.update.metadata().id.asUUID());
->>>>>>> ec536dc0
+                        commit.update.metadata().id.asUUID()).blockingGet();
     }
 
     /**
@@ -1497,12 +1144,8 @@
     public static RestorableMeter getSSTableReadMeter(String keyspace, String table, int generation)
     {
         String cql = "SELECT * FROM system.%s WHERE keyspace_name=? and columnfamily_name=? and generation=?";
-<<<<<<< HEAD
-        // TODO make async
-        UntypedResultSet results = executeInternal(String.format(cql, SSTABLE_ACTIVITY), keyspace, table, generation).blockingGet();
-=======
-        UntypedResultSet results = executeInternal(format(cql, SSTABLE_ACTIVITY), keyspace, table, generation);
->>>>>>> ec536dc0
+        // TODO make async
+        UntypedResultSet results = executeInternal(format(cql, SSTABLE_ACTIVITY), keyspace, table, generation).blockingGet();
 
         if (results.isEmpty())
             return new RestorableMeter();
@@ -1534,11 +1177,7 @@
     public static void clearSSTableReadMeter(String keyspace, String table, int generation)
     {
         String cql = "DELETE FROM system.%s WHERE keyspace_name=? AND columnfamily_name=? and generation=?";
-<<<<<<< HEAD
-        executeInternal(String.format(cql, SSTABLE_ACTIVITY), keyspace, table, generation).blockingGet();
-=======
-        executeInternal(format(cql, SSTABLE_ACTIVITY), keyspace, table, generation);
->>>>>>> ec536dc0
+        executeInternal(format(cql, SSTABLE_ACTIVITY), keyspace, table, generation).blockingGet();
     }
 
     /**
@@ -1574,13 +1213,8 @@
      */
     public static void clearSizeEstimates(String keyspace, String table)
     {
-<<<<<<< HEAD
-        String cql = String.format("DELETE FROM %s.%s WHERE keyspace_name = ? AND table_name = ?", SchemaConstants.SYSTEM_KEYSPACE_NAME, SIZE_ESTIMATES);
+        String cql = format("DELETE FROM %s WHERE keyspace_name = ? AND table_name = ?", SizeEstimates.toString());
         executeInternal(cql, keyspace, table).blockingGet();
-=======
-        String cql = format("DELETE FROM %s WHERE keyspace_name = ? AND table_name = ?", SizeEstimates.toString());
-        executeInternal(cql, keyspace, table);
->>>>>>> ec536dc0
     }
 
     public static synchronized void updateAvailableRanges(String keyspace, Collection<Range<Token>> completedRanges)
@@ -1591,23 +1225,15 @@
         {
             rangesToUpdate.add(rangeToBytes(range));
         }
-<<<<<<< HEAD
-        executeInternal(String.format(cql, AVAILABLE_RANGES), rangesToUpdate, keyspace).blockingGet();
-=======
-        executeInternal(format(cql, AVAILABLE_RANGES), rangesToUpdate, keyspace);
->>>>>>> ec536dc0
+        executeInternal(String.format(cql, AVAILABLE_RANGES), rangesToUpdate, keyspace);
     }
 
     public static synchronized Set<Range<Token>> getAvailableRanges(String keyspace, IPartitioner partitioner)
     {
         Set<Range<Token>> result = new HashSet<>();
         String query = "SELECT * FROM system.%s WHERE keyspace_name=?";
-<<<<<<< HEAD
-        // TODO make async
-        UntypedResultSet rs = executeInternal(String.format(query, AVAILABLE_RANGES), keyspace).blockingGet();
-=======
-        UntypedResultSet rs = executeInternal(format(query, AVAILABLE_RANGES), keyspace);
->>>>>>> ec536dc0
+        // TODO make async
+        UntypedResultSet rs = executeInternal(format(query, AVAILABLE_RANGES), keyspace).blockingGet();
         for (UntypedResultSet.Row row : rs)
         {
             Set<ByteBuffer> rawRanges = row.getSet("ranges", BytesType.instance);
@@ -1636,23 +1262,15 @@
         {
             rangesToUpdate.add(rangeToBytes(range));
         }
-<<<<<<< HEAD
-        executeInternal(String.format(cql, TRANSFERRED_RANGES), rangesToUpdate, description, peer, keyspace).blockingGet();
-=======
-        executeInternal(format(cql, TRANSFERRED_RANGES), rangesToUpdate, description, peer, keyspace);
->>>>>>> ec536dc0
+        executeInternal(format(cql, TRANSFERRED_RANGES), rangesToUpdate, description, peer, keyspace).blockingGet();
     }
 
     public static synchronized Map<InetAddress, Set<Range<Token>>> getTransferredRanges(String description, String keyspace, IPartitioner partitioner)
     {
         Map<InetAddress, Set<Range<Token>>> result = new HashMap<>();
         String query = "SELECT * FROM system.%s WHERE operation = ? AND keyspace_name = ?";
-<<<<<<< HEAD
-        // TODO make async
-        UntypedResultSet rs = executeInternal(String.format(query, TRANSFERRED_RANGES), description, keyspace).blockingGet();
-=======
-        UntypedResultSet rs = executeInternal(format(query, TRANSFERRED_RANGES), description, keyspace);
->>>>>>> ec536dc0
+        // TODO make async
+        UntypedResultSet rs = executeInternal(format(query, TRANSFERRED_RANGES), description, keyspace).blockingGet();
         for (UntypedResultSet.Row row : rs)
         {
             InetAddress peer = row.getInetAddress("peer");
@@ -1709,12 +1327,8 @@
     private static String getPreviousVersionString()
     {
         String req = "SELECT release_version FROM system.%s WHERE key='%s'";
-<<<<<<< HEAD
-        // TODO make async
-        UntypedResultSet result = executeInternal(String.format(req, SystemKeyspace.LOCAL, SystemKeyspace.LOCAL)).blockingGet();
-=======
-        UntypedResultSet result = executeInternal(format(req, SystemKeyspace.LOCAL, SystemKeyspace.LOCAL));
->>>>>>> ec536dc0
+        // TODO make async
+        UntypedResultSet result = executeInternal(format(req, SystemKeyspace.LOCAL, SystemKeyspace.LOCAL)).blockingGet();
         if (result.isEmpty() || !result.one().has("release_version"))
         {
             // it isn't inconceivable that one might try to upgrade a node straight from <= 1.1 to whatever
@@ -1774,42 +1388,24 @@
 
     public static Single<UntypedResultSet> writePreparedStatement(String loggedKeyspace, MD5Digest key, String cql)
     {
-<<<<<<< HEAD
-=======
-        executeInternal(format("INSERT INTO %s (logged_keyspace, prepared_id, query_string) VALUES (?, ?, ?)",
-                               PreparedStatements.toString()),
-                        loggedKeyspace, key.byteBuffer(), cql);
->>>>>>> ec536dc0
         logger.debug("stored prepared statement for logged keyspace '{}': '{}'", loggedKeyspace, cql);
         return executeInternal(
-                String.format("INSERT INTO %s.%s (logged_keyspace, prepared_id, query_string) VALUES (?, ?, ?)",
-                SchemaConstants.SYSTEM_KEYSPACE_NAME, PREPARED_STATEMENTS),
+                format("INSERT INTO %s.%s (logged_keyspace, prepared_id, query_string) VALUES (?, ?, ?)",
+                PreparedStatements.toString()),
                 loggedKeyspace, key.byteBuffer(), cql);
     }
 
     public static void removePreparedStatement(MD5Digest key)
     {
-<<<<<<< HEAD
-        executeInternal(String.format("DELETE FROM %s.%s"
-                                      + " WHERE prepared_id = ?",
-                                      SchemaConstants.SYSTEM_KEYSPACE_NAME, PREPARED_STATEMENTS),
+        executeInternal(format("DELETE FROM %s WHERE prepared_id = ?", PreparedStatements.toString()),
                         key.byteBuffer()).blockingGet();
-=======
-        executeInternal(format("DELETE FROM %s WHERE prepared_id = ?", PreparedStatements.toString()),
-                        key.byteBuffer());
->>>>>>> ec536dc0
     }
 
     public static List<Pair<String, String>> loadPreparedStatements()
     {
-<<<<<<< HEAD
-        String query = String.format("SELECT logged_keyspace, query_string FROM %s.%s", SchemaConstants.SYSTEM_KEYSPACE_NAME, PREPARED_STATEMENTS);
+        String query = format("SELECT logged_keyspace, query_string FROM %s", PreparedStatements.toString());
         // TODO make async
         UntypedResultSet resultSet = executeOnceInternal(query).blockingGet();
-=======
-        String query = format("SELECT logged_keyspace, query_string FROM %s", PreparedStatements.toString());
-        UntypedResultSet resultSet = executeOnceInternal(query);
->>>>>>> ec536dc0
         List<Pair<String, String>> r = new ArrayList<>();
         for (UntypedResultSet.Row row : resultSet)
             r.add(Pair.create(row.has("logged_keyspace") ? row.getString("logged_keyspace") : null,
