/*
 * Licensed to the Apache Software Foundation (ASF) under one
 * or more contributor license agreements.  See the NOTICE file
 * distributed with this work for additional information
 * regarding copyright ownership.  The ASF licenses this file
 * to you under the Apache License, Version 2.0 (the
 * "License"); you may not use this file except in compliance
 * with the License.  You may obtain a copy of the License at
 *
 *     http://www.apache.org/licenses/LICENSE-2.0
 *
 * Unless required by applicable law or agreed to in writing, software
 * distributed under the License is distributed on an "AS IS" BASIS,
 * WITHOUT WARRANTIES OR CONDITIONS OF ANY KIND, either express or implied.
 * See the License for the specific language governing permissions and
 * limitations under the License.
 */
package org.apache.cassandra.db;

import java.io.IOError;
import java.io.IOException;
import java.net.InetAddress;
import java.nio.ByteBuffer;
import java.util.ArrayList;
import java.util.Arrays;
import java.util.Collection;
import java.util.Collections;
import java.util.HashMap;
import java.util.HashSet;
import java.util.List;
import java.util.Map;
import java.util.Optional;
import java.util.Set;
import java.util.UUID;
import java.util.concurrent.TimeUnit;
import java.util.function.Supplier;
import java.util.stream.Collectors;
import java.util.stream.StreamSupport;
import javax.management.openmbean.OpenDataException;
import javax.management.openmbean.TabularData;

import com.google.common.annotations.VisibleForTesting;
<<<<<<< HEAD
=======
import com.google.common.base.Preconditions;
import com.google.common.collect.HashMultimap;
>>>>>>> b4b9f319
import com.google.common.collect.ImmutableMap;
import com.google.common.collect.ImmutableSet;
import com.google.common.collect.Sets;
import com.google.common.io.ByteStreams;
import com.google.common.util.concurrent.ListenableFuture;
import org.slf4j.Logger;
import org.slf4j.LoggerFactory;

import org.apache.cassandra.config.DatabaseDescriptor;
import org.apache.cassandra.cql3.QueryProcessor;
import org.apache.cassandra.cql3.UntypedResultSet;
<<<<<<< HEAD
=======
import org.apache.cassandra.cql3.functions.AggregateFcts;
import org.apache.cassandra.cql3.functions.BytesConversionFcts;
import org.apache.cassandra.cql3.functions.CastFcts;
import org.apache.cassandra.cql3.functions.OperationFcts;
import org.apache.cassandra.cql3.functions.TimeFcts;
import org.apache.cassandra.cql3.functions.UuidFcts;
>>>>>>> b4b9f319
import org.apache.cassandra.cql3.statements.schema.CreateTableStatement;
import org.apache.cassandra.db.commitlog.CommitLog;
import org.apache.cassandra.db.commitlog.CommitLogPosition;
import org.apache.cassandra.db.compaction.CompactionHistoryTabularData;
import org.apache.cassandra.db.marshal.BytesType;
import org.apache.cassandra.db.marshal.TimeUUIDType;
import org.apache.cassandra.db.marshal.UTF8Type;
<<<<<<< HEAD
=======
import org.apache.cassandra.db.marshal.UUIDType;
>>>>>>> b4b9f319
import org.apache.cassandra.db.partitions.PartitionUpdate;
import org.apache.cassandra.db.rows.Rows;
import org.apache.cassandra.dht.IPartitioner;
import org.apache.cassandra.dht.LocalPartitioner;
import org.apache.cassandra.dht.Range;
import org.apache.cassandra.dht.Token;
<<<<<<< HEAD
import org.apache.cassandra.io.sstable.SSTableId;
import org.apache.cassandra.io.sstable.SequenceBasedSSTableId;
import org.apache.cassandra.io.util.DataOutputBuffer;
import org.apache.cassandra.locator.InetAddressAndPort;
import org.apache.cassandra.metrics.RestorableMeter;
import org.apache.cassandra.net.MessagingService;
import org.apache.cassandra.nodes.virtual.NodeConstants;
import org.apache.cassandra.nodes.virtual.NodesSystemViews;
import org.apache.cassandra.schema.CompactionParams;
import org.apache.cassandra.schema.KeyspaceMetadata;
import org.apache.cassandra.schema.KeyspaceParams;
=======
import org.apache.cassandra.exceptions.ConfigurationException;
import org.apache.cassandra.io.util.DataInputBuffer;
import org.apache.cassandra.io.util.DataOutputBuffer;
import org.apache.cassandra.io.util.RebufferingInputStream;
import org.apache.cassandra.locator.IEndpointSnitch;
import org.apache.cassandra.locator.InetAddressAndPort;
import org.apache.cassandra.metrics.RestorableMeter;
import org.apache.cassandra.net.MessagingService;
import org.apache.cassandra.schema.CompactionParams;
import org.apache.cassandra.schema.Functions;
import org.apache.cassandra.schema.KeyspaceMetadata;
import org.apache.cassandra.schema.KeyspaceParams;
import org.apache.cassandra.schema.Schema;
>>>>>>> b4b9f319
import org.apache.cassandra.schema.SchemaConstants;
import org.apache.cassandra.schema.TableId;
import org.apache.cassandra.schema.TableMetadata;
import org.apache.cassandra.schema.Tables;
import org.apache.cassandra.schema.Types;
<<<<<<< HEAD
import org.apache.cassandra.schema.UserFunctions;
import org.apache.cassandra.schema.Views;
import org.apache.cassandra.service.paxos.Commit;
import org.apache.cassandra.service.paxos.PaxosState;
import org.apache.cassandra.streaming.StreamOperation;
=======
import org.apache.cassandra.schema.Views;
import org.apache.cassandra.service.StorageService;
import org.apache.cassandra.service.paxos.Commit;
import org.apache.cassandra.service.paxos.PaxosState;
import org.apache.cassandra.streaming.StreamOperation;
import org.apache.cassandra.transport.ProtocolVersion;
>>>>>>> b4b9f319
import org.apache.cassandra.utils.ByteBufferUtil;
import org.apache.cassandra.utils.CassandraVersion;
import org.apache.cassandra.utils.FBUtilities;
import org.apache.cassandra.utils.MD5Digest;
import org.apache.cassandra.utils.Pair;
import org.apache.cassandra.utils.UUIDGen;

import static java.lang.String.format;
import static java.util.Collections.emptyMap;
import static java.util.Collections.singletonMap;
import static org.apache.cassandra.cql3.QueryProcessor.executeInternal;
import static org.apache.cassandra.cql3.QueryProcessor.executeOnceInternal;

public final class SystemKeyspace
{
    private SystemKeyspace()
    {
    }

    private static final Logger logger = LoggerFactory.getLogger(SystemKeyspace.class);

    public static final CassandraVersion CURRENT_VERSION = new CassandraVersion(FBUtilities.getReleaseVersionString());

    public static final String BATCHES = "batches";
    public static final String PAXOS = "paxos";
    public static final String BUILT_INDEXES = "IndexInfo";
    public static final String LOCAL = NodeConstants.LOCAL;
    public static final String PEERS_V2 = NodeConstants.PEERS_V2;
    public static final String PEER_EVENTS_V2 = "peer_events_v2";
    public static final String COMPACTION_HISTORY = "compaction_history";
    public static final String SSTABLE_ACTIVITY_V2 = "sstable_activity_v2"; // v2 has modified generation column type (v1 - int, v2 - text), see CASSANDRA-17048
    public static final String TABLE_ESTIMATES = "table_estimates";
    public static final String TABLE_ESTIMATES_TYPE_PRIMARY = "primary";
    public static final String TABLE_ESTIMATES_TYPE_LOCAL_PRIMARY = "local_primary";
    public static final String AVAILABLE_RANGES_V2 = "available_ranges_v2";
    public static final String TRANSFERRED_RANGES_V2 = "transferred_ranges_v2";
    public static final String VIEW_BUILDS_IN_PROGRESS = "view_builds_in_progress";
    public static final String BUILT_VIEWS = "built_views";
    public static final String PREPARED_STATEMENTS = "prepared_statements";
    public static final String REPAIRS = "repairs";

    /**
     * By default the system keyspace tables should be stored in a single data directory to allow the server
     * to handle more gracefully disk failures. Some tables through can be split accross multiple directories
     * as the server can continue operating even if those tables lost some data.
     */
    public static final Set<String> TABLES_SPLIT_ACROSS_MULTIPLE_DISKS = ImmutableSet.of(BATCHES,
                                                                                         PAXOS,
                                                                                         COMPACTION_HISTORY,
                                                                                         PREPARED_STATEMENTS,
                                                                                         REPAIRS);

    @Deprecated public static final String LEGACY_PEERS = NodeConstants.LEGACY_PEERS;
    @Deprecated public static final String LEGACY_PEER_EVENTS = "peer_events";
    @Deprecated public static final String LEGACY_TRANSFERRED_RANGES = "transferred_ranges";
    @Deprecated public static final String LEGACY_AVAILABLE_RANGES = "available_ranges";
    @Deprecated public static final String LEGACY_SIZE_ESTIMATES = "size_estimates";
    @Deprecated public static final String LEGACY_SSTABLE_ACTIVITY = "sstable_activity";


    public static final TableMetadata Batches =
        parse(BATCHES,
              "batches awaiting replay",
              "CREATE TABLE %s ("
              + "id timeuuid,"
              + "mutations list<blob>,"
              + "version int,"
              + "PRIMARY KEY ((id)))")
              .partitioner(new LocalPartitioner(TimeUUIDType.instance))
              .compaction(CompactionParams.stcs(singletonMap("min_threshold", "2")))
              .build();

    private static final TableMetadata Paxos =
        parse(PAXOS,
                "in-progress paxos proposals",
                "CREATE TABLE %s ("
                + "row_key blob,"
                + "cf_id UUID,"
                + "in_progress_ballot timeuuid,"
                + "most_recent_commit blob,"
                + "most_recent_commit_at timeuuid,"
                + "most_recent_commit_version int,"
                + "proposal blob,"
                + "proposal_ballot timeuuid,"
                + "proposal_version int,"
                + "PRIMARY KEY ((row_key), cf_id))")
                .compaction(CompactionParams.lcs(emptyMap()))
                .build();

    private static final TableMetadata BuiltIndexes =
        parse(BUILT_INDEXES,
              "built column indexes",
              "CREATE TABLE \"%s\" ("
              + "table_name text," // table_name here is the name of the keyspace - don't be fooled
              + "index_name text,"
              + "value blob," // Table used to be compact in previous versions
              + "PRIMARY KEY ((table_name), index_name)) ")
              .build();

    private static final TableMetadata LocalMetadata = NodesSystemViews.LocalMetadata;

    private static final TableMetadata PeersV2Metadata = NodesSystemViews.PeersV2Metadata;

    private static final TableMetadata PeerEventsV2 =
        parse(PEER_EVENTS_V2,
                "events related to peers",
                "CREATE TABLE %s ("
                + "peer inet,"
                + "peer_port int,"
                + "hints_dropped map<uuid, int>,"
                + "PRIMARY KEY ((peer), peer_port))")
                .build();

    private static final TableMetadata CompactionHistory =
        parse(COMPACTION_HISTORY,
                "week-long compaction history",
                "CREATE TABLE %s ("
                + "id uuid,"
                + "bytes_in bigint,"
                + "bytes_out bigint,"
                + "columnfamily_name text,"
                + "compacted_at timestamp,"
                + "keyspace_name text,"
                + "rows_merged map<int, bigint>," // Note that we currently store partitions, not rows!
                + "PRIMARY KEY ((id)))")
                .defaultTimeToLive((int) TimeUnit.DAYS.toSeconds(7))
                .build();

    private static final TableMetadata LegacySSTableActivity =
        parse(LEGACY_SSTABLE_ACTIVITY,
                "historic sstable read rates",
                "CREATE TABLE %s ("
                + "keyspace_name text,"
                + "columnfamily_name text,"
                + "generation int,"
                + "rate_120m double,"
                + "rate_15m double,"
                + "PRIMARY KEY ((keyspace_name, columnfamily_name, generation)))")
                .build();

    private static final TableMetadata SSTableActivity =
        parse(SSTABLE_ACTIVITY_V2,
                "historic sstable read rates",
                "CREATE TABLE %s ("
                + "keyspace_name text,"
                + "table_name text,"
                + "id text,"
                + "rate_120m double,"
                + "rate_15m double,"
                + "PRIMARY KEY ((keyspace_name, table_name, id)))")
                .build();

    @Deprecated
    private static final TableMetadata LegacySizeEstimates =
        parse(LEGACY_SIZE_ESTIMATES,
              "per-table primary range size estimates, table is deprecated in favor of " + TABLE_ESTIMATES,
                "CREATE TABLE %s ("
                + "keyspace_name text,"
                + "table_name text,"
                + "range_start text,"
                + "range_end text,"
                + "mean_partition_size bigint,"
                + "partitions_count bigint,"
                + "PRIMARY KEY ((keyspace_name), table_name, range_start, range_end))")
                .build();

    private static final TableMetadata TableEstimates =
        parse(TABLE_ESTIMATES,
              "per-table range size estimates",
              "CREATE TABLE %s ("
               + "keyspace_name text,"
               + "table_name text,"
               + "range_type text,"
               + "range_start text,"
               + "range_end text,"
               + "mean_partition_size bigint,"
               + "partitions_count bigint,"
               + "PRIMARY KEY ((keyspace_name), table_name, range_type, range_start, range_end))")
               .build();

    private static final TableMetadata AvailableRangesV2 =
    parse(AVAILABLE_RANGES_V2,
          "available keyspace/ranges during bootstrap/replace that are ready to be served",
          "CREATE TABLE %s ("
          + "keyspace_name text,"
          + "full_ranges set<blob>,"
          + "transient_ranges set<blob>,"
          + "PRIMARY KEY ((keyspace_name)))")
    .build();

    private static final TableMetadata TransferredRangesV2 =
        parse(TRANSFERRED_RANGES_V2,
                "record of transferred ranges for streaming operation",
                "CREATE TABLE %s ("
                + "operation text,"
                + "peer inet,"
                + "peer_port int,"
                + "keyspace_name text,"
                + "ranges set<blob>,"
                + "PRIMARY KEY ((operation, keyspace_name), peer, peer_port))")
                .build();

    private static final TableMetadata ViewBuildsInProgress =
        parse(VIEW_BUILDS_IN_PROGRESS,
              "views builds current progress",
              "CREATE TABLE %s ("
              + "keyspace_name text,"
              + "view_name text,"
              + "start_token varchar,"
              + "end_token varchar,"
              + "last_token varchar,"
              + "keys_built bigint,"
              + "PRIMARY KEY ((keyspace_name), view_name, start_token, end_token))")
              .build();

    private static final TableMetadata BuiltViews =
        parse(BUILT_VIEWS,
                "built views",
                "CREATE TABLE %s ("
                + "keyspace_name text,"
                + "view_name text,"
                + "status_replicated boolean,"
                + "PRIMARY KEY ((keyspace_name), view_name))")
                .build();

    private static final TableMetadata PreparedStatements =
        parse(PREPARED_STATEMENTS,
                "prepared statements",
                "CREATE TABLE %s ("
                + "prepared_id blob,"
                + "logged_keyspace text,"
                + "query_string text,"
                + "PRIMARY KEY ((prepared_id)))")
                .build();

    private static final TableMetadata Repairs =
        parse(REPAIRS,
          "repairs",
          "CREATE TABLE %s ("
          + "parent_id timeuuid, "
          + "started_at timestamp, "
          + "last_update timestamp, "
          + "repaired_at timestamp, "
          + "state int, "
          + "coordinator inet, "
          + "coordinator_port int,"
          + "participants set<inet>,"
          + "participants_wp set<text>,"
          + "ranges set<blob>, "
          + "cfids set<uuid>, "
          + "PRIMARY KEY (parent_id))").build();

    @Deprecated
    private static final TableMetadata LegacyPeers = NodesSystemViews.LegacyPeersMetadata;

    @Deprecated
    private static final TableMetadata LegacyPeerEvents =
        parse(LEGACY_PEER_EVENTS,
            "events related to peers",
            "CREATE TABLE %s ("
            + "peer inet,"
            + "hints_dropped map<uuid, int>,"
            + "PRIMARY KEY ((peer)))")
            .build();

    @Deprecated
    private static final TableMetadata LegacyTransferredRanges =
        parse(LEGACY_TRANSFERRED_RANGES,
            "record of transferred ranges for streaming operation",
            "CREATE TABLE %s ("
            + "operation text,"
            + "peer inet,"
            + "keyspace_name text,"
            + "ranges set<blob>,"
            + "PRIMARY KEY ((operation, keyspace_name), peer))")
            .build();

    @Deprecated
    private static final TableMetadata LegacyAvailableRanges =
        parse(LEGACY_AVAILABLE_RANGES,
              "available keyspace/ranges during bootstrap/replace that are ready to be served",
              "CREATE TABLE %s ("
              + "keyspace_name text,"
              + "ranges set<blob>,"
              + "PRIMARY KEY ((keyspace_name)))")
        .build();

    private static TableMetadata.Builder parse(String table, String description, String cql)
    {
        return CreateTableStatement.parse(format(cql, table), SchemaConstants.SYSTEM_KEYSPACE_NAME)
                                   .id(TableId.forSystemTable(SchemaConstants.SYSTEM_KEYSPACE_NAME, table))
                                   .gcGraceSeconds(0)
                                   .memtableFlushPeriod((int) TimeUnit.HOURS.toMillis(1))
                                   .comment(description);
    }

    public static KeyspaceMetadata metadata()
    {
        return KeyspaceMetadata.create(SchemaConstants.SYSTEM_KEYSPACE_NAME, KeyspaceParams.local(), tables(), Views.none(), Types.none(), UserFunctions.none());
    }

    private static Tables tables()
    {
        return Tables.of(BuiltIndexes,
                         Batches,
                         Paxos,
                         LocalMetadata,
                         PeersV2Metadata,
                         LegacyPeers,
                         PeerEventsV2,
                         LegacyPeerEvents,
                         CompactionHistory,
                         LegacySSTableActivity,
                         SSTableActivity,
                         LegacySizeEstimates,
                         TableEstimates,
                         AvailableRangesV2,
                         LegacyAvailableRanges,
                         TransferredRangesV2,
                         LegacyTransferredRanges,
                         ViewBuildsInProgress,
                         BuiltViews,
                         PreparedStatements,
                         Repairs);
    }

<<<<<<< HEAD
    public static void updateCompactionHistory(UUID id,
=======
    private static Functions functions()
    {
        return Functions.builder()
                        .add(UuidFcts.all())
                        .add(TimeFcts.all())
                        .add(BytesConversionFcts.all())
                        .add(AggregateFcts.all())
                        .add(CastFcts.all())
                        .add(OperationFcts.all())
                        .build();
    }

    private static volatile Map<TableId, Pair<CommitLogPosition, Long>> truncationRecords;

    public enum BootstrapState
    {
        NEEDS_BOOTSTRAP,
        COMPLETED,
        IN_PROGRESS,
        DECOMMISSIONED
    }

    public static void finishStartup()
    {
        Schema.instance.saveSystemKeyspace();
    }

    public static void persistLocalMetadata()
    {
        persistLocalMetadata(UUID::randomUUID);
    }

    @VisibleForTesting
    public static void persistLocalMetadata(Supplier<UUID> nodeIdSupplier)
    {
        String req = "INSERT INTO system.%s (" +
                     "key," +
                     "cluster_name," +
                     "release_version," +
                     "cql_version," +
                     "native_protocol_version," +
                     "data_center," +
                     "rack," +
                     "partitioner," +
                     "rpc_address," +
                     "rpc_port," +
                     "broadcast_address," +
                     "broadcast_port," +
                     "listen_address," +
                     "listen_port" +
                     ") VALUES (?, ?, ?, ?, ?, ?, ?, ?, ?, ?, ?, ?, ?, ?)";
        IEndpointSnitch snitch = DatabaseDescriptor.getEndpointSnitch();
        executeOnceInternal(format(req, LOCAL),
                            LOCAL,
                            DatabaseDescriptor.getClusterName(),
                            FBUtilities.getReleaseVersionString(),
                            QueryProcessor.CQL_VERSION.toString(),
                            String.valueOf(ProtocolVersion.CURRENT.asInt()),
                            snitch.getLocalDatacenter(),
                            snitch.getLocalRack(),
                            DatabaseDescriptor.getPartitioner().getClass().getName(),
                            DatabaseDescriptor.getRpcAddress(),
                            DatabaseDescriptor.getNativeTransportPort(),
                            FBUtilities.getJustBroadcastAddress(),
                            DatabaseDescriptor.getStoragePort(),
                            FBUtilities.getJustLocalAddress(),
                            DatabaseDescriptor.getStoragePort());

        // We should store host ID as soon as possible in the system.local table and flush that table to disk so that
        // we can be sure that those changes are stored in sstable and not in the commit log (see CASSANDRA-18153).
        // It is very unlikely that when upgrading the host id is not flushed to disk, but if that's the case, we limit
        // this change only to the new installations or the user should just flush system.local table.
        if (!CommitLog.instance.hasFilesToReplay())
            SystemKeyspace.getOrInitializeLocalHostId(nodeIdSupplier);
    }

    public static void updateCompactionHistory(UUID taskId,
>>>>>>> b4b9f319
                                               String ksname,
                                               String cfname,
                                               long compactedAt,
                                               long bytesIn,
                                               long bytesOut,
                                               Map<Integer, Long> partitionsMerged)
    {
        // don't write anything when the history table itself is compacted, since that would in turn cause new compactions
        if (ksname.equals("system") && cfname.equals(COMPACTION_HISTORY))
            return;
        // For historical reasons (pre 3.0 refactor) we call the final field rows_merged but we actually store partitions!
        String req = "INSERT INTO system.%s (id, keyspace_name, columnfamily_name, compacted_at, bytes_in, bytes_out, rows_merged) VALUES (?, ?, ?, ?, ?, ?, ?)";
        executeInternal(format(req, COMPACTION_HISTORY),
<<<<<<< HEAD
                        id,
=======
                        taskId,
>>>>>>> b4b9f319
                        ksname,
                        cfname,
                        ByteBufferUtil.bytes(compactedAt),
                        bytesIn,
                        bytesOut,
                        partitionsMerged);
    }

    public static TabularData getCompactionHistory() throws OpenDataException
    {
        UntypedResultSet queryResultSet = executeInternal(format("SELECT * from system.%s", COMPACTION_HISTORY));
        return CompactionHistoryTabularData.from(queryResultSet);
    }

    public static boolean isViewBuilt(String keyspaceName, String viewName)
    {
        String req = "SELECT view_name FROM %s.\"%s\" WHERE keyspace_name=? AND view_name=?";
        UntypedResultSet result = executeInternal(format(req, SchemaConstants.SYSTEM_KEYSPACE_NAME, BUILT_VIEWS), keyspaceName, viewName);
        return !result.isEmpty();
    }

    public static boolean isViewStatusReplicated(String keyspaceName, String viewName)
    {
        String req = "SELECT status_replicated FROM %s.\"%s\" WHERE keyspace_name=? AND view_name=?";
        UntypedResultSet result = executeInternal(format(req, SchemaConstants.SYSTEM_KEYSPACE_NAME, BUILT_VIEWS), keyspaceName, viewName);

        if (result.isEmpty())
            return false;
        UntypedResultSet.Row row = result.one();
        return row.has("status_replicated") && row.getBoolean("status_replicated");
    }

    public static void setViewBuilt(String keyspaceName, String viewName, boolean replicated)
    {
        if (isViewBuilt(keyspaceName, viewName) && isViewStatusReplicated(keyspaceName, viewName) == replicated)
            return;

        String req = "INSERT INTO %s.\"%s\" (keyspace_name, view_name, status_replicated) VALUES (?, ?, ?)";
        executeInternal(format(req, SchemaConstants.SYSTEM_KEYSPACE_NAME, BUILT_VIEWS), keyspaceName, viewName, replicated);
        forceBlockingFlush(BUILT_VIEWS);
    }

    public static void setViewRemoved(String keyspaceName, String viewName)
    {
        String buildReq = "DELETE FROM %s.%s WHERE keyspace_name = ? AND view_name = ?";
        executeInternal(String.format(buildReq, SchemaConstants.SYSTEM_KEYSPACE_NAME, VIEW_BUILDS_IN_PROGRESS), keyspaceName, viewName);

        String builtReq = "DELETE FROM %s.\"%s\" WHERE keyspace_name = ? AND view_name = ? IF EXISTS";
        executeInternal(String.format(builtReq, SchemaConstants.SYSTEM_KEYSPACE_NAME, BUILT_VIEWS), keyspaceName, viewName);
        forceBlockingFlush(VIEW_BUILDS_IN_PROGRESS, BUILT_VIEWS);
    }

    public static void finishViewBuildStatus(String ksname, String viewName)
    {
        // We flush the view built first, because if we fail now, we'll restart at the last place we checkpointed
        // view build.
        // If we flush the delete first, we'll have to restart from the beginning.
        // Also, if writing to the built_view succeeds, but the view_builds_in_progress deletion fails, we will be able
        // to skip the view build next boot.
        setViewBuilt(ksname, viewName, false);
        executeInternal(String.format("DELETE FROM system.%s WHERE keyspace_name = ? AND view_name = ?", VIEW_BUILDS_IN_PROGRESS), ksname, viewName);
        forceBlockingFlush(VIEW_BUILDS_IN_PROGRESS);
    }

    public static void setViewBuiltReplicated(String ksname, String viewName)
    {
        setViewBuilt(ksname, viewName, true);
    }

    public static void updateViewBuildStatus(String ksname, String viewName, Range<Token> range, Token lastToken, long keysBuilt)
    {
        String req = "INSERT INTO system.%s (keyspace_name, view_name, start_token, end_token, last_token, keys_built) VALUES (?, ?, ?, ?, ?, ?)";
        Token.TokenFactory factory = ViewBuildsInProgress.partitioner.getTokenFactory();
        executeInternal(format(req, VIEW_BUILDS_IN_PROGRESS),
                        ksname,
                        viewName,
                        factory.toString(range.left),
                        factory.toString(range.right),
                        factory.toString(lastToken),
                        keysBuilt);
    }

    public static Map<Range<Token>, Pair<Token, Long>> getViewBuildStatus(String ksname, String viewName)
    {
        String req = "SELECT start_token, end_token, last_token, keys_built FROM system.%s WHERE keyspace_name = ? AND view_name = ?";
        Token.TokenFactory factory = ViewBuildsInProgress.partitioner.getTokenFactory();
        UntypedResultSet rs = executeInternal(format(req, VIEW_BUILDS_IN_PROGRESS), ksname, viewName);

        if (rs == null || rs.isEmpty())
            return Collections.emptyMap();

        Map<Range<Token>, Pair<Token, Long>> status = new HashMap<>();
        for (UntypedResultSet.Row row : rs)
        {
            Token start = factory.fromString(row.getString("start_token"));
            Token end = factory.fromString(row.getString("end_token"));
            Range<Token> range = new Range<>(start, end);

            Token lastToken = row.has("last_token") ? factory.fromString(row.getString("last_token")) : null;
            long keysBuilt = row.has("keys_built") ? row.getLong("keys_built") : 0;

            status.put(range, Pair.create(lastToken, keysBuilt));
        }
        return status;
    }

    public static synchronized void updateHintsDropped(InetAddressAndPort ep, UUID timePeriod, int value)
    {
        // with 30 day TTL
        String req = "UPDATE system.%s USING TTL 2592000 SET hints_dropped[ ? ] = ? WHERE peer = ?";
        executeInternal(String.format(req, LEGACY_PEER_EVENTS), timePeriod, value, ep.address);
        req = "UPDATE system.%s USING TTL 2592000 SET hints_dropped[ ? ] = ? WHERE peer = ? AND peer_port = ?";
        executeInternal(String.format(req, PEER_EVENTS_V2), timePeriod, value, ep.address, ep.port);
    }

    public static void forceBlockingFlush(String ...cfnames)
    {
        if (!DatabaseDescriptor.isUnsafeSystem())
        {
            List<ListenableFuture<CommitLogPosition>> futures = new ArrayList<>();

            for (String cfname : cfnames)
            {
                futures.add(Keyspace.open(SchemaConstants.SYSTEM_KEYSPACE_NAME)
                                    .getColumnFamilyStore(cfname)
                                    .forceFlush(ColumnFamilyStore.FlushReason.INTERNALLY_FORCED));
            }
            FBUtilities.waitOnFutures(futures);
        }
    }

<<<<<<< HEAD
=======
    /**
     * Return a map of stored tokens to IP addresses
     *
     */
    public static SetMultimap<InetAddressAndPort, Token> loadTokens()
    {
        SetMultimap<InetAddressAndPort, Token> tokenMap = HashMultimap.create();
        for (UntypedResultSet.Row row : executeInternal("SELECT peer, peer_port, tokens FROM system." + PEERS_V2))
        {
            InetAddress address = row.getInetAddress("peer");
            Integer port = row.getInt("peer_port");
            InetAddressAndPort peer = InetAddressAndPort.getByAddressOverrideDefaults(address, port);
            if (row.has("tokens"))
                tokenMap.putAll(peer, deserializeTokens(row.getSet("tokens", UTF8Type.instance)));
        }

        return tokenMap;
    }

    /**
     * Return a map of store host_ids to IP addresses
     *
     */
    public static Map<InetAddressAndPort, UUID> loadHostIds()
    {
        Map<InetAddressAndPort, UUID> hostIdMap = new HashMap<>();
        for (UntypedResultSet.Row row : executeInternal("SELECT peer, peer_port, host_id FROM system." + PEERS_V2))
        {
            InetAddress address = row.getInetAddress("peer");
            Integer port = row.getInt("peer_port");
            InetAddressAndPort peer = InetAddressAndPort.getByAddressOverrideDefaults(address, port);
            if (row.has("host_id"))
            {
                hostIdMap.put(peer, row.getUUID("host_id"));
            }
        }
        return hostIdMap;
    }

    /**
     * Get preferred IP for given endpoint if it is known. Otherwise this returns given endpoint itself.
     *
     * @param ep endpoint address to check
     * @return Preferred IP for given endpoint if present, otherwise returns given ep
     */
    public static InetAddressAndPort getPreferredIP(InetAddressAndPort ep)
    {
        Preconditions.checkState(DatabaseDescriptor.isDaemonInitialized()); // Make sure being used as a daemon, not a tool
        
        String req = "SELECT preferred_ip, preferred_port FROM system.%s WHERE peer=? AND peer_port = ?";
        UntypedResultSet result = executeInternal(String.format(req, PEERS_V2), ep.address, ep.port);
        if (!result.isEmpty() && result.one().has("preferred_ip"))
        {
            UntypedResultSet.Row row = result.one();
            return InetAddressAndPort.getByAddressOverrideDefaults(row.getInetAddress("preferred_ip"), row.getInt("preferred_port"));
        }
        return ep;
    }

    /**
     * Return a map of IP addresses containing a map of dc and rack info
     */
    public static Map<InetAddressAndPort, Map<String,String>> loadDcRackInfo()
    {
        Map<InetAddressAndPort, Map<String, String>> result = new HashMap<>();
        for (UntypedResultSet.Row row : executeInternal("SELECT peer, peer_port, data_center, rack from system." + PEERS_V2))
        {
            InetAddress address = row.getInetAddress("peer");
            Integer port = row.getInt("peer_port");
            InetAddressAndPort peer = InetAddressAndPort.getByAddressOverrideDefaults(address, port);
            if (row.has("data_center") && row.has("rack"))
            {
                Map<String, String> dcRack = new HashMap<>();
                dcRack.put("data_center", row.getString("data_center"));
                dcRack.put("rack", row.getString("rack"));
                result.put(peer, dcRack);
            }
        }
        return result;
    }

    /**
     * Get release version for given endpoint.
     * If release version is unknown, then this returns null.
     *
     * @param ep endpoint address to check
     * @return Release version or null if version is unknown.
     */
    public static CassandraVersion getReleaseVersion(InetAddressAndPort ep)
    {
        try
        {
            if (FBUtilities.getBroadcastAddressAndPort().equals(ep))
            {
                return CURRENT_VERSION;
            }
            String req = "SELECT release_version FROM system.%s WHERE peer=? AND peer_port=?";
            UntypedResultSet result = executeInternal(String.format(req, PEERS_V2), ep.address, ep.port);
            if (result != null && result.one().has("release_version"))
            {
                return new CassandraVersion(result.one().getString("release_version"));
            }
            // version is unknown
            return null;
        }
        catch (IllegalArgumentException e)
        {
            // version string cannot be parsed
            return null;
        }
    }

    /**
     * One of three things will happen if you try to read the system keyspace:
     * 1. files are present and you can read them: great
     * 2. no files are there: great (new node is assumed)
     * 3. files are present but you can't read them: bad
     * @throws ConfigurationException
     */
    public static void checkHealth() throws ConfigurationException
    {
        Keyspace keyspace;
        try
        {
            keyspace = Keyspace.open(SchemaConstants.SYSTEM_KEYSPACE_NAME);
        }
        catch (AssertionError err)
        {
            // this happens when a user switches from OPP to RP.
            ConfigurationException ex = new ConfigurationException("Could not read system keyspace!");
            ex.initCause(err);
            throw ex;
        }
        ColumnFamilyStore cfs = keyspace.getColumnFamilyStore(LOCAL);

        String req = "SELECT cluster_name FROM system.%s WHERE key='%s'";
        UntypedResultSet result = executeInternal(format(req, LOCAL, LOCAL));

        if (result.isEmpty() || !result.one().has("cluster_name"))
        {
            // this is a brand new node
            if (!cfs.getLiveSSTables().isEmpty())
                throw new ConfigurationException("Found system keyspace files, but they couldn't be loaded!");

            // no system files.  this is a new node.
            return;
        }

        String savedClusterName = result.one().getString("cluster_name");
        if (!DatabaseDescriptor.getClusterName().equals(savedClusterName))
            throw new ConfigurationException("Saved cluster name " + savedClusterName + " != configured name " + DatabaseDescriptor.getClusterName());
    }

    public static Collection<Token> getSavedTokens()
    {
        String req = "SELECT tokens FROM system.%s WHERE key='%s'";
        UntypedResultSet result = executeInternal(format(req, LOCAL, LOCAL));
        return result.isEmpty() || !result.one().has("tokens")
             ? Collections.<Token>emptyList()
             : deserializeTokens(result.one().getSet("tokens", UTF8Type.instance));
    }

    public static int incrementAndGetGeneration()
    {
        String req = "SELECT gossip_generation FROM system.%s WHERE key='%s'";
        UntypedResultSet result = executeInternal(format(req, LOCAL, LOCAL));

        int generation;
        if (result.isEmpty() || !result.one().has("gossip_generation"))
        {
            // seconds-since-epoch isn't a foolproof new generation
            // (where foolproof is "guaranteed to be larger than the last one seen at this ip address"),
            // but it's as close as sanely possible
            generation = (int) (System.currentTimeMillis() / 1000);
        }
        else
        {
            // Other nodes will ignore gossip messages about a node that have a lower generation than previously seen.
            final int storedGeneration = result.one().getInt("gossip_generation") + 1;
            final int now = (int) (System.currentTimeMillis() / 1000);
            if (storedGeneration >= now)
            {
                logger.warn("Using stored Gossip Generation {} as it is greater than current system time {}.  See CASSANDRA-3654 if you experience problems",
                            storedGeneration, now);
                generation = storedGeneration;
            }
            else
            {
                generation = now;
            }
        }

        req = "INSERT INTO system.%s (key, gossip_generation) VALUES ('%s', ?)";
        executeInternal(format(req, LOCAL, LOCAL), generation);
        forceBlockingFlush(LOCAL);

        return generation;
    }

    public static BootstrapState getBootstrapState()
    {
        String req = "SELECT bootstrapped FROM system.%s WHERE key='%s'";
        UntypedResultSet result = executeInternal(format(req, LOCAL, LOCAL));

        if (result.isEmpty() || !result.one().has("bootstrapped"))
            return BootstrapState.NEEDS_BOOTSTRAP;

        return BootstrapState.valueOf(result.one().getString("bootstrapped"));
    }

    public static boolean bootstrapComplete()
    {
        return getBootstrapState() == BootstrapState.COMPLETED;
    }

    public static boolean bootstrapInProgress()
    {
        return getBootstrapState() == BootstrapState.IN_PROGRESS;
    }

    public static boolean wasDecommissioned()
    {
        return getBootstrapState() == BootstrapState.DECOMMISSIONED;
    }

    public static void setBootstrapState(BootstrapState state)
    {
        if (getBootstrapState() == state)
            return;

        String req = "INSERT INTO system.%s (key, bootstrapped) VALUES ('%s', ?)";
        executeInternal(format(req, LOCAL, LOCAL), state.name());
        forceBlockingFlush(LOCAL);
    }

>>>>>>> b4b9f319
    public static boolean isIndexBuilt(String keyspaceName, String indexName)
    {
        String req = "SELECT index_name FROM %s.\"%s\" WHERE table_name=? AND index_name=?";
        UntypedResultSet result = executeInternal(format(req, SchemaConstants.SYSTEM_KEYSPACE_NAME, BUILT_INDEXES), keyspaceName, indexName);
        return !result.isEmpty();
    }

    public static void setIndexBuilt(String keyspaceName, String indexName)
    {
        String req = "INSERT INTO %s.\"%s\" (table_name, index_name) VALUES (?, ?) IF NOT EXISTS;";
        executeInternal(String.format(req, SchemaConstants.SYSTEM_KEYSPACE_NAME, BUILT_INDEXES), keyspaceName, indexName);
        forceBlockingFlush(BUILT_INDEXES);
    }

    public static void setIndexRemoved(String keyspaceName, String indexName)
    {
        String req = "DELETE FROM %s.\"%s\" WHERE table_name = ? AND index_name = ? IF EXISTS";
        executeInternal(String.format(req, SchemaConstants.SYSTEM_KEYSPACE_NAME, BUILT_INDEXES), keyspaceName, indexName);
        forceBlockingFlush(BUILT_INDEXES);
    }

    public static List<String> getBuiltIndexes(String keyspaceName, Set<String> indexNames)
    {
        List<String> names = new ArrayList<>(indexNames);
        String req = "SELECT index_name from %s.\"%s\" WHERE table_name=? AND index_name IN ?";
        UntypedResultSet results = executeInternal(format(req, SchemaConstants.SYSTEM_KEYSPACE_NAME, BUILT_INDEXES), keyspaceName, names);
        return StreamSupport.stream(results.spliterator(), false)
                            .map(r -> r.getString("index_name"))
                            .collect(Collectors.toList());
    }

<<<<<<< HEAD
=======
    /**
     * Read the host ID from the system keyspace.
     */
    public static UUID getLocalHostId()
    {
        String req = "SELECT host_id FROM system.%s WHERE key='%s'";
        UntypedResultSet result = executeInternal(format(req, LOCAL, LOCAL));

        // Look up the Host UUID (return it if found)
        if (result != null && !result.isEmpty() && result.one().has("host_id"))
            return result.one().getUUID("host_id");

        return null;
    }

    /**
     * Read the host ID from the system keyspace, creating (and storing) one if
     * none exists.
     */
    public static synchronized UUID getOrInitializeLocalHostId()
    {
        return getOrInitializeLocalHostId(UUID::randomUUID);
    }

    private static synchronized UUID getOrInitializeLocalHostId(Supplier<UUID> nodeIdSupplier)
    {
        UUID hostId = getLocalHostId();
        if (hostId != null)
            return hostId;

        // ID not found, generate a new one, persist, and then return it.
        hostId = nodeIdSupplier.get();
        logger.warn("No host ID found, created {} (Note: This should happen exactly once per node).", hostId);
        return setLocalHostId(hostId);
    }

    /**
     * Sets the local host ID explicitly.  Should only be called outside of SystemTable when replacing a node.
     */
    public static synchronized UUID setLocalHostId(UUID hostId)
    {
        String req = "INSERT INTO system.%s (key, host_id) VALUES ('%s', ?)";
        executeInternal(format(req, LOCAL, LOCAL), hostId);
        forceBlockingFlush(LOCAL);
        return hostId;
    }

    /**
     * Gets the stored rack for the local node, or null if none have been set yet.
     */
    public static String getRack()
    {
        String req = "SELECT rack FROM system.%s WHERE key='%s'";
        UntypedResultSet result = executeInternal(format(req, LOCAL, LOCAL));

        // Look up the Rack (return it if found)
        if (!result.isEmpty() && result.one().has("rack"))
            return result.one().getString("rack");

        return null;
    }

    /**
     * Gets the stored data center for the local node, or null if none have been set yet.
     */
    public static String getDatacenter()
    {
        String req = "SELECT data_center FROM system.%s WHERE key='%s'";
        UntypedResultSet result = executeInternal(format(req, LOCAL, LOCAL));

        // Look up the Data center (return it if found)
        if (!result.isEmpty() && result.one().has("data_center"))
            return result.one().getString("data_center");

        return null;
    }

>>>>>>> b4b9f319
    public static PaxosState loadPaxosState(DecoratedKey key, TableMetadata metadata, int nowInSec)
    {
        String req = "SELECT * FROM system.%s WHERE row_key = ? AND cf_id = ?";
        UntypedResultSet results = QueryProcessor.executeInternalWithNow(nowInSec, System.nanoTime(), format(req, PAXOS), key.getKey(), metadata.id.asUUID());
        if (results.isEmpty())
            return new PaxosState(key, metadata);
        UntypedResultSet.Row row = results.one();

        Commit promised = row.has("in_progress_ballot")
                        ? new Commit(row.getUUID("in_progress_ballot"), new PartitionUpdate.Builder(metadata, key, metadata.regularAndStaticColumns(), 1).build())
                        : Commit.emptyCommit(key, metadata);
        // either we have both a recently accepted ballot and update or we have neither
        Commit accepted = row.has("proposal_version") && row.has("proposal")
                        ? new Commit(row.getUUID("proposal_ballot"),
                                     PartitionUpdate.fromBytes(row.getBytes("proposal"), row.getInt("proposal_version")))
                        : Commit.emptyCommit(key, metadata);
        // either most_recent_commit and most_recent_commit_at will both be set, or neither
        Commit mostRecent = row.has("most_recent_commit_version") && row.has("most_recent_commit")
                          ? new Commit(row.getUUID("most_recent_commit_at"),
                                       PartitionUpdate.fromBytes(row.getBytes("most_recent_commit"), row.getInt("most_recent_commit_version")))
                          : Commit.emptyCommit(key, metadata);
        return new PaxosState(promised, accepted, mostRecent);
    }

    public static void savePaxosPromise(Commit promise)
    {
        String req = "UPDATE system.%s USING TIMESTAMP ? AND TTL ? SET in_progress_ballot = ? WHERE row_key = ? AND cf_id = ?";
        executeInternal(format(req, PAXOS),
                        UUIDGen.microsTimestamp(promise.ballot),
                        paxosTtlSec(promise.update.metadata()),
                        promise.ballot,
                        promise.update.partitionKey().getKey(),
                        promise.update.metadata().id.asUUID());
    }

    public static void savePaxosProposal(Commit proposal)
    {
        executeInternal(format("UPDATE system.%s USING TIMESTAMP ? AND TTL ? SET proposal_ballot = ?, proposal = ?, proposal_version = ? WHERE row_key = ? AND cf_id = ?", PAXOS),
                        UUIDGen.microsTimestamp(proposal.ballot),
                        paxosTtlSec(proposal.update.metadata()),
                        proposal.ballot,
                        PartitionUpdate.toBytes(proposal.update, MessagingService.current_version),
                        MessagingService.current_version,
                        proposal.update.partitionKey().getKey(),
                        proposal.update.metadata().id.asUUID());
    }

    public static int paxosTtlSec(TableMetadata metadata)
    {
        // keep paxos state around for at least 3h
        return Math.max(3 * 3600, metadata.params.gcGraceSeconds);
    }

    public static void savePaxosCommit(Commit commit)
    {
        // We always erase the last proposal (with the commit timestamp to no erase more recent proposal in case the commit is old)
        // even though that's really just an optimization  since SP.beginAndRepairPaxos will exclude accepted proposal older than the mrc.
        String cql = "UPDATE system.%s USING TIMESTAMP ? AND TTL ? SET proposal_ballot = null, proposal = null, most_recent_commit_at = ?, most_recent_commit = ?, most_recent_commit_version = ? WHERE row_key = ? AND cf_id = ?";
        executeInternal(format(cql, PAXOS),
                        UUIDGen.microsTimestamp(commit.ballot),
                        paxosTtlSec(commit.update.metadata()),
                        commit.ballot,
                        PartitionUpdate.toBytes(commit.update, MessagingService.current_version),
                        MessagingService.current_version,
                        commit.update.partitionKey().getKey(),
                        commit.update.metadata().id.asUUID());
    }

    /**
     * Returns a RestorableMeter tracking the average read rate of a particular SSTable, restoring the last-seen rate
     * from values in system.sstable_activity if present.
     * @param keyspace the keyspace the sstable belongs to
     * @param table the table the sstable belongs to
     * @param id the generation id for the sstable
     */
    public static RestorableMeter getSSTableReadMeter(String keyspace, String table, SSTableId id)
    {
        String cql = "SELECT * FROM system.%s WHERE keyspace_name=? and table_name=? and id=?";
        UntypedResultSet results = executeInternal(format(cql, SSTABLE_ACTIVITY_V2), keyspace, table, id.toString());

        if (results.isEmpty())
            return new RestorableMeter();

        UntypedResultSet.Row row = results.one();
        double m15rate = row.getDouble("rate_15m");
        double m120rate = row.getDouble("rate_120m");
        return new RestorableMeter(m15rate, m120rate);
    }

    /**
     * Writes the current read rates for a given SSTable to system.sstable_activity
     */
    public static void persistSSTableReadMeter(String keyspace, String table, SSTableId id, RestorableMeter meter)
    {
        // Store values with a one-day TTL to handle corner cases where cleanup might not occur
        String cql = "INSERT INTO system.%s (keyspace_name, table_name, id, rate_15m, rate_120m) VALUES (?, ?, ?, ?, ?) USING TTL 864000";
        executeInternal(format(cql, SSTABLE_ACTIVITY_V2),
                        keyspace,
                        table,
                        id.toString(),
                        meter.fifteenMinuteRate(),
                        meter.twoHourRate());

        if (!DatabaseDescriptor.isUUIDSSTableIdentifiersEnabled() && id instanceof SequenceBasedSSTableId)
        {
            // we do this in order to make it possible to downgrade until we switch in cassandra.yaml to UUID based ids
            // see the discussion on CASSANDRA-17048
            cql = "INSERT INTO system.%s (keyspace_name, columnfamily_name, generation, rate_15m, rate_120m) VALUES (?, ?, ?, ?, ?) USING TTL 864000";
            executeInternal(format(cql, LEGACY_SSTABLE_ACTIVITY),
                            keyspace,
                            table,
                            ((SequenceBasedSSTableId) id).generation,
                            meter.fifteenMinuteRate(),
                            meter.twoHourRate());
        }
    }

    /**
     * Clears persisted read rates from system.sstable_activity for SSTables that have been deleted.
     */
    public static void clearSSTableReadMeter(String keyspace, String table, SSTableId id)
    {
        String cql = "DELETE FROM system.%s WHERE keyspace_name=? AND table_name=? and id=?";
        executeInternal(format(cql, SSTABLE_ACTIVITY_V2), keyspace, table, id.toString());
        if (!DatabaseDescriptor.isUUIDSSTableIdentifiersEnabled() && id instanceof SequenceBasedSSTableId)
        {
            // we do this in order to make it possible to downgrade until we switch in cassandra.yaml to UUID based ids
            // see the discussion on CASSANDRA-17048
            cql = "DELETE FROM system.%s WHERE keyspace_name=? AND columnfamily_name=? and generation=?";
            executeInternal(format(cql, LEGACY_SSTABLE_ACTIVITY), keyspace, table, ((SequenceBasedSSTableId) id).generation);
        }
    }

    /**
     * Writes the current partition count and size estimates into SIZE_ESTIMATES_CF
     */
    public static void updateSizeEstimates(String keyspace, String table, Map<Range<Token>, Pair<Long, Long>> estimates)
    {
        long timestamp = FBUtilities.timestampMicros();
        int nowInSec = FBUtilities.nowInSeconds();
        PartitionUpdate.Builder update = new PartitionUpdate.Builder(LegacySizeEstimates, UTF8Type.instance.decompose(keyspace), LegacySizeEstimates.regularAndStaticColumns(), estimates.size());
        // delete all previous values with a single range tombstone.
        update.add(new RangeTombstone(Slice.make(LegacySizeEstimates.comparator, table), new DeletionTime(timestamp - 1, nowInSec)));

        // add a CQL row for each primary token range.
        for (Map.Entry<Range<Token>, Pair<Long, Long>> entry : estimates.entrySet())
        {
            Range<Token> range = entry.getKey();
            Pair<Long, Long> values = entry.getValue();
            update.add(Rows.simpleBuilder(LegacySizeEstimates, table, range.left.toString(), range.right.toString())
                           .timestamp(timestamp)
                           .add("partitions_count", values.left)
                           .add("mean_partition_size", values.right)
                           .build());
        }
        new Mutation(update.build()).apply();
    }

    /**
     * Writes the current partition count and size estimates into table_estimates
     */
    public static void updateTableEstimates(String keyspace, String table, String type, Map<Range<Token>, Pair<Long, Long>> estimates)
    {
        long timestamp = FBUtilities.timestampMicros();
        int nowInSec = FBUtilities.nowInSeconds();
        PartitionUpdate.Builder update = new PartitionUpdate.Builder(TableEstimates, UTF8Type.instance.decompose(keyspace), TableEstimates.regularAndStaticColumns(), estimates.size());

        // delete all previous values with a single range tombstone.
        update.add(new RangeTombstone(Slice.make(TableEstimates.comparator, table, type), new DeletionTime(timestamp - 1, nowInSec)));

        // add a CQL row for each primary token range.
        for (Map.Entry<Range<Token>, Pair<Long, Long>> entry : estimates.entrySet())
        {
            Range<Token> range = entry.getKey();
            Pair<Long, Long> values = entry.getValue();
            update.add(Rows.simpleBuilder(TableEstimates, table, type, range.left.toString(), range.right.toString())
                           .timestamp(timestamp)
                           .add("partitions_count", values.left)
                           .add("mean_partition_size", values.right)
                           .build());
        }

        new Mutation(update.build()).apply();
    }


    /**
     * Clears size estimates for a table (on table drop)
     */
    public static void clearEstimates(String keyspace, String table)
    {
        String cqlFormat = "DELETE FROM %s WHERE keyspace_name = ? AND table_name = ?";
        String cql = format(cqlFormat, LegacySizeEstimates.toString());
        executeInternal(cql, keyspace, table);
        cql = String.format(cqlFormat, TableEstimates.toString());
        executeInternal(cql, keyspace, table);
    }

    /**
     * truncates size_estimates and table_estimates tables
     */
    public static void clearAllEstimates()
    {
        for (String table : Arrays.asList(LEGACY_SIZE_ESTIMATES, TABLE_ESTIMATES))
        {
            ColumnFamilyStore cfs = Keyspace.open(SchemaConstants.SYSTEM_KEYSPACE_NAME).getColumnFamilyStore(table);
            cfs.truncateBlockingWithoutSnapshot();
        }
    }

    public static synchronized void updateAvailableRanges(String keyspace, Collection<Range<Token>> completedFullRanges, Collection<Range<Token>> completedTransientRanges)
    {
        String cql = "UPDATE system.%s SET full_ranges = full_ranges + ?, transient_ranges = transient_ranges + ? WHERE keyspace_name = ?";
        executeInternal(format(cql, AVAILABLE_RANGES_V2),
                        completedFullRanges.stream().map(SystemKeyspace::rangeToBytes).collect(Collectors.toSet()),
                        completedTransientRanges.stream().map(SystemKeyspace::rangeToBytes).collect(Collectors.toSet()),
                        keyspace);
    }

    /**
     * List of the streamed ranges, where transientness is encoded based on the source, where range was streamed from.
     */
    public static synchronized AvailableRanges getAvailableRanges(String keyspace, IPartitioner partitioner)
    {
        String query = "SELECT * FROM system.%s WHERE keyspace_name=?";
        UntypedResultSet rs = executeInternal(format(query, AVAILABLE_RANGES_V2), keyspace);

        ImmutableSet.Builder<Range<Token>> full = new ImmutableSet.Builder<>();
        ImmutableSet.Builder<Range<Token>> trans = new ImmutableSet.Builder<>();
        for (UntypedResultSet.Row row : rs)
        {
            Optional.ofNullable(row.getSet("full_ranges", BytesType.instance))
                    .ifPresent(full_ranges -> full_ranges.stream()
                            .map(buf -> byteBufferToRange(buf, partitioner))
                            .forEach(full::add));
            Optional.ofNullable(row.getSet("transient_ranges", BytesType.instance))
                    .ifPresent(transient_ranges -> transient_ranges.stream()
                            .map(buf -> byteBufferToRange(buf, partitioner))
                            .forEach(trans::add));
        }
        return new AvailableRanges(full.build(), trans.build());
    }

    public static class AvailableRanges
    {
        public Set<Range<Token>> full;
        public Set<Range<Token>> trans;

        private AvailableRanges(Set<Range<Token>> full, Set<Range<Token>> trans)
        {
            this.full = full;
            this.trans = trans;
        }
    }

    public static void resetAvailableRanges()
    {
        ColumnFamilyStore availableRanges = Keyspace.open(SchemaConstants.SYSTEM_KEYSPACE_NAME).getColumnFamilyStore(AVAILABLE_RANGES_V2);
        availableRanges.truncateBlockingWithoutSnapshot();
    }

    public static synchronized void updateTransferredRanges(StreamOperation streamOperation,
                                                         InetAddressAndPort peer,
                                                         String keyspace,
                                                         Collection<Range<Token>> streamedRanges)
    {
        String cql = "UPDATE system.%s SET ranges = ranges + ? WHERE operation = ? AND peer = ? AND keyspace_name = ?";
        Set<ByteBuffer> rangesToUpdate = new HashSet<>(streamedRanges.size());
        for (Range<Token> range : streamedRanges)
        {
            rangesToUpdate.add(rangeToBytes(range));
        }
        executeInternal(format(cql, LEGACY_TRANSFERRED_RANGES), rangesToUpdate, streamOperation.getDescription(), peer.address, keyspace);
        cql = "UPDATE system.%s SET ranges = ranges + ? WHERE operation = ? AND peer = ? AND peer_port = ? AND keyspace_name = ?";
        executeInternal(String.format(cql, TRANSFERRED_RANGES_V2), rangesToUpdate, streamOperation.getDescription(), peer.address, peer.port, keyspace);
    }

    public static synchronized Map<InetAddressAndPort, Set<Range<Token>>> getTransferredRanges(String description, String keyspace, IPartitioner partitioner)
    {
        Map<InetAddressAndPort, Set<Range<Token>>> result = new HashMap<>();
        String query = "SELECT * FROM system.%s WHERE operation = ? AND keyspace_name = ?";
        UntypedResultSet rs = executeInternal(String.format(query, TRANSFERRED_RANGES_V2), description, keyspace);
        for (UntypedResultSet.Row row : rs)
        {
            InetAddress peerAddress = row.getInetAddress("peer");
            int port = row.getInt("peer_port");
            InetAddressAndPort peer = InetAddressAndPort.getByAddressOverrideDefaults(peerAddress, port);
            Set<ByteBuffer> rawRanges = row.getSet("ranges", BytesType.instance);
            Set<Range<Token>> ranges = Sets.newHashSetWithExpectedSize(rawRanges.size());
            for (ByteBuffer rawRange : rawRanges)
            {
                ranges.add(byteBufferToRange(rawRange, partitioner));
            }
            result.put(peer, ranges);
        }
        return ImmutableMap.copyOf(result);
    }

    @VisibleForTesting
    public static Set<Range<Token>> rawRangesToRangeSet(Set<ByteBuffer> rawRanges, IPartitioner partitioner)
    {
        return rawRanges.stream().map(buf -> byteBufferToRange(buf, partitioner)).collect(Collectors.toSet());
    }

    static ByteBuffer rangeToBytes(Range<Token> range)
    {
        try (DataOutputBuffer out = new DataOutputBuffer())
        {
            // The format with which token ranges are serialized in the system tables is the pre-3.0 serialization
            // formot for ranges, so we should maintain that for now. And while we don't really support pre-3.0
            // messaging versions, we know AbstractBounds.Serializer still support it _exactly_ for this use case, so we
            // pass 0 as the version to trigger that legacy code.
            // In the future, it might be worth switching to a stable text format for the ranges to 1) save that and 2)
            // be more user friendly (the serialization format we currently use is pretty custom).
            Range.tokenSerializer.serialize(range, out, 0);
            return out.buffer();
        }
        catch (IOException e)
        {
            throw new IOError(e);
        }
    }

    @SuppressWarnings("unchecked")
    private static Range<Token> byteBufferToRange(ByteBuffer rawRange, IPartitioner partitioner)
    {
        try
        {
            // See rangeToBytes above for why version is 0.
            return (Range<Token>) Range.tokenSerializer.deserialize(ByteStreams.newDataInput(ByteBufferUtil.getArray(rawRange)),
                                                                    partitioner,
                                                                    0);
        }
        catch (IOException e)
        {
            throw new IOError(e);
        }
    }

    public static void writePreparedStatement(String loggedKeyspace, MD5Digest key, String cql)
    {
        executeInternal(format("INSERT INTO %s (logged_keyspace, prepared_id, query_string) VALUES (?, ?, ?)",
                               PreparedStatements.toString()),
                        loggedKeyspace, key.byteBuffer(), cql);
        logger.debug("stored prepared statement for logged keyspace '{}': '{}'", loggedKeyspace, cql);
    }

    public static void removePreparedStatement(MD5Digest key)
    {
        executeInternal(format("DELETE FROM %s WHERE prepared_id = ?", PreparedStatements.toString()),
                        key.byteBuffer());
    }

    public static void resetPreparedStatements()
    {
        ColumnFamilyStore preparedStatements = Keyspace.open(SchemaConstants.SYSTEM_KEYSPACE_NAME).getColumnFamilyStore(PREPARED_STATEMENTS);
        preparedStatements.truncateBlockingWithoutSnapshot();
    }

    public static int loadPreparedStatements(TriFunction<MD5Digest, String, String, Boolean> onLoaded)
    {
        String query = String.format("SELECT prepared_id, logged_keyspace, query_string FROM %s.%s", SchemaConstants.SYSTEM_KEYSPACE_NAME, PREPARED_STATEMENTS);
        UntypedResultSet resultSet = executeOnceInternal(query);
        int counter = 0;
        for (UntypedResultSet.Row row : resultSet)
        {
            if (onLoaded.accept(MD5Digest.wrap(row.getByteArray("prepared_id")),
                                row.getString("query_string"),
                                row.has("logged_keyspace") ? row.getString("logged_keyspace") : null))
                counter++;
        }
        return counter;
    }

    public static int loadPreparedStatement(MD5Digest digest, TriFunction<MD5Digest, String, String, Boolean> onLoaded)
    {
        String query = String.format("SELECT prepared_id, logged_keyspace, query_string FROM %s.%s WHERE prepared_id = ?", SchemaConstants.SYSTEM_KEYSPACE_NAME, PREPARED_STATEMENTS);
        UntypedResultSet resultSet = executeOnceInternal(query, digest.byteBuffer());
        int counter = 0;
        for (UntypedResultSet.Row row : resultSet)
        {
            if (onLoaded.accept(MD5Digest.wrap(row.getByteArray("prepared_id")),
                                row.getString("query_string"),
                                row.has("logged_keyspace") ? row.getString("logged_keyspace") : null))
                counter++;
        }
        return counter;
    }

    public static interface TriFunction<A, B, C, D> {
        D accept(A var1, B var2, C var3);
    }
}<|MERGE_RESOLUTION|>--- conflicted
+++ resolved
@@ -33,18 +33,12 @@
 import java.util.Set;
 import java.util.UUID;
 import java.util.concurrent.TimeUnit;
-import java.util.function.Supplier;
 import java.util.stream.Collectors;
 import java.util.stream.StreamSupport;
 import javax.management.openmbean.OpenDataException;
 import javax.management.openmbean.TabularData;
 
 import com.google.common.annotations.VisibleForTesting;
-<<<<<<< HEAD
-=======
-import com.google.common.base.Preconditions;
-import com.google.common.collect.HashMultimap;
->>>>>>> b4b9f319
 import com.google.common.collect.ImmutableMap;
 import com.google.common.collect.ImmutableSet;
 import com.google.common.collect.Sets;
@@ -56,33 +50,18 @@
 import org.apache.cassandra.config.DatabaseDescriptor;
 import org.apache.cassandra.cql3.QueryProcessor;
 import org.apache.cassandra.cql3.UntypedResultSet;
-<<<<<<< HEAD
-=======
-import org.apache.cassandra.cql3.functions.AggregateFcts;
-import org.apache.cassandra.cql3.functions.BytesConversionFcts;
-import org.apache.cassandra.cql3.functions.CastFcts;
-import org.apache.cassandra.cql3.functions.OperationFcts;
-import org.apache.cassandra.cql3.functions.TimeFcts;
-import org.apache.cassandra.cql3.functions.UuidFcts;
->>>>>>> b4b9f319
 import org.apache.cassandra.cql3.statements.schema.CreateTableStatement;
-import org.apache.cassandra.db.commitlog.CommitLog;
 import org.apache.cassandra.db.commitlog.CommitLogPosition;
 import org.apache.cassandra.db.compaction.CompactionHistoryTabularData;
 import org.apache.cassandra.db.marshal.BytesType;
 import org.apache.cassandra.db.marshal.TimeUUIDType;
 import org.apache.cassandra.db.marshal.UTF8Type;
-<<<<<<< HEAD
-=======
-import org.apache.cassandra.db.marshal.UUIDType;
->>>>>>> b4b9f319
 import org.apache.cassandra.db.partitions.PartitionUpdate;
 import org.apache.cassandra.db.rows.Rows;
 import org.apache.cassandra.dht.IPartitioner;
 import org.apache.cassandra.dht.LocalPartitioner;
 import org.apache.cassandra.dht.Range;
 import org.apache.cassandra.dht.Token;
-<<<<<<< HEAD
 import org.apache.cassandra.io.sstable.SSTableId;
 import org.apache.cassandra.io.sstable.SequenceBasedSSTableId;
 import org.apache.cassandra.io.util.DataOutputBuffer;
@@ -94,40 +73,16 @@
 import org.apache.cassandra.schema.CompactionParams;
 import org.apache.cassandra.schema.KeyspaceMetadata;
 import org.apache.cassandra.schema.KeyspaceParams;
-=======
-import org.apache.cassandra.exceptions.ConfigurationException;
-import org.apache.cassandra.io.util.DataInputBuffer;
-import org.apache.cassandra.io.util.DataOutputBuffer;
-import org.apache.cassandra.io.util.RebufferingInputStream;
-import org.apache.cassandra.locator.IEndpointSnitch;
-import org.apache.cassandra.locator.InetAddressAndPort;
-import org.apache.cassandra.metrics.RestorableMeter;
-import org.apache.cassandra.net.MessagingService;
-import org.apache.cassandra.schema.CompactionParams;
-import org.apache.cassandra.schema.Functions;
-import org.apache.cassandra.schema.KeyspaceMetadata;
-import org.apache.cassandra.schema.KeyspaceParams;
-import org.apache.cassandra.schema.Schema;
->>>>>>> b4b9f319
 import org.apache.cassandra.schema.SchemaConstants;
 import org.apache.cassandra.schema.TableId;
 import org.apache.cassandra.schema.TableMetadata;
 import org.apache.cassandra.schema.Tables;
 import org.apache.cassandra.schema.Types;
-<<<<<<< HEAD
 import org.apache.cassandra.schema.UserFunctions;
 import org.apache.cassandra.schema.Views;
 import org.apache.cassandra.service.paxos.Commit;
 import org.apache.cassandra.service.paxos.PaxosState;
 import org.apache.cassandra.streaming.StreamOperation;
-=======
-import org.apache.cassandra.schema.Views;
-import org.apache.cassandra.service.StorageService;
-import org.apache.cassandra.service.paxos.Commit;
-import org.apache.cassandra.service.paxos.PaxosState;
-import org.apache.cassandra.streaming.StreamOperation;
-import org.apache.cassandra.transport.ProtocolVersion;
->>>>>>> b4b9f319
 import org.apache.cassandra.utils.ByteBufferUtil;
 import org.apache.cassandra.utils.CassandraVersion;
 import org.apache.cassandra.utils.FBUtilities;
@@ -454,87 +409,7 @@
                          Repairs);
     }
 
-<<<<<<< HEAD
-    public static void updateCompactionHistory(UUID id,
-=======
-    private static Functions functions()
-    {
-        return Functions.builder()
-                        .add(UuidFcts.all())
-                        .add(TimeFcts.all())
-                        .add(BytesConversionFcts.all())
-                        .add(AggregateFcts.all())
-                        .add(CastFcts.all())
-                        .add(OperationFcts.all())
-                        .build();
-    }
-
-    private static volatile Map<TableId, Pair<CommitLogPosition, Long>> truncationRecords;
-
-    public enum BootstrapState
-    {
-        NEEDS_BOOTSTRAP,
-        COMPLETED,
-        IN_PROGRESS,
-        DECOMMISSIONED
-    }
-
-    public static void finishStartup()
-    {
-        Schema.instance.saveSystemKeyspace();
-    }
-
-    public static void persistLocalMetadata()
-    {
-        persistLocalMetadata(UUID::randomUUID);
-    }
-
-    @VisibleForTesting
-    public static void persistLocalMetadata(Supplier<UUID> nodeIdSupplier)
-    {
-        String req = "INSERT INTO system.%s (" +
-                     "key," +
-                     "cluster_name," +
-                     "release_version," +
-                     "cql_version," +
-                     "native_protocol_version," +
-                     "data_center," +
-                     "rack," +
-                     "partitioner," +
-                     "rpc_address," +
-                     "rpc_port," +
-                     "broadcast_address," +
-                     "broadcast_port," +
-                     "listen_address," +
-                     "listen_port" +
-                     ") VALUES (?, ?, ?, ?, ?, ?, ?, ?, ?, ?, ?, ?, ?, ?)";
-        IEndpointSnitch snitch = DatabaseDescriptor.getEndpointSnitch();
-        executeOnceInternal(format(req, LOCAL),
-                            LOCAL,
-                            DatabaseDescriptor.getClusterName(),
-                            FBUtilities.getReleaseVersionString(),
-                            QueryProcessor.CQL_VERSION.toString(),
-                            String.valueOf(ProtocolVersion.CURRENT.asInt()),
-                            snitch.getLocalDatacenter(),
-                            snitch.getLocalRack(),
-                            DatabaseDescriptor.getPartitioner().getClass().getName(),
-                            DatabaseDescriptor.getRpcAddress(),
-                            DatabaseDescriptor.getNativeTransportPort(),
-                            FBUtilities.getJustBroadcastAddress(),
-                            DatabaseDescriptor.getStoragePort(),
-                            FBUtilities.getJustLocalAddress(),
-                            DatabaseDescriptor.getStoragePort());
-
-        // We should store host ID as soon as possible in the system.local table and flush that table to disk so that
-        // we can be sure that those changes are stored in sstable and not in the commit log (see CASSANDRA-18153).
-        // It is very unlikely that when upgrading the host id is not flushed to disk, but if that's the case, we limit
-        // this change only to the new installations or the user should just flush system.local table.
-        if (!CommitLog.instance.hasFilesToReplay())
-            SystemKeyspace.getOrInitializeLocalHostId(nodeIdSupplier);
-    }
-
     public static void updateCompactionHistory(UUID taskId,
->>>>>>> b4b9f319
                                                String ksname,
                                                String cfname,
                                                long compactedAt,
@@ -548,11 +423,7 @@
         // For historical reasons (pre 3.0 refactor) we call the final field rows_merged but we actually store partitions!
         String req = "INSERT INTO system.%s (id, keyspace_name, columnfamily_name, compacted_at, bytes_in, bytes_out, rows_merged) VALUES (?, ?, ?, ?, ?, ?, ?)";
         executeInternal(format(req, COMPACTION_HISTORY),
-<<<<<<< HEAD
-                        id,
-=======
                         taskId,
->>>>>>> b4b9f319
                         ksname,
                         cfname,
                         ByteBufferUtil.bytes(compactedAt),
@@ -684,244 +555,6 @@
         }
     }
 
-<<<<<<< HEAD
-=======
-    /**
-     * Return a map of stored tokens to IP addresses
-     *
-     */
-    public static SetMultimap<InetAddressAndPort, Token> loadTokens()
-    {
-        SetMultimap<InetAddressAndPort, Token> tokenMap = HashMultimap.create();
-        for (UntypedResultSet.Row row : executeInternal("SELECT peer, peer_port, tokens FROM system." + PEERS_V2))
-        {
-            InetAddress address = row.getInetAddress("peer");
-            Integer port = row.getInt("peer_port");
-            InetAddressAndPort peer = InetAddressAndPort.getByAddressOverrideDefaults(address, port);
-            if (row.has("tokens"))
-                tokenMap.putAll(peer, deserializeTokens(row.getSet("tokens", UTF8Type.instance)));
-        }
-
-        return tokenMap;
-    }
-
-    /**
-     * Return a map of store host_ids to IP addresses
-     *
-     */
-    public static Map<InetAddressAndPort, UUID> loadHostIds()
-    {
-        Map<InetAddressAndPort, UUID> hostIdMap = new HashMap<>();
-        for (UntypedResultSet.Row row : executeInternal("SELECT peer, peer_port, host_id FROM system." + PEERS_V2))
-        {
-            InetAddress address = row.getInetAddress("peer");
-            Integer port = row.getInt("peer_port");
-            InetAddressAndPort peer = InetAddressAndPort.getByAddressOverrideDefaults(address, port);
-            if (row.has("host_id"))
-            {
-                hostIdMap.put(peer, row.getUUID("host_id"));
-            }
-        }
-        return hostIdMap;
-    }
-
-    /**
-     * Get preferred IP for given endpoint if it is known. Otherwise this returns given endpoint itself.
-     *
-     * @param ep endpoint address to check
-     * @return Preferred IP for given endpoint if present, otherwise returns given ep
-     */
-    public static InetAddressAndPort getPreferredIP(InetAddressAndPort ep)
-    {
-        Preconditions.checkState(DatabaseDescriptor.isDaemonInitialized()); // Make sure being used as a daemon, not a tool
-        
-        String req = "SELECT preferred_ip, preferred_port FROM system.%s WHERE peer=? AND peer_port = ?";
-        UntypedResultSet result = executeInternal(String.format(req, PEERS_V2), ep.address, ep.port);
-        if (!result.isEmpty() && result.one().has("preferred_ip"))
-        {
-            UntypedResultSet.Row row = result.one();
-            return InetAddressAndPort.getByAddressOverrideDefaults(row.getInetAddress("preferred_ip"), row.getInt("preferred_port"));
-        }
-        return ep;
-    }
-
-    /**
-     * Return a map of IP addresses containing a map of dc and rack info
-     */
-    public static Map<InetAddressAndPort, Map<String,String>> loadDcRackInfo()
-    {
-        Map<InetAddressAndPort, Map<String, String>> result = new HashMap<>();
-        for (UntypedResultSet.Row row : executeInternal("SELECT peer, peer_port, data_center, rack from system." + PEERS_V2))
-        {
-            InetAddress address = row.getInetAddress("peer");
-            Integer port = row.getInt("peer_port");
-            InetAddressAndPort peer = InetAddressAndPort.getByAddressOverrideDefaults(address, port);
-            if (row.has("data_center") && row.has("rack"))
-            {
-                Map<String, String> dcRack = new HashMap<>();
-                dcRack.put("data_center", row.getString("data_center"));
-                dcRack.put("rack", row.getString("rack"));
-                result.put(peer, dcRack);
-            }
-        }
-        return result;
-    }
-
-    /**
-     * Get release version for given endpoint.
-     * If release version is unknown, then this returns null.
-     *
-     * @param ep endpoint address to check
-     * @return Release version or null if version is unknown.
-     */
-    public static CassandraVersion getReleaseVersion(InetAddressAndPort ep)
-    {
-        try
-        {
-            if (FBUtilities.getBroadcastAddressAndPort().equals(ep))
-            {
-                return CURRENT_VERSION;
-            }
-            String req = "SELECT release_version FROM system.%s WHERE peer=? AND peer_port=?";
-            UntypedResultSet result = executeInternal(String.format(req, PEERS_V2), ep.address, ep.port);
-            if (result != null && result.one().has("release_version"))
-            {
-                return new CassandraVersion(result.one().getString("release_version"));
-            }
-            // version is unknown
-            return null;
-        }
-        catch (IllegalArgumentException e)
-        {
-            // version string cannot be parsed
-            return null;
-        }
-    }
-
-    /**
-     * One of three things will happen if you try to read the system keyspace:
-     * 1. files are present and you can read them: great
-     * 2. no files are there: great (new node is assumed)
-     * 3. files are present but you can't read them: bad
-     * @throws ConfigurationException
-     */
-    public static void checkHealth() throws ConfigurationException
-    {
-        Keyspace keyspace;
-        try
-        {
-            keyspace = Keyspace.open(SchemaConstants.SYSTEM_KEYSPACE_NAME);
-        }
-        catch (AssertionError err)
-        {
-            // this happens when a user switches from OPP to RP.
-            ConfigurationException ex = new ConfigurationException("Could not read system keyspace!");
-            ex.initCause(err);
-            throw ex;
-        }
-        ColumnFamilyStore cfs = keyspace.getColumnFamilyStore(LOCAL);
-
-        String req = "SELECT cluster_name FROM system.%s WHERE key='%s'";
-        UntypedResultSet result = executeInternal(format(req, LOCAL, LOCAL));
-
-        if (result.isEmpty() || !result.one().has("cluster_name"))
-        {
-            // this is a brand new node
-            if (!cfs.getLiveSSTables().isEmpty())
-                throw new ConfigurationException("Found system keyspace files, but they couldn't be loaded!");
-
-            // no system files.  this is a new node.
-            return;
-        }
-
-        String savedClusterName = result.one().getString("cluster_name");
-        if (!DatabaseDescriptor.getClusterName().equals(savedClusterName))
-            throw new ConfigurationException("Saved cluster name " + savedClusterName + " != configured name " + DatabaseDescriptor.getClusterName());
-    }
-
-    public static Collection<Token> getSavedTokens()
-    {
-        String req = "SELECT tokens FROM system.%s WHERE key='%s'";
-        UntypedResultSet result = executeInternal(format(req, LOCAL, LOCAL));
-        return result.isEmpty() || !result.one().has("tokens")
-             ? Collections.<Token>emptyList()
-             : deserializeTokens(result.one().getSet("tokens", UTF8Type.instance));
-    }
-
-    public static int incrementAndGetGeneration()
-    {
-        String req = "SELECT gossip_generation FROM system.%s WHERE key='%s'";
-        UntypedResultSet result = executeInternal(format(req, LOCAL, LOCAL));
-
-        int generation;
-        if (result.isEmpty() || !result.one().has("gossip_generation"))
-        {
-            // seconds-since-epoch isn't a foolproof new generation
-            // (where foolproof is "guaranteed to be larger than the last one seen at this ip address"),
-            // but it's as close as sanely possible
-            generation = (int) (System.currentTimeMillis() / 1000);
-        }
-        else
-        {
-            // Other nodes will ignore gossip messages about a node that have a lower generation than previously seen.
-            final int storedGeneration = result.one().getInt("gossip_generation") + 1;
-            final int now = (int) (System.currentTimeMillis() / 1000);
-            if (storedGeneration >= now)
-            {
-                logger.warn("Using stored Gossip Generation {} as it is greater than current system time {}.  See CASSANDRA-3654 if you experience problems",
-                            storedGeneration, now);
-                generation = storedGeneration;
-            }
-            else
-            {
-                generation = now;
-            }
-        }
-
-        req = "INSERT INTO system.%s (key, gossip_generation) VALUES ('%s', ?)";
-        executeInternal(format(req, LOCAL, LOCAL), generation);
-        forceBlockingFlush(LOCAL);
-
-        return generation;
-    }
-
-    public static BootstrapState getBootstrapState()
-    {
-        String req = "SELECT bootstrapped FROM system.%s WHERE key='%s'";
-        UntypedResultSet result = executeInternal(format(req, LOCAL, LOCAL));
-
-        if (result.isEmpty() || !result.one().has("bootstrapped"))
-            return BootstrapState.NEEDS_BOOTSTRAP;
-
-        return BootstrapState.valueOf(result.one().getString("bootstrapped"));
-    }
-
-    public static boolean bootstrapComplete()
-    {
-        return getBootstrapState() == BootstrapState.COMPLETED;
-    }
-
-    public static boolean bootstrapInProgress()
-    {
-        return getBootstrapState() == BootstrapState.IN_PROGRESS;
-    }
-
-    public static boolean wasDecommissioned()
-    {
-        return getBootstrapState() == BootstrapState.DECOMMISSIONED;
-    }
-
-    public static void setBootstrapState(BootstrapState state)
-    {
-        if (getBootstrapState() == state)
-            return;
-
-        String req = "INSERT INTO system.%s (key, bootstrapped) VALUES ('%s', ?)";
-        executeInternal(format(req, LOCAL, LOCAL), state.name());
-        forceBlockingFlush(LOCAL);
-    }
-
->>>>>>> b4b9f319
     public static boolean isIndexBuilt(String keyspaceName, String indexName)
     {
         String req = "SELECT index_name FROM %s.\"%s\" WHERE table_name=? AND index_name=?";
@@ -953,86 +586,6 @@
                             .collect(Collectors.toList());
     }
 
-<<<<<<< HEAD
-=======
-    /**
-     * Read the host ID from the system keyspace.
-     */
-    public static UUID getLocalHostId()
-    {
-        String req = "SELECT host_id FROM system.%s WHERE key='%s'";
-        UntypedResultSet result = executeInternal(format(req, LOCAL, LOCAL));
-
-        // Look up the Host UUID (return it if found)
-        if (result != null && !result.isEmpty() && result.one().has("host_id"))
-            return result.one().getUUID("host_id");
-
-        return null;
-    }
-
-    /**
-     * Read the host ID from the system keyspace, creating (and storing) one if
-     * none exists.
-     */
-    public static synchronized UUID getOrInitializeLocalHostId()
-    {
-        return getOrInitializeLocalHostId(UUID::randomUUID);
-    }
-
-    private static synchronized UUID getOrInitializeLocalHostId(Supplier<UUID> nodeIdSupplier)
-    {
-        UUID hostId = getLocalHostId();
-        if (hostId != null)
-            return hostId;
-
-        // ID not found, generate a new one, persist, and then return it.
-        hostId = nodeIdSupplier.get();
-        logger.warn("No host ID found, created {} (Note: This should happen exactly once per node).", hostId);
-        return setLocalHostId(hostId);
-    }
-
-    /**
-     * Sets the local host ID explicitly.  Should only be called outside of SystemTable when replacing a node.
-     */
-    public static synchronized UUID setLocalHostId(UUID hostId)
-    {
-        String req = "INSERT INTO system.%s (key, host_id) VALUES ('%s', ?)";
-        executeInternal(format(req, LOCAL, LOCAL), hostId);
-        forceBlockingFlush(LOCAL);
-        return hostId;
-    }
-
-    /**
-     * Gets the stored rack for the local node, or null if none have been set yet.
-     */
-    public static String getRack()
-    {
-        String req = "SELECT rack FROM system.%s WHERE key='%s'";
-        UntypedResultSet result = executeInternal(format(req, LOCAL, LOCAL));
-
-        // Look up the Rack (return it if found)
-        if (!result.isEmpty() && result.one().has("rack"))
-            return result.one().getString("rack");
-
-        return null;
-    }
-
-    /**
-     * Gets the stored data center for the local node, or null if none have been set yet.
-     */
-    public static String getDatacenter()
-    {
-        String req = "SELECT data_center FROM system.%s WHERE key='%s'";
-        UntypedResultSet result = executeInternal(format(req, LOCAL, LOCAL));
-
-        // Look up the Data center (return it if found)
-        if (!result.isEmpty() && result.one().has("data_center"))
-            return result.one().getString("data_center");
-
-        return null;
-    }
-
->>>>>>> b4b9f319
     public static PaxosState loadPaxosState(DecoratedKey key, TableMetadata metadata, int nowInSec)
     {
         String req = "SELECT * FROM system.%s WHERE row_key = ? AND cf_id = ?";
