/*
 * Licensed to the Apache Software Foundation (ASF) under one
 * or more contributor license agreements.  See the NOTICE file
 * distributed with this work for additional information
 * regarding copyright ownership.  The ASF licenses this file
 * to you under the Apache License, Version 2.0 (the
 * "License"); you may not use this file except in compliance
 * with the License.  You may obtain a copy of the License at
 *
 *     http://www.apache.org/licenses/LICENSE-2.0
 *
 * Unless required by applicable law or agreed to in writing, software
 * distributed under the License is distributed on an "AS IS" BASIS,
 * WITHOUT WARRANTIES OR CONDITIONS OF ANY KIND, either express or implied.
 * See the License for the specific language governing permissions and
 * limitations under the License.
 */
package org.apache.cassandra.db;

import java.io.File;
import java.io.IOError;
import java.io.IOException;
import java.net.InetAddress;
import java.nio.ByteBuffer;
import java.util.*;
import java.util.concurrent.TimeUnit;
import java.util.stream.Collectors;
import java.util.stream.StreamSupport;
import javax.management.openmbean.OpenDataException;
import javax.management.openmbean.TabularData;

import com.google.common.collect.HashMultimap;
import com.google.common.collect.ImmutableMap;
import com.google.common.collect.ImmutableSet;
import com.google.common.collect.SetMultimap;
import com.google.common.collect.Sets;
import com.google.common.io.ByteStreams;
import org.slf4j.Logger;
import org.slf4j.LoggerFactory;

import org.apache.cassandra.config.CFMetaData;
import org.apache.cassandra.config.ColumnDefinition;
import org.apache.cassandra.config.DatabaseDescriptor;
import org.apache.cassandra.config.SchemaConstants;
import org.apache.cassandra.cql3.QueryProcessor;
import org.apache.cassandra.cql3.UntypedResultSet;
import org.apache.cassandra.cql3.functions.*;
import org.apache.cassandra.db.commitlog.CommitLogPosition;
import org.apache.cassandra.db.compaction.CompactionHistoryTabularData;
import org.apache.cassandra.db.marshal.*;
import org.apache.cassandra.db.rows.Rows;
import org.apache.cassandra.db.partitions.PartitionUpdate;
import org.apache.cassandra.dht.*;
import org.apache.cassandra.exceptions.ConfigurationException;
import org.apache.cassandra.io.sstable.Descriptor;
import org.apache.cassandra.io.util.*;
import org.apache.cassandra.locator.IEndpointSnitch;
import org.apache.cassandra.metrics.RestorableMeter;
import org.apache.cassandra.net.MessagingService;
import org.apache.cassandra.schema.*;
import org.apache.cassandra.service.StorageService;
import org.apache.cassandra.service.paxos.Commit;
import org.apache.cassandra.service.paxos.PaxosState;
import org.apache.cassandra.transport.ProtocolVersion;
import org.apache.cassandra.utils.*;

import static java.util.Collections.emptyMap;
import static java.util.Collections.singletonMap;
import static org.apache.cassandra.cql3.QueryProcessor.executeInternal;
import static org.apache.cassandra.cql3.QueryProcessor.executeOnceInternal;

public final class SystemKeyspace
{
    private SystemKeyspace()
    {
    }

    private static final Logger logger = LoggerFactory.getLogger(SystemKeyspace.class);

    // Used to indicate that there was a previous version written to the legacy (pre 1.2)
    // system.Versions table, but that we cannot read it. Suffice to say, any upgrade should
    // proceed through 1.2.x before upgrading to the current version.
    public static final CassandraVersion UNREADABLE_VERSION = new CassandraVersion("0.0.0-unknown");

    // Used to indicate that no previous version information was found. When encountered, we assume that
    // Cassandra was not previously installed and we're in the process of starting a fresh node.
    public static final CassandraVersion NULL_VERSION = new CassandraVersion("0.0.0-absent");

    public static final String BATCHES = "batches";
    public static final String PAXOS = "paxos";
    public static final String BUILT_INDEXES = "IndexInfo";
    public static final String LOCAL = "local";
    public static final String PEERS = "peers";
    public static final String PEER_EVENTS = "peer_events";
    public static final String RANGE_XFERS = "range_xfers";
    public static final String COMPACTION_HISTORY = "compaction_history";
    public static final String SSTABLE_ACTIVITY = "sstable_activity";
    public static final String SIZE_ESTIMATES = "size_estimates";
    public static final String AVAILABLE_RANGES = "available_ranges";
    public static final String TRANSFERRED_RANGES = "transferred_ranges";
    public static final String VIEWS_BUILDS_IN_PROGRESS = "views_builds_in_progress";
    public static final String BUILT_VIEWS = "built_views";
    public static final String PREPARED_STATEMENTS = "prepared_statements";

    public static final CFMetaData Batches =
        compile(BATCHES,
                "batches awaiting replay",
                "CREATE TABLE %s ("
                + "id timeuuid,"
                + "mutations list<blob>,"
                + "version int,"
                + "PRIMARY KEY ((id)))")
                .copy(new LocalPartitioner(TimeUUIDType.instance))
                .compaction(CompactionParams.scts(singletonMap("min_threshold", "2")))
                .gcGraceSeconds(0);

    private static final CFMetaData Paxos =
        compile(PAXOS,
                "in-progress paxos proposals",
                "CREATE TABLE %s ("
                + "row_key blob,"
                + "cf_id UUID,"
                + "in_progress_ballot timeuuid,"
                + "most_recent_commit blob,"
                + "most_recent_commit_at timeuuid,"
                + "most_recent_commit_version int,"
                + "proposal blob,"
                + "proposal_ballot timeuuid,"
                + "proposal_version int,"
                + "PRIMARY KEY ((row_key), cf_id))")
                .compaction(CompactionParams.lcs(emptyMap()));

    private static final CFMetaData BuiltIndexes =
        compile(BUILT_INDEXES,
                "built column indexes",
                "CREATE TABLE \"%s\" ("
                + "table_name text," // table_name here is the name of the keyspace - don't be fooled
                + "index_name text,"
                + "PRIMARY KEY ((table_name), index_name)) "
                + "WITH COMPACT STORAGE");

    private static final CFMetaData Local =
        compile(LOCAL,
                "information about the local node",
                "CREATE TABLE %s ("
                + "key text,"
                + "bootstrapped text,"
                + "broadcast_address inet,"
                + "cluster_name text,"
                + "cql_version text,"
                + "data_center text,"
                + "gossip_generation int,"
                + "host_id uuid,"
                + "listen_address inet,"
                + "native_protocol_version text,"
                + "partitioner text,"
                + "rack text,"
                + "release_version text,"
                + "rpc_address inet,"
                + "schema_version uuid,"
                + "tokens set<varchar>,"
                + "truncated_at map<uuid, blob>,"
                + "PRIMARY KEY ((key)))"
                ).recordDeprecatedSystemColumn("thrift_version", UTF8Type.instance);

    private static final CFMetaData Peers =
        compile(PEERS,
                "information about known peers in the cluster",
                "CREATE TABLE %s ("
                + "peer inet,"
                + "data_center text,"
                + "host_id uuid,"
                + "preferred_ip inet,"
                + "rack text,"
                + "release_version text,"
                + "rpc_address inet,"
                + "schema_version uuid,"
                + "tokens set<varchar>,"
                + "PRIMARY KEY ((peer)))");

    private static final CFMetaData PeerEvents =
        compile(PEER_EVENTS,
                "events related to peers",
                "CREATE TABLE %s ("
                + "peer inet,"
                + "hints_dropped map<uuid, int>,"
                + "PRIMARY KEY ((peer)))");

    private static final CFMetaData RangeXfers =
        compile(RANGE_XFERS,
                "ranges requested for transfer",
                "CREATE TABLE %s ("
                + "token_bytes blob,"
                + "requested_at timestamp,"
                + "PRIMARY KEY ((token_bytes)))");

    private static final CFMetaData CompactionHistory =
        compile(COMPACTION_HISTORY,
                "week-long compaction history",
                "CREATE TABLE %s ("
                + "id uuid,"
                + "bytes_in bigint,"
                + "bytes_out bigint,"
                + "columnfamily_name text,"
                + "compacted_at timestamp,"
                + "keyspace_name text,"
                + "rows_merged map<int, bigint>,"
                + "PRIMARY KEY ((id)))")
                .defaultTimeToLive((int) TimeUnit.DAYS.toSeconds(7));

    private static final CFMetaData SSTableActivity =
        compile(SSTABLE_ACTIVITY,
                "historic sstable read rates",
                "CREATE TABLE %s ("
                + "keyspace_name text,"
                + "columnfamily_name text,"
                + "generation int,"
                + "rate_120m double,"
                + "rate_15m double,"
                + "PRIMARY KEY ((keyspace_name, columnfamily_name, generation)))");

    private static final CFMetaData SizeEstimates =
        compile(SIZE_ESTIMATES,
                "per-table primary range size estimates",
                "CREATE TABLE %s ("
                + "keyspace_name text,"
                + "table_name text,"
                + "range_start text,"
                + "range_end text,"
                + "mean_partition_size bigint,"
                + "partitions_count bigint,"
                + "PRIMARY KEY ((keyspace_name), table_name, range_start, range_end))")
                .gcGraceSeconds(0);

    private static final CFMetaData AvailableRanges =
        compile(AVAILABLE_RANGES,
                "available keyspace/ranges during bootstrap/replace that are ready to be served",
                "CREATE TABLE %s ("
                + "keyspace_name text,"
                + "ranges set<blob>,"
                + "PRIMARY KEY ((keyspace_name)))");

    private static final CFMetaData TransferredRanges =
        compile(TRANSFERRED_RANGES,
                "record of transferred ranges for streaming operation",
                "CREATE TABLE %s ("
                + "operation text,"
                + "peer inet,"
                + "keyspace_name text,"
                + "ranges set<blob>,"
                + "PRIMARY KEY ((operation, keyspace_name), peer))");

    private static final CFMetaData ViewsBuildsInProgress =
        compile(VIEWS_BUILDS_IN_PROGRESS,
                "views builds current progress",
                "CREATE TABLE %s ("
                + "keyspace_name text,"
                + "view_name text,"
                + "last_token varchar,"
                + "generation_number int,"
                + "PRIMARY KEY ((keyspace_name), view_name))");

    private static final CFMetaData BuiltViews =
        compile(BUILT_VIEWS,
                "built views",
                "CREATE TABLE %s ("
                + "keyspace_name text,"
                + "view_name text,"
                + "status_replicated boolean,"
                + "PRIMARY KEY ((keyspace_name), view_name))");

    private static final CFMetaData PreparedStatements =
        compile(PREPARED_STATEMENTS,
                "prepared statements",
                "CREATE TABLE %s ("
                + "prepared_id blob,"
                + "logged_keyspace text,"
                + "query_string text,"
                + "PRIMARY KEY ((prepared_id)))");


    private static CFMetaData compile(String name, String description, String schema)
    {
        return CFMetaData.compile(String.format(schema, name), SchemaConstants.SYSTEM_KEYSPACE_NAME)
                         .comment(description);
    }

    public static KeyspaceMetadata metadata()
    {
        return KeyspaceMetadata.create(SchemaConstants.SYSTEM_KEYSPACE_NAME, KeyspaceParams.local(), tables(), Views.none(), Types.none(), functions());
    }

    private static Tables tables()
    {
        return Tables.of(BuiltIndexes,
                         Batches,
                         Paxos,
                         Local,
                         Peers,
                         PeerEvents,
                         RangeXfers,
                         CompactionHistory,
                         SSTableActivity,
                         SizeEstimates,
                         AvailableRanges,
                         TransferredRanges,
                         ViewsBuildsInProgress,
                         BuiltViews,
                         PreparedStatements);
    }

    private static Functions functions()
    {
        return Functions.builder()
                        .add(UuidFcts.all())
                        .add(TimeFcts.all())
                        .add(BytesConversionFcts.all())
                        .add(AggregateFcts.all())
                        .add(CastFcts.all())
                        .add(OperationFcts.all())
                        .build();
    }

    private static volatile Map<UUID, Pair<CommitLogPosition, Long>> truncationRecords;

    public enum BootstrapState
    {
        NEEDS_BOOTSTRAP,
        COMPLETED,
        IN_PROGRESS,
        DECOMMISSIONED
    }

    public static void finishStartup()
    {
        SchemaKeyspace.saveSystemKeyspacesSchema();
    }

    public static void persistLocalMetadata()
    {
        String req = "INSERT INTO system.%s (" +
                     "key," +
                     "cluster_name," +
                     "release_version," +
                     "cql_version," +
                     "native_protocol_version," +
                     "data_center," +
                     "rack," +
                     "partitioner," +
                     "rpc_address," +
                     "broadcast_address," +
                     "listen_address" +
                     ") VALUES (?, ?, ?, ?, ?, ?, ?, ?, ?, ?, ?)";
        IEndpointSnitch snitch = DatabaseDescriptor.getEndpointSnitch();
        executeOnceInternal(String.format(req, LOCAL),
                            LOCAL,
                            DatabaseDescriptor.getClusterName(),
                            FBUtilities.getReleaseVersionString(),
                            QueryProcessor.CQL_VERSION.toString(),
                            String.valueOf(ProtocolVersion.CURRENT.asInt()),
                            snitch.getDatacenter(FBUtilities.getBroadcastAddress()),
                            snitch.getRack(FBUtilities.getBroadcastAddress()),
                            DatabaseDescriptor.getPartitioner().getClass().getName(),
                            DatabaseDescriptor.getRpcAddress(),
                            FBUtilities.getBroadcastAddress(),
                            FBUtilities.getLocalAddress());
    }

    public static void updateCompactionHistory(String ksname,
                                               String cfname,
                                               long compactedAt,
                                               long bytesIn,
                                               long bytesOut,
                                               Map<Integer, Long> rowsMerged)
    {
        // don't write anything when the history table itself is compacted, since that would in turn cause new compactions
        if (ksname.equals("system") && cfname.equals(COMPACTION_HISTORY))
            return;
        String req = "INSERT INTO system.%s (id, keyspace_name, columnfamily_name, compacted_at, bytes_in, bytes_out, rows_merged) VALUES (?, ?, ?, ?, ?, ?, ?)";
        executeInternal(String.format(req, COMPACTION_HISTORY),
                        UUIDGen.getTimeUUID(),
                        ksname,
                        cfname,
                        ByteBufferUtil.bytes(compactedAt),
                        bytesIn,
                        bytesOut,
                        rowsMerged);
    }

    public static TabularData getCompactionHistory() throws OpenDataException
    {
        UntypedResultSet queryResultSet = executeInternal(String.format("SELECT * from system.%s", COMPACTION_HISTORY));
        return CompactionHistoryTabularData.from(queryResultSet);
    }

    public static boolean isViewBuilt(String keyspaceName, String viewName)
    {
        String req = "SELECT view_name FROM %s.\"%s\" WHERE keyspace_name=? AND view_name=?";
        UntypedResultSet result = executeInternal(String.format(req, SchemaConstants.SYSTEM_KEYSPACE_NAME, BUILT_VIEWS), keyspaceName, viewName);
        return !result.isEmpty();
    }

    public static boolean isViewStatusReplicated(String keyspaceName, String viewName)
    {
        String req = "SELECT status_replicated FROM %s.\"%s\" WHERE keyspace_name=? AND view_name=?";
        UntypedResultSet result = executeInternal(String.format(req, SchemaConstants.SYSTEM_KEYSPACE_NAME, BUILT_VIEWS), keyspaceName, viewName);

        if (result.isEmpty())
            return false;
        UntypedResultSet.Row row = result.one();
        return row.has("status_replicated") && row.getBoolean("status_replicated");
    }

    public static void setViewBuilt(String keyspaceName, String viewName, boolean replicated)
    {
<<<<<<< HEAD
=======
        if (isViewBuilt(keyspaceName, viewName) && isViewStatusReplicated(keyspaceName, viewName) == replicated)
            return;

>>>>>>> 30e1392d
        String req = "INSERT INTO %s.\"%s\" (keyspace_name, view_name, status_replicated) VALUES (?, ?, ?)";
        executeInternal(String.format(req, SchemaConstants.SYSTEM_KEYSPACE_NAME, BUILT_VIEWS), keyspaceName, viewName, replicated);
        forceBlockingFlush(BUILT_VIEWS);
    }

    public static void setViewRemoved(String keyspaceName, String viewName)
    {
<<<<<<< HEAD
        String buildReq = "DELETE FROM %S.%s WHERE keyspace_name = ? AND view_name = ?";
        executeInternal(String.format(buildReq, SchemaConstants.SYSTEM_KEYSPACE_NAME, VIEWS_BUILDS_IN_PROGRESS), keyspaceName, viewName);
        forceBlockingFlush(VIEWS_BUILDS_IN_PROGRESS);

        String builtReq = "DELETE FROM %s.\"%s\" WHERE keyspace_name = ? AND view_name = ?";
=======
        String buildReq = "DELETE FROM %S.%s WHERE keyspace_name = ? AND view_name = ? IF EXISTS";
        executeInternal(String.format(buildReq, SchemaConstants.SYSTEM_KEYSPACE_NAME, VIEWS_BUILDS_IN_PROGRESS), keyspaceName, viewName);
        forceBlockingFlush(VIEWS_BUILDS_IN_PROGRESS);

        String builtReq = "DELETE FROM %s.\"%s\" WHERE keyspace_name = ? AND view_name = ? IF EXISTS";
>>>>>>> 30e1392d
        executeInternal(String.format(builtReq, SchemaConstants.SYSTEM_KEYSPACE_NAME, BUILT_VIEWS), keyspaceName, viewName);
        forceBlockingFlush(BUILT_VIEWS);
    }

    public static void beginViewBuild(String ksname, String viewName, int generationNumber)
    {
        executeInternal(String.format("INSERT INTO system.%s (keyspace_name, view_name, generation_number) VALUES (?, ?, ?)", VIEWS_BUILDS_IN_PROGRESS),
                        ksname,
                        viewName,
                        generationNumber);
    }

    public static void finishViewBuildStatus(String ksname, String viewName)
    {
        // We flush the view built first, because if we fail now, we'll restart at the last place we checkpointed
        // view build.
        // If we flush the delete first, we'll have to restart from the beginning.
        // Also, if writing to the built_view succeeds, but the view_builds_in_progress deletion fails, we will be able
        // to skip the view build next boot.
        setViewBuilt(ksname, viewName, false);
<<<<<<< HEAD
        executeInternal(String.format("DELETE FROM system.%s WHERE keyspace_name = ? AND view_name = ?", VIEWS_BUILDS_IN_PROGRESS), ksname, viewName);
=======
        executeInternal(String.format("DELETE FROM system.%s WHERE keyspace_name = ? AND view_name = ? IF EXISTS", VIEWS_BUILDS_IN_PROGRESS), ksname, viewName);
>>>>>>> 30e1392d
        forceBlockingFlush(VIEWS_BUILDS_IN_PROGRESS);
    }

    public static void setViewBuiltReplicated(String ksname, String viewName)
    {
        setViewBuilt(ksname, viewName, true);
    }

    public static void updateViewBuildStatus(String ksname, String viewName, Token token)
    {
        String req = "INSERT INTO system.%s (keyspace_name, view_name, last_token) VALUES (?, ?, ?)";
        Token.TokenFactory factory = ViewsBuildsInProgress.partitioner.getTokenFactory();
        executeInternal(String.format(req, VIEWS_BUILDS_IN_PROGRESS), ksname, viewName, factory.toString(token));
    }

    public static Pair<Integer, Token> getViewBuildStatus(String ksname, String viewName)
    {
        String req = "SELECT generation_number, last_token FROM system.%s WHERE keyspace_name = ? AND view_name = ?";
        UntypedResultSet queryResultSet = executeInternal(String.format(req, VIEWS_BUILDS_IN_PROGRESS), ksname, viewName);
        if (queryResultSet == null || queryResultSet.isEmpty())
            return null;

        UntypedResultSet.Row row = queryResultSet.one();

        Integer generation = null;
        Token lastKey = null;
        if (row.has("generation_number"))
            generation = row.getInt("generation_number");
        if (row.has("last_key"))
        {
            Token.TokenFactory factory = ViewsBuildsInProgress.partitioner.getTokenFactory();
            lastKey = factory.fromString(row.getString("last_key"));
        }

        return Pair.create(generation, lastKey);
    }

    public static synchronized void saveTruncationRecord(ColumnFamilyStore cfs, long truncatedAt, CommitLogPosition position)
    {
        String req = "UPDATE system.%s SET truncated_at = truncated_at + ? WHERE key = '%s'";
        executeInternal(String.format(req, LOCAL, LOCAL), truncationAsMapEntry(cfs, truncatedAt, position));
        truncationRecords = null;
        forceBlockingFlush(LOCAL);
    }

    /**
     * This method is used to remove information about truncation time for specified column family
     */
    public static synchronized void removeTruncationRecord(UUID cfId)
    {
        Pair<CommitLogPosition, Long> truncationRecord = getTruncationRecord(cfId);
        if (truncationRecord == null)
            return;

        String req = "DELETE truncated_at[?] from system.%s WHERE key = '%s'";
        executeInternal(String.format(req, LOCAL, LOCAL), cfId);
        truncationRecords = null;
        forceBlockingFlush(LOCAL);
    }

    private static Map<UUID, ByteBuffer> truncationAsMapEntry(ColumnFamilyStore cfs, long truncatedAt, CommitLogPosition position)
    {
        try (DataOutputBuffer out = DataOutputBuffer.scratchBuffer.get())
        {
            CommitLogPosition.serializer.serialize(position, out);
            out.writeLong(truncatedAt);
            return singletonMap(cfs.metadata.cfId, out.asNewBuffer());
        }
        catch (IOException e)
        {
            throw new RuntimeException(e);
        }
    }

    public static CommitLogPosition getTruncatedPosition(UUID cfId)
    {
        Pair<CommitLogPosition, Long> record = getTruncationRecord(cfId);
        return record == null ? null : record.left;
    }

    public static long getTruncatedAt(UUID cfId)
    {
        Pair<CommitLogPosition, Long> record = getTruncationRecord(cfId);
        return record == null ? Long.MIN_VALUE : record.right;
    }

    private static synchronized Pair<CommitLogPosition, Long> getTruncationRecord(UUID cfId)
    {
        if (truncationRecords == null)
            truncationRecords = readTruncationRecords();
        return truncationRecords.get(cfId);
    }

    private static Map<UUID, Pair<CommitLogPosition, Long>> readTruncationRecords()
    {
        UntypedResultSet rows = executeInternal(String.format("SELECT truncated_at FROM system.%s WHERE key = '%s'", LOCAL, LOCAL));

        Map<UUID, Pair<CommitLogPosition, Long>> records = new HashMap<>();

        if (!rows.isEmpty() && rows.one().has("truncated_at"))
        {
            Map<UUID, ByteBuffer> map = rows.one().getMap("truncated_at", UUIDType.instance, BytesType.instance);
            for (Map.Entry<UUID, ByteBuffer> entry : map.entrySet())
                records.put(entry.getKey(), truncationRecordFromBlob(entry.getValue()));
        }

        return records;
    }

    private static Pair<CommitLogPosition, Long> truncationRecordFromBlob(ByteBuffer bytes)
    {
        try (RebufferingInputStream in = new DataInputBuffer(bytes, true))
        {
            return Pair.create(CommitLogPosition.serializer.deserialize(in), in.available() > 0 ? in.readLong() : Long.MIN_VALUE);
        }
        catch (IOException e)
        {
            throw new RuntimeException(e);
        }
    }

    /**
     * Record tokens being used by another node
     */
    public static synchronized void updateTokens(InetAddress ep, Collection<Token> tokens)
    {
        if (ep.equals(FBUtilities.getBroadcastAddress()))
            return;

        String req = "INSERT INTO system.%s (peer, tokens) VALUES (?, ?)";
        executeInternal(String.format(req, PEERS), ep, tokensAsSet(tokens));
    }

    public static synchronized void updatePreferredIP(InetAddress ep, InetAddress preferred_ip)
    {
        if (getPreferredIP(ep) == preferred_ip)
            return;

        String req = "INSERT INTO system.%s (peer, preferred_ip) VALUES (?, ?)";
        executeInternal(String.format(req, PEERS), ep, preferred_ip);
        forceBlockingFlush(PEERS);
    }

    public static synchronized void updatePeerInfo(InetAddress ep, String columnName, Object value)
    {
        if (ep.equals(FBUtilities.getBroadcastAddress()))
            return;

        String req = "INSERT INTO system.%s (peer, %s) VALUES (?, ?)";
        executeInternal(String.format(req, PEERS, columnName), ep, value);
    }

    public static synchronized void updateHintsDropped(InetAddress ep, UUID timePeriod, int value)
    {
        // with 30 day TTL
        String req = "UPDATE system.%s USING TTL 2592000 SET hints_dropped[ ? ] = ? WHERE peer = ?";
        executeInternal(String.format(req, PEER_EVENTS), timePeriod, value, ep);
    }

    public static synchronized void updateSchemaVersion(UUID version)
    {
        String req = "INSERT INTO system.%s (key, schema_version) VALUES ('%s', ?)";
        executeInternal(String.format(req, LOCAL, LOCAL), version);
    }

    private static Set<String> tokensAsSet(Collection<Token> tokens)
    {
        if (tokens.isEmpty())
            return Collections.emptySet();
        Token.TokenFactory factory = StorageService.instance.getTokenFactory();
        Set<String> s = new HashSet<>(tokens.size());
        for (Token tk : tokens)
            s.add(factory.toString(tk));
        return s;
    }

    private static Collection<Token> deserializeTokens(Collection<String> tokensStrings)
    {
        Token.TokenFactory factory = StorageService.instance.getTokenFactory();
        List<Token> tokens = new ArrayList<>(tokensStrings.size());
        for (String tk : tokensStrings)
            tokens.add(factory.fromString(tk));
        return tokens;
    }

    /**
     * Remove stored tokens being used by another node
     */
    public static synchronized void removeEndpoint(InetAddress ep)
    {
        String req = "DELETE FROM system.%s WHERE peer = ?";
        executeInternal(String.format(req, PEERS), ep);
        forceBlockingFlush(PEERS);
    }

    /**
     * This method is used to update the System Keyspace with the new tokens for this node
    */
    public static synchronized void updateTokens(Collection<Token> tokens)
    {
        assert !tokens.isEmpty() : "removeEndpoint should be used instead";

        Collection<Token> savedTokens = getSavedTokens();
        if (tokens.containsAll(savedTokens) && tokens.size() == savedTokens.size())
            return;

        String req = "INSERT INTO system.%s (key, tokens) VALUES ('%s', ?)";
        executeInternal(String.format(req, LOCAL, LOCAL), tokensAsSet(tokens));
        forceBlockingFlush(LOCAL);
    }

    public static void forceBlockingFlush(String cfname)
    {
        if (!DatabaseDescriptor.isUnsafeSystem())
            FBUtilities.waitOnFuture(Keyspace.open(SchemaConstants.SYSTEM_KEYSPACE_NAME).getColumnFamilyStore(cfname).forceFlush());
    }

    /**
     * Return a map of stored tokens to IP addresses
     *
     */
    public static SetMultimap<InetAddress, Token> loadTokens()
    {
        SetMultimap<InetAddress, Token> tokenMap = HashMultimap.create();
        for (UntypedResultSet.Row row : executeInternal("SELECT peer, tokens FROM system." + PEERS))
        {
            InetAddress peer = row.getInetAddress("peer");
            if (row.has("tokens"))
                tokenMap.putAll(peer, deserializeTokens(row.getSet("tokens", UTF8Type.instance)));
        }

        return tokenMap;
    }

    /**
     * Return a map of store host_ids to IP addresses
     *
     */
    public static Map<InetAddress, UUID> loadHostIds()
    {
        Map<InetAddress, UUID> hostIdMap = new HashMap<>();
        for (UntypedResultSet.Row row : executeInternal("SELECT peer, host_id FROM system." + PEERS))
        {
            InetAddress peer = row.getInetAddress("peer");
            if (row.has("host_id"))
            {
                hostIdMap.put(peer, row.getUUID("host_id"));
            }
        }
        return hostIdMap;
    }

    /**
     * Get preferred IP for given endpoint if it is known. Otherwise this returns given endpoint itself.
     *
     * @param ep endpoint address to check
     * @return Preferred IP for given endpoint if present, otherwise returns given ep
     */
    public static InetAddress getPreferredIP(InetAddress ep)
    {
        String req = "SELECT preferred_ip FROM system.%s WHERE peer=?";
        UntypedResultSet result = executeInternal(String.format(req, PEERS), ep);
        if (!result.isEmpty() && result.one().has("preferred_ip"))
            return result.one().getInetAddress("preferred_ip");
        return ep;
    }

    /**
     * Return a map of IP addresses containing a map of dc and rack info
     */
    public static Map<InetAddress, Map<String,String>> loadDcRackInfo()
    {
        Map<InetAddress, Map<String, String>> result = new HashMap<>();
        for (UntypedResultSet.Row row : executeInternal("SELECT peer, data_center, rack from system." + PEERS))
        {
            InetAddress peer = row.getInetAddress("peer");
            if (row.has("data_center") && row.has("rack"))
            {
                Map<String, String> dcRack = new HashMap<>();
                dcRack.put("data_center", row.getString("data_center"));
                dcRack.put("rack", row.getString("rack"));
                result.put(peer, dcRack);
            }
        }
        return result;
    }

    /**
     * Get release version for given endpoint.
     * If release version is unknown, then this returns null.
     *
     * @param ep endpoint address to check
     * @return Release version or null if version is unknown.
     */
    public static CassandraVersion getReleaseVersion(InetAddress ep)
    {
        try
        {
            if (FBUtilities.getBroadcastAddress().equals(ep))
            {
                return new CassandraVersion(FBUtilities.getReleaseVersionString());
            }
            String req = "SELECT release_version FROM system.%s WHERE peer=?";
            UntypedResultSet result = executeInternal(String.format(req, PEERS), ep);
            if (result != null && result.one().has("release_version"))
            {
                return new CassandraVersion(result.one().getString("release_version"));
            }
            // version is unknown
            return null;
        }
        catch (IllegalArgumentException e)
        {
            // version string cannot be parsed
            return null;
        }
    }

    /**
     * One of three things will happen if you try to read the system keyspace:
     * 1. files are present and you can read them: great
     * 2. no files are there: great (new node is assumed)
     * 3. files are present but you can't read them: bad
     * @throws ConfigurationException
     */
    public static void checkHealth() throws ConfigurationException
    {
        Keyspace keyspace;
        try
        {
            keyspace = Keyspace.open(SchemaConstants.SYSTEM_KEYSPACE_NAME);
        }
        catch (AssertionError err)
        {
            // this happens when a user switches from OPP to RP.
            ConfigurationException ex = new ConfigurationException("Could not read system keyspace!");
            ex.initCause(err);
            throw ex;
        }
        ColumnFamilyStore cfs = keyspace.getColumnFamilyStore(LOCAL);

        String req = "SELECT cluster_name FROM system.%s WHERE key='%s'";
        UntypedResultSet result = executeInternal(String.format(req, LOCAL, LOCAL));

        if (result.isEmpty() || !result.one().has("cluster_name"))
        {
            // this is a brand new node
            if (!cfs.getLiveSSTables().isEmpty())
                throw new ConfigurationException("Found system keyspace files, but they couldn't be loaded!");

            // no system files.  this is a new node.
            return;
        }

        String savedClusterName = result.one().getString("cluster_name");
        if (!DatabaseDescriptor.getClusterName().equals(savedClusterName))
            throw new ConfigurationException("Saved cluster name " + savedClusterName + " != configured name " + DatabaseDescriptor.getClusterName());
    }

    public static Collection<Token> getSavedTokens()
    {
        String req = "SELECT tokens FROM system.%s WHERE key='%s'";
        UntypedResultSet result = executeInternal(String.format(req, LOCAL, LOCAL));
        return result.isEmpty() || !result.one().has("tokens")
             ? Collections.<Token>emptyList()
             : deserializeTokens(result.one().getSet("tokens", UTF8Type.instance));
    }

    public static int incrementAndGetGeneration()
    {
        String req = "SELECT gossip_generation FROM system.%s WHERE key='%s'";
        UntypedResultSet result = executeInternal(String.format(req, LOCAL, LOCAL));

        int generation;
        if (result.isEmpty() || !result.one().has("gossip_generation"))
        {
            // seconds-since-epoch isn't a foolproof new generation
            // (where foolproof is "guaranteed to be larger than the last one seen at this ip address"),
            // but it's as close as sanely possible
            generation = (int) (System.currentTimeMillis() / 1000);
        }
        else
        {
            // Other nodes will ignore gossip messages about a node that have a lower generation than previously seen.
            final int storedGeneration = result.one().getInt("gossip_generation") + 1;
            final int now = (int) (System.currentTimeMillis() / 1000);
            if (storedGeneration >= now)
            {
                logger.warn("Using stored Gossip Generation {} as it is greater than current system time {}.  See CASSANDRA-3654 if you experience problems",
                            storedGeneration, now);
                generation = storedGeneration;
            }
            else
            {
                generation = now;
            }
        }

        req = "INSERT INTO system.%s (key, gossip_generation) VALUES ('%s', ?)";
        executeInternal(String.format(req, LOCAL, LOCAL), generation);
        forceBlockingFlush(LOCAL);

        return generation;
    }

    public static BootstrapState getBootstrapState()
    {
        String req = "SELECT bootstrapped FROM system.%s WHERE key='%s'";
        UntypedResultSet result = executeInternal(String.format(req, LOCAL, LOCAL));

        if (result.isEmpty() || !result.one().has("bootstrapped"))
            return BootstrapState.NEEDS_BOOTSTRAP;

        return BootstrapState.valueOf(result.one().getString("bootstrapped"));
    }

    public static boolean bootstrapComplete()
    {
        return getBootstrapState() == BootstrapState.COMPLETED;
    }

    public static boolean bootstrapInProgress()
    {
        return getBootstrapState() == BootstrapState.IN_PROGRESS;
    }

    public static boolean wasDecommissioned()
    {
        return getBootstrapState() == BootstrapState.DECOMMISSIONED;
    }

    public static void setBootstrapState(BootstrapState state)
    {
        if (getBootstrapState() == state)
            return;

        String req = "INSERT INTO system.%s (key, bootstrapped) VALUES ('%s', ?)";
        executeInternal(String.format(req, LOCAL, LOCAL), state.name());
        forceBlockingFlush(LOCAL);
    }

    public static boolean isIndexBuilt(String keyspaceName, String indexName)
    {
        String req = "SELECT index_name FROM %s.\"%s\" WHERE table_name=? AND index_name=?";
        UntypedResultSet result = executeInternal(String.format(req, SchemaConstants.SYSTEM_KEYSPACE_NAME, BUILT_INDEXES), keyspaceName, indexName);
        return !result.isEmpty();
    }

    public static void setIndexBuilt(String keyspaceName, String indexName)
    {
        String req = "INSERT INTO %s.\"%s\" (table_name, index_name) VALUES (?, ?) IF NOT EXISTS;";
        executeInternal(String.format(req, SchemaConstants.SYSTEM_KEYSPACE_NAME, BUILT_INDEXES), keyspaceName, indexName);
        forceBlockingFlush(BUILT_INDEXES);
    }

    public static void setIndexRemoved(String keyspaceName, String indexName)
    {
<<<<<<< HEAD
        String req = "DELETE FROM %s.\"%s\" WHERE table_name = ? AND index_name = ?";
=======
        String req = "DELETE FROM %s.\"%s\" WHERE table_name = ? AND index_name = ? IF EXISTS";
>>>>>>> 30e1392d
        executeInternal(String.format(req, SchemaConstants.SYSTEM_KEYSPACE_NAME, BUILT_INDEXES), keyspaceName, indexName);
        forceBlockingFlush(BUILT_INDEXES);
    }

    public static List<String> getBuiltIndexes(String keyspaceName, Set<String> indexNames)
    {
        List<String> names = new ArrayList<>(indexNames);
        String req = "SELECT index_name from %s.\"%s\" WHERE table_name=? AND index_name IN ?";
        UntypedResultSet results = executeInternal(String.format(req, SchemaConstants.SYSTEM_KEYSPACE_NAME, BUILT_INDEXES), keyspaceName, names);
        return StreamSupport.stream(results.spliterator(), false)
                            .map(r -> r.getString("index_name"))
                            .collect(Collectors.toList());
    }

    /**
     * Read the host ID from the system keyspace, creating (and storing) one if
     * none exists.
     */
    public static UUID getLocalHostId()
    {
        String req = "SELECT host_id FROM system.%s WHERE key='%s'";
        UntypedResultSet result = executeInternal(String.format(req, LOCAL, LOCAL));

        // Look up the Host UUID (return it if found)
        if (!result.isEmpty() && result.one().has("host_id"))
            return result.one().getUUID("host_id");

        // ID not found, generate a new one, persist, and then return it.
        UUID hostId = UUID.randomUUID();
        logger.warn("No host ID found, created {} (Note: This should happen exactly once per node).", hostId);
        return setLocalHostId(hostId);
    }

    /**
     * Sets the local host ID explicitly.  Should only be called outside of SystemTable when replacing a node.
     */
    public static UUID setLocalHostId(UUID hostId)
    {
        String req = "INSERT INTO system.%s (key, host_id) VALUES ('%s', ?)";
        executeInternal(String.format(req, LOCAL, LOCAL), hostId);
        return hostId;
    }

    /**
     * Gets the stored rack for the local node, or null if none have been set yet.
     */
    public static String getRack()
    {
        String req = "SELECT rack FROM system.%s WHERE key='%s'";
        UntypedResultSet result = executeInternal(String.format(req, LOCAL, LOCAL));

        // Look up the Rack (return it if found)
        if (!result.isEmpty() && result.one().has("rack"))
            return result.one().getString("rack");

        return null;
    }

    /**
     * Gets the stored data center for the local node, or null if none have been set yet.
     */
    public static String getDatacenter()
    {
        String req = "SELECT data_center FROM system.%s WHERE key='%s'";
        UntypedResultSet result = executeInternal(String.format(req, LOCAL, LOCAL));

        // Look up the Data center (return it if found)
        if (!result.isEmpty() && result.one().has("data_center"))
            return result.one().getString("data_center");

        return null;
    }

    public static PaxosState loadPaxosState(DecoratedKey key, CFMetaData metadata, int nowInSec)
    {
        String req = "SELECT * FROM system.%s WHERE row_key = ? AND cf_id = ?";
        UntypedResultSet results = QueryProcessor.executeInternalWithNow(nowInSec, System.nanoTime(), String.format(req, PAXOS), key.getKey(), metadata.cfId);
        if (results.isEmpty())
            return new PaxosState(key, metadata);
        UntypedResultSet.Row row = results.one();

        Commit promised = row.has("in_progress_ballot")
                        ? new Commit(row.getUUID("in_progress_ballot"), new PartitionUpdate(metadata, key, metadata.partitionColumns(), 1))
                        : Commit.emptyCommit(key, metadata);
        // either we have both a recently accepted ballot and update or we have neither
        Commit accepted = row.has("proposal_version") && row.has("proposal")
                        ? new Commit(row.getUUID("proposal_ballot"),
                                     PartitionUpdate.fromBytes(row.getBytes("proposal"), row.getInt("proposal_version")))
                        : Commit.emptyCommit(key, metadata);
        // either most_recent_commit and most_recent_commit_at will both be set, or neither
        Commit mostRecent = row.has("most_recent_commit_version") && row.has("most_recent_commit")
                          ? new Commit(row.getUUID("most_recent_commit_at"),
                                       PartitionUpdate.fromBytes(row.getBytes("most_recent_commit"), row.getInt("most_recent_commit_version")))
                          : Commit.emptyCommit(key, metadata);
        return new PaxosState(promised, accepted, mostRecent);
    }

    public static void savePaxosPromise(Commit promise)
    {
        String req = "UPDATE system.%s USING TIMESTAMP ? AND TTL ? SET in_progress_ballot = ? WHERE row_key = ? AND cf_id = ?";
        executeInternal(String.format(req, PAXOS),
                        UUIDGen.microsTimestamp(promise.ballot),
                        paxosTtlSec(promise.update.metadata()),
                        promise.ballot,
                        promise.update.partitionKey().getKey(),
                        promise.update.metadata().cfId);
    }

    public static void savePaxosProposal(Commit proposal)
    {
        executeInternal(String.format("UPDATE system.%s USING TIMESTAMP ? AND TTL ? SET proposal_ballot = ?, proposal = ?, proposal_version = ? WHERE row_key = ? AND cf_id = ?", PAXOS),
                        UUIDGen.microsTimestamp(proposal.ballot),
                        paxosTtlSec(proposal.update.metadata()),
                        proposal.ballot,
                        PartitionUpdate.toBytes(proposal.update, MessagingService.current_version),
                        MessagingService.current_version,
                        proposal.update.partitionKey().getKey(),
                        proposal.update.metadata().cfId);
    }

    public static int paxosTtlSec(CFMetaData metadata)
    {
        // keep paxos state around for at least 3h
        return Math.max(3 * 3600, metadata.params.gcGraceSeconds);
    }

    public static void savePaxosCommit(Commit commit)
    {
        // We always erase the last proposal (with the commit timestamp to no erase more recent proposal in case the commit is old)
        // even though that's really just an optimization  since SP.beginAndRepairPaxos will exclude accepted proposal older than the mrc.
        String cql = "UPDATE system.%s USING TIMESTAMP ? AND TTL ? SET proposal_ballot = null, proposal = null, most_recent_commit_at = ?, most_recent_commit = ?, most_recent_commit_version = ? WHERE row_key = ? AND cf_id = ?";
        executeInternal(String.format(cql, PAXOS),
                        UUIDGen.microsTimestamp(commit.ballot),
                        paxosTtlSec(commit.update.metadata()),
                        commit.ballot,
                        PartitionUpdate.toBytes(commit.update, MessagingService.current_version),
                        MessagingService.current_version,
                        commit.update.partitionKey().getKey(),
                        commit.update.metadata().cfId);
    }

    /**
     * Returns a RestorableMeter tracking the average read rate of a particular SSTable, restoring the last-seen rate
     * from values in system.sstable_activity if present.
     * @param keyspace the keyspace the sstable belongs to
     * @param table the table the sstable belongs to
     * @param generation the generation number for the sstable
     */
    public static RestorableMeter getSSTableReadMeter(String keyspace, String table, int generation)
    {
        String cql = "SELECT * FROM system.%s WHERE keyspace_name=? and columnfamily_name=? and generation=?";
        UntypedResultSet results = executeInternal(String.format(cql, SSTABLE_ACTIVITY), keyspace, table, generation);

        if (results.isEmpty())
            return new RestorableMeter();

        UntypedResultSet.Row row = results.one();
        double m15rate = row.getDouble("rate_15m");
        double m120rate = row.getDouble("rate_120m");
        return new RestorableMeter(m15rate, m120rate);
    }

    /**
     * Writes the current read rates for a given SSTable to system.sstable_activity
     */
    public static void persistSSTableReadMeter(String keyspace, String table, int generation, RestorableMeter meter)
    {
        // Store values with a one-day TTL to handle corner cases where cleanup might not occur
        String cql = "INSERT INTO system.%s (keyspace_name, columnfamily_name, generation, rate_15m, rate_120m) VALUES (?, ?, ?, ?, ?) USING TTL 864000";
        executeInternal(String.format(cql, SSTABLE_ACTIVITY),
                        keyspace,
                        table,
                        generation,
                        meter.fifteenMinuteRate(),
                        meter.twoHourRate());
    }

    /**
     * Clears persisted read rates from system.sstable_activity for SSTables that have been deleted.
     */
    public static void clearSSTableReadMeter(String keyspace, String table, int generation)
    {
        String cql = "DELETE FROM system.%s WHERE keyspace_name=? AND columnfamily_name=? and generation=?";
        executeInternal(String.format(cql, SSTABLE_ACTIVITY), keyspace, table, generation);
    }

    /**
     * Writes the current partition count and size estimates into SIZE_ESTIMATES_CF
     */
    public static void updateSizeEstimates(String keyspace, String table, Map<Range<Token>, Pair<Long, Long>> estimates)
    {
        long timestamp = FBUtilities.timestampMicros();
        PartitionUpdate update = new PartitionUpdate(SizeEstimates, UTF8Type.instance.decompose(keyspace), SizeEstimates.partitionColumns(), estimates.size());
        Mutation mutation = new Mutation(update);

        // delete all previous values with a single range tombstone.
        int nowInSec = FBUtilities.nowInSeconds();
        update.add(new RangeTombstone(Slice.make(SizeEstimates.comparator, table), new DeletionTime(timestamp - 1, nowInSec)));

        // add a CQL row for each primary token range.
        for (Map.Entry<Range<Token>, Pair<Long, Long>> entry : estimates.entrySet())
        {
            Range<Token> range = entry.getKey();
            Pair<Long, Long> values = entry.getValue();
            update.add(Rows.simpleBuilder(SizeEstimates, table, range.left.toString(), range.right.toString())
                           .timestamp(timestamp)
                           .add("partitions_count", values.left)
                           .add("mean_partition_size", values.right)
                           .build());
        }

        mutation.apply();
    }

    /**
     * Clears size estimates for a table (on table drop)
     */
    public static void clearSizeEstimates(String keyspace, String table)
    {
        String cql = String.format("DELETE FROM %s.%s WHERE keyspace_name = ? AND table_name = ?", SchemaConstants.SYSTEM_KEYSPACE_NAME, SIZE_ESTIMATES);
        executeInternal(cql, keyspace, table);
    }

    public static synchronized void updateAvailableRanges(String keyspace, Collection<Range<Token>> completedRanges)
    {
        String cql = "UPDATE system.%s SET ranges = ranges + ? WHERE keyspace_name = ?";
        Set<ByteBuffer> rangesToUpdate = new HashSet<>(completedRanges.size());
        for (Range<Token> range : completedRanges)
        {
            rangesToUpdate.add(rangeToBytes(range));
        }
        executeInternal(String.format(cql, AVAILABLE_RANGES), rangesToUpdate, keyspace);
    }

    public static synchronized Set<Range<Token>> getAvailableRanges(String keyspace, IPartitioner partitioner)
    {
        Set<Range<Token>> result = new HashSet<>();
        String query = "SELECT * FROM system.%s WHERE keyspace_name=?";
        UntypedResultSet rs = executeInternal(String.format(query, AVAILABLE_RANGES), keyspace);
        for (UntypedResultSet.Row row : rs)
        {
            Set<ByteBuffer> rawRanges = row.getSet("ranges", BytesType.instance);
            for (ByteBuffer rawRange : rawRanges)
            {
                result.add(byteBufferToRange(rawRange, partitioner));
            }
        }
        return ImmutableSet.copyOf(result);
    }

    public static void resetAvailableRanges()
    {
        ColumnFamilyStore availableRanges = Keyspace.open(SchemaConstants.SYSTEM_KEYSPACE_NAME).getColumnFamilyStore(AVAILABLE_RANGES);
        availableRanges.truncateBlocking();
    }

    public static synchronized void updateTransferredRanges(String description,
                                                         InetAddress peer,
                                                         String keyspace,
                                                         Collection<Range<Token>> streamedRanges)
    {
        String cql = "UPDATE system.%s SET ranges = ranges + ? WHERE operation = ? AND peer = ? AND keyspace_name = ?";
        Set<ByteBuffer> rangesToUpdate = new HashSet<>(streamedRanges.size());
        for (Range<Token> range : streamedRanges)
        {
            rangesToUpdate.add(rangeToBytes(range));
        }
        executeInternal(String.format(cql, TRANSFERRED_RANGES), rangesToUpdate, description, peer, keyspace);
    }

    public static synchronized Map<InetAddress, Set<Range<Token>>> getTransferredRanges(String description, String keyspace, IPartitioner partitioner)
    {
        Map<InetAddress, Set<Range<Token>>> result = new HashMap<>();
        String query = "SELECT * FROM system.%s WHERE operation = ? AND keyspace_name = ?";
        UntypedResultSet rs = executeInternal(String.format(query, TRANSFERRED_RANGES), description, keyspace);
        for (UntypedResultSet.Row row : rs)
        {
            InetAddress peer = row.getInetAddress("peer");
            Set<ByteBuffer> rawRanges = row.getSet("ranges", BytesType.instance);
            Set<Range<Token>> ranges = Sets.newHashSetWithExpectedSize(rawRanges.size());
            for (ByteBuffer rawRange : rawRanges)
            {
                ranges.add(byteBufferToRange(rawRange, partitioner));
            }
            result.put(peer, ranges);
        }
        return ImmutableMap.copyOf(result);
    }

    /**
     * Compare the release version in the system.local table with the one included in the distro.
     * If they don't match, snapshot all tables in the system keyspace. This is intended to be
     * called at startup to create a backup of the system tables during an upgrade
     *
     * @throws IOException
     */
    public static boolean snapshotOnVersionChange() throws IOException
    {
        String previous = getPreviousVersionString();
        String next = FBUtilities.getReleaseVersionString();

        // if we're restarting after an upgrade, snapshot the system keyspace
        if (!previous.equals(NULL_VERSION.toString()) && !previous.equals(next))

        {
            logger.info("Detected version upgrade from {} to {}, snapshotting system keyspace", previous, next);
            String snapshotName = Keyspace.getTimestampedSnapshotName(String.format("upgrade-%s-%s",
                                                                                    previous,
                                                                                    next));
            Keyspace systemKs = Keyspace.open(SchemaConstants.SYSTEM_KEYSPACE_NAME);
            systemKs.snapshot(snapshotName, null);
            return true;
        }

        return false;
    }

    /**
     * Try to determine what the previous version, if any, was installed on this node.
     * Primary source of truth is the release version in system.local. If the previous
     * version cannot be determined by looking there then either:
     * * the node never had a C* install before
     * * the was a very old version (pre 1.2) installed, which did not include system.local
     *
     * @return either a version read from the system.local table or one of two special values
     * indicating either no previous version (SystemUpgrade.NULL_VERSION) or an unreadable,
     * legacy version (SystemUpgrade.UNREADABLE_VERSION).
     */
    private static String getPreviousVersionString()
    {
        String req = "SELECT release_version FROM system.%s WHERE key='%s'";
        UntypedResultSet result = executeInternal(String.format(req, SystemKeyspace.LOCAL, SystemKeyspace.LOCAL));
        if (result.isEmpty() || !result.one().has("release_version"))
        {
            // it isn't inconceivable that one might try to upgrade a node straight from <= 1.1 to whatever
            // the current version is. If we couldn't read a previous version from system.local we check for
            // the existence of the legacy system.Versions table. We don't actually attempt to read a version
            // from there, but it informs us that this isn't a completely new node.
            for (File dataDirectory : Directories.getKSChildDirectories(SchemaConstants.SYSTEM_KEYSPACE_NAME))
            {
                if (dataDirectory.getName().equals("Versions") && dataDirectory.listFiles().length > 0)
                {
                    logger.trace("Found unreadable versions info in pre 1.2 system.Versions table");
                    return UNREADABLE_VERSION.toString();
                }
            }

            // no previous version information found, we can assume that this is a new node
            return NULL_VERSION.toString();
        }
        // report back whatever we found in the system table
        return result.one().getString("release_version");
    }

    private static ByteBuffer rangeToBytes(Range<Token> range)
    {
        try (DataOutputBuffer out = new DataOutputBuffer())
        {
            // The format with which token ranges are serialized in the system tables is the pre-3.0 serialization
            // formot for ranges, so we should maintain that for now. And while we don't really support pre-3.0
            // messaging versions, we know AbstractBounds.Serializer still support it _exactly_ for this use case, so we
            // pass 0 as the version to trigger that legacy code.
            // In the future, it might be worth switching to a stable text format for the ranges to 1) save that and 2)
            // be more user friendly (the serialization format we currently use is pretty custom).
            Range.tokenSerializer.serialize(range, out, 0);
            return out.buffer();
        }
        catch (IOException e)
        {
            throw new IOError(e);
        }
    }

    @SuppressWarnings("unchecked")
    private static Range<Token> byteBufferToRange(ByteBuffer rawRange, IPartitioner partitioner)
    {
        try
        {
            // See rangeToBytes above for why version is 0.
            return (Range<Token>) Range.tokenSerializer.deserialize(ByteStreams.newDataInput(ByteBufferUtil.getArray(rawRange)),
                                                                    partitioner,
                                                                    0);
        }
        catch (IOException e)
        {
            throw new IOError(e);
        }
    }

    public static void writePreparedStatement(String loggedKeyspace, MD5Digest key, String cql)
    {
        executeInternal(String.format("INSERT INTO %s.%s"
                                      + " (logged_keyspace, prepared_id, query_string) VALUES (?, ?, ?)",
                                      SchemaConstants.SYSTEM_KEYSPACE_NAME, PREPARED_STATEMENTS),
                        loggedKeyspace, key.byteBuffer(), cql);
        logger.debug("stored prepared statement for logged keyspace '{}': '{}'", loggedKeyspace, cql);
    }

    public static void removePreparedStatement(MD5Digest key)
    {
        executeInternal(String.format("DELETE FROM %s.%s"
                                      + " WHERE prepared_id = ?",
                                      SchemaConstants.SYSTEM_KEYSPACE_NAME, PREPARED_STATEMENTS),
                        key.byteBuffer());
    }

    public static List<Pair<String, String>> loadPreparedStatements()
    {
        String query = String.format("SELECT logged_keyspace, query_string FROM %s.%s", SchemaConstants.SYSTEM_KEYSPACE_NAME, PREPARED_STATEMENTS);
        UntypedResultSet resultSet = executeOnceInternal(query);
        List<Pair<String, String>> r = new ArrayList<>();
        for (UntypedResultSet.Row row : resultSet)
            r.add(Pair.create(row.has("logged_keyspace") ? row.getString("logged_keyspace") : null,
                              row.getString("query_string")));
        return r;
    }
}<|MERGE_RESOLUTION|>--- conflicted
+++ resolved
@@ -413,12 +413,9 @@
 
     public static void setViewBuilt(String keyspaceName, String viewName, boolean replicated)
     {
-<<<<<<< HEAD
-=======
         if (isViewBuilt(keyspaceName, viewName) && isViewStatusReplicated(keyspaceName, viewName) == replicated)
             return;
 
->>>>>>> 30e1392d
         String req = "INSERT INTO %s.\"%s\" (keyspace_name, view_name, status_replicated) VALUES (?, ?, ?)";
         executeInternal(String.format(req, SchemaConstants.SYSTEM_KEYSPACE_NAME, BUILT_VIEWS), keyspaceName, viewName, replicated);
         forceBlockingFlush(BUILT_VIEWS);
@@ -426,19 +423,11 @@
 
     public static void setViewRemoved(String keyspaceName, String viewName)
     {
-<<<<<<< HEAD
-        String buildReq = "DELETE FROM %S.%s WHERE keyspace_name = ? AND view_name = ?";
-        executeInternal(String.format(buildReq, SchemaConstants.SYSTEM_KEYSPACE_NAME, VIEWS_BUILDS_IN_PROGRESS), keyspaceName, viewName);
-        forceBlockingFlush(VIEWS_BUILDS_IN_PROGRESS);
-
-        String builtReq = "DELETE FROM %s.\"%s\" WHERE keyspace_name = ? AND view_name = ?";
-=======
         String buildReq = "DELETE FROM %S.%s WHERE keyspace_name = ? AND view_name = ? IF EXISTS";
         executeInternal(String.format(buildReq, SchemaConstants.SYSTEM_KEYSPACE_NAME, VIEWS_BUILDS_IN_PROGRESS), keyspaceName, viewName);
         forceBlockingFlush(VIEWS_BUILDS_IN_PROGRESS);
 
         String builtReq = "DELETE FROM %s.\"%s\" WHERE keyspace_name = ? AND view_name = ? IF EXISTS";
->>>>>>> 30e1392d
         executeInternal(String.format(builtReq, SchemaConstants.SYSTEM_KEYSPACE_NAME, BUILT_VIEWS), keyspaceName, viewName);
         forceBlockingFlush(BUILT_VIEWS);
     }
@@ -459,11 +448,7 @@
         // Also, if writing to the built_view succeeds, but the view_builds_in_progress deletion fails, we will be able
         // to skip the view build next boot.
         setViewBuilt(ksname, viewName, false);
-<<<<<<< HEAD
-        executeInternal(String.format("DELETE FROM system.%s WHERE keyspace_name = ? AND view_name = ?", VIEWS_BUILDS_IN_PROGRESS), ksname, viewName);
-=======
         executeInternal(String.format("DELETE FROM system.%s WHERE keyspace_name = ? AND view_name = ? IF EXISTS", VIEWS_BUILDS_IN_PROGRESS), ksname, viewName);
->>>>>>> 30e1392d
         forceBlockingFlush(VIEWS_BUILDS_IN_PROGRESS);
     }
 
@@ -921,11 +906,7 @@
 
     public static void setIndexRemoved(String keyspaceName, String indexName)
     {
-<<<<<<< HEAD
-        String req = "DELETE FROM %s.\"%s\" WHERE table_name = ? AND index_name = ?";
-=======
         String req = "DELETE FROM %s.\"%s\" WHERE table_name = ? AND index_name = ? IF EXISTS";
->>>>>>> 30e1392d
         executeInternal(String.format(req, SchemaConstants.SYSTEM_KEYSPACE_NAME, BUILT_INDEXES), keyspaceName, indexName);
         forceBlockingFlush(BUILT_INDEXES);
     }
