/*
 * Licensed to the Apache Software Foundation (ASF) under one
 * or more contributor license agreements.  See the NOTICE file
 * distributed with this work for additional information
 * regarding copyright ownership.  The ASF licenses this file
 * to you under the Apache License, Version 2.0 (the
 * "License"); you may not use this file except in compliance
 * with the License.  You may obtain a copy of the License at
 *
 *     http://www.apache.org/licenses/LICENSE-2.0
 *
 * Unless required by applicable law or agreed to in writing, software
 * distributed under the License is distributed on an "AS IS" BASIS,
 * WITHOUT WARRANTIES OR CONDITIONS OF ANY KIND, either express or implied.
 * See the License for the specific language governing permissions and
 * limitations under the License.
 */
package org.apache.cassandra.db;

import java.io.IOException;
import java.net.InetAddress;
import java.nio.ByteBuffer;
import java.security.MessageDigest;
import java.util.ArrayList;
import java.util.Collection;
import java.util.List;

import org.apache.cassandra.config.CFMetaData;
import org.apache.cassandra.cql3.CFDefinition;
import org.apache.cassandra.db.marshal.*;
import org.apache.cassandra.io.util.DataOutputBuffer;
import org.apache.cassandra.utils.Allocator;
import org.apache.cassandra.utils.ByteBufferUtil;
import org.apache.cassandra.utils.HeapAllocator;

/**
 * Column is immutable, which prevents all kinds of confusion in a multithreaded environment.
 * (TODO: look at making SuperColumn immutable too.  This is trickier but is probably doable
 *  with something like PCollections -- http://code.google.com
 */

public class Column implements IColumn
{
    private static final ColumnSerializer serializer = new ColumnSerializer();
    private static final OnDiskAtom.Serializer onDiskSerializer = new OnDiskAtom.Serializer(serializer);

    public static ColumnSerializer serializer()
    {
        return serializer;
    }

    public static OnDiskAtom.Serializer onDiskSerializer()
    {
        return onDiskSerializer;
    }

    protected final ByteBuffer name;
    protected final ByteBuffer value;
    protected final long timestamp;

    Column(ByteBuffer name)
    {
        this(name, ByteBufferUtil.EMPTY_BYTE_BUFFER);
    }

    public Column(ByteBuffer name, ByteBuffer value)
    {
        this(name, value, 0);
    }

    public Column(ByteBuffer name, ByteBuffer value, long timestamp)
    {
        assert name != null;
        assert value != null;
        assert name.remaining() <= IColumn.MAX_NAME_LENGTH;
        this.name = name;
        this.value = value;
        this.timestamp = timestamp;
    }

    public ByteBuffer name()
    {
        return name;
    }

    public Column getSubColumn(ByteBuffer columnName)
    {
        throw new UnsupportedOperationException("This operation is unsupported on simple columns.");
    }

    public ByteBuffer value()
    {
        return value;
    }

    public Collection<IColumn> getSubColumns()
    {
        throw new UnsupportedOperationException("This operation is unsupported on simple columns.");
    }

    public long timestamp()
    {
        return timestamp;
    }

    public long minTimestamp()
    {
        return timestamp;
    }

    public long maxTimestamp()
    {
        return timestamp;
    }

    public boolean isMarkedForDelete()
    {
        return (int) (System.currentTimeMillis() / 1000) >= getLocalDeletionTime();
    }

    public long getMarkedForDeleteAt()
    {
        throw new IllegalStateException("column is not marked for delete");
    }

    public long mostRecentLiveChangeAt()
    {
        return timestamp;
    }

    public long mostRecentNonGCableChangeAt(int gcbefore)
    {
        return timestamp;
    }

    public int dataSize()
    {
        return name().remaining() + value.remaining() + TypeSizes.NATIVE.sizeof(timestamp);
    }

    public int serializedSize(TypeSizes typeSizes)
    {
        /*
         * Size of a column is =
         *   size of a name (short + length of the string)
         * + 1 byte to indicate if the column has been deleted
         * + 8 bytes for timestamp
         * + 4 bytes which basically indicates the size of the byte array
         * + entire byte array.
        */
        int nameSize = name.remaining();
        int valueSize = value.remaining();
        return typeSizes.sizeof((short) nameSize) + nameSize + 1 + typeSizes.sizeof(timestamp) + typeSizes.sizeof(valueSize) + valueSize;
    }

    public long serializedSizeForSSTable()
    {
        return serializedSize(TypeSizes.NATIVE);
    }

    public int serializationFlags()
    {
        return 0;
    }

    public void addColumn(IColumn column)
    {
        addColumn(null, null);
    }

    public void addColumn(IColumn column, Allocator allocator)
    {
        throw new UnsupportedOperationException("This operation is not supported for simple columns.");
    }

    public IColumn diff(IColumn column)
    {
        if (timestamp() < column.timestamp())
        {
            return column;
        }
        return null;
    }

    public void updateDigest(MessageDigest digest)
    {
        digest.update(name.duplicate());
        digest.update(value.duplicate());

        DataOutputBuffer buffer = new DataOutputBuffer();
        try
        {
            buffer.writeLong(timestamp);
            buffer.writeByte(serializationFlags());
        }
        catch (IOException e)
        {
            throw new RuntimeException(e);
        }
        digest.update(buffer.getData(), 0, buffer.getLength());
    }

    public int getLocalDeletionTime()
    {
        return Integer.MAX_VALUE;
    }

    public IColumn reconcile(IColumn column)
    {
        return reconcile(column, HeapAllocator.instance);
    }

    public IColumn reconcile(IColumn column, Allocator allocator)
    {
        // tombstones take precedence.  (if both are tombstones, then it doesn't matter which one we use.)
        if (isMarkedForDelete())
            return timestamp() < column.timestamp() ? column : this;
        if (column.isMarkedForDelete())
            return timestamp() > column.timestamp() ? this : column;
        // break ties by comparing values.
        if (timestamp() == column.timestamp())
            return value().compareTo(column.value()) < 0 ? column : this;
        // neither is tombstoned and timestamps are different
        return timestamp() < column.timestamp() ? column : this;
    }

    @Override
    public boolean equals(Object o)
    {
        if (this == o)
            return true;
        if (o == null || getClass() != o.getClass())
            return false;

        Column column = (Column)o;

        if (timestamp != column.timestamp)
            return false;
        if (!name.equals(column.name))
            return false;

        return value.equals(column.value);
    }

    @Override
    public int hashCode()
    {
        int result = name != null ? name.hashCode() : 0;
        result = 31 * result + (value != null ? value.hashCode() : 0);
        result = 31 * result + (int)(timestamp ^ (timestamp >>> 32));
        return result;
    }

    public IColumn localCopy(ColumnFamilyStore cfs)
    {
        return localCopy(cfs, HeapAllocator.instance);
    }

    public IColumn localCopy(ColumnFamilyStore cfs, Allocator allocator)
    {
        return new Column(cfs.internOrCopy(name, allocator), allocator.clone(value), timestamp);
    }

    public String getString(AbstractType<?> comparator)
    {
        StringBuilder sb = new StringBuilder();
        sb.append(comparator.getString(name));
        sb.append(":");
        sb.append(isMarkedForDelete());
        sb.append(":");
        sb.append(value.remaining());
        sb.append("@");
        sb.append(timestamp());
        return sb.toString();
    }

    public boolean isLive()
    {
        return !isMarkedForDelete();
    }

    protected void validateName(CFMetaData metadata) throws MarshalException
    {
        AbstractType<?> nameValidator = metadata.cfType == ColumnFamilyType.Super ? metadata.subcolumnComparator : metadata.comparator;
        nameValidator.validate(name());
    }

    public void validateFields(CFMetaData metadata) throws MarshalException
    {
        validateName(metadata);
        CFDefinition cfdef = metadata.getCfDef();

        // If this is a CQL table, we need to pull out the CQL column name to look up the correct column type.
        // (Note that COMPACT composites are handled by validateName, above.)
        ByteBuffer internalName;
<<<<<<< HEAD
        if (cfdef.isComposite && !cfdef.isCompact)
        {
            AbstractCompositeType comparator = (AbstractCompositeType) metadata.comparator;
            List<AbstractCompositeType.CompositeComponent> components = comparator.deconstruct(name);
            internalName = components.get(components.size() - 1).value;
        }
        else
        {
            internalName = name;
        }
=======
        internalName = (cfdef.isComposite && !cfdef.isCompact)
                     ? ((CompositeType) metadata.comparator).extractLastComponent(name)
                     : name;
>>>>>>> 6164d011

        AbstractType<?> valueValidator = metadata.getValueValidator(internalName);
        if (valueValidator != null)
            valueValidator.validate(value());
    }

    public boolean hasIrrelevantData(int gcBefore)
    {
        return getLocalDeletionTime() < gcBefore;
    }

    public static Column create(String value, long timestamp, String... names)
    {
        return new Column(decomposeName(names), UTF8Type.instance.decompose(value), timestamp);
    }

    public static Column create(int value, long timestamp, String... names)
    {
        return new Column(decomposeName(names), Int32Type.instance.decompose(value), timestamp);
    }

    public static Column create(boolean value, long timestamp, String... names)
    {
        return new Column(decomposeName(names), BooleanType.instance.decompose(value), timestamp);
    }

    public static Column create(double value, long timestamp, String... names)
    {
        return new Column(decomposeName(names), DoubleType.instance.decompose(value), timestamp);
    }

    public static Column create(ByteBuffer value, long timestamp, String... names)
    {
        return new Column(decomposeName(names), value, timestamp);
    }

    public static Column create(InetAddress value, long timestamp, String... names)
    {
        return new Column(decomposeName(names), InetAddressType.instance.decompose(value), timestamp);
    }

    static ByteBuffer decomposeName(String... names)
    {
        assert names.length > 0;

        if (names.length == 1)
            return UTF8Type.instance.decompose(names[0]);

        // not super performant.  at this time, only infrequently called schema code uses this.
        List<AbstractType<?>> types = new ArrayList<AbstractType<?>>(names.length);
        for (int i = 0; i < names.length; i++)
            types.add(UTF8Type.instance);

        CompositeType.Builder builder = new CompositeType.Builder(CompositeType.getInstance(types));
        for (String name : names)
            builder.add(UTF8Type.instance.decompose(name));
        return builder.build();
    }
}
<|MERGE_RESOLUTION|>--- conflicted
+++ resolved
@@ -293,22 +293,9 @@
         // If this is a CQL table, we need to pull out the CQL column name to look up the correct column type.
         // (Note that COMPACT composites are handled by validateName, above.)
         ByteBuffer internalName;
-<<<<<<< HEAD
-        if (cfdef.isComposite && !cfdef.isCompact)
-        {
-            AbstractCompositeType comparator = (AbstractCompositeType) metadata.comparator;
-            List<AbstractCompositeType.CompositeComponent> components = comparator.deconstruct(name);
-            internalName = components.get(components.size() - 1).value;
-        }
-        else
-        {
-            internalName = name;
-        }
-=======
         internalName = (cfdef.isComposite && !cfdef.isCompact)
                      ? ((CompositeType) metadata.comparator).extractLastComponent(name)
                      : name;
->>>>>>> 6164d011
 
         AbstractType<?> valueValidator = metadata.getValueValidator(internalName);
         if (valueValidator != null)
