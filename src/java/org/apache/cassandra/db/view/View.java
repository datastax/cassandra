/*
 * Licensed to the Apache Software Foundation (ASF) under one
 * or more contributor license agreements.  See the NOTICE file
 * distributed with this work for additional information
 * regarding copyright ownership.  The ASF licenses this file
 * to you under the Apache License, Version 2.0 (the
 * "License"); you may not use this file except in compliance
 * with the License.  You may obtain a copy of the License at
 *
 *     http://www.apache.org/licenses/LICENSE-2.0
 *
 * Unless required by applicable law or agreed to in writing, software
 * distributed under the License is distributed on an "AS IS" BASIS,
 * WITHOUT WARRANTIES OR CONDITIONS OF ANY KIND, either express or implied.
 * See the License for the specific language governing permissions and
 * limitations under the License.
 */
package org.apache.cassandra.db.view;

<<<<<<< HEAD
import java.util.*;
=======
import java.util.ArrayList;
import java.util.Collection;
import java.util.Collections;
import java.util.List;
import java.util.UUID;
import java.util.concurrent.TimeUnit;
>>>>>>> 562cad05
import java.util.stream.Collectors;

import javax.annotation.Nullable;

import com.google.common.collect.Iterables;

<<<<<<< HEAD
import org.apache.cassandra.concurrent.TPCUtils;
import org.apache.cassandra.cql3.*;
import org.apache.cassandra.cql3.statements.ParsedStatement;
import org.apache.cassandra.cql3.statements.SelectStatement;
import org.apache.cassandra.db.*;
import org.apache.cassandra.db.rows.*;
import org.apache.cassandra.schema.ColumnMetadata;
=======
import org.apache.cassandra.concurrent.ScheduledExecutors;
import org.apache.cassandra.config.CFMetaData;
import org.apache.cassandra.config.ColumnDefinition;
import org.apache.cassandra.config.Schema;
import org.apache.cassandra.config.ViewDefinition;
import org.apache.cassandra.cql3.ColumnIdentifier;
import org.apache.cassandra.cql3.MultiColumnRelation;
import org.apache.cassandra.cql3.QueryOptions;
import org.apache.cassandra.cql3.Relation;
import org.apache.cassandra.cql3.SingleColumnRelation;
import org.apache.cassandra.cql3.Term;
import org.apache.cassandra.cql3.statements.ParsedStatement;
import org.apache.cassandra.cql3.statements.SelectStatement;
import org.apache.cassandra.db.ColumnFamilyStore;
import org.apache.cassandra.db.DecoratedKey;
import org.apache.cassandra.db.ReadQuery;
import org.apache.cassandra.db.SystemKeyspace;
import org.apache.cassandra.db.compaction.CompactionManager;
import org.apache.cassandra.db.rows.Row;
>>>>>>> 562cad05
import org.apache.cassandra.schema.KeyspaceMetadata;
import org.apache.cassandra.schema.Schema;
import org.apache.cassandra.schema.TableMetadataRef;
import org.apache.cassandra.schema.ViewMetadata;
import org.apache.cassandra.service.ClientState;
import org.apache.cassandra.service.QueryState;
import org.apache.cassandra.service.StorageService;
import org.apache.cassandra.utils.FBUtilities;

import org.slf4j.Logger;
import org.slf4j.LoggerFactory;

/**
 * A View copies data from a base table into a view table which can be queried independently from the
 * base. Every update which targets the base table must be fed through the {@link ViewManager} to ensure
 * that if a view needs to be updated, the updates are properly created and fed into the view.
 */
public class View
{
    private static final int GOSSIP_SETTLE_WAIT_IN_MS = Integer.getInteger("cassandra.mv.builder.gossip_settle_wait_in_ms", StorageService.RING_DELAY);

    private static final Logger logger = LoggerFactory.getLogger(View.class);

    public final String name;
    private volatile ViewMetadata definition;

    private final ColumnFamilyStore baseCfs;

    public volatile List<ColumnMetadata> baseNonPKColumnsInViewPK;
    private ViewBuilder builder;

    // Only the raw statement can be final, because the statement cannot always be prepared when the MV is initialized.
    // For example, during startup, this view will be initialized as part of the Keyspace.open() work; preparing a statement
    // also requires the keyspace to be open, so this results in double-initialization problems.
    private final SelectStatement.RawStatement rawSelect;
    private SelectStatement select;
    private ReadQuery query;

    public View(ViewMetadata definition,
                ColumnFamilyStore baseCfs)
    {
        this.baseCfs = baseCfs;
        this.name = definition.name;
        this.rawSelect = definition.select;

        updateDefinition(definition);
    }

    public ViewMetadata getDefinition()
    {
        return definition;
    }

    /**
     * This updates the columns stored which are dependent on the base TableMetadata.
     */
    public void updateDefinition(ViewMetadata definition)
    {
        this.definition = definition;
        List<ColumnMetadata> nonPKDefPartOfViewPK = new ArrayList<>();
        for (ColumnMetadata baseColumn : baseCfs.metadata.get().columns())
        {
            ColumnMetadata viewColumn = getViewColumn(baseColumn);
            if (viewColumn != null && !baseColumn.isPrimaryKeyColumn() && viewColumn.isPrimaryKeyColumn())
                nonPKDefPartOfViewPK.add(baseColumn);
        }
        this.baseNonPKColumnsInViewPK = nonPKDefPartOfViewPK;
    }

    /**
     * The view column corresponding to the provided base column. This <b>can</b>
     * return {@code null} if the column is denormalized in the view.
     */
    public ColumnMetadata getViewColumn(ColumnMetadata baseColumn)
    {
        return definition.metadata.getColumn(baseColumn.name);
    }

    /**
     * The base column corresponding to the provided view column. This should
     * never return {@code null} since a view can't have its "own" columns.
     */
    public ColumnMetadata getBaseColumn(ColumnMetadata viewColumn)
    {
        ColumnMetadata baseColumn = baseCfs.metadata().getColumn(viewColumn.name);
        assert baseColumn != null;
        return baseColumn;
    }

    /**
     * Whether the view might be affected by the provided update.
     * <p>
     * Note that having this method return {@code true} is not an absolute guarantee that the view will be
     * updated, just that it most likely will, but a {@code false} return guarantees it won't be affected).
     *
     * @param partitionKey the partition key that is updated.
     * @param update the update being applied.
     * @return {@code false} if we can guarantee that inserting {@code update} for key {@code partitionKey}
     * won't affect the view in any way, {@code true} otherwise.
     */
    public boolean mayBeAffectedBy(DecoratedKey partitionKey, Row update)
    {
        // We can guarantee that the view won't be affected if:
        //  - the clustering is excluded by the view filter (note that this isn't true of the filter on regular columns:
        //    even if an update don't match a view condition on a regular column, that update can still invalidate an pre-existing
        //    entry).
        //  - or the update don't modify any of the columns impacting the view (where "impacting" the view means that column is
        //    neither included in the view, nor used by the view filter).
        if (!getReadQuery().selectsClustering(partitionKey, update.clustering()))
            return false;
        return true;
    }

    /**
     * Whether a given base row matches the view filter (and thus if is should have a corresponding entry).
     * <p>
     * Note that this differs from {@link #mayBeAffectedBy} in that the provide row <b>must</b> be the current
     * state of the base row, not just some updates to it. This method also has no false positive: a base
     * row either do or don't match the view filter.
     *
     * @param partitionKey the partition key that is updated.
     * @param baseRow the current state of a particular base row.
     * @param nowInSec the current time in seconds (to decide what is live and what isn't).
     * @return {@code true} if {@code baseRow} matches the view filters, {@code false} otherwise.
     */
    //TODO Make this non-blocking (DB-1036)
    public boolean matchesViewFilter(DecoratedKey partitionKey, Row baseRow, int nowInSec)
    {
        return getReadQuery().selectsClustering(partitionKey, baseRow.clustering())
               && TPCUtils.blockingGet(getSelectStatement().rowFilterForInternalCalls().isSatisfiedBy(baseCfs.metadata(), partitionKey, baseRow, nowInSec)
                                                           .mapToRxSingle());
    }

    /**
     * Returns the SelectStatement used to populate and filter this view.  Internal users should access the select
     * statement this way to ensure it has been prepared.
     */
    public SelectStatement getSelectStatement()
    {
        if (select == null)
        {
            ClientState state = ClientState.forInternalCalls();
            state.setKeyspace(keyspace());
            rawSelect.prepareKeyspace(state);
            ParsedStatement.Prepared prepared = rawSelect.prepare(true);
            select = (SelectStatement) prepared.statement;
        }

        return select;
    }

    /**
     * Returns the ReadQuery used to filter this view.  Internal users should access the query this way to ensure it
     * has been prepared.
     */
    public ReadQuery getReadQuery()
    {
        if (query == null)
        {
            query = getSelectStatement().getQuery(QueryState.forInternalCalls(), QueryOptions.forInternalCalls(Collections.emptyList()), FBUtilities.nowInSeconds());
            logger.trace("View query: {}", rawSelect);
        }
        return query;
    }

    public synchronized void build()
    {
        stopBuild();
<<<<<<< HEAD
        builder = new ViewBuilder(baseCfs, this);
        builder.start();
    }

    /**
     * Stops the building of this view, no-op if it isn't building.
     */
    synchronized void stopBuild()
    {
        if (builder != null)
=======

        final ViewBuilder builder = new ViewBuilder(baseCfs, this);
        this.builder = builder;

        long delay = 0;
        if (!SystemKeyspace.isViewBuilt(keyspace(), name) && SystemKeyspace.getViewBuildStatus(keyspace(), name) == null)
        {
            logger.debug("Will wait {} milliseconds for schema to be propagated to all nodes " +
                         "before building view {}.{} for the first time.", GOSSIP_SETTLE_WAIT_IN_MS,
                         baseCfs.metadata.ksName, baseCfs.name);
            delay = GOSSIP_SETTLE_WAIT_IN_MS;
        }

        ScheduledExecutors.nonPeriodicTasks.schedule(() -> CompactionManager.instance.submitViewBuilder(builder),
                                                     delay,
                                                     TimeUnit.MILLISECONDS);
    }

    protected synchronized void stopBuild()
    {
        if (this.builder != null)
>>>>>>> 562cad05
        {
            logger.debug("Stopping current view builder due to schema change");
            builder.stop();
            builder = null;
        }
<<<<<<< HEAD
=======
    }

    private String keyspace()
    {
        return baseCfs.keyspace.getName();
>>>>>>> 562cad05
    }

    @Nullable
    public static TableMetadataRef findBaseTable(String keyspace, String viewName)
    {
        ViewMetadata view = Schema.instance.getView(keyspace, viewName);
        return (view == null) ? null : Schema.instance.getTableMetadataRef(view.baseTableId);
    }

    public static Iterable<ViewMetadata> findAll(String keyspace, String baseTable)
    {
        KeyspaceMetadata ksm = Schema.instance.getKeyspaceMetadata(keyspace);
        return Iterables.filter(ksm.views, view -> view.baseTableName.equals(baseTable));
    }

    /**
     * Builds the string text for a materialized view's SELECT statement.
     */
    public static String buildSelectStatement(String cfName, Collection<ColumnMetadata> includedColumns, String whereClause)
    {
         StringBuilder rawSelect = new StringBuilder("SELECT ");
        if (includedColumns == null || includedColumns.isEmpty())
            rawSelect.append("*");
        else
            rawSelect.append(includedColumns.stream().map(id -> id.name.toCQLString()).collect(Collectors.joining(", ")));
        rawSelect.append(" FROM \"").append(cfName).append("\" WHERE ") .append(whereClause).append(" ALLOW FILTERING");
        return rawSelect.toString();
    }

    public static String relationsToWhereClause(List<Relation> whereClause)
    {
        List<String> expressions = new ArrayList<>(whereClause.size());
        for (Relation rel : whereClause)
        {
            StringBuilder sb = new StringBuilder();

            if (rel.isMultiColumn())
            {
                sb.append(((MultiColumnRelation) rel).getEntities().stream()
                        .map(ColumnMetadata.Raw::toString)
                        .collect(Collectors.joining(", ", "(", ")")));
            }
            else
            {
                sb.append(((SingleColumnRelation) rel).getEntity());
            }

            sb.append(" ").append(rel.operator()).append(" ");

            if (rel.isIN())
            {
                sb.append(rel.getInValues().stream()
                        .map(Term.Raw::getText)
                        .collect(Collectors.joining(", ", "(", ")")));
            }
            else
            {
                sb.append(rel.getValue().getText());
            }

            expressions.add(sb.toString());
        }

        return expressions.stream().collect(Collectors.joining(" AND "));
    }

    public boolean hasSamePrimaryKeyColumnsAsBaseTable()
    {
        return baseNonPKColumnsInViewPK.isEmpty();
    }

    /**
     * When views contains a primary key column that is not part
     * of the base table primary key, we use that column liveness
     * info as the view PK, to ensure that whenever that column
     * is not live in the base, the row is not live in the view.
     *
     * This is done to prevent cells other than the view PK from
     * making the view row alive when the view PK column is not
     * live in the base. So in this case we tie the row liveness,
     * to the primary key liveness.
     *
     * See CASSANDRA-11500 for context.
     */
    public boolean enforceStrictLiveness()
    {
        return !baseNonPKColumnsInViewPK.isEmpty();
    }
}<|MERGE_RESOLUTION|>--- conflicted
+++ resolved
@@ -17,23 +17,15 @@
  */
 package org.apache.cassandra.db.view;
 
-<<<<<<< HEAD
 import java.util.*;
-=======
-import java.util.ArrayList;
-import java.util.Collection;
-import java.util.Collections;
-import java.util.List;
-import java.util.UUID;
 import java.util.concurrent.TimeUnit;
->>>>>>> 562cad05
 import java.util.stream.Collectors;
 
 import javax.annotation.Nullable;
 
 import com.google.common.collect.Iterables;
 
-<<<<<<< HEAD
+import org.apache.cassandra.concurrent.ScheduledExecutors;
 import org.apache.cassandra.concurrent.TPCUtils;
 import org.apache.cassandra.cql3.*;
 import org.apache.cassandra.cql3.statements.ParsedStatement;
@@ -41,27 +33,6 @@
 import org.apache.cassandra.db.*;
 import org.apache.cassandra.db.rows.*;
 import org.apache.cassandra.schema.ColumnMetadata;
-=======
-import org.apache.cassandra.concurrent.ScheduledExecutors;
-import org.apache.cassandra.config.CFMetaData;
-import org.apache.cassandra.config.ColumnDefinition;
-import org.apache.cassandra.config.Schema;
-import org.apache.cassandra.config.ViewDefinition;
-import org.apache.cassandra.cql3.ColumnIdentifier;
-import org.apache.cassandra.cql3.MultiColumnRelation;
-import org.apache.cassandra.cql3.QueryOptions;
-import org.apache.cassandra.cql3.Relation;
-import org.apache.cassandra.cql3.SingleColumnRelation;
-import org.apache.cassandra.cql3.Term;
-import org.apache.cassandra.cql3.statements.ParsedStatement;
-import org.apache.cassandra.cql3.statements.SelectStatement;
-import org.apache.cassandra.db.ColumnFamilyStore;
-import org.apache.cassandra.db.DecoratedKey;
-import org.apache.cassandra.db.ReadQuery;
-import org.apache.cassandra.db.SystemKeyspace;
-import org.apache.cassandra.db.compaction.CompactionManager;
-import org.apache.cassandra.db.rows.Row;
->>>>>>> 562cad05
 import org.apache.cassandra.schema.KeyspaceMetadata;
 import org.apache.cassandra.schema.Schema;
 import org.apache.cassandra.schema.TableMetadataRef;
@@ -204,7 +175,7 @@
         if (select == null)
         {
             ClientState state = ClientState.forInternalCalls();
-            state.setKeyspace(keyspace());
+            state.setKeyspace(baseCfs.keyspace.getName());
             rawSelect.prepareKeyspace(state);
             ParsedStatement.Prepared prepared = rawSelect.prepare(true);
             select = (SelectStatement) prepared.statement;
@@ -230,53 +201,40 @@
     public synchronized void build()
     {
         stopBuild();
-<<<<<<< HEAD
-        builder = new ViewBuilder(baseCfs, this);
-        builder.start();
-    }
-
-    /**
-     * Stops the building of this view, no-op if it isn't building.
-     */
-    synchronized void stopBuild()
-    {
-        if (builder != null)
-=======
 
         final ViewBuilder builder = new ViewBuilder(baseCfs, this);
         this.builder = builder;
 
         long delay = 0;
-        if (!SystemKeyspace.isViewBuilt(keyspace(), name) && SystemKeyspace.getViewBuildStatus(keyspace(), name) == null)
+        if (!TPCUtils.blockingGet(SystemKeyspace.isViewBuilt(keyspace(), name)) && TPCUtils.blockingGet(SystemKeyspace.getViewBuildStatus(keyspace(), name)).isEmpty())
         {
             logger.debug("Will wait {} milliseconds for schema to be propagated to all nodes " +
                          "before building view {}.{} for the first time.", GOSSIP_SETTLE_WAIT_IN_MS,
-                         baseCfs.metadata.ksName, baseCfs.name);
+                         keyspace(), baseCfs.name);
             delay = GOSSIP_SETTLE_WAIT_IN_MS;
         }
 
-        ScheduledExecutors.nonPeriodicTasks.schedule(() -> CompactionManager.instance.submitViewBuilder(builder),
+        ScheduledExecutors.nonPeriodicTasks.schedule(() -> builder.start(),
                                                      delay,
                                                      TimeUnit.MILLISECONDS);
     }
 
-    protected synchronized void stopBuild()
-    {
-        if (this.builder != null)
->>>>>>> 562cad05
+    private String keyspace()
+    {
+        return baseCfs.metadata.keyspace;
+    }
+
+    /**
+     * Stops the building of this view, no-op if it isn't building.
+     */
+    synchronized void stopBuild()
+    {
+        if (builder != null)
         {
             logger.debug("Stopping current view builder due to schema change");
             builder.stop();
             builder = null;
         }
-<<<<<<< HEAD
-=======
-    }
-
-    private String keyspace()
-    {
-        return baseCfs.keyspace.getName();
->>>>>>> 562cad05
     }
 
     @Nullable
