/*
 * Licensed to the Apache Software Foundation (ASF) under one
 * or more contributor license agreements.  See the NOTICE file
 * distributed with this work for additional information
 * regarding copyright ownership.  The ASF licenses this file
 * to you under the Apache License, Version 2.0 (the
 * "License"); you may not use this file except in compliance
 * with the License.  You may obtain a copy of the License at
 *
 *     http://www.apache.org/licenses/LICENSE-2.0
 *
 * Unless required by applicable law or agreed to in writing, software
 * distributed under the License is distributed on an "AS IS" BASIS,
 * WITHOUT WARRANTIES OR CONDITIONS OF ANY KIND, either express or implied.
 * See the License for the specific language governing permissions and
 * limitations under the License.
 */
package org.apache.cassandra.db.view;

import java.util.*;
import java.util.concurrent.CompletableFuture;
import java.util.concurrent.CompletionException;
import java.util.concurrent.ConcurrentMap;
import java.util.concurrent.ConcurrentHashMap;
import java.util.concurrent.Semaphore;
import java.util.concurrent.TimeUnit;
import java.util.concurrent.TimeoutException;
import java.util.concurrent.atomic.AtomicLong;
import java.util.function.Supplier;
import java.util.stream.Collectors;

import com.google.common.base.Joiner;
import com.google.common.base.Throwables;
import com.google.common.collect.Maps;
import com.google.common.util.concurrent.Striped;

import org.slf4j.Logger;
import org.slf4j.LoggerFactory;

import org.apache.cassandra.concurrent.TPC;
import org.apache.cassandra.concurrent.TPCUtils;
import org.apache.cassandra.config.DatabaseDescriptor;
import org.apache.cassandra.net.DroppingResponseException;
import org.apache.cassandra.schema.TableId;
import org.apache.cassandra.schema.ViewMetadata;
import org.apache.cassandra.db.*;
import org.apache.cassandra.db.partitions.*;
import org.apache.cassandra.repair.SystemDistributedKeyspace;
import org.apache.cassandra.schema.Views;
import org.apache.cassandra.service.StorageService;
import org.apache.cassandra.utils.Pair;
import org.apache.cassandra.utils.concurrent.CoordinatedAction;
import org.apache.cassandra.utils.concurrent.ExecutableLock;

/**
 * Manages {@link View}'s for a single {@link ColumnFamilyStore}. All of the views for that table are created when this
 * manager is initialized.
 *
 * The main purposes of the manager are to provide a single location for updates to be vetted to see whether they update
 * any views {@link #updatesAffectView(Collection, boolean)}, provide locks to prevent multiple
 * updates from creating incoherent updates in the view {@link #acquireLockFor(int)}, and
 * to affect change on the view.
 *
 * TODO: I think we can get rid of that class. For addition/removal of view by names, we could move it Keyspace. And we
 * not sure it's even worth keeping viewsByName as none of the related operation are performance sensitive so we could
 * find the view by iterating over the CFStore.viewManager directly.
 * For the lock, it could move to Keyspace too, but I don't remmenber why it has to be at the keyspace level and if it
 * can be at the table level, maybe that's where it should be.
 */
public class ViewManager
{
    private static final Logger logger = LoggerFactory.getLogger(ViewManager.class);

    private static final Striped<Semaphore> SEMAPHORES = Striped.lazyWeakSemaphore(TPC.getNumCores() * 1024, 1);
    private static final ConcurrentMap<Semaphore, Pair<Long, ExecutableLock>> LOCKS = new ConcurrentHashMap<>();
    private static final AtomicLong LOCK_ID_GEN = new AtomicLong();

    private static final boolean enableCoordinatorBatchlog = Boolean.getBoolean("cassandra.mv_enable_coordinator_batchlog");

    private final ConcurrentMap<String, View> viewsByName = new ConcurrentHashMap<>();
    private final ConcurrentMap<TableId, TableViews> viewsByBaseTable = new ConcurrentHashMap<>();
    private final Keyspace keyspace;

    public ViewManager(Keyspace keyspace)
    {
        this.keyspace = keyspace;
    }

    public boolean updatesAffectView(Collection<? extends IMutation> mutations, boolean coordinatorBatchlog)
    {
        if (!enableCoordinatorBatchlog && coordinatorBatchlog)
            return false;

        for (IMutation mutation : mutations)
        {
            for (PartitionUpdate update : mutation.getPartitionUpdates())
            {
                assert keyspace.getName().equals(update.metadata().keyspace);

                if (coordinatorBatchlog && keyspace.getReplicationStrategy().getReplicationFactor() == 1)
                    continue;

                if (!forTable(update.metadata().id).updatedViews(update).isEmpty())
                    return true;
            }
        }

        return false;
    }

    private Iterable<View> allViews()
    {
        return viewsByName.values();
    }

    public void reload(boolean buildAllViews)
    {
        Views views = keyspace.getMetadata().views;
        Map<String, ViewMetadata> newViewsByName = Maps.newHashMapWithExpectedSize(views.size());
        for (ViewMetadata definition : views)
        {
            newViewsByName.put(definition.name, definition);
        }

        for (String viewName : viewsByName.keySet())
        {
            if (!newViewsByName.containsKey(viewName))
                removeView(viewName);
        }

        for (Map.Entry<String, ViewMetadata> entry : newViewsByName.entrySet())
        {
            if (!viewsByName.containsKey(entry.getKey()))
                addView(entry.getValue());
        }

        if (!buildAllViews)
            return;

        // Building views involves updating view build status in the system_distributed
        // keyspace and therefore it requires ring information. This check prevents builds
        // being submitted when Keyspaces are initialized during CassandraDaemon::setup as
        // that happens before StorageService & gossip are initialized. After SS has been
        // init'd we schedule builds for *all* views anyway, so this doesn't have any effect
        // on startup. It does mean however, that builds will not be triggered if gossip is
        // disabled via JMX or nodetool as that sets SS to an uninitialized state.
        if (!StorageService.instance.isInitialized())
        {
            logger.info("Not submitting build tasks for views in keyspace {} as " +
                        "storage service is not initialized", keyspace.getName());
            return;
        }

        for (View view : allViews())
        {
            view.build();
            // We provide the new definition from the base metadata
            view.updateDefinition(newViewsByName.get(view.name));
        }
    }

    public void addView(ViewMetadata definition)
    {
        // Skip if the base table doesn't exist due to schema propagation issues, see CASSANDRA-13737
        if (!keyspace.hasColumnFamilyStore(definition.baseTableId))
        {
            logger.warn("Not adding view {} because the base table {} is unknown",
                        definition.name,
                        definition.baseTableId);
            return;
        }

        View view = new View(definition, keyspace.getColumnFamilyStore(definition.baseTableId));
        forTable(view.getDefinition().baseTableId).add(view);
        viewsByName.put(definition.name, view);
    }

    public void removeView(String name)
    {
        View view = viewsByName.remove(name);

        if (view == null)
            return;

<<<<<<< HEAD
        forTable(view.getDefinition().baseTableId).removeByName(name);
        TPCUtils.blockingAwait(SystemKeyspace.setViewRemoved(keyspace.getName(), view.name));
        TPCUtils.blockingAwait(SystemDistributedKeyspace.setViewRemoved(keyspace.getName(), view.name));
    }

    /**
     * Stops the building of the specified view, no-op if it isn't building.
     *
     * @param name the name of the view
     */
    public void stopBuild(String name)
    {
        viewsByName.get(name).stopBuild();
=======
        view.stopBuild();
        forTable(view.getDefinition().baseTableMetadata()).removeByName(name);
        SystemKeyspace.setViewRemoved(keyspace.getName(), view.name);
        SystemDistributedKeyspace.setViewRemoved(keyspace.getName(), view.name);
>>>>>>> 562cad05
    }

    public View getByName(String name)
    {
        return viewsByName.get(name);
    }

    public void buildAllViews()
    {
        for (View view : allViews())
            view.build();
    }

<<<<<<< HEAD
    public TableViews forTable(TableId id)
=======
    public void stopAllViewBuilds()
    {
        for (View view : allViews())
            view.stopBuild();
    }

    public TableViews forTable(CFMetaData metadata)
>>>>>>> 562cad05
    {
        TableViews views = viewsByBaseTable.get(id);
        if (views == null)
        {
            views = new TableViews(id);
            TableViews previous = viewsByBaseTable.putIfAbsent(id, views);
            if (previous != null)
                views = previous;
        }
        return views;
    }

    /**
     * Update the views via the the supplied action by first acquiring locks over the given mutation updates;
     * each lock is acquired in order based on its id, so to avoid deadlocks.
     *
     * @param mutation The mutation to acquire locks for.
     * @param update The update action to execute.
     * @param isDroppable True if we should timeout if unable to acquire all locks after write RPC timeout.
     * @return The future that will be completed when all locks are acquired and the action executed.
     * Locks are released after such future completes.
     */
    public CompletableFuture<Void> updateWithLocks(Mutation mutation, Supplier<CompletableFuture<Void>> update, boolean isDroppable)
    {
        if (mutation.viewLockAcquireStart == 0)
            mutation.viewLockAcquireStart = System.currentTimeMillis();

        // Get the locks for the mutation:
        SortedMap<Long, ExecutableLock> locks = getLocksFor(mutation);

        // The coordinated action to execute:
        CoordinatedAction coordinator = new CoordinatedAction(
            () ->
            {
                // Collect metrics before actually applying the update.
                // Bulk non-droppable operations (e.g. commitlog replay, hint delivery) are not measured.
                if (isDroppable)
                {
                    long acquireTime = System.currentTimeMillis() - mutation.viewLockAcquireStart;
                    Keyspace keyspace = Keyspace.open(mutation.getKeyspaceName());
                    for (TableId tableId : mutation.getTableIds())
                        keyspace.getColumnFamilyStore(tableId).metric.viewLockAcquireTime.update(acquireTime, TimeUnit.MILLISECONDS);
                }
                // Apply the original update:
                return update.get();
            },
            locks.size(),
            mutation.createdAt,
            isDroppable ? DatabaseDescriptor.getWriteRpcTimeout() : Long.MAX_VALUE, TimeUnit.MILLISECONDS);

        // Loop over the locks and execute the action by chaining them: chaining is necessary to make sure each lock
        // is taken only after the previous one (again, to avoid deadlocks):
        CompletableFuture<Void> first = new CompletableFuture<>();
        CompletableFuture<Void> prev = first;
        CompletableFuture<Void> result = null;
        for (ExecutableLock lock : locks.values())
        {
            CompletableFuture<Void> current = new CompletableFuture<>();
            // Chain / compose:
            result = prev.thenCompose(ignored ->
            {
                return lock.execute(() ->
                {
                    // Complete the current future, so that the next chained one can run:
                    current.complete(null);
                    // Return the action future:
                    return coordinator.get();
                }, TPC.bestTPCScheduler().getExecutor());
            });
            prev = current;
        }
        // Kickoff the chain:
        first.complete(null);

        // Handle timeout on failure to acquire lock
        result = result.exceptionally(t -> {

            if (t instanceof CompletionException && t.getCause() != null)
                t = t.getCause();

            if (t instanceof TimeoutException)
            {
                List<String> tables = new ArrayList<>(mutation.getTableIds().size());
                Keyspace keyspace = Keyspace.open(mutation.getKeyspaceName());
                for (TableId tableId : mutation.getTableIds())
                {
                    ColumnFamilyStore cfs = keyspace.getColumnFamilyStore(tableId);
                    cfs.metric.viewLockAcquisitionTimeouts.inc();
                    tables.add(cfs.name);
                }
                String message = String.format("Could not acquire view lock in %d milliseconds for table%s %s of keyspace %s.",
                                               System.currentTimeMillis() - mutation.createdAt,
                                               tables.size() > 1 ? "s" : "", Joiner.on(",").join(tables), keyspace.getName());
                // Getting a timeout here should mean the coordinator that forwarded that base table
                // write has already timed out on its own, so there isn't much benefit in answering
                throw new DroppingResponseException(message);
            }
            else
            {
                // Otherwise, it's unexpected so let the normal exception handling from VerbHandlers do its job
                throw Throwables.propagate(t);
            }
        });

        // Return the result of chaining all locks:
        return result;
    }

    /**
     * Get locks for the given mutation updates in sorted order and into a map to get rid of duplicates
     * (which could arise due to underlying striping). IMPORTANT: the locks must be acquired in the provided order,
     * to avoid deadlocks.
     */
    private SortedMap<Long, ExecutableLock> getLocksFor(Mutation mutation)
    {
        SortedMap<Long, ExecutableLock> locks = mutation.getTableIds().stream()
            .map(t -> Objects.hash(mutation.key().getKey(), t))
            .map(k -> getLockFor(k))
            .collect(Collectors.toMap(p -> p.left, p -> p.right, (v1, v2) -> v1, () -> new TreeMap<>((k1, k2) -> k1.compareTo(k2))));
        return locks;
    }

    private Pair<Long, ExecutableLock> getLockFor(int keyAndCfidHash)
    {
        Semaphore semaphore = SEMAPHORES.get(keyAndCfidHash);
        return LOCKS.computeIfAbsent(semaphore, s -> Pair.create(LOCK_ID_GEN.incrementAndGet(), new ExecutableLock(s)));
    }
}<|MERGE_RESOLUTION|>--- conflicted
+++ resolved
@@ -182,7 +182,7 @@
         if (view == null)
             return;
 
-<<<<<<< HEAD
+        view.stopBuild();
         forTable(view.getDefinition().baseTableId).removeByName(name);
         TPCUtils.blockingAwait(SystemKeyspace.setViewRemoved(keyspace.getName(), view.name));
         TPCUtils.blockingAwait(SystemDistributedKeyspace.setViewRemoved(keyspace.getName(), view.name));
@@ -196,12 +196,6 @@
     public void stopBuild(String name)
     {
         viewsByName.get(name).stopBuild();
-=======
-        view.stopBuild();
-        forTable(view.getDefinition().baseTableMetadata()).removeByName(name);
-        SystemKeyspace.setViewRemoved(keyspace.getName(), view.name);
-        SystemDistributedKeyspace.setViewRemoved(keyspace.getName(), view.name);
->>>>>>> 562cad05
     }
 
     public View getByName(String name)
@@ -215,17 +209,13 @@
             view.build();
     }
 
-<<<<<<< HEAD
-    public TableViews forTable(TableId id)
-=======
     public void stopAllViewBuilds()
     {
         for (View view : allViews())
             view.stopBuild();
     }
 
-    public TableViews forTable(CFMetaData metadata)
->>>>>>> 562cad05
+    public TableViews forTable(TableId id)
     {
         TableViews views = viewsByBaseTable.get(id);
         if (views == null)
