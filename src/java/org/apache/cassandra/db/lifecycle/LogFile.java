/*
 *
 * Licensed to the Apache Software Foundation (ASF) under one
 * or more contributor license agreements.  See the NOTICE file
 * distributed with this work for additional information
 * regarding copyright ownership.  The ASF licenses this file
 * to you under the Apache License, Version 2.0 (the
 * "License"); you may not use this file except in compliance
 * with the License.  You may obtain a copy of the License at
 *
 *   http://www.apache.org/licenses/LICENSE-2.0
 *
 * Unless required by applicable law or agreed to in writing,
 * software distributed under the License is distributed on an
 * "AS IS" BASIS, WITHOUT WARRANTIES OR CONDITIONS OF ANY
 * KIND, either express or implied.  See the License for the
 * specific language governing permissions and limitations
 * under the License.
 *
 */
package org.apache.cassandra.db.lifecycle;

import java.nio.file.Path;
import java.util.*;
import java.util.regex.Matcher;
import java.util.regex.Pattern;
import java.util.stream.Collectors;

import com.google.common.annotations.VisibleForTesting;
import com.google.common.collect.Iterables;

import org.apache.cassandra.io.util.File;
import org.apache.commons.lang3.StringUtils;
import org.slf4j.Logger;
import org.slf4j.LoggerFactory;

import org.apache.cassandra.db.compaction.OperationType;
import org.apache.cassandra.db.lifecycle.LogRecord.Type;
import org.apache.cassandra.io.sstable.SSTable;
import org.apache.cassandra.io.sstable.format.SSTableReader;
import org.apache.cassandra.io.sstable.format.big.BigFormat;
import org.apache.cassandra.utils.Throwables;

import static org.apache.cassandra.utils.Throwables.merge;

/**
 * A transaction log file. We store transaction records into a log file, which is
 * copied into multiple identical replicas on different disks, @see LogFileReplica.
 *
 * This class supports the transactional logic of LogTransaction and the removing
 * of unfinished leftovers when a transaction is completed, or aborted, or when
 * we clean up on start-up.
 *
 * Note: this is used by {@link LogTransaction}
 *
 * @see AbstractLogTransaction
 */
final class LogFile implements AutoCloseable
{
    private static final Logger logger = LoggerFactory.getLogger(LogFile.class);

    static String EXT = ".log";
    static char SEP = '_';
    // cc_txn_opname_id.log (where cc is one of the sstable versions defined in BigVersion)
    static Pattern FILE_REGEX = Pattern.compile(String.format("^(.{2})_txn_(.*)_(.*)%s$", EXT));

    // A set of physical files on disk, each file is an identical replica
    private final LogReplicaSet replicas = new LogReplicaSet();

    // The transaction records, this set must be ORDER PRESERVING
    private final Set<LogRecord> records = Collections.synchronizedSet(new LinkedHashSet<>()); // TODO: Hack until we fix CASSANDRA-14554
    private final Set<LogRecord> onDiskRecords = Collections.synchronizedSet(new LinkedHashSet<>());

    // The type of the transaction
    private final OperationType type;

    // The unique id of the transaction
    private final UUID id;

    static LogFile make(File logReplica)
    {
        return make(logReplica.name(), Collections.singletonList(logReplica));
    }

    static LogFile make(String fileName, List<File> logReplicas)
    {
        Matcher matcher = LogFile.FILE_REGEX.matcher(fileName);
        boolean matched = matcher.matches();
        assert matched && matcher.groupCount() == 3;

        // For now we don't need this but it is there in case we need to change
        // file format later on, the version is the sstable version as defined in BigFormat
        //String version = matcher.group(1);

        OperationType operationType = OperationType.fromFileName(matcher.group(2));
        UUID id = UUID.fromString(matcher.group(3));

        return new LogFile(operationType, id, logReplicas);
    }

    Throwable syncDirectory(Throwable accumulate)
    {
        return replicas.syncDirectory(accumulate);
    }

    OperationType type()
    {
        return type;
    }

    UUID id()
    {
        return id;
    }

    Throwable removeUnfinishedLeftovers(Throwable accumulate)
    {
        try
        {
            // we sync the parent directories before content deletion to ensure
            // any previously deleted files (see SSTableTider) are not
            // incorrectly picked up by record.getExistingFiles() in
            // deleteRecordFiles(), see CASSANDRA-12261
            Throwables.maybeFail(syncDirectory(accumulate));

            deleteFilesForRecordsOfType(committed() ? Type.REMOVE : Type.ADD);

            // we sync the parent directories between contents and log deletion
            // to ensure there is a happens before edge between them
            Throwables.maybeFail(syncDirectory(accumulate));

            accumulate = replicas.delete(accumulate);
        }
        catch (Throwable t)
        {
            accumulate = merge(accumulate, t);
        }

        return accumulate;
    }

    static boolean isLogFile(File file)
    {
        return LogFile.FILE_REGEX.matcher(file.name()).matches();
    }

    LogFile(OperationType type, UUID id, List<File> replicas)
    {
        this(type, id);
        this.replicas.addReplicas(replicas);
    }

    LogFile(OperationType type, UUID id)
    {
        this.type = type;
        this.id = id;
    }

    boolean verify()
    {
        records.clear();
        if (!replicas.readRecords(records))
        {
            logger.error("Failed to read records for transaction log {}", this);
            return false;
        }

        Set<String> absolutePaths = new HashSet<>();
        for (LogRecord record : records)
            record.absolutePath.ifPresent(absolutePaths::add);

        Map<String, List<File>> recordFiles = LogRecord.getExistingFiles(absolutePaths);
        for (LogRecord record : records)
        {
            List<File> existingFiles = Collections.emptyList();
            if (record.absolutePath.isPresent())
            {
                String key = record.absolutePath.get();
                existingFiles = recordFiles.getOrDefault(key, Collections.emptyList());
            }
            LogFile.verifyRecord(record, existingFiles);
        }

        Optional<LogRecord> firstInvalid = records.stream().filter(LogRecord::isInvalidOrPartial).findFirst();
        if (!firstInvalid.isPresent())
            return true;

        LogRecord failedOn = firstInvalid.get();
        if (getLastRecord() != failedOn)
        {
            setErrorInReplicas(failedOn);
            return false;
        }

        records.stream().filter((r) -> r != failedOn).forEach(LogFile::verifyRecordWithCorruptedLastRecord);
        if (records.stream()
                   .filter((r) -> r != failedOn)
                   .filter(LogRecord::isInvalid)
                   .map(this::setErrorInReplicas)
                   .findFirst().isPresent())
        {
            setErrorInReplicas(failedOn);
            return false;
        }

        // if only the last record is corrupt and all other records have matching files on disk, @see verifyRecord,
        // then we simply exited whilst serializing the last record and we carry on
        logger.warn("Last record of transaction {} is corrupt or incomplete [{}], " +
                    "but all previous records match state on disk; continuing",
                    id, failedOn.error());
        return true;
    }

    LogRecord setErrorInReplicas(LogRecord record)
    {
        replicas.setErrorInReplicas(record);
        return record;
    }

    static void verifyRecord(LogRecord record, List<File> existingFiles)
    {
        if (record.checksum != record.computeChecksum())
        {
            record.setError(String.format("Invalid checksum for sstable [%s]: [%d] should have been [%d]",
                                          record.fileName(),
                                          record.checksum,
                                          record.computeChecksum()));
            return;
        }

        if (record.type != Type.REMOVE)
            return;

        // Paranoid sanity checks: we create another record by looking at the files as they are
        // on disk right now and make sure the information still matches. We don't want to delete
        // files by mistake if the user has copied them from backup and forgot to remove a txn log
        // file that obsoleted the very same files. So we check the latest update time and make sure
        // it matches. Because we delete files from oldest to newest, the latest update time should
        // always match.
        record.status.onDiskRecord = record.withExistingFiles(existingFiles);
        // we can have transaction files with mismatching updateTime resolutions due to switching between jdk8 and jdk11, truncate both to be consistent:
        if (truncateMillis(record.updateTime) != truncateMillis(record.status.onDiskRecord.updateTime) && record.status.onDiskRecord.updateTime > 0)
        {
            record.setError(String.format("Unexpected files detected for sstable [%s]: " +
                                          "last update time [%tc] (%d) should have been [%tc] (%d)",
                                          record.fileName(),
                                          record.status.onDiskRecord.updateTime,
                                          record.status.onDiskRecord.updateTime,
                                          record.updateTime,
                                          record.updateTime));

        }
    }

    /**
     * due to difference in timestamp resolution between jdk8 and 11 we need to return second resolution here (number
     * should end in 000): https://bugs.openjdk.java.net/browse/JDK-8177809
     */
    static long truncateMillis(long lastModified)
    {
        return lastModified - (lastModified % 1000);
    }


    static void verifyRecordWithCorruptedLastRecord(LogRecord record)
    {
        if (record.type == Type.REMOVE && record.status.onDiskRecord.numFiles < record.numFiles)
        { // if we found a corruption in the last record, then we continue only
          // if the number of files matches exactly for all previous records.
            record.setError(String.format("Incomplete fileset detected for sstable [%s]: " +
                                          "number of files [%d] should have been [%d].",
                                          record.fileName(),
                                          record.status.onDiskRecord.numFiles,
                                          record.numFiles));
        }
    }

    void commit()
    {
        addRecord(LogRecord.makeCommit(System.currentTimeMillis()));
    }

    void abort()
    {
        addRecord(LogRecord.makeAbort(System.currentTimeMillis()));
    }

    private boolean isLastRecordValidWithType(Type type)
    {
        LogRecord lastRecord = getLastRecord();
        return lastRecord != null &&
               lastRecord.type == type &&
               lastRecord.isValid();
    }

    boolean committed()
    {
        return isLastRecordValidWithType(Type.COMMIT);
    }

    boolean aborted()
    {
        return isLastRecordValidWithType(Type.ABORT);
    }

    boolean completed()
    {
        return committed() || aborted();
    }

    void add(SSTable table)
    {
        addRecord(makeAddRecord(table));
    }

    public void addAll(Type type, Iterable<SSTableReader> toBulkAdd)
    {
        for (LogRecord record : makeRecords(type, toBulkAdd).values())
            addRecord(record);
    }

    Map<SSTable, LogRecord> makeRecords(Type type, Iterable<SSTableReader> tables)
    {
        assert type == Type.ADD || type == Type.REMOVE;

        for (SSTableReader sstable : tables)
<<<<<<< HEAD
        {
            File directory = sstable.descriptor.directory;
            replicas.maybeCreateReplica(directory, getFileName(), records);
        }
=======
            maybeCreateReplica(sstable);
>>>>>>> 5bc9f7c7
        return LogRecord.make(type, tables);
    }

    private LogRecord makeAddRecord(SSTable table)
    {
<<<<<<< HEAD
        File directory = table.descriptor.directory;
        replicas.maybeCreateReplica(directory, getFileName(), records);
=======
        maybeCreateReplica(table);
>>>>>>> 5bc9f7c7
        return LogRecord.make(Type.ADD, table);
    }

    /**
     * this version of makeRecord takes an existing LogRecord and converts it to a
     * record with the given type. This avoids listing the directory and if the
     * LogRecord already exists, we have all components for the sstable
     */
    private LogRecord makeRecord(Type type, SSTable table, LogRecord record)
    {
        assert type == Type.ADD || type == Type.REMOVE;
        maybeCreateReplica(table);
        return record.asType(type);
    }

<<<<<<< HEAD
        File directory = table.descriptor.directory;
        replicas.maybeCreateReplica(directory, getFileName(), records);
        return record.asType(type);
=======
    private void maybeCreateReplica(SSTable sstable)
    {
        File directory = sstable.descriptor.directory;
        String fileName = StringUtils.join(directory, File.separator, getFileName());
        replicas.maybeCreateReplica(directory, fileName, onDiskRecords);
>>>>>>> 5bc9f7c7
    }

    void addRecord(LogRecord record)
    {
        if (completed())
            throw new IllegalStateException("Transaction already completed");

        if (records.contains(record))
            throw new IllegalStateException("Record already exists");

        replicas.append(record);
        if (!records.add(record))
            throw new IllegalStateException("Failed to add record");
        onDiskRecords.add(record);
    }

    void remove(SSTable table)
    {
        LogRecord record = makeAddRecord(table);
        assert records.contains(record) : String.format("[%s] is not tracked by %s", record, id);
        assert record.absolutePath.isPresent();
        deleteRecordFiles(LogRecord.getExistingFiles(record.absolutePath.get()));
        records.remove(record);
    }

    boolean contains(Type type, SSTable sstable, LogRecord record)
    {
        return contains(makeRecord(type, sstable, record));
    }

    private boolean contains(LogRecord record)
    {
        return records.contains(record);
    }

    void deleteFilesForRecordsOfType(Type type)
    {
        assert type == Type.REMOVE || type == Type.ADD;
        Set<String> absolutePaths = new HashSet<>();
        for (LogRecord record : records)
        {
            if (type.matches(record))
            {
                assert record.absolutePath.isPresent() : "type is either REMOVE or ADD, record should always have an absolutePath: " + record;
                absolutePaths.add(record.absolutePath.get());
            }
        }

        Map<String, List<File>> existingFiles = LogRecord.getExistingFiles(absolutePaths);

        for (List<File> toDelete : existingFiles.values())
            LogFile.deleteRecordFiles(toDelete);

        records.clear();
    }

    private static void deleteRecordFiles(List<File> existingFiles)
    {
        // we sort the files in ascending update time order so that the last update time
        // stays the same even if we only partially delete files, see comment in isInvalid()
        existingFiles.sort(Comparator.comparingLong(File::lastModified));
        existingFiles.forEach(LogTransaction::delete);
    }

    /**
     * Extract from the files passed in all those that are of the given type.
     *
     * Scan all records and select those that are of the given type, valid, and
     * located in the same folder. For each such record extract from the files passed in
     * those that belong to this record.
     *
     * @return a map linking each mapped record to its files, where the files where passed in as parameters.
     */
    Map<LogRecord, Set<File>> getFilesOfType(Path folder, NavigableSet<File> files, Type type)
    {
        Map<LogRecord, Set<File>> ret = new HashMap<>();

        records.stream()
               .filter(type::matches)
               .filter(LogRecord::isValid)
               .filter(r -> r.isInFolder(folder))
               .forEach((r) -> ret.put(r, getRecordFiles(files, r)));

        return ret;
    }

    LogRecord getLastRecord()
    {
        return Iterables.getLast(records, null);
    }

    private static Set<File> getRecordFiles(NavigableSet<File> files, LogRecord record)
    {
        String fileName = record.fileName();
        return files.stream().filter(f -> f.name().startsWith(fileName)).collect(Collectors.toSet());
    }

    boolean exists()
    {
        return replicas.exists();
    }

    public void close()
    {
        replicas.close();
    }

    @Override
    public String toString()
    {
        return toString(false);
    }

    public String toString(boolean showContents)
    {
        StringBuilder str = new StringBuilder();
        str.append('[');
        str.append(getFileName());
        str.append(" in ");
        str.append(replicas.getDirectories());
        str.append(']');
        if (showContents)
        {
            str.append(System.lineSeparator());
            str.append("Files and contents follow:");
            str.append(System.lineSeparator());
            replicas.printContentsWithAnyErrors(str);
        }
        return str.toString();
    }

    @VisibleForTesting
    List<File> getFiles()
    {
        return replicas.getFiles();
    }

    @VisibleForTesting
    List<File> getFilePaths()
    {
        return replicas.getFilePaths();
    }

    private String getFileName()
    {
        return StringUtils.join(BigFormat.latestVersion,
                                LogFile.SEP,
                                "txn",
                                LogFile.SEP,
                                type.fileName,
                                LogFile.SEP,
                                id.toString(),
                                LogFile.EXT);
    }

    public boolean isEmpty()
    {
        return records.isEmpty();
    }
}<|MERGE_RESOLUTION|>--- conflicted
+++ resolved
@@ -324,25 +324,13 @@
         assert type == Type.ADD || type == Type.REMOVE;
 
         for (SSTableReader sstable : tables)
-<<<<<<< HEAD
-        {
-            File directory = sstable.descriptor.directory;
-            replicas.maybeCreateReplica(directory, getFileName(), records);
-        }
-=======
             maybeCreateReplica(sstable);
->>>>>>> 5bc9f7c7
         return LogRecord.make(type, tables);
     }
 
     private LogRecord makeAddRecord(SSTable table)
     {
-<<<<<<< HEAD
-        File directory = table.descriptor.directory;
-        replicas.maybeCreateReplica(directory, getFileName(), records);
-=======
         maybeCreateReplica(table);
->>>>>>> 5bc9f7c7
         return LogRecord.make(Type.ADD, table);
     }
 
@@ -358,17 +346,10 @@
         return record.asType(type);
     }
 
-<<<<<<< HEAD
-        File directory = table.descriptor.directory;
-        replicas.maybeCreateReplica(directory, getFileName(), records);
-        return record.asType(type);
-=======
     private void maybeCreateReplica(SSTable sstable)
     {
         File directory = sstable.descriptor.directory;
-        String fileName = StringUtils.join(directory, File.separator, getFileName());
-        replicas.maybeCreateReplica(directory, fileName, onDiskRecords);
->>>>>>> 5bc9f7c7
+        replicas.maybeCreateReplica(directory, getFileName(), onDiskRecords);
     }
 
     void addRecord(LogRecord record)
