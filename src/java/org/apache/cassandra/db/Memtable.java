/*
 * Licensed to the Apache Software Foundation (ASF) under one
 * or more contributor license agreements.  See the NOTICE file
 * distributed with this work for additional information
 * regarding copyright ownership.  The ASF licenses this file
 * to you under the Apache License, Version 2.0 (the
 * "License"); you may not use this file except in compliance
 * with the License.  You may obtain a copy of the License at
 *
 *     http://www.apache.org/licenses/LICENSE-2.0
 *
 * Unless required by applicable law or agreed to in writing, software
 * distributed under the License is distributed on an "AS IS" BASIS,
 * WITHOUT WARRANTIES OR CONDITIONS OF ANY KIND, either express or implied.
 * See the License for the specific language governing permissions and
 * limitations under the License.
 */
package org.apache.cassandra.db;

import java.util.*;
import java.util.concurrent.*;
import java.util.concurrent.atomic.AtomicBoolean;
import java.util.concurrent.atomic.AtomicLong;
import java.util.concurrent.atomic.AtomicReference;

import com.google.common.annotations.VisibleForTesting;
import com.google.common.base.Throwables;

import org.apache.cassandra.concurrent.NettyRxScheduler;
import org.apache.cassandra.utils.Pair;
import org.slf4j.Logger;
import org.slf4j.LoggerFactory;

import org.apache.cassandra.config.CFMetaData;
import org.apache.cassandra.config.ColumnDefinition;
import org.apache.cassandra.config.DatabaseDescriptor;
import org.apache.cassandra.config.SchemaConstants;
import org.apache.cassandra.db.commitlog.CommitLog;
import org.apache.cassandra.db.commitlog.CommitLogPosition;
import org.apache.cassandra.db.commitlog.IntervalSet;
import org.apache.cassandra.db.filter.ClusteringIndexFilter;
import org.apache.cassandra.db.filter.ColumnFilter;
import org.apache.cassandra.db.lifecycle.LifecycleTransaction;
import org.apache.cassandra.db.partitions.*;
import org.apache.cassandra.db.rows.EncodingStats;
import org.apache.cassandra.db.rows.UnfilteredRowIterator;
import org.apache.cassandra.dht.*;
import org.apache.cassandra.dht.Murmur3Partitioner.LongToken;
import org.apache.cassandra.index.transactions.UpdateTransaction;
import org.apache.cassandra.io.sstable.Descriptor;
import org.apache.cassandra.io.sstable.SSTableMultiWriter;
import org.apache.cassandra.io.sstable.metadata.MetadataCollector;
import org.apache.cassandra.io.util.FileUtils;
import org.apache.cassandra.service.ActiveRepairService;
import org.apache.cassandra.utils.ByteBufferUtil;
import org.apache.cassandra.utils.FBUtilities;
import org.apache.cassandra.utils.ObjectSizes;
import org.apache.cassandra.service.StorageService;
import org.apache.cassandra.utils.concurrent.OpOrder;
import org.apache.cassandra.utils.memory.HeapPool;
import org.apache.cassandra.utils.memory.MemtableAllocator;
import org.apache.cassandra.utils.memory.MemtablePool;
import org.apache.cassandra.utils.memory.NativePool;
import org.apache.cassandra.utils.memory.SlabPool;

public class Memtable implements Comparable<Memtable>
{
    private static final Logger logger = LoggerFactory.getLogger(Memtable.class);

    public static final MemtablePool MEMORY_POOL = createMemtableAllocatorPool();

    private static MemtablePool createMemtableAllocatorPool()
    {
        long heapLimit = DatabaseDescriptor.getMemtableHeapSpaceInMb() << 20;
        long offHeapLimit = DatabaseDescriptor.getMemtableOffheapSpaceInMb() << 20;
        switch (DatabaseDescriptor.getMemtableAllocationType())
        {
            case unslabbed_heap_buffers:
                return new HeapPool(heapLimit, DatabaseDescriptor.getMemtableCleanupThreshold(), new ColumnFamilyStore.FlushLargestColumnFamily());
            case heap_buffers:
                return new SlabPool(heapLimit, 0, DatabaseDescriptor.getMemtableCleanupThreshold(), new ColumnFamilyStore.FlushLargestColumnFamily());
            case offheap_buffers:
                if (!FileUtils.isCleanerAvailable)
                {
                    throw new IllegalStateException("Could not free direct byte buffer: offheap_buffers is not a safe memtable_allocation_type without this ability, please adjust your config. This feature is only guaranteed to work on an Oracle JVM. Refusing to start.");
                }
                return new SlabPool(heapLimit, offHeapLimit, DatabaseDescriptor.getMemtableCleanupThreshold(), new ColumnFamilyStore.FlushLargestColumnFamily());
            case offheap_objects:
                return new NativePool(heapLimit, offHeapLimit, DatabaseDescriptor.getMemtableCleanupThreshold(), new ColumnFamilyStore.FlushLargestColumnFamily());
            default:
                throw new AssertionError();
        }
    }

    private static final int ROW_OVERHEAD_HEAP_SIZE = estimateRowOverhead(Integer.parseInt(System.getProperty("cassandra.memtable_row_overhead_computation_step", "100000")));

    private final MemtableAllocator allocator;
    private final AtomicLong liveDataSize = new AtomicLong(0);
    private final AtomicLong currentOperations = new AtomicLong(0);

    // the write barrier for directing writes to this memtable during a switch
    private volatile OpOrder.Barrier writeBarrier;
    // the precise upper bound of CommitLogPosition owned by this memtable
    private volatile AtomicReference<CommitLogPosition> commitLogUpperBound;
    // the precise lower bound of CommitLogPosition owned by this memtable; equal to its predecessor's commitLogUpperBound
    private AtomicReference<CommitLogPosition> commitLogLowerBound;

    // The approximate lower bound by this memtable; must be <= commitLogLowerBound once our predecessor
    // has been finalised, and this is enforced in the ColumnFamilyStore.setCommitLogUpperBound
    private final CommitLogPosition approximateCommitLogLowerBound = CommitLog.instance.getCurrentPosition();

    public int compareTo(Memtable that)
    {
        return this.approximateCommitLogLowerBound.compareTo(that.approximateCommitLogLowerBound);
    }

    public static final class LastCommitLogPosition extends CommitLogPosition
    {
        public LastCommitLogPosition(CommitLogPosition copy)
        {
            super(copy.segmentId, copy.position);
        }
    }

    // We index the memtable by PartitionPosition only for the purpose of being able
    // to select key range using Token.KeyBound. However put() ensures that we
    // actually only store DecoratedKey.
    private final List<HashMap<PartitionPosition, AtomicBTreePartition>> partitions;
    public final ColumnFamilyStore cfs;
    private final long creationNano = System.nanoTime();
    private final List<PartitionPosition> rangeList;
    private final boolean hasSplits;

    // The smallest timestamp for all partitions stored in this memtable
    private long minTimestamp = Long.MAX_VALUE;

    // Record the comparator of the CFS at the creation of the memtable. This
    // is only used when a user update the CF comparator, to know if the
    // memtable was created with the new or old comparator.
    public final ClusteringComparator initialComparator;

    private final ColumnsCollector columnsCollector;
    private final StatsCollector statsCollector = new StatsCollector();

    // only to be used by init(), to setup the very first memtable for the cfs
    public Memtable(AtomicReference<CommitLogPosition> commitLogLowerBound, ColumnFamilyStore cfs)
    {
        this.cfs = cfs;
        this.commitLogLowerBound = commitLogLowerBound;
        this.allocator = MEMORY_POOL.newAllocator();
        this.initialComparator = cfs.metadata.comparator;
        this.cfs.scheduleFlush();
        this.columnsCollector = new ColumnsCollector(cfs.metadata.partitionColumns());
        this.hasSplits = !cfs.hasSpecialHandlingForTPC;
        this.rangeList = generateRangeList(cfs);
        this.partitions = generatePartitionMaps();
    }

    // ONLY to be used for testing, to create a mock Memtable
    @VisibleForTesting
    public Memtable(CFMetaData metadata)
    {
        this.initialComparator = metadata.comparator;
        this.cfs = null;
        this.allocator = null;
        this.columnsCollector = new ColumnsCollector(metadata.partitionColumns());
        this.hasSplits = false;
        this.rangeList = generateRangeList(null);
        this.partitions = generatePartitionMaps();
    }

    private List<PartitionPosition> generateRangeList(ColumnFamilyStore cfs)
    {
        if (!hasSplits)
            return null;

        return NettyRxScheduler.getRangeList(cfs);
    }

    private List<HashMap<PartitionPosition, AtomicBTreePartition>> generatePartitionMaps()
    {
        if (!hasSplits)
            return Collections.singletonList(new HashMap<>(256));

        int capacity = rangeList.size();
        ArrayList<HashMap<PartitionPosition, AtomicBTreePartition>> partitionMapContainer = new ArrayList<>(capacity);
        for (int i = 0; i < capacity; i++)
            partitionMapContainer.add(new HashMap<>(1024));
        return partitionMapContainer;
    }

    private HashMap<PartitionPosition, AtomicBTreePartition> getPartitionMapFor(PartitionPosition key)
    {
        if (!hasSplits)
            return partitions.get(0);

        PartitionPosition rangeStart = rangeList.get(0);
        for (int i = 1; i < rangeList.size(); i++)
        {
            PartitionPosition next = rangeList.get(i);
            if (key.compareTo(rangeStart) >= 0 && key.compareTo(next) < 0)
                return partitions.get(i - 1);

            rangeStart = next;
        }

        throw new IllegalStateException(String.format("Unable to map %s to Memtable map for %s.%s", key, cfs.keyspace.getName(), cfs.getTableName()));
    }

    public MemtableAllocator getAllocator()
    {
        return allocator;
    }

    public long getLiveDataSize()
    {
        return liveDataSize.get();
    }

    public long getOperations()
    {
        return currentOperations.get();
    }

    @VisibleForTesting
    public void setDiscarding(OpOrder.Barrier writeBarrier, AtomicReference<CommitLogPosition> commitLogUpperBound)
    {
        assert this.writeBarrier == null;
        this.commitLogUpperBound = commitLogUpperBound;
        this.writeBarrier = writeBarrier;
        allocator.setDiscarding();
    }

    void setDiscarded()
    {
        allocator.setDiscarded();
    }

    // decide if this memtable should take the write, or if it should go to the next memtable
    public boolean accepts(OpOrder.Group opGroup, CommitLogPosition commitLogPosition)
    {
        // if the barrier hasn't been set yet, then this memtable is still taking ALL writes
        OpOrder.Barrier barrier = this.writeBarrier;
        if (barrier == null)
            return true;
        // if the barrier has been set, but is in the past, we are definitely destined for a future memtable
        if (!barrier.isAfter(opGroup))
            return false;
        // if we aren't durable we are directed only by the barrier
        if (commitLogPosition == null)
            return true;
        while (true)
        {
            // otherwise we check if we are in the past/future wrt the CL boundary;
            // if the boundary hasn't been finalised yet, we simply update it to the max of
            // its current value and ours; if it HAS been finalised, we simply accept its judgement
            // this permits us to coordinate a safe boundary, as the boundary choice is made
            // atomically wrt our max() maintenance, so an operation cannot sneak into the past
            CommitLogPosition currentLast = commitLogUpperBound.get();
            if (currentLast instanceof LastCommitLogPosition)
                return currentLast.compareTo(commitLogPosition) >= 0;
            if (currentLast != null && currentLast.compareTo(commitLogPosition) >= 0)
                return true;
            if (commitLogUpperBound.compareAndSet(currentLast, commitLogPosition))
                return true;
        }
    }

    public CommitLogPosition getCommitLogLowerBound()
    {
        return commitLogLowerBound.get();
    }

    public CommitLogPosition getCommitLogUpperBound()
    {
        return commitLogUpperBound.get();
    }

    public boolean isLive()
    {
        return allocator.isLive();
    }

    public boolean isClean()
    {
        for (HashMap<PartitionPosition, AtomicBTreePartition> memtableSubrange : partitions)
        {
            if (!memtableSubrange.isEmpty())
                return false;
        }
        return true;
    }

    public boolean mayContainDataBefore(CommitLogPosition position)
    {
        return approximateCommitLogLowerBound.compareTo(position) < 0;
    }

    /**
     * @return true if this memtable is expired. Expiration time is determined by CF's memtable_flush_period_in_ms.
     */
    public boolean isExpired()
    {
        int period = cfs.metadata.params.memtableFlushPeriodInMs;
        return period > 0 && (System.nanoTime() - creationNano >= TimeUnit.MILLISECONDS.toNanos(period));
    }

    /**
     * Should only be called by ColumnFamilyStore.apply via Keyspace.apply, which supplies the appropriate
     * OpOrdering.
     *
     * commitLogSegmentPosition should only be null if this is a secondary index, in which case it is *expected* to be null
     */
    long put(PartitionUpdate update, UpdateTransaction indexer, OpOrder.Group opGroup)
    {
        DecoratedKey key = update.partitionKey();
        HashMap<PartitionPosition, AtomicBTreePartition> partitionMap = getPartitionMapFor(key);
        AtomicBTreePartition previous = partitionMap.get(key);

        long initialSize = 0;
        if (previous == null)
        {
            final DecoratedKey cloneKey = allocator.clone(key, opGroup);
            AtomicBTreePartition empty = new AtomicBTreePartition(cfs.metadata, cloneKey, allocator);
            int overhead = (int) (cloneKey.getToken().getHeapSize() + ROW_OVERHEAD_HEAP_SIZE);
            allocator.onHeap().allocate(overhead, opGroup);
            initialSize = 8;

            // We'll add the columns later.
            partitionMap.put(cloneKey, empty);
            previous = empty;
        }

        long[] pair = previous.addAllWithSizeDelta(update, opGroup, indexer);
        minTimestamp = Math.min(minTimestamp, previous.stats().minTimestamp);
        liveDataSize.addAndGet(initialSize + pair[0]);
        columnsCollector.update(update.columns());
        statsCollector.update(update.stats());
        currentOperations.addAndGet(update.operationCount());
        return pair[1];
    }

    public int partitionCount()
    {
        return partitions.size();
    }

    public List<FlushRunnable> flushRunnables(LifecycleTransaction txn)
    {
        List<Range<Token>> localRanges = Range.sort(StorageService.instance.getLocalRanges(cfs.keyspace.getName()));

        if (!cfs.getPartitioner().splitter().isPresent() || localRanges.isEmpty())
            return Collections.singletonList(new FlushRunnable(txn));

        return createFlushRunnables(localRanges, txn);
    }

    private List<FlushRunnable> createFlushRunnables(List<Range<Token>> localRanges, LifecycleTransaction txn)
    {
        assert cfs.getPartitioner().splitter().isPresent();

        Directories.DataDirectory[] locations = cfs.getDirectories().getWriteableLocations();
        List<PartitionPosition> boundaries = StorageService.getDiskBoundaries(localRanges, cfs.getPartitioner(), locations);
        List<FlushRunnable> runnables = new ArrayList<>(boundaries.size());
        PartitionPosition rangeStart = cfs.getPartitioner().getMinimumToken().minKeyBound();
        try
        {
            for (int i = 0; i < boundaries.size(); i++)
            {
                PartitionPosition t = boundaries.get(i);
                runnables.add(new FlushRunnable(rangeStart, t, locations[i], txn));
                rangeStart = t;
            }
            return runnables;
        }
        catch (Throwable e)
        {
            throw Throwables.propagate(abortRunnables(runnables, e));
        }
    }

    public Throwable abortRunnables(List<FlushRunnable> runnables, Throwable t)
    {
        if (runnables != null)
            for (FlushRunnable runnable : runnables)
                t = runnable.writer.abort(t);
        return t;
    }

    public String toString()
    {
        return String.format("Memtable-%s@%s(%s serialized bytes, %s ops, %.0f%%/%.0f%% of on/off-heap limit)",
                             cfs.name, hashCode(), FBUtilities.prettyPrintMemory(liveDataSize.get()), currentOperations,
                             100 * allocator.onHeap().ownershipRatio(), 100 * allocator.offHeap().ownershipRatio());
    }

    public MemtableUnfilteredPartitionIterator makePartitionIterator(final ColumnFilter columnFilter, final DataRange dataRange, final boolean isForThrift)
    {
        AbstractBounds<PartitionPosition> keyRange = dataRange.keyRange();

        boolean isBound = keyRange instanceof Bounds;
        boolean includeStart = isBound || keyRange instanceof IncludingExcludingBounds;
        boolean includeStop = isBound || keyRange instanceof Range;
        int startComparison = includeStart ? 0 : 1;
        int endComparison = includeStop ? 0 : -1;

        // avoid iterating over the memtable if we purge all tombstones
        boolean findMinLocalDeletionTime = cfs.getCompactionStrategyManager().onlyPurgeRepairedTombstones();
        int minLocalDeletionTime = Integer.MAX_VALUE;

        // TODO combine sort and filtering into single step to handle small subrange reads efficiently?

        ArrayList<PartitionPosition> keysInRange = new ArrayList<>();
        for (int i = 1; i < partitions.size(); i++)
        {
            PartitionPosition memtableRangeStart = rangeList.get(i - 1);
            PartitionPosition memtableRangeEnd = rangeList.get(i);
            // TODO double check inclusivity of both memtable and requested range
            //  check if the requested range intersects with this memtable subrange at all
            if (keyRange.left.compareTo(memtableRangeEnd) >= 0 || keyRange.right.compareTo(memtableRangeStart) < 0)
                continue;

            // optimize for the common case where the request includes the entire memtable subrange, or at least one end of it
            boolean skipStartCheck = keyRange.left.compareTo(memtableRangeStart) <= 0;
            boolean skipEndCheck = keyRange.right.compareTo(memtableRangeEnd) >= 0;

            HashMap<PartitionPosition, AtomicBTreePartition> memtableSubrange = partitions.get(i - 1);
            for (Map.Entry<PartitionPosition, AtomicBTreePartition> entry : memtableSubrange.entrySet())
            {
                PartitionPosition key = entry.getKey();
                if ((skipStartCheck || key.compareTo(keyRange.left) >= startComparison) && (skipEndCheck || key.compareTo(keyRange.right) <= endComparison))
                {
                    keysInRange.add(key);
                    if (findMinLocalDeletionTime)
                        minLocalDeletionTime = Math.min(minLocalDeletionTime, entry.getValue().stats().minLocalDeletionTime);
                }
            }
        }
        Collections.sort(keysInRange);

        return new MemtableUnfilteredPartitionIterator(cfs, keysInRange.iterator(), isForThrift, minLocalDeletionTime, columnFilter, dataRange);
    }

    private Pair<List<Integer>, List<PartitionPosition>> getSortedKeySubrange(PartitionPosition from, PartitionPosition to)
    {
        ArrayList<PartitionPosition> keysInRange;

        if (!hasSplits)
        {
            HashMap<PartitionPosition, AtomicBTreePartition> memtableSubrange = partitions.get(0);
            keysInRange = new ArrayList<>(memtableSubrange.size());

            // TODO optimize for min/max range, where applicable?
            for (PartitionPosition key : memtableSubrange.keySet())
            {
                if (key.compareTo(from) >= 0 && key.compareTo(to) < 0)
                    keysInRange.add(key);
            }
            Collections.sort(keysInRange);
            return Pair.create(Collections.singletonList(memtableSubrange.size()), keysInRange);
        }

        ArrayList<Integer> subrangeKeyCounts = new ArrayList<>(partitions.size());

        // if we're flushing the whole memtable, we can do something more efficient
        if (from.getToken().equals(cfs.getPartitioner().getMinimumToken()) && to.getToken().equals(cfs.getPartitioner().getMaximumToken()))
        {
            int capacity = 0;
            for (HashMap<PartitionPosition, AtomicBTreePartition> memtableSubrange : partitions)
                capacity += memtableSubrange.size();


            keysInRange = new ArrayList<>(capacity);
            for (HashMap<PartitionPosition, AtomicBTreePartition> memtableSubrange : partitions)
            {
                keysInRange.addAll(memtableSubrange.keySet());
                subrangeKeyCounts.add(memtableSubrange.size());
            }
        }
        else
        {
            // estimate required capacity
            keysInRange = new ArrayList<>(partitions.size() * partitions.get(0).size());

            for (int i = 1; i < partitions.size(); i++)
            {
                PartitionPosition memtableRangeStart = rangeList.get(i - 1);
                PartitionPosition memtableRangeEnd = rangeList.get(i);

                // TODO double check inclusivity of both memtable and requested range
                // old range was inclusive on start, exclusive on end

                //  check if the requested range intersects with this memtable subrange at all
                if (from.compareTo(memtableRangeEnd) >= 0 || to.compareTo(memtableRangeStart) < 0)
                    continue;

                // optimize for the common case where the request includes the entire memtable subrange, or at least one end of it
                boolean skipStartCheck = from.compareTo(memtableRangeStart) <= 0;
                boolean skipEndCheck = to.compareTo(memtableRangeEnd) >= 0;

                HashMap<PartitionPosition, AtomicBTreePartition> memtableSubrange = partitions.get(i - 1);
                subrangeKeyCounts.add(memtableSubrange.size());
                if (skipStartCheck && skipEndCheck)
                {
                    keysInRange.addAll(memtableSubrange.keySet());
                }
                {
                    for (PartitionPosition key : memtableSubrange.keySet())
                    {
                        if ((skipStartCheck || key.compareTo(from) >= 0) && (skipEndCheck || key.compareTo(to) < 0))
                            keysInRange.add(key);
                    }
                }
            }
        }
        Collections.sort(keysInRange);
        return Pair.create(subrangeKeyCounts, keysInRange);
    }

    private Pair<List<Integer>, List<PartitionPosition>> getSortedKeys()
    {
        int capacity = 0;
        for (HashMap<PartitionPosition, AtomicBTreePartition> partitionMap : partitions)
            capacity += partitionMap.size();

        int i = 0;
        PartitionPosition[] sortedKeys = new PartitionPosition[capacity];
        ArrayList<Integer> memtableSubrangeKeyCounts = new ArrayList<>(partitions.size());
        for (HashMap<PartitionPosition, AtomicBTreePartition> partitionMap : partitions)
        {
            PartitionPosition[] subrangeKeys = new PartitionPosition[partitionMap.size()];
            partitionMap.keySet().toArray(subrangeKeys);
            Arrays.sort(subrangeKeys);
            System.arraycopy(subrangeKeys, 0, sortedKeys, i, subrangeKeys.length);
            memtableSubrangeKeyCounts.add(subrangeKeys.length);
            i += subrangeKeys.length;
        }
        return Pair.create(memtableSubrangeKeyCounts, Arrays.asList(sortedKeys));
    }

    public Partition getPartition(DecoratedKey key)
    {
        return getPartitionMapFor(key).get(key);
    }

    public long getMinTimestamp()
    {
        return minTimestamp;
    }

    /**
     * For testing only. Give this memtable too big a size to make it always fail flushing.
     */
    @VisibleForTesting
    public void makeUnflushable()
    {
        liveDataSize.addAndGet((long) 1024 * 1024 * 1024 * 1024 * 1024);
    }

    class FlushRunnable implements Callable<SSTableMultiWriter>
    {
        private final long estimatedSize;
        private final List<PartitionPosition> keysToFlush;
        private final List<Integer> memtableSubrangeKeyCounts;

        private final boolean isBatchLogTable;
        private final SSTableMultiWriter writer;

        // keeping these to be able to log what we are actually flushing
        private final PartitionPosition from;
        private final PartitionPosition to;

        FlushRunnable(PartitionPosition from, PartitionPosition to, Directories.DataDirectory flushLocation, LifecycleTransaction txn)
        {
            this(getSortedKeySubrange(from, to), flushLocation, from, to, txn);
        }

        FlushRunnable(LifecycleTransaction txn)
        {
            this(getSortedKeys(), null, null, null, txn);
        }

        FlushRunnable(Pair<List<Integer>, List<PartitionPosition>> keysToFlush, Directories.DataDirectory flushLocation, PartitionPosition from, PartitionPosition to, LifecycleTransaction txn)
        {
            this.memtableSubrangeKeyCounts = keysToFlush.left;
            this.keysToFlush = keysToFlush.right;
            this.from = from;
            this.to = to;
            long keySize = 0;
            for (PartitionPosition key : this.keysToFlush)
            {
                //  make sure we don't write nonsensical keys
                assert key instanceof DecoratedKey;
                keySize += ((DecoratedKey) key).getKey().remaining();
            }
            estimatedSize = (long) ((keySize // index entries
                                    + keySize // keys in data file
                                    + liveDataSize.get()) // data
                                    * 1.2); // bloom filter and row index overhead

            this.isBatchLogTable = cfs.name.equals(SystemKeyspace.BATCHES) && cfs.keyspace.getName().equals(SchemaConstants.SYSTEM_KEYSPACE_NAME);

            if (flushLocation == null)
                writer = createFlushWriter(txn, cfs.getSSTablePath(getDirectories().getWriteableLocationAsFile(estimatedSize)), columnsCollector.get(), statsCollector.get());
            else
                writer = createFlushWriter(txn, cfs.getSSTablePath(getDirectories().getLocationForDisk(flushLocation)), columnsCollector.get(), statsCollector.get());

        }

        protected Directories getDirectories()
        {
            return cfs.getDirectories();
        }

        private void writeSortedContents()
        {
            logger.debug("Writing {}, flushed range = ({}, {}]", Memtable.this.toString(), from, to);

            // (we can't clear out the map as-we-go to free up memory,
            //  since the memtable is being used for queries in the "pending flush" category)

            int memtableSubrangeIndex = 0;
            int subrangeKeyCounter = 0;
            int currentSubrangeLength = memtableSubrangeKeyCounts.get(0);
            for (PartitionPosition key : keysToFlush)
            {
                // advance our subrange index if necessary
                while (subrangeKeyCounter >= currentSubrangeLength)
                {
                    memtableSubrangeIndex++;
                    subrangeKeyCounter = 0;
                    currentSubrangeLength = memtableSubrangeKeyCounts.get(memtableSubrangeIndex);
                }

                AtomicBTreePartition partition = partitions.get(memtableSubrangeIndex).get(key);
                subrangeKeyCounter++;

                // Each batchlog partition is a separate entry in the log. And for an entry, we only do 2
                // operations: 1) we insert the entry and 2) we delete it. Further, BL data is strictly local,
                // we don't need to preserve tombstones for repair. So if both operation are in this
                // memtable (which will almost always be the case if there is no ongoing failure), we can
                // just skip the entry (CASSANDRA-4667).
                if (isBatchLogTable && !partition.partitionLevelDeletion().isLive() && partition.hasRows())
                    continue;

                if (!partition.isEmpty())
                {
                    try (UnfilteredRowIterator iter = partition.unfilteredIterator())
                    {
                        writer.append(iter);
                    }
                }
            }

            long bytesFlushed = writer.getFilePointer();
            logger.debug("Completed flushing {} ({}) for commitlog position {}",
                                                                              writer.getFilename(),
                                                                              FBUtilities.prettyPrintMemory(bytesFlushed),
                                                                              commitLogUpperBound);
            // Update the metrics
            cfs.metric.bytesFlushed.inc(bytesFlushed);
<<<<<<< HEAD
=======

            if (heavilyContendedRowCount > 0)
                logger.trace("High update contention in {}/{} partitions of {} ", heavilyContendedRowCount, toFlush.size(), Memtable.this);
>>>>>>> 4f439fa3
        }

        public SSTableMultiWriter createFlushWriter(LifecycleTransaction txn,
                                                  String filename,
                                                  PartitionColumns columns,
                                                  EncodingStats stats)
        {
            MetadataCollector sstableMetadataCollector = new MetadataCollector(cfs.metadata.comparator)
                    .commitLogIntervals(new IntervalSet<>(commitLogLowerBound.get(), commitLogUpperBound.get()));

            return cfs.createSSTableMultiWriter(Descriptor.fromFilename(filename),
<<<<<<< HEAD
                                                (long)keysToFlush.size(),
=======
                                                toFlush.size(),
>>>>>>> 4f439fa3
                                                ActiveRepairService.UNREPAIRED_SSTABLE,
                                                sstableMetadataCollector,
                                                new SerializationHeader(true, cfs.metadata, columns, stats), txn);
        }

        @Override
        public SSTableMultiWriter call()
        {
            writeSortedContents();
            return writer;
        }
    }

    private static int estimateRowOverhead(final int count)
    {
        // calculate row overhead
        try (final OpOrder.Group group = new OpOrder().start())
        {
            int rowOverhead;
            MemtableAllocator allocator = MEMORY_POOL.newAllocator();
            ConcurrentNavigableMap<PartitionPosition, Object> partitions = new ConcurrentSkipListMap<>();
            final Object val = new Object();
            for (int i = 0 ; i < count ; i++)
                partitions.put(allocator.clone(new BufferDecoratedKey(new LongToken(i), ByteBufferUtil.EMPTY_BYTE_BUFFER), group), val);
            double avgSize = ObjectSizes.measureDeep(partitions) / (double) count;
            rowOverhead = (int) ((avgSize - Math.floor(avgSize)) < 0.05 ? Math.floor(avgSize) : Math.ceil(avgSize));
            rowOverhead -= ObjectSizes.measureDeep(new LongToken(0));
            rowOverhead += AtomicBTreePartition.EMPTY_SIZE;
            allocator.setDiscarding();
            allocator.setDiscarded();
            return rowOverhead;
        }
    }

    public class MemtableUnfilteredPartitionIterator extends AbstractUnfilteredPartitionIterator
    {
        private final ColumnFamilyStore cfs;
        private final Iterator<PartitionPosition> iter;
        private final boolean isForThrift;
        private final int minLocalDeletionTime;
        private final ColumnFilter columnFilter;
        private final DataRange dataRange;

        public MemtableUnfilteredPartitionIterator(ColumnFamilyStore cfs, Iterator<PartitionPosition> iter, boolean isForThrift, int minLocalDeletionTime, ColumnFilter columnFilter, DataRange dataRange)
        {
            this.cfs = cfs;
            this.iter = iter;
            this.isForThrift = isForThrift;
            this.minLocalDeletionTime = minLocalDeletionTime;
            this.columnFilter = columnFilter;
            this.dataRange = dataRange;
        }

        public boolean isForThrift()
        {
            return isForThrift;
        }

        public int getMinLocalDeletionTime()
        {
            return minLocalDeletionTime;
        }

        public CFMetaData metadata()
        {
            return cfs.metadata;
        }

        public boolean hasNext()
        {
            return iter.hasNext();
        }

        public UnfilteredRowIterator next()
        {
            PartitionPosition position = iter.next();
            // Actual stored key should be true DecoratedKey
            assert position instanceof DecoratedKey;
            DecoratedKey key = (DecoratedKey)position;
            ClusteringIndexFilter filter = dataRange.clusteringIndexFilter(key);

            return filter.getUnfilteredRowIterator(columnFilter, getPartitionMapFor(position).get(position));
        }
    }

    private static class ColumnsCollector
    {
        private final HashMap<ColumnDefinition, AtomicBoolean> predefined = new HashMap<>();
        private final ConcurrentSkipListSet<ColumnDefinition> extra = new ConcurrentSkipListSet<>();
        ColumnsCollector(PartitionColumns columns)
        {
            for (ColumnDefinition def : columns.statics)
                predefined.put(def, new AtomicBoolean());
            for (ColumnDefinition def : columns.regulars)
                predefined.put(def, new AtomicBoolean());
        }

        public void update(PartitionColumns columns)
        {
            for (ColumnDefinition s : columns.statics)
                update(s);
            for (ColumnDefinition r : columns.regulars)
                update(r);
        }

        private void update(ColumnDefinition definition)
        {
            AtomicBoolean present = predefined.get(definition);
            if (present != null)
            {
                if (!present.get())
                    present.set(true);
            }
            else
            {
                extra.add(definition);
            }
        }

        public PartitionColumns get()
        {
            PartitionColumns.Builder builder = PartitionColumns.builder();
            for (Map.Entry<ColumnDefinition, AtomicBoolean> e : predefined.entrySet())
                if (e.getValue().get())
                    builder.add(e.getKey());
            return builder.addAll(extra).build();
        }
    }

    private static class StatsCollector
    {
        private final AtomicReference<EncodingStats> stats = new AtomicReference<>(EncodingStats.NO_STATS);

        public void update(EncodingStats newStats)
        {
            while (true)
            {
                EncodingStats current = stats.get();
                EncodingStats updated = current.mergeWith(newStats);
                if (stats.compareAndSet(current, updated))
                    return;
            }
        }

        public EncodingStats get()
        {
            return stats.get();
        }
    }
}<|MERGE_RESOLUTION|>--- conflicted
+++ resolved
@@ -659,12 +659,6 @@
                                                                               commitLogUpperBound);
             // Update the metrics
             cfs.metric.bytesFlushed.inc(bytesFlushed);
-<<<<<<< HEAD
-=======
-
-            if (heavilyContendedRowCount > 0)
-                logger.trace("High update contention in {}/{} partitions of {} ", heavilyContendedRowCount, toFlush.size(), Memtable.this);
->>>>>>> 4f439fa3
         }
 
         public SSTableMultiWriter createFlushWriter(LifecycleTransaction txn,
@@ -676,11 +670,7 @@
                     .commitLogIntervals(new IntervalSet<>(commitLogLowerBound.get(), commitLogUpperBound.get()));
 
             return cfs.createSSTableMultiWriter(Descriptor.fromFilename(filename),
-<<<<<<< HEAD
                                                 (long)keysToFlush.size(),
-=======
-                                                toFlush.size(),
->>>>>>> 4f439fa3
                                                 ActiveRepairService.UNREPAIRED_SSTABLE,
                                                 sstableMetadataCollector,
                                                 new SerializationHeader(true, cfs.metadata, columns, stats), txn);
