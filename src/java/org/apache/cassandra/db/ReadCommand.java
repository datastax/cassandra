--- conflicted
+++ resolved
@@ -22,12 +22,9 @@
 import java.util.*;
 import java.util.function.Predicate;
 
-<<<<<<< HEAD
 import com.google.common.annotations.VisibleForTesting;
-=======
 import javax.annotation.Nullable;
 
->>>>>>> 02e9846f
 import com.google.common.collect.Lists;
 import org.slf4j.Logger;
 import org.slf4j.LoggerFactory;
@@ -121,12 +118,10 @@
     private int digestVersion;
     private final boolean isForThrift;
 
-<<<<<<< HEAD
     protected Monitorable optionalMonitor;
-=======
+
     @Nullable
     private final IndexMetadata index;
->>>>>>> 02e9846f
 
     protected static abstract class SelectionDeserializer
     {
@@ -165,11 +160,8 @@
                           ColumnFilter columnFilter,
                           RowFilter rowFilter,
                           DataLimits limits,
-<<<<<<< HEAD
+                          IndexMetadata index,
                           Monitorable optionalMonitor)
-=======
-                          IndexMetadata index)
->>>>>>> 02e9846f
     {
         this.kind = kind;
         this.isDigestQuery = isDigestQuery;
@@ -180,11 +172,8 @@
         this.columnFilter = columnFilter;
         this.rowFilter = rowFilter;
         this.limits = limits;
-<<<<<<< HEAD
+        this.index = index;
         this.optionalMonitor = optionalMonitor;
-=======
-        this.index = index;
->>>>>>> 02e9846f
     }
 
     protected abstract void serializeSelection(DataOutputPlus out, int version) throws IOException;
