--- conflicted
+++ resolved
@@ -38,12 +38,9 @@
 import io.netty.util.concurrent.FastThreadLocal;
 import org.apache.cassandra.config.*;
 import org.apache.cassandra.db.filter.*;
-<<<<<<< HEAD
-import org.apache.cassandra.exceptions.QueryCancelledException;
-=======
 import org.apache.cassandra.db.transform.BasePartitions;
 import org.apache.cassandra.db.transform.BaseRows;
->>>>>>> 4f4c5542
+import org.apache.cassandra.exceptions.QueryCancelledException;
 import org.apache.cassandra.net.MessageFlag;
 import org.apache.cassandra.net.MessagingService;
 import org.apache.cassandra.net.ParamType;
@@ -656,77 +653,6 @@
         return Transformation.apply(iter, new MetricRecording());
     }
 
-<<<<<<< HEAD
-=======
-    protected class CheckForAbort extends StoppingTransformation<UnfilteredRowIterator>
-    {
-        long lastChecked = 0;
-
-        @Override
-        protected void attachTo(BasePartitions partitions)
-        {
-            Preconditions.checkArgument(this.partitions == null || this.partitions == partitions,
-                                        "Attempted to attach 2nd different BasePartitions in StoppingTransformation; this is a bug.");
-            this.partitions = partitions;
-        }
-
-        @Override
-        protected void attachTo(BaseRows rows)
-        {
-            Preconditions.checkArgument(this.rows == null || this.rows == rows,
-                                        "Attempted to attach 2nd different BaseRows in StoppingTransformation; this is a bug.");
-            this.rows = rows;
-        }
-
-        protected UnfilteredRowIterator applyToPartition(UnfilteredRowIterator partition)
-        {
-            if (maybeAbort())
-            {
-                partition.close();
-                return null;
-            }
-
-            return Transformation.apply(partition, this);
-        }
-
-        protected Row applyToRow(Row row)
-        {
-            if (TEST_ITERATION_DELAY_MILLIS > 0)
-                maybeDelayForTesting();
-
-            return maybeAbort() ? null : row;
-        }
-
-        private boolean maybeAbort()
-        {
-            /**
-             * TODO: this is not a great way to abort early; why not expressly limit checks to 10ms intervals?
-             * The value returned by approxTime.now() is updated only every
-             * {@link org.apache.cassandra.utils.MonotonicClock.SampledClock.CHECK_INTERVAL_MS}, by default 2 millis. Since MonitorableImpl
-             * relies on approxTime, we don't need to check unless the approximate time has elapsed.
-             */
-            if (lastChecked == approxTime.now())
-                return false;
-
-            lastChecked = approxTime.now();
-
-            if (isAborted())
-            {
-                stop();
-                return true;
-            }
-
-            return false;
-        }
-
-        private void maybeDelayForTesting()
-        {
-            if (!metadata().keyspace.startsWith("system"))
-                FBUtilities.sleepQuietly(TEST_ITERATION_DELAY_MILLIS);
-        }
-    }
-
->>>>>>> 4f4c5542
     private boolean shouldTrackSize(DataStorageSpec.LongBytesBound warnThresholdBytes, DataStorageSpec.LongBytesBound abortThresholdBytes)
     {
         return trackWarnings
@@ -817,6 +743,22 @@
     private class QueryCancellationChecker extends StoppingTransformation<UnfilteredRowIterator>
     {
         long lastCheckedAt = 0;
+
+        @Override
+        protected void attachTo(BasePartitions partitions)
+        {
+            Preconditions.checkArgument(this.partitions == null || this.partitions == partitions,
+                                        "Attempted to attach 2nd different BasePartitions in StoppingTransformation; this is a bug.");
+            this.partitions = partitions;
+        }
+
+        @Override
+        protected void attachTo(BaseRows rows)
+        {
+            Preconditions.checkArgument(this.rows == null || this.rows == rows,
+                                        "Attempted to attach 2nd different BaseRows in StoppingTransformation; this is a bug.");
+            this.rows = rows;
+        }
 
         @Override
         protected UnfilteredRowIterator applyToPartition(UnfilteredRowIterator partition)
