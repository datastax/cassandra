/*
 * Licensed to the Apache Software Foundation (ASF) under one
 * or more contributor license agreements.  See the NOTICE file
 * distributed with this work for additional information
 * regarding copyright ownership.  The ASF licenses this file
 * to you under the Apache License, Version 2.0 (the
 * "License"); you may not use this file except in compliance
 * with the License.  You may obtain a copy of the License at
 *
 *     http://www.apache.org/licenses/LICENSE-2.0
 *
 * Unless required by applicable law or agreed to in writing, software
 * distributed under the License is distributed on an "AS IS" BASIS,
 * WITHOUT WARRANTIES OR CONDITIONS OF ANY KIND, either express or implied.
 * See the License for the specific language governing permissions and
 * limitations under the License.
 */
package org.apache.cassandra.db;

import java.io.IOException;
<<<<<<< HEAD
import java.net.InetAddress;
import java.util.Collection;
import java.util.Iterator;
import java.util.function.Supplier;
=======
import java.util.function.LongPredicate;
import java.util.function.Predicate;
>>>>>>> 684e250b

import javax.annotation.Nullable;

import com.google.common.annotations.VisibleForTesting;
import org.slf4j.Logger;
import org.slf4j.LoggerFactory;

import io.reactivex.functions.Function;
import org.apache.cassandra.net.Request;
import org.apache.cassandra.utils.btree.BTree;
import org.apache.cassandra.utils.flow.Flow;
import io.reactivex.Single;
import org.apache.cassandra.concurrent.Schedulable;
import org.apache.cassandra.config.*;
import org.apache.cassandra.cql3.QueryOptions;
import org.apache.cassandra.cql3.selection.ResultBuilder;
import org.apache.cassandra.db.ReadVerbs.ReadVersion;
import org.apache.cassandra.db.filter.*;
import org.apache.cassandra.db.monitoring.Monitor;
import org.apache.cassandra.db.rows.*;
import org.apache.cassandra.index.Index;
import org.apache.cassandra.index.IndexNotAvailableException;
import org.apache.cassandra.io.util.DataInputPlus;
import org.apache.cassandra.io.util.DataOutputPlus;
import org.apache.cassandra.metrics.TableMetrics;
import org.apache.cassandra.net.Verbs;
import org.apache.cassandra.net.MessagingVersion;
import org.apache.cassandra.schema.IndexMetadata;
import org.apache.cassandra.schema.Schema;
import org.apache.cassandra.schema.SchemaConstants;
import org.apache.cassandra.schema.TableId;
import org.apache.cassandra.schema.TableMetadata;
import org.apache.cassandra.exceptions.UnknownIndexException;
import org.apache.cassandra.service.ClientWarn;
import org.apache.cassandra.tracing.Tracing;
import org.apache.cassandra.utils.Serializer;
import org.apache.cassandra.utils.versioning.VersionDependent;

/**
 * General interface for storage-engine read commands (common to both range and
 * single partition commands).
 * <p>
 * This contains all the information needed to do a local read.
 */
public abstract class ReadCommand implements ReadQuery, Schedulable
{
    protected static final Logger logger = LoggerFactory.getLogger(ReadCommand.class);

    private final TableMetadata metadata;
    private final int nowInSec;

    private final ColumnFilter columnFilter;
    private final RowFilter rowFilter;
    private final DataLimits limits;

    @Nullable
    private final IndexMetadata index;

    /** The version of the digest this must generate if it is a digest query, {@code null} if it isn't a digest query */
    @Nullable
    private final DigestVersion digestVersion;

    protected static abstract class SelectionDeserializer<T extends ReadCommand>
    {
        public abstract T deserialize(DataInputPlus in,
                                      ReadVersion version,
                                      DigestVersion digestVersion,
                                      TableMetadata metadata,
                                      int nowInSec,
                                      ColumnFilter columnFilter,
                                      RowFilter rowFilter,
                                      DataLimits limits,
                                      IndexMetadata index) throws IOException;
    }

    protected ReadCommand(DigestVersion digestVersion,
                          TableMetadata metadata,
                          int nowInSec,
                          ColumnFilter columnFilter,
                          RowFilter rowFilter,
                          DataLimits limits,
                          IndexMetadata index)
    {
        this.digestVersion = digestVersion;
        this.metadata = metadata;
        this.nowInSec = nowInSec;
        this.columnFilter = columnFilter;
        this.rowFilter = rowFilter;
        this.limits = limits;
        this.index = index;
    }

    protected abstract void serializeSelection(DataOutputPlus out, ReadVersion version) throws IOException;
    protected abstract long selectionSerializedSize(ReadVersion version);

    public abstract boolean isLimitedToOnePartition();

    public abstract Request.Dispatcher<? extends ReadCommand, ReadResponse> dispatcherTo(Collection<InetAddress> endpoints);
    public abstract Request<? extends ReadCommand, ReadResponse> requestTo(InetAddress endpoint);

    /**
     * Creates a new <code>ReadCommand</code> instance with new limits.
     *
     * @param newLimits the new limits
     * @return a new <code>ReadCommand</code> with the updated limits
     */
    public abstract ReadCommand withUpdatedLimit(DataLimits newLimits);

    /**
     * The metadata for the table queried.
     *
     * @return the metadata for the table queried.
     */
    public TableMetadata metadata()
    {
        return metadata;
    }

    public boolean isEmpty()
    {
        return false;
    }

    /**
     * The time in seconds to use as "now" for this query.
     * <p>
     * We use the same time as "now" for the whole query to avoid considering different
     * values as expired during the query, which would be buggy (would throw of counting amongst other
     * things).
     *
     * @return the time (in seconds) to use as "now".
     */
    public int nowInSec()
    {
        return nowInSec;
    }

    /**
     * The configured timeout for this command.
     *
     * @return the configured timeout for this command.
     */
    public abstract long getTimeout();

    /**
     * A filter on which (non-PK) columns must be returned by the query.
     *
     * @return which columns must be fetched by this query.
     */
    public ColumnFilter columnFilter()
    {
        return columnFilter;
    }

    /**
     * Filters/Resrictions on CQL rows.
     * <p>
     * This contains the restrictions that are not directly handled by the
     * {@code ClusteringIndexFilter}. More specifically, this includes any non-PK column
     * restrictions and can include some PK columns restrictions when those can't be
     * satisfied entirely by the clustering index filter (because not all clustering columns
     * have been restricted for instance). If there is 2ndary indexes on the table,
     * one of this restriction might be handled by a 2ndary index.
     *
     * @return the filter holding the expression that rows must satisfy.
     */
    public RowFilter rowFilter()
    {
        return rowFilter;
    }

    /**
     * The limits set on this query.
     *
     * @return the limits set on this query.
     */
    public DataLimits limits()
    {
        return limits;
    }

    /**
     * Whether this query is a digest one or not.
     *
     * @return Whether this query is a digest query.
     */
    public boolean isDigestQuery()
    {
        return digestVersion != null;
    }

    /**
     * If the query is a digest one, the requested digest version.
     *
     * @return the requested digest version if the query is a digest, {@code null} otherwise.
     */
    @Nullable
    public DigestVersion digestVersion()
    {
        return digestVersion;
    }

    /**
     * Returns a digest command for this command using the provided digest version.
     *
     * @param digestVersion the version of the digest that the new command must generate.
     * @return a newly created digest command, otherwise equivalent to this command.
     */
    public abstract ReadCommand createDigestCommand(DigestVersion digestVersion);

    /**
     * Index (metadata) chosen for this query. Can be null.
     *
     * @return index (metadata) chosen for this query
     */
    @Nullable
    public IndexMetadata indexMetadata()
    {
        return index;
    }

    /**
     * The clustering index filter this command to use for the provided key.
     * <p>
     * Note that that method should only be called on a key actually queried by this command
     * and in practice, this will almost always return the same filter, but for the sake of
     * paging, the filter on the first key of a range command might be slightly different.
     *
     * @param key a partition key queried by this command.
     *
     * @return the {@code ClusteringIndexFilter} to use for the partition of key {@code key}.
     */
    public abstract ClusteringIndexFilter clusteringIndexFilter(DecoratedKey key);

    @VisibleForTesting
    public abstract Flow<FlowableUnfilteredPartition> queryStorage(ColumnFamilyStore cfs, ReadExecutionController executionController);

    protected abstract int oldestUnrepairedTombstone();


    /**
     * Whether the underlying {@code ClusteringIndexFilter} is reversed or not.
     *
     * @return whether the underlying {@code ClusteringIndexFilter} is reversed or not.
     */
    public abstract boolean isReversed();

    /**
     * Create a read response and takes care of eventually closing the iterator.
     *
     * Digest responses calculate the digest in the constructor and close the iterator immediately,
     * whilst data responses may keep it open until the iterator is closed by the final handler, e.g.
     * {@link org.apache.cassandra.cql3.statements.SelectStatement#processPartition(FlowablePartition, QueryOptions, ResultBuilder, int)}
     *
     * @param partitions - the partitions to be processed in order to create the response
     * @param forLocalDelivery - if the response is to be delivered locally (optimized path)
     * @return An appropriate response, either of type digest or data.
     */
    Single<ReadResponse> createResponse(Flow<FlowableUnfilteredPartition> partitions, boolean forLocalDelivery)
    {
        return isDigestQuery()
               ? ReadResponse.createDigestResponse(partitions, this)
               : ReadResponse.createDataResponse(partitions, this, forLocalDelivery);
    }

    long indexSerializedSize()
    {
        return null != index
               ? IndexMetadata.serializer.serializedSize(index)
               : 0;
    }

    public Index getIndex()
    {
        return getIndex(Keyspace.openAndGetStore(metadata));
    }

    public Index getIndex(ColumnFamilyStore cfs)
    {
        return null != index
               ? cfs.indexManager.getIndex(index)
               : null;
    }

    static IndexMetadata findIndex(TableMetadata table, RowFilter rowFilter)
    {
        if (table.indexes.isEmpty() || rowFilter.isEmpty())
            return null;

        ColumnFamilyStore cfs = Keyspace.openAndGetStore(table);

        Index index = cfs.indexManager.getBestIndexFor(rowFilter);

        return null != index
               ? index.getIndexMetadata()
               : null;
    }

    /**
     * If the index manager for the CFS determines that there's an applicable
     * 2i that can be used to execute this command, call its (optional)
     * validation method to check that nothing in this command's parameters
     * violates the implementation specific validation rules.
     */
    public void maybeValidateIndex()
    {
        Index index = getIndex(Keyspace.openAndGetStore(metadata));
        if (null != index)
            index.validate(this);
    }

    /**
     * Executes this command on the local host.
     *
     * @return an iterator over the result of executing this command locally.
     */
    // The result iterator is closed upon exceptions (we know it's fine to potentially not close the intermediary
    // iterators created inside the try as long as we do close the original resultIterator), or by closing the result.
    @Override
    public Flow<FlowableUnfilteredPartition> executeLocally(Monitor monitor)
    {
        long startTimeNanos = System.nanoTime();
        ColumnFamilyStore cfs = Keyspace.openAndGetStore(metadata);
        Index index = getIndex(cfs);

        Index.Searcher pickSearcher = null;
        if (index != null)
        {
            if (!cfs.indexManager.isIndexQueryable(index))
                throw new IndexNotAvailableException(index);

            pickSearcher = index.searcherFor(this);
            Tracing.trace("Executing read on {}.{} using index {}", cfs.metadata.keyspace, cfs.metadata.name, index.getIndexMetadata().name);
        }

        Index.Searcher searcher = pickSearcher;
        Flow<FlowableUnfilteredPartition> flow = applyController(
            controller ->
            {
                Flow<FlowableUnfilteredPartition> r = searcher == null
                                                        ? queryStorage(cfs, controller)
                                                        : searcher.search(controller);

                if (monitor != null)
                    r = monitor.withMonitoring(r);

                r = withoutPurgeableTombstones(r, cfs);
                r = withMetricsRecording(r, cfs.metric, startTimeNanos);

                // If we've used a 2ndary index, we know the result already satisfy the primary expression used, so
                // no point in checking it again.
                RowFilter updatedFilter = searcher == null
                                          ? rowFilter()
                                          : index.getPostIndexQueryFilter(rowFilter());

                // TODO: We'll currently do filtering by the rowFilter here because it's convenient. However,
                // we'll probably want to optimize by pushing it down the layer (like for dropped columns) as it
                // would be more efficient (the sooner we discard stuff we know we don't care, the less useless
                // processing we do on it).
                r = updatedFilter.filter(r, cfs.metadata(), nowInSec());
                return limits().truncateUnfiltered(r, nowInSec(), selectsFullPartition(), metadata().enforceStrictLiveness());
            });

        return flow;
    }

    public Flow<FlowableUnfilteredPartition> applyController(Function<ReadExecutionController, Flow<FlowableUnfilteredPartition>> op)
    {
        return Flow.using(() -> ReadExecutionController.forCommand(this),
                          op,
                            controller -> controller.close());
    }

    protected abstract void recordLatency(TableMetrics metric, long latencyNanos);

    public Flow<FlowablePartition> executeInternal(Monitor monitor)
    {
        return FlowablePartitions.filterAndSkipEmpty(executeLocally(monitor), nowInSec());
    }

    public ReadExecutionController executionController()
    {
        return ReadExecutionController.forCommand(this);
    }

    /**
     * Wraps the provided iterator so that metrics on what is scanned by the command are recorded.
     * This also log warning/trow TombstoneOverwhelmingException if appropriate.
     */
    private Flow<FlowableUnfilteredPartition> withMetricsRecording(Flow<FlowableUnfilteredPartition> partitions,
                                                                   final TableMetrics metric,
                                                                   final long startTimeNanos)
    {
        class MetricRecording
        {
            private final int failureThreshold = DatabaseDescriptor.getTombstoneFailureThreshold();
            private final int warningThreshold = DatabaseDescriptor.getTombstoneWarnThreshold();

            private final boolean respectTombstoneThresholds = !SchemaConstants.isLocalSystemKeyspace(ReadCommand.this.metadata().keyspace);
            private final boolean enforceStrictLiveness = metadata.enforceStrictLiveness();

            private int liveRows = 0;
            private int tombstones = 0;

            private DecoratedKey currentKey;

            public FlowableUnfilteredPartition countPartition(FlowableUnfilteredPartition iter)
            {
                currentKey = iter.header().partitionKey;
                countRow(iter.staticRow());

                return iter.mapContent(this::countUnfiltered);
            }

            public Unfiltered countUnfiltered(Unfiltered unfiltered)
            {
                if (unfiltered.isRow())
                    countRow((Row) unfiltered);
                else
                    countTombstone(unfiltered.clustering());

                return unfiltered;
            }

            public void countRow(Row row)
            {
                Boolean hasLiveCells = row.reduceCells(Boolean.FALSE, (ret, cell) -> {
                    if (!cell.isLive(nowInSec))
                    {
                        countTombstone(row.clustering());
                        return ret;
                    }

                    return Boolean.TRUE; // cell is live
                });

                /**
                 * This duplicates the logic of {@link AbstractRow#hasLiveData(int, boolean)} to avoid
                 * iterating twice on the cells since it is inefficient.
                 */
                if ((hasLiveCells && !enforceStrictLiveness) || row.primaryKeyLivenessInfo().isLive(nowInSec))
                    ++liveRows;
            }

            private void countTombstone(ClusteringPrefix clustering)
            {
                ++tombstones;
                if (tombstones > failureThreshold && respectTombstoneThresholds)
                {
                    String query = ReadCommand.this.toCQLString();
                    Tracing.trace("Scanned over {} tombstones for query {}; query aborted (see tombstone_failure_threshold)", failureThreshold, query);
                    metric.tombstoneFailures.inc();
                    throw new TombstoneOverwhelmingException(tombstones, query, ReadCommand.this.metadata(), currentKey, clustering);
                }
            }

            public void onComplete()
            {
                recordLatency(metric, System.nanoTime() - startTimeNanos);

                metric.tombstoneScannedHistogram.update(tombstones);
                metric.liveScannedHistogram.update(liveRows);

                boolean warnTombstones = tombstones > warningThreshold && respectTombstoneThresholds;
                if (warnTombstones)
                {
                    String msg = String.format("Read %d live rows and %d tombstone cells for query %1.512s (see tombstone_warn_threshold)", liveRows, tombstones, ReadCommand.this.toCQLString());
                    ClientWarn.instance.warn(msg);
                    if (tombstones < failureThreshold)
                    {
                        metric.tombstoneWarnings.inc();
                    }

                    logger.warn(msg);
                }

                Tracing.trace("Read {} live and {} tombstone cells{}", liveRows, tombstones, (warnTombstones ? " (see tombstone_warn_threshold)" : ""));
            }
        };

        final MetricRecording metricsRecording = new MetricRecording();
        partitions = partitions.map(metricsRecording::countPartition);
        partitions = partitions.doOnClose(metricsRecording::onComplete);
        return partitions;
    }

    protected abstract void appendCQLWhereClause(StringBuilder sb);

    static class PurgeOp
    {
        private final DeletionPurger purger;
        private final int nowInSec;
        private final boolean enforceStrictLiveness;

        public PurgeOp(int nowInSec,
                       int gcBefore,
                       Supplier<Integer> oldestUnrepairedTombstone,
                       boolean onlyPurgeRepairedTombstones,
                       boolean enforceStrictLiveness)
        {
            this.nowInSec = nowInSec;
            this.purger = (timestamp, localDeletionTime) ->
                          !(onlyPurgeRepairedTombstones && localDeletionTime >= oldestUnrepairedTombstone.get())
                          && localDeletionTime < gcBefore;
            this.enforceStrictLiveness = enforceStrictLiveness;
        }

        public FlowableUnfilteredPartition purgePartition(FlowableUnfilteredPartition partition)
        {
            PartitionHeader header = partition.header();
            class Purged extends FlowableUnfilteredPartition.SkippingMap
            {
                Purged()
                {
                    super(partition.content(),
                          applyToStatic(partition.staticRow()),
                          purger.shouldPurge(header.partitionLevelDeletion) ? header.with(DeletionTime.LIVE) : header,
                          PurgeOp.this::purgeUnfiltered);
                }
            }

            return new Purged();
        }

        public Unfiltered purgeUnfiltered(Unfiltered next)
        {
            return next.purge(purger, nowInSec, enforceStrictLiveness);
        }

        public Row applyToStatic(Row row)
        {
            Row purged = row.purge(purger, nowInSec, enforceStrictLiveness);
            return purged != null ? purged : Rows.EMPTY_STATIC_ROW;
        }
    }


    // Skip purgeable tombstones. We do this because it's safe to do (post-merge of the memtable and sstable at least), it
    // can save us some bandwidth, and avoid making us throw a TombstoneOverwhelmingException for purgeable tombstones (which
    // are to some extend an artifact of compaction lagging behind and hence counting them is somewhat unintuitive).
    protected Flow<FlowableUnfilteredPartition> withoutPurgeableTombstones(Flow<FlowableUnfilteredPartition> iterator, ColumnFamilyStore cfs)
    {
<<<<<<< HEAD
        return iterator.map(new PurgeOp(nowInSec(),
                                        cfs.gcBefore(nowInSec()),
                                        this::oldestUnrepairedTombstone,
                                        cfs.getCompactionStrategyManager().onlyPurgeRepairedTombstones(),
                                        cfs.metadata().enforceStrictLiveness())
                            ::purgePartition);
=======
        class WithoutPurgeableTombstones extends PurgeFunction
        {
            public WithoutPurgeableTombstones()
            {
                super(nowInSec(), cfs.gcBefore(nowInSec()), oldestUnrepairedTombstone(),
                      cfs.getCompactionStrategyManager().onlyPurgeRepairedTombstones(),
                      iterator.metadata().enforceStrictLiveness());
            }

            protected LongPredicate getPurgeEvaluator()
            {
                return time -> true;
            }
        }
        return Transformation.apply(iterator, new WithoutPurgeableTombstones());
>>>>>>> 684e250b
    }

    /**
     * Recreate the CQL string corresponding to this query.
     * <p>
     * Note that in general the returned string will not be exactly the original user string, first
     * because there isn't always a single syntax for a given query,  but also because we don't have
     * all the information needed (we know the non-PK columns queried but not the PK ones as internally
     * we query them all). So this shouldn't be relied too strongly, but this should be good enough for
     * debugging purpose which is what this is for.
     */
    public String toCQLString()
    {
        StringBuilder sb = new StringBuilder();
        sb.append("SELECT ").append(columnFilter());
        sb.append(" FROM ").append(metadata().keyspace).append('.').append(metadata.name);
        appendCQLWhereClause(sb);

        if (limits() != DataLimits.NONE)
            sb.append(' ').append(limits());
        return sb.toString();
    }

    protected static class ReadCommandSerializer<T extends ReadCommand> extends VersionDependent<ReadVersion> implements Serializer<T>
    {
        private final SelectionDeserializer<T> selectionDeserializer;

        protected ReadCommandSerializer(ReadVersion version, SelectionDeserializer<T> selectionDeserializer)
        {
            super(version);
            this.selectionDeserializer = selectionDeserializer;
        }

        private static int digestFlag(boolean isDigest)
        {
            return isDigest ? 0x01 : 0;
        }

        private static boolean isDigest(int flags)
        {
            return (flags & 0x01) != 0;
        }

        // We don't set this flag anymore, but still look if we receive a
        // command with it set in case someone is using thrift a mixed 3.0/4.0+
        // cluster (which is unsupported). This is also a reminder for not
        // re-using this flag until we drop 3.0/3.X compatibility (since it's
        // used by these release for thrift and would thus confuse things)
        private static boolean isForThrift(int flags)
        {
            return (flags & 0x02) != 0;
        }

        private static int indexFlag(boolean hasIndex)
        {
            return hasIndex ? 0x04 : 0;
        }

        private static boolean hasIndex(int flags)
        {
            return (flags & 0x04) != 0;
        }

        private int digestVersionInt(DigestVersion digestVersion)
        {
            return version.compareTo(ReadVersion.DSE_60) < 0
                   ? MessagingVersion.OSS_30.protocolVersion().handshakeVersion
                   : digestVersion.ordinal();
        }

        private DigestVersion fromDigestVersionInt(int digestVersion)
        {
            // Before DSE_60, the version is the messagingVersion to use for the digest. After DSE_60, it's directly the
            // ordinal of the digestVersion.
            if (version.compareTo(ReadVersion.DSE_60) >= 0)
                return DigestVersion.values()[digestVersion];

            MessagingVersion ms = MessagingVersion.fromHandshakeVersion(digestVersion);
            return ms.<ReadVersion>groupVersion(Verbs.Group.READS).digestVersion;
        }

        public void serialize(T command, DataOutputPlus out) throws IOException
        {
            // The "kind" of the command: 0->single partition, 1->partition range. Was never really needed since we
            // can distinguish based on the Verb used and so removed in newer versions.
            if (version.compareTo(ReadVersion.DSE_60) < 0)
                out.writeByte(command instanceof SinglePartitionReadCommand ? 0 : 1);

            out.writeByte(digestFlag(command.isDigestQuery()) | indexFlag(null != command.indexMetadata()));
            if (command.isDigestQuery())
                out.writeUnsignedVInt(digestVersionInt(command.digestVersion()));
            command.metadata().id.serialize(out);
            out.writeInt(command.nowInSec());
            ColumnFilter.serializers.get(version).serialize(command.columnFilter(), out);
            RowFilter.serializers.get(version).serialize(command.rowFilter(), out);
            DataLimits.serializers.get(version).serialize(command.limits(), out, command.metadata().comparator);
            if (null != command.indexMetadata())
                IndexMetadata.serializer.serialize(command.indexMetadata(), out);

            command.serializeSelection(out, version);
        }

        public T deserialize(DataInputPlus in) throws IOException
        {
            if (version.compareTo(ReadVersion.DSE_60) < 0)
                in.readByte(); // See comment in serialize(), we don't need this.

            int flags = in.readByte();
            boolean isDigest = isDigest(flags);
            // Shouldn't happen or it's a user error (see comment above) but
            // better complain loudly than doing the wrong thing.
            if (isForThrift(flags))
                throw new IllegalStateException("Received a command with the thrift flag set. "
                                              + "This means thrift is in use in a mixed 3.0/3.X and 4.0+ cluster, "
                                              + "which is unsupported. Make sure to stop using thrift before "
                                              + "upgrading to 4.0");

            boolean hasIndex = hasIndex(flags);
            DigestVersion digestVersion = isDigest ? fromDigestVersionInt((int)in.readUnsignedVInt()) : null;
            TableMetadata metadata = Schema.instance.getExistingTableMetadata(TableId.deserialize(in));
            int nowInSec = in.readInt();

            ColumnFilter columnFilter = ColumnFilter.serializers.get(version).deserialize(in, metadata);
            RowFilter rowFilter = RowFilter.serializers.get(version).deserialize(in, metadata);
            DataLimits limits = DataLimits.serializers.get(version).deserialize(in, metadata);

            IndexMetadata index = hasIndex ? deserializeIndexMetadata(in, metadata) : null;

            return selectionDeserializer.deserialize(in, version, digestVersion, metadata, nowInSec, columnFilter, rowFilter, limits, index);
        }

        private IndexMetadata deserializeIndexMetadata(DataInputPlus in, TableMetadata metadata) throws IOException
        {
            try
            {
                return IndexMetadata.serializer.deserialize(in, metadata);
            }
            catch (UnknownIndexException e)
            {
                logger.info("Couldn't find a defined index on {}.{} with the id {}. " +
                            "If an index was just created, this is likely due to the schema not " +
                            "being fully propagated. Local read will proceed without using the " +
                            "index. Please wait for schema agreement after index creation.",
                            metadata.keyspace, metadata.name, e.indexId);
                return null;
            }
        }

        public long serializedSize(T command)
        {
            return 1 // flags
                   + (version.compareTo(ReadVersion.DSE_60) < 0 ? 1 : 0) // kind for older versions
                   + (command.isDigestQuery() ? TypeSizes.sizeofUnsignedVInt(digestVersionInt(command.digestVersion())) : 0)
                   + command.metadata().id.serializedSize()
                   + TypeSizes.sizeof(command.nowInSec())
                   + ColumnFilter.serializers.get(version).serializedSize(command.columnFilter())
                   + RowFilter.serializers.get(version).serializedSize(command.rowFilter())
                   + DataLimits.serializers.get(version).serializedSize(command.limits(), command.metadata().comparator)
                   + command.selectionSerializedSize(version)
                   + command.indexSerializedSize();
        }
    }
}<|MERGE_RESOLUTION|>--- conflicted
+++ resolved
@@ -18,15 +18,10 @@
 package org.apache.cassandra.db;
 
 import java.io.IOException;
-<<<<<<< HEAD
+
 import java.net.InetAddress;
 import java.util.Collection;
-import java.util.Iterator;
 import java.util.function.Supplier;
-=======
-import java.util.function.LongPredicate;
-import java.util.function.Predicate;
->>>>>>> 684e250b
 
 import javax.annotation.Nullable;
 
@@ -36,7 +31,6 @@
 
 import io.reactivex.functions.Function;
 import org.apache.cassandra.net.Request;
-import org.apache.cassandra.utils.btree.BTree;
 import org.apache.cassandra.utils.flow.Flow;
 import io.reactivex.Single;
 import org.apache.cassandra.concurrent.Schedulable;
@@ -569,30 +563,12 @@
     // are to some extend an artifact of compaction lagging behind and hence counting them is somewhat unintuitive).
     protected Flow<FlowableUnfilteredPartition> withoutPurgeableTombstones(Flow<FlowableUnfilteredPartition> iterator, ColumnFamilyStore cfs)
     {
-<<<<<<< HEAD
         return iterator.map(new PurgeOp(nowInSec(),
                                         cfs.gcBefore(nowInSec()),
                                         this::oldestUnrepairedTombstone,
                                         cfs.getCompactionStrategyManager().onlyPurgeRepairedTombstones(),
                                         cfs.metadata().enforceStrictLiveness())
                             ::purgePartition);
-=======
-        class WithoutPurgeableTombstones extends PurgeFunction
-        {
-            public WithoutPurgeableTombstones()
-            {
-                super(nowInSec(), cfs.gcBefore(nowInSec()), oldestUnrepairedTombstone(),
-                      cfs.getCompactionStrategyManager().onlyPurgeRepairedTombstones(),
-                      iterator.metadata().enforceStrictLiveness());
-            }
-
-            protected LongPredicate getPurgeEvaluator()
-            {
-                return time -> true;
-            }
-        }
-        return Transformation.apply(iterator, new WithoutPurgeableTombstones());
->>>>>>> 684e250b
     }
 
     /**
