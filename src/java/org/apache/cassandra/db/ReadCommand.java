--- conflicted
+++ resolved
@@ -362,13 +362,9 @@
     // iterators created inside the try as long as we do close the original resultIterator), or by closing the result.
     public Single<UnfilteredPartitionIterator> executeLocally(ReadExecutionController executionController)
     {
-<<<<<<< HEAD
         return Single.defer(
         () ->
         {
-=======
-        //long startTimeNanos = System.nanoTime();
->>>>>>> f77e154f
 
             ColumnFamilyStore cfs = Keyspace.openAndGetStore(metadata());
             Index index = getIndex(cfs);
@@ -384,20 +380,12 @@
             }
 
             Index.Searcher searcher = pickSearcher;
-
-<<<<<<< HEAD
-            //Local requests track their own oporder
-            TPCOpOrder.Group group = cfs.readOrdering.start();
-
             Single<UnfilteredPartitionIterator> resultIterator = searcher == null
-                                                                 ? queryStorage(cfs, executionController)
-                                                                 : searcher.search(executionController);
-
+                                                                 ? queryStorage(cfs, executionController) : searcher.search(executionController);
             return resultIterator.map(
             r ->
             {
                 r = withStateTracking(r);
-                r = withOpOrderTracking(r, group);
                 //resultIterator = withMetricsRecording(withoutPurgeableTombstones(resultIterator, cfs), cfs.metric, startTimeNanos);
 
                 // If we've used a 2ndary index, we know the result already satisfy the primary expression used, so
@@ -411,38 +399,8 @@
                 // would be more efficient (the sooner we discard stuff we know we don't care, the less useless
                 // processing we do on it).
                 return limits().filter(updatedFilter.filter(r, nowInSec()), nowInSec());
-            }).doOnError((t) -> group.close());
+            });
         });
-=======
-        UnfilteredPartitionIterator resultIterator = null;
-        try
-        {
-            resultIterator = searcher == null
-                             ? queryStorage(cfs, executionController)
-                             : searcher.search(executionController);
-
-            resultIterator = withStateTracking(resultIterator);
-            //resultIterator = withMetricsRecording(withoutPurgeableTombstones(resultIterator, cfs), cfs.metric, startTimeNanos);
-
-            // If we've used a 2ndary index, we know the result already satisfy the primary expression used, so
-            // no point in checking it again.
-            RowFilter updatedFilter = searcher == null
-                                    ? rowFilter()
-                                    : index.getPostIndexQueryFilter(rowFilter());
-
-            // TODO: We'll currently do filtering by the rowFilter here because it's convenient. However,
-            // we'll probably want to optimize by pushing it down the layer (like for dropped columns) as it
-            // would be more efficient (the sooner we discard stuff we know we don't care, the less useless
-            // processing we do on it).
-            return limits().filter(updatedFilter.filter(resultIterator, nowInSec()), nowInSec());
-        }
-        catch (RuntimeException | Error e)
-        {
-            if (resultIterator != null)
-                resultIterator.close();
-            throw e;
-        }
->>>>>>> f77e154f
     }
 
     protected abstract void recordLatency(TableMetrics metric, long latencyNanos);
