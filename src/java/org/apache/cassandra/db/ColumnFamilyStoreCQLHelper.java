/*
 * Licensed to the Apache Software Foundation (ASF) under one
 * or more contributor license agreements.  See the NOTICE file
 * distributed with this work for additional information
 * regarding copyright ownership.  The ASF licenses this file
 * to you under the Apache License, Version 2.0 (the
 * "License"); you may not use this file except in compliance
 * with the License.  You may obtain a copy of the License at
 *
 *     http://www.apache.org/licenses/LICENSE-2.0
 *
 * Unless required by applicable law or agreed to in writing, software
 * distributed under the License is distributed on an "AS IS" BASIS,
 * WITHOUT WARRANTIES OR CONDITIONS OF ANY KIND, either express or implied.
 * See the License for the specific language governing permissions and
 * limitations under the License.
 */

package org.apache.cassandra.db;

import java.nio.ByteBuffer;
import java.util.*;
import java.util.concurrent.atomic.*;
import java.util.function.*;
import com.google.common.annotations.VisibleForTesting;
import com.google.common.collect.Iterables;

import org.apache.cassandra.cql3.statements.*;
import org.apache.cassandra.db.marshal.*;
import org.apache.cassandra.schema.*;
import org.apache.cassandra.utils.*;

/**
 * Helper methods to represent TableMetadata and related objects in CQL format
 */
public class ColumnFamilyStoreCQLHelper
{
    public static List<String> dumpReCreateStatements(TableMetadata metadata)
    {
        List<String> l = new ArrayList<>();
        // Types come first, as table can't be created without them
        l.addAll(ColumnFamilyStoreCQLHelper.getUserTypesAsCQL(metadata));
        // Record re-create schema statements
        l.add(ColumnFamilyStoreCQLHelper.getTableMetadataAsCQL(metadata, true));
        // Dropped columns (and re-additions)
        l.addAll(ColumnFamilyStoreCQLHelper.getDroppedColumnsAsCQL(metadata));
        // Indexes applied as last, since otherwise they may interfere with column drops / re-additions
        l.addAll(ColumnFamilyStoreCQLHelper.getIndexesAsCQL(metadata));
        return l;
    }

    private static List<ColumnMetadata> getClusteringColumns(TableMetadata metadata)
    {
        List<ColumnMetadata> cds = new ArrayList<>(metadata.clusteringColumns().size());

        if (!metadata.isStaticCompactTable())
            for (ColumnMetadata cd : metadata.clusteringColumns())
                cds.add(cd);

        return cds;
    }

    private static List<ColumnMetadata> getPartitionColumns(TableMetadata metadata)
    {
        List<ColumnMetadata> cds = new ArrayList<>(metadata.regularAndStaticColumns().size());

        for (ColumnMetadata cd : metadata.staticColumns())
            cds.add(cd);

        if (metadata.isDense())
        {
            // remove an empty type
            for (ColumnMetadata cd : metadata.regularColumns())
                if (!cd.type.equals(EmptyType.instance))
                    cds.add(cd);
        }
        // "regular" columns are not exposed for static compact tables
        else if (!metadata.isStaticCompactTable())
        {
            for (ColumnMetadata cd : metadata.regularColumns())
                cds.add(cd);
        }

        return cds;
    }

    /**
     * Build a CQL String representation of Column Family Metadata
     */
    @VisibleForTesting
    public static String getTableMetadataAsCQL(TableMetadata metadata, boolean includeDroppedColumns)
    {
        StringBuilder sb = new StringBuilder();
        if (!isCqlCompatible(metadata))
        {
            sb.append(String.format("/*\nWarning: Table %s omitted because it has constructs not compatible with CQL (was created via legacy API).\n",
                                    metadata.toString()));
            sb.append("\nApproximate structure, for reference:");
            sb.append("\n(this should not be used to reproduce this schema)\n\n");
        }

        List<ColumnDefinition> clusteringColumns = getClusteringColumns(metadata);

        if (metadata.isView())
        {
            sb.append(getViewMetadataAsCQL(metadata, includeDroppedColumns));
        }
        else
        {
            sb.append(getBaseTableMetadataAsCQL(metadata, includeDroppedColumns));
        }

        sb.append("WITH ");

        sb.append("ID = ").append(metadata.cfId).append("\n\tAND ");

        if (metadata.isCompactTable())
            sb.append("COMPACT STORAGE\n\tAND ");

        if (clusteringColumns.size() > 0)
        {
            sb.append("CLUSTERING ORDER BY (");

            Consumer<StringBuilder> cOrderCommaAppender = commaAppender(" ");
            for (ColumnDefinition cd : clusteringColumns)
            {
                cOrderCommaAppender.accept(sb);
                sb.append(cd.name.toCQLString()).append(' ').append(cd.clusteringOrder().toString());
            }
            sb.append(")\n\tAND ");
        }

        sb.append(toCQL(metadata.params));
        sb.append(";");

        if (!isCqlCompatible(metadata))
        {
            sb.append("\n*/");
        }
        return sb.toString();
    }

    private static String getViewMetadataAsCQL(CFMetaData metadata, boolean includeDroppedColumns)
    {
        assert metadata.isView();
        KeyspaceMetadata keyspaceMetadata = Schema.instance.getKSMetaData(metadata.ksName);
        assert keyspaceMetadata != null;
        ViewDefinition viewMetadata = keyspaceMetadata.views.get(metadata.cfName).orElse(null);
        assert viewMetadata != null;

        List<ColumnDefinition> partitionKeyColumns = metadata.partitionKeyColumns();
        List<ColumnDefinition> clusteringColumns = getClusteringColumns(metadata);

        StringBuilder sb = new StringBuilder();
        sb.append(String.format("CREATE MATERIALIZED VIEW IF NOT EXISTS %s.%s AS SELECT ",
                                ColumnIdentifier.maybeQuote(metadata.ksName),
                                ColumnIdentifier.maybeQuote(metadata.cfName)));

        if (viewMetadata.includeAllColumns)
        {
            sb.append("*");
        }
        else
        {
            boolean isFirst = true;
            List<ColumnDefinition> columns = new ArrayList<>(metadata.allColumns());
            columns.sort(Comparator.comparing((c -> c.name.toString())));
            for (ColumnDefinition column : columns) {
                if (!isFirst)
                    sb.append(", ");
                sb.append(column.name.toString());
                isFirst = false;
            }
        }
        sb.append(" FROM ").append(viewMetadata.ksName).append(".").append(viewMetadata.baseTableName).append("\n\t");
        sb.append("WHERE ").append(viewMetadata.whereClause).append("\n\t");

        if (clusteringColumns.size() > 0 || partitionKeyColumns.size() > 1)
        {
            sb.append("PRIMARY KEY (");
            if (partitionKeyColumns.size() > 1)
            {
                sb.append("(");
                Consumer<StringBuilder> pkCommaAppender = commaAppender(" ");
                for (ColumnDefinition cfd : partitionKeyColumns)
                {
                    pkCommaAppender.accept(sb);
                    sb.append(cfd.name.toCQLString());
                }
                sb.append(")");
            }
            else
            {
                sb.append(partitionKeyColumns.get(0).name.toCQLString());
            }

            for (ColumnDefinition cfd : metadata.clusteringColumns())
                sb.append(", ").append(cfd.name.toCQLString());

            sb.append(')');
        }
        sb.append("\n\t");
        return sb.toString();
    }

    @VisibleForTesting
    public static String getBaseTableMetadataAsCQL(CFMetaData metadata, boolean includeDroppedColumns)
    {
        StringBuilder sb = new StringBuilder();
        sb.append("CREATE TABLE IF NOT EXISTS ");
        sb.append(metadata.toString()).append(" (");

        List<ColumnMetadata> partitionKeyColumns = metadata.partitionKeyColumns();
        List<ColumnMetadata> clusteringColumns = getClusteringColumns(metadata);
        List<ColumnMetadata> partitionColumns = getPartitionColumns(metadata);

        Consumer<StringBuilder> cdCommaAppender = commaAppender("\n\t");
        sb.append("\n\t");
        for (ColumnMetadata cfd: partitionKeyColumns)
        {
            cdCommaAppender.accept(sb);
            sb.append(toCQL(cfd));
            if (partitionKeyColumns.size() == 1 && clusteringColumns.size() == 0)
                sb.append(" PRIMARY KEY");
        }

        for (ColumnMetadata cfd: clusteringColumns)
        {
            cdCommaAppender.accept(sb);
            sb.append(toCQL(cfd));
        }

        for (ColumnMetadata cfd: partitionColumns)
        {
            cdCommaAppender.accept(sb);
            sb.append(toCQL(cfd, metadata.isStaticCompactTable()));
        }

        if (includeDroppedColumns)
        {
            for (Map.Entry<ByteBuffer, DroppedColumn> entry: metadata.droppedColumns.entrySet())
            {
                if (metadata.getColumn(entry.getKey()) != null)
                    continue;

                DroppedColumn droppedColumn = entry.getValue();
                cdCommaAppender.accept(sb);
                sb.append(droppedColumn.column.name.toCQLString());
                sb.append(' ');
                sb.append(droppedColumn.column.type.asCQL3Type().toString());
            }
        }

        if (clusteringColumns.size() > 0 || partitionKeyColumns.size() > 1)
        {
            sb.append(",\n\tPRIMARY KEY (");
            if (partitionKeyColumns.size() > 1)
            {
                sb.append("(");
                Consumer<StringBuilder> pkCommaAppender = commaAppender(" ");
                for (ColumnMetadata cfd : partitionKeyColumns)
                {
                    pkCommaAppender.accept(sb);
                    sb.append(cfd.name.toCQLString());
                }
                sb.append(")");
            }
            else
            {
                sb.append(partitionKeyColumns.get(0).name.toCQLString());
            }

            for (ColumnMetadata cfd : metadata.clusteringColumns())
                sb.append(", ").append(cfd.name.toCQLString());

            sb.append(')');
        }
        sb.append(")\n\t");
<<<<<<< HEAD
        sb.append("WITH ");

        sb.append("ID = ").append(metadata.id).append("\n\tAND ");

        if (metadata.isCompactTable())
            sb.append("COMPACT STORAGE\n\tAND ");

        if (clusteringColumns.size() > 0)
        {
            sb.append("CLUSTERING ORDER BY (");

            Consumer<StringBuilder> cOrderCommaAppender = commaAppender(" ");
            for (ColumnMetadata cd : clusteringColumns)
            {
                cOrderCommaAppender.accept(sb);
                sb.append(cd.name.toCQLString()).append(' ').append(cd.clusteringOrder().toString());
            }
            sb.append(")\n\tAND ");
        }

        sb.append(toCQL(metadata.params));
        sb.append(";");

        if (!isCqlCompatible(metadata))
        {
            sb.append("\n*/");
        }
=======
>>>>>>> 1de52378
        return sb.toString();
    }
    /**
     * Build a CQL String representation of User Types used in the given Column Family.
     *
     * Type order is ensured as types are built incrementally: from the innermost (most nested)
     * to the outermost.
     */
    @VisibleForTesting
    public static List<String> getUserTypesAsCQL(TableMetadata metadata)
    {
        List<AbstractType> types = new ArrayList<>();
        Set<AbstractType> typeSet = new HashSet<>();
        for (ColumnMetadata cd: Iterables.concat(metadata.partitionKeyColumns(), metadata.clusteringColumns(), metadata.regularAndStaticColumns()))
        {
            AbstractType type = cd.type;
            if (type.isUDT())
                resolveUserType((UserType) type, typeSet, types);
        }

        List<String> typeStrings = new ArrayList<>(types.size());
        for (AbstractType type: types)
            typeStrings.add(toCQL((UserType) type));
        return typeStrings;
    }

    /**
     * Build a CQL String representation of Dropped Columns in the given Column Family.
     *
     * If the column was dropped once, but is now re-created `ADD` will be appended accordingly.
     */
    @VisibleForTesting
    public static List<String> getDroppedColumnsAsCQL(TableMetadata metadata)
    {
        List<String> droppedColumns = new ArrayList<>();

        for (Map.Entry<ByteBuffer, DroppedColumn> entry: metadata.droppedColumns.entrySet())
        {
            DroppedColumn column = entry.getValue();
            droppedColumns.add(toCQLDrop(metadata, column));
            if (metadata.getColumn(entry.getKey()) != null)
                droppedColumns.add(toCQLAdd(metadata, metadata.getColumn(entry.getKey())));
        }

        return droppedColumns;
    }

    /**
     * Build a CQL String representation of Indexes on columns in the given Column Family
     */
    @VisibleForTesting
    public static List<String> getIndexesAsCQL(TableMetadata metadata)
    {
        List<String> indexes = new ArrayList<>(metadata.indexes.size());
        for (IndexMetadata indexMetadata: metadata.indexes)
            indexes.add(toCQL(metadata, indexMetadata));
        return indexes;
    }

    private static String toCQL(TableMetadata baseTable, IndexMetadata indexMetadata)
    {
        if (indexMetadata.isCustom())
        {
            Map<String, String> options = new HashMap<>();
            indexMetadata.options.forEach((k, v) -> {
                if (!k.equals(IndexTarget.TARGET_OPTION_NAME) && !k.equals(IndexTarget.CUSTOM_INDEX_OPTION_NAME))
                    options.put(k, v);
            });

            return String.format("CREATE CUSTOM INDEX %s ON %s (%s) USING '%s'%s;",
                                 indexMetadata.toCQLString(),
                                 baseTable.toString(),
                                 indexMetadata.options.get(IndexTarget.TARGET_OPTION_NAME),
                                 indexMetadata.options.get(IndexTarget.CUSTOM_INDEX_OPTION_NAME),
                                 options.isEmpty() ? "" : " WITH OPTIONS " + toCQL(options));
        }
        else
        {
            return String.format("CREATE INDEX %s ON %s (%s);",
                                 indexMetadata.toCQLString(),
                                 baseTable.toString(),
                                 indexMetadata.options.get(IndexTarget.TARGET_OPTION_NAME));
        }
    }
    private static String toCQL(UserType userType)
    {
        StringBuilder sb = new StringBuilder();
        sb.append("CREATE TYPE ").append(userType.toCQLString()).append(" (");

        Consumer<StringBuilder> commaAppender = commaAppender(" ");
        for (int i = 0; i < userType.size(); i++)
        {
            commaAppender.accept(sb);
            sb.append(String.format("%s %s",
                                    userType.fieldNameAsString(i),
                                    userType.fieldType(i).asCQL3Type()));
        }
        sb.append(");");
        return sb.toString();
    }

    private static String toCQL(TableParams tableParams)
    {
        StringBuilder builder = new StringBuilder();

        builder.append("bloom_filter_fp_chance = ").append(tableParams.bloomFilterFpChance);
        builder.append("\n\tAND caching = ").append(toCQL(tableParams.caching.asMap()));
        builder.append("\n\tAND cdc = ").append(tableParams.cdc);
        builder.append("\n\tAND comment = ").append(singleQuote(tableParams.comment));
        builder.append("\n\tAND compaction = ").append(toCQL(tableParams.compaction.asMap()));
        builder.append("\n\tAND compression = ").append(toCQL(tableParams.compression.asMap()));
        builder.append("\n\tAND crc_check_chance = ").append(tableParams.crcCheckChance);
        builder.append("\n\tAND dclocal_read_repair_chance = ").append(tableParams.dcLocalReadRepairChance);
        builder.append("\n\tAND default_time_to_live = ").append(tableParams.defaultTimeToLive);
        builder.append("\n\tAND extensions = { ");
        for (Map.Entry<String, ByteBuffer> entry : tableParams.extensions.entrySet())
        {
            builder.append(singleQuote(entry.getKey()));
            builder.append(": ");
            builder.append("0x").append(ByteBufferUtil.bytesToHex(entry.getValue()));
        }
        builder.append(" }");
        builder.append("\n\tAND gc_grace_seconds = ").append(tableParams.gcGraceSeconds);
        builder.append("\n\tAND max_index_interval = ").append(tableParams.maxIndexInterval);
        builder.append("\n\tAND memtable_flush_period_in_ms = ").append(tableParams.memtableFlushPeriodInMs);
        builder.append("\n\tAND min_index_interval = ").append(tableParams.minIndexInterval);
        Map<String, String> nodeSyncParams = tableParams.nodeSync.asMap();
        if (!nodeSyncParams.isEmpty())
            builder.append("\n\tAND nodesync = ").append(toCQL(nodeSyncParams));
        builder.append("\n\tAND read_repair_chance = ").append(tableParams.readRepairChance);
        builder.append("\n\tAND speculative_retry = '").append(tableParams.speculativeRetry).append("'");

        return builder.toString();
    }

    private static String toCQL(Map<?, ?> map)
    {
        if (map.isEmpty())
            return "{}";

        StringBuilder builder = new StringBuilder("{ ");

        boolean isFirst = true;
        for (Map.Entry entry: map.entrySet())
        {
            if (isFirst)
                isFirst = false;
            else
                builder.append(", ");
            builder.append(singleQuote(entry.getKey().toString()));
            builder.append(": ");
            builder.append(singleQuote(entry.getValue().toString()));
        }

        builder.append(" }");
        return builder.toString();
    }

    private static String toCQL(ColumnMetadata cd)
    {
        return toCQL(cd, false);
    }

    private static String toCQL(ColumnMetadata cd, boolean isStaticCompactTable)
    {
        return String.format("%s %s%s",
                             cd.name.toCQLString(),
                             cd.type.asCQL3Type().toString(),
                             cd.isStatic() && !isStaticCompactTable ? " static" : "");
    }

    private static String toCQLAdd(TableMetadata table, ColumnMetadata cd)
    {
        return String.format("ALTER TABLE %s ADD %s %s%s;",
                             table.toString(),
                             cd.name.toCQLString(),
                             cd.type.asCQL3Type().toString(),
                             cd.isStatic() ? " static" : "");
    }

    private static String toCQLDrop(TableMetadata table, DroppedColumn droppedColumn)
    {
        return String.format("ALTER TABLE %s DROP %s USING TIMESTAMP %s;",
                             table.toString(),
                             droppedColumn.column.name.toCQLString(),
                             droppedColumn.droppedTime);
    }

    private static void resolveUserType(UserType type, Set<AbstractType> typeSet, List<AbstractType> types)
    {
        for (AbstractType subType: type.fieldTypes())
            if (!typeSet.contains(subType) && subType.isUDT())
                resolveUserType((UserType) subType, typeSet, types);

        if (!typeSet.contains(type))
        {
            typeSet.add(type);
            types.add(type);
        }
    }

    private static String singleQuote(String s)
    {
        return String.format("'%s'", s.replaceAll("'", "''"));
    }

    private static Consumer<StringBuilder> commaAppender(String afterComma)
    {
        AtomicBoolean isFirst = new AtomicBoolean(true);
        return new Consumer<StringBuilder>()
        {
            public void accept(StringBuilder stringBuilder)
            {
                if (!isFirst.getAndSet(false))
                    stringBuilder.append(',').append(afterComma);
            }
        };
    }

    /**
     * Whether or not the given metadata is compatible / representable with CQL Language
     */
    public static boolean isCqlCompatible(TableMetadata metaData)
    {
        if (metaData.isSuper())
            return false;

        if (metaData.isCompactTable()
            && metaData.regularColumns().size() > 1
            && metaData.clusteringColumns().size() >= 1)
            return false;

        return true;
    }
}<|MERGE_RESOLUTION|>--- conflicted
+++ resolved
@@ -99,7 +99,7 @@
             sb.append("\n(this should not be used to reproduce this schema)\n\n");
         }
 
-        List<ColumnDefinition> clusteringColumns = getClusteringColumns(metadata);
+        List<ColumnMetadata> clusteringColumns = getClusteringColumns(metadata);
 
         if (metadata.isView())
         {
@@ -112,7 +112,7 @@
 
         sb.append("WITH ");
 
-        sb.append("ID = ").append(metadata.cfId).append("\n\tAND ");
+        sb.append("ID = ").append(metadata.id).append("\n\tAND ");
 
         if (metadata.isCompactTable())
             sb.append("COMPACT STORAGE\n\tAND ");
@@ -122,7 +122,7 @@
             sb.append("CLUSTERING ORDER BY (");
 
             Consumer<StringBuilder> cOrderCommaAppender = commaAppender(" ");
-            for (ColumnDefinition cd : clusteringColumns)
+            for (ColumnMetadata cd : clusteringColumns)
             {
                 cOrderCommaAppender.accept(sb);
                 sb.append(cd.name.toCQLString()).append(' ').append(cd.clusteringOrder().toString());
@@ -140,21 +140,19 @@
         return sb.toString();
     }
 
-    private static String getViewMetadataAsCQL(CFMetaData metadata, boolean includeDroppedColumns)
+    private static String getViewMetadataAsCQL(TableMetadata metadata, boolean includeDroppedColumns)
     {
         assert metadata.isView();
-        KeyspaceMetadata keyspaceMetadata = Schema.instance.getKSMetaData(metadata.ksName);
+        KeyspaceMetadata keyspaceMetadata = Schema.instance.getKeyspaceMetadata(metadata.keyspace);
         assert keyspaceMetadata != null;
-        ViewDefinition viewMetadata = keyspaceMetadata.views.get(metadata.cfName).orElse(null);
+        ViewMetadata viewMetadata = keyspaceMetadata.views.get(metadata.name).orElse(null);
         assert viewMetadata != null;
 
-        List<ColumnDefinition> partitionKeyColumns = metadata.partitionKeyColumns();
-        List<ColumnDefinition> clusteringColumns = getClusteringColumns(metadata);
+        List<ColumnMetadata> partitionKeyColumns = metadata.partitionKeyColumns();
+        List<ColumnMetadata> clusteringColumns = getClusteringColumns(metadata);
 
         StringBuilder sb = new StringBuilder();
-        sb.append(String.format("CREATE MATERIALIZED VIEW IF NOT EXISTS %s.%s AS SELECT ",
-                                ColumnIdentifier.maybeQuote(metadata.ksName),
-                                ColumnIdentifier.maybeQuote(metadata.cfName)));
+        sb.append("CREATE MATERIALIZED VIEW IF NOT EXISTS ").append(metadata.toString()).append(" AS SELECT ");
 
         if (viewMetadata.includeAllColumns)
         {
@@ -163,97 +161,21 @@
         else
         {
             boolean isFirst = true;
-            List<ColumnDefinition> columns = new ArrayList<>(metadata.allColumns());
+            List<ColumnMetadata> columns = new ArrayList<>(metadata.columns());
             columns.sort(Comparator.comparing((c -> c.name.toString())));
-            for (ColumnDefinition column : columns) {
+            for (ColumnMetadata column : columns) {
                 if (!isFirst)
                     sb.append(", ");
                 sb.append(column.name.toString());
                 isFirst = false;
             }
         }
-        sb.append(" FROM ").append(viewMetadata.ksName).append(".").append(viewMetadata.baseTableName).append("\n\t");
+        sb.append(" FROM ").append(viewMetadata.keyspace).append(".").append(viewMetadata.baseTableName).append("\n\t");
         sb.append("WHERE ").append(viewMetadata.whereClause).append("\n\t");
 
         if (clusteringColumns.size() > 0 || partitionKeyColumns.size() > 1)
         {
             sb.append("PRIMARY KEY (");
-            if (partitionKeyColumns.size() > 1)
-            {
-                sb.append("(");
-                Consumer<StringBuilder> pkCommaAppender = commaAppender(" ");
-                for (ColumnDefinition cfd : partitionKeyColumns)
-                {
-                    pkCommaAppender.accept(sb);
-                    sb.append(cfd.name.toCQLString());
-                }
-                sb.append(")");
-            }
-            else
-            {
-                sb.append(partitionKeyColumns.get(0).name.toCQLString());
-            }
-
-            for (ColumnDefinition cfd : metadata.clusteringColumns())
-                sb.append(", ").append(cfd.name.toCQLString());
-
-            sb.append(')');
-        }
-        sb.append("\n\t");
-        return sb.toString();
-    }
-
-    @VisibleForTesting
-    public static String getBaseTableMetadataAsCQL(CFMetaData metadata, boolean includeDroppedColumns)
-    {
-        StringBuilder sb = new StringBuilder();
-        sb.append("CREATE TABLE IF NOT EXISTS ");
-        sb.append(metadata.toString()).append(" (");
-
-        List<ColumnMetadata> partitionKeyColumns = metadata.partitionKeyColumns();
-        List<ColumnMetadata> clusteringColumns = getClusteringColumns(metadata);
-        List<ColumnMetadata> partitionColumns = getPartitionColumns(metadata);
-
-        Consumer<StringBuilder> cdCommaAppender = commaAppender("\n\t");
-        sb.append("\n\t");
-        for (ColumnMetadata cfd: partitionKeyColumns)
-        {
-            cdCommaAppender.accept(sb);
-            sb.append(toCQL(cfd));
-            if (partitionKeyColumns.size() == 1 && clusteringColumns.size() == 0)
-                sb.append(" PRIMARY KEY");
-        }
-
-        for (ColumnMetadata cfd: clusteringColumns)
-        {
-            cdCommaAppender.accept(sb);
-            sb.append(toCQL(cfd));
-        }
-
-        for (ColumnMetadata cfd: partitionColumns)
-        {
-            cdCommaAppender.accept(sb);
-            sb.append(toCQL(cfd, metadata.isStaticCompactTable()));
-        }
-
-        if (includeDroppedColumns)
-        {
-            for (Map.Entry<ByteBuffer, DroppedColumn> entry: metadata.droppedColumns.entrySet())
-            {
-                if (metadata.getColumn(entry.getKey()) != null)
-                    continue;
-
-                DroppedColumn droppedColumn = entry.getValue();
-                cdCommaAppender.accept(sb);
-                sb.append(droppedColumn.column.name.toCQLString());
-                sb.append(' ');
-                sb.append(droppedColumn.column.type.asCQL3Type().toString());
-            }
-        }
-
-        if (clusteringColumns.size() > 0 || partitionKeyColumns.size() > 1)
-        {
-            sb.append(",\n\tPRIMARY KEY (");
             if (partitionKeyColumns.size() > 1)
             {
                 sb.append("(");
@@ -275,37 +197,83 @@
 
             sb.append(')');
         }
+        sb.append("\n\t");
+        return sb.toString();
+    }
+
+    @VisibleForTesting
+    public static String getBaseTableMetadataAsCQL(TableMetadata metadata, boolean includeDroppedColumns)
+    {
+        StringBuilder sb = new StringBuilder();
+        sb.append("CREATE TABLE IF NOT EXISTS ");
+        sb.append(metadata.toString()).append(" (");
+
+        List<ColumnMetadata> partitionKeyColumns = metadata.partitionKeyColumns();
+        List<ColumnMetadata> clusteringColumns = getClusteringColumns(metadata);
+        List<ColumnMetadata> partitionColumns = getPartitionColumns(metadata);
+
+        Consumer<StringBuilder> cdCommaAppender = commaAppender("\n\t");
+        sb.append("\n\t");
+        for (ColumnMetadata cfd: partitionKeyColumns)
+        {
+            cdCommaAppender.accept(sb);
+            sb.append(toCQL(cfd));
+            if (partitionKeyColumns.size() == 1 && clusteringColumns.size() == 0)
+                sb.append(" PRIMARY KEY");
+        }
+
+        for (ColumnMetadata cfd: clusteringColumns)
+        {
+            cdCommaAppender.accept(sb);
+            sb.append(toCQL(cfd));
+        }
+
+        for (ColumnMetadata cfd: partitionColumns)
+        {
+            cdCommaAppender.accept(sb);
+            sb.append(toCQL(cfd, metadata.isStaticCompactTable()));
+        }
+
+        if (includeDroppedColumns)
+        {
+            for (Map.Entry<ByteBuffer, DroppedColumn> entry: metadata.droppedColumns.entrySet())
+            {
+                if (metadata.getColumn(entry.getKey()) != null)
+                    continue;
+
+                DroppedColumn droppedColumn = entry.getValue();
+                cdCommaAppender.accept(sb);
+                sb.append(droppedColumn.column.name.toCQLString());
+                sb.append(' ');
+                sb.append(droppedColumn.column.type.asCQL3Type().toString());
+            }
+        }
+
+        if (clusteringColumns.size() > 0 || partitionKeyColumns.size() > 1)
+        {
+            sb.append(",\n\tPRIMARY KEY (");
+            if (partitionKeyColumns.size() > 1)
+            {
+                sb.append("(");
+                Consumer<StringBuilder> pkCommaAppender = commaAppender(" ");
+                for (ColumnMetadata cfd : partitionKeyColumns)
+                {
+                    pkCommaAppender.accept(sb);
+                    sb.append(cfd.name.toCQLString());
+                }
+                sb.append(")");
+            }
+            else
+            {
+                sb.append(partitionKeyColumns.get(0).name.toCQLString());
+            }
+
+            for (ColumnMetadata cfd : metadata.clusteringColumns())
+                sb.append(", ").append(cfd.name.toCQLString());
+
+            sb.append(')');
+        }
         sb.append(")\n\t");
-<<<<<<< HEAD
-        sb.append("WITH ");
-
-        sb.append("ID = ").append(metadata.id).append("\n\tAND ");
-
-        if (metadata.isCompactTable())
-            sb.append("COMPACT STORAGE\n\tAND ");
-
-        if (clusteringColumns.size() > 0)
-        {
-            sb.append("CLUSTERING ORDER BY (");
-
-            Consumer<StringBuilder> cOrderCommaAppender = commaAppender(" ");
-            for (ColumnMetadata cd : clusteringColumns)
-            {
-                cOrderCommaAppender.accept(sb);
-                sb.append(cd.name.toCQLString()).append(' ').append(cd.clusteringOrder().toString());
-            }
-            sb.append(")\n\tAND ");
-        }
-
-        sb.append(toCQL(metadata.params));
-        sb.append(";");
-
-        if (!isCqlCompatible(metadata))
-        {
-            sb.append("\n*/");
-        }
-=======
->>>>>>> 1de52378
         return sb.toString();
     }
     /**
