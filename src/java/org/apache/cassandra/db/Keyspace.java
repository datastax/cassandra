/*
 * Licensed to the Apache Software Foundation (ASF) under one
 * or more contributor license agreements.  See the NOTICE file
 * distributed with this work for additional information
 * regarding copyright ownership.  The ASF licenses this file
 * to you under the Apache License, Version 2.0 (the
 * "License"); you may not use this file except in compliance
 * with the License.  You may obtain a copy of the License at
 *
 *     http://www.apache.org/licenses/LICENSE-2.0
 *
 * Unless required by applicable law or agreed to in writing, software
 * distributed under the License is distributed on an "AS IS" BASIS,
 * WITHOUT WARRANTIES OR CONDITIONS OF ANY KIND, either express or implied.
 * See the License for the specific language governing permissions and
 * limitations under the License.
 */
package org.apache.cassandra.db;

import java.io.IOException;
import java.util.ArrayList;
import java.util.Collection;
import java.util.Collections;
import java.util.HashSet;
import java.util.Iterator;
import java.util.List;
import java.util.Objects;
import java.util.Set;
import java.util.concurrent.CompletableFuture;
import java.util.concurrent.ConcurrentHashMap;
import java.util.concurrent.ConcurrentMap;
import java.util.concurrent.Future;
import java.util.concurrent.atomic.AtomicLong;
import java.util.concurrent.locks.Lock;
import java.util.stream.Stream;

import com.google.common.annotations.VisibleForTesting;
import com.google.common.collect.Iterables;
import com.google.common.util.concurrent.RateLimiter;
import org.slf4j.Logger;
import org.slf4j.LoggerFactory;

import org.apache.cassandra.concurrent.Stage;
import org.apache.cassandra.config.DatabaseDescriptor;
import org.apache.cassandra.db.lifecycle.SSTableSet;
import org.apache.cassandra.db.partitions.PartitionUpdate;
import org.apache.cassandra.db.repair.CassandraKeyspaceRepairManager;
import org.apache.cassandra.db.view.ViewManager;
import org.apache.cassandra.exceptions.RequestFailureReason;
import org.apache.cassandra.exceptions.UncheckedInternalRequestExecutionException;
import org.apache.cassandra.exceptions.UnknownKeyspaceException;
import org.apache.cassandra.exceptions.WriteTimeoutException;
import org.apache.cassandra.index.Index;
import org.apache.cassandra.index.SecondaryIndexManager;
import org.apache.cassandra.io.sstable.format.SSTableReader;
import org.apache.cassandra.io.util.File;
import org.apache.cassandra.locator.AbstractReplicationStrategy;
import org.apache.cassandra.metrics.KeyspaceMetrics;
import org.apache.cassandra.nodes.Nodes;
import org.apache.cassandra.nodes.virtual.NodeConstants;
import org.apache.cassandra.repair.KeyspaceRepairManager;
import org.apache.cassandra.schema.KeyspaceMetadata;
import org.apache.cassandra.schema.ReplicationParams;
import org.apache.cassandra.schema.Schema;
import org.apache.cassandra.schema.SchemaConstants;
import org.apache.cassandra.schema.SchemaProvider;
import org.apache.cassandra.schema.TableId;
import org.apache.cassandra.schema.TableMetadata;
import org.apache.cassandra.schema.TableMetadataRef;
import org.apache.cassandra.tracing.Tracing;
import org.apache.cassandra.utils.ByteBufferUtil;
import org.apache.cassandra.utils.FBUtilities;
import org.apache.cassandra.utils.JVMStabilityInspector;
import org.apache.cassandra.utils.concurrent.OpOrder;

import static java.util.concurrent.TimeUnit.MILLISECONDS;
import static java.util.concurrent.TimeUnit.NANOSECONDS;
import static org.apache.cassandra.utils.MonotonicClock.approxTime;

/**
 * It represents a Keyspace.
 */
public class Keyspace
{
    private static final Logger logger = LoggerFactory.getLogger(Keyspace.class);

    private static final String TEST_FAIL_WRITES_KS = System.getProperty("cassandra.test.fail_writes_ks", "");
    private static final boolean TEST_FAIL_WRITES = !TEST_FAIL_WRITES_KS.isEmpty();
    private static int TEST_FAIL_MV_LOCKS_COUNT = Integer.getInteger("cassandra.test.fail_mv_locks_count", 0);

    public final KeyspaceMetrics metric;

    // It is possible to call Keyspace.open without a running daemon, so it makes sense to ensure
    // proper directories here as well as in CassandraDaemon.
    static
    {
        if (DatabaseDescriptor.isDaemonInitialized() || DatabaseDescriptor.isToolInitialized())
            DatabaseDescriptor.createAllDirectories();
    }

    private volatile KeyspaceMetadata metadata;

    //OpOrder is defined globally since we need to order writes across
    //Keyspaces in the case of Views (batchlog of view mutations)
    public static final OpOrder writeOrder = new OpOrder();

    // Set during draining to indicate that no more mutations should be accepted
    private volatile OpOrder.Barrier writeBarrier = null;

    /* ColumnFamilyStore per column family */
    private final ConcurrentMap<TableId, ColumnFamilyStore> columnFamilyStores = new ConcurrentHashMap<>();

    private volatile AbstractReplicationStrategy replicationStrategy;
    public final ViewManager viewManager;
    private final KeyspaceWriteHandler writeHandler;
    private volatile ReplicationParams replicationParams;
    private final KeyspaceRepairManager repairManager;
    private final SchemaProvider schema;

    private static volatile boolean initialized = false;

    public static boolean isInitialized()
    {
        return initialized;
    }

    public static void setInitialized()
    {
        initialized = true;
    }

    /**
     * Never use it in production code.
     *
     * Useful when creating a fake Schema so that it does not manage Keyspace instances (and CFS)
     */
    @VisibleForTesting
    public static void unsetInitialized()
    {
        initialized = false;
    }

    public static Keyspace open(String keyspaceName)
    {
        assert initialized || SchemaConstants.isLocalSystemKeyspace(keyspaceName) : "Initialized: " + initialized;
        return open(keyspaceName, Schema.instance, true);
    }

    // to only be used by org.apache.cassandra.tools.Standalone* classes
    public static Keyspace openWithoutSSTables(String keyspaceName) throws UnknownKeyspaceException
    {
        return open(keyspaceName, Schema.instance, false);
    }

    public static Keyspace open(String keyspaceName, SchemaProvider schema, boolean loadSSTables) throws UnknownKeyspaceException
    {
        return schema.maybeAddKeyspaceInstance(keyspaceName, () -> new Keyspace(keyspaceName, schema, loadSSTables));
    }

    public static ColumnFamilyStore openAndGetStore(TableMetadataRef tableRef)
    {
        return open(tableRef.keyspace).getColumnFamilyStore(tableRef.id);
    }

    public static ColumnFamilyStore openAndGetStore(TableMetadata table)
    {
        return open(table.keyspace).getColumnFamilyStore(table.id);
    }

    /**
     * Removes every SSTable in the directory from the appropriate Tracker's view.
     * @param directory the unreadable directory, possibly with SSTables in it, but not necessarily.
     */
    public static void removeUnreadableSSTables(File directory)
    {
        for (Keyspace keyspace : Keyspace.all())
        {
            for (ColumnFamilyStore baseCfs : keyspace.getColumnFamilyStores())
            {
                for (ColumnFamilyStore cfs : baseCfs.concatWithIndexes())
                    cfs.maybeRemoveUnreadableSSTables(directory);
            }
        }
    }

    public void setMetadata(KeyspaceMetadata metadata)
    {
        this.metadata = metadata;
        createReplicationStrategy(metadata);
    }

    public KeyspaceMetadata getMetadata()
    {
        return metadata;
    }

    public Collection<ColumnFamilyStore> getColumnFamilyStores()
    {
        return Collections.unmodifiableCollection(columnFamilyStores.values());
    }

    public ColumnFamilyStore getColumnFamilyStore(String cfName)
    {
        TableMetadata table = schema.getTableMetadata(getName(), cfName);
        if (table == null)
            throw new IllegalArgumentException(String.format("Unknown keyspace/cf pair (%s.%s)", getName(), cfName));
        return getColumnFamilyStore(table.id);
    }

    public ColumnFamilyStore getColumnFamilyStore(TableId id)
    {
        ColumnFamilyStore cfs = columnFamilyStores.get(id);
        if (cfs == null)
            throw new IllegalArgumentException("Unknown CF " + id);
        return cfs;
    }

    public boolean hasColumnFamilyStore(TableId id)
    {
        return columnFamilyStores.containsKey(id);
    }

    /**
     * Take a snapshot of the specific column family, or the entire set of column families
     * if columnFamily is null with a given timestamp
     *
     * @param snapshotName     the tag associated with the name of the snapshot.  This value may not be null
     * @param columnFamilyName the column family to snapshot or all on null
     * @param skipFlush Skip blocking flush of memtable
     * @param rateLimiter Rate limiter for hardlinks-per-second
     * @throws IOException if the column family doesn't exist
     */
    public void snapshot(String snapshotName, String columnFamilyName, boolean skipFlush, RateLimiter rateLimiter) throws IOException
    {
        assert snapshotName != null;
        boolean tookSnapShot = false;
        for (ColumnFamilyStore cfStore : columnFamilyStores.values())
        {
            if (columnFamilyName == null || cfStore.name.equals(columnFamilyName))
            {
                tookSnapShot = true;
                cfStore.snapshot(snapshotName, skipFlush, rateLimiter);
            }
        }

        if (SchemaConstants.SYSTEM_KEYSPACE_NAME.equals(getName()) &&
            columnFamilyName == null ||
            NodeConstants.canBeMapped(getName(), columnFamilyName))
            Nodes.nodes().snapshot(snapshotName);

        if ((columnFamilyName != null) && !tookSnapShot)
            throw new IOException("Failed taking snapshot. Table " + columnFamilyName + " does not exist.");
    }

    /**
     * Take a snapshot of the specific column family, or the entire set of column families
     * if columnFamily is null with a given timestamp
     *
     * @param snapshotName     the tag associated with the name of the snapshot.  This value may not be null
     * @param columnFamilyName the column family to snapshot or all on null
     * @throws IOException if the column family doesn't exist
     */
    public void snapshot(String snapshotName, String columnFamilyName) throws IOException
    {
        snapshot(snapshotName, columnFamilyName, false, null);
    }

    /**
     * @param clientSuppliedName may be null.
     * @return the name of the snapshot
     */
    public static String getTimestampedSnapshotName(String clientSuppliedName)
    {
        String snapshotName = Long.toString(System.currentTimeMillis());
        if (clientSuppliedName != null && !clientSuppliedName.equals(""))
        {
            snapshotName = snapshotName + "-" + clientSuppliedName;
        }
        return snapshotName;
    }

    public static String getTimestampedSnapshotNameWithPrefix(String clientSuppliedName, String prefix)
    {
        return prefix + "-" + getTimestampedSnapshotName(clientSuppliedName);
    }

    /**
     * Check whether snapshots already exists for a given name.
     *
     * @param snapshotName the user supplied snapshot name
     * @return true if the snapshot exists
     */
    public boolean snapshotExists(String snapshotName)
    {
        assert snapshotName != null;
        for (ColumnFamilyStore cfStore : columnFamilyStores.values())
        {
            if (cfStore.snapshotExists(snapshotName))
                return true;
        }
        return false;
    }

    /**
     * Clear all the snapshots for a given keyspace.
     *
     * @param snapshotName the user supplied snapshot name. It empty or null,
     *                     all the snapshots will be cleaned
     */
    public static void clearSnapshot(String snapshotName, String keyspace)
    {
        RateLimiter clearSnapshotRateLimiter = DatabaseDescriptor.getSnapshotRateLimiter();

        List<File> snapshotDirs = Directories.getKSChildDirectories(keyspace);
        Directories.clearSnapshot(snapshotName, snapshotDirs, clearSnapshotRateLimiter);

        if (SchemaConstants.SYSTEM_KEYSPACE_NAME.equals(keyspace))
            Nodes.nodes().clearSnapshot(snapshotName);
    }

    /**
     * @return A list of open SSTableReaders
     */
    public List<SSTableReader> getAllSSTables(SSTableSet sstableSet)
    {
        List<SSTableReader> list = new ArrayList<>(columnFamilyStores.size());
        for (ColumnFamilyStore cfStore : columnFamilyStores.values())
            Iterables.addAll(list, cfStore.getSSTables(sstableSet));
        return list;
    }

    private Keyspace(String keyspaceName, SchemaProvider schema, boolean loadSSTables) throws UnknownKeyspaceException
    {
        this.schema = schema;
        metadata = schema.getKeyspaceMetadata(keyspaceName);
        if (metadata == null)
            throw new UnknownKeyspaceException(keyspaceName);

        if (metadata.isVirtual())
            throw new IllegalStateException("Cannot initialize Keyspace with virtual metadata " + keyspaceName);
        createReplicationStrategy(metadata);

        this.metric = new KeyspaceMetrics(this);
        this.viewManager = new ViewManager(this);
        for (TableMetadata cfm : metadata.tablesAndViews())
        {
            logger.trace("Initializing {}.{}", getName(), cfm.name);
            initCf(schema.getTableMetadataRef(cfm.id), loadSSTables);
        }
        this.viewManager.reload(false);

        this.repairManager = new CassandraKeyspaceRepairManager(this);
        this.writeHandler = new CassandraKeyspaceWriteHandler(this);
    }

    private Keyspace(KeyspaceMetadata metadata)
    {
        this.schema = Schema.instance;
        this.metadata = metadata;
        createReplicationStrategy(metadata);
        this.metric = new KeyspaceMetrics(this);
        this.viewManager = new ViewManager(this);
        this.repairManager = new CassandraKeyspaceRepairManager(this);
        this.writeHandler = new CassandraKeyspaceWriteHandler(this);
    }

    public KeyspaceRepairManager getRepairManager()
    {
        return repairManager;
    }

    public static Keyspace mockKS(KeyspaceMetadata metadata)
    {
        return new Keyspace(metadata);
    }

    private void createReplicationStrategy(KeyspaceMetadata ksm)
    {
        logger.info("Creating replication strategy " + ksm.name + " params " + ksm.params);
        replicationStrategy = ksm.createReplicationStrategy();
        if (!ksm.params.replication.equals(replicationParams))
        {
            logger.debug("New replication settings for keyspace {} - invalidating disk boundary caches", ksm.name);
            columnFamilyStores.values().forEach(ColumnFamilyStore::invalidateLocalRangesAndDiskBoundaries);
        }
        replicationParams = ksm.params.replication;
    }

    // best invoked on the compaction manager.
    public void dropCf(TableId tableId, boolean dropData)
    {
        ColumnFamilyStore cfs = columnFamilyStores.remove(tableId);
        if (cfs == null)
        {
            logger.debug("No CFS found when trying to drop table {}, {}", tableId, schema.getTableMetadata(tableId).name);
            return;
        }

        cfs.onTableDropped();

<<<<<<< HEAD
        // wait for any outstanding reads/writes that might affect the CFS
        writeOrder.awaitNewBarrier();
        cfs.readOrdering.awaitNewBarrier();

        logger.trace("Dropping CFS {}: unloading CFS", cfs.name);
=======
>>>>>>> e7021962
        unloadCf(cfs, dropData);
        logger.trace("Dropping CFS {}: completed", cfs.name);
    }

    /**
     * Unloads all column family stores and releases metrics.
     */
    public void unload(boolean dropData)
    {
        for (ColumnFamilyStore cfs : getColumnFamilyStores())
            unloadCf(cfs, dropData);
        metric.release();
    }

    // disassociate a cfs from this keyspace instance.
    private void unloadCf(ColumnFamilyStore cfs, boolean dropData)
    {
        // offline services (e.g. standalone compactor) don't have Memtables or CommitLog. An attempt to flush would
        // throw an exception
        if (!cfs.getTracker().isDummy())
            cfs.unloadCf();
        cfs.invalidate(true, dropData);
    }

    /**
     * Registers a custom cf instance with this keyspace.
     * This is required for offline tools what use non-standard directories.
     */
    public void initCfCustom(ColumnFamilyStore newCfs)
    {
        ColumnFamilyStore cfs = columnFamilyStores.get(newCfs.metadata.id);

        if (cfs == null)
        {
            // CFS being created for the first time, either on server startup or new CF being added.
            // We don't worry about races here; startup is safe, and adding multiple idential CFs
            // simultaneously is a "don't do that" scenario.
            ColumnFamilyStore oldCfs = columnFamilyStores.putIfAbsent(newCfs.metadata.id, newCfs);
            // CFS mbean instantiation will error out before we hit this, but in case that changes...
            if (oldCfs != null)
                throw new IllegalStateException("added multiple mappings for cf id " + newCfs.metadata.id);
        }
        else
        {
            throw new IllegalStateException("CFS is already initialized: " + cfs.name);
        }
    }

    public KeyspaceWriteHandler getWriteHandler()
    {
        return writeHandler;
    }

    /**
     * adds a cf to internal structures, ends up creating disk files).
     */
    public void initCf(TableMetadataRef metadata, boolean loadSSTables)
    {
        ColumnFamilyStore cfs = columnFamilyStores.get(metadata.id);

        if (cfs == null)
        {
            // CFS being created for the first time, either on server startup or new CF being added.
            // We don't worry about races here; startup is safe, and adding multiple idential CFs
            // simultaneously is a "don't do that" scenario.
            ColumnFamilyStore oldCfs = columnFamilyStores.putIfAbsent(metadata.id, ColumnFamilyStore.createColumnFamilyStore(this, metadata, loadSSTables));
            // CFS mbean instantiation will error out before we hit this, but in case that changes...
            if (oldCfs != null)
                throw new IllegalStateException("added multiple mappings for cf id " + metadata.id);
        }
        else
        {
            // re-initializing an existing CF.  This will happen if you cleared the schema
            // on this node and it's getting repopulated from the rest of the cluster.
            assert cfs.name.equals(metadata.name);
            cfs.reload();
        }
    }

    public CompletableFuture<?> applyFuture(Mutation mutation, WriteOptions writeOptions, boolean isDeferrable)
    {
        return applyInternal(mutation, writeOptions, isDeferrable, new CompletableFuture<>());
    }

    /**
     * If apply is blocking, apply must not be deferred
     * Otherwise there is a race condition where ALL mutation workers are beeing blocked ending
     * in a complete deadlock of the mutation stage. See CASSANDRA-12689.
     *
     * @param mutation the row to write.  Must not be modified after calling apply, since commitlog append
     * may happen concurrently, depending on the CL Executor type.
     * @param writeOptions describes desired write properties
     */
    public void apply(final Mutation mutation, WriteOptions writeOptions)
    {
        applyInternal(mutation, writeOptions, false, null);
    }

    /**
     * Close this keyspace to further mutations, called when draining or shutting down.
     *
     * A final write barrier is issued and returned. After this barrier is set, new mutations
     * will be rejected, see {@link Keyspace#applyInternal(Mutation, WriteOptions, boolean, CompletableFuture)}.
     */
    public OpOrder.Barrier stopMutations()
    {
        assert writeBarrier == null : "Keyspace has already been closed to mutations";
        writeBarrier = writeOrder.newBarrier();
        writeBarrier.issue();
        return writeBarrier;
    }

    /**
     * This method appends a row to the global CommitLog, then updates memtables and indexes.
     *
     * @param mutation the row to write.  Must not be modified after calling apply, since commitlog append
     * may happen concurrently, depending on the CL Executor type.
     * @param writeOptions describes desired write properties
     * @param isDeferrable true if caller is not waiting for future to complete, so that future may be deferred
     */
    private CompletableFuture<?> applyInternal(final Mutation mutation,
            WriteOptions writeOptions,
            boolean isDeferrable,
            CompletableFuture<?> future)
    {
        if (TEST_FAIL_WRITES && metadata.name.equals(TEST_FAIL_WRITES_KS))
            throw new RuntimeException("Testing write failures");

        if (writeBarrier != null)
            return failDueToWriteBarrier(mutation, future);

        Lock[] locks = null;

        boolean requiresViewUpdate = writeOptions.requiresViewUpdate(viewManager, mutation);

        if (requiresViewUpdate)
        {
            mutation.viewLockAcquireStart.compareAndSet(0L, System.currentTimeMillis());

            // the order of lock acquisition doesn't matter (from a deadlock perspective) because we only use tryLock()
            Collection<TableId> tableIds = mutation.getTableIds();
            Iterator<TableId> idIterator = tableIds.iterator();

            locks = new Lock[tableIds.size()];
            for (int i = 0; i < tableIds.size(); i++)
            {
                TableId tableId = idIterator.next();
                int lockKey = Objects.hash(mutation.key().getKey(), tableId);
                while (true)
                {
                    Lock lock = null;

                    if (TEST_FAIL_MV_LOCKS_COUNT == 0)
                        lock = ViewManager.acquireLockFor(lockKey);
                    else
                        TEST_FAIL_MV_LOCKS_COUNT--;

                    if (lock == null)
                    {
                        //throw WTE only if request is droppable
                        if (writeOptions.isDroppable && (approxTime.isAfter(mutation.approxCreatedAtNanos + DatabaseDescriptor.getWriteRpcTimeout(NANOSECONDS))))
                        {
                            for (int j = 0; j < i; j++)
                                locks[j].unlock();

                            if (logger.isTraceEnabled())
                                logger.trace("Could not acquire lock for {} and table {}", ByteBufferUtil.bytesToHex(mutation.key().getKey()), columnFamilyStores.get(tableId).name);
                            Tracing.trace("Could not acquire MV lock");
                            if (future != null)
                            {
                                future.completeExceptionally(new WriteTimeoutException(WriteType.VIEW, ConsistencyLevel.LOCAL_ONE, 0, 1));
                                return future;
                            }
                            else
                                throw new WriteTimeoutException(WriteType.VIEW, ConsistencyLevel.LOCAL_ONE, 0, 1);
                        }
                        else if (isDeferrable)
                        {
                            for (int j = 0; j < i; j++)
                                locks[j].unlock();

                            // This view update can't happen right now. so rather than keep this thread busy
                            // we will re-apply ourself to the queue and try again later
                            final CompletableFuture<?> mark = future;
                            Stage.MUTATION.execute(() ->
                                    applyInternal(mutation, writeOptions, true, mark)
                            );
                            return future;
                        }
                        else
                        {
                            // Retry lock on same thread, if mutation is not deferrable.
                            // Mutation is not deferrable, if applied from MutationStage and caller is waiting for future to finish
                            // If blocking caller defers future, this may lead to deadlock situation with all MutationStage workers
                            // being blocked by waiting for futures which will never be processed as all workers are blocked
                            try
                            {
                                // Wait a little bit before retrying to lock
                                Thread.sleep(10);
                            }
                            catch (InterruptedException e)
                            {
                                // Just continue
                            }
                            continue;
                        }
                    }
                    else
                    {
                        locks[i] = lock;
                    }
                    break;
                }
            }

            long acquireTime = System.currentTimeMillis() - mutation.viewLockAcquireStart.get();
            // Metrics are only collected for droppable write operations
            // Bulk non-droppable operations (e.g. commitlog replay, hint delivery) are not measured
            if (writeOptions.isDroppable)
            {
                for (TableId tableId : tableIds)
                    columnFamilyStores.get(tableId).metric.viewLockAcquireTime.update(acquireTime, MILLISECONDS);
            }
        }
        try (WriteContext ctx = getWriteHandler().beginWrite(mutation, writeOptions))
        {
            for (PartitionUpdate upd : mutation.getPartitionUpdates())
            {
                ColumnFamilyStore cfs = columnFamilyStores.get(upd.metadata().id);
                if (cfs == null)
                {
                    logger.error("Attempting to mutate non-existant table {} ({}.{})", upd.metadata().id, upd.metadata().keyspace, upd.metadata().name);
                    continue;
                }
                AtomicLong baseComplete = new AtomicLong(Long.MAX_VALUE);

                if (requiresViewUpdate)
                {
                    try
                    {
                        Tracing.trace("Creating materialized view mutations from base table replica");
                        viewManager.forTable(upd.metadata().id).pushViewReplicaUpdates(upd, writeOptions, baseComplete);
                    }
                    catch (Throwable t)
                    {
                        JVMStabilityInspector.inspectThrowable(t);
                        logger.error(String.format("Unknown exception caught while attempting to update MaterializedView! %s",
                                upd.metadata().toString()), t);
                        throw t;
                    }
                }

                cfs.getWriteHandler().write(upd, ctx, writeOptions.updateIndexes);

                if (requiresViewUpdate)
                    baseComplete.set(System.currentTimeMillis());
            }

            if (future != null) {
                future.complete(null);
            }
            return future;
        }
        finally
        {
            if (locks != null)
            {
                for (Lock lock : locks)
                    if (lock != null)
                        lock.unlock();
            }
        }
    }

    private CompletableFuture<?> failDueToWriteBarrier(Mutation mutation, CompletableFuture<?> future)
    {
        assert writeBarrier != null : "Expected non null write barrier";

        logger.debug(FBUtilities.Debug.getStackTrace());
        logger.error("Attempted to apply mutation {} after final write barrier", mutation);
        if (future != null)
        {
            future.completeExceptionally(new UncheckedInternalRequestExecutionException(RequestFailureReason.UNKNOWN, "Keyspace closed to new mutations"));
        }
        throw new UncheckedInternalRequestExecutionException(RequestFailureReason.UNKNOWN, "Keyspace closed to new mutations");
    }

    public AbstractReplicationStrategy getReplicationStrategy()
    {
        return replicationStrategy;
    }

    public List<Future<?>> flush(ColumnFamilyStore.FlushReason reason)
    {
        List<Future<?>> futures = new ArrayList<>(columnFamilyStores.size());
        for (ColumnFamilyStore cfs : columnFamilyStores.values())
            futures.add(cfs.forceFlush(reason));
        return futures;
    }

    public Iterable<ColumnFamilyStore> getValidColumnFamilies(boolean allowIndexes,
                                                              boolean autoAddIndexes,
                                                              String... cfNames) throws IOException
    {
        Set<ColumnFamilyStore> valid = new HashSet<>();

        if (cfNames.length == 0)
        {
            // all stores are interesting
            for (ColumnFamilyStore cfStore : getColumnFamilyStores())
            {
                valid.add(cfStore);
                if (autoAddIndexes)
                    valid.addAll(getIndexColumnFamilyStores(cfStore));
            }
            return valid;
        }

        // include the specified stores and possibly the stores of any of their indexes
        for (String cfName : cfNames)
        {
            if (SecondaryIndexManager.isIndexColumnFamily(cfName))
            {
                if (!allowIndexes)
                {
                    logger.warn("Operation not allowed on secondary Index table ({})", cfName);
                    continue;
                }
                String baseName = SecondaryIndexManager.getParentCfsName(cfName);
                String indexName = SecondaryIndexManager.getIndexName(cfName);

                ColumnFamilyStore baseCfs = getColumnFamilyStore(baseName);
                Index index = baseCfs.indexManager.getIndexByName(indexName);
                if (index == null)
                    throw new IllegalArgumentException(String.format("Invalid index specified: %s/%s.",
                                                                     baseCfs.metadata.name,
                                                                     indexName));

                if (index.getBackingTable().isPresent())
                    valid.add(index.getBackingTable().get());
            }
            else
            {
                ColumnFamilyStore cfStore = getColumnFamilyStore(cfName);
                valid.add(cfStore);
                if (autoAddIndexes)
                    valid.addAll(getIndexColumnFamilyStores(cfStore));
            }
        }

        return valid;
    }

    private Set<ColumnFamilyStore> getIndexColumnFamilyStores(ColumnFamilyStore baseCfs)
    {
        Set<ColumnFamilyStore> stores = new HashSet<>();
        for (ColumnFamilyStore indexCfs : baseCfs.indexManager.getAllIndexColumnFamilyStores())
        {
            logger.info("adding secondary index table {} to operation", indexCfs.metadata.name);
            stores.add(indexCfs);
        }
        return stores;
    }

    public static Iterable<Keyspace> all()
    {
        return Iterables.transform(Schema.instance.getKeyspaces(), Keyspace::open);
    }

    /**
     * @return a {@link Stream} of all existing/open {@link Keyspace} instances
     */
    public static Stream<Keyspace> allExisting()
    {
        return Schema.instance.getKeyspaces().stream().map(Schema.instance::getKeyspaceInstance).filter(Objects::nonNull);
    }

    public static Iterable<Keyspace> nonSystem()
    {
        return Iterables.transform(Schema.instance.getNonSystemKeyspaces().names(), Keyspace::open);
    }

    public static Iterable<Keyspace> nonLocalStrategy()
    {
        return Iterables.transform(Schema.instance.getNonLocalStrategyKeyspaces().names(), Keyspace::open);
    }

    public static Iterable<Keyspace> system()
    {
        return Iterables.transform(SchemaConstants.LOCAL_SYSTEM_KEYSPACE_NAMES, Keyspace::open);
    }

    @Override
    public String toString()
    {
        return getClass().getSimpleName() + "(name='" + getName() + "')";
    }

    public String getName()
    {
        return metadata.name;
    }
}<|MERGE_RESOLUTION|>--- conflicted
+++ resolved
@@ -398,14 +398,7 @@
 
         cfs.onTableDropped();
 
-<<<<<<< HEAD
-        // wait for any outstanding reads/writes that might affect the CFS
-        writeOrder.awaitNewBarrier();
-        cfs.readOrdering.awaitNewBarrier();
-
         logger.trace("Dropping CFS {}: unloading CFS", cfs.name);
-=======
->>>>>>> e7021962
         unloadCf(cfs, dropData);
         logger.trace("Dropping CFS {}: completed", cfs.name);
     }
