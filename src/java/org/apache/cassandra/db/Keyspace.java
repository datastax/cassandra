--- conflicted
+++ resolved
@@ -39,12 +39,9 @@
 import org.apache.cassandra.db.lifecycle.SSTableSet;
 import org.apache.cassandra.db.partitions.PartitionUpdate;
 import org.apache.cassandra.db.view.ViewManager;
-<<<<<<< HEAD
 import org.apache.cassandra.exceptions.InternalRequestExecutionException;
 import org.apache.cassandra.exceptions.RequestFailureReason;
-=======
 import org.apache.cassandra.exceptions.UnknownKeyspaceException;
->>>>>>> e8565b64
 import org.apache.cassandra.exceptions.WriteTimeoutException;
 import org.apache.cassandra.index.Index;
 import org.apache.cassandra.index.SecondaryIndexManager;
@@ -96,35 +93,6 @@
     private volatile AbstractReplicationStrategy replicationStrategy;
     public final ViewManager viewManager;
 
-    /**
-     * The keyspace transformer is kept for backward compatibility and will be dropped in 4.0.
-     * It is not safe to use for keyspaces that may be dropped, since a race whilst dropping the keyspace
-     * may cause Keyspace.open to throw an exception. The transformer will catch exceptions and will
-     * return a null keyspace, previously it would have propagated the exception, including an AssertionError.
-     */
-    @Deprecated
-    public static final Function<String,Keyspace> keyspaceTransformer = new Function<String, Keyspace>()
-    {
-        public Keyspace apply(String keyspaceName)
-        {
-            try
-            {
-                return Keyspace.open(keyspaceName);
-            }
-            catch (UnknownKeyspaceException ex)
-            {
-                logger.info("Could not open keyspace {}, it was probably dropped.", ex.keyspaceName);
-                return null;
-            }
-            catch (Throwable t)
-            {
-                JVMStabilityInspector.inspectThrowable(t);
-                logger.error("Failed to open keyspace {} due to unexpected exception", keyspaceName, t);
-                return null;
-            }
-        }
-    };
-
     private static volatile boolean initialized = false;
 
     public static void setInitialized()
@@ -360,11 +328,7 @@
 
     private Keyspace(String keyspaceName, boolean loadSSTables)
     {
-<<<<<<< HEAD
         metadata = Schema.instance.getKeyspaceMetadata(keyspaceName);
-        assert metadata != null : "Unknown keyspace " + keyspaceName;
-=======
-        metadata = Schema.instance.getKSMetaData(keyspaceName);
         // with the current synchronization mechanism, the ks metadata may disappear whilst
         // opening a keyspace. I think keyspace creation (and deletion) should be synchronized
         // differently, i.e. using the same lock for modifying the schema (SystemKeyspace.class)
@@ -372,23 +336,17 @@
         if (metadata == null)
             throw new UnknownKeyspaceException(keyspaceName);
 
->>>>>>> e8565b64
         createReplicationStrategy(metadata);
 
         this.metric = new KeyspaceMetrics(this);
         this.viewManager = new ViewManager(this);
         for (TableMetadata cfm : metadata.tablesAndViews())
         {
-<<<<<<< HEAD
+            if (cfm == null) // unsure how this can happen but it did (APOLLO-395)
+                throw new IllegalStateException("Unexpected null metadata for keyspace " + keyspaceName);
+
             logger.trace("Initializing {}.{}", getName(), cfm.name);
             initCf(Schema.instance.getTableMetadataRef(cfm.id), loadSSTables);
-=======
-            if (cfm == null) // unsure how this can happen but it did (APOLLO-395)
-                throw new IllegalStateException("Unexpected null metadata for keyspace " + keyspaceName);
-
-            logger.trace("Initializing {}.{}", getName(), cfm.cfName);
-            initCf(cfm, loadSSTables);
->>>>>>> e8565b64
         }
         this.viewManager.reload();
     }
