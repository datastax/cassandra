--- conflicted
+++ resolved
@@ -460,11 +460,7 @@
             }
             else
             {
-<<<<<<< HEAD
-                logger.debug("Ignoring interval time of {}ns for {}", interArrivalTime, ep);
-=======
-                logger.trace("Ignoring interval time of {} for {}", interArrivalTime, ep);
->>>>>>> d47d87cd
+                logger.trace("Ignoring interval time of {}ns for {}", interArrivalTime, ep);
             }
         }
         else
