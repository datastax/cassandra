--- conflicted
+++ resolved
@@ -28,10 +28,7 @@
 import java.util.concurrent.*;
 import java.util.concurrent.atomic.AtomicInteger;
 import java.util.concurrent.locks.ReentrantLock;
-<<<<<<< HEAD
-
-=======
->>>>>>> c6399d1b
+
 import javax.annotation.Nullable;
 import javax.management.MBeanServer;
 import javax.management.ObjectName;
@@ -42,17 +39,6 @@
 import com.google.common.collect.Sets;
 import com.google.common.util.concurrent.Uninterruptibles;
 
-<<<<<<< HEAD
-import org.apache.cassandra.cql3.QueryProcessor;
-import org.apache.cassandra.db.ConsistencyLevel;
-import org.apache.cassandra.exceptions.RequestExecutionException;
-import org.apache.cassandra.exceptions.RequestFailureReason;
-import org.apache.cassandra.repair.SystemDistributedKeyspace;
-import org.apache.cassandra.service.QueryState;
-import org.apache.cassandra.utils.CassandraVersion;
-import org.apache.cassandra.utils.Pair;
-=======
->>>>>>> c6399d1b
 import org.slf4j.Logger;
 import org.slf4j.LoggerFactory;
 
@@ -61,19 +47,13 @@
 import org.apache.cassandra.concurrent.Stage;
 import org.apache.cassandra.concurrent.StageManager;
 import org.apache.cassandra.config.DatabaseDescriptor;
-import org.apache.cassandra.config.Schema;
 import org.apache.cassandra.dht.IPartitioner;
 import org.apache.cassandra.dht.Token;
-import org.apache.cassandra.exceptions.RequestFailureReason;
 import org.apache.cassandra.net.*;
 import org.apache.cassandra.service.StorageService;
+import org.apache.cassandra.utils.FBUtilities;
 import org.apache.cassandra.utils.CassandraVersion;
-import org.apache.cassandra.utils.FBUtilities;
 import org.apache.cassandra.utils.JVMStabilityInspector;
-<<<<<<< HEAD
-import org.apache.cassandra.net.*;
-=======
->>>>>>> c6399d1b
 import org.apache.cassandra.utils.Pair;
 
 /**
@@ -99,10 +79,6 @@
     static final List<String> DEAD_STATES = Arrays.asList(VersionedValue.REMOVING_TOKEN, VersionedValue.REMOVED_TOKEN,
                                                           VersionedValue.STATUS_LEFT, VersionedValue.HIBERNATE);
     static ArrayList<String> SILENT_SHUTDOWN_STATES = new ArrayList<>();
-<<<<<<< HEAD
-=======
-
->>>>>>> c6399d1b
     static
     {
         SILENT_SHUTDOWN_STATES.addAll(DEAD_STATES);
@@ -161,7 +137,6 @@
 
     private final Map<InetAddress, Long> expireTimeEndpointMap = new ConcurrentHashMap<InetAddress, Long>();
 
-    private volatile boolean anyNodeOn30 = false; // we assume the regular case here - all nodes are on DSE 5.1
     private volatile boolean inShadowRound = false;
     // seeds gathered during shadow round that indicated to be in the shadow round phase as well
     private final Set<InetAddress> seedsInShadowRound = new ConcurrentSkipListSet<>(inetcomparator);
@@ -1116,7 +1091,6 @@
     private void markAlive(final InetAddress addr, final EndpointState localState)
     {
         localState.markDead();
-<<<<<<< HEAD
         logger.trace("Sending a EchoMessage to {}", addr);
         MessagingService.instance()
                         .sendSingleTarget(Verbs.GOSSIP.ECHO.newRequest(addr, EmptyPayload.instance))
@@ -1130,35 +1104,6 @@
                             failedEchos.incrementAndGet();
                             return null;
                         });
-=======
-
-        logger.debug("Sending an EchoMessage to {}", addr);
-        MessageOut<EchoMessage> echoMessage = new MessageOut<EchoMessage>(MessagingService.Verb.ECHO, EchoMessage.instance, EchoMessage.serializer);
-        pendingEcho.incrementAndGet();
-        IAsyncCallbackWithFailure echoHandler = new IAsyncCallbackWithFailure()
-        {
-            public boolean isLatencyForSnitch()
-            {
-                return false;
-            }
-
-            public void response(MessageIn msg)
-            {
-                realMarkAlive(addr, localState);
-                pendingEcho.decrementAndGet();
-                successEchos.incrementAndGet();
-            }
-
-            public void onFailure(InetAddress from, RequestFailureReason reason)
-            {
-                pendingEcho.decrementAndGet();
-                failedEchos.incrementAndGet();
-                logger.debug("Failed to receive echo reply from {} reason: {}", from, reason);
-            }
-        };
-
-        MessagingService.instance().sendRRWithFailure(echoMessage, addr, echoHandler);
->>>>>>> c6399d1b
     }
 
     @VisibleForTesting
@@ -1344,26 +1289,6 @@
                 handleMajorStateChange(ep, remoteState);
             }
         }
-
-        boolean any30 = anyEndpointOn30();
-        if (any30 != anyNodeOn30)
-        {
-            logger.info(any30
-                        ? "There is at least one DSE 5.0 node in the cluster - will store and announce compatible schema version"
-                        : "There are no DSE 5.0 nodes in the cluster - will store and announce real schema version");
-
-            anyNodeOn30 = any30;
-            executor.submit(Schema.instance::updateVersionAndAnnounce);
-        }
-    }
-
-    private boolean anyEndpointOn30()
-    {
-        return endpointStateMap.values()
-                               .stream()
-                               .map(EndpointState::getReleaseVersion)
-                               .filter(Objects::nonNull)
-                               .anyMatch(CassandraVersion::is30);
     }
 
     private void applyNewStates(InetAddress addr, EndpointState localState, EndpointState remoteState)
@@ -1532,6 +1457,7 @@
      * Do a single 'shadow' round of gossip by retrieving endpoint states that will be stored exclusively in the
      * map return value, instead of endpointStateMap.
      *
+     * Used when preparing to join the ring:
      * <ul>
      *     <li>when replacing a node, to get and assume its tokens</li>
      *     <li>when joining, to check that the local host id matches any previous id for the endpoint address</li>
@@ -1723,11 +1649,6 @@
         return (scheduledGossipTask != null) && (!scheduledGossipTask.isCancelled());
     }
 
-    public boolean isAnyNodeOn30()
-    {
-        return anyNodeOn30;
-    }
-
     protected void maybeFinishShadowRound(InetAddress respondent, boolean isInShadowRound, Map<InetAddress, EndpointState> epStateMap)
     {
         if (inShadowRound)
