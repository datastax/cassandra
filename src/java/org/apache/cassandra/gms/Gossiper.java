/*
 * Licensed to the Apache Software Foundation (ASF) under one
 * or more contributor license agreements.  See the NOTICE file
 * distributed with this work for additional information
 * regarding copyright ownership.  The ASF licenses this file
 * to you under the Apache License, Version 2.0 (the
 * "License"); you may not use this file except in compliance
 * with the License.  You may obtain a copy of the License at
 *
 *     http://www.apache.org/licenses/LICENSE-2.0
 *
 * Unless required by applicable law or agreed to in writing, software
 * distributed under the License is distributed on an "AS IS" BASIS,
 * WITHOUT WARRANTIES OR CONDITIONS OF ANY KIND, either express or implied.
 * See the License for the specific language governing permissions and
 * limitations under the License.
 */
package org.apache.cassandra.gms;

import java.lang.management.ManagementFactory;
import java.net.InetAddress;
import java.net.UnknownHostException;
import java.util.*;
import java.util.Map.Entry;
import java.util.concurrent.*;
import java.util.concurrent.atomic.AtomicInteger;
import java.util.concurrent.locks.ReentrantLock;

import javax.management.MBeanServer;
import javax.management.ObjectName;

import com.google.common.annotations.VisibleForTesting;
import com.google.common.collect.ImmutableList;
import com.google.common.collect.ImmutableMap;
import com.google.common.collect.Sets;
import com.google.common.util.concurrent.Uninterruptibles;

import org.apache.cassandra.utils.Pair;
import org.slf4j.Logger;
import org.slf4j.LoggerFactory;

import org.apache.cassandra.concurrent.DebuggableScheduledThreadPoolExecutor;
import org.apache.cassandra.concurrent.JMXEnabledThreadPoolExecutor;
import org.apache.cassandra.concurrent.Stage;
import org.apache.cassandra.concurrent.StageManager;
import org.apache.cassandra.config.DatabaseDescriptor;
import org.apache.cassandra.dht.Token;
import org.apache.cassandra.service.StorageService;
import org.apache.cassandra.utils.FBUtilities;
import org.apache.cassandra.utils.JVMStabilityInspector;
import org.apache.cassandra.net.*;

/**
 * This module is responsible for Gossiping information for the local endpoint. This abstraction
 * maintains the list of live and dead endpoints. Periodically i.e. every 1 second this module
 * chooses a random node and initiates a round of Gossip with it. A round of Gossip involves 3
 * rounds of messaging. For instance if node A wants to initiate a round of Gossip with node B
 * it starts off by sending node B a GossipDigestSynMessage. Node B on receipt of this message
 * sends node A a GossipDigestAckMessage. On receipt of this message node A sends node B a
 * GossipDigestAck2Message which completes a round of Gossip. This module as and when it hears one
 * of the three above mentioned messages updates the Failure Detector with the liveness information.
 * Upon hearing a GossipShutdownMessage, this module will instantly mark the remote node as down in
 * the Failure Detector.
 */

public class Gossiper implements IFailureDetectionEventListener, GossiperMBean
{
    public static final String MBEAN_NAME = "org.apache.cassandra.net:type=Gossiper";

    private static final DebuggableScheduledThreadPoolExecutor executor = new DebuggableScheduledThreadPoolExecutor("GossipTasks");

    static final ApplicationState[] STATES = ApplicationState.values();
    static final List<String> DEAD_STATES = Arrays.asList(VersionedValue.REMOVING_TOKEN, VersionedValue.REMOVED_TOKEN,
                                                          VersionedValue.STATUS_LEFT, VersionedValue.HIBERNATE);
    static ArrayList<String> SILENT_SHUTDOWN_STATES = new ArrayList<>();
    static {
        SILENT_SHUTDOWN_STATES.addAll(DEAD_STATES);
        SILENT_SHUTDOWN_STATES.add(VersionedValue.STATUS_BOOTSTRAPPING);
        SILENT_SHUTDOWN_STATES.add(VersionedValue.STATUS_BOOTSTRAPPING_REPLACE);
    }

    protected AtomicInteger pendingEcho = new AtomicInteger();
    private volatile ScheduledFuture<?> scheduledGossipTask;
    private static final ReentrantLock taskLock = new ReentrantLock();
    public final static int intervalInMillis = 1000;
    public final static int QUARANTINE_DELAY = StorageService.RING_DELAY * 2;
    private static final Logger logger = LoggerFactory.getLogger(Gossiper.class);
    public static final Gossiper instance = new Gossiper();

    // Timestamp to prevent processing any in-flight messages for we've not send any SYN yet, see CASSANDRA-12653.
    volatile long firstSynSendAt = 0L;

    public static final long aVeryLongTime = 259200 * 1000; // 3 days

    // Maximimum difference between generation value and local time we are willing to accept about a peer
    static final int MAX_GENERATION_DIFFERENCE = 86400 * 365;
    private long fatClientTimeout;
    private final Random random = new Random();
    private final Comparator<InetAddress> inetcomparator = new Comparator<InetAddress>()
    {
        public int compare(InetAddress addr1, InetAddress addr2)
        {
            return addr1.getHostAddress().compareTo(addr2.getHostAddress());
        }
    };

    /* subscribers for interest in EndpointState change */
    private final List<IEndpointStateChangeSubscriber> subscribers = new CopyOnWriteArrayList<IEndpointStateChangeSubscriber>();

    /* live member set */
    private final Set<InetAddress> liveEndpoints = new ConcurrentSkipListSet<InetAddress>(inetcomparator);

    /* unreachable member set */
    private final Map<InetAddress, Long> unreachableEndpoints = new ConcurrentHashMap<InetAddress, Long>();

    /* initial seeds for joining the cluster */
    private final Set<InetAddress> seeds = new ConcurrentSkipListSet<InetAddress>(inetcomparator);

    /* map where key is the endpoint and value is the state associated with the endpoint */
    final ConcurrentMap<InetAddress, EndpointState> endpointStateMap = new ConcurrentHashMap<InetAddress, EndpointState>();

    /* map where key is endpoint and value is timestamp when this endpoint was removed from
     * gossip. We will ignore any gossip regarding these endpoints for QUARANTINE_DELAY time
     * after removal to prevent nodes from falsely reincarnating during the time when removal
     * gossip gets propagated to all nodes */
    private final Map<InetAddress, Long> justRemovedEndpoints = new ConcurrentHashMap<InetAddress, Long>();

    private final Map<InetAddress, Long> expireTimeEndpointMap = new ConcurrentHashMap<InetAddress, Long>();

    private volatile boolean inShadowRound = false;
    // seeds gathered during shadow round that indicated to be in the shadow round phase as well
    private final Set<InetAddress> seedsInShadowRound = new ConcurrentSkipListSet<>(inetcomparator);
    // endpoint states as gathered during shadow round
    private final Map<InetAddress, EndpointState> endpointShadowStateMap = new ConcurrentHashMap<>();

    private volatile long lastProcessedMessageAt = System.currentTimeMillis();

    private class GossipTask implements Runnable
    {
        public void run()
        {
            try
            {
                //wait on messaging service to start listening
                MessagingService.instance().waitUntilListening();

                taskLock.lock();

                /* Update the local heartbeat counter. */
                endpointStateMap.get(FBUtilities.getBroadcastAddress()).getHeartBeatState().updateHeartBeat();
                if (logger.isTraceEnabled())
                    logger.trace("My heartbeat is now {}", endpointStateMap.get(FBUtilities.getBroadcastAddress()).getHeartBeatState().getHeartBeatVersion());
                final List<GossipDigest> gDigests = new ArrayList<GossipDigest>();
                Gossiper.instance.makeRandomGossipDigest(gDigests);

                if (gDigests.size() > 0)
                {
                    GossipDigestSyn digestSynMessage = new GossipDigestSyn(DatabaseDescriptor.getClusterName(),
                                                                           DatabaseDescriptor.getPartitionerName(),
                                                                           gDigests);
                    MessageOut<GossipDigestSyn> message = new MessageOut<GossipDigestSyn>(MessagingService.Verb.GOSSIP_DIGEST_SYN,
                                                                                          digestSynMessage,
                                                                                          GossipDigestSyn.serializer);
                    /* Gossip to some random live member */
                    boolean gossipedToSeed = doGossipToLiveMember(message);

                    /* Gossip to some unreachable member with some probability to check if he is back up */
                    maybeGossipToUnreachableMember(message);

                    /* Gossip to a seed if we did not do so above, or we have seen less nodes
                       than there are seeds.  This prevents partitions where each group of nodes
                       is only gossiping to a subset of the seeds.

                       The most straightforward check would be to check that all the seeds have been
                       verified either as live or unreachable.  To avoid that computation each round,
                       we reason that:

                       either all the live nodes are seeds, in which case non-seeds that come online
                       will introduce themselves to a member of the ring by definition,

                       or there is at least one non-seed node in the list, in which case eventually
                       someone will gossip to it, and then do a gossip to a random seed from the
                       gossipedToSeed check.

                       See CASSANDRA-150 for more exposition. */
                    if (!gossipedToSeed || liveEndpoints.size() < seeds.size())
                        gossipToSeed(message);

                    doStatusCheck();
                }
            }
            catch (Exception e)
            {
                JVMStabilityInspector.inspectThrowable(e);
                logger.error("Gossip error", e);
            }
            finally
            {
                taskLock.unlock();
            }
        }
    }

    private Gossiper()
    {
        // half of QUARATINE_DELAY, to ensure justRemovedEndpoints has enough leeway to prevent re-gossip
        fatClientTimeout = (QUARANTINE_DELAY / 2);
        /* register with the Failure Detector for receiving Failure detector events */
        FailureDetector.instance.registerFailureDetectionEventListener(this);

        // Register this instance with JMX
        try
        {
            MBeanServer mbs = ManagementFactory.getPlatformMBeanServer();
            mbs.registerMBean(this, new ObjectName(MBEAN_NAME));
        }
        catch (Exception e)
        {
            throw new RuntimeException(e);
        }
    }

    public void setLastProcessedMessageAt(long timeInMillis)
    {
        this.lastProcessedMessageAt = timeInMillis;
    }

    public boolean seenAnySeed()
    {
        for (Map.Entry<InetAddress, EndpointState> entry : endpointStateMap.entrySet())
        {
            if (seeds.contains(entry.getKey()))
                return true;
            try
            {
                VersionedValue internalIp = entry.getValue().getApplicationState(ApplicationState.INTERNAL_IP);
                if (internalIp != null && seeds.contains(InetAddress.getByName(internalIp.value)))
                    return true;
            }
            catch (UnknownHostException e)
            {
                throw new RuntimeException(e);
            }
        }
        return false;
    }

    /**
     * Register for interesting state changes.
     *
     * @param subscriber module which implements the IEndpointStateChangeSubscriber
     */
    public void register(IEndpointStateChangeSubscriber subscriber)
    {
        subscribers.add(subscriber);
    }

    /**
     * Unregister interest for state changes.
     *
     * @param subscriber module which implements the IEndpointStateChangeSubscriber
     */
    public void unregister(IEndpointStateChangeSubscriber subscriber)
    {
        subscribers.remove(subscriber);
    }

    /**
     * @return a list of live gossip participants, including fat clients
     */
    public Set<InetAddress> getLiveMembers()
    {
        Set<InetAddress> liveMembers = new HashSet<>(liveEndpoints);
        if (!liveMembers.contains(FBUtilities.getBroadcastAddress()))
            liveMembers.add(FBUtilities.getBroadcastAddress());
        return liveMembers;
    }

    /**
     * @return a list of live ring members.
     */
    public Set<InetAddress> getLiveTokenOwners()
    {
        return StorageService.instance.getLiveRingMembers(true);
    }

    /**
     * @return a list of unreachable gossip participants, including fat clients
     */
    public Set<InetAddress> getUnreachableMembers()
    {
        return unreachableEndpoints.keySet();
    }

    /**
     * @return a list of unreachable token owners
     */
    public Set<InetAddress> getUnreachableTokenOwners()
    {
        Set<InetAddress> tokenOwners = new HashSet<>();
        for (InetAddress endpoint : unreachableEndpoints.keySet())
        {
            if (StorageService.instance.getTokenMetadata().isMember(endpoint))
                tokenOwners.add(endpoint);
        }

        return tokenOwners;
    }

    public long getEndpointDowntime(InetAddress ep)
    {
        Long downtime = unreachableEndpoints.get(ep);
        if (downtime != null)
            return TimeUnit.NANOSECONDS.toMillis(System.nanoTime() - downtime);
        else
            return 0L;
    }

    private boolean isShutdown(InetAddress endpoint)
    {
        EndpointState epState = endpointStateMap.get(endpoint);
        if (epState == null)
            return false;
        if (epState.getApplicationState(ApplicationState.STATUS) == null)
            return false;
        String value = epState.getApplicationState(ApplicationState.STATUS).value;
        String[] pieces = value.split(VersionedValue.DELIMITER_STR, -1);
        assert (pieces.length > 0);
        String state = pieces[0];
        return state.equals(VersionedValue.SHUTDOWN);
    }

    /**
     * This method is part of IFailureDetectionEventListener interface. This is invoked
     * by the Failure Detector when it convicts an end point.
     *
     * @param endpoint end point that is convicted.
     */
    public void convict(InetAddress endpoint, double phi)
    {
        EndpointState epState = endpointStateMap.get(endpoint);
        if (epState == null)
            return;

        if (!epState.isAlive())
            return;

        logger.debug("Convicting {} with status {} - alive {}", endpoint, getGossipStatus(epState), epState.isAlive());


        if (isShutdown(endpoint))
        {
            markAsShutdown(endpoint);
        }
        else
        {
            markDead(endpoint, epState);
        }
    }

    /**
     * This method is used to mark a node as shutdown; that is it gracefully exited on its own and told us about it
     * @param endpoint endpoint that has shut itself down
     */
    protected void markAsShutdown(InetAddress endpoint)
    {
        EndpointState epState = endpointStateMap.get(endpoint);
        if (epState == null)
            return;
        epState.addApplicationState(ApplicationState.STATUS, StorageService.instance.valueFactory.shutdown(true));
        epState.addApplicationState(ApplicationState.RPC_READY, StorageService.instance.valueFactory.rpcReady(false));
        epState.getHeartBeatState().forceHighestPossibleVersionUnsafe();
        markDead(endpoint, epState);
        FailureDetector.instance.forceConviction(endpoint);
    }

    /**
     * Return either: the greatest heartbeat or application state
     *
     * @param epState
     * @return
     */
    int getMaxEndpointStateVersion(EndpointState epState)
    {
        int maxVersion = epState.getHeartBeatState().getHeartBeatVersion();
        for (Map.Entry<ApplicationState, VersionedValue> state : epState.states())
            maxVersion = Math.max(maxVersion, state.getValue().version);
        return maxVersion;
    }

    /**
     * Removes the endpoint from gossip completely
     *
     * @param endpoint endpoint to be removed from the current membership.
     */
    private void evictFromMembership(InetAddress endpoint)
    {
        unreachableEndpoints.remove(endpoint);
        endpointStateMap.remove(endpoint);
        expireTimeEndpointMap.remove(endpoint);
        FailureDetector.instance.remove(endpoint);
        quarantineEndpoint(endpoint);
        if (logger.isDebugEnabled())
            logger.debug("evicting {} from gossip", endpoint);
    }

    /**
     * Removes the endpoint from Gossip but retains endpoint state
     */
    public void removeEndpoint(InetAddress endpoint)
    {
        // do subscribers first so anything in the subscriber that depends on gossiper state won't get confused
        for (IEndpointStateChangeSubscriber subscriber : subscribers)
            subscriber.onRemove(endpoint);

        if(seeds.contains(endpoint))
        {
            buildSeedsList();
            seeds.remove(endpoint);
            logger.info("removed {} from seeds, updated seeds list = {}", endpoint, seeds);
        }

        liveEndpoints.remove(endpoint);
        unreachableEndpoints.remove(endpoint);
        MessagingService.instance().resetVersion(endpoint);
        quarantineEndpoint(endpoint);
        MessagingService.instance().destroyConnectionPool(endpoint);
        if (logger.isDebugEnabled())
            logger.debug("removing endpoint {}", endpoint);
    }

    /**
     * Quarantines the endpoint for QUARANTINE_DELAY
     *
     * @param endpoint
     */
    private void quarantineEndpoint(InetAddress endpoint)
    {
        quarantineEndpoint(endpoint, System.currentTimeMillis());
    }

    /**
     * Quarantines the endpoint until quarantineExpiration + QUARANTINE_DELAY
     *
     * @param endpoint
     * @param quarantineExpiration
     */
    private void quarantineEndpoint(InetAddress endpoint, long quarantineExpiration)
    {
        justRemovedEndpoints.put(endpoint, quarantineExpiration);
    }

    /**
     * Quarantine endpoint specifically for replacement purposes.
     * @param endpoint
     */
    public void replacementQuarantine(InetAddress endpoint)
    {
        // remember, quarantineEndpoint will effectively already add QUARANTINE_DELAY, so this is 2x
        logger.debug("");
        quarantineEndpoint(endpoint, System.currentTimeMillis() + QUARANTINE_DELAY);
    }

    /**
     * Remove the Endpoint and evict immediately, to avoid gossiping about this node.
     * This should only be called when a token is taken over by a new IP address.
     *
     * @param endpoint The endpoint that has been replaced
     */
    public void replacedEndpoint(InetAddress endpoint)
    {
        removeEndpoint(endpoint);
        evictFromMembership(endpoint);
        replacementQuarantine(endpoint);
    }

    /**
     * The gossip digest is built based on randomization
     * rather than just looping through the collection of live endpoints.
     *
     * @param gDigests list of Gossip Digests.
     */
    private void makeRandomGossipDigest(List<GossipDigest> gDigests)
    {
        EndpointState epState;
        int generation = 0;
        int maxVersion = 0;

        // local epstate will be part of endpointStateMap
        List<InetAddress> endpoints = new ArrayList<InetAddress>(endpointStateMap.keySet());
        Collections.shuffle(endpoints, random);
        for (InetAddress endpoint : endpoints)
        {
            epState = endpointStateMap.get(endpoint);
            if (epState != null)
            {
                generation = epState.getHeartBeatState().getGeneration();
                maxVersion = getMaxEndpointStateVersion(epState);
            }
            gDigests.add(new GossipDigest(endpoint, generation, maxVersion));
        }

        if (logger.isTraceEnabled())
        {
            StringBuilder sb = new StringBuilder();
            for (GossipDigest gDigest : gDigests)
            {
                sb.append(gDigest);
                sb.append(" ");
            }
            logger.trace("Gossip Digests are : {}", sb);
        }
    }

    /**
     * This method will begin removing an existing endpoint from the cluster by spoofing its state
     * This should never be called unless this coordinator has had 'removenode' invoked
     *
     * @param endpoint    - the endpoint being removed
     * @param hostId      - the ID of the host being removed
     * @param localHostId - my own host ID for replication coordination
     */
    public void advertiseRemoving(InetAddress endpoint, UUID hostId, UUID localHostId)
    {
        EndpointState epState = endpointStateMap.get(endpoint);
        // remember this node's generation
        int generation = epState.getHeartBeatState().getGeneration();
        logger.info("Removing host: {}", hostId);
        logger.info("Sleeping for {}ms to ensure {} does not change", StorageService.RING_DELAY, endpoint);
        Uninterruptibles.sleepUninterruptibly(StorageService.RING_DELAY, TimeUnit.MILLISECONDS);
        // make sure it did not change
        epState = endpointStateMap.get(endpoint);
        if (epState.getHeartBeatState().getGeneration() != generation)
            throw new RuntimeException("Endpoint " + endpoint + " generation changed while trying to remove it");
        // update the other node's generation to mimic it as if it had changed it itself
        logger.info("Advertising removal for {}", endpoint);
        epState.updateTimestamp(); // make sure we don't evict it too soon
        epState.getHeartBeatState().forceNewerGenerationUnsafe();
        Map<ApplicationState, VersionedValue> states = new EnumMap<>(ApplicationState.class);
        states.put(ApplicationState.STATUS, StorageService.instance.valueFactory.removingNonlocal(hostId));
        states.put(ApplicationState.REMOVAL_COORDINATOR, StorageService.instance.valueFactory.removalCoordinator(localHostId));
        epState.addApplicationStates(states);
        endpointStateMap.put(endpoint, epState);
    }

    /**
     * Handles switching the endpoint's state from REMOVING_TOKEN to REMOVED_TOKEN
     * This should only be called after advertiseRemoving
     *
     * @param endpoint
     * @param hostId
     */
    public void advertiseTokenRemoved(InetAddress endpoint, UUID hostId)
    {
        EndpointState epState = endpointStateMap.get(endpoint);
        epState.updateTimestamp(); // make sure we don't evict it too soon
        epState.getHeartBeatState().forceNewerGenerationUnsafe();
        long expireTime = computeExpireTime();
        epState.addApplicationState(ApplicationState.STATUS, StorageService.instance.valueFactory.removedNonlocal(hostId, expireTime));
        logger.info("Completing removal of {}", endpoint);
        addExpireTimeForEndpoint(endpoint, expireTime);
        endpointStateMap.put(endpoint, epState);
        // ensure at least one gossip round occurs before returning
        Uninterruptibles.sleepUninterruptibly(intervalInMillis * 2, TimeUnit.MILLISECONDS);
    }

    public void unsafeAssassinateEndpoint(String address) throws UnknownHostException
    {
        logger.warn("Gossiper.unsafeAssassinateEndpoint is deprecated and will be removed in the next release; use assassinateEndpoint instead");
        assassinateEndpoint(address);
    }

    /**
     * Do not call this method unless you know what you are doing.
     * It will try extremely hard to obliterate any endpoint from the ring,
     * even if it does not know about it.
     *
     * @param address
     * @throws UnknownHostException
     */
    public void assassinateEndpoint(String address) throws UnknownHostException
    {
        InetAddress endpoint = InetAddress.getByName(address);
        EndpointState epState = endpointStateMap.get(endpoint);
        Collection<Token> tokens = null;
        logger.warn("Assassinating {} via gossip", endpoint);

        if (epState == null)
        {
            epState = new EndpointState(new HeartBeatState((int) ((System.currentTimeMillis() + 60000) / 1000), 9999));
        }
        else
        {
            int generation = epState.getHeartBeatState().getGeneration();
            int heartbeat = epState.getHeartBeatState().getHeartBeatVersion();
            logger.info("Sleeping for {}ms to ensure {} does not change", StorageService.RING_DELAY, endpoint);
            Uninterruptibles.sleepUninterruptibly(StorageService.RING_DELAY, TimeUnit.MILLISECONDS);
            // make sure it did not change
            EndpointState newState = endpointStateMap.get(endpoint);
            if (newState == null)
                logger.warn("Endpoint {} disappeared while trying to assassinate, continuing anyway", endpoint);
            else if (newState.getHeartBeatState().getGeneration() != generation)
                throw new RuntimeException("Endpoint still alive: " + endpoint + " generation changed while trying to assassinate it");
            else if (newState.getHeartBeatState().getHeartBeatVersion() != heartbeat)
                throw new RuntimeException("Endpoint still alive: " + endpoint + " heartbeat changed while trying to assassinate it");
            epState.updateTimestamp(); // make sure we don't evict it too soon
            epState.getHeartBeatState().forceNewerGenerationUnsafe();
        }

        try
        {
            tokens = StorageService.instance.getTokenMetadata().getTokens(endpoint);
        }
        catch (Throwable th)
        {
            JVMStabilityInspector.inspectThrowable(th);
            // TODO this is broken
            logger.warn("Unable to calculate tokens for {}.  Will use a random one", address);
            tokens = Collections.singletonList(StorageService.instance.getTokenMetadata().partitioner.getRandomToken());
        }

        // do not pass go, do not collect 200 dollars, just gtfo
        epState.addApplicationState(ApplicationState.STATUS, StorageService.instance.valueFactory.left(tokens, computeExpireTime()));
        handleMajorStateChange(endpoint, epState);
        Uninterruptibles.sleepUninterruptibly(intervalInMillis * 4, TimeUnit.MILLISECONDS);
        logger.warn("Finished assassinating {}", endpoint);
    }

    public boolean isKnownEndpoint(InetAddress endpoint)
    {
        return endpointStateMap.containsKey(endpoint);
    }

    public int getCurrentGenerationNumber(InetAddress endpoint)
    {
        return endpointStateMap.get(endpoint).getHeartBeatState().getGeneration();
    }

    /**
     * Returns true if the chosen target was also a seed. False otherwise
     *
     * @param message
     * @param epSet   a set of endpoint from which a random endpoint is chosen.
     * @return true if the chosen endpoint is also a seed.
     */
    private boolean sendGossip(MessageOut<GossipDigestSyn> message, Set<InetAddress> epSet)
    {
        List<InetAddress> liveEndpoints = ImmutableList.copyOf(epSet);
        
        int size = liveEndpoints.size();
        if (size < 1)
            return false;
        /* Generate a random number from 0 -> size */
        int index = (size == 1) ? 0 : random.nextInt(size);
        InetAddress to = liveEndpoints.get(index);
        if (logger.isTraceEnabled())
            logger.trace("Sending a GossipDigestSyn to {} ...", to);
        if (firstSynSendAt == 0)
            firstSynSendAt = System.nanoTime();
        MessagingService.instance().sendOneWay(message, to);
        return seeds.contains(to);
    }

    /* Sends a Gossip message to a live member and returns true if the recipient was a seed */
    private boolean doGossipToLiveMember(MessageOut<GossipDigestSyn> message)
    {
        int size = liveEndpoints.size();
        if (size == 0)
            return false;
        return sendGossip(message, liveEndpoints);
    }

    /* Sends a Gossip message to an unreachable member */
    private void maybeGossipToUnreachableMember(MessageOut<GossipDigestSyn> message)
    {
        double liveEndpointCount = liveEndpoints.size();
        double unreachableEndpointCount = unreachableEndpoints.size();
        if (unreachableEndpointCount > 0)
        {
            /* based on some probability */
            double prob = unreachableEndpointCount / (liveEndpointCount + 1);
            double randDbl = random.nextDouble();
            if (randDbl < prob)
                sendGossip(message, unreachableEndpoints.keySet());
        }
    }

    /* Possibly gossip to a seed for facilitating partition healing */
    private void gossipToSeed(MessageOut<GossipDigestSyn> prod)
    {
        int size = seeds.size();
        if (size > 0)
        {
            if (size == 1 && seeds.contains(FBUtilities.getBroadcastAddress()))
                return;

            /* Gossip with the seed with some probability. */
            double probability = getSeedGossipProbability();
            double randDbl = random.nextDouble();
            if (randDbl <= probability)
                sendGossip(prod, seeds);
        }
    }

    public boolean isGossipOnlyMember(InetAddress endpoint)
    {
        EndpointState epState = endpointStateMap.get(endpoint);
        if (epState == null)
        {
            return false;
        }
        return !isDeadState(epState) && !StorageService.instance.getTokenMetadata().isMember(endpoint);
    }

    /**
     * Check if this node can safely be started and join the ring.
     * If the node is bootstrapping, examines gossip state for any previous status to decide whether
     * it's safe to allow this node to start & bootstrap. If not bootstrapping, compares the host ID
     * that the node itself has (obtained by reading from system.local or generated if not present)
     * with the host ID obtained from gossip for the endpoint address (if any). This latter case
     * prevents a non-bootstrapping, new node from being started with the same address of a
     * previously started, but currently down predecessor.
     *
     * @param endpoint - the endpoint to check
     * @param localHostUUID - the host id to check
     * @param isBootstrapping - whether the node intends to bootstrap when joining
     * @param epStates - endpoint states in the cluster
     * @return true if it is safe to start the node, false otherwise
     */
    public boolean isSafeForStartup(InetAddress endpoint, UUID localHostUUID, boolean isBootstrapping,
                                    Map<InetAddress, EndpointState> epStates)
    {
        EndpointState epState = epStates.get(endpoint);
        // if there's no previous state, or the node was previously removed from the cluster, we're good
        if (epState == null || isDeadState(epState))
            return true;

        if (isBootstrapping)
        {
            String status = getGossipStatus(epState);
            // these states are not allowed to join the cluster as it would not be safe
            final List<String> unsafeStatuses = new ArrayList<String>()
            {{
                add("");                           // failed bootstrap but we did start gossiping
                add(VersionedValue.STATUS_NORMAL); // node is legit in the cluster or it was stopped with kill -9
                add(VersionedValue.SHUTDOWN);      // node was shutdown
            }};
            return !unsafeStatuses.contains(status);
        }
        else
        {
            // if the previous UUID matches what we currently have (i.e. what was read from
            // system.local at startup), then we're good to start up. Otherwise, something
            // is amiss and we need to replace the previous node
            VersionedValue previous = epState.getApplicationState(ApplicationState.HOST_ID);
            return UUID.fromString(previous.value).equals(localHostUUID);
        }
    }

    private void doStatusCheck()
    {
        if (logger.isTraceEnabled())
            logger.trace("Performing status check ...");

        long now = System.currentTimeMillis();
        long nowNano = System.nanoTime();

        long pending = ((JMXEnabledThreadPoolExecutor) StageManager.getStage(Stage.GOSSIP)).metrics.pendingTasks.getValue();
        if (pending > 0 && lastProcessedMessageAt < now - 1000)
        {
            // if some new messages just arrived, give the executor some time to work on them
            Uninterruptibles.sleepUninterruptibly(100, TimeUnit.MILLISECONDS);

            // still behind?  something's broke
            if (lastProcessedMessageAt < now - 1000)
            {
                logger.warn("Gossip stage has {} pending tasks; skipping status check (no nodes will be marked down)", pending);
                return;
            }
        }

        Set<InetAddress> eps = endpointStateMap.keySet();
        for (InetAddress endpoint : eps)
        {
            if (endpoint.equals(FBUtilities.getBroadcastAddress()))
                continue;

            FailureDetector.instance.interpret(endpoint);
            EndpointState epState = endpointStateMap.get(endpoint);
            if (epState != null)
            {
                // check if this is a fat client. fat clients are removed automatically from
                // gossip after FatClientTimeout.  Do not remove dead states here.
                if (isGossipOnlyMember(endpoint)
                    && !justRemovedEndpoints.containsKey(endpoint)
                    && TimeUnit.NANOSECONDS.toMillis(nowNano - epState.getUpdateTimestamp()) > fatClientTimeout)
                {
                    logger.info("FatClient {} has been silent for {}ms, removing from gossip", endpoint, fatClientTimeout);
                    removeEndpoint(endpoint); // will put it in justRemovedEndpoints to respect quarantine delay
                    evictFromMembership(endpoint); // can get rid of the state immediately
                }

                // check for dead state removal
                long expireTime = getExpireTimeForEndpoint(endpoint);
                if (!epState.isAlive() && (now > expireTime)
                    && (!StorageService.instance.getTokenMetadata().isMember(endpoint)))
                {
                    if (logger.isDebugEnabled())
                    {
                        logger.debug("time is expiring for endpoint : {} ({})", endpoint, expireTime);
                    }
                    evictFromMembership(endpoint);
                }
            }
        }

        if (!justRemovedEndpoints.isEmpty())
        {
            for (Entry<InetAddress, Long> entry : justRemovedEndpoints.entrySet())
            {
                if ((now - entry.getValue()) > QUARANTINE_DELAY)
                {
                    if (logger.isDebugEnabled())
                        logger.debug("{} elapsed, {} gossip quarantine over", QUARANTINE_DELAY, entry.getKey());
                    justRemovedEndpoints.remove(entry.getKey());
                }
            }
        }
    }

    protected long getExpireTimeForEndpoint(InetAddress endpoint)
    {
        /* default expireTime is aVeryLongTime */
        Long storedTime = expireTimeEndpointMap.get(endpoint);
        return storedTime == null ? computeExpireTime() : storedTime;
    }

    public EndpointState getEndpointStateForEndpoint(InetAddress ep)
    {
        return endpointStateMap.get(ep);
    }

    public boolean valuesEqual(InetAddress ep1, InetAddress ep2, ApplicationState as)
    {
        EndpointState state1 = getEndpointStateForEndpoint(ep1);
        EndpointState state2 = getEndpointStateForEndpoint(ep2);

        if (state1 == null || state2 == null)
            return false;

        VersionedValue value1 = state1.getApplicationState(as);
        VersionedValue value2 = state2.getApplicationState(as);

        return !(value1 == null || value2 == null) && value1.value.equals(value2.value);
    }

    public Set<Entry<InetAddress, EndpointState>> getEndpointStates()
    {
        return endpointStateMap.entrySet();
    }

    public UUID getHostId(InetAddress endpoint)
    {
        return getHostId(endpoint, endpointStateMap);
    }

    public UUID getHostId(InetAddress endpoint, Map<InetAddress, EndpointState> epStates)
    {
        return UUID.fromString(epStates.get(endpoint).getApplicationState(ApplicationState.HOST_ID).value);
    }

    EndpointState getStateForVersionBiggerThan(InetAddress forEndpoint, int version)
    {
        EndpointState epState = endpointStateMap.get(forEndpoint);
        EndpointState reqdEndpointState = null;

        if (epState != null)
        {
            /*
             * Here we try to include the Heart Beat state only if it is
             * greater than the version passed in. It might happen that
             * the heart beat version maybe lesser than the version passed
             * in and some application state has a version that is greater
             * than the version passed in. In this case we also send the old
             * heart beat and throw it away on the receiver if it is redundant.
            */
            int localHbGeneration = epState.getHeartBeatState().getGeneration();
            int localHbVersion = epState.getHeartBeatState().getHeartBeatVersion();
            if (localHbVersion > version)
            {
                reqdEndpointState = new EndpointState(new HeartBeatState(localHbGeneration, localHbVersion));
                if (logger.isTraceEnabled())
                    logger.trace("local heartbeat version {} greater than {} for {}", localHbVersion, version, forEndpoint);
            }
            /* Accumulate all application states whose versions are greater than "version" variable */
            Map<ApplicationState, VersionedValue> states = new EnumMap<>(ApplicationState.class);
            for (Entry<ApplicationState, VersionedValue> entry : epState.states())
            {
                VersionedValue value = entry.getValue();
                if (value.version > version)
                {
                    if (reqdEndpointState == null)
                    {
                        reqdEndpointState = new EndpointState(new HeartBeatState(localHbGeneration, localHbVersion));
                    }
                    final ApplicationState key = entry.getKey();
                    if (logger.isTraceEnabled())
                        logger.trace("Adding state {}: {}" , key, value.value);

                    states.put(key, value);
                }
            }
            if (reqdEndpointState != null)
                reqdEndpointState.addApplicationStates(states);
        }
        return reqdEndpointState;
    }

    /**
     * determine which endpoint started up earlier
     */
    public int compareEndpointStartup(InetAddress addr1, InetAddress addr2)
    {
        EndpointState ep1 = getEndpointStateForEndpoint(addr1);
        EndpointState ep2 = getEndpointStateForEndpoint(addr2);
        assert ep1 != null && ep2 != null;
        return ep1.getHeartBeatState().getGeneration() - ep2.getHeartBeatState().getGeneration();
    }

    void notifyFailureDetector(Map<InetAddress, EndpointState> remoteEpStateMap)
    {
        for (Entry<InetAddress, EndpointState> entry : remoteEpStateMap.entrySet())
        {
            notifyFailureDetector(entry.getKey(), entry.getValue());
        }
    }

    void notifyFailureDetector(InetAddress endpoint, EndpointState remoteEndpointState)
    {
        EndpointState localEndpointState = endpointStateMap.get(endpoint);
        /*
         * If the local endpoint state exists then report to the FD only
         * if the versions workout.
        */
        if (localEndpointState != null)
        {
            IFailureDetector fd = FailureDetector.instance;
            int localGeneration = localEndpointState.getHeartBeatState().getGeneration();
            int remoteGeneration = remoteEndpointState.getHeartBeatState().getGeneration();
            if (remoteGeneration > localGeneration)
            {
                localEndpointState.updateTimestamp();
                // this node was dead and the generation changed, this indicates a reboot, or possibly a takeover
                // we will clean the fd intervals for it and relearn them
                if (!localEndpointState.isAlive())
                {
                    logger.debug("Clearing interval times for {} due to generation change", endpoint);
                    fd.remove(endpoint);
                }
                fd.report(endpoint);
                return;
            }

            if (remoteGeneration == localGeneration)
            {
                int localVersion = getMaxEndpointStateVersion(localEndpointState);
                int remoteVersion = remoteEndpointState.getHeartBeatState().getHeartBeatVersion();
                if (remoteVersion > localVersion)
                {
                    localEndpointState.updateTimestamp();
                    // just a version change, report to the fd
                    fd.report(endpoint);
                }
            }
        }

    }

    private void markAlive(final InetAddress addr, final EndpointState localState)
    {
        if (MessagingService.instance().getVersion(addr) < MessagingService.VERSION_20)
        {
            realMarkAlive(addr, localState);
            return;
        }

        localState.markDead();

        logger.debug("Sending an EchoMessage to {}", addr);
        MessageOut<EchoMessage> echoMessage = new MessageOut<EchoMessage>(MessagingService.Verb.ECHO, EchoMessage.instance, EchoMessage.serializer);
        pendingEcho.incrementAndGet();
        IAsyncCallbackWithFailure echoHandler = new IAsyncCallbackWithFailure()
        {
            public boolean isLatencyForSnitch()
            {
                return false;
            }

            public void response(MessageIn msg)
            {
<<<<<<< HEAD
                realMarkAlive(addr, localState);
                pendingEcho.decrementAndGet();
            }
            public void onFailure(InetAddress from)
            {
                pendingEcho.decrementAndGet();
                logger.debug("Failed to receive echo reply from {}", from);
=======
                StageManager.getStage(Stage.GOSSIP).submit(() -> realMarkAlive(addr, localState));
>>>>>>> a62c7249
            }
        };

        MessagingService.instance().sendRRWithFailure(echoMessage, addr, echoHandler);
    }

    @VisibleForTesting
    public void realMarkAlive(final InetAddress addr, final EndpointState localState)
    {
        if (logger.isTraceEnabled())
            logger.trace("marking as alive {}", addr);
        localState.markAlive();
        localState.updateTimestamp(); // prevents doStatusCheck from racing us and evicting if it was down > aVeryLongTime
        liveEndpoints.add(addr);
        unreachableEndpoints.remove(addr);
        expireTimeEndpointMap.remove(addr);
        logger.debug("removing expire time for endpoint : {}", addr);
        logger.info("InetAddress {} is now UP", addr);
        for (IEndpointStateChangeSubscriber subscriber : subscribers)
            subscriber.onAlive(addr, localState);
        if (logger.isTraceEnabled())
            logger.trace("Notified {}", subscribers);
    }

    @VisibleForTesting
    public void markDead(InetAddress addr, EndpointState localState)
    {
        if (logger.isTraceEnabled())
            logger.trace("marking as down {}", addr);
        localState.markDead();
        liveEndpoints.remove(addr);
        unreachableEndpoints.put(addr, System.nanoTime());
        logger.info("InetAddress {} is now DOWN", addr);
        for (IEndpointStateChangeSubscriber subscriber : subscribers)
            subscriber.onDead(addr, localState);
        if (logger.isTraceEnabled())
            logger.trace("Notified {}", subscribers);
    }

    /**
     * This method is called whenever there is a "big" change in ep state (a generation change for a known node).
     *
     * @param ep      endpoint
     * @param epState EndpointState for the endpoint
     */
    private void handleMajorStateChange(InetAddress ep, EndpointState epState)
    {
        EndpointState localEpState = endpointStateMap.get(ep);
        if (!isDeadState(epState))
        {
            if (localEpState != null)
                logger.info("Node {} has restarted, now UP", ep);
            else
                logger.info("Node {} is now part of the cluster", ep);
        }
        if (logger.isTraceEnabled())
            logger.trace("Adding endpoint state for {}", ep);
        endpointStateMap.put(ep, epState);

        if (localEpState != null)
        {   // the node restarted: it is up to the subscriber to take whatever action is necessary
            for (IEndpointStateChangeSubscriber subscriber : subscribers)
                subscriber.onRestart(ep, localEpState);
        }

        if (!isDeadState(epState))
            markAlive(ep, epState);
        else
        {
            logger.debug("Not marking {} alive due to dead state", ep);
            markDead(ep, epState);
        }
        for (IEndpointStateChangeSubscriber subscriber : subscribers)
            subscriber.onJoin(ep, epState);
        // check this at the end so nodes will learn about the endpoint
        if (isShutdown(ep))
            markAsShutdown(ep);
    }

    public boolean isAlive(InetAddress endpoint)
    {
        EndpointState epState = getEndpointStateForEndpoint(endpoint);
        if (epState == null)
            return false;
        return epState.isAlive() && !isDeadState(epState);
    }

    public boolean isDeadState(EndpointState epState)
    {
        String status = getGossipStatus(epState);
        if (status.isEmpty())
            return false;

        return DEAD_STATES.contains(status);
    }

    public boolean isSilentShutdownState(EndpointState epState)
    {
        String status = getGossipStatus(epState);
        if (status.isEmpty())
            return false;

        return SILENT_SHUTDOWN_STATES.contains(status);
    }

    private static String getGossipStatus(EndpointState epState)
    {
        if (epState == null || epState.getApplicationState(ApplicationState.STATUS) == null)
            return "";

        String value = epState.getApplicationState(ApplicationState.STATUS).value;
        String[] pieces = value.split(VersionedValue.DELIMITER_STR, -1);
        assert (pieces.length > 0);
        return pieces[0];
    }

    void applyStateLocally(Map<InetAddress, EndpointState> epStateMap)
    {
        for (Entry<InetAddress, EndpointState> entry : epStateMap.entrySet())
        {
            InetAddress ep = entry.getKey();
            if ( ep.equals(FBUtilities.getBroadcastAddress()) && !isInShadowRound())
                continue;
            if (justRemovedEndpoints.containsKey(ep))
            {
                if (logger.isTraceEnabled())
                    logger.trace("Ignoring gossip for {} because it is quarantined", ep);
                continue;
            }

            EndpointState localEpStatePtr = endpointStateMap.get(ep);
            EndpointState remoteState = entry.getValue();

            /*
                If state does not exist just add it. If it does then add it if the remote generation is greater.
                If there is a generation tie, attempt to break it by heartbeat version.
            */
            if (localEpStatePtr != null)
            {
                int localGeneration = localEpStatePtr.getHeartBeatState().getGeneration();
                int remoteGeneration = remoteState.getHeartBeatState().getGeneration();
                long localTime = System.currentTimeMillis()/1000;
                if (logger.isTraceEnabled())
                    logger.trace("{} local generation {}, remote generation {}", ep, localGeneration, remoteGeneration);

                // We measure generation drift against local time, based on the fact that generation is initialized by time
                if (remoteGeneration > localTime + MAX_GENERATION_DIFFERENCE)
                {
                    // assume some peer has corrupted memory and is broadcasting an unbelievable generation about another peer (or itself)
                    logger.warn("received an invalid gossip generation for peer {}; local time = {}, received generation = {}", ep, localTime, remoteGeneration);
                }
                else if (remoteGeneration > localGeneration)
                {
                    if (logger.isTraceEnabled())
                        logger.trace("Updating heartbeat state generation to {} from {} for {}", remoteGeneration, localGeneration, ep);
                    // major state change will handle the update by inserting the remote state directly
                    handleMajorStateChange(ep, remoteState);
                }
                else if (remoteGeneration == localGeneration) // generation has not changed, apply new states
                {
                    /* find maximum state */
                    int localMaxVersion = getMaxEndpointStateVersion(localEpStatePtr);
                    int remoteMaxVersion = getMaxEndpointStateVersion(remoteState);
                    if (remoteMaxVersion > localMaxVersion)
                    {
                        // apply states, but do not notify since there is no major change
                        applyNewStates(ep, localEpStatePtr, remoteState);
                    }
                    else if (logger.isTraceEnabled())
                            logger.trace("Ignoring remote version {} <= {} for {}", remoteMaxVersion, localMaxVersion, ep);

                    if (!localEpStatePtr.isAlive() && !isDeadState(localEpStatePtr)) // unless of course, it was dead
                        markAlive(ep, localEpStatePtr);
                }
                else
                {
                    if (logger.isTraceEnabled())
                        logger.trace("Ignoring remote generation {} < {}", remoteGeneration, localGeneration);
                }
            }
            else
            {
                // this is a new node, report it to the FD in case it is the first time we are seeing it AND it's not alive
                FailureDetector.instance.report(ep);
                handleMajorStateChange(ep, remoteState);
            }
        }
    }

    private void applyNewStates(InetAddress addr, EndpointState localState, EndpointState remoteState)
    {
        // don't assert here, since if the node restarts the version will go back to zero
        int oldVersion = localState.getHeartBeatState().getHeartBeatVersion();

        localState.setHeartBeatState(remoteState.getHeartBeatState());
        if (logger.isTraceEnabled())
            logger.trace("Updating heartbeat state version to {} from {} for {} ...", localState.getHeartBeatState().getHeartBeatVersion(), oldVersion, addr);

        Set<Entry<ApplicationState, VersionedValue>> remoteStates = remoteState.states();
        assert remoteState.getHeartBeatState().getGeneration() == localState.getHeartBeatState().getGeneration();
        localState.addApplicationStates(remoteStates);

        for (Entry<ApplicationState, VersionedValue> remoteEntry : remoteStates)
            doOnChangeNotifications(addr, remoteEntry.getKey(), remoteEntry.getValue());
    }
    
    // notify that a local application state is going to change (doesn't get triggered for remote changes)
    private void doBeforeChangeNotifications(InetAddress addr, EndpointState epState, ApplicationState apState, VersionedValue newValue)
    {
        for (IEndpointStateChangeSubscriber subscriber : subscribers)
        {
            subscriber.beforeChange(addr, epState, apState, newValue);
        }
    }

    // notify that an application state has changed
    private void doOnChangeNotifications(InetAddress addr, ApplicationState state, VersionedValue value)
    {
        for (IEndpointStateChangeSubscriber subscriber : subscribers)
        {
            subscriber.onChange(addr, state, value);
        }
    }

    /* Request all the state for the endpoint in the gDigest */
    private void requestAll(GossipDigest gDigest, List<GossipDigest> deltaGossipDigestList, int remoteGeneration)
    {
        /* We are here since we have no data for this endpoint locally so request everthing. */
        deltaGossipDigestList.add(new GossipDigest(gDigest.getEndpoint(), remoteGeneration, 0));
        if (logger.isTraceEnabled())
            logger.trace("requestAll for {}", gDigest.getEndpoint());
    }

    /* Send all the data with version greater than maxRemoteVersion */
    private void sendAll(GossipDigest gDigest, Map<InetAddress, EndpointState> deltaEpStateMap, int maxRemoteVersion)
    {
        EndpointState localEpStatePtr = getStateForVersionBiggerThan(gDigest.getEndpoint(), maxRemoteVersion);
        if (localEpStatePtr != null)
            deltaEpStateMap.put(gDigest.getEndpoint(), localEpStatePtr);
    }

    /*
        This method is used to figure the state that the Gossiper has but Gossipee doesn't. The delta digests
        and the delta state are built up.
    */
    void examineGossiper(List<GossipDigest> gDigestList, List<GossipDigest> deltaGossipDigestList, Map<InetAddress, EndpointState> deltaEpStateMap)
    {
        if (gDigestList.size() == 0)
        {
           /* we've been sent a *completely* empty syn, which should normally never happen since an endpoint will at least send a syn with itself.
              If this is happening then the node is attempting shadow gossip, and we should reply with everything we know.
            */
            logger.debug("Shadow request received, adding all states");
            for (Map.Entry<InetAddress, EndpointState> entry : endpointStateMap.entrySet())
            {
                gDigestList.add(new GossipDigest(entry.getKey(), 0, 0));
            }
        }
        for ( GossipDigest gDigest : gDigestList )
        {
            int remoteGeneration = gDigest.getGeneration();
            int maxRemoteVersion = gDigest.getMaxVersion();
            /* Get state associated with the end point in digest */
            EndpointState epStatePtr = endpointStateMap.get(gDigest.getEndpoint());
            /*
                Here we need to fire a GossipDigestAckMessage. If we have some data associated with this endpoint locally
                then we follow the "if" path of the logic. If we have absolutely nothing for this endpoint we need to
                request all the data for this endpoint.
            */
            if (epStatePtr != null)
            {
                int localGeneration = epStatePtr.getHeartBeatState().getGeneration();
                /* get the max version of all keys in the state associated with this endpoint */
                int maxLocalVersion = getMaxEndpointStateVersion(epStatePtr);
                if (remoteGeneration == localGeneration && maxRemoteVersion == maxLocalVersion)
                    continue;

                if (remoteGeneration > localGeneration)
                {
                    /* we request everything from the gossiper */
                    requestAll(gDigest, deltaGossipDigestList, remoteGeneration);
                }
                else if (remoteGeneration < localGeneration)
                {
                    /* send all data with generation = localgeneration and version > 0 */
                    sendAll(gDigest, deltaEpStateMap, 0);
                }
                else if (remoteGeneration == localGeneration)
                {
                    /*
                        If the max remote version is greater then we request the remote endpoint send us all the data
                        for this endpoint with version greater than the max version number we have locally for this
                        endpoint.
                        If the max remote version is lesser, then we send all the data we have locally for this endpoint
                        with version greater than the max remote version.
                    */
                    if (maxRemoteVersion > maxLocalVersion)
                    {
                        deltaGossipDigestList.add(new GossipDigest(gDigest.getEndpoint(), remoteGeneration, maxLocalVersion));
                    }
                    else if (maxRemoteVersion < maxLocalVersion)
                    {
                        /* send all data with generation = localgeneration and version > maxRemoteVersion */
                        sendAll(gDigest, deltaEpStateMap, maxRemoteVersion);
                    }
                }
            }
            else
            {
                /* We are here since we have no data for this endpoint locally so request everything. */
                requestAll(gDigest, deltaGossipDigestList, remoteGeneration);
            }
        }
    }

    public void start(int generationNumber)
    {
        start(generationNumber, new EnumMap<ApplicationState, VersionedValue>(ApplicationState.class));
    }

    /**
     * Start the gossiper with the generation number, preloading the map of application states before starting
     */
    public void start(int generationNbr, Map<ApplicationState, VersionedValue> preloadLocalStates)
    {
        buildSeedsList();
        /* initialize the heartbeat state for this localEndpoint */
        maybeInitializeLocalState(generationNbr);
        EndpointState localState = endpointStateMap.get(FBUtilities.getBroadcastAddress());
        localState.addApplicationStates(preloadLocalStates);

        //notify snitches that Gossiper is about to start
        DatabaseDescriptor.getEndpointSnitch().gossiperStarting();
        if (logger.isTraceEnabled())
            logger.trace("gossip started with generation {}", localState.getHeartBeatState().getGeneration());

        scheduledGossipTask = executor.scheduleWithFixedDelay(new GossipTask(),
                                                              Gossiper.intervalInMillis,
                                                              Gossiper.intervalInMillis,
                                                              TimeUnit.MILLISECONDS);
    }

    @VisibleForTesting
    public void startForTest()
    {
        scheduledGossipTask = executor.scheduleWithFixedDelay(() -> {},
                                                              Gossiper.intervalInMillis,
                                                              Gossiper.intervalInMillis,
                                                              TimeUnit.MILLISECONDS);
    }

    /**
     * Do a single 'shadow' round of gossip by retrieving endpoint states that will be stored exclusively in the
     * map return value, instead of endpointStateMap.
     *
     * Used when preparing to join the ring:
     * <ul>
     *     <li>when replacing a node, to get and assume its tokens</li>
     *     <li>when joining, to check that the local host id matches any previous id for the endpoint address</li>
     * </ul>
     *
     * Method is synchronized, as we use an in-progress flag to indicate that shadow round must be cleared
     * again by calling {@link Gossiper#finishShadowRound(Map)}. This will update
     * {@link Gossiper#endpointShadowStateMap} with received values, in order to return an immutable copy to the
     * caller of {@link Gossiper#doShadowRound()}. Therefor only a single shadow round execution is permitted at
     * the same time.
     *
     * @return endpoint states gathered during shadow round or empty map
     */
    public synchronized Map<InetAddress, EndpointState> doShadowRound()
    {
        buildSeedsList();
        // it may be that the local address is the only entry in the seed
        // list in which case, attempting a shadow round is pointless
        if (seeds.isEmpty())
            return endpointShadowStateMap;

        seedsInShadowRound.clear();
        endpointShadowStateMap.clear();
        // send a completely empty syn
        List<GossipDigest> gDigests = new ArrayList<GossipDigest>();
        GossipDigestSyn digestSynMessage = new GossipDigestSyn(DatabaseDescriptor.getClusterName(),
                DatabaseDescriptor.getPartitionerName(),
                gDigests);
        MessageOut<GossipDigestSyn> message = new MessageOut<GossipDigestSyn>(MessagingService.Verb.GOSSIP_DIGEST_SYN,
                digestSynMessage,
                GossipDigestSyn.serializer, true);

        inShadowRound = true;
        int slept = 0;
        try
        {
            while (true)
            {
                if (slept % 5000 == 0)
                { // CASSANDRA-8072, retry at the beginning and every 5 seconds
                    logger.trace("Sending shadow round GOSSIP DIGEST SYN to seeds {}", seeds);

                    for (InetAddress seed : seeds)
                        MessagingService.instance().sendOneWay(message, seed);
                }

                Thread.sleep(1000);
                if (!inShadowRound)
                    break;

                slept += 1000;
                if (slept > StorageService.RING_DELAY)
                {
                    // if we don't consider ourself to be a seed, fail out
                    if (!DatabaseDescriptor.getSeeds().contains(FBUtilities.getBroadcastAddress()))
                        throw new RuntimeException("Unable to gossip with any seeds");

                    logger.warn("Unable to gossip with any seeds but continuing since node is in its own seed list");
                    inShadowRound = false;
                    break;
                }
            }
        }
        catch (InterruptedException wtf)
        {
            throw new RuntimeException(wtf);
        }

        return ImmutableMap.copyOf(endpointShadowStateMap);
    }

    private void buildSeedsList()
    {
        for (InetAddress seed : DatabaseDescriptor.getSeeds())
        {
            if (seed.equals(FBUtilities.getBroadcastAddress()))
                continue;
            seeds.add(seed);
        }
    }

    // initialize local HB state if needed, i.e., if gossiper has never been started before.
    public void maybeInitializeLocalState(int generationNbr)
    {
        HeartBeatState hbState = new HeartBeatState(generationNbr);
        EndpointState localState = new EndpointState(hbState);
        localState.markAlive();
        endpointStateMap.putIfAbsent(FBUtilities.getBroadcastAddress(), localState);
    }

    public void forceNewerGeneration()
    {
        EndpointState epstate = endpointStateMap.get(FBUtilities.getBroadcastAddress());
        epstate.getHeartBeatState().forceNewerGenerationUnsafe();
    }

    /**
     * Add an endpoint we knew about previously, but whose state is unknown
     */
    public void addSavedEndpoint(InetAddress ep)
    {
        if (ep.equals(FBUtilities.getBroadcastAddress()))
        {
            logger.debug("Attempt to add self as saved endpoint");
            return;
        }

        //preserve any previously known, in-memory data about the endpoint (such as DC, RACK, and so on)
        EndpointState epState = endpointStateMap.get(ep);
        if (epState != null)
        {
            logger.debug("not replacing a previous epState for {}, but reusing it: {}", ep, epState);
            epState.setHeartBeatState(new HeartBeatState(0));
        }
        else
        {
            epState = new EndpointState(new HeartBeatState(0));
        }

        epState.markDead();
        endpointStateMap.put(ep, epState);
        unreachableEndpoints.put(ep, System.nanoTime());
        if (logger.isTraceEnabled())
            logger.trace("Adding saved endpoint {} {}", ep, epState.getHeartBeatState().getGeneration());
    }

    private void addLocalApplicationStateInternal(ApplicationState state, VersionedValue value)
    {
        assert taskLock.isHeldByCurrentThread();
        EndpointState epState = endpointStateMap.get(FBUtilities.getBroadcastAddress());
        InetAddress epAddr = FBUtilities.getBroadcastAddress();
        assert epState != null;
        // Fire "before change" notifications:
        doBeforeChangeNotifications(epAddr, epState, state, value);
        // Notifications may have taken some time, so preventively raise the version
        // of the new value, otherwise it could be ignored by the remote node
        // if another value with a newer version was received in the meantime:
        value = StorageService.instance.valueFactory.cloneWithHigherVersion(value);
        // Add to local application state and fire "on change" notifications:
        epState.addApplicationState(state, value);
        doOnChangeNotifications(epAddr, state, value);
    }

    public void addLocalApplicationState(ApplicationState applicationState, VersionedValue value)
    {
        addLocalApplicationStates(Arrays.asList(Pair.create(applicationState, value)));
    }

    public void addLocalApplicationStates(List<Pair<ApplicationState, VersionedValue>> states)
    {
        taskLock.lock();
        try
        {
            for (Pair<ApplicationState, VersionedValue> pair : states)
            {
               addLocalApplicationStateInternal(pair.left, pair.right);
            }
        }
        finally
        {
            taskLock.unlock();
        }

    }

    public void stop()
    {
        EndpointState mystate = endpointStateMap.get(FBUtilities.getBroadcastAddress());
        if (mystate != null && !isSilentShutdownState(mystate) && StorageService.instance.isJoined())
        {
            logger.info("Announcing shutdown");
            addLocalApplicationState(ApplicationState.STATUS, StorageService.instance.valueFactory.shutdown(true));
            MessageOut message = new MessageOut(MessagingService.Verb.GOSSIP_SHUTDOWN);
            for (InetAddress ep : liveEndpoints)
                MessagingService.instance().sendOneWay(message, ep);
            Uninterruptibles.sleepUninterruptibly(Integer.getInteger("cassandra.shutdown_announce_in_ms", 2000), TimeUnit.MILLISECONDS);
        }
        else
            logger.warn("No local state, state is in silent shutdown, or node hasn't joined, not announcing shutdown");
        if (scheduledGossipTask != null)
            scheduledGossipTask.cancel(false);
    }

    public boolean isEnabled()
    {
        return (scheduledGossipTask != null) && (!scheduledGossipTask.isCancelled());
    }

    protected void maybeFinishShadowRound(InetAddress respondent, boolean isInShadowRound, Map<InetAddress, EndpointState> epStateMap)
    {
        if (inShadowRound)
        {
            if (!isInShadowRound)
            {
                logger.debug("Received a regular ack from {}, can now exit shadow round", respondent);
                // respondent sent back a full ack, so we can exit our shadow round
                endpointShadowStateMap.putAll(epStateMap);
                inShadowRound = false;
                seedsInShadowRound.clear();
            }
            else
            {
                // respondent indicates it too is in a shadow round, if all seeds
                // are in this state then we can exit our shadow round. Otherwise,
                // we keep retrying the SR until one responds with a full ACK or
                // we learn that all seeds are in SR.
                logger.debug("Received an ack from {} indicating it is also in shadow round", respondent);
                seedsInShadowRound.add(respondent);
                if (seedsInShadowRound.containsAll(seeds))
                {
                    logger.debug("All seeds are in a shadow round, clearing this node to exit its own");
                    inShadowRound = false;
                    seedsInShadowRound.clear();
                }
            }
        }
    }

    protected boolean isInShadowRound()
    {
        return inShadowRound;
    }

    @VisibleForTesting
    public void initializeNodeUnsafe(InetAddress addr, UUID uuid, int generationNbr)
    {
        HeartBeatState hbState = new HeartBeatState(generationNbr);
        EndpointState newState = new EndpointState(hbState);
        newState.markAlive();
        EndpointState oldState = endpointStateMap.putIfAbsent(addr, newState);
        EndpointState localState = oldState == null ? newState : oldState;

        // always add the version state
        Map<ApplicationState, VersionedValue> states = new EnumMap<>(ApplicationState.class);
        states.put(ApplicationState.NET_VERSION, StorageService.instance.valueFactory.networkVersion());
        states.put(ApplicationState.HOST_ID, StorageService.instance.valueFactory.hostId(uuid));
        localState.addApplicationStates(states);
    }

    @VisibleForTesting
    public void injectApplicationState(InetAddress endpoint, ApplicationState state, VersionedValue value)
    {
        EndpointState localState = endpointStateMap.get(endpoint);
        localState.addApplicationState(state, value);
    }

    public long getEndpointDowntime(String address) throws UnknownHostException
    {
        return getEndpointDowntime(InetAddress.getByName(address));
    }

    public int getCurrentGenerationNumber(String address) throws UnknownHostException
    {
        return getCurrentGenerationNumber(InetAddress.getByName(address));
    }

    public void addExpireTimeForEndpoint(InetAddress endpoint, long expireTime)
    {
        if (logger.isDebugEnabled())
        {
            logger.debug("adding expire time for endpoint : {} ({})", endpoint, expireTime);
        }
        expireTimeEndpointMap.put(endpoint, expireTime);
    }

    public static long computeExpireTime()
    {
        return System.currentTimeMillis() + Gossiper.aVeryLongTime;
    }

    public double getSeedGossipProbability()
    {
        return DatabaseDescriptor.getSeedGossipProbability();
    }

    public void setSeedGossipProbability(double probability)
    {
        DatabaseDescriptor.setSeedGossipProbability(probability);
    }


    public static void waitToSettle(String waitingFor)
    {
        if (FBUtilities.getBroadcastAddress().equals(InetAddress.getLoopbackAddress()))
            return;

        int forceAfter = Integer.getInteger("cassandra.skip_wait_for_gossip_to_settle", -1);
        if (forceAfter == 0)
        {
            return;
        }
        final int GOSSIP_SETTLE_MIN_WAIT_MS = 5000;
        final long GOSSIP_SETTLE_POLL_INTERVAL_NS = FailureDetector.getMaxLocalPause();
        final int GOSSIP_SETTLE_POLL_SUCCESSES_REQUIRED = Integer.getInteger("cassandra.rounds_to_wait_for_gossip_to_settle", 3);
        final int MAX_BACKLOG_CHECKS = 10;
        final Set<InetAddress> unstableEndpoints = new HashSet<>();
        final Set<InetAddress> stableEndpoints = new HashSet<>();

        logger.info("Waiting for gossip to settle before {}...", waitingFor);
        Uninterruptibles.sleepUninterruptibly(GOSSIP_SETTLE_MIN_WAIT_MS, TimeUnit.MILLISECONDS);
        int totalPolls = 0;
        int numOkay = 0;
        int backlogChecks = 0;

        //Only include endpoints that have recieved a heartbeat
        //Otherwise we would just be looking at data from peers table
        long epSize = Gossiper.instance.getLiveMembers().size();

        JMXEnabledThreadPoolExecutor gossipStage = (JMXEnabledThreadPoolExecutor) StageManager.getStage(Stage.GOSSIP);
        long startingCompletedTasks = 0;


        while (numOkay < GOSSIP_SETTLE_POLL_SUCCESSES_REQUIRED)
        {
            if (numOkay == 0)
                startingCompletedTasks = ((JMXEnabledThreadPoolExecutor) StageManager.getStage(Stage.GOSSIP)).metrics.completedTasks.getValue();

            Uninterruptibles.sleepUninterruptibly(GOSSIP_SETTLE_POLL_INTERVAL_NS, TimeUnit.NANOSECONDS);
            int currentSize = Gossiper.instance.getEndpointStates().size();
            totalPolls++;
            if (currentSize == epSize)
            {
                logger.debug("Gossip looks settled. Live endpoints: {}", currentSize);
                numOkay++;
            }
            else
            {
                logger.info("Gossip not settled after {} polls.", totalPolls);
                numOkay = 0;
            }
            epSize = currentSize;
            if (forceAfter > 0 && totalPolls > forceAfter)
            {
                logger.warn("Gossip not settled but startup forced by cassandra.skip_wait_for_gossip_to_settle. Gossip total polls: {}",
                            totalPolls);
                break;
            }

            if (numOkay == GOSSIP_SETTLE_POLL_SUCCESSES_REQUIRED)
            {
                long pendingTasks = 0;
                long activeTasks = 0;

                boolean backlogClear = false;

                for (int i = 0; i < 50; i++)
                {
                    Uninterruptibles.sleepUninterruptibly(100, TimeUnit.MILLISECONDS);
                    pendingTasks = gossipStage.metrics.pendingTasks.getValue();
                    activeTasks = gossipStage.metrics.activeTasks.getValue();

                    if (pendingTasks == 0 && activeTasks == 0)
                    {
                        logger.info("No gossip backlog");
                        backlogClear = true;
                        break;
                    }
                    else
                        logger.debug("Gossip backlog not clear. Pending {}, active {}", pendingTasks, activeTasks);
                }

                long completedTasks = gossipStage.metrics.completedTasks.getValue();

                if (backlogClear || (backlogChecks >= MAX_BACKLOG_CHECKS && completedTasks > startingCompletedTasks + 2))
                {
                    Set<InetAddress> noLongerStable = Sets.intersection(stableEndpoints, Gossiper.instance.getUnreachableMembers());
                    unstableEndpoints.addAll(noLongerStable);

                    stableEndpoints.addAll(Gossiper.instance.getLiveMembers());
                    stableEndpoints.removeAll(unstableEndpoints);
                    currentSize = stableEndpoints.size();

                    if (backlogChecks == MAX_BACKLOG_CHECKS)
                        logger.warn("Skipping backlog check after {} checks, completed tasks {}", MAX_BACKLOG_CHECKS, completedTasks);

                    if (currentSize != epSize)
                    {
                        logger.info("After waiting for gossip backlog to clear, endpoint size no longer stable. Previously {}, now {}",
                                    epSize, currentSize);
                        epSize = currentSize;
                        numOkay = 0;
                    }
                }
                else
                {
                    logger.info("Gossip backlog did not stabilize. Pending {}, active {}, completed {}",
                                pendingTasks, activeTasks, completedTasks);
                }

                backlogChecks++;
            }
        }

        for (int i = 0; i <= forceAfter; i++)
        {
            logger.debug("Waiting for echo replies");
            Uninterruptibles.sleepUninterruptibly(GOSSIP_SETTLE_POLL_INTERVAL_NS, TimeUnit.NANOSECONDS);

            if (Gossiper.instance.pendingEcho.get() <= 0)
            {
                logger.info("No pending echos; proceeding");
                break;
            }
            else if (i == forceAfter)
            {
                logger.warn("Pending echos did not reach 0 after {} tries, forcing. {} outstanding echos", forceAfter, Gossiper.instance.pendingEcho.get());
            }
        }

        if (totalPolls > GOSSIP_SETTLE_POLL_SUCCESSES_REQUIRED)
            logger.info("Gossip settled after {} extra polls; proceeding", totalPolls - GOSSIP_SETTLE_POLL_SUCCESSES_REQUIRED);
        else
            logger.info("Gossip settled; proceeding");
    }

}<|MERGE_RESOLUTION|>--- conflicted
+++ resolved
@@ -998,17 +998,13 @@
 
             public void response(MessageIn msg)
             {
-<<<<<<< HEAD
-                realMarkAlive(addr, localState);
+                StageManager.getStage(Stage.GOSSIP).submit(() -> realMarkAlive(addr, localState));
                 pendingEcho.decrementAndGet();
             }
             public void onFailure(InetAddress from)
             {
                 pendingEcho.decrementAndGet();
                 logger.debug("Failed to receive echo reply from {}", from);
-=======
-                StageManager.getStage(Stage.GOSSIP).submit(() -> realMarkAlive(addr, localState));
->>>>>>> a62c7249
             }
         };
 
