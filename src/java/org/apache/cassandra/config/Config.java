--- conflicted
+++ resolved
@@ -91,13 +91,9 @@
 
     public volatile long write_request_timeout_in_ms = 2000L;
 
-<<<<<<< HEAD
+    public volatile long cross_dc_rtt_in_ms = 0L;
+
     public volatile long counter_write_request_timeout_in_ms = 5000L;
-=======
-    public volatile long cross_dc_rtt_in_ms = 0L;
-
-    public volatile Long counter_write_request_timeout_in_ms = 5000L;
->>>>>>> 30d7bef1
 
     public volatile long cas_contention_timeout_in_ms = 1000L;
 
