--- conflicted
+++ resolved
@@ -282,14 +282,9 @@
     public int native_transport_max_threads = 128;
     @Replaces(oldName = "native_transport_max_frame_size_in_mb", converter = Converters.MEBIBYTES_DATA_STORAGE_INT, deprecated = true)
     public DataStorageSpec.IntMebibytesBound native_transport_max_frame_size = new DataStorageSpec.IntMebibytesBound("16MiB");
-<<<<<<< HEAD
     /** do bcrypt hashing in a limited pool to prevent cpu load spikes; note: any value < 1 will be set to 1 on init **/
     public int native_transport_max_auth_threads = 4;
-=======
     public volatile DataStorageSpec.LongBytesBound native_transport_max_message_size = null;
-    /** do bcrypt hashing in a limited pool to prevent cpu load spikes; 0 means that all requests will go to default request executor**/
-    public int native_transport_max_auth_threads = 0;
->>>>>>> 6f90e962
     public volatile long native_transport_max_concurrent_connections = -1L;
     public volatile long native_transport_max_concurrent_connections_per_ip = -1L;
     public boolean native_transport_flush_in_batches_legacy = false;
