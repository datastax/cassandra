--- conflicted
+++ resolved
@@ -317,7 +317,6 @@
     /** Used when running in Client mode and the system and schema keyspaces need to be initialized outside of their normal initialization path **/
     FORCE_LOAD_LOCAL_KEYSPACES("cassandra.schema.force_load_local_keyspaces"),
 
-<<<<<<< HEAD
     // commit log relevant properties
     /**
      * Entities to replay mutations for upon commit log replay, property is meant to contain
@@ -340,7 +339,8 @@
      * The default used in SimpleSeedProvider is 20.
      */
     SEED_COUNT_WARN_THRESHOLD("cassandra.seed_count_warn_threshold"),
-=======
+
+
     /** When enabled, recursive directory deletion will be executed using a unix command `rm -rf` instead of traversing
      * and removing individual files. This is now used only tests, but eventually we will make it true by default.*/
     USE_NIX_RECURSIVE_DELETE("cassandra.use_nix_recursive_delete"),
@@ -356,7 +356,6 @@
      * can be also done manually for that particular case: {@code flush(SchemaConstants.SCHEMA_KEYSPACE_NAME);}. */
     FLUSH_LOCAL_SCHEMA_CHANGES("cassandra.test.flush_local_schema_changes", "true"),
 
->>>>>>> dcc19cf8
     ;
 
     CassandraRelevantProperties(String key, String defaultVal)
