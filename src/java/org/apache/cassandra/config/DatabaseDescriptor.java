/*
 * Licensed to the Apache Software Foundation (ASF) under one
 * or more contributor license agreements.  See the NOTICE file
 * distributed with this work for additional information
 * regarding copyright ownership.  The ASF licenses this file
 * to you under the Apache License, Version 2.0 (the
 * "License"); you may not use this file except in compliance
 * with the License.  You may obtain a copy of the License at
 *
 *     http://www.apache.org/licenses/LICENSE-2.0
 *
 * Unless required by applicable law or agreed to in writing, software
 * distributed under the License is distributed on an "AS IS" BASIS,
 * WITHOUT WARRANTIES OR CONDITIONS OF ANY KIND, either express or implied.
 * See the License for the specific language governing permissions and
 * limitations under the License.
 */
package org.apache.cassandra.config;

import java.io.File;
import java.io.FileFilter;
import java.io.IOException;
import java.io.InputStream;
import java.net.InetAddress;
import java.net.URL;
import java.net.UnknownHostException;
import java.util.*;

import com.google.common.primitives.Longs;
import org.slf4j.Logger;
import org.slf4j.LoggerFactory;

import org.apache.cassandra.auth.*;
import org.apache.cassandra.cache.IRowCacheProvider;
import org.apache.cassandra.config.Config.RequestSchedulerId;
import org.apache.cassandra.config.EncryptionOptions.ClientEncryptionOptions;
import org.apache.cassandra.config.EncryptionOptions.ServerEncryptionOptions;
import org.apache.cassandra.db.ColumnFamilyStore;
import org.apache.cassandra.db.DefsTable;
import org.apache.cassandra.db.SystemTable;
import org.apache.cassandra.dht.IPartitioner;
import org.apache.cassandra.exceptions.ConfigurationException;
import org.apache.cassandra.io.FSWriteError;
import org.apache.cassandra.io.util.FileUtils;
import org.apache.cassandra.locator.AbstractReplicationStrategy;
import org.apache.cassandra.locator.DynamicEndpointSnitch;
import org.apache.cassandra.locator.EndpointSnitchInfo;
import org.apache.cassandra.locator.IEndpointSnitch;
import org.apache.cassandra.locator.SeedProvider;
import org.apache.cassandra.net.MessagingService;
import org.apache.cassandra.scheduler.IRequestScheduler;
import org.apache.cassandra.scheduler.NoScheduler;
import org.apache.cassandra.service.CacheService;
import org.apache.cassandra.service.MigrationManager;
import org.apache.cassandra.utils.FBUtilities;
import org.yaml.snakeyaml.Loader;
import org.yaml.snakeyaml.TypeDescription;
import org.yaml.snakeyaml.Yaml;
import org.yaml.snakeyaml.error.YAMLException;

public class DatabaseDescriptor
{
    private static final Logger logger = LoggerFactory.getLogger(DatabaseDescriptor.class);

    private static IEndpointSnitch snitch;
    private static InetAddress listenAddress; // leave null so we can fall through to getLocalHost
    private static InetAddress broadcastAddress;
    private static InetAddress rpcAddress;
    private static SeedProvider seedProvider;
    private static IInternodeAuthenticator internodeAuthenticator;

    private static LegacyAuthDataMigrator legacy_auth_data_migrator = null;
    private static boolean requiresCredentialsMigration = false;
    private static boolean requiresPermissionsMigration = false;

    /* Hashing strategy Random or OPHF */
    private static IPartitioner<?> partitioner;
    private static String paritionerName;

    private static Config.DiskAccessMode indexAccessMode;

    private static Config conf;

    private static IAuthenticator authenticator = new AllowAllAuthenticator();
    private static IAuthorizer authorizer = new AllowAllAuthorizer();

    private final static String DEFAULT_CONFIGURATION = "cassandra.yaml";

    private static IRequestScheduler requestScheduler;
    private static RequestSchedulerId requestSchedulerId;
    private static RequestSchedulerOptions requestSchedulerOptions;

    private static long keyCacheSizeInMB;
    private static IRowCacheProvider rowCacheProvider;

    private static String localDC;
    private static Comparator<InetAddress> localComparator;

    /**
     * Inspect the classpath to find storage configuration file
     */
    static URL getStorageConfigURL() throws ConfigurationException
    {
        String configUrl = System.getProperty("cassandra.config");
        if (configUrl == null)
            configUrl = DEFAULT_CONFIGURATION;

        URL url;
        try
        {
            url = new URL(configUrl);
            url.openStream().close(); // catches well-formed but bogus URLs
        }
        catch (Exception e)
        {
            ClassLoader loader = DatabaseDescriptor.class.getClassLoader();
            url = loader.getResource(configUrl);
            if (url == null)
                throw new ConfigurationException("Cannot locate " + configUrl);
        }

        return url;
    }

    static
    {
        if (Config.getLoadYaml())
            loadYaml();
        else
            conf = new Config();
    }
    static void loadYaml()
    {
        try
        {
            URL url = getStorageConfigURL();
            logger.info("Loading settings from " + url);
            InputStream input;
            try
            {
                input = url.openStream();
            }
            catch (IOException e)
            {
                // getStorageConfigURL should have ruled this out
                throw new AssertionError(e);
            }
            org.yaml.snakeyaml.constructor.Constructor constructor = new org.yaml.snakeyaml.constructor.Constructor(Config.class);
            TypeDescription seedDesc = new TypeDescription(SeedProviderDef.class);
            seedDesc.putMapPropertyType("parameters", String.class, String.class);
            constructor.addTypeDescription(seedDesc);
            Yaml yaml = new Yaml(new Loader(constructor));
            conf = (Config)yaml.load(input);

            logger.info("Data files directories: " + Arrays.toString(conf.data_file_directories));
            logger.info("Commit log directory: " + conf.commitlog_directory);

            if (conf.commitlog_sync == null)
            {
                throw new ConfigurationException("Missing required directive CommitLogSync");
            }

            if (conf.commitlog_sync == Config.CommitLogSync.batch)
            {
                if (conf.commitlog_sync_batch_window_in_ms == null)
                {
                    throw new ConfigurationException("Missing value for commitlog_sync_batch_window_in_ms: Double expected.");
                }
                else if (conf.commitlog_sync_period_in_ms != null)
                {
                    throw new ConfigurationException("Batch sync specified, but commitlog_sync_period_in_ms found. Only specify commitlog_sync_batch_window_in_ms when using batch sync");
                }
                logger.debug("Syncing log with a batch window of " + conf.commitlog_sync_batch_window_in_ms);
            }
            else
            {
                if (conf.commitlog_sync_period_in_ms == null)
                {
                    throw new ConfigurationException("Missing value for commitlog_sync_period_in_ms: Integer expected");
                }
                else if (conf.commitlog_sync_batch_window_in_ms != null)
                {
                    throw new ConfigurationException("commitlog_sync_period_in_ms specified, but commitlog_sync_batch_window_in_ms found.  Only specify commitlog_sync_period_in_ms when using periodic sync.");
                }
                logger.debug("Syncing log with a period of " + conf.commitlog_sync_period_in_ms);
            }

            if (conf.commitlog_total_space_in_mb == null)
                conf.commitlog_total_space_in_mb = System.getProperty("os.arch").contains("64") ? 1024 : 32;

            /* evaluate the DiskAccessMode Config directive, which also affects indexAccessMode selection */
            if (conf.disk_access_mode == Config.DiskAccessMode.auto)
            {
                conf.disk_access_mode = System.getProperty("os.arch").contains("64") ? Config.DiskAccessMode.mmap : Config.DiskAccessMode.standard;
                indexAccessMode = conf.disk_access_mode;
                logger.info("DiskAccessMode 'auto' determined to be " + conf.disk_access_mode + ", indexAccessMode is " + indexAccessMode );
            }
            else if (conf.disk_access_mode == Config.DiskAccessMode.mmap_index_only)
            {
                conf.disk_access_mode = Config.DiskAccessMode.standard;
                indexAccessMode = Config.DiskAccessMode.mmap;
                logger.info("DiskAccessMode is " + conf.disk_access_mode + ", indexAccessMode is " + indexAccessMode );
            }
            else
            {
                indexAccessMode = conf.disk_access_mode;
                logger.info("DiskAccessMode is " + conf.disk_access_mode + ", indexAccessMode is " + indexAccessMode );
            }

            logger.info("disk_failure_policy is " + conf.disk_failure_policy);

            /* Authentication and authorization backend, implementing IAuthenticator and IAuthorizer */
<<<<<<< HEAD
            validateAuthConfig();

            // If auth_replication_strategy is configured, we infer that authn/authz was in
            // use prior to upgrading so we need to migrate auth data from dse_auth to system_auth
            if ( conf.auth_replication_strategy != null )
            {
                logger.info("Legacy authentication config found. Existing authentication data will " +
                        "be migrated to a system keyspace.");

                // used to reconstruct the old dse_auth ks so that data can be migrated to system_auth
                Class<? extends AbstractReplicationStrategy> auth_replication_strategy =
                        AbstractReplicationStrategy.getClass(conf.auth_replication_strategy);
                Map<String, String> auth_replication_options =
                        conf.auth_replication_options == null ? new HashMap<String, String>() : conf.auth_replication_options;

                legacy_auth_data_migrator = new LegacyAuthDataMigrator(auth_replication_strategy, auth_replication_options);

                // If legacy impls of authn/authz classes are specified, use the new apache versions
                // which is safe as we'll migrate the data before allowing client connections
                if (conf.authenticator.equals("com.datastax.bdp.cassandra.auth.PasswordAuthenticator"))
                {
                    conf.authenticator = PasswordAuthenticator.class.getName();
                    requiresCredentialsMigration = true;
                }

                if (conf.authorizer.equals("com.datastax.bdp.cassandra.auth.CassandraAuthorizer"))
                {
                    conf.authorizer = CassandraAuthorizer.class.getName();
                    requiresPermissionsMigration = true;
                }
            }

            authenticator = FBUtilities.construct(conf.authenticator, "authenticator");
=======
            if (conf.authenticator != null)
                authenticator = FBUtilities.newAuthenticator(conf.authenticator);
>>>>>>> ac5ddd04

            if (conf.authority != null)
            {
                logger.warn("Please rename 'authority' to 'authorizer' in cassandra.yaml");
                if (!conf.authority.equals("org.apache.cassandra.auth.AllowAllAuthority"))
                    throw new ConfigurationException("IAuthority interface has been deprecated,"
                                                     + " please implement IAuthorizer instead.");
            }

<<<<<<< HEAD
            authorizer = FBUtilities.construct(conf.authorizer, "authorizer");

=======
            if (conf.authorizer != null)
                authorizer = FBUtilities.newAuthorizer(conf.authorizer);
>>>>>>> ac5ddd04

            if (conf.internode_authenticator != null)
                internodeAuthenticator = FBUtilities.construct(conf.internode_authenticator, "internode_authenticator");
            else
                internodeAuthenticator = new AllowAllInternodeAuthenticator();

            authenticator.validateConfiguration();
            authorizer.validateConfiguration();
            internodeAuthenticator.validateConfiguration();

            /* Hashing strategy */
            if (conf.partitioner == null)
            {
                throw new ConfigurationException("Missing directive: partitioner");
            }

            try
            {
                partitioner = FBUtilities.newPartitioner(System.getProperty("cassandra.partitioner", conf.partitioner));
            }
            catch (Exception e)
            {
                throw new ConfigurationException("Invalid partitioner class " + conf.partitioner);
            }
            paritionerName = partitioner.getClass().getCanonicalName();

            /* phi convict threshold for FailureDetector */
            if (conf.phi_convict_threshold < 5 || conf.phi_convict_threshold > 16)
            {
                throw new ConfigurationException("phi_convict_threshold must be between 5 and 16");
            }

            /* Thread per pool */
            if (conf.concurrent_reads != null && conf.concurrent_reads < 2)
            {
                throw new ConfigurationException("concurrent_reads must be at least 2");
            }

            if (conf.concurrent_writes != null && conf.concurrent_writes < 2)
            {
                throw new ConfigurationException("concurrent_writes must be at least 2");
            }

            if (conf.concurrent_replicates != null && conf.concurrent_replicates < 2)
            {
                throw new ConfigurationException("concurrent_replicates must be at least 2");
            }

            if (conf.memtable_total_space_in_mb == null)
                conf.memtable_total_space_in_mb = (int) (Runtime.getRuntime().maxMemory() / (3 * 1048576));
            if (conf.memtable_total_space_in_mb <= 0)
                throw new ConfigurationException("memtable_total_space_in_mb must be positive");
            logger.info("Global memtable threshold is enabled at {}MB", conf.memtable_total_space_in_mb);

            /* Memtable flush writer threads */
            if (conf.memtable_flush_writers != null && conf.memtable_flush_writers < 1)
            {
                throw new ConfigurationException("memtable_flush_writers must be at least 1");
            }
            else if (conf.memtable_flush_writers == null)
            {
                conf.memtable_flush_writers = conf.data_file_directories.length;
            }

            /* Local IP or hostname to bind services to */
            if (conf.listen_address != null)
            {
                try
                {
                    listenAddress = InetAddress.getByName(conf.listen_address);
                }
                catch (UnknownHostException e)
                {
                    throw new ConfigurationException("Unknown listen_address '" + conf.listen_address + "'");
                }
            }

            /* Gossip Address to broadcast */
            if (conf.broadcast_address != null)
            {
                if (conf.broadcast_address.equals("0.0.0.0"))
                {
                    throw new ConfigurationException("broadcast_address cannot be 0.0.0.0!");
                }

                try
                {
                    broadcastAddress = InetAddress.getByName(conf.broadcast_address);
                }
                catch (UnknownHostException e)
                {
                    throw new ConfigurationException("Unknown broadcast_address '" + conf.broadcast_address + "'");
                }
            }

            /* Local IP or hostname to bind RPC server to */
            if (conf.rpc_address != null)
            {
                try
                {
                    rpcAddress = InetAddress.getByName(conf.rpc_address);
                }
                catch (UnknownHostException e)
                {
                    throw new ConfigurationException("Unknown host in rpc_address " + conf.rpc_address);
                }
            }
            else
            {
                rpcAddress = FBUtilities.getLocalAddress();
            }

            if (conf.thrift_framed_transport_size_in_mb <= 0)
                throw new ConfigurationException("thrift_framed_transport_size_in_mb must be positive");

            /* end point snitch */
            if (conf.endpoint_snitch == null)
            {
                throw new ConfigurationException("Missing endpoint_snitch directive");
            }
            snitch = createEndpointSnitch(conf.endpoint_snitch);
            EndpointSnitchInfo.create();

            localDC = snitch.getDatacenter(FBUtilities.getBroadcastAddress());
            localComparator = new Comparator<InetAddress>()
            {
                public int compare(InetAddress endpoint1, InetAddress endpoint2)
                {
                    boolean local1 = localDC.equals(snitch.getDatacenter(endpoint1));
                    boolean local2 = localDC.equals(snitch.getDatacenter(endpoint2));
                    if (local1 && !local2)
                        return -1;
                    if (local2 && !local1)
                        return 1;
                    return 0;
                }
            };

            /* Request Scheduler setup */
            requestSchedulerOptions = conf.request_scheduler_options;
            if (conf.request_scheduler != null)
            {
                try
                {
                    if (requestSchedulerOptions == null)
                    {
                        requestSchedulerOptions = new RequestSchedulerOptions();
                    }
                    Class<?> cls = Class.forName(conf.request_scheduler);
                    requestScheduler = (IRequestScheduler) cls.getConstructor(RequestSchedulerOptions.class).newInstance(requestSchedulerOptions);
                }
                catch (ClassNotFoundException e)
                {
                    throw new ConfigurationException("Invalid Request Scheduler class " + conf.request_scheduler);
                }
                catch (Exception e)
                {
                    throw new ConfigurationException("Unable to instantiate request scheduler", e);
                }
            }
            else
            {
                requestScheduler = new NoScheduler();
            }

            if (conf.request_scheduler_id == RequestSchedulerId.keyspace)
            {
                requestSchedulerId = conf.request_scheduler_id;
            }
            else
            {
                // Default to Keyspace
                requestSchedulerId = RequestSchedulerId.keyspace;
            }

            if (logger.isDebugEnabled() && conf.auto_bootstrap != null)
            {
                logger.debug("setting auto_bootstrap to " + conf.auto_bootstrap);
            }

            logger.info((conf.multithreaded_compaction ? "" : "Not ") + "using multi-threaded compaction");

            if (conf.in_memory_compaction_limit_in_mb != null && conf.in_memory_compaction_limit_in_mb <= 0)
            {
                throw new ConfigurationException("in_memory_compaction_limit_in_mb must be a positive integer");
            }

            if (conf.concurrent_compactors == null)
                conf.concurrent_compactors = FBUtilities.getAvailableProcessors();

            if (conf.concurrent_compactors <= 0)
                throw new ConfigurationException("concurrent_compactors should be strictly greater than 0");

            /* data file and commit log directories. they get created later, when they're needed. */
            if (conf.commitlog_directory != null && conf.data_file_directories != null && conf.saved_caches_directory != null)
            {
                for (String datadir : conf.data_file_directories)
                {
                    if (datadir.equals(conf.commitlog_directory))
                        throw new ConfigurationException("commitlog_directory must not be the same as any data_file_directories");
                    if (datadir.equals(conf.saved_caches_directory))
                        throw new ConfigurationException("saved_caches_directory must not be the same as any data_file_directories");
                }

                if (conf.commitlog_directory.equals(conf.saved_caches_directory))
                    throw new ConfigurationException("saved_caches_directory must not be the same as the commitlog_directory");
            }
            else
            {
                if (conf.commitlog_directory == null)
                    throw new ConfigurationException("commitlog_directory missing");
                if (conf.data_file_directories == null)
                    throw new ConfigurationException("data_file_directories missing; at least one data directory must be specified");
                if (conf.saved_caches_directory == null)
                    throw new ConfigurationException("saved_caches_directory missing");
            }

            if (conf.initial_token != null)
                for (String token : tokensFromString(conf.initial_token))
                    partitioner.getTokenFactory().validate(token);

            try
            {
                // if key_cache_size_in_mb option was set to "auto" then size of the cache should be "min(5% of Heap (in MB), 100MB)
                keyCacheSizeInMB = (conf.key_cache_size_in_mb == null)
                                    ? Math.min(Math.max(1, (int) (Runtime.getRuntime().totalMemory() * 0.05 / 1024 / 1024)), 100)
                                    : conf.key_cache_size_in_mb;

                if (keyCacheSizeInMB < 0)
                    throw new NumberFormatException(); // to escape duplicating error message
            }
            catch (NumberFormatException e)
            {
                throw new ConfigurationException("key_cache_size_in_mb option was set incorrectly to '"
                                                 + conf.key_cache_size_in_mb + "', supported values are <integer> >= 0.");
            }

            rowCacheProvider = FBUtilities.newCacheProvider(conf.row_cache_provider);

            if(conf.encryption_options != null)
            {
                logger.warn("Please rename encryption_options as server_encryption_options in the yaml");
                //operate under the assumption that server_encryption_options is not set in yaml rather than both
                conf.server_encryption_options = conf.encryption_options;
            }

            // Hardcoded system tables
            List<KSMetaData> systemKeyspaces = Arrays.asList(KSMetaData.systemKeyspace(), KSMetaData.traceKeyspace());
            assert systemKeyspaces.size() == Schema.systemKeyspaceNames.size();
            for (KSMetaData ksmd : systemKeyspaces)
            {
                // install the definition
                for (CFMetaData cfm : ksmd.cfMetaData().values())
                    Schema.instance.load(cfm);
                Schema.instance.setTableDefinition(ksmd);
            }

            /* Load the seeds for node contact points */
            if (conf.seed_provider == null)
            {
                throw new ConfigurationException("seeds configuration is missing; a minimum of one seed is required.");
            }
            try
            {
                Class<?> seedProviderClass = Class.forName(conf.seed_provider.class_name);
                seedProvider = (SeedProvider)seedProviderClass.getConstructor(Map.class).newInstance(conf.seed_provider.parameters);
            }
            // there are about 5 checked exceptions that could be thrown here.
            catch (Exception e)
            {
                logger.error("Fatal configuration error", e);
                System.err.println(e.getMessage() + "\nFatal configuration error; unable to start server.  See log for stacktrace.");
                System.exit(1);
            }
            if (seedProvider.getSeeds().size() == 0)
                throw new ConfigurationException("The seed provider lists no seeds.");
        }
        catch (ConfigurationException e)
        {
            logger.error("Fatal configuration error", e);
            System.err.println(e.getMessage() + "\nFatal configuration error; unable to start server.  See log for stacktrace.");
            System.exit(1);
        }
        catch (YAMLException e)
        {
            logger.error("Fatal configuration error error", e);
            System.err.println(e.getMessage() + "\nInvalid yaml; unable to start server.  See log for stacktrace.");
            System.exit(1);
        }
    }

    private static void validateAuthConfig() throws ConfigurationException
    {
        if (conf.authenticator.equals(AllowAllAuthenticator.class) && conf.authorizer.equals(AllowAllAuthorizer.class))
        {
            if (conf.auth_replication_options != null || conf.auth_replication_strategy != null)
                throw new ConfigurationException("auth_replication_strategy & auth_replication_options are no " +
                        "longer required and should be removed from cassandra.yaml");
        }

        // If using legacy DSE auth classes, replication options must be set so we can migrate data
        if (conf.authenticator.equals("com.datastax.bdp.cassandra.auth.PasswordAuthenticator")
           || conf.authorizer.equals("com.datastax.bdp.cassandra.auth.CassandraAuthorizer"))
        {
            if (conf.auth_replication_strategy == null || conf.auth_replication_options == null)
                throw new ConfigurationException("If authentication and/or authorization are enabled, auth_replication_strategy " +
                        "& auth_replication_options must be set in cassandra.yaml prior to upgrade.");
        }
    }

    private static IEndpointSnitch createEndpointSnitch(String snitchClassName) throws ConfigurationException
    {
        if (!snitchClassName.contains("."))
            snitchClassName = "org.apache.cassandra.locator." + snitchClassName;
        IEndpointSnitch snitch = FBUtilities.construct(snitchClassName, "snitch");
        return conf.dynamic_snitch ? new DynamicEndpointSnitch(snitch) : snitch;
    }

    /** load keyspace (table) definitions, but do not initialize the table instances. */
    public static void loadSchemas() throws IOException
    {
        ColumnFamilyStore schemaCFS = SystemTable.schemaCFS(SystemTable.SCHEMA_KEYSPACES_CF);

        // if table with definitions is empty try loading the old way
        if (schemaCFS.estimateKeys() == 0)
        {
            // we can load tables from local storage if a version is set in the system table and that actually maps to
            // real data in the definitions table.  If we do end up loading from xml, store the definitions so that we
            // don't load from xml anymore.
            UUID uuid = MigrationManager.getLastMigrationId();

            if (uuid == null)
            {
                logger.info("Couldn't detect any schema definitions in local storage.");
                // peek around the data directories to see if anything is there.
                if (hasExistingNoSystemTables())
                    logger.info("Found table data in data directories. Consider using the CLI to define your schema.");
                else
                    logger.info("To create keyspaces and column families, see 'help create keyspace' in the CLI, or set up a schema using the thrift system_* calls.");
            }
            else
            {
                logger.info("Loading schema version " + uuid.toString());
                Collection<KSMetaData> tableDefs = DefsTable.loadFromStorage(uuid);

                // happens when someone manually deletes all tables and restarts.
                if (tableDefs.size() == 0)
                {
                    logger.warn("No schema definitions were found in local storage.");
                }
                else // if non-system tables where found, trying to load them
                {
                    Schema.instance.load(tableDefs);
                }
            }
        }
        else
        {
            Schema.instance.load(DefsTable.loadFromTable());
        }

        Schema.instance.updateVersion();
    }

    private static boolean hasExistingNoSystemTables()
    {
        for (String dataDir : getAllDataFileLocations())
        {
            File dataPath = new File(dataDir);
            if (dataPath.exists() && dataPath.isDirectory())
            {
                // see if there are other directories present.
                int dirCount = dataPath.listFiles(new FileFilter()
                {
                    public boolean accept(File pathname)
                    {
                        return (pathname.isDirectory() && !Schema.systemKeyspaceNames.contains(pathname.getName()));
                    }
                }).length;

                if (dirCount > 0)
                    return true;
            }
        }

        return false;
    }

    public static IAuthenticator getAuthenticator()
    {
        return authenticator;
    }

    public static IAuthorizer getAuthorizer()
    {
        return authorizer;
    }

    public static boolean hasLegacyAuthConfig()
    {
        return conf.auth_replication_strategy != null;
    }

    public static boolean requiresCredentialsMigration()
    {
        return requiresCredentialsMigration;
    }

    public static boolean requiresPermissionsMigration()
    {
        return requiresPermissionsMigration;
    }

    public static LegacyAuthDataMigrator getLegacyAuthDataMigrator()
    {
        return legacy_auth_data_migrator;
    }

    public static int getPermissionsValidity()
    {
        return conf.permissions_validity_in_ms;
    }

    public static int getThriftFramedTransportSize()
    {
        return conf.thrift_framed_transport_size_in_mb * 1024 * 1024;
    }

    /**
     * Creates all storage-related directories.
     */
    public static void createAllDirectories()
    {
        try
        {
            if (conf.data_file_directories.length == 0)
                throw new ConfigurationException("At least one DataFileDirectory must be specified");

            for (String dataFileDirectory : conf.data_file_directories)
            {
                FileUtils.createDirectory(dataFileDirectory);
            }

            if (conf.commitlog_directory == null)
                throw new ConfigurationException("commitlog_directory must be specified");

            FileUtils.createDirectory(conf.commitlog_directory);

            if (conf.saved_caches_directory == null)
                throw new ConfigurationException("saved_caches_directory must be specified");

            FileUtils.createDirectory(conf.saved_caches_directory);
        }
        catch (ConfigurationException e)
        {
            logger.error("Fatal error: " + e.getMessage());
            System.err.println("Bad configuration; unable to start server");
            System.exit(1);
        }
        catch (FSWriteError e)
        {
            logger.error("Fatal error: " + e.getMessage());
            System.err.println(e.getCause().getMessage() + "; unable to start server");
            System.exit(1);
        }
    }

    public static IPartitioner<?> getPartitioner()
    {
        return partitioner;
    }

    public static String getPartitionerName()
    {
        return paritionerName;
    }

    /* For tests ONLY, don't use otherwise or all hell will break loose */
    public static void setPartitioner(IPartitioner<?> newPartitioner)
    {
        partitioner = newPartitioner;
    }

    public static IEndpointSnitch getEndpointSnitch()
    {
        return snitch;
    }
    public static void setEndpointSnitch(IEndpointSnitch eps)
    {
        snitch = eps;
    }

    public static IRequestScheduler getRequestScheduler()
    {
        return requestScheduler;
    }

    public static RequestSchedulerOptions getRequestSchedulerOptions()
    {
        return requestSchedulerOptions;
    }

    public static RequestSchedulerId getRequestSchedulerId()
    {
        return requestSchedulerId;
    }

    public static int getColumnIndexSize()
    {
        return conf.column_index_size_in_kb * 1024;
    }

    public static Collection<String> getInitialTokens()
    {
        return tokensFromString(System.getProperty("cassandra.initial_token", conf.initial_token));
    }

    public static Collection<String> tokensFromString(String tokenString)
    {
        List<String> tokens = new ArrayList<String>();
        if (tokenString != null)
            for (String token : tokenString.split(","))
                tokens.add(token.replaceAll("^\\s+", "").replaceAll("\\s+$", ""));
        return tokens;
    }

    public static Integer getNumTokens()
    {
        return conf.num_tokens;
    }

    public static Collection<String> getReplaceTokens()
    {
        return tokensFromString(System.getProperty("cassandra.replace_token", null));
    }

    public static String getClusterName()
    {
        return conf.cluster_name;
    }

    public static int getMaxStreamingRetries()
    {
        return conf.max_streaming_retries;
    }

    public static int getStoragePort()
    {
        return Integer.parseInt(System.getProperty("cassandra.storage_port", conf.storage_port.toString()));
    }

    public static int getSSLStoragePort()
    {
        return Integer.parseInt(System.getProperty("cassandra.ssl_storage_port", conf.ssl_storage_port.toString()));
    }

    public static int getRpcPort()
    {
        return Integer.parseInt(System.getProperty("cassandra.rpc_port", conf.rpc_port.toString()));
    }

    public static long getRpcTimeout()
    {
        return conf.request_timeout_in_ms;
    }

    public static void setRpcTimeout(Long timeOutInMillis)
    {
        conf.request_timeout_in_ms = timeOutInMillis;
    }

    public static long getReadRpcTimeout()
    {
        return conf.read_request_timeout_in_ms;
    }

    public static void setReadRpcTimeout(Long timeOutInMillis)
    {
        conf.read_request_timeout_in_ms = timeOutInMillis;
    }

    public static long getRangeRpcTimeout()
    {
        return conf.range_request_timeout_in_ms;
    }

    public static void setRangeRpcTimeout(Long timeOutInMillis)
    {
        conf.range_request_timeout_in_ms = timeOutInMillis;
    }

    public static long getWriteRpcTimeout()
    {
        return conf.write_request_timeout_in_ms;
    }

    public static void setWriteRpcTimeout(Long timeOutInMillis)
    {
        conf.write_request_timeout_in_ms = timeOutInMillis;
    }

    public static long getTruncateRpcTimeout()
    {
        return conf.truncate_request_timeout_in_ms;
    }

    public static void setTruncateRpcTimeout(Long timeOutInMillis)
    {
        conf.truncate_request_timeout_in_ms = timeOutInMillis;
    }

    public static boolean hasCrossNodeTimeout()
    {
        return conf.cross_node_timeout;
    }

    // not part of the Verb enum so we can change timeouts easily via JMX
    public static long getTimeout(MessagingService.Verb verb)
    {
        switch (verb)
        {
            case READ:
                return getReadRpcTimeout();
            case RANGE_SLICE:
                return getRangeRpcTimeout();
            case TRUNCATE:
                return getTruncateRpcTimeout();
            case READ_REPAIR:
            case MUTATION:
                return getWriteRpcTimeout();
            default:
                return getRpcTimeout();
        }
    }

    /**
     * @return the minimum configured {read, write, range, truncate, misc} timeout
     */
    public static long getMinRpcTimeout()
    {
        return Longs.min(getRpcTimeout(), getReadRpcTimeout(), getRangeRpcTimeout(), getWriteRpcTimeout(), getTruncateRpcTimeout());
    }

    public static double getPhiConvictThreshold()
    {
        return conf.phi_convict_threshold;
    }

    public static void setPhiConvictThreshold(double phiConvictThreshold)
    {
        conf.phi_convict_threshold = phiConvictThreshold;
    }

    public static int getConcurrentReaders()
    {
        return conf.concurrent_reads;
    }

    public static int getConcurrentWriters()
    {
        return conf.concurrent_writes;
    }

    public static int getConcurrentReplicators()
    {
        return conf.concurrent_replicates;
    }

    public static int getFlushWriters()
    {
            return conf.memtable_flush_writers;
    }

    public static int getInMemoryCompactionLimit()
    {
        return conf.in_memory_compaction_limit_in_mb * 1024 * 1024;
    }

    public static void setInMemoryCompactionLimit(int sizeInMB)
    {
        conf.in_memory_compaction_limit_in_mb = sizeInMB;
    }

    public static int getConcurrentCompactors()
    {
        return conf.concurrent_compactors;
    }

    public static boolean isMultithreadedCompaction()
    {
        return conf.multithreaded_compaction;
    }

    public static int getCompactionThroughputMbPerSec()
    {
        return conf.compaction_throughput_mb_per_sec;
    }

    public static void setCompactionThroughputMbPerSec(int value)
    {
        conf.compaction_throughput_mb_per_sec = value;
    }

    public static int getStreamThroughputOutboundMegabitsPerSec()
    {
        return conf.stream_throughput_outbound_megabits_per_sec;
    }

    public static void setStreamThroughputOutboundMegabitsPerSec(int value)
    {
        conf.stream_throughput_outbound_megabits_per_sec = value;
    }

    public static String[] getAllDataFileLocations()
    {
        return conf.data_file_directories;
    }

    public static String getCommitLogLocation()
    {
        return conf.commitlog_directory;
    }

    /**
     * size of commitlog segments to allocate
     */
    public static int getCommitLogSegmentSize()
    {
        return conf.commitlog_segment_size_in_mb * 1024 * 1024;
    }

    public static String getSavedCachesLocation()
    {
        return conf.saved_caches_directory;
    }

    public static Set<InetAddress> getSeeds()
    {
        return Collections.unmodifiableSet(new HashSet<InetAddress>(seedProvider.getSeeds()));
    }

    public static InetAddress getListenAddress()
    {
        return listenAddress;
    }

    public static InetAddress getBroadcastAddress()
    {
        return broadcastAddress;
    }

    public static IInternodeAuthenticator getInternodeAuthenticator()
    {
        return internodeAuthenticator;
    }

    public static void setBroadcastAddress(InetAddress broadcastAdd)
    {
        broadcastAddress = broadcastAdd;
    }

    public static boolean startRpc()
    {
        return conf.start_rpc;
    }

    public static InetAddress getRpcAddress()
    {
        return rpcAddress;
    }

    public static String getRpcServerType()
    {
        return conf.rpc_server_type;
    }

    public static boolean getRpcKeepAlive()
    {
        return conf.rpc_keepalive;
    }

    public static Integer getRpcMinThreads()
    {
        return conf.rpc_min_threads;
    }

    public static Integer getRpcMaxThreads()
    {
        return conf.rpc_max_threads;
    }

    public static Integer getRpcSendBufferSize()
    {
        return conf.rpc_send_buff_size_in_bytes;
    }

    public static Integer getRpcRecvBufferSize()
    {
        return conf.rpc_recv_buff_size_in_bytes;
    }

    public static Integer getInternodeSendBufferSize()
    {
        return conf.internode_send_buff_size_in_bytes;
    }

    public static Integer getInternodeRecvBufferSize()
    {
        return conf.internode_recv_buff_size_in_bytes;
    }

    public static boolean startNativeTransport()
    {
        return conf.start_native_transport;
    }

    public static InetAddress getNativeTransportAddress()
    {
        return getRpcAddress();
    }

    public static int getNativeTransportPort()
    {
        return Integer.parseInt(System.getProperty("cassandra.native_transport_port", conf.native_transport_port.toString()));
    }

    public static Integer getNativeTransportMinThreads()
    {
        return conf.native_transport_min_threads;
    }

    public static Integer getNativeTransportMaxThreads()
    {
        return conf.native_transport_max_threads;
    }

    public static double getCommitLogSyncBatchWindow()
    {
        return conf.commitlog_sync_batch_window_in_ms;
    }

    public static int getCommitLogSyncPeriod() {
        return conf.commitlog_sync_period_in_ms;
    }

    public static Config.CommitLogSync getCommitLogSync()
    {
        return conf.commitlog_sync;
    }

    public static Config.DiskAccessMode getDiskAccessMode()
    {
        return conf.disk_access_mode;
    }

    public static Config.DiskAccessMode getIndexAccessMode()
    {
        return indexAccessMode;
    }

    public static void setDiskFailurePolicy(Config.DiskFailurePolicy policy)
    {
        conf.disk_failure_policy = policy;
    }

    public static Config.DiskFailurePolicy getDiskFailurePolicy()
    {
        return conf.disk_failure_policy;
    }

    public static boolean isSnapshotBeforeCompaction()
    {
        return conf.snapshot_before_compaction;
    }

    public static boolean isAutoSnapshot() {
        return conf.auto_snapshot;
    }

    public static boolean isAutoBootstrap()
    {
        return conf.auto_bootstrap;
    }

    public static void setHintedHandoffEnabled(boolean hintedHandoffEnabled)
    {
        conf.hinted_handoff_enabled = hintedHandoffEnabled;
    }

    public static boolean hintedHandoffEnabled()
    {
        return conf.hinted_handoff_enabled;
    }

    public static void setMaxHintWindow(int ms)
    {
        conf.max_hint_window_in_ms = ms;
    }

    public static int getMaxHintWindow()
    {
        return conf.max_hint_window_in_ms;
    }

    public static Integer getIndexInterval()
    {
        return conf.index_interval;
    }

    public static File getSerializedCachePath(String ksName, String cfName, CacheService.CacheType cacheType, String version)
    {
        return new File(conf.saved_caches_directory + File.separator + ksName + "-" + cfName + "-" + cacheType + (version == null ? "" : "-" + version + ".db"));
    }

    public static int getDynamicUpdateInterval()
    {
        return conf.dynamic_snitch_update_interval_in_ms;
    }
    public static void setDynamicUpdateInterval(Integer dynamicUpdateInterval)
    {
        conf.dynamic_snitch_update_interval_in_ms = dynamicUpdateInterval;
    }

    public static int getDynamicResetInterval()
    {
        return conf.dynamic_snitch_reset_interval_in_ms;
    }
    public static void setDynamicResetInterval(Integer dynamicResetInterval)
    {
        conf.dynamic_snitch_reset_interval_in_ms = dynamicResetInterval;
    }

    public static double getDynamicBadnessThreshold()
    {
        return conf.dynamic_snitch_badness_threshold;
    }

    public static void setDynamicBadnessThreshold(Double dynamicBadnessThreshold)
    {
        conf.dynamic_snitch_badness_threshold = dynamicBadnessThreshold;
    }

    public static ServerEncryptionOptions getServerEncryptionOptions()
    {
        return conf.server_encryption_options;
    }

    public static ClientEncryptionOptions getClientEncryptionOptions()
    {
        return conf.client_encryption_options;
    }

    public static double getFlushLargestMemtablesAt()
    {
        return conf.flush_largest_memtables_at;
    }

    public static double getReduceCacheSizesAt()
    {
        return conf.reduce_cache_sizes_at;
    }

    public static double getReduceCacheCapacityTo()
    {
        return conf.reduce_cache_capacity_to;
    }

    public static int getHintedHandoffThrottleInKB()
    {
        return conf.hinted_handoff_throttle_in_kb;
    }

    public static int getMaxHintsThread()
    {
        return conf.max_hints_delivery_threads;
    }

    public static boolean getPreheatKeyCache()
    {
        return conf.compaction_preheat_key_cache;
    }

    public static boolean isIncrementalBackupsEnabled()
    {
        return conf.incremental_backups;
    }

    public static void setIncrementalBackupsEnabled(boolean value)
    {
        conf.incremental_backups = value;
    }

    public static int getFlushQueueSize()
    {
        return conf.memtable_flush_queue_size;
    }

    public static int getTotalMemtableSpaceInMB()
    {
        // should only be called if estimatesRealMemtableSize() is true
        assert conf.memtable_total_space_in_mb > 0;
        return conf.memtable_total_space_in_mb;
    }

    public static long getTotalCommitlogSpaceInMB()
    {
        return conf.commitlog_total_space_in_mb;
    }

    public static boolean getTrickleFsync()
    {
        return conf.trickle_fsync;
    }

    public static int getTrickleFsyncIntervalInKb()
    {
        return conf.trickle_fsync_interval_in_kb;
    }

    public static long getKeyCacheSizeInMB()
    {
        return keyCacheSizeInMB;
    }

    public static int getKeyCacheSavePeriod()
    {
        return conf.key_cache_save_period;
    }

    public static void setKeyCacheSavePeriod(int keyCacheSavePeriod)
    {
        conf.key_cache_save_period = keyCacheSavePeriod;
    }

    public static int getKeyCacheKeysToSave()
    {
        return conf.key_cache_keys_to_save;
    }

    public static long getRowCacheSizeInMB()
    {
        return conf.row_cache_size_in_mb;
    }

    public static int getRowCacheSavePeriod()
    {
        return conf.row_cache_save_period;
    }

    public static void setRowCacheSavePeriod(int rowCacheSavePeriod)
    {
        conf.row_cache_save_period = rowCacheSavePeriod;
    }

    public static int getRowCacheKeysToSave()
    {
        return conf.row_cache_keys_to_save;
    }

    public static IRowCacheProvider getRowCacheProvider()
    {
        return rowCacheProvider;
    }

    public static int getStreamingSocketTimeout()
    {
        return conf.streaming_socket_timeout_in_ms;
    }

    public static String getLocalDataCenter()
    {
        return localDC;
    }

    public static Comparator<InetAddress> getLocalComparator()
    {
        return localComparator;
    }

    public static Config.InternodeCompression internodeCompression()
    {
        return conf.internode_compression;
    }

    public static boolean getInterDCTcpNoDelay()
    {
        return conf.inter_dc_tcp_nodelay;
    }
}<|MERGE_RESOLUTION|>--- conflicted
+++ resolved
@@ -210,7 +210,9 @@
             logger.info("disk_failure_policy is " + conf.disk_failure_policy);
 
             /* Authentication and authorization backend, implementing IAuthenticator and IAuthorizer */
-<<<<<<< HEAD
+
+            // validate legacy configuration settings in case we're
+            // upgrading from pre-3.1 DSE version of internal auth
             validateAuthConfig();
 
             // If auth_replication_strategy is configured, we infer that authn/authz was in
@@ -243,11 +245,8 @@
                 }
             }
 
-            authenticator = FBUtilities.construct(conf.authenticator, "authenticator");
-=======
             if (conf.authenticator != null)
                 authenticator = FBUtilities.newAuthenticator(conf.authenticator);
->>>>>>> ac5ddd04
 
             if (conf.authority != null)
             {
@@ -257,13 +256,8 @@
                                                      + " please implement IAuthorizer instead.");
             }
 
-<<<<<<< HEAD
-            authorizer = FBUtilities.construct(conf.authorizer, "authorizer");
-
-=======
             if (conf.authorizer != null)
                 authorizer = FBUtilities.newAuthorizer(conf.authorizer);
->>>>>>> ac5ddd04
 
             if (conf.internode_authenticator != null)
                 internodeAuthenticator = FBUtilities.construct(conf.internode_authenticator, "internode_authenticator");
