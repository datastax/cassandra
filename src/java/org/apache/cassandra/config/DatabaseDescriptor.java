/*
 * Licensed to the Apache Software Foundation (ASF) under one
 * or more contributor license agreements.  See the NOTICE file
 * distributed with this work for additional information
 * regarding copyright ownership.  The ASF licenses this file
 * to you under the Apache License, Version 2.0 (the
 * "License"); you may not use this file except in compliance
 * with the License.  You may obtain a copy of the License at
 *
 *     http://www.apache.org/licenses/LICENSE-2.0
 *
 * Unless required by applicable law or agreed to in writing, software
 * distributed under the License is distributed on an "AS IS" BASIS,
 * WITHOUT WARRANTIES OR CONDITIONS OF ANY KIND, either express or implied.
 * See the License for the specific language governing permissions and
 * limitations under the License.
 */
package org.apache.cassandra.config;

import java.io.File;
import java.io.IOException;
import java.lang.management.ManagementFactory;
import java.lang.reflect.Constructor;
import java.net.*;
import java.nio.file.FileStore;
import java.nio.file.NoSuchFileException;
import java.nio.file.Path;
import java.nio.file.Paths;
import java.util.*;

import com.google.common.annotations.VisibleForTesting;
import com.google.common.base.Preconditions;
import com.google.common.collect.ImmutableSet;
import com.google.common.primitives.Ints;
import com.google.common.primitives.Longs;
import org.apache.commons.lang3.StringUtils;
import org.slf4j.Logger;
import org.slf4j.LoggerFactory;

import com.sun.management.OperatingSystemMXBean;
import org.apache.cassandra.auth.AllowAllInternodeAuthenticator;
import org.apache.cassandra.auth.AuthConfig;
import org.apache.cassandra.auth.IAuthenticator;
import org.apache.cassandra.auth.IAuthorizer;
import org.apache.cassandra.auth.IInternodeAuthenticator;
import org.apache.cassandra.auth.IRoleManager;
import org.apache.cassandra.config.Config.CommitLogSync;
import org.apache.cassandra.db.ConsistencyLevel;
import org.apache.cassandra.dht.IPartitioner;
import org.apache.cassandra.exceptions.ConfigurationException;
import org.apache.cassandra.io.FSWriteError;
import org.apache.cassandra.io.util.DiskOptimizationStrategy;
import org.apache.cassandra.io.util.FileUtils;
import org.apache.cassandra.io.util.SpinningDiskOptimizationStrategy;
import org.apache.cassandra.io.util.SsdDiskOptimizationStrategy;
import org.apache.cassandra.locator.DynamicEndpointSnitch;
import org.apache.cassandra.locator.EndpointSnitchInfo;
import org.apache.cassandra.locator.IEndpointSnitch;
import org.apache.cassandra.locator.SeedProvider;
import org.apache.cassandra.net.BackPressureStrategy;
import org.apache.cassandra.net.RateBasedBackPressure;
import org.apache.cassandra.security.EncryptionContext;
import org.apache.cassandra.service.CacheService.CacheType;
import org.apache.cassandra.utils.FBUtilities;
import org.apache.cassandra.utils.LineNumberInference;

import org.apache.commons.lang3.StringUtils;

import static org.apache.cassandra.io.util.FileUtils.ONE_GB;

public class DatabaseDescriptor
{
    private static final Logger logger = LoggerFactory.getLogger(DatabaseDescriptor.class);

    /**
     * Tokens are serialized in a Gossip VersionedValue String.  VV are restricted to 64KB
     * when we send them over the wire, which works out to about 1700 tokens.
     */
    private static final int MAX_NUM_TOKENS = 1536;

    private static Config conf;

    private static IEndpointSnitch snitch;
    private static InetAddress listenAddress; // leave null so we can fall through to getLocalHost
    private static InetAddress broadcastAddress;
    private static InetAddress rpcAddress;
    private static InetAddress broadcastRpcAddress;
    private static SeedProvider seedProvider;
    private static IInternodeAuthenticator internodeAuthenticator = new AllowAllInternodeAuthenticator();

    /* Hashing strategy Random or OPHF */
    private static IPartitioner partitioner;
    private static String paritionerName;

    private static Config.DiskAccessMode indexAccessMode;

    private static IAuthenticator authenticator;
    private static IAuthorizer authorizer;
    // Don't initialize the role manager until applying config. The options supported by CassandraRoleManager
    // depend on the configured IAuthenticator, so defer creating it until that's been set.
    private static IRoleManager roleManager;

    private static long preparedStatementsCacheSizeInMB;

    private static long keyCacheSizeInMB;
    private static long counterCacheSizeInMB;
    private static long indexSummaryCapacityInMB;

    private static String localDC;
    private static Comparator<InetAddress> localComparator;
    private static EncryptionContext encryptionContext;
    private static boolean hasLoggedConfig;

    private static BackPressureStrategy backPressureStrategy;
    private static DiskOptimizationStrategy diskOptimizationStrategy;

    private static boolean clientInitialized;
    private static boolean toolInitialized;
    private static boolean daemonInitialized;

    private static final int searchConcurrencyFactor = Integer.parseInt(System.getProperty(Config.PROPERTY_PREFIX + "search_concurrency_factor", "1"));

    private static final boolean disableSTCSInL0 = Boolean.getBoolean(Config.PROPERTY_PREFIX + "disable_stcs_in_l0");
    private static final boolean unsafeSystem = Boolean.getBoolean(Config.PROPERTY_PREFIX + "unsafesystem");

    public static void daemonInitialization() throws ConfigurationException
    {
        if (toolInitialized)
            throw new AssertionError("toolInitialization() already called");
        if (clientInitialized)
            throw new AssertionError("clientInitialization() already called");

        // initialise line number inference, as it has to set dumpProxyClasses property before the lambdas start loading
        LineNumberInference.init();

        // Some unit tests require this :(
        if (daemonInitialized)
            return;
        daemonInitialized = true;

        setConfig(loadConfig());
        applyAll();
        AuthConfig.applyAuth();
    }

    /**
     * Equivalent to {@link #toolInitialization(boolean) toolInitialization(true)}.
     */
    public static void toolInitialization()
    {
        toolInitialization(true);
    }

    /**
     * Initializes this class as a tool, which means that the configuration is loaded
     * using {@link #loadConfig()} and all non-daemon configuration parts will be setup.
     *
     * @param failIfDaemonOrClient if {@code true} and a call to {@link #daemonInitialization()} or
     *                             {@link #clientInitialization()} has been performed before, an
     *                             {@link AssertionError} will be thrown.
     */
    public static void toolInitialization(boolean failIfDaemonOrClient)
    {
        if (!failIfDaemonOrClient && (daemonInitialized || clientInitialized))
        {
            return;
        }
        else
        {
            if (daemonInitialized)
                throw new AssertionError("daemonInitialization() already called");
            if (clientInitialized)
                throw new AssertionError("clientInitialization() already called");
        }

        if (toolInitialized)
            return;
        toolInitialized = true;

        setConfig(loadConfig());

        applySimpleConfig();

        applyPartitioner();

        applySnitch();

        applyEncryptionContext();
    }

    /**
     * Equivalent to {@link #clientInitialization(boolean) clientInitialization(true)}.
     */
    public static void clientInitialization()
    {
        clientInitialization(true);
    }

    /**
     * Initializes this class as a client, which means that just an empty configuration will
     * be used.
     *
     * @param failIfDaemonOrTool if {@code true} and a call to {@link #daemonInitialization()} or
     *                           {@link #toolInitialization()} has been performed before, an
     *                           {@link AssertionError} will be thrown.
     */
    public static void clientInitialization(boolean failIfDaemonOrTool)
    {
        if (!failIfDaemonOrTool && (daemonInitialized || toolInitialized))
        {
            return;
        }
        else
        {
            if (daemonInitialized)
                throw new AssertionError("daemonInitialization() already called");
            if (toolInitialized)
                throw new AssertionError("toolInitialization() already called");
        }

        if (clientInitialized)
            return;
        clientInitialized = true;

        Config.setClientMode(true);
        conf = new Config();
        diskOptimizationStrategy = new SpinningDiskOptimizationStrategy();
    }

    public static boolean isClientInitialized()
    {
        return clientInitialized;
    }

    public static boolean isToolInitialized()
    {
        return toolInitialized;
    }

    public static boolean isClientOrToolInitialized()
    {
        return clientInitialized || toolInitialized;
    }

    public static boolean isDaemonInitialized()
    {
        return daemonInitialized;
    }

    public static Config getRawConfig()
    {
        return conf;
    }

    @VisibleForTesting
    public static Config loadConfig() throws ConfigurationException
    {
        String loaderClass = System.getProperty(Config.PROPERTY_PREFIX + "config.loader");
        ConfigurationLoader loader = loaderClass == null
                                   ? new YamlConfigurationLoader()
                                   : FBUtilities.<ConfigurationLoader>construct(loaderClass, "configuration loading");
        Config config = loader.loadConfig();

        if (!hasLoggedConfig)
        {
            hasLoggedConfig = true;
            Config.log(config);
        }

        return config;
    }

    private static InetAddress getNetworkInterfaceAddress(String intf, String configName, boolean preferIPv6) throws ConfigurationException
    {
        try
        {
            NetworkInterface ni = NetworkInterface.getByName(intf);
            if (ni == null)
                throw new ConfigurationException("Configured " + configName + " \"" + intf + "\" could not be found", false);
            Enumeration<InetAddress> addrs = ni.getInetAddresses();
            if (!addrs.hasMoreElements())
                throw new ConfigurationException("Configured " + configName + " \"" + intf + "\" was found, but had no addresses", false);

            /*
             * Try to return the first address of the preferred type, otherwise return the first address
             */
            InetAddress retval = null;
            while (addrs.hasMoreElements())
            {
                InetAddress temp = addrs.nextElement();
                if (preferIPv6 && temp instanceof Inet6Address) return temp;
                if (!preferIPv6 && temp instanceof Inet4Address) return temp;
                if (retval == null) retval = temp;
            }
            return retval;
        }
        catch (SocketException e)
        {
            throw new ConfigurationException("Configured " + configName + " \"" + intf + "\" caused an exception", e);
        }
    }

    @VisibleForTesting
    public static void setConfig(Config config)
    {
        conf = config;
    }

    private static void applyAll() throws ConfigurationException
    {
        applySimpleConfig();

        applyPartitioner();

        applyAddressConfig();

        applySnitch();

        applyInitialTokens();

        applySeedProvider();

        applyEncryptionContext();

        conf.nodesync.validate();
    }

    private static void applySimpleConfig()
    {

        if (conf.commitlog_sync == null)
        {
            throw new ConfigurationException("Missing required directive CommitLogSync", false);
        }

        if (conf.commitlog_sync == Config.CommitLogSync.batch)
        {
            if (Double.isNaN(conf.commitlog_sync_batch_window_in_ms) || conf.commitlog_sync_batch_window_in_ms <= 0d)
            {
                throw new ConfigurationException("Missing value for commitlog_sync_batch_window_in_ms: positive double value expected.", false);
            }
            else if (conf.commitlog_sync_period_in_ms != 0)
            {
                throw new ConfigurationException("Batch sync specified, but commitlog_sync_period_in_ms found. Only specify commitlog_sync_batch_window_in_ms when using batch sync", false);
            }
            logger.debug("Syncing log with a batch window of {}", conf.commitlog_sync_batch_window_in_ms);
        }
        else
        {
            if (conf.commitlog_sync_period_in_ms <= 0)
            {
                throw new ConfigurationException("Missing value for commitlog_sync_period_in_ms: positive integer expected", false);
            }
            else if (!Double.isNaN(conf.commitlog_sync_batch_window_in_ms))
            {
                throw new ConfigurationException("commitlog_sync_period_in_ms specified, but commitlog_sync_batch_window_in_ms found.  Only specify commitlog_sync_period_in_ms when using periodic sync.", false);
            }
            logger.debug("Syncing log with a period of {}", conf.commitlog_sync_period_in_ms);
        }

        /* evaluate the DiskAccessMode Config directive, which also affects indexAccessMode selection */
        if (conf.disk_access_mode == Config.DiskAccessMode.auto)
        {
            conf.disk_access_mode = hasLargeAddressSpace() ? Config.DiskAccessMode.mmap : Config.DiskAccessMode.standard;
            indexAccessMode = conf.disk_access_mode;
            logger.info("DiskAccessMode 'auto' determined to be {}, indexAccessMode is {}", conf.disk_access_mode, indexAccessMode);
        }
        else if (conf.disk_access_mode == Config.DiskAccessMode.mmap_index_only)
        {
            conf.disk_access_mode = Config.DiskAccessMode.standard;
            indexAccessMode = Config.DiskAccessMode.mmap;
            logger.info("DiskAccessMode is {}, indexAccessMode is {}", conf.disk_access_mode, indexAccessMode);
        }
        else
        {
            indexAccessMode = conf.disk_access_mode;
            logger.info("DiskAccessMode is {}, indexAccessMode is {}", conf.disk_access_mode, indexAccessMode);
        }

        if (conf.gc_warn_threshold_in_ms < 0)
        {
            throw new ConfigurationException("gc_warn_threshold_in_ms must be a positive integer");
        }

        /* phi convict threshold for FailureDetector */
        if (conf.phi_convict_threshold < 5 || conf.phi_convict_threshold > 16)
        {
            throw new ConfigurationException("phi_convict_threshold must be between 5 and 16, but was " + conf.phi_convict_threshold, false);
        }

        /* Thread per pool */
        if (conf.concurrent_reads < 2)
        {
            throw new ConfigurationException("concurrent_reads must be at least 2, but was " + conf.concurrent_reads, false);
        }

        if (conf.concurrent_writes < 2 && System.getProperty("cassandra.test.fail_mv_locks_count", "").isEmpty())
        {
            throw new ConfigurationException("concurrent_writes must be at least 2, but was " + conf.concurrent_writes, false);
        }

        if (conf.concurrent_counter_writes < 2)
            throw new ConfigurationException("concurrent_counter_writes must be at least 2, but was " + conf.concurrent_counter_writes, false);

        if (conf.concurrent_replicates != null)
            logger.warn("concurrent_replicates has been deprecated and should be removed from cassandra.yaml");

        if (conf.file_cache_size_in_mb == null)
        {
            OperatingSystemMXBean bean = (OperatingSystemMXBean) ManagementFactory.getOperatingSystemMXBean();
            conf.file_cache_size_in_mb = (int) (bean.getTotalPhysicalMemorySize() / (3 * 1048576));
        }

        if (conf.memtable_offheap_space_in_mb == null)
            conf.memtable_offheap_space_in_mb = (int) (Runtime.getRuntime().maxMemory() / (4 * 1048576));
        if (conf.memtable_offheap_space_in_mb < 0)
            throw new ConfigurationException("memtable_offheap_space_in_mb must be positive, but was " + conf.memtable_offheap_space_in_mb, false);
        // for the moment, we default to twice as much on-heap space as off-heap, as heap overhead is very large
        if (conf.memtable_heap_space_in_mb == null)
            conf.memtable_heap_space_in_mb = (int) (Runtime.getRuntime().maxMemory() / (4 * 1048576));
        if (conf.memtable_heap_space_in_mb <= 0)
            throw new ConfigurationException("memtable_heap_space_in_mb must be positive, but was " + conf.memtable_heap_space_in_mb, false);
        logger.info("Global memtable on-heap threshold is enabled at {}MB", conf.memtable_heap_space_in_mb);
        if (conf.memtable_offheap_space_in_mb == 0)
            logger.info("Global memtable off-heap threshold is disabled, HeapAllocator will be used instead");
        else
            logger.info("Global memtable off-heap threshold is enabled at {}MB", conf.memtable_offheap_space_in_mb);

        if (conf.native_transport_max_frame_size_in_mb <= 0)
            throw new ConfigurationException("native_transport_max_frame_size_in_mb must be positive, but was " + conf.native_transport_max_frame_size_in_mb, false);

        // if data dirs, commitlog dir, or saved caches dir are set in cassandra.yaml, use that.  Otherwise,
        // use -Dcassandra.storagedir (set in cassandra-env.sh) as the parent dir for data/, commitlog/, and saved_caches/
        if (conf.commitlog_directory == null)
            conf.commitlog_directory = storagedirFor("commitlog");

        if (conf.hints_directory == null)
            conf.hints_directory = storagedirFor("hints");

        if (conf.cdc_raw_directory == null)
            conf.cdc_raw_directory = storagedirFor("cdc_raw");

        if (conf.commitlog_total_space_in_mb == null)
        {
            int preferredSize = 8192;
            int minSize = 0;
            try
            {
                // use 1/4 of available space.  See discussion on #10013 and #10199
                minSize = Ints.saturatedCast((guessFileStore(conf.commitlog_directory).getTotalSpace() / 1048576) / 4);
            }
            catch (IOException e)
            {
                logger.debug("Error checking disk space", e);
                throw new ConfigurationException(String.format("Unable to check disk space available to %s. Perhaps the Cassandra user does not have the necessary permissions",
                                                               conf.commitlog_directory), e);
            }
            if (minSize < preferredSize)
            {
                logger.warn("Small commitlog volume detected at {}; setting commitlog_total_space_in_mb to {}.  You can override this in cassandra.yaml",
                            conf.commitlog_directory, minSize);
                conf.commitlog_total_space_in_mb = minSize;
            }
            else
            {
                conf.commitlog_total_space_in_mb = preferredSize;
            }
        }

        if (conf.cdc_total_space_in_mb == 0)
        {
            int preferredSize = 4096;
            int minSize = 0;
            try
            {
                // use 1/8th of available space.  See discussion on #10013 and #10199 on the CL, taking half that for CDC
                minSize = Ints.checkedCast((guessFileStore(conf.cdc_raw_directory).getTotalSpace() / 1048576) / 8);
            }
            catch (IOException e)
            {
                logger.debug("Error checking disk space", e);
                throw new ConfigurationException(String.format("Unable to check disk space available to %s. Perhaps the Cassandra user does not have the necessary permissions",
                                                               conf.cdc_raw_directory), e);
            }
            if (minSize < preferredSize)
            {
                logger.warn("Small cdc volume detected at {}; setting cdc_total_space_in_mb to {}.  You can override this in cassandra.yaml",
                            conf.cdc_raw_directory, minSize);
                conf.cdc_total_space_in_mb = minSize;
            }
            else
            {
                conf.cdc_total_space_in_mb = preferredSize;
            }
        }

        if (conf.cdc_enabled)
        {
            logger.info("cdc_enabled is true. Starting casssandra node with Change-Data-Capture enabled.");
        }

        if (conf.saved_caches_directory == null)
            conf.saved_caches_directory = storagedirFor("saved_caches");

        if (conf.data_file_directories == null || conf.data_file_directories.length == 0)
            conf.data_file_directories = new String[]{ storagedir("data_file_directories") + File.separator + "data" };

        long dataFreeBytes = 0;
        /* data file and commit log directories. they get created later, when they're needed. */
        for (String datadir : conf.data_file_directories)
        {
            if (datadir.equals(conf.commitlog_directory))
                throw new ConfigurationException("commitlog_directory must not be the same as any data_file_directories", false);
            if (datadir.equals(conf.hints_directory))
                throw new ConfigurationException("hints_directory must not be the same as any data_file_directories", false);
            if (datadir.equals(conf.saved_caches_directory))
                throw new ConfigurationException("saved_caches_directory must not be the same as any data_file_directories", false);

            try
            {
                dataFreeBytes = saturatedSum(dataFreeBytes, guessFileStore(datadir).getUnallocatedSpace());
            }
            catch (IOException e)
            {
                logger.debug("Error checking disk space", e);
                throw new ConfigurationException(String.format("Unable to check disk space available to %s. Perhaps the Cassandra user does not have the necessary permissions",
                                                               datadir), e);
            }
        }
        if (dataFreeBytes < 64 * ONE_GB) // 64 GB
            logger.warn("Only {} free across all data volumes. Consider adding more capacity to your cluster or removing obsolete snapshots",
                        FBUtilities.prettyPrintMemory(dataFreeBytes));

        if (conf.commitlog_directory.equals(conf.saved_caches_directory))
            throw new ConfigurationException("saved_caches_directory must not be the same as the commitlog_directory", false);
        if (conf.commitlog_directory.equals(conf.hints_directory))
            throw new ConfigurationException("hints_directory must not be the same as the commitlog_directory", false);
        if (conf.hints_directory.equals(conf.saved_caches_directory))
            throw new ConfigurationException("saved_caches_directory must not be the same as the hints_directory", false);

        if (conf.memtable_flush_writers == 0)
        {
            conf.memtable_flush_writers = conf.data_file_directories.length == 1 ? 2 : 1;
        }

        if (conf.memtable_flush_writers < 1)
            throw new ConfigurationException("memtable_flush_writers must be at least 1, but was " + conf.memtable_flush_writers, false);

        if (conf.memtable_cleanup_threshold == null)
        {
            conf.memtable_cleanup_threshold = (float) (1.0 / (1 + conf.memtable_flush_writers));
        }
        else
        {
            logger.warn("memtable_cleanup_threshold has been deprecated and should be removed from cassandra.yaml");
        }

        if (conf.memtable_cleanup_threshold < 0.01f)
            throw new ConfigurationException("memtable_cleanup_threshold must be >= 0.01, but was " + conf.memtable_cleanup_threshold, false);
        if (conf.memtable_cleanup_threshold > 0.99f)
            throw new ConfigurationException("memtable_cleanup_threshold must be <= 0.99, but was " + conf.memtable_cleanup_threshold, false);
        if (conf.memtable_cleanup_threshold < 0.1f)
            logger.warn("memtable_cleanup_threshold is set very low [{}], which may cause performance degradation", conf.memtable_cleanup_threshold);

        if (conf.concurrent_compactors == null)
            conf.concurrent_compactors = Math.min(8, Math.max(2, Math.min(FBUtilities.getAvailableProcessors(), conf.data_file_directories.length)));

        if (conf.concurrent_validations < 1)
            conf.concurrent_validations = Integer.MAX_VALUE;

        if (conf.concurrent_compactors <= 0)
            throw new ConfigurationException("concurrent_compactors should be strictly greater than 0, but was " + conf.concurrent_compactors, false);

        if (conf.sstable_preemptive_open_interval_in_mb > 0 && conf.sstable_preemptive_open_interval_in_mb < 4)
        {
            logger.warn("Setting sstable_preemptive_open_interval_in_mb to a very low value ({}) will increase GC pressure " +
                        "significantly during compactions, and will likely have an adverse effect on performance.",
                        conf.sstable_preemptive_open_interval_in_mb);
        }

        if (conf.num_tokens > MAX_NUM_TOKENS)
            throw new ConfigurationException(String.format("A maximum number of %d tokens per node is supported", MAX_NUM_TOKENS), false);

        try
        {
            // if prepared_statements_cache_size_mb option was set to "auto" then size of the cache should be "max(1/256 of Heap (in MB), 10MB)"
            preparedStatementsCacheSizeInMB = (conf.prepared_statements_cache_size_mb == null)
                                              ? Math.max(10, (int) (Runtime.getRuntime().maxMemory() / 1024 / 1024 / 256))
                                              : conf.prepared_statements_cache_size_mb;

            if (preparedStatementsCacheSizeInMB <= 0)
                throw new NumberFormatException(); // to escape duplicating error message
        }
        catch (NumberFormatException e)
        {
            throw new ConfigurationException("prepared_statements_cache_size_mb option was set incorrectly to '"
                                             + conf.prepared_statements_cache_size_mb + "', supported values are <integer> >= 0.", false);
        }

        try
        {
            // if key_cache_size_in_mb option was set to "auto" then size of the cache should be "min(5% of Heap (in MB), 100MB)
            keyCacheSizeInMB = (conf.key_cache_size_in_mb == null)
                               ? Math.min(Math.max(1, (int) (Runtime.getRuntime().totalMemory() * 0.05 / 1024 / 1024)), 100)
                               : conf.key_cache_size_in_mb;

            if (keyCacheSizeInMB < 0)
                throw new NumberFormatException(); // to escape duplicating error message
        }
        catch (NumberFormatException e)
        {
            throw new ConfigurationException("key_cache_size_in_mb option was set incorrectly to '"
                                             + conf.key_cache_size_in_mb + "', supported values are <integer> >= 0.", false);
        }

        try
        {
            // if counter_cache_size_in_mb option was set to "auto" then size of the cache should be "min(2.5% of Heap (in MB), 50MB)
            counterCacheSizeInMB = (conf.counter_cache_size_in_mb == null)
                                   ? Math.min(Math.max(1, (int) (Runtime.getRuntime().totalMemory() * 0.025 / 1024 / 1024)), 50)
                                   : conf.counter_cache_size_in_mb;

            if (counterCacheSizeInMB < 0)
                throw new NumberFormatException(); // to escape duplicating error message
        }
        catch (NumberFormatException e)
        {
            throw new ConfigurationException("counter_cache_size_in_mb option was set incorrectly to '"
                                             + conf.counter_cache_size_in_mb + "', supported values are <integer> >= 0.", false);
        }

        // if set to empty/"auto" then use 5% of Heap size
        indexSummaryCapacityInMB = (conf.index_summary_capacity_in_mb == null)
                                   ? Math.max(1, (int) (Runtime.getRuntime().totalMemory() * 0.05 / 1024 / 1024))
                                   : conf.index_summary_capacity_in_mb;

        if (indexSummaryCapacityInMB < 0)
            throw new ConfigurationException("index_summary_capacity_in_mb option was set incorrectly to '"
                                             + conf.index_summary_capacity_in_mb + "', it should be a non-negative integer.", false);

        if(conf.encryption_options != null)
        {
            logger.warn("Please rename encryption_options as server_encryption_options in the yaml");
            //operate under the assumption that server_encryption_options is not set in yaml rather than both
            conf.server_encryption_options = conf.encryption_options;
        }

        if (conf.user_defined_function_fail_timeout < 0)
            throw new ConfigurationException("user_defined_function_fail_timeout must not be negative", false);
        if (conf.user_defined_function_warn_timeout < 0)
            throw new ConfigurationException("user_defined_function_warn_timeout must not be negative", false);

        if (conf.user_defined_function_fail_timeout < conf.user_defined_function_warn_timeout)
            throw new ConfigurationException("user_defined_function_warn_timeout must less than user_defined_function_fail_timeout", false);

        if (conf.max_mutation_size_in_kb == null)
            conf.max_mutation_size_in_kb = conf.commitlog_segment_size_in_mb * 1024 / 2;
        else if (conf.commitlog_segment_size_in_mb * 1024 < 2 * conf.max_mutation_size_in_kb)
            throw new ConfigurationException("commitlog_segment_size_in_mb must be at least twice the size of max_mutation_size_in_kb / 1024", false);

        // native transport encryption options
        if (conf.native_transport_port_ssl != null
            && conf.native_transport_port_ssl != conf.native_transport_port
            && !conf.client_encryption_options.enabled)
        {
            throw new ConfigurationException("Encryption must be enabled in client_encryption_options for native_transport_port_ssl", false);
        }

        if (conf.max_value_size_in_mb <= 0)
            throw new ConfigurationException("max_value_size_in_mb must be positive", false);

        switch (conf.disk_optimization_strategy)
        {
            case ssd:
                diskOptimizationStrategy = new SsdDiskOptimizationStrategy(conf.disk_optimization_page_cross_chance);
                break;
            case spinning:
                diskOptimizationStrategy = new SpinningDiskOptimizationStrategy();
                break;
        }

        if (conf.max_memory_to_lock_mb < 0)
            throw new ConfigurationException("max_memory_to_lock_mb must be be >= 0");

        if (conf.max_memory_to_lock_fraction < 0.0 || conf.max_memory_to_lock_fraction > 1.0)
            throw new ConfigurationException("max_memory_to_lock_fraction must be 0.0 <= max_memory_to_lock_fraction <= 1.0");


        try
        {
            ParameterizedClass strategy = conf.back_pressure_strategy != null ? conf.back_pressure_strategy : RateBasedBackPressure.withDefaultParams();
            Class<?> clazz = Class.forName(strategy.class_name);
            if (!BackPressureStrategy.class.isAssignableFrom(clazz))
                throw new ConfigurationException(strategy + " is not an instance of " + BackPressureStrategy.class.getCanonicalName(), false);

            Constructor<?> ctor = clazz.getConstructor(Map.class);
            BackPressureStrategy instance = (BackPressureStrategy) ctor.newInstance(strategy.parameters);
            logger.info("Back-pressure is {} with strategy {}.", backPressureEnabled() ? "enabled" : "disabled", conf.back_pressure_strategy);
            backPressureStrategy = instance;
        }
        catch (ConfigurationException ex)
        {
            throw ex;
        }
        catch (Exception ex)
        {
            throw new ConfigurationException("Error configuring back-pressure strategy: " + conf.back_pressure_strategy, ex);
        }

        if (conf.otc_coalescing_enough_coalesced_messages > 128)
            throw new ConfigurationException("otc_coalescing_enough_coalesced_messages must be smaller than 128", false);

        if (conf.otc_coalescing_enough_coalesced_messages <= 0)
            throw new ConfigurationException("otc_coalescing_enough_coalesced_messages must be positive", false);
    }

    private static String storagedirFor(String type)
    {
        return storagedir(type + "_directory") + File.separator + type;
    }

    private static String storagedir(String errMsgType)
    {
        String storagedir = System.getProperty(Config.PROPERTY_PREFIX + "storagedir", null);
        if (storagedir == null)
            throw new ConfigurationException(errMsgType + " is missing and -Dcassandra.storagedir is not set", false);
        return storagedir;
    }

    public static void applyAddressConfig() throws ConfigurationException
    {
        applyAddressConfig(conf);
    }

    public static void applyAddressConfig(Config config) throws ConfigurationException
    {
        listenAddress = null;
        rpcAddress = null;
        broadcastAddress = null;
        broadcastRpcAddress = null;

        /* Local IP, hostname or interface to bind services to */
        if (config.listen_address != null && config.listen_interface != null)
        {
            throw new ConfigurationException("Set listen_address OR listen_interface, not both", false);
        }
        else if (config.listen_address != null)
        {
            try
            {
                listenAddress = InetAddress.getByName(config.listen_address);
            }
            catch (UnknownHostException e)
            {
                throw new ConfigurationException("Unknown listen_address '" + config.listen_address + "'", false);
            }

            if (listenAddress.isAnyLocalAddress())
                throw new ConfigurationException("listen_address cannot be a wildcard address (" + config.listen_address + ")!", false);
        }
        else if (config.listen_interface != null)
        {
            listenAddress = getNetworkInterfaceAddress(config.listen_interface, "listen_interface", config.listen_interface_prefer_ipv6);
        }

        /* Gossip Address to broadcast */
        if (config.broadcast_address != null)
        {
            try
            {
                broadcastAddress = InetAddress.getByName(config.broadcast_address);
            }
            catch (UnknownHostException e)
            {
                throw new ConfigurationException("Unknown broadcast_address '" + config.broadcast_address + "'", false);
            }

            if (broadcastAddress.isAnyLocalAddress())
                throw new ConfigurationException("broadcast_address cannot be a wildcard address (" + config.broadcast_address + ")!", false);
        }

        /* Local IP, hostname or interface to bind RPC server to */
        if (config.rpc_address != null && config.rpc_interface != null)
        {
            throw new ConfigurationException("Set rpc_address OR rpc_interface, not both", false);
        }
        else if (config.rpc_address != null)
        {
            try
            {
                rpcAddress = InetAddress.getByName(config.rpc_address);
            }
            catch (UnknownHostException e)
            {
                throw new ConfigurationException("Unknown host in rpc_address " + config.rpc_address, false);
            }
        }
        else if (config.rpc_interface != null)
        {
            rpcAddress = getNetworkInterfaceAddress(config.rpc_interface, "rpc_interface", config.rpc_interface_prefer_ipv6);
        }
        else
        {
            rpcAddress = FBUtilities.getLocalAddress();
        }

        /* RPC address to broadcast */
        if (config.broadcast_rpc_address != null)
        {
            try
            {
                broadcastRpcAddress = InetAddress.getByName(config.broadcast_rpc_address);
            }
            catch (UnknownHostException e)
            {
                throw new ConfigurationException("Unknown broadcast_rpc_address '" + config.broadcast_rpc_address + "'", false);
            }

            if (broadcastRpcAddress.isAnyLocalAddress())
                throw new ConfigurationException("broadcast_rpc_address cannot be a wildcard address (" + config.broadcast_rpc_address + ")!", false);
        }
        else
        {
            if (rpcAddress.isAnyLocalAddress())
                throw new ConfigurationException("If rpc_address is set to a wildcard address (" + config.rpc_address + "), then " +
                                                 "you must set broadcast_rpc_address to a value other than " + config.rpc_address, false);
        }
    }

    public static void applyEncryptionContext()
    {
        // always attempt to load the cipher factory, as we could be in the situation where the user has disabled encryption,
        // but has existing commitlogs and sstables on disk that are still encrypted (and still need to be read)
        encryptionContext = new EncryptionContext(conf.transparent_data_encryption_options);
    }

    public static void applySeedProvider()
    {
        // load the seeds for node contact points
        if (conf.seed_provider == null)
        {
            throw new ConfigurationException("seeds configuration is missing; a minimum of one seed is required.", false);
        }
        try
        {
            Class<?> seedProviderClass = Class.forName(conf.seed_provider.class_name);
            seedProvider = (SeedProvider)seedProviderClass.getConstructor(Map.class).newInstance(conf.seed_provider.parameters);
        }
        // there are about 5 checked exceptions that could be thrown here.
        catch (Exception e)
        {
            throw new ConfigurationException(e.getMessage() + "\nFatal configuration error; unable to start server.  See log for stacktrace.", true);
        }
        if (seedProvider.getSeeds().size() == 0)
            throw new ConfigurationException("The seed provider lists no seeds.", false);
    }

    public static void applyInitialTokens()
    {
        if (conf.initial_token != null)
        {
            Collection<String> tokens = tokensFromString(conf.initial_token);
            if (tokens.size() != conf.num_tokens)
                throw new ConfigurationException("The number of initial tokens (by initial_token) specified is different from num_tokens value", false);

            for (String token : tokens)
                partitioner.getTokenFactory().validate(token);
        }
    }

    // definitely not safe for tools + clients - implicitly instantiates StorageService
    public static void applySnitch()
    {
        if (snitch == null)
        { // if set by tests, don't change it
        /* end point snitch */
            if (conf.endpoint_snitch == null)
            {
                throw new ConfigurationException("Missing endpoint_snitch directive", false);
            }
            snitch = createEndpointSnitch(conf.dynamic_snitch, conf.endpoint_snitch);
        }
        EndpointSnitchInfo.create();

        localDC = snitch.getDatacenter(FBUtilities.getBroadcastAddress());
        localComparator = new Comparator<InetAddress>()
        {
            public int compare(InetAddress endpoint1, InetAddress endpoint2)
            {
                boolean local1 = localDC.equals(snitch.getDatacenter(endpoint1));
                boolean local2 = localDC.equals(snitch.getDatacenter(endpoint2));
                if (local1 && !local2)
                    return -1;
                if (local2 && !local1)
                    return 1;
                return 0;
            }
        };
    }

    // definitely not safe for tools + clients - implicitly instantiates schema
    public static void applyPartitioner()
    {
        if (partitioner == null)
        { // only set partitioner if tests haven't already changed
            /* Hashing strategy */
            if (conf.partitioner == null)
            {
                throw new ConfigurationException("Missing directive: partitioner", false);
            }
            try
            {
                partitioner = FBUtilities.newPartitioner(System.getProperty(Config.PROPERTY_PREFIX + "partitioner", conf.partitioner));
            }
            catch (Exception e)
            {
                throw new ConfigurationException("Invalid partitioner class " + conf.partitioner, false);
            }
        }

        paritionerName = partitioner.getClass().getCanonicalName();
    }

    /**
     * Computes the sum of the 2 specified positive values returning {@code Long.MAX_VALUE} if the sum overflow.
     *
     * @param left the left operand
     * @param right the right operand
     * @return the sum of the 2 specified positive values of {@code Long.MAX_VALUE} if the sum overflow.
     */
    private static long saturatedSum(long left, long right)
    {
        assert left >= 0 && right >= 0;
        long sum = left + right;
        return sum < 0 ? Long.MAX_VALUE : sum;
    }

    private static FileStore guessFileStore(String dir) throws IOException
    {
        Path path = Paths.get(dir);
        while (true)
        {
            try
            {
                return FileUtils.getFileStore(path);
            }
            catch (IOException e)
            {
                if (e instanceof NoSuchFileException)
                    path = path.getParent();
                else
                    throw e;
            }
        }
    }

    public static IEndpointSnitch createEndpointSnitch(boolean dynamic, String snitchClassName) throws ConfigurationException
    {
        if (!snitchClassName.contains("."))
            snitchClassName = "org.apache.cassandra.locator." + snitchClassName;
        IEndpointSnitch snitch = FBUtilities.construct(snitchClassName, "snitch");
        return dynamic ? new DynamicEndpointSnitch(snitch) : snitch;
    }

    public static IAuthenticator getAuthenticator()
    {
        return authenticator;
    }

    public static void setAuthenticator(IAuthenticator authenticator)
    {
        DatabaseDescriptor.authenticator = authenticator;
    }

    public static IAuthorizer getAuthorizer()
    {
        return authorizer;
    }

    public static void setAuthorizer(IAuthorizer authorizer)
    {
        DatabaseDescriptor.authorizer = authorizer;
    }

    public static IRoleManager getRoleManager()
    {
        return roleManager;
    }

    public static void setRoleManager(IRoleManager roleManager)
    {
        DatabaseDescriptor.roleManager = roleManager;
    }

    public static int getPermissionsValidity()
    {
        return conf.permissions_validity_in_ms;
    }

    public static void setPermissionsValidity(int timeout)
    {
        conf.permissions_validity_in_ms = timeout;
    }

    public static int getPermissionsUpdateInterval()
    {
        return conf.permissions_update_interval_in_ms == -1
             ? conf.permissions_validity_in_ms
             : conf.permissions_update_interval_in_ms;
    }

    public static void setPermissionsUpdateInterval(int updateInterval)
    {
        conf.permissions_update_interval_in_ms = updateInterval;
    }

    public static int getPermissionsCacheMaxEntries()
    {
        return conf.permissions_cache_max_entries;
    }

    public static int setPermissionsCacheMaxEntries(int maxEntries)
    {
        return conf.permissions_cache_max_entries = maxEntries;
    }

    public static int getRolesValidity()
    {
        return conf.roles_validity_in_ms;
    }

    public static void setRolesValidity(int validity)
    {
        conf.roles_validity_in_ms = validity;
    }

    public static int getRolesUpdateInterval()
    {
        return conf.roles_update_interval_in_ms == -1
             ? conf.roles_validity_in_ms
             : conf.roles_update_interval_in_ms;
    }

    public static void setRolesUpdateInterval(int interval)
    {
        conf.roles_update_interval_in_ms = interval;
    }

    public static int getRolesCacheMaxEntries()
    {
        return conf.roles_cache_max_entries;
    }

    public static int setRolesCacheMaxEntries(int maxEntries)
    {
        return conf.roles_cache_max_entries = maxEntries;
    }

    public static int getCredentialsValidity()
    {
        return conf.credentials_validity_in_ms;
    }

    public static void setCredentialsValidity(int timeout)
    {
        conf.credentials_validity_in_ms = timeout;
    }

    public static int getCredentialsUpdateInterval()
    {
        return conf.credentials_update_interval_in_ms == -1
               ? conf.credentials_validity_in_ms
               : conf.credentials_update_interval_in_ms;
    }

    public static void setCredentialsUpdateInterval(int updateInterval)
    {
        conf.credentials_update_interval_in_ms = updateInterval;
    }

    public static int getCredentialsCacheMaxEntries()
    {
        return conf.credentials_cache_max_entries;
    }

    public static int setCredentialsCacheMaxEntries(int maxEntries)
    {
        return conf.credentials_cache_max_entries = maxEntries;
    }

    public static int getMaxValueSize()
    {
        return conf.max_value_size_in_mb * 1024 * 1024;
    }

    public static void setMaxValueSize(int maxValueSizeInBytes)
    {
        conf.max_value_size_in_mb = maxValueSizeInBytes / 1024 / 1024;
    }

    /**
     * Creates all storage-related directories.
     */
    public static void createAllDirectories()
    {
        try
        {
            if (conf.data_file_directories.length == 0)
                throw new ConfigurationException("At least one DataFileDirectory must be specified", false);

            for (String dataFileDirectory : conf.data_file_directories)
                FileUtils.createDirectory(dataFileDirectory);

            if (conf.commitlog_directory == null)
                throw new ConfigurationException("commitlog_directory must be specified", false);
            FileUtils.createDirectory(conf.commitlog_directory);

            if (conf.hints_directory == null)
                throw new ConfigurationException("hints_directory must be specified", false);
            FileUtils.createDirectory(conf.hints_directory);

            if (conf.saved_caches_directory == null)
                throw new ConfigurationException("saved_caches_directory must be specified", false);
            FileUtils.createDirectory(conf.saved_caches_directory);

            if (conf.cdc_enabled)
            {
                if (conf.cdc_raw_directory == null)
                    throw new ConfigurationException("cdc_raw_directory must be specified", false);
                FileUtils.createDirectory(conf.cdc_raw_directory);
            }
        }
        catch (ConfigurationException e)
        {
            throw new IllegalArgumentException("Bad configuration; unable to start server: "+e.getMessage());
        }
        catch (FSWriteError e)
        {
            throw new IllegalStateException(e.getCause().getMessage() + "; unable to start server");
        }
    }

    public static IPartitioner getPartitioner()
    {
        return partitioner;
    }

    public static String getPartitionerName()
    {
        return paritionerName;
    }

    /* For tests ONLY, don't use otherwise or all hell will break loose. Tests should restore value at the end. */
    public static IPartitioner setPartitionerUnsafe(IPartitioner newPartitioner)
    {
        IPartitioner old = partitioner;
        partitioner = newPartitioner;
        return old;
    }

    public static IEndpointSnitch getEndpointSnitch()
    {
        return snitch;
    }
    public static void setEndpointSnitch(IEndpointSnitch eps)
    {
        snitch = eps;
    }

    public static int getColumnIndexSize()
    {
        return conf.column_index_size_in_kb * 1024;
    }

    @VisibleForTesting
    public static void setColumnIndexSize(int val)
    {
        conf.column_index_size_in_kb = val;
    }

    public static int getColumnIndexCacheSize()
    {
        return conf.column_index_cache_size_in_kb * 1024;
    }

    @VisibleForTesting
    public static void setColumnIndexCacheSize(int val)
    {
        conf.column_index_cache_size_in_kb = val;
    }

    public static int getBatchSizeWarnThreshold()
    {
        return conf.batch_size_warn_threshold_in_kb * 1024;
    }

    public static int getBatchSizeWarnThresholdInKB()
    {
        return conf.batch_size_warn_threshold_in_kb;
    }

    public static long getBatchSizeFailThreshold()
    {
        return conf.batch_size_fail_threshold_in_kb * 1024L;
    }

    public static int getBatchSizeFailThresholdInKB()
    {
        return conf.batch_size_fail_threshold_in_kb;
    }

    public static int getUnloggedBatchAcrossPartitionsWarnThreshold()
    {
        return conf.unlogged_batch_across_partitions_warn_threshold;
    }

    public static void setBatchSizeWarnThresholdInKB(int threshold)
    {
        conf.batch_size_warn_threshold_in_kb = threshold;
    }

    public static void setBatchSizeFailThresholdInKB(int threshold)
    {
        conf.batch_size_fail_threshold_in_kb = threshold;
    }

    public static Collection<String> getInitialTokens()
    {
        return tokensFromString(System.getProperty(Config.PROPERTY_PREFIX + "initial_token", conf.initial_token));
    }

    public static String getAllocateTokensForKeyspace()
    {
        return System.getProperty(Config.PROPERTY_PREFIX + "allocate_tokens_for_keyspace", conf.allocate_tokens_for_keyspace);
    }

    public static Integer getAllocateTokensForLocalReplicationFactor()
    {
        String propValue = System.getProperty(Config.PROPERTY_PREFIX + "allocate_tokens_for_local_replication_factor");
        if (propValue != null)
            return Integer.parseInt(propValue);
        return conf.allocate_tokens_for_local_replication_factor;
    }

    public static Collection<String> tokensFromString(String tokenString)
    {
        List<String> tokens = new ArrayList<String>();
        if (tokenString != null)
            for (String token : StringUtils.split(tokenString, ','))
                tokens.add(token.trim());
        return tokens;
    }

    public static int getNumTokens()
    {
        return conf.num_tokens;
    }

    public static InetAddress getReplaceAddress()
    {
        try
        {
            if (System.getProperty(Config.PROPERTY_PREFIX + "replace_address", null) != null)
                return InetAddress.getByName(System.getProperty(Config.PROPERTY_PREFIX + "replace_address", null));
            else if (System.getProperty(Config.PROPERTY_PREFIX + "replace_address_first_boot", null) != null)
                return InetAddress.getByName(System.getProperty(Config.PROPERTY_PREFIX + "replace_address_first_boot", null));
            return null;
        }
        catch (UnknownHostException e)
        {
            throw new RuntimeException("Replacement host name could not be resolved or scope_id was specified for a global IPv6 address", e);
        }
    }

    public static Collection<String> getReplaceTokens()
    {
        return tokensFromString(System.getProperty(Config.PROPERTY_PREFIX + "replace_token", null));
    }

    public static UUID getReplaceNode()
    {
        try
        {
            return UUID.fromString(System.getProperty(Config.PROPERTY_PREFIX + "replace_node", null));
        } catch (NullPointerException e)
        {
            return null;
        }
    }

    public static String getClusterName()
    {
        return conf.cluster_name;
    }

    public static int getStoragePort()
    {
        return Integer.parseInt(System.getProperty(Config.PROPERTY_PREFIX + "storage_port", Integer.toString(conf.storage_port)));
    }

    public static int getSSLStoragePort()
    {
        return Integer.parseInt(System.getProperty(Config.PROPERTY_PREFIX + "ssl_storage_port", Integer.toString(conf.ssl_storage_port)));
    }

    public static long getRpcTimeout()
    {
        return conf.request_timeout_in_ms;
    }

    public static void setRpcTimeout(long timeOutInMillis)
    {
        conf.request_timeout_in_ms = timeOutInMillis;
    }

    public static long getReadRpcTimeout()
    {
        return conf.read_request_timeout_in_ms;
    }

    public static void setReadRpcTimeout(long timeOutInMillis)
    {
        conf.read_request_timeout_in_ms = timeOutInMillis;
    }

    public static long getRangeRpcTimeout()
    {
        return conf.range_request_timeout_in_ms;
    }

    public static void setRangeRpcTimeout(long timeOutInMillis)
    {
        conf.range_request_timeout_in_ms = timeOutInMillis;
    }

    public static long getWriteRpcTimeout()
    {
        return conf.write_request_timeout_in_ms;
    }

    public static void setWriteRpcTimeout(long timeOutInMillis)
    {
        conf.write_request_timeout_in_ms = timeOutInMillis;
    }

    public static long getCounterWriteRpcTimeout()
    {
        return conf.counter_write_request_timeout_in_ms;
    }

    public static void setCounterWriteRpcTimeout(long timeOutInMillis)
    {
        conf.counter_write_request_timeout_in_ms = timeOutInMillis;
    }

    public static long getCasContentionTimeout()
    {
        return conf.cas_contention_timeout_in_ms;
    }

    public static void setCasContentionTimeout(long timeOutInMillis)
    {
        conf.cas_contention_timeout_in_ms = timeOutInMillis;
    }

    public static long getTruncateRpcTimeout()
    {
        return conf.truncate_request_timeout_in_ms;
    }

    public static void setTruncateRpcTimeout(long timeOutInMillis)
    {
        conf.truncate_request_timeout_in_ms = timeOutInMillis;
    }

    public static boolean hasCrossNodeTimeout()
    {
        return conf.cross_node_timeout;
    }

    public static long getSlowQueryTimeout()
    {
        return conf.slow_query_log_timeout_in_ms;
    }

    /**
     * @return the minimum configured {read, write, range, truncate, misc} timeout
     */
    public static long getMinRpcTimeout()
    {
        return Longs.min(getRpcTimeout(),
                         getReadRpcTimeout(),
                         getRangeRpcTimeout(),
                         getWriteRpcTimeout(),
                         getCounterWriteRpcTimeout(),
                         getTruncateRpcTimeout());
    }

    public static double getPhiConvictThreshold()
    {
        return conf.phi_convict_threshold;
    }

    public static void setPhiConvictThreshold(double phiConvictThreshold)
    {
        conf.phi_convict_threshold = phiConvictThreshold;
    }

    public static int getConcurrentReaders()
    {
        return conf.concurrent_reads;
    }

    public static int getContinuousPagingThreads()
    {
        return conf.continuous_paging.max_threads;
    }

    public static int getConcurrentWriters()
    {
        return conf.concurrent_writes;
    }

    public static int getConcurrentCounterWriters()
    {
        return conf.concurrent_counter_writes;
    }

    public static int getConcurrentViewWriters()
    {
        return conf.concurrent_materialized_view_writes;
    }

    public static int getFlushWriters()
    {
            return conf.memtable_flush_writers;
    }

    public static int getConcurrentCompactors()
    {
        return conf.concurrent_compactors;
    }

    public static void setConcurrentCompactors(int value)
    {
        conf.concurrent_compactors = value;
    }

    public static int getCompactionThroughputMbPerSec()
    {
        return conf.compaction_throughput_mb_per_sec;
    }

    public static void setCompactionThroughputMbPerSec(int value)
    {
        conf.compaction_throughput_mb_per_sec = value;
    }

    public static long getCompactionLargePartitionWarningThreshold() { return conf.compaction_large_partition_warning_threshold_mb * 1024L * 1024L; }

    public static int getConcurrentValidations()
    {
        return conf.concurrent_validations;
    }

    public static void setConcurrentValidations(int value)
    {
        value = value > 0 ? value : Integer.MAX_VALUE;
        conf.concurrent_validations = value;
    }

    public static long getMinFreeSpacePerDriveInBytes()
    {
        return conf.min_free_space_per_drive_in_mb * 1024L * 1024L;
    }

    public static boolean getDisableSTCSInL0()
    {
        return disableSTCSInL0;
    }

    public static int getStreamThroughputOutboundMegabitsPerSec()
    {
        return conf.stream_throughput_outbound_megabits_per_sec;
    }

    public static void setStreamThroughputOutboundMegabitsPerSec(int value)
    {
        conf.stream_throughput_outbound_megabits_per_sec = value;
    }

    public static int getInterDCStreamThroughputOutboundMegabitsPerSec()
    {
        return conf.inter_dc_stream_throughput_outbound_megabits_per_sec;
    }

    public static void setInterDCStreamThroughputOutboundMegabitsPerSec(int value)
    {
        conf.inter_dc_stream_throughput_outbound_megabits_per_sec = value;
    }

    public static String[] getAllDataFileLocations()
    {
        return conf.data_file_directories;
    }

    public static String getCommitLogLocation()
    {
        return conf.commitlog_directory;
    }

    @VisibleForTesting
    public static void setCommitLogLocation(String value)
    {
        conf.commitlog_directory = value;
    }

    public static ParameterizedClass getCommitLogCompression()
    {
        return conf.commitlog_compression;
    }

    public static void setCommitLogCompression(ParameterizedClass compressor)
    {
        conf.commitlog_compression = compressor;
    }

   /**
    * Maximum number of buffers in the compression pool. The default value is 3, it should not be set lower than that
    * (one segment in compression, one written to, one in reserve); delays in compression may cause the log to use
    * more, depending on how soon the sync policy stops all writing threads.
    */
    public static int getCommitLogMaxCompressionBuffersInPool()
    {
        return conf.commitlog_max_compression_buffers_in_pool;
    }

    public static void setCommitLogMaxCompressionBuffersPerPool(int buffers)
    {
        conf.commitlog_max_compression_buffers_in_pool = buffers;
    }

    public static int getMaxMutationSize()
    {
        return conf.max_mutation_size_in_kb * 1024;
    }

    public static int getTombstoneWarnThreshold()
    {
        return conf.tombstone_warn_threshold;
    }

    public static void setTombstoneWarnThreshold(int threshold)
    {
        conf.tombstone_warn_threshold = threshold;
    }

    public static int getTombstoneFailureThreshold()
    {
        return conf.tombstone_failure_threshold;
    }

    public static void setTombstoneFailureThreshold(int threshold)
    {
        conf.tombstone_failure_threshold = threshold;
    }

    /**
     * size of commitlog segments to allocate
     */
    public static int getCommitLogSegmentSize()
    {
        return conf.commitlog_segment_size_in_mb * 1024 * 1024;
    }

    public static void setCommitLogSegmentSize(int sizeMegabytes)
    {
        conf.commitlog_segment_size_in_mb = sizeMegabytes;
    }

    public static String getSavedCachesLocation()
    {
        return conf.saved_caches_directory;
    }

    public static Set<InetAddress> getSeeds()
    {
        return ImmutableSet.<InetAddress>builder().addAll(seedProvider.getSeeds()).build();
    }

    public static InetAddress getListenAddress()
    {
        return listenAddress;
    }

    public static InetAddress getBroadcastAddress()
    {
        return broadcastAddress;
    }

    public static boolean shouldListenOnBroadcastAddress()
    {
        return conf.listen_on_broadcast_address;
    }

    public static IInternodeAuthenticator getInternodeAuthenticator()
    {
        return internodeAuthenticator;
    }

    public static void setInternodeAuthenticator(IInternodeAuthenticator internodeAuthenticator)
    {
        Preconditions.checkNotNull(internodeAuthenticator);
        DatabaseDescriptor.internodeAuthenticator = internodeAuthenticator;
    }

    public static void setBroadcastAddress(InetAddress broadcastAdd)
    {
        broadcastAddress = broadcastAdd;
    }

    public static InetAddress getRpcAddress()
    {
        return rpcAddress;
    }

    public static void setBroadcastRpcAddress(InetAddress broadcastRPCAddr)
    {
        broadcastRpcAddress = broadcastRPCAddr;
    }

    /**
     * May be null, please use {@link FBUtilities#getBroadcastRpcAddress()} instead.
     */
    public static InetAddress getBroadcastRpcAddress()
    {
        return broadcastRpcAddress;
    }

    public static boolean getRpcKeepAlive()
    {
        return conf.rpc_keepalive;
    }

    public static int getInternodeSendBufferSize()
    {
        return conf.internode_send_buff_size_in_bytes;
    }

    public static int getInternodeRecvBufferSize()
    {
        return conf.internode_recv_buff_size_in_bytes;
    }

    public static boolean startNativeTransport()
    {
        return conf.start_native_transport;
    }

    public static int getNativeTransportPort()
    {
        return Integer.parseInt(System.getProperty(Config.PROPERTY_PREFIX + "native_transport_port", Integer.toString(conf.native_transport_port)));
    }

    @VisibleForTesting
    public static void setNativeTransportPort(int port)
    {
        conf.native_transport_port = port;
    }

    public static int getNativeTransportPortSSL()
    {
        return conf.native_transport_port_ssl == null ? getNativeTransportPort() : conf.native_transport_port_ssl;
    }

    @VisibleForTesting
    public static void setNativeTransportPortSSL(Integer port)
    {
        conf.native_transport_port_ssl = port;
    }

    public static int getNativeTransportMaxThreads()
    {
        return conf.native_transport_max_threads;
    }

    public static int getNativeTransportMaxFrameSize()
    {
        return conf.native_transport_max_frame_size_in_mb * 1024 * 1024;
    }

    @VisibleForTesting
    public static int setNativeTransportMaxFrameSizeInMb(int size)
    {
        int ret = conf.native_transport_max_frame_size_in_mb;
        conf.native_transport_max_frame_size_in_mb = size;
        return ret;
    }

    public static long getNativeTransportMaxConcurrentConnections()
    {
        return conf.native_transport_max_concurrent_connections;
    }

    public static void setNativeTransportMaxConcurrentConnections(long nativeTransportMaxConcurrentConnections)
    {
        conf.native_transport_max_concurrent_connections = nativeTransportMaxConcurrentConnections;
    }

    public static long getNativeTransportMaxConcurrentConnectionsPerIp()
    {
        return conf.native_transport_max_concurrent_connections_per_ip;
    }

    public static void setNativeTransportMaxConcurrentConnectionsPerIp(long native_transport_max_concurrent_connections_per_ip)
    {
        conf.native_transport_max_concurrent_connections_per_ip = native_transport_max_concurrent_connections_per_ip;
    }

    public static double getCommitLogSyncBatchWindow()
    {
        return conf.commitlog_sync_batch_window_in_ms;
    }

    public static void setCommitLogSyncBatchWindow(double windowMillis)
    {
        conf.commitlog_sync_batch_window_in_ms = windowMillis;
    }

    public static int getCommitLogSyncPeriod()
    {
        return conf.commitlog_sync_period_in_ms;
    }

    public static void setCommitLogSyncPeriod(int periodMillis)
    {
        conf.commitlog_sync_period_in_ms = periodMillis;
    }

    public static Config.CommitLogSync getCommitLogSync()
    {
        return conf.commitlog_sync;
    }

    public static void setCommitLogSync(CommitLogSync sync)
    {
        conf.commitlog_sync = sync;
    }

    public static Config.DiskAccessMode getDiskAccessMode()
    {
        return conf.disk_access_mode;
    }

    // Do not use outside unit tests.
    @VisibleForTesting
    public static void setDiskAccessMode(Config.DiskAccessMode mode)
    {
        conf.disk_access_mode = mode;
    }

    public static Config.DiskAccessMode getIndexAccessMode()
    {
        return indexAccessMode;
    }

    // Do not use outside unit tests.
    @VisibleForTesting
    public static void setIndexAccessMode(Config.DiskAccessMode mode)
    {
        indexAccessMode = mode;
    }

    public static void setDiskFailurePolicy(Config.DiskFailurePolicy policy)
    {
        conf.disk_failure_policy = policy;
    }

    public static Config.DiskFailurePolicy getDiskFailurePolicy()
    {
        return conf.disk_failure_policy;
    }

    public static void setCommitFailurePolicy(Config.CommitFailurePolicy policy)
    {
        conf.commit_failure_policy = policy;
    }

    public static Config.CommitFailurePolicy getCommitFailurePolicy()
    {
        return conf.commit_failure_policy;
    }

    public static boolean isSnapshotBeforeCompaction()
    {
        return conf.snapshot_before_compaction;
    }

    public static boolean isAutoSnapshot()
    {
        return conf.auto_snapshot;
    }

    @VisibleForTesting
    public static void setAutoSnapshot(boolean autoSnapshot)
    {
        conf.auto_snapshot = autoSnapshot;
    }
    @VisibleForTesting
    public static boolean getAutoSnapshot()
    {
        return conf.auto_snapshot;
    }

    public static boolean isAutoBootstrap()
    {
        return Boolean.parseBoolean(System.getProperty(Config.PROPERTY_PREFIX + "auto_bootstrap", Boolean.toString(conf.auto_bootstrap)));
    }

    public static void setHintedHandoffEnabled(boolean hintedHandoffEnabled)
    {
        conf.hinted_handoff_enabled = hintedHandoffEnabled;
    }

    public static boolean hintedHandoffEnabled()
    {
        return conf.hinted_handoff_enabled;
    }

    public static Set<String> hintedHandoffDisabledDCs()
    {
        return conf.hinted_handoff_disabled_datacenters;
    }

    public static void enableHintsForDC(String dc)
    {
        conf.hinted_handoff_disabled_datacenters.remove(dc);
    }

    public static void disableHintsForDC(String dc)
    {
        conf.hinted_handoff_disabled_datacenters.add(dc);
    }

    public static void setMaxHintWindow(int ms)
    {
        conf.max_hint_window_in_ms = ms;
    }

    public static int getMaxHintWindow()
    {
        return conf.max_hint_window_in_ms;
    }

    public static File getHintsDirectory()
    {
        return new File(conf.hints_directory);
    }

    public static File getSerializedCachePath(CacheType cacheType, String version, String extension)
    {
        String name = cacheType.toString()
                + (version == null ? "" : "-" + version + "." + extension);
        return new File(conf.saved_caches_directory, name);
    }

    public static int getDynamicUpdateInterval()
    {
        return conf.dynamic_snitch_update_interval_in_ms;
    }
    public static void setDynamicUpdateInterval(int dynamicUpdateInterval)
    {
        conf.dynamic_snitch_update_interval_in_ms = dynamicUpdateInterval;
    }

    public static int getDynamicResetInterval()
    {
        return conf.dynamic_snitch_reset_interval_in_ms;
    }
    public static void setDynamicResetInterval(int dynamicResetInterval)
    {
        conf.dynamic_snitch_reset_interval_in_ms = dynamicResetInterval;
    }

    public static double getDynamicBadnessThreshold()
    {
        return conf.dynamic_snitch_badness_threshold;
    }

    public static void setDynamicBadnessThreshold(double dynamicBadnessThreshold)
    {
        conf.dynamic_snitch_badness_threshold = dynamicBadnessThreshold;
    }

    public static EncryptionOptions.ServerEncryptionOptions getServerEncryptionOptions()
    {
        return conf.server_encryption_options;
    }

    public static EncryptionOptions.ClientEncryptionOptions getClientEncryptionOptions()
    {
        return conf.client_encryption_options;
    }

    public static int getHintedHandoffThrottleInKB()
    {
        return conf.hinted_handoff_throttle_in_kb;
    }

    public static void setHintedHandoffThrottleInKB(int throttleInKB)
    {
        conf.hinted_handoff_throttle_in_kb = throttleInKB;
    }

    public static int getBatchlogReplayThrottleInKB()
    {
        return conf.batchlog_replay_throttle_in_kb;
    }

    public static void setBatchlogReplayThrottleInKB(int throttleInKB)
    {
        conf.batchlog_replay_throttle_in_kb = throttleInKB;
    }

    public static int getMaxHintsDeliveryThreads()
    {
        return conf.max_hints_delivery_threads;
    }

    public static int getHintsFlushPeriodInMS()
    {
        return conf.hints_flush_period_in_ms;
    }

    public static long getMaxHintsFileSize()
    {
        return conf.max_hints_file_size_in_mb * 1024L * 1024L;
    }

    public static ParameterizedClass getHintsCompression()
    {
        return conf.hints_compression;
    }

    public static void setHintsCompression(ParameterizedClass parameterizedClass)
    {
        conf.hints_compression = parameterizedClass;
    }

    public static boolean isIncrementalBackupsEnabled()
    {
        return conf.incremental_backups;
    }

    public static void setIncrementalBackupsEnabled(boolean value)
    {
        conf.incremental_backups = value;
    }

    public static int getFileCacheSizeInMB()
    {
        if (conf.file_cache_size_in_mb == null)
        {
            // In client mode the value is not set.
            assert DatabaseDescriptor.isClientInitialized();
            return 0;
        }

        return conf.file_cache_size_in_mb;
    }

    public static boolean getBufferPoolUseHeapIfExhausted()
    {
        return conf.buffer_pool_use_heap_if_exhausted;
    }

    public static DiskOptimizationStrategy getDiskOptimizationStrategy()
    {
        return diskOptimizationStrategy;
    }

    public static double getDiskOptimizationEstimatePercentile()
    {
        return conf.disk_optimization_estimate_percentile;
    }

    public static long getTotalCommitlogSpaceInMB()
    {
        return conf.commitlog_total_space_in_mb;
    }

    public static int getSSTablePreempiveOpenIntervalInMB()
    {
        return FBUtilities.isWindows ? -1 : conf.sstable_preemptive_open_interval_in_mb;
    }
    public static void setSSTablePreempiveOpenIntervalInMB(int mb)
    {
        conf.sstable_preemptive_open_interval_in_mb = mb;
    }

    public static boolean getTrickleFsync()
    {
        return conf.trickle_fsync;
    }

    public static int getTrickleFsyncIntervalInKb()
    {
        return conf.trickle_fsync_interval_in_kb;
    }

    public static long getKeyCacheSizeInMB()
    {
        return keyCacheSizeInMB;
    }

    public static long getIndexSummaryCapacityInMB()
    {
        return indexSummaryCapacityInMB;
    }

    public static int getKeyCacheSavePeriod()
    {
        return conf.key_cache_save_period;
    }

    public static void setKeyCacheSavePeriod(int keyCacheSavePeriod)
    {
        conf.key_cache_save_period = keyCacheSavePeriod;
    }

    public static int getKeyCacheKeysToSave()
    {
        return conf.key_cache_keys_to_save;
    }

    public static void setKeyCacheKeysToSave(int keyCacheKeysToSave)
    {
        conf.key_cache_keys_to_save = keyCacheKeysToSave;
    }

    public static String getRowCacheClassName()
    {
        return conf.row_cache_class_name;
    }

    public static long getRowCacheSizeInMB()
    {
        return conf.row_cache_size_in_mb;
    }

    @VisibleForTesting
    public static void setRowCacheSizeInMB(long val)
    {
        conf.row_cache_size_in_mb = val;
    }

    public static int getRowCacheSavePeriod()
    {
        return conf.row_cache_save_period;
    }

    public static void setRowCacheSavePeriod(int rowCacheSavePeriod)
    {
        conf.row_cache_save_period = rowCacheSavePeriod;
    }

    public static int getRowCacheKeysToSave()
    {
        return conf.row_cache_keys_to_save;
    }

    public static long getCounterCacheSizeInMB()
    {
        return counterCacheSizeInMB;
    }

    public static void setRowCacheKeysToSave(int rowCacheKeysToSave)
    {
        conf.row_cache_keys_to_save = rowCacheKeysToSave;
    }

    public static int getCounterCacheSavePeriod()
    {
        return conf.counter_cache_save_period;
    }

    public static void setCounterCacheSavePeriod(int counterCacheSavePeriod)
    {
        conf.counter_cache_save_period = counterCacheSavePeriod;
    }

    public static int getCounterCacheKeysToSave()
    {
        return conf.counter_cache_keys_to_save;
    }

    public static void setCounterCacheKeysToSave(int counterCacheKeysToSave)
    {
        conf.counter_cache_keys_to_save = counterCacheKeysToSave;
    }

    public static void setStreamingSocketTimeout(int value)
    {
        conf.streaming_socket_timeout_in_ms = value;
    }

    /**
     * @deprecated use {@link #getStreamingKeepAlivePeriod()} instead
     * @return streaming_socket_timeout_in_ms property
     */
    @Deprecated
    public static int getStreamingSocketTimeout()
    {
        return conf.streaming_socket_timeout_in_ms;
    }

    public static int getStreamingKeepAlivePeriod()
    {
        return conf.streaming_keep_alive_period_in_secs;
    }

    public static int getStreamingConnectionsPerHost()
    {
        return conf.streaming_connections_per_host;
    }

    public static void setStreamingConnectionsPerHost(int streamingConnectionsPerHost)
    {
        conf.streaming_connections_per_host = streamingConnectionsPerHost;
    }

    public static String getLocalDataCenter()
    {
        return localDC;
    }

    public static Comparator<InetAddress> getLocalComparator()
    {
        return localComparator;
    }

    public static Config.InternodeCompression internodeCompression()
    {
        return conf.internode_compression;
    }

    public static boolean getInterDCTcpNoDelay()
    {
        return conf.inter_dc_tcp_nodelay;
    }

    public static long getMemtableHeapSpaceInMb()
    {
        return conf.memtable_heap_space_in_mb;
    }

    public static long getMemtableOffheapSpaceInMb()
    {
        return conf.memtable_offheap_space_in_mb;
    }

    public static Config.MemtableAllocationType getMemtableAllocationType()
    {
        return conf.memtable_allocation_type;
    }

    public static Float getMemtableCleanupThreshold()
    {
        return conf.memtable_cleanup_threshold;
    }

    public static int getIndexSummaryResizeIntervalInMinutes()
    {
        return conf.index_summary_resize_interval_in_minutes;
    }

    public static boolean hasLargeAddressSpace()
    {
        // currently we just check if it's a 64bit arch, but any we only really care if the address space is large
        String datamodel = System.getProperty("sun.arch.data.model");
        if (datamodel != null)
        {
            switch (datamodel)
            {
                case "64": return true;
                case "32": return false;
            }
        }
        String arch = System.getProperty("os.arch");
        return arch.contains("64") || arch.contains("sparcv9");
    }

    public static int getTracetypeRepairTTL()
    {
        return conf.tracetype_repair_ttl;
    }

    public static int getTracetypeQueryTTL()
    {
        return conf.tracetype_query_ttl;
    }

    public static String getOtcCoalescingStrategy()
    {
        return conf.otc_coalescing_strategy;
    }

    public static int getOtcCoalescingWindow()
    {
        return conf.otc_coalescing_window_us;
    }

    public static int getOtcCoalescingEnoughCoalescedMessages()
    {
        return conf.otc_coalescing_enough_coalesced_messages;
    }

    public static void setOtcCoalescingEnoughCoalescedMessages(int otc_coalescing_enough_coalesced_messages)
    {
        conf.otc_coalescing_enough_coalesced_messages = otc_coalescing_enough_coalesced_messages;
    }

    public static int getOtcBacklogExpirationInterval()
    {
        return conf.otc_backlog_expiration_interval_ms;
    }

    public static void setOtcBacklogExpirationInterval(int intervalInMillis)
    {
        conf.otc_backlog_expiration_interval_ms = intervalInMillis;
    }
 
    public static int getWindowsTimerInterval()
    {
        return conf.windows_timer_interval;
    }

    public static long getPreparedStatementsCacheSizeMB()
    {
        return preparedStatementsCacheSizeInMB;
    }

    public static boolean enableUserDefinedFunctions()
    {
        return conf.enable_user_defined_functions;
    }

    public static boolean enableScriptedUserDefinedFunctions()
    {
        return conf.enable_scripted_user_defined_functions;
    }

    public static void enableScriptedUserDefinedFunctions(boolean enableScriptedUserDefinedFunctions)
    {
        conf.enable_scripted_user_defined_functions = enableScriptedUserDefinedFunctions;
    }

    public static boolean enableUserDefinedFunctionsThreads()
    {
        return conf.enable_user_defined_functions_threads;
    }

    public static long getUserDefinedFunctionWarnTimeout()
    {
        return conf.user_defined_function_warn_timeout;
    }

    public static void setUserDefinedFunctionWarnTimeout(long userDefinedFunctionWarnTimeout)
    {
        conf.user_defined_function_warn_timeout = userDefinedFunctionWarnTimeout;
    }

    public static long getUserDefinedFunctionFailTimeout()
    {
        return conf.user_defined_function_fail_timeout;
    }

    public static void setUserDefinedFunctionFailTimeout(long userDefinedFunctionFailTimeout)
    {
        conf.user_defined_function_fail_timeout = userDefinedFunctionFailTimeout;
    }

    public static Config.UserFunctionTimeoutPolicy getUserFunctionTimeoutPolicy()
    {
        return conf.user_function_timeout_policy;
    }

    public static void setUserFunctionTimeoutPolicy(Config.UserFunctionTimeoutPolicy userFunctionTimeoutPolicy)
    {
        conf.user_function_timeout_policy = userFunctionTimeoutPolicy;
    }

    public static long getGCLogThreshold()
    {
        return conf.gc_log_threshold_in_ms;
    }

    public static EncryptionContext getEncryptionContext()
    {
        return encryptionContext;
    }

    public static long getGCWarnThreshold()
    {
        return conf.gc_warn_threshold_in_ms;
    }

    public static boolean isCDCEnabled()
    {
        return conf.cdc_enabled;
    }

    public static String getCDCLogLocation()
    {
        return conf.cdc_raw_directory;
    }

    public static int getCDCSpaceInMB()
    {
        return conf.cdc_total_space_in_mb;
    }

    @VisibleForTesting
    public static void setCDCSpaceInMB(int input)
    {
        conf.cdc_total_space_in_mb = input;
    }

    public static int getCDCDiskCheckInterval()
    {
        return conf.cdc_free_space_check_interval_ms;
    }

    @VisibleForTesting
    public static void setEncryptionContext(EncryptionContext ec)
    {
        encryptionContext = ec;
    }

    public static int searchConcurrencyFactor()
    {
        return searchConcurrencyFactor;
    }

    public static boolean isUnsafeSystem()
    {
        return unsafeSystem;
    }

    public static void setBackPressureEnabled(boolean backPressureEnabled)
    {
        conf.back_pressure_enabled = backPressureEnabled;
    }

    public static boolean backPressureEnabled()
    {
        return conf.back_pressure_enabled;
    }

    @VisibleForTesting
    public static void setBackPressureStrategy(BackPressureStrategy strategy)
    {
        backPressureStrategy = strategy;
    }

    public static BackPressureStrategy getBackPressureStrategy()
    {
        return backPressureStrategy;
    }

    public static ContinuousPagingConfig getContinuousPaging()
    {
        return conf.continuous_paging;
    }

    public static ConsistencyLevel getIdealConsistencyLevel()
    {
        return conf.ideal_consistency_level;
    }

    public static void setIdealConsistencyLevel(ConsistencyLevel cl)
    {
        conf.ideal_consistency_level = cl;
    }

<<<<<<< HEAD
    public static long getMaxMemoryToLockBytes()
    {
        if (conf.max_memory_to_lock_mb > 0)
        {
            return ((long) conf.max_memory_to_lock_mb) * 1024 * 1024;
        }

        long system_memory_in_mb = Long.getLong("dse.system_memory_in_mb", -1); // backward compatibility for when this feature was in DSE
        if (system_memory_in_mb == -1)
        {
            system_memory_in_mb = Long.getLong("system_memory_in_mb", 2048); // calculated and set in cassandra-env.sh
        }
        return (long) (conf.max_memory_to_lock_fraction * (system_memory_in_mb * 1024 * 1024));
    }

    public static int getMetricsHistogramUpdateTimeMillis()
    {
        return conf.metrics_histogram_update_interval_millis;
    }

    @VisibleForTesting
    public static void setMetricsHistogramUpdateTimeMillis(int interval)
    {
        conf.metrics_histogram_update_interval_millis = interval;
    }

    public static int getTPCCores()
    {
        // Checking conf == null allows running micro benchmarks without calling DatabaseDescriptor.daemonInitialization(),
        // which in turns causes initialization problems when running the micro benchmarks directly from the jar, e.g.
        // java -jar build/test/benchmarks.jar MyBench
        return conf == null || conf.tpc_cores == null ? FBUtilities.getAvailableProcessors() : conf.tpc_cores;
    }

    public static NodeSyncConfig getNodeSyncConfig()
    {
        return conf.nodesync;
=======
    public static int getRepairCommandPoolSize()
    {
        return conf.repair_command_pool_size;
    }

    public static Config.RepairCommandPoolFullStrategy getRepairCommandPoolFullStrategy()
    {
        return conf.repair_command_pool_full_strategy;
>>>>>>> 62d39f65
    }
}<|MERGE_RESOLUTION|>--- conflicted
+++ resolved
@@ -2383,7 +2383,6 @@
         conf.ideal_consistency_level = cl;
     }
 
-<<<<<<< HEAD
     public static long getMaxMemoryToLockBytes()
     {
         if (conf.max_memory_to_lock_mb > 0)
@@ -2421,7 +2420,8 @@
     public static NodeSyncConfig getNodeSyncConfig()
     {
         return conf.nodesync;
-=======
+    }
+
     public static int getRepairCommandPoolSize()
     {
         return conf.repair_command_pool_size;
@@ -2430,6 +2430,5 @@
     public static Config.RepairCommandPoolFullStrategy getRepairCommandPoolFullStrategy()
     {
         return conf.repair_command_pool_full_strategy;
->>>>>>> 62d39f65
     }
 }