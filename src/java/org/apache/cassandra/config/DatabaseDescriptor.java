/*
 * Licensed to the Apache Software Foundation (ASF) under one
 * or more contributor license agreements.  See the NOTICE file
 * distributed with this work for additional information
 * regarding copyright ownership.  The ASF licenses this file
 * to you under the Apache License, Version 2.0 (the
 * "License"); you may not use this file except in compliance
 * with the License.  You may obtain a copy of the License at
 *
 *     http://www.apache.org/licenses/LICENSE-2.0
 *
 * Unless required by applicable law or agreed to in writing, software
 * distributed under the License is distributed on an "AS IS" BASIS,
 * WITHOUT WARRANTIES OR CONDITIONS OF ANY KIND, either express or implied.
 * See the License for the specific language governing permissions and
 * limitations under the License.
 */
package org.apache.cassandra.config;

import java.io.File;
import java.io.IOException;
import java.lang.reflect.Constructor;
import java.net.*;
import java.nio.file.*;
import java.util.*;

import com.google.common.annotations.VisibleForTesting;
import com.google.common.collect.ImmutableSet;
import com.google.common.primitives.Ints;
import com.google.common.primitives.Longs;
import org.apache.commons.lang3.StringUtils;
import org.slf4j.Logger;
import org.slf4j.LoggerFactory;

import org.apache.cassandra.auth.*;
import org.apache.cassandra.config.Config.CommitLogSync;
import org.apache.cassandra.config.Config.RequestSchedulerId;
import org.apache.cassandra.dht.IPartitioner;
import org.apache.cassandra.exceptions.ConfigurationException;
import org.apache.cassandra.io.FSWriteError;
import org.apache.cassandra.io.util.*;
import org.apache.cassandra.locator.*;
import org.apache.cassandra.net.BackPressureStrategy;
import org.apache.cassandra.net.RateBasedBackPressure;
import org.apache.cassandra.scheduler.IRequestScheduler;
import org.apache.cassandra.scheduler.NoScheduler;
import org.apache.cassandra.security.EncryptionContext;
import org.apache.cassandra.service.CacheService.CacheType;
import org.apache.cassandra.thrift.ThriftServer.ThriftServerType;
import org.apache.cassandra.utils.FBUtilities;

import static org.apache.cassandra.io.util.FileUtils.ONE_GB;

public class DatabaseDescriptor
{
    private static final Logger logger = LoggerFactory.getLogger(DatabaseDescriptor.class);

    /**
     * Tokens are serialized in a Gossip VersionedValue String.  VV are restricted to 64KB
     * when we send them over the wire, which works out to about 1700 tokens.
     */
    private static final int MAX_NUM_TOKENS = 1536;

    private static Config conf;

    private static IEndpointSnitch snitch;
    private static InetAddress listenAddress; // leave null so we can fall through to getLocalHost
    private static InetAddress broadcastAddress;
    private static InetAddress rpcAddress;
    private static InetAddress broadcastRpcAddress;
    private static SeedProvider seedProvider;
    private static IInternodeAuthenticator internodeAuthenticator;

    /* Hashing strategy Random or OPHF */
    private static IPartitioner partitioner;
    private static String paritionerName;

    private static Config.DiskAccessMode indexAccessMode;

    private static IAuthenticator authenticator;
    private static IAuthorizer authorizer;
    // Don't initialize the role manager until applying config. The options supported by CassandraRoleManager
    // depend on the configured IAuthenticator, so defer creating it until that's been set.
    private static IRoleManager roleManager;

    private static IRequestScheduler requestScheduler;
    private static RequestSchedulerId requestSchedulerId;
    private static RequestSchedulerOptions requestSchedulerOptions;

    private static long preparedStatementsCacheSizeInMB;
    private static long thriftPreparedStatementsCacheSizeInMB;

    private static long keyCacheSizeInMB;
    private static long counterCacheSizeInMB;
    private static long indexSummaryCapacityInMB;

    private static String localDC;
    private static Comparator<InetAddress> localComparator;
    private static EncryptionContext encryptionContext;
    private static boolean hasLoggedConfig;

    private static BackPressureStrategy backPressureStrategy;
    private static DiskOptimizationStrategy diskOptimizationStrategy;

    private static boolean clientInitialized;
    private static boolean toolInitialized;
    private static boolean daemonInitialized;

    private static final int searchConcurrencyFactor = Integer.parseInt(System.getProperty(Config.PROPERTY_PREFIX + "search_concurrency_factor", "1"));

    private static final boolean disableSTCSInL0 = Boolean.getBoolean(Config.PROPERTY_PREFIX + "disable_stcs_in_l0");
    private static final boolean unsafeSystem = Boolean.getBoolean(Config.PROPERTY_PREFIX + "unsafesystem");

    public static void daemonInitialization() throws ConfigurationException
    {
        if (toolInitialized)
            throw new AssertionError("toolInitialization() already called");
        if (clientInitialized)
            throw new AssertionError("clientInitialization() already called");

        // Some unit tests require this :(
        if (daemonInitialized)
            return;
        daemonInitialized = true;

        setConfig(loadConfig());
        applyAll();
        AuthConfig.applyAuth();
    }

    /**
     * Equivalent to {@link #toolInitialization(boolean) toolInitialization(true)}.
     */
    public static void toolInitialization()
    {
        toolInitialization(true);
    }

<<<<<<< HEAD
    /**
     * Initializes this class as a tool, which means that the configuration is loaded
     * using {@link #loadConfig()} and all non-daemon configuration parts will be setup.
     *
     * @param failIfDaemonOrClient if {@code true} and a call to {@link #daemonInitialization()} or
     *                             {@link #clientInitialization()} has been performed before, an
     *                             {@link AssertionError} will be thrown.
     */
    public static void toolInitialization(boolean failIfDaemonOrClient)
=======
    public static void forceStaticInitialization() {}

    static
>>>>>>> f3c9aafc
    {
        if (!failIfDaemonOrClient && (daemonInitialized || clientInitialized))
        {
            return;
        }
        else
        {
            if (daemonInitialized)
                throw new AssertionError("daemonInitialization() already called");
            if (clientInitialized)
                throw new AssertionError("clientInitialization() already called");
        }

        if (toolInitialized)
            return;
        toolInitialized = true;

        setConfig(loadConfig());

        applySimpleConfig();

        applyPartitioner();

        applySnitch();

        applyEncryptionContext();
    }

    /**
     * Equivalent to {@link #clientInitialization(boolean) clientInitialization(true)}.
     */
    public static void clientInitialization()
    {
        clientInitialization(true);
    }

    /**
     * Initializes this class as a client, which means that just an empty configuration will
     * be used.
     *
     * @param failIfDaemonOrTool if {@code true} and a call to {@link #daemonInitialization()} or
     *                           {@link #toolInitialization()} has been performed before, an
     *                           {@link AssertionError} will be thrown.
     */
    public static void clientInitialization(boolean failIfDaemonOrTool)
    {
        if (!failIfDaemonOrTool && (daemonInitialized || toolInitialized))
        {
            return;
        }
        else
        {
            if (daemonInitialized)
                throw new AssertionError("daemonInitialization() already called");
            if (toolInitialized)
                throw new AssertionError("toolInitialization() already called");
        }

        if (clientInitialized)
            return;
        clientInitialized = true;

        Config.setClientMode(true);
        conf = new Config();
        diskOptimizationStrategy = new SpinningDiskOptimizationStrategy();
    }

    public static boolean isClientInitialized()
    {
        return clientInitialized;
    }

    public static boolean isToolInitialized()
    {
        return toolInitialized;
    }

    public static boolean isClientOrToolInitialized()
    {
        return clientInitialized || toolInitialized;
    }

    public static boolean isDaemonInitialized()
    {
        return daemonInitialized;
    }

    public static Config getRawConfig()
    {
        return conf;
    }

    @VisibleForTesting
    public static Config loadConfig() throws ConfigurationException
    {
        String loaderClass = System.getProperty(Config.PROPERTY_PREFIX + "config.loader");
        ConfigurationLoader loader = loaderClass == null
                                   ? new YamlConfigurationLoader()
                                   : FBUtilities.<ConfigurationLoader>construct(loaderClass, "configuration loading");
        Config config = loader.loadConfig();

        if (!hasLoggedConfig)
        {
            hasLoggedConfig = true;
            Config.log(config);
        }

        return config;
    }

    private static InetAddress getNetworkInterfaceAddress(String intf, String configName, boolean preferIPv6) throws ConfigurationException
    {
        try
        {
            NetworkInterface ni = NetworkInterface.getByName(intf);
            if (ni == null)
                throw new ConfigurationException("Configured " + configName + " \"" + intf + "\" could not be found", false);
            Enumeration<InetAddress> addrs = ni.getInetAddresses();
            if (!addrs.hasMoreElements())
                throw new ConfigurationException("Configured " + configName + " \"" + intf + "\" was found, but had no addresses", false);

            /*
             * Try to return the first address of the preferred type, otherwise return the first address
             */
            InetAddress retval = null;
            while (addrs.hasMoreElements())
            {
                InetAddress temp = addrs.nextElement();
                if (preferIPv6 && temp instanceof Inet6Address) return temp;
                if (!preferIPv6 && temp instanceof Inet4Address) return temp;
                if (retval == null) retval = temp;
            }
            return retval;
        }
        catch (SocketException e)
        {
            throw new ConfigurationException("Configured " + configName + " \"" + intf + "\" caused an exception", e);
        }
    }

    @VisibleForTesting
    public static void setConfig(Config config)
    {
        conf = config;
    }

    private static void applyAll() throws ConfigurationException
    {
        applySimpleConfig();

        applyPartitioner();

        applyAddressConfig();

        applyThriftHSHA();

        applySnitch();

        applyRequestScheduler();

        applyInitialTokens();

        applySeedProvider();

        applyEncryptionContext();
    }

    private static void applySimpleConfig()
    {

        if (conf.commitlog_sync == null)
        {
            throw new ConfigurationException("Missing required directive CommitLogSync", false);
        }

        if (conf.commitlog_sync == Config.CommitLogSync.batch)
        {
            if (Double.isNaN(conf.commitlog_sync_batch_window_in_ms) || conf.commitlog_sync_batch_window_in_ms <= 0d)
            {
                throw new ConfigurationException("Missing value for commitlog_sync_batch_window_in_ms: positive double value expected.", false);
            }
            else if (conf.commitlog_sync_period_in_ms != 0)
            {
                throw new ConfigurationException("Batch sync specified, but commitlog_sync_period_in_ms found. Only specify commitlog_sync_batch_window_in_ms when using batch sync", false);
            }
            logger.debug("Syncing log with a batch window of {}", conf.commitlog_sync_batch_window_in_ms);
        }
        else
        {
            if (conf.commitlog_sync_period_in_ms <= 0)
            {
                throw new ConfigurationException("Missing value for commitlog_sync_period_in_ms: positive integer expected", false);
            }
            else if (!Double.isNaN(conf.commitlog_sync_batch_window_in_ms))
            {
                throw new ConfigurationException("commitlog_sync_period_in_ms specified, but commitlog_sync_batch_window_in_ms found.  Only specify commitlog_sync_period_in_ms when using periodic sync.", false);
            }
            logger.debug("Syncing log with a period of {}", conf.commitlog_sync_period_in_ms);
        }

        /* evaluate the DiskAccessMode Config directive, which also affects indexAccessMode selection */
        if (conf.disk_access_mode == Config.DiskAccessMode.auto)
        {
            conf.disk_access_mode = hasLargeAddressSpace() ? Config.DiskAccessMode.mmap : Config.DiskAccessMode.standard;
            indexAccessMode = conf.disk_access_mode;
            logger.info("DiskAccessMode 'auto' determined to be {}, indexAccessMode is {}", conf.disk_access_mode, indexAccessMode);
        }
        else if (conf.disk_access_mode == Config.DiskAccessMode.mmap_index_only)
        {
            conf.disk_access_mode = Config.DiskAccessMode.standard;
            indexAccessMode = Config.DiskAccessMode.mmap;
            logger.info("DiskAccessMode is {}, indexAccessMode is {}", conf.disk_access_mode, indexAccessMode);
        }
        else
        {
            indexAccessMode = conf.disk_access_mode;
            logger.info("DiskAccessMode is {}, indexAccessMode is {}", conf.disk_access_mode, indexAccessMode);
        }

        if (conf.gc_warn_threshold_in_ms < 0)
        {
            throw new ConfigurationException("gc_warn_threshold_in_ms must be a positive integer");
        }

        /* phi convict threshold for FailureDetector */
        if (conf.phi_convict_threshold < 5 || conf.phi_convict_threshold > 16)
        {
            throw new ConfigurationException("phi_convict_threshold must be between 5 and 16, but was " + conf.phi_convict_threshold, false);
        }

        /* Thread per pool */
        if (conf.concurrent_reads < 2)
        {
            throw new ConfigurationException("concurrent_reads must be at least 2, but was " + conf.concurrent_reads, false);
        }

        if (conf.concurrent_writes < 2 && System.getProperty("cassandra.test.fail_mv_locks_count", "").isEmpty())
        {
            throw new ConfigurationException("concurrent_writes must be at least 2, but was " + conf.concurrent_writes, false);
        }

        if (conf.concurrent_counter_writes < 2)
            throw new ConfigurationException("concurrent_counter_writes must be at least 2, but was " + conf.concurrent_counter_writes, false);

        if (conf.concurrent_replicates != null)
            logger.warn("concurrent_replicates has been deprecated and should be removed from cassandra.yaml");

        if (conf.file_cache_size_in_mb == null)
            conf.file_cache_size_in_mb = Math.min(512, (int) (Runtime.getRuntime().maxMemory() / (4 * 1048576)));

        // round down for SSDs and round up for spinning disks
        if (conf.file_cache_round_up == null)
            conf.file_cache_round_up = conf.disk_optimization_strategy == Config.DiskOptimizationStrategy.spinning;

        if (conf.memtable_offheap_space_in_mb == null)
            conf.memtable_offheap_space_in_mb = (int) (Runtime.getRuntime().maxMemory() / (4 * 1048576));
        if (conf.memtable_offheap_space_in_mb < 0)
            throw new ConfigurationException("memtable_offheap_space_in_mb must be positive, but was " + conf.memtable_offheap_space_in_mb, false);
        // for the moment, we default to twice as much on-heap space as off-heap, as heap overhead is very large
        if (conf.memtable_heap_space_in_mb == null)
            conf.memtable_heap_space_in_mb = (int) (Runtime.getRuntime().maxMemory() / (4 * 1048576));
        if (conf.memtable_heap_space_in_mb <= 0)
            throw new ConfigurationException("memtable_heap_space_in_mb must be positive, but was " + conf.memtable_heap_space_in_mb, false);
        logger.info("Global memtable on-heap threshold is enabled at {}MB", conf.memtable_heap_space_in_mb);
        if (conf.memtable_offheap_space_in_mb == 0)
            logger.info("Global memtable off-heap threshold is disabled, HeapAllocator will be used instead");
        else
            logger.info("Global memtable off-heap threshold is enabled at {}MB", conf.memtable_offheap_space_in_mb);

        if (conf.thrift_framed_transport_size_in_mb <= 0)
            throw new ConfigurationException("thrift_framed_transport_size_in_mb must be positive, but was " + conf.thrift_framed_transport_size_in_mb, false);

        if (conf.native_transport_max_frame_size_in_mb <= 0)
            throw new ConfigurationException("native_transport_max_frame_size_in_mb must be positive, but was " + conf.native_transport_max_frame_size_in_mb, false);
        else if (conf.native_transport_max_frame_size_in_mb >= 2048)
            throw new ConfigurationException("native_transport_max_frame_size_in_mb must be smaller than 2048, but was "
                    + conf.native_transport_max_frame_size_in_mb, false);

        // if data dirs, commitlog dir, or saved caches dir are set in cassandra.yaml, use that.  Otherwise,
        // use -Dcassandra.storagedir (set in cassandra-env.sh) as the parent dir for data/, commitlog/, and saved_caches/
        if (conf.commitlog_directory == null)
        {
            conf.commitlog_directory = storagedirFor("commitlog");
        }

        if (conf.hints_directory == null)
        {
            conf.hints_directory = storagedirFor("hints");
        }

        if (conf.cdc_raw_directory == null)
        {
            conf.cdc_raw_directory = storagedirFor("cdc_raw");
        }

        if (conf.commitlog_total_space_in_mb == null)
        {
            int preferredSize = 8192;
            int minSize = 0;
            try
            {
                // use 1/4 of available space.  See discussion on #10013 and #10199
                minSize = Ints.saturatedCast((guessFileStore(conf.commitlog_directory).getTotalSpace() / 1048576) / 4);
            }
            catch (IOException e)
            {
                logger.debug("Error checking disk space", e);
                throw new ConfigurationException(String.format("Unable to check disk space available to %s. Perhaps the Cassandra user does not have the necessary permissions",
                                                               conf.commitlog_directory), e);
            }
            if (minSize < preferredSize)
            {
                logger.warn("Small commitlog volume detected at {}; setting commitlog_total_space_in_mb to {}.  You can override this in cassandra.yaml",
                            conf.commitlog_directory, minSize);
                conf.commitlog_total_space_in_mb = minSize;
            }
            else
            {
                conf.commitlog_total_space_in_mb = preferredSize;
            }
        }

        if (conf.cdc_total_space_in_mb == 0)
        {
            int preferredSize = 4096;
            int minSize = 0;
            try
            {
                // use 1/8th of available space.  See discussion on #10013 and #10199 on the CL, taking half that for CDC
                minSize = Ints.saturatedCast((guessFileStore(conf.cdc_raw_directory).getTotalSpace() / 1048576) / 8);
            }
            catch (IOException e)
            {
                logger.debug("Error checking disk space", e);
                throw new ConfigurationException(String.format("Unable to check disk space available to %s. Perhaps the Cassandra user does not have the necessary permissions",
                                                               conf.cdc_raw_directory), e);
            }
            if (minSize < preferredSize)
            {
                logger.warn("Small cdc volume detected at {}; setting cdc_total_space_in_mb to {}.  You can override this in cassandra.yaml",
                            conf.cdc_raw_directory, minSize);
                conf.cdc_total_space_in_mb = minSize;
            }
            else
            {
                conf.cdc_total_space_in_mb = preferredSize;
            }
        }

        if (conf.cdc_enabled)
        {
            logger.info("cdc_enabled is true. Starting casssandra node with Change-Data-Capture enabled.");
        }

        if (conf.saved_caches_directory == null)
        {
            conf.saved_caches_directory = storagedirFor("saved_caches");
        }
        if (conf.data_file_directories == null || conf.data_file_directories.length == 0)
        {
            conf.data_file_directories = new String[]{ storagedir("data_file_directories") + File.separator + "data" };
        }

        long dataFreeBytes = 0;
        /* data file and commit log directories. they get created later, when they're needed. */
        for (String datadir : conf.data_file_directories)
        {
            if (datadir == null)
                throw new ConfigurationException("data_file_directories must not contain empty entry", false);
            if (datadir.equals(conf.commitlog_directory))
                throw new ConfigurationException("commitlog_directory must not be the same as any data_file_directories", false);
            if (datadir.equals(conf.hints_directory))
                throw new ConfigurationException("hints_directory must not be the same as any data_file_directories", false);
            if (datadir.equals(conf.saved_caches_directory))
                throw new ConfigurationException("saved_caches_directory must not be the same as any data_file_directories", false);

            try
            {
                dataFreeBytes = saturatedSum(dataFreeBytes, guessFileStore(datadir).getUnallocatedSpace());
            }
            catch (IOException e)
            {
                logger.debug("Error checking disk space", e);
                throw new ConfigurationException(String.format("Unable to check disk space available to %s. Perhaps the Cassandra user does not have the necessary permissions",
                                                               datadir), e);
            }
        }
        if (dataFreeBytes < 64 * ONE_GB) // 64 GB
            logger.warn("Only {} free across all data volumes. Consider adding more capacity to your cluster or removing obsolete snapshots",
                        FBUtilities.prettyPrintMemory(dataFreeBytes));

        if (conf.commitlog_directory.equals(conf.saved_caches_directory))
            throw new ConfigurationException("saved_caches_directory must not be the same as the commitlog_directory", false);
        if (conf.commitlog_directory.equals(conf.hints_directory))
            throw new ConfigurationException("hints_directory must not be the same as the commitlog_directory", false);
        if (conf.hints_directory.equals(conf.saved_caches_directory))
            throw new ConfigurationException("saved_caches_directory must not be the same as the hints_directory", false);

        if (conf.memtable_flush_writers == 0)
        {
            conf.memtable_flush_writers = conf.data_file_directories.length == 1 ? 2 : 1;
        }

        if (conf.memtable_flush_writers < 1)
            throw new ConfigurationException("memtable_flush_writers must be at least 1, but was " + conf.memtable_flush_writers, false);

        if (conf.memtable_cleanup_threshold == null)
        {
            conf.memtable_cleanup_threshold = (float) (1.0 / (1 + conf.memtable_flush_writers));
        }
        else
        {
            logger.warn("memtable_cleanup_threshold has been deprecated and should be removed from cassandra.yaml");
        }

        if (conf.memtable_cleanup_threshold < 0.01f)
            throw new ConfigurationException("memtable_cleanup_threshold must be >= 0.01, but was " + conf.memtable_cleanup_threshold, false);
        if (conf.memtable_cleanup_threshold > 0.99f)
            throw new ConfigurationException("memtable_cleanup_threshold must be <= 0.99, but was " + conf.memtable_cleanup_threshold, false);
        if (conf.memtable_cleanup_threshold < 0.1f)
            logger.warn("memtable_cleanup_threshold is set very low [{}], which may cause performance degradation", conf.memtable_cleanup_threshold);

        if (conf.concurrent_compactors == null)
            conf.concurrent_compactors = Math.min(8, Math.max(2, Math.min(FBUtilities.getAvailableProcessors(), conf.data_file_directories.length)));

        if (conf.concurrent_compactors <= 0)
            throw new ConfigurationException("concurrent_compactors should be strictly greater than 0, but was " + conf.concurrent_compactors, false);

        if (conf.seed_gossip_probability < 0.01 || conf.seed_gossip_probability > 1.0)
            throw new ConfigurationException("seed_gossip_probability must be between 0.01 and 1.0", false);

        if (conf.sstable_preemptive_open_interval_in_mb > 0 && conf.sstable_preemptive_open_interval_in_mb < 4)
        {
            logger.warn("Setting sstable_preemptive_open_interval_in_mb to a very low value ({}) will increase GC pressure " +
                        "significantly during compactions, and will likely have an adverse effect on performance.",
                        conf.sstable_preemptive_open_interval_in_mb);
        }

        if (conf.num_tokens > MAX_NUM_TOKENS)
            throw new ConfigurationException(String.format("A maximum number of %d tokens per node is supported", MAX_NUM_TOKENS), false);

        try
        {
            // if prepared_statements_cache_size_mb option was set to "auto" then size of the cache should be "max(1/256 of Heap (in MB), 10MB)"
            preparedStatementsCacheSizeInMB = (conf.prepared_statements_cache_size_mb == null)
                                              ? Math.max(10, (int) (Runtime.getRuntime().maxMemory() / 1024 / 1024 / 256))
                                              : conf.prepared_statements_cache_size_mb;

            if (preparedStatementsCacheSizeInMB <= 0)
                throw new NumberFormatException(); // to escape duplicating error message
        }
        catch (NumberFormatException e)
        {
            throw new ConfigurationException("prepared_statements_cache_size_mb option was set incorrectly to '"
                                             + conf.prepared_statements_cache_size_mb + "', supported values are <integer> >= 0.", false);
        }

        try
        {
            // if thrift_prepared_statements_cache_size_mb option was set to "auto" then size of the cache should be "max(1/256 of Heap (in MB), 10MB)"
            thriftPreparedStatementsCacheSizeInMB = (conf.thrift_prepared_statements_cache_size_mb == null)
                                                    ? Math.max(10, (int) (Runtime.getRuntime().maxMemory() / 1024 / 1024 / 256))
                                                    : conf.thrift_prepared_statements_cache_size_mb;

            if (thriftPreparedStatementsCacheSizeInMB <= 0)
                throw new NumberFormatException(); // to escape duplicating error message
        }
        catch (NumberFormatException e)
        {
            throw new ConfigurationException("thrift_prepared_statements_cache_size_mb option was set incorrectly to '"
                                             + conf.thrift_prepared_statements_cache_size_mb + "', supported values are <integer> >= 0.", false);
        }

        try
        {
            // if key_cache_size_in_mb option was set to "auto" then size of the cache should be "min(5% of Heap (in MB), 100MB)
            keyCacheSizeInMB = (conf.key_cache_size_in_mb == null)
                               ? Math.min(Math.max(1, (int) (Runtime.getRuntime().totalMemory() * 0.05 / 1024 / 1024)), 100)
                               : conf.key_cache_size_in_mb;

            if (keyCacheSizeInMB < 0)
                throw new NumberFormatException(); // to escape duplicating error message
        }
        catch (NumberFormatException e)
        {
            throw new ConfigurationException("key_cache_size_in_mb option was set incorrectly to '"
                                             + conf.key_cache_size_in_mb + "', supported values are <integer> >= 0.", false);
        }

        try
        {
            // if counter_cache_size_in_mb option was set to "auto" then size of the cache should be "min(2.5% of Heap (in MB), 50MB)
            counterCacheSizeInMB = (conf.counter_cache_size_in_mb == null)
                                   ? Math.min(Math.max(1, (int) (Runtime.getRuntime().totalMemory() * 0.025 / 1024 / 1024)), 50)
                                   : conf.counter_cache_size_in_mb;

            if (counterCacheSizeInMB < 0)
                throw new NumberFormatException(); // to escape duplicating error message
        }
        catch (NumberFormatException e)
        {
            throw new ConfigurationException("counter_cache_size_in_mb option was set incorrectly to '"
                                             + conf.counter_cache_size_in_mb + "', supported values are <integer> >= 0.", false);
        }

        // if set to empty/"auto" then use 5% of Heap size
        indexSummaryCapacityInMB = (conf.index_summary_capacity_in_mb == null)
                                   ? Math.max(1, (int) (Runtime.getRuntime().totalMemory() * 0.05 / 1024 / 1024))
                                   : conf.index_summary_capacity_in_mb;

        if (indexSummaryCapacityInMB < 0)
            throw new ConfigurationException("index_summary_capacity_in_mb option was set incorrectly to '"
                                             + conf.index_summary_capacity_in_mb + "', it should be a non-negative integer.", false);

        if (conf.index_interval != null)
            logger.warn("index_interval has been deprecated and should be removed from cassandra.yaml");

        if(conf.encryption_options != null)
        {
            logger.warn("Please rename encryption_options as server_encryption_options in the yaml");
            //operate under the assumption that server_encryption_options is not set in yaml rather than both
            conf.server_encryption_options = conf.encryption_options;
        }

        if (conf.user_defined_function_fail_timeout < 0)
            throw new ConfigurationException("user_defined_function_fail_timeout must not be negative", false);
        if (conf.user_defined_function_warn_timeout < 0)
            throw new ConfigurationException("user_defined_function_warn_timeout must not be negative", false);

        if (conf.user_defined_function_fail_timeout < conf.user_defined_function_warn_timeout)
            throw new ConfigurationException("user_defined_function_warn_timeout must less than user_defined_function_fail_timeout", false);

        if (conf.commitlog_segment_size_in_mb <= 0)
            throw new ConfigurationException("commitlog_segment_size_in_mb must be positive, but was "
                    + conf.commitlog_segment_size_in_mb, false);
        else if (conf.commitlog_segment_size_in_mb >= 2048)
            throw new ConfigurationException("commitlog_segment_size_in_mb must be smaller than 2048, but was "
                    + conf.commitlog_segment_size_in_mb, false);

        if (conf.max_mutation_size_in_kb == null)
            conf.max_mutation_size_in_kb = conf.commitlog_segment_size_in_mb * 1024 / 2;
        else if (conf.commitlog_segment_size_in_mb * 1024 < 2 * conf.max_mutation_size_in_kb)
            throw new ConfigurationException("commitlog_segment_size_in_mb must be at least twice the size of max_mutation_size_in_kb / 1024", false);

        // native transport encryption options
        if (conf.native_transport_port_ssl != null
            && conf.native_transport_port_ssl != conf.native_transport_port
            && !conf.client_encryption_options.enabled)
        {
            throw new ConfigurationException("Encryption must be enabled in client_encryption_options for native_transport_port_ssl", false);
        }

        if (conf.max_value_size_in_mb <= 0)
            throw new ConfigurationException("max_value_size_in_mb must be positive", false);
        else if (conf.max_value_size_in_mb >= 2048)
            throw new ConfigurationException("max_value_size_in_mb must be smaller than 2048, but was "
                    + conf.max_value_size_in_mb, false);

        switch (conf.disk_optimization_strategy)
        {
            case ssd:
                diskOptimizationStrategy = new SsdDiskOptimizationStrategy(conf.disk_optimization_page_cross_chance);
                break;
            case spinning:
                diskOptimizationStrategy = new SpinningDiskOptimizationStrategy();
                break;
        }

        try
        {
            ParameterizedClass strategy = conf.back_pressure_strategy != null ? conf.back_pressure_strategy : RateBasedBackPressure.withDefaultParams();
            Class<?> clazz = Class.forName(strategy.class_name);
            if (!BackPressureStrategy.class.isAssignableFrom(clazz))
                throw new ConfigurationException(strategy + " is not an instance of " + BackPressureStrategy.class.getCanonicalName(), false);

            Constructor<?> ctor = clazz.getConstructor(Map.class);
            BackPressureStrategy instance = (BackPressureStrategy) ctor.newInstance(strategy.parameters);
            logger.info("Back-pressure is {} with strategy {}.", backPressureEnabled() ? "enabled" : "disabled", conf.back_pressure_strategy);
            backPressureStrategy = instance;
        }
        catch (ConfigurationException ex)
        {
            throw ex;
        }
        catch (Exception ex)
        {
            throw new ConfigurationException("Error configuring back-pressure strategy: " + conf.back_pressure_strategy, ex);
        }

        if (conf.otc_coalescing_enough_coalesced_messages > 128)
            throw new ConfigurationException("otc_coalescing_enough_coalesced_messages must be smaller than 128", false);

        if (conf.otc_coalescing_enough_coalesced_messages <= 0)
            throw new ConfigurationException("otc_coalescing_enough_coalesced_messages must be positive", false);
    }

    private static String storagedirFor(String type)
    {
        return storagedir(type + "_directory") + File.separator + type;
    }

    private static String storagedir(String errMsgType)
    {
        String storagedir = System.getProperty(Config.PROPERTY_PREFIX + "storagedir", null);
        if (storagedir == null)
            throw new ConfigurationException(errMsgType + " is missing and -Dcassandra.storagedir is not set", false);
        return storagedir;
    }

    public static void applyAddressConfig() throws ConfigurationException
    {
        applyAddressConfig(conf);
    }

    public static void applyAddressConfig(Config config) throws ConfigurationException
    {
        listenAddress = null;
        rpcAddress = null;
        broadcastAddress = null;
        broadcastRpcAddress = null;

        /* Local IP, hostname or interface to bind services to */
        if (config.listen_address != null && config.listen_interface != null)
        {
            throw new ConfigurationException("Set listen_address OR listen_interface, not both", false);
        }
        else if (config.listen_address != null)
        {
            try
            {
                listenAddress = InetAddress.getByName(config.listen_address);
            }
            catch (UnknownHostException e)
            {
                throw new ConfigurationException("Unknown listen_address '" + config.listen_address + "'", false);
            }

            if (listenAddress.isAnyLocalAddress())
                throw new ConfigurationException("listen_address cannot be a wildcard address (" + config.listen_address + ")!", false);
        }
        else if (config.listen_interface != null)
        {
            listenAddress = getNetworkInterfaceAddress(config.listen_interface, "listen_interface", config.listen_interface_prefer_ipv6);
        }

        /* Gossip Address to broadcast */
        if (config.broadcast_address != null)
        {
            try
            {
                broadcastAddress = InetAddress.getByName(config.broadcast_address);
            }
            catch (UnknownHostException e)
            {
                throw new ConfigurationException("Unknown broadcast_address '" + config.broadcast_address + "'", false);
            }

            if (broadcastAddress.isAnyLocalAddress())
                throw new ConfigurationException("broadcast_address cannot be a wildcard address (" + config.broadcast_address + ")!", false);
        }

        /* Local IP, hostname or interface to bind RPC server to */
        if (config.rpc_address != null && config.rpc_interface != null)
        {
            throw new ConfigurationException("Set rpc_address OR rpc_interface, not both", false);
        }
        else if (config.rpc_address != null)
        {
            try
            {
                rpcAddress = InetAddress.getByName(config.rpc_address);
            }
            catch (UnknownHostException e)
            {
                throw new ConfigurationException("Unknown host in rpc_address " + config.rpc_address, false);
            }
        }
        else if (config.rpc_interface != null)
        {
            rpcAddress = getNetworkInterfaceAddress(config.rpc_interface, "rpc_interface", config.rpc_interface_prefer_ipv6);
        }
        else
        {
            rpcAddress = FBUtilities.getLocalAddress();
        }

        /* RPC address to broadcast */
        if (config.broadcast_rpc_address != null)
        {
            try
            {
                broadcastRpcAddress = InetAddress.getByName(config.broadcast_rpc_address);
            }
            catch (UnknownHostException e)
            {
                throw new ConfigurationException("Unknown broadcast_rpc_address '" + config.broadcast_rpc_address + "'", false);
            }

            if (broadcastRpcAddress.isAnyLocalAddress())
                throw new ConfigurationException("broadcast_rpc_address cannot be a wildcard address (" + config.broadcast_rpc_address + ")!", false);
        }
        else
        {
            if (rpcAddress.isAnyLocalAddress())
                throw new ConfigurationException("If rpc_address is set to a wildcard address (" + config.rpc_address + "), then " +
                                                 "you must set broadcast_rpc_address to a value other than " + config.rpc_address, false);
        }
    }

    public static void applyThriftHSHA()
    {
        // fail early instead of OOMing (see CASSANDRA-8116)
        if (ThriftServerType.HSHA.equals(conf.rpc_server_type) && conf.rpc_max_threads == Integer.MAX_VALUE)
            throw new ConfigurationException("The hsha rpc_server_type is not compatible with an rpc_max_threads " +
                                             "setting of 'unlimited'.  Please see the comments in cassandra.yaml " +
                                             "for rpc_server_type and rpc_max_threads.",
                                             false);
        if (ThriftServerType.HSHA.equals(conf.rpc_server_type) && conf.rpc_max_threads > (FBUtilities.getAvailableProcessors() * 2 + 1024))
            logger.warn("rpc_max_threads setting of {} may be too high for the hsha server and cause unnecessary thread contention, reducing performance", conf.rpc_max_threads);
    }

    public static void applyEncryptionContext()
    {
        // always attempt to load the cipher factory, as we could be in the situation where the user has disabled encryption,
        // but has existing commitlogs and sstables on disk that are still encrypted (and still need to be read)
        encryptionContext = new EncryptionContext(conf.transparent_data_encryption_options);
    }

    public static void applySeedProvider()
    {
        // load the seeds for node contact points
        if (conf.seed_provider == null)
        {
            throw new ConfigurationException("seeds configuration is missing; a minimum of one seed is required.", false);
        }
        try
        {
            Class<?> seedProviderClass = Class.forName(conf.seed_provider.class_name);
            seedProvider = (SeedProvider)seedProviderClass.getConstructor(Map.class).newInstance(conf.seed_provider.parameters);
        }
        // there are about 5 checked exceptions that could be thrown here.
        catch (Exception e)
        {
            throw new ConfigurationException(e.getMessage() + "\nFatal configuration error; unable to start server.  See log for stacktrace.", true);
        }
        if (seedProvider.getSeeds().size() == 0)
            throw new ConfigurationException("The seed provider lists no seeds.", false);
    }

    public static void applyInitialTokens()
    {
        if (conf.initial_token != null)
        {
            Collection<String> tokens = tokensFromString(conf.initial_token);
            if (tokens.size() != conf.num_tokens)
                throw new ConfigurationException("The number of initial tokens (by initial_token) specified is different from num_tokens value", false);

            for (String token : tokens)
                partitioner.getTokenFactory().validate(token);
        }
    }

    // Maybe safe for clients + tools
    public static void applyRequestScheduler()
    {
        /* Request Scheduler setup */
        requestSchedulerOptions = conf.request_scheduler_options;
        if (conf.request_scheduler != null)
        {
            try
            {
                if (requestSchedulerOptions == null)
                {
                    requestSchedulerOptions = new RequestSchedulerOptions();
                }
                Class<?> cls = Class.forName(conf.request_scheduler);
                requestScheduler = (IRequestScheduler) cls.getConstructor(RequestSchedulerOptions.class).newInstance(requestSchedulerOptions);
            }
            catch (ClassNotFoundException e)
            {
                throw new ConfigurationException("Invalid Request Scheduler class " + conf.request_scheduler, false);
            }
            catch (Exception e)
            {
                throw new ConfigurationException("Unable to instantiate request scheduler", e);
            }
        }
        else
        {
            requestScheduler = new NoScheduler();
        }

        if (conf.request_scheduler_id == RequestSchedulerId.keyspace)
        {
            requestSchedulerId = conf.request_scheduler_id;
        }
        else
        {
            // Default to Keyspace
            requestSchedulerId = RequestSchedulerId.keyspace;
        }
    }

    // definitely not safe for tools + clients - implicitly instantiates StorageService
    public static void applySnitch()
    {
        /* end point snitch */
        if (conf.endpoint_snitch == null)
        {
            throw new ConfigurationException("Missing endpoint_snitch directive", false);
        }
        snitch = createEndpointSnitch(conf.dynamic_snitch, conf.endpoint_snitch);
        EndpointSnitchInfo.create();

        localDC = snitch.getDatacenter(FBUtilities.getBroadcastAddress());
        localComparator = new Comparator<InetAddress>()
        {
            public int compare(InetAddress endpoint1, InetAddress endpoint2)
            {
                boolean local1 = localDC.equals(snitch.getDatacenter(endpoint1));
                boolean local2 = localDC.equals(snitch.getDatacenter(endpoint2));
                if (local1 && !local2)
                    return -1;
                if (local2 && !local1)
                    return 1;
                return 0;
            }
        };

        if (conf.cross_dc_rtt_in_ms < 0)
        {
            throw new ConfigurationException("cross_dc_rtt_in_ms must be non-negative, use 0 to disable or positive value to enable.",
                                             false);
        }
    }

    // definitely not safe for tools + clients - implicitly instantiates schema
    public static void applyPartitioner()
    {
        /* Hashing strategy */
        if (conf.partitioner == null)
        {
            throw new ConfigurationException("Missing directive: partitioner", false);
        }
        try
        {
            partitioner = FBUtilities.newPartitioner(System.getProperty(Config.PROPERTY_PREFIX + "partitioner", conf.partitioner));
        }
        catch (Exception e)
        {
            throw new ConfigurationException("Invalid partitioner class " + conf.partitioner, false);
        }

        paritionerName = partitioner.getClass().getCanonicalName();
    }

    /**
     * Computes the sum of the 2 specified positive values returning {@code Long.MAX_VALUE} if the sum overflow.
     *
     * @param left the left operand
     * @param right the right operand
     * @return the sum of the 2 specified positive values of {@code Long.MAX_VALUE} if the sum overflow.
     */
    private static long saturatedSum(long left, long right)
    {
        assert left >= 0 && right >= 0;
        long sum = left + right;
        return sum < 0 ? Long.MAX_VALUE : sum;
    }

    private static FileStore guessFileStore(String dir) throws IOException
    {
        Path path = Paths.get(dir);
        while (true)
        {
            try
            {
                return FileUtils.getFileStore(path);
            }
            catch (IOException e)
            {
                if (e instanceof NoSuchFileException)
                    path = path.getParent();
                else
                    throw e;
            }
        }
    }

    public static IEndpointSnitch createEndpointSnitch(boolean dynamic, String snitchClassName) throws ConfigurationException
    {
        if (!snitchClassName.contains("."))
            snitchClassName = "org.apache.cassandra.locator." + snitchClassName;
        IEndpointSnitch snitch = FBUtilities.construct(snitchClassName, "snitch");
        return dynamic ? new DynamicEndpointSnitch(snitch) : snitch;
    }

    public static IAuthenticator getAuthenticator()
    {
        return authenticator;
    }

    public static void setAuthenticator(IAuthenticator authenticator)
    {
        DatabaseDescriptor.authenticator = authenticator;
    }

    public static IAuthorizer getAuthorizer()
    {
        return authorizer;
    }

    public static void setAuthorizer(IAuthorizer authorizer)
    {
        DatabaseDescriptor.authorizer = authorizer;
    }

    public static IRoleManager getRoleManager()
    {
        return roleManager;
    }

    public static void setRoleManager(IRoleManager roleManager)
    {
        DatabaseDescriptor.roleManager = roleManager;
    }

    public static int getPermissionsValidity()
    {
        return conf.permissions_validity_in_ms;
    }

    public static void setPermissionsValidity(int timeout)
    {
        conf.permissions_validity_in_ms = timeout;
    }

    public static int getPermissionsUpdateInterval()
    {
        return conf.permissions_update_interval_in_ms == -1
             ? conf.permissions_validity_in_ms
             : conf.permissions_update_interval_in_ms;
    }

    public static void setPermissionsUpdateInterval(int updateInterval)
    {
        conf.permissions_update_interval_in_ms = updateInterval;
    }

    public static int getPermissionsCacheMaxEntries()
    {
        return conf.permissions_cache_max_entries;
    }

    public static int setPermissionsCacheMaxEntries(int maxEntries)
    {
        return conf.permissions_cache_max_entries = maxEntries;
    }

    public static int getRolesValidity()
    {
        return conf.roles_validity_in_ms;
    }

    public static void setRolesValidity(int validity)
    {
        conf.roles_validity_in_ms = validity;
    }

    public static int getRolesUpdateInterval()
    {
        return conf.roles_update_interval_in_ms == -1
             ? conf.roles_validity_in_ms
             : conf.roles_update_interval_in_ms;
    }

    public static void setRolesUpdateInterval(int interval)
    {
        conf.roles_update_interval_in_ms = interval;
    }

    public static int getRolesCacheMaxEntries()
    {
        return conf.roles_cache_max_entries;
    }

    public static int setRolesCacheMaxEntries(int maxEntries)
    {
        return conf.roles_cache_max_entries = maxEntries;
    }

    public static int getCredentialsValidity()
    {
        return conf.credentials_validity_in_ms;
    }

    public static void setCredentialsValidity(int timeout)
    {
        conf.credentials_validity_in_ms = timeout;
    }

    public static int getCredentialsUpdateInterval()
    {
        return conf.credentials_update_interval_in_ms == -1
               ? conf.credentials_validity_in_ms
               : conf.credentials_update_interval_in_ms;
    }

    public static void setCredentialsUpdateInterval(int updateInterval)
    {
        conf.credentials_update_interval_in_ms = updateInterval;
    }

    public static int getCredentialsCacheMaxEntries()
    {
        return conf.credentials_cache_max_entries;
    }

    public static int setCredentialsCacheMaxEntries(int maxEntries)
    {
        return conf.credentials_cache_max_entries = maxEntries;
    }

    public static int getThriftFramedTransportSize()
    {
        return conf.thrift_framed_transport_size_in_mb * 1024 * 1024;
    }

    public static int getMaxValueSize()
    {
        return conf.max_value_size_in_mb * 1024 * 1024;
    }

    public static void setMaxValueSize(int maxValueSizeInBytes)
    {
        conf.max_value_size_in_mb = maxValueSizeInBytes / 1024 / 1024;
    }

    /**
     * Creates all storage-related directories.
     */
    public static void createAllDirectories()
    {
        try
        {
            if (conf.data_file_directories.length == 0)
                throw new ConfigurationException("At least one DataFileDirectory must be specified", false);

            for (String dataFileDirectory : conf.data_file_directories)
                FileUtils.createDirectory(dataFileDirectory);

            if (conf.commitlog_directory == null)
                throw new ConfigurationException("commitlog_directory must be specified", false);
            FileUtils.createDirectory(conf.commitlog_directory);

            if (conf.hints_directory == null)
                throw new ConfigurationException("hints_directory must be specified", false);
            FileUtils.createDirectory(conf.hints_directory);

            if (conf.saved_caches_directory == null)
                throw new ConfigurationException("saved_caches_directory must be specified", false);
            FileUtils.createDirectory(conf.saved_caches_directory);

            if (conf.cdc_enabled)
            {
                if (conf.cdc_raw_directory == null)
                    throw new ConfigurationException("cdc_raw_directory must be specified", false);
                FileUtils.createDirectory(conf.cdc_raw_directory);
            }
        }
        catch (ConfigurationException e)
        {
            throw new IllegalArgumentException("Bad configuration; unable to start server: "+e.getMessage());
        }
        catch (FSWriteError e)
        {
            throw new IllegalStateException(e.getCause().getMessage() + "; unable to start server");
        }
    }

    public static IPartitioner getPartitioner()
    {
        return partitioner;
    }

    public static String getPartitionerName()
    {
        return paritionerName;
    }

    /* For tests ONLY, don't use otherwise or all hell will break loose. Tests should restore value at the end. */
    public static IPartitioner setPartitionerUnsafe(IPartitioner newPartitioner)
    {
        IPartitioner old = partitioner;
        partitioner = newPartitioner;
        return old;
    }

    public static IEndpointSnitch getEndpointSnitch()
    {
        return snitch;
    }
    public static void setEndpointSnitch(IEndpointSnitch eps)
    {
        snitch = eps;
    }

    public static IRequestScheduler getRequestScheduler()
    {
        return requestScheduler;
    }

    public static RequestSchedulerOptions getRequestSchedulerOptions()
    {
        return requestSchedulerOptions;
    }

    public static RequestSchedulerId getRequestSchedulerId()
    {
        return requestSchedulerId;
    }

    public static int getColumnIndexSize()
    {
        return conf.column_index_size_in_kb * 1024;
    }

    @VisibleForTesting
    public static void setColumnIndexSize(int val)
    {
        conf.column_index_size_in_kb = val;
    }

    public static int getColumnIndexCacheSize()
    {
        return conf.column_index_cache_size_in_kb * 1024;
    }

    @VisibleForTesting
    public static void setColumnIndexCacheSize(int val)
    {
        conf.column_index_cache_size_in_kb = val;
    }

    public static int getBatchSizeWarnThreshold()
    {
        return conf.batch_size_warn_threshold_in_kb * 1024;
    }

    public static long getBatchSizeFailThreshold()
    {
        return conf.batch_size_fail_threshold_in_kb * 1024L;
    }

    public static int getBatchSizeFailThresholdInKB()
    {
        return conf.batch_size_fail_threshold_in_kb;
    }

    public static int getUnloggedBatchAcrossPartitionsWarnThreshold()
    {
        return conf.unlogged_batch_across_partitions_warn_threshold;
    }

    public static void setBatchSizeWarnThresholdInKB(int threshold)
    {
        conf.batch_size_warn_threshold_in_kb = threshold;
    }

    public static void setBatchSizeFailThresholdInKB(int threshold)
    {
        conf.batch_size_fail_threshold_in_kb = threshold;
    }

    public static Collection<String> getInitialTokens()
    {
        return tokensFromString(System.getProperty(Config.PROPERTY_PREFIX + "initial_token", conf.initial_token));
    }

    public static String getAllocateTokensForKeyspace()
    {
        return System.getProperty(Config.PROPERTY_PREFIX + "allocate_tokens_for_keyspace", conf.allocate_tokens_for_keyspace);
    }

    public static Integer getAllocateTokensForLocalReplicationFactor()
    {
        String propValue = System.getProperty(Config.PROPERTY_PREFIX + "allocate_tokens_for_local_replication_factor");
        if (propValue != null)
            return Integer.parseInt(propValue);
        return conf.allocate_tokens_for_local_replication_factor;
    }

    public static Collection<String> tokensFromString(String tokenString)
    {
        List<String> tokens = new ArrayList<String>();
        if (tokenString != null)
            for (String token : StringUtils.split(tokenString, ','))
                tokens.add(token.trim());
        return tokens;
    }

    public static int getNumTokens()
    {
        return conf.num_tokens;
    }

    public static InetAddress getReplaceAddress()
    {
        try
        {
            if (System.getProperty("cassandra.replace_address", null) != null)
                return InetAddress.getByName(System.getProperty("cassandra.replace_address", null));
            else if (System.getProperty("cassandra.replace_address_first_boot", null) != null)
                return InetAddress.getByName(System.getProperty("cassandra.replace_address_first_boot", null));
            return null;
        }
        catch (UnknownHostException e)
        {
            throw new RuntimeException("Replacement host name could not be resolved or scope_id was specified for a global IPv6 address", e);
        }
    }

    public static Collection<String> getReplaceTokens()
    {
        return tokensFromString(System.getProperty(Config.PROPERTY_PREFIX + "replace_token", null));
    }

    public static UUID getReplaceNode()
    {
        try
        {
            return UUID.fromString(System.getProperty(Config.PROPERTY_PREFIX + "replace_node", null));
        } catch (NullPointerException e)
        {
            return null;
        }
    }

    public static String getClusterName()
    {
        return conf.cluster_name;
    }

    public static int getStoragePort()
    {
        return Integer.parseInt(System.getProperty(Config.PROPERTY_PREFIX + "storage_port", Integer.toString(conf.storage_port)));
    }

    public static int getSSLStoragePort()
    {
        return Integer.parseInt(System.getProperty(Config.PROPERTY_PREFIX + "ssl_storage_port", Integer.toString(conf.ssl_storage_port)));
    }

    public static int getRpcPort()
    {
        return Integer.parseInt(System.getProperty(Config.PROPERTY_PREFIX + "rpc_port", Integer.toString(conf.rpc_port)));
    }

    public static int getRpcListenBacklog()
    {
        return conf.rpc_listen_backlog;
    }

    public static long getRpcTimeout()
    {
        return conf.request_timeout_in_ms;
    }

    public static void setRpcTimeout(long timeOutInMillis)
    {
        conf.request_timeout_in_ms = timeOutInMillis;
    }

    public static long getReadRpcTimeout()
    {
        return conf.read_request_timeout_in_ms;
    }

    public static void setReadRpcTimeout(long timeOutInMillis)
    {
        conf.read_request_timeout_in_ms = timeOutInMillis;
    }

    public static long getRangeRpcTimeout()
    {
        return conf.range_request_timeout_in_ms;
    }

    public static void setRangeRpcTimeout(long timeOutInMillis)
    {
        conf.range_request_timeout_in_ms = timeOutInMillis;
    }

    public static long getAggregatedQueryTimeout()
    {
        return conf.aggregated_request_timeout_in_ms;
    }

    public static void setAggregatedQueryTimeout(long timeOutInMillis)
    {
        conf.aggregated_request_timeout_in_ms = timeOutInMillis;
    }

    public static long getWriteRpcTimeout()
    {
        return conf.write_request_timeout_in_ms;
    }

    public static void setWriteRpcTimeout(long timeOutInMillis)
    {
        conf.write_request_timeout_in_ms = timeOutInMillis;
    }

    public static long getCrossDCRttLatency()
    {
        return conf.cross_dc_rtt_in_ms;
    }

    public static void setCrossDCRttLatency(long timeOutInMillis)
    {
        conf.cross_dc_rtt_in_ms = timeOutInMillis;
    }

    public static long getCounterWriteRpcTimeout()
    {
        return conf.counter_write_request_timeout_in_ms;
    }

    public static void setCounterWriteRpcTimeout(long timeOutInMillis)
    {
        conf.counter_write_request_timeout_in_ms = timeOutInMillis;
    }

    public static long getCasContentionTimeout()
    {
        return conf.cas_contention_timeout_in_ms;
    }

    public static void setCasContentionTimeout(long timeOutInMillis)
    {
        conf.cas_contention_timeout_in_ms = timeOutInMillis;
    }

    public static long getTruncateRpcTimeout()
    {
        return conf.truncate_request_timeout_in_ms;
    }

    public static void setTruncateRpcTimeout(long timeOutInMillis)
    {
        conf.truncate_request_timeout_in_ms = timeOutInMillis;
    }

    public static boolean hasCrossNodeTimeout()
    {
        return conf.cross_node_timeout;
    }

    public static long getSlowQueryTimeout()
    {
        return conf.slow_query_log_timeout_in_ms;
    }

    /**
     * @return the minimum configured {read, write, range, truncate, misc} timeout
     */
    public static long getMinRpcTimeout()
    {
        return Longs.min(getRpcTimeout(),
                         getReadRpcTimeout(),
                         getRangeRpcTimeout(),
                         getWriteRpcTimeout(),
                         getCounterWriteRpcTimeout(),
                         getTruncateRpcTimeout());
    }

    public static double getPhiConvictThreshold()
    {
        return conf.phi_convict_threshold;
    }

    public static void setPhiConvictThreshold(double phiConvictThreshold)
    {
        conf.phi_convict_threshold = phiConvictThreshold;
    }

    public static int getConcurrentReaders()
    {
        return conf.concurrent_reads;
    }

    public static int getContinuousPagingThreads()
    {
        return conf.continuous_paging.max_threads;
    }

    public static int getConcurrentWriters()
    {
        return conf.concurrent_writes;
    }

    public static int getConcurrentCounterWriters()
    {
        return conf.concurrent_counter_writes;
    }

    public static int getConcurrentViewWriters()
    {
        return conf.concurrent_materialized_view_writes;
    }

    public static int getFlushWriters()
    {
            return conf.memtable_flush_writers;
    }

    public static int getConcurrentCompactors()
    {
        return conf.concurrent_compactors;
    }

    public static void setConcurrentCompactors(int value)
    {
        conf.concurrent_compactors = value;
    }

    public static int getCompactionThroughputMbPerSec()
    {
        return conf.compaction_throughput_mb_per_sec;
    }

    public static void setCompactionThroughputMbPerSec(int value)
    {
        conf.compaction_throughput_mb_per_sec = value;
    }

    public static long getCompactionLargePartitionWarningThreshold() { return conf.compaction_large_partition_warning_threshold_mb * 1024L * 1024L; }

    public static long getMinFreeSpacePerDriveInBytes()
    {
        return conf.min_free_space_per_drive_in_mb * 1024L * 1024L;
    }

    public static boolean getDisableSTCSInL0()
    {
        return disableSTCSInL0;
    }

    public static int getStreamThroughputOutboundMegabitsPerSec()
    {
        return conf.stream_throughput_outbound_megabits_per_sec;
    }

    public static void setStreamThroughputOutboundMegabitsPerSec(int value)
    {
        conf.stream_throughput_outbound_megabits_per_sec = value;
    }

    public static int getInterDCStreamThroughputOutboundMegabitsPerSec()
    {
        return conf.inter_dc_stream_throughput_outbound_megabits_per_sec;
    }

    public static void setInterDCStreamThroughputOutboundMegabitsPerSec(int value)
    {
        conf.inter_dc_stream_throughput_outbound_megabits_per_sec = value;
    }

    public static String[] getAllDataFileLocations()
    {
        return conf.data_file_directories;
    }

    public static String getCommitLogLocation()
    {
        return conf.commitlog_directory;
    }

    @VisibleForTesting
    public static void setCommitLogLocation(String value)
    {
        conf.commitlog_directory = value;
    }

    public static ParameterizedClass getCommitLogCompression()
    {
        return conf.commitlog_compression;
    }

    public static void setCommitLogCompression(ParameterizedClass compressor)
    {
        conf.commitlog_compression = compressor;
    }

   /**
    * Maximum number of buffers in the compression pool. The default value is 3, it should not be set lower than that
    * (one segment in compression, one written to, one in reserve); delays in compression may cause the log to use
    * more, depending on how soon the sync policy stops all writing threads.
    */
    public static int getCommitLogMaxCompressionBuffersInPool()
    {
        return conf.commitlog_max_compression_buffers_in_pool;
    }

    public static void setCommitLogMaxCompressionBuffersPerPool(int buffers)
    {
        conf.commitlog_max_compression_buffers_in_pool = buffers;
    }

    public static int getMaxMutationSize()
    {
        return conf.max_mutation_size_in_kb * 1024;
    }

    public static int getTombstoneWarnThreshold()
    {
        return conf.tombstone_warn_threshold;
    }

    public static void setTombstoneWarnThreshold(int threshold)
    {
        conf.tombstone_warn_threshold = threshold;
    }

    public static int getTombstoneFailureThreshold()
    {
        return conf.tombstone_failure_threshold;
    }

    public static void setTombstoneFailureThreshold(int threshold)
    {
        conf.tombstone_failure_threshold = threshold;
    }

    /**
     * size of commitlog segments to allocate
     */
    public static int getCommitLogSegmentSize()
    {
        return conf.commitlog_segment_size_in_mb * 1024 * 1024;
    }

    public static void setCommitLogSegmentSize(int sizeMegabytes)
    {
        conf.commitlog_segment_size_in_mb = sizeMegabytes;
    }

    public static String getSavedCachesLocation()
    {
        return conf.saved_caches_directory;
    }

    public static Set<InetAddress> getSeeds()
    {
        return ImmutableSet.<InetAddress>builder().addAll(seedProvider.getSeeds()).build();
    }

    public static InetAddress getListenAddress()
    {
        return listenAddress;
    }

    public static InetAddress getBroadcastAddress()
    {
        return broadcastAddress;
    }

    public static boolean shouldListenOnBroadcastAddress()
    {
        return conf.listen_on_broadcast_address;
    }

    public static IInternodeAuthenticator getInternodeAuthenticator()
    {
        return internodeAuthenticator;
    }

    public static void setInternodeAuthenticator(IInternodeAuthenticator internodeAuthenticator)
    {
        DatabaseDescriptor.internodeAuthenticator = internodeAuthenticator;
    }

    public static void setBroadcastAddress(InetAddress broadcastAdd)
    {
        broadcastAddress = broadcastAdd;
    }

    public static boolean startRpc()
    {
        return conf.start_rpc;
    }

    public static InetAddress getRpcAddress()
    {
        return rpcAddress;
    }

    public static void setBroadcastRpcAddress(InetAddress broadcastRPCAddr)
    {
        broadcastRpcAddress = broadcastRPCAddr;
    }

    /**
     * May be null, please use {@link FBUtilities#getBroadcastRpcAddress()} instead.
     */
    public static InetAddress getBroadcastRpcAddress()
    {
        return broadcastRpcAddress;
    }

    public static String getRpcServerType()
    {
        return conf.rpc_server_type;
    }

    public static boolean getRpcKeepAlive()
    {
        return conf.rpc_keepalive;
    }

    public static Integer getRpcMinThreads()
    {
        return conf.rpc_min_threads;
    }

    public static Integer getRpcMaxThreads()
    {
        return conf.rpc_max_threads;
    }

    public static Integer getRpcSendBufferSize()
    {
        return conf.rpc_send_buff_size_in_bytes;
    }

    public static Integer getRpcRecvBufferSize()
    {
        return conf.rpc_recv_buff_size_in_bytes;
    }

    public static int getInternodeSendBufferSize()
    {
        return conf.internode_send_buff_size_in_bytes;
    }

    public static int getInternodeRecvBufferSize()
    {
        return conf.internode_recv_buff_size_in_bytes;
    }

    public static boolean startNativeTransport()
    {
        return conf.start_native_transport;
    }

    public static int getNativeTransportPort()
    {
        return Integer.parseInt(System.getProperty(Config.PROPERTY_PREFIX + "native_transport_port", Integer.toString(conf.native_transport_port)));
    }

    @VisibleForTesting
    public static void setNativeTransportPort(int port)
    {
        conf.native_transport_port = port;
    }

    public static int getNativeTransportPortSSL()
    {
        return conf.native_transport_port_ssl == null ? getNativeTransportPort() : conf.native_transport_port_ssl;
    }

    @VisibleForTesting
    public static void setNativeTransportPortSSL(Integer port)
    {
        conf.native_transport_port_ssl = port;
    }

    public static int getNativeTransportMaxThreads()
    {
        return conf.native_transport_max_threads;
    }

    public static int getNativeTransportMaxFrameSize()
    {
        return conf.native_transport_max_frame_size_in_mb * 1024 * 1024;
    }

    @VisibleForTesting
    public static int setNativeTransportMaxFrameSizeInMb(int size)
    {
        int ret = conf.native_transport_max_frame_size_in_mb;
        conf.native_transport_max_frame_size_in_mb = size;
        return ret;
    }

    public static long getNativeTransportMaxConcurrentConnections()
    {
        return conf.native_transport_max_concurrent_connections;
    }

    public static void setNativeTransportMaxConcurrentConnections(long nativeTransportMaxConcurrentConnections)
    {
        conf.native_transport_max_concurrent_connections = nativeTransportMaxConcurrentConnections;
    }

    public static long getNativeTransportMaxConcurrentConnectionsPerIp()
    {
        return conf.native_transport_max_concurrent_connections_per_ip;
    }

    public static void setNativeTransportMaxConcurrentConnectionsPerIp(long native_transport_max_concurrent_connections_per_ip)
    {
        conf.native_transport_max_concurrent_connections_per_ip = native_transport_max_concurrent_connections_per_ip;
    }

    public static double getCommitLogSyncBatchWindow()
    {
        return conf.commitlog_sync_batch_window_in_ms;
    }

    public static void setCommitLogSyncBatchWindow(double windowMillis)
    {
        conf.commitlog_sync_batch_window_in_ms = windowMillis;
    }

    public static int getCommitLogSyncPeriod()
    {
        return conf.commitlog_sync_period_in_ms;
    }

    public static void setCommitLogSyncPeriod(int periodMillis)
    {
        conf.commitlog_sync_period_in_ms = periodMillis;
    }

    public static Config.CommitLogSync getCommitLogSync()
    {
        return conf.commitlog_sync;
    }

    public static void setCommitLogSync(CommitLogSync sync)
    {
        conf.commitlog_sync = sync;
    }

    public static Config.DiskAccessMode getDiskAccessMode()
    {
        return conf.disk_access_mode;
    }

    // Do not use outside unit tests.
    @VisibleForTesting
    public static void setDiskAccessMode(Config.DiskAccessMode mode)
    {
        conf.disk_access_mode = mode;
    }

    public static Config.DiskAccessMode getIndexAccessMode()
    {
        return indexAccessMode;
    }

    // Do not use outside unit tests.
    @VisibleForTesting
    public static void setIndexAccessMode(Config.DiskAccessMode mode)
    {
        indexAccessMode = mode;
    }

    public static void setDiskFailurePolicy(Config.DiskFailurePolicy policy)
    {
        conf.disk_failure_policy = policy;
    }

    public static Config.DiskFailurePolicy getDiskFailurePolicy()
    {
        return conf.disk_failure_policy;
    }

    public static void setCommitFailurePolicy(Config.CommitFailurePolicy policy)
    {
        conf.commit_failure_policy = policy;
    }

    public static Config.CommitFailurePolicy getCommitFailurePolicy()
    {
        return conf.commit_failure_policy;
    }

    public static boolean isSnapshotBeforeCompaction()
    {
        return conf.snapshot_before_compaction;
    }

    public static boolean isAutoSnapshot()
    {
        return conf.auto_snapshot;
    }

    @VisibleForTesting
    public static void setAutoSnapshot(boolean autoSnapshot)
    {
        conf.auto_snapshot = autoSnapshot;
    }
    @VisibleForTesting
    public static boolean getAutoSnapshot()
    {
        return conf.auto_snapshot;
    }

    public static boolean isAutoBootstrap()
    {
        return Boolean.parseBoolean(System.getProperty(Config.PROPERTY_PREFIX + "auto_bootstrap", Boolean.toString(conf.auto_bootstrap)));
    }

    public static void setHintedHandoffEnabled(boolean hintedHandoffEnabled)
    {
        conf.hinted_handoff_enabled = hintedHandoffEnabled;
    }

    public static boolean hintedHandoffEnabled()
    {
        return conf.hinted_handoff_enabled;
    }

    public static Set<String> hintedHandoffDisabledDCs()
    {
        return conf.hinted_handoff_disabled_datacenters;
    }

    public static void enableHintsForDC(String dc)
    {
        conf.hinted_handoff_disabled_datacenters.remove(dc);
    }

    public static void disableHintsForDC(String dc)
    {
        conf.hinted_handoff_disabled_datacenters.add(dc);
    }

    public static void setMaxHintWindow(int ms)
    {
        conf.max_hint_window_in_ms = ms;
    }

    public static int getMaxHintWindow()
    {
        return conf.max_hint_window_in_ms;
    }

    public static File getHintsDirectory()
    {
        return new File(conf.hints_directory);
    }

    public static File getSerializedCachePath(CacheType cacheType, String version, String extension)
    {
        String name = cacheType.toString()
                + (version == null ? "" : "-" + version + "." + extension);
        return new File(conf.saved_caches_directory, name);
    }

    public static int getDynamicUpdateInterval()
    {
        return conf.dynamic_snitch_update_interval_in_ms;
    }
    public static void setDynamicUpdateInterval(int dynamicUpdateInterval)
    {
        conf.dynamic_snitch_update_interval_in_ms = dynamicUpdateInterval;
    }

    public static int getDynamicResetInterval()
    {
        return conf.dynamic_snitch_reset_interval_in_ms;
    }
    public static void setDynamicResetInterval(int dynamicResetInterval)
    {
        conf.dynamic_snitch_reset_interval_in_ms = dynamicResetInterval;
    }

    public static double getDynamicBadnessThreshold()
    {
        return conf.dynamic_snitch_badness_threshold;
    }

    public static void setDynamicBadnessThreshold(double dynamicBadnessThreshold)
    {
        conf.dynamic_snitch_badness_threshold = dynamicBadnessThreshold;
    }

    public static EncryptionOptions.ServerEncryptionOptions getServerEncryptionOptions()
    {
        return conf.server_encryption_options;
    }

    public static EncryptionOptions.ClientEncryptionOptions getClientEncryptionOptions()
    {
        return conf.client_encryption_options;
    }

    public static int getHintedHandoffThrottleInKB()
    {
        return conf.hinted_handoff_throttle_in_kb;
    }

    public static int getBatchlogReplayThrottleInKB()
    {
        return conf.batchlog_replay_throttle_in_kb;
    }

    public static void setHintedHandoffThrottleInKB(int throttleInKB)
    {
        conf.hinted_handoff_throttle_in_kb = throttleInKB;
    }

    public static int getMaxHintsDeliveryThreads()
    {
        return conf.max_hints_delivery_threads;
    }

    public static int getHintsFlushPeriodInMS()
    {
        return conf.hints_flush_period_in_ms;
    }

    public static long getMaxHintsFileSize()
    {
        return conf.max_hints_file_size_in_mb * 1024L * 1024L;
    }

    public static ParameterizedClass getHintsCompression()
    {
        return conf.hints_compression;
    }

    public static void setHintsCompression(ParameterizedClass parameterizedClass)
    {
        conf.hints_compression = parameterizedClass;
    }

    public static boolean isIncrementalBackupsEnabled()
    {
        return conf.incremental_backups;
    }

    public static void setIncrementalBackupsEnabled(boolean value)
    {
        conf.incremental_backups = value;
    }

    public static int getFileCacheSizeInMB()
    {
        if (conf.file_cache_size_in_mb == null)
        {
            // In client mode the value is not set.
            assert DatabaseDescriptor.isClientInitialized();
            return 0;
        }

        return conf.file_cache_size_in_mb;
    }

    public static boolean getFileCacheRoundUp()
    {
        if (conf.file_cache_round_up == null)
        {
            // In client mode the value is not set.
            assert DatabaseDescriptor.isClientInitialized();
            return false;
        }

        return conf.file_cache_round_up;
    }

    public static boolean getBufferPoolUseHeapIfExhausted()
    {
        return conf.buffer_pool_use_heap_if_exhausted;
    }

    public static DiskOptimizationStrategy getDiskOptimizationStrategy()
    {
        return diskOptimizationStrategy;
    }

    public static double getDiskOptimizationEstimatePercentile()
    {
        return conf.disk_optimization_estimate_percentile;
    }

    public static long getTotalCommitlogSpaceInMB()
    {
        return conf.commitlog_total_space_in_mb;
    }

    public static int getSSTablePreempiveOpenIntervalInMB()
    {
        return FBUtilities.isWindows ? -1 : conf.sstable_preemptive_open_interval_in_mb;
    }
    public static void setSSTablePreempiveOpenIntervalInMB(int mb)
    {
        conf.sstable_preemptive_open_interval_in_mb = mb;
    }

    public static boolean getTrickleFsync()
    {
        return conf.trickle_fsync;
    }

    public static int getTrickleFsyncIntervalInKb()
    {
        return conf.trickle_fsync_interval_in_kb;
    }

    public static long getKeyCacheSizeInMB()
    {
        return keyCacheSizeInMB;
    }

    public static long getIndexSummaryCapacityInMB()
    {
        return indexSummaryCapacityInMB;
    }

    public static int getKeyCacheSavePeriod()
    {
        return conf.key_cache_save_period;
    }

    public static void setKeyCacheSavePeriod(int keyCacheSavePeriod)
    {
        conf.key_cache_save_period = keyCacheSavePeriod;
    }

    public static int getKeyCacheKeysToSave()
    {
        return conf.key_cache_keys_to_save;
    }

    public static void setKeyCacheKeysToSave(int keyCacheKeysToSave)
    {
        conf.key_cache_keys_to_save = keyCacheKeysToSave;
    }

    public static String getRowCacheClassName()
    {
        return conf.row_cache_class_name;
    }

    public static long getRowCacheSizeInMB()
    {
        return conf.row_cache_size_in_mb;
    }

    @VisibleForTesting
    public static void setRowCacheSizeInMB(long val)
    {
        conf.row_cache_size_in_mb = val;
    }

    public static int getRowCacheSavePeriod()
    {
        return conf.row_cache_save_period;
    }

    public static void setRowCacheSavePeriod(int rowCacheSavePeriod)
    {
        conf.row_cache_save_period = rowCacheSavePeriod;
    }

    public static int getRowCacheKeysToSave()
    {
        return conf.row_cache_keys_to_save;
    }

    public static long getCounterCacheSizeInMB()
    {
        return counterCacheSizeInMB;
    }

    public static void setRowCacheKeysToSave(int rowCacheKeysToSave)
    {
        conf.row_cache_keys_to_save = rowCacheKeysToSave;
    }

    public static int getCounterCacheSavePeriod()
    {
        return conf.counter_cache_save_period;
    }

    public static void setCounterCacheSavePeriod(int counterCacheSavePeriod)
    {
        conf.counter_cache_save_period = counterCacheSavePeriod;
    }

    public static int getCounterCacheKeysToSave()
    {
        return conf.counter_cache_keys_to_save;
    }

    public static void setCounterCacheKeysToSave(int counterCacheKeysToSave)
    {
        conf.counter_cache_keys_to_save = counterCacheKeysToSave;
    }

    public static void setStreamingSocketTimeout(int value)
    {
        conf.streaming_socket_timeout_in_ms = value;
    }

    /**
     * @deprecated use {@link this#getStreamingKeepAlivePeriod()} instead
     * @return streaming_socket_timeout_in_ms property
     */
    @Deprecated
    public static int getStreamingSocketTimeout()
    {
        return conf.streaming_socket_timeout_in_ms;
    }

    public static int getStreamingKeepAlivePeriod()
    {
        return conf.streaming_keep_alive_period_in_secs;
    }

    public static String getLocalDataCenter()
    {
        return localDC;
    }

    public static Comparator<InetAddress> getLocalComparator()
    {
        return localComparator;
    }

    public static Config.InternodeCompression internodeCompression()
    {
        return conf.internode_compression;
    }

    public static boolean getInterDCTcpNoDelay()
    {
        return conf.inter_dc_tcp_nodelay;
    }

    public static long getMemtableHeapSpaceInMb()
    {
        return conf.memtable_heap_space_in_mb;
    }

    public static long getMemtableOffheapSpaceInMb()
    {
        return conf.memtable_offheap_space_in_mb;
    }

    public static Config.MemtableAllocationType getMemtableAllocationType()
    {
        return conf.memtable_allocation_type;
    }

    public static Float getMemtableCleanupThreshold()
    {
        return conf.memtable_cleanup_threshold;
    }

    public static int getIndexSummaryResizeIntervalInMinutes()
    {
        return conf.index_summary_resize_interval_in_minutes;
    }

    public static boolean hasLargeAddressSpace()
    {
        // currently we just check if it's a 64bit arch, but any we only really care if the address space is large
        String datamodel = System.getProperty("sun.arch.data.model");
        if (datamodel != null)
        {
            switch (datamodel)
            {
                case "64": return true;
                case "32": return false;
            }
        }
        String arch = System.getProperty("os.arch");
        return arch.contains("64") || arch.contains("sparcv9");
    }

    public static int getTracetypeRepairTTL()
    {
        return conf.tracetype_repair_ttl;
    }

    public static int getTracetypeQueryTTL()
    {
        return conf.tracetype_query_ttl;
    }

    public static String getOtcCoalescingStrategy()
    {
        return conf.otc_coalescing_strategy;
    }

    public static int getOtcCoalescingWindow()
    {
        return conf.otc_coalescing_window_us;
    }

    public static int getOtcCoalescingEnoughCoalescedMessages()
    {
        return conf.otc_coalescing_enough_coalesced_messages;
    }

    public static void setOtcCoalescingEnoughCoalescedMessages(int otc_coalescing_enough_coalesced_messages)
    {
        conf.otc_coalescing_enough_coalesced_messages = otc_coalescing_enough_coalesced_messages;
    }

    public static int getOtcBacklogExpirationInterval()
    {
        return conf.otc_backlog_expiration_interval_ms;
    }

    public static void setOtcBacklogExpirationInterval(int intervalInMillis)
    {
        conf.otc_backlog_expiration_interval_ms = intervalInMillis;
    }
 
    public static int getWindowsTimerInterval()
    {
        return conf.windows_timer_interval;
    }

    public static long getPreparedStatementsCacheSizeMB()
    {
        return preparedStatementsCacheSizeInMB;
    }

    public static long getThriftPreparedStatementsCacheSizeMB()
    {
        return thriftPreparedStatementsCacheSizeInMB;
    }

    public static boolean enableUserDefinedFunctions()
    {
        return conf.enable_user_defined_functions;
    }

    public static boolean enableScriptedUserDefinedFunctions()
    {
        return conf.enable_scripted_user_defined_functions;
    }

    public static void enableScriptedUserDefinedFunctions(boolean enableScriptedUserDefinedFunctions)
    {
        conf.enable_scripted_user_defined_functions = enableScriptedUserDefinedFunctions;
    }

    public static boolean enableUserDefinedFunctionsThreads()
    {
        return conf.enable_user_defined_functions_threads;
    }

    public static long getUserDefinedFunctionWarnTimeout()
    {
        return conf.user_defined_function_warn_timeout;
    }

    public static void setUserDefinedFunctionWarnTimeout(long userDefinedFunctionWarnTimeout)
    {
        conf.user_defined_function_warn_timeout = userDefinedFunctionWarnTimeout;
    }

    public static long getUserDefinedFunctionFailTimeout()
    {
        return conf.user_defined_function_fail_timeout;
    }

    public static void setUserDefinedFunctionFailTimeout(long userDefinedFunctionFailTimeout)
    {
        conf.user_defined_function_fail_timeout = userDefinedFunctionFailTimeout;
    }

    public static Config.UserFunctionTimeoutPolicy getUserFunctionTimeoutPolicy()
    {
        return conf.user_function_timeout_policy;
    }

    public static void setUserFunctionTimeoutPolicy(Config.UserFunctionTimeoutPolicy userFunctionTimeoutPolicy)
    {
        conf.user_function_timeout_policy = userFunctionTimeoutPolicy;
    }

    public static long getGCLogThreshold()
    {
        return conf.gc_log_threshold_in_ms;
    }

    public static EncryptionContext getEncryptionContext()
    {
        return encryptionContext;
    }

    public static long getGCWarnThreshold()
    {
        return conf.gc_warn_threshold_in_ms;
    }

    public static double getSeedGossipProbability()
    {
        return conf.seed_gossip_probability;
    }

    public static void setSeedGossipProbability(double probability)
    {
        conf.seed_gossip_probability = probability;
    }

<<<<<<< HEAD
    public static boolean isCDCEnabled()
    {
        return conf.cdc_enabled;
    }

    public static String getCDCLogLocation()
    {
        return conf.cdc_raw_directory;
    }

    public static int getCDCSpaceInMB()
    {
        return conf.cdc_total_space_in_mb;
    }

    @VisibleForTesting
    public static void setCDCSpaceInMB(int input)
    {
        conf.cdc_total_space_in_mb = input;
    }

    public static int getCDCDiskCheckInterval()
    {
        return conf.cdc_free_space_check_interval_ms;
    }

    @VisibleForTesting
    public static void setEncryptionContext(EncryptionContext ec)
    {
        encryptionContext = ec;
    }

    public static int searchConcurrencyFactor()
    {
        return searchConcurrencyFactor;
    }

    public static boolean isUnsafeSystem()
    {
        return unsafeSystem;
    }

    public static void setBackPressureEnabled(boolean backPressureEnabled)
    {
        conf.back_pressure_enabled = backPressureEnabled;
    }

    public static boolean backPressureEnabled()
    {
        return conf.back_pressure_enabled;
    }

    @VisibleForTesting
    public static void setBackPressureStrategy(BackPressureStrategy strategy)
    {
        backPressureStrategy = strategy;
    }

    public static BackPressureStrategy getBackPressureStrategy()
    {
        return backPressureStrategy;
    }

    public static ContinuousPagingConfig getContinuousPaging()
    {
        return conf.continuous_paging;
    }
=======
    public static boolean isPickLevelOnStreaming()
    {
        return conf.pick_level_on_streaming;
    }

    public static void setPickLevelOnStreaming(boolean pickLevelOnStreaming)
    {
        conf.pick_level_on_streaming = pickLevelOnStreaming;
    }

>>>>>>> f3c9aafc
}<|MERGE_RESOLUTION|>--- conflicted
+++ resolved
@@ -136,7 +136,6 @@
         toolInitialization(true);
     }
 
-<<<<<<< HEAD
     /**
      * Initializes this class as a tool, which means that the configuration is loaded
      * using {@link #loadConfig()} and all non-daemon configuration parts will be setup.
@@ -146,11 +145,6 @@
      *                             {@link AssertionError} will be thrown.
      */
     public static void toolInitialization(boolean failIfDaemonOrClient)
-=======
-    public static void forceStaticInitialization() {}
-
-    static
->>>>>>> f3c9aafc
     {
         if (!failIfDaemonOrClient && (daemonInitialized || clientInitialized))
         {
@@ -2466,7 +2460,6 @@
         conf.seed_gossip_probability = probability;
     }
 
-<<<<<<< HEAD
     public static boolean isCDCEnabled()
     {
         return conf.cdc_enabled;
@@ -2534,7 +2527,7 @@
     {
         return conf.continuous_paging;
     }
-=======
+
     public static boolean isPickLevelOnStreaming()
     {
         return conf.pick_level_on_streaming;
@@ -2544,6 +2537,4 @@
     {
         conf.pick_level_on_streaming = pickLevelOnStreaming;
     }
-
->>>>>>> f3c9aafc
 }