--- conflicted
+++ resolved
@@ -53,11 +53,8 @@
 import org.apache.cassandra.schema.SchemaConstants;
 import org.apache.cassandra.schema.TableMetadata;
 import org.apache.cassandra.utils.FBUtilities;
-<<<<<<< HEAD
 import org.apache.cassandra.utils.NativeLibrary;
-=======
 import org.apache.cassandra.utils.JavaUtils;
->>>>>>> 92d4f7b4
 import org.apache.cassandra.utils.SigarLibrary;
 
 /**
@@ -199,11 +196,7 @@
             }
             else
             {
-<<<<<<< HEAD
                 checkOutOfMemoryHandling(logger);
-=======
-                checkOutOfMemoryHandling();
->>>>>>> 92d4f7b4
             }
         }
 
