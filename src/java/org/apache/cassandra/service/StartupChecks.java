--- conflicted
+++ resolved
@@ -195,17 +195,7 @@
                 StartupChecks.logger.warn("32bit JVM detected.  It is recommended to run Cassandra on a 64bit JVM for better performance.");
 
             String javaVmName = System.getProperty("java.vm.name");
-<<<<<<< HEAD
-            if (javaVmName.contains("OpenJDK"))
-            {
-                // There is essentially no QA done on OpenJDK builds, and
-                // clusters running OpenJDK have seen many heap and load issues.
-                StartupChecks.logger.warn("OpenJDK is not recommended. Please upgrade to the newest Oracle Java release");
-            }
-            else if (!javaVmName.contains("HotSpot"))
-=======
             if (!(javaVmName.contains("HotSpot") || javaVmName.contains("OpenJDK")))
->>>>>>> d577918b
             {
                 StartupChecks.logger.warn("Non-Oracle JVM detected.  Some features, such as immediate unmap of compacted SSTables, may not work as intended");
             }
