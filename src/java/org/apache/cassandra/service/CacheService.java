/*
 * Licensed to the Apache Software Foundation (ASF) under one
 * or more contributor license agreements.  See the NOTICE file
 * distributed with this work for additional information
 * regarding copyright ownership.  The ASF licenses this file
 * to you under the Apache License, Version 2.0 (the
 * "License"); you may not use this file except in compliance
 * with the License.  You may obtain a copy of the License at
 *
 *     http://www.apache.org/licenses/LICENSE-2.0
 *
 * Unless required by applicable law or agreed to in writing, software
 * distributed under the License is distributed on an "AS IS" BASIS,
 * WITHOUT WARRANTIES OR CONDITIONS OF ANY KIND, either express or implied.
 * See the License for the specific language governing permissions and
 * limitations under the License.
 */
package org.apache.cassandra.service;

import java.io.IOException;
import java.nio.ByteBuffer;
import java.util.ArrayList;
import java.util.HashMap;
import java.util.Iterator;
import java.util.List;
<<<<<<< HEAD
import java.util.Objects;
=======
import java.util.Map;
>>>>>>> 5bc9f7c7
import java.util.concurrent.Callable;
import java.util.concurrent.ConcurrentHashMap;
import java.util.concurrent.ExecutionException;
import java.util.concurrent.Future;

import com.google.common.util.concurrent.Futures;

import org.slf4j.Logger;
import org.slf4j.LoggerFactory;

import org.apache.cassandra.cache.*;
import org.apache.cassandra.cache.AutoSavingCache.CacheSerializer;
import org.apache.cassandra.concurrent.Stage;
import org.apache.cassandra.config.DatabaseDescriptor;
import org.apache.cassandra.db.*;
import org.apache.cassandra.db.context.CounterContext;
import org.apache.cassandra.db.filter.*;
import org.apache.cassandra.db.lifecycle.SSTableSet;
import org.apache.cassandra.db.partitions.CachedBTreePartition;
import org.apache.cassandra.db.partitions.CachedPartition;
import org.apache.cassandra.db.rows.*;
import org.apache.cassandra.io.sstable.SSTableUniqueIdentifier;
import org.apache.cassandra.io.sstable.SSTableUniqueIdentifierFactory;
import org.apache.cassandra.io.sstable.SequenceBasedSSTableUniqueIdentifier;
import org.apache.cassandra.io.sstable.format.big.BigTableRowIndexEntry;
import org.apache.cassandra.io.sstable.format.SSTableReader;
import org.apache.cassandra.io.util.DataInputPlus;
import org.apache.cassandra.io.util.DataOutputPlus;
import org.apache.cassandra.schema.TableMetadata;
import org.apache.cassandra.utils.ByteArrayUtil;
import org.apache.cassandra.utils.ByteBufferUtil;
import org.apache.cassandra.utils.FBUtilities;
import org.apache.cassandra.utils.MBeanWrapper;
import org.apache.cassandra.utils.Pair;

public class CacheService implements CacheServiceMBean
{
    private static final Logger logger = LoggerFactory.getLogger(CacheService.class);

    public static final String MBEAN_NAME = "org.apache.cassandra.db:type=Caches";

    public enum CacheType
    {
        KEY_CACHE("KeyCache", "key_cache"),
        ROW_CACHE("RowCache", "row_cache"),
        COUNTER_CACHE("CounterCache", "counter_cache");

        private final String name;
        private final String micrometerMetricsPrefix;

        CacheType(String typeName, String micrometerMetricsPrefix)
        {
            this.name = typeName;
            this.micrometerMetricsPrefix = micrometerMetricsPrefix;
        }

        public String micrometerMetricsPrefix()
        {
            return micrometerMetricsPrefix;
        }

        public String toString()
        {
            return name;
        }
    }

    public final static CacheService instance = new CacheService();

    public final AutoSavingCache<KeyCacheKey, BigTableRowIndexEntry> keyCache;
    public final AutoSavingCache<RowCacheKey, IRowCacheEntry> rowCache;
    public final AutoSavingCache<CounterCacheKey, ClockAndCount> counterCache;

    private CacheService()
    {
        MBeanWrapper.instance.registerMBean(this, MBEAN_NAME);

        keyCache = initKeyCache();
        rowCache = initRowCache();
        counterCache = initCounterCache();
    }

    /**
     * @return auto saving cache object
     */
    private AutoSavingCache<KeyCacheKey, BigTableRowIndexEntry> initKeyCache()
    {
        logger.info("Initializing key cache with capacity of {} MBs.", DatabaseDescriptor.getKeyCacheSizeInMB());

        long keyCacheInMemoryCapacity = DatabaseDescriptor.getKeyCacheSizeInMB() * 1024 * 1024;

        // as values are constant size we can use singleton weigher
        // where 48 = 40 bytes (average size of the key) + 8 bytes (size of value)
        ICache<KeyCacheKey, BigTableRowIndexEntry> kc;
        kc = CaffeineCache.create(keyCacheInMemoryCapacity);
        AutoSavingCache<KeyCacheKey, BigTableRowIndexEntry> keyCache = new AutoSavingCache<>(kc, CacheType.KEY_CACHE, new KeyCacheSerializer());

        int keyCacheKeysToSave = DatabaseDescriptor.getKeyCacheKeysToSave();

        keyCache.scheduleSaving(DatabaseDescriptor.getKeyCacheSavePeriod(), keyCacheKeysToSave);

        return keyCache;
    }

    /**
     * @return initialized row cache
     */
    private AutoSavingCache<RowCacheKey, IRowCacheEntry> initRowCache()
    {
        logger.info("Initializing row cache with capacity of {} MBs", DatabaseDescriptor.getRowCacheSizeInMB());

        CacheProvider<RowCacheKey, IRowCacheEntry> cacheProvider;
        String cacheProviderClassName = DatabaseDescriptor.getRowCacheSizeInMB() > 0
                                        ? DatabaseDescriptor.getRowCacheClassName() : "org.apache.cassandra.cache.NopCacheProvider";
        try
        {
            Class<CacheProvider<RowCacheKey, IRowCacheEntry>> cacheProviderClass =
                (Class<CacheProvider<RowCacheKey, IRowCacheEntry>>) Class.forName(cacheProviderClassName);
            cacheProvider = cacheProviderClass.newInstance();
        }
        catch (Exception e)
        {
            throw new RuntimeException("Cannot find configured row cache provider class " + DatabaseDescriptor.getRowCacheClassName());
        }

        // cache object
        ICache<RowCacheKey, IRowCacheEntry> rc = cacheProvider.create();
        AutoSavingCache<RowCacheKey, IRowCacheEntry> rowCache = new AutoSavingCache<>(rc, CacheType.ROW_CACHE, new RowCacheSerializer());

        int rowCacheKeysToSave = DatabaseDescriptor.getRowCacheKeysToSave();

        rowCache.scheduleSaving(DatabaseDescriptor.getRowCacheSavePeriod(), rowCacheKeysToSave);

        return rowCache;
    }

    private AutoSavingCache<CounterCacheKey, ClockAndCount> initCounterCache()
    {
        logger.info("Initializing counter cache with capacity of {} MBs", DatabaseDescriptor.getCounterCacheSizeInMB());

        long capacity = DatabaseDescriptor.getCounterCacheSizeInMB() * 1024 * 1024;

        AutoSavingCache<CounterCacheKey, ClockAndCount> cache =
            new AutoSavingCache<>(CaffeineCache.create(capacity),
                                  CacheType.COUNTER_CACHE,
                                  new CounterCacheSerializer());

        int keysToSave = DatabaseDescriptor.getCounterCacheKeysToSave();

        logger.info("Scheduling counter cache save to every {} seconds (going to save {} keys).",
                    DatabaseDescriptor.getCounterCacheSavePeriod(),
                    keysToSave == Integer.MAX_VALUE ? "all" : keysToSave);

        cache.scheduleSaving(DatabaseDescriptor.getCounterCacheSavePeriod(), keysToSave);

        return cache;
    }


    public int getRowCacheSavePeriodInSeconds()
    {
        return DatabaseDescriptor.getRowCacheSavePeriod();
    }

    public void setRowCacheSavePeriodInSeconds(int seconds)
    {
        if (seconds < 0)
            throw new RuntimeException("RowCacheSavePeriodInSeconds must be non-negative.");

        DatabaseDescriptor.setRowCacheSavePeriod(seconds);
        rowCache.scheduleSaving(seconds, DatabaseDescriptor.getRowCacheKeysToSave());
    }

    public int getKeyCacheSavePeriodInSeconds()
    {
        return DatabaseDescriptor.getKeyCacheSavePeriod();
    }

    public void setKeyCacheSavePeriodInSeconds(int seconds)
    {
        if (seconds < 0)
            throw new RuntimeException("KeyCacheSavePeriodInSeconds must be non-negative.");

        DatabaseDescriptor.setKeyCacheSavePeriod(seconds);
        keyCache.scheduleSaving(seconds, DatabaseDescriptor.getKeyCacheKeysToSave());
    }

    public int getCounterCacheSavePeriodInSeconds()
    {
        return DatabaseDescriptor.getCounterCacheSavePeriod();
    }

    public void setCounterCacheSavePeriodInSeconds(int seconds)
    {
        if (seconds < 0)
            throw new RuntimeException("CounterCacheSavePeriodInSeconds must be non-negative.");

        DatabaseDescriptor.setCounterCacheSavePeriod(seconds);
        counterCache.scheduleSaving(seconds, DatabaseDescriptor.getCounterCacheKeysToSave());
    }

    public int getRowCacheKeysToSave()
    {
        return DatabaseDescriptor.getRowCacheKeysToSave();
    }

    public void setRowCacheKeysToSave(int count)
    {
        if (count < 0)
            throw new RuntimeException("RowCacheKeysToSave must be non-negative.");
        DatabaseDescriptor.setRowCacheKeysToSave(count);
        rowCache.scheduleSaving(getRowCacheSavePeriodInSeconds(), count);
    }

    public int getKeyCacheKeysToSave()
    {
        return DatabaseDescriptor.getKeyCacheKeysToSave();
    }

    public void setKeyCacheKeysToSave(int count)
    {
        if (count < 0)
            throw new RuntimeException("KeyCacheKeysToSave must be non-negative.");
        DatabaseDescriptor.setKeyCacheKeysToSave(count);
        keyCache.scheduleSaving(getKeyCacheSavePeriodInSeconds(), count);
    }

    public int getCounterCacheKeysToSave()
    {
        return DatabaseDescriptor.getCounterCacheKeysToSave();
    }

    public void setCounterCacheKeysToSave(int count)
    {
        if (count < 0)
            throw new RuntimeException("CounterCacheKeysToSave must be non-negative.");
        DatabaseDescriptor.setCounterCacheKeysToSave(count);
        counterCache.scheduleSaving(getCounterCacheSavePeriodInSeconds(), count);
    }

    public void invalidateKeyCache()
    {
        keyCache.clear();
    }

    public void invalidateKeyCacheForCf(TableMetadata tableMetadata)
    {
        Iterator<KeyCacheKey> keyCacheIterator = keyCache.keyIterator();
        while (keyCacheIterator.hasNext())
        {
            KeyCacheKey key = keyCacheIterator.next();
            if (key.sameTable(tableMetadata))
                keyCacheIterator.remove();
        }
    }

    public void invalidateRowCache()
    {
        rowCache.clear();
    }

    public void invalidateRowCacheForCf(TableMetadata tableMetadata)
    {
        Iterator<RowCacheKey> rowCacheIterator = rowCache.keyIterator();
        while (rowCacheIterator.hasNext())
        {
            RowCacheKey key = rowCacheIterator.next();
            if (key.sameTable(tableMetadata))
                rowCacheIterator.remove();
        }
    }

    public void invalidateCounterCacheForCf(TableMetadata tableMetadata)
    {
        Iterator<CounterCacheKey> counterCacheIterator = counterCache.keyIterator();
        while (counterCacheIterator.hasNext())
        {
            CounterCacheKey key = counterCacheIterator.next();
            if (key.sameTable(tableMetadata))
                counterCacheIterator.remove();
        }
    }

    public void invalidateCounterCache()
    {
        counterCache.clear();
    }




    public void setRowCacheCapacityInMB(long capacity)
    {
        if (capacity < 0)
            throw new RuntimeException("capacity should not be negative.");

        rowCache.setCapacity(capacity * 1024 * 1024);
    }


    public void setKeyCacheCapacityInMB(long capacity)
    {
        if (capacity < 0)
            throw new RuntimeException("capacity should not be negative.");

        keyCache.setCapacity(capacity * 1024 * 1024);
    }

    public void setCounterCacheCapacityInMB(long capacity)
    {
        if (capacity < 0)
            throw new RuntimeException("capacity should not be negative.");

        counterCache.setCapacity(capacity * 1024 * 1024);
    }

    public void saveCaches() throws ExecutionException, InterruptedException
    {
        List<Future<?>> futures = new ArrayList<>(3);
        logger.debug("submitting cache saves");

        futures.add(keyCache.submitWrite(DatabaseDescriptor.getKeyCacheKeysToSave()));
        futures.add(rowCache.submitWrite(DatabaseDescriptor.getRowCacheKeysToSave()));
        futures.add(counterCache.submitWrite(DatabaseDescriptor.getCounterCacheKeysToSave()));

        FBUtilities.waitOnFutures(futures);
        logger.debug("cache saves completed");
    }

    public static class CounterCacheSerializer implements CacheSerializer<CounterCacheKey, ClockAndCount>
    {
        public void serialize(CounterCacheKey key, DataOutputPlus out, ColumnFamilyStore cfs) throws IOException
        {
            assert(cfs.metadata().isCounter());
            TableMetadata tableMetadata = cfs.metadata();
            tableMetadata.id.serialize(out);
            out.writeUTF(tableMetadata.indexName().orElse(""));
            key.write(out);
        }

        public Future<Pair<CounterCacheKey, ClockAndCount>> deserialize(DataInputPlus in, final ColumnFamilyStore cfs) throws IOException
        {
            //Keyspace and CF name are deserialized by AutoSaving cache and used to fetch the CFS provided as a
            //parameter so they aren't deserialized here, even though they are serialized by this serializer
            if (cfs == null)
                return null;
            final CounterCacheKey cacheKey = CounterCacheKey.read(cfs.metadata(), in);
            if (!cfs.metadata().isCounter() || !cfs.isCounterCacheEnabled())
                return null;

            return Stage.READ.submit(new Callable<Pair<CounterCacheKey, ClockAndCount>>()
            {
                public Pair<CounterCacheKey, ClockAndCount> call() throws Exception
                {
                    ByteBuffer value = cacheKey.readCounterValue(cfs);
                    return value == null
                         ? null
                         : Pair.create(cacheKey, CounterContext.instance().getLocalClockAndCount(value));
                }
            });
        }
    }

    public static class RowCacheSerializer implements CacheSerializer<RowCacheKey, IRowCacheEntry>
    {
        public void serialize(RowCacheKey key, DataOutputPlus out, ColumnFamilyStore cfs) throws IOException
        {
            assert(!cfs.isIndex());//Shouldn't have row cache entries for indexes
            TableMetadata tableMetadata = cfs.metadata();
            tableMetadata.id.serialize(out);
            out.writeUTF(tableMetadata.indexName().orElse(""));
            ByteArrayUtil.writeWithLength(key.key, out);
        }

        public Future<Pair<RowCacheKey, IRowCacheEntry>> deserialize(DataInputPlus in, final ColumnFamilyStore cfs) throws IOException
        {
            //Keyspace and CF name are deserialized by AutoSaving cache and used to fetch the CFS provided as a
            //parameter so they aren't deserialized here, even though they are serialized by this serializer
            final ByteBuffer buffer = ByteBufferUtil.readWithLength(in);
            if (cfs == null  || !cfs.isRowCacheEnabled())
                return null;
            final int rowsToCache = cfs.metadata().params.caching.rowsPerPartitionToCache();
            assert(!cfs.isIndex());//Shouldn't have row cache entries for indexes

            return Stage.READ.submit(new Callable<Pair<RowCacheKey, IRowCacheEntry>>()
            {
                public Pair<RowCacheKey, IRowCacheEntry> call() throws Exception
                {
                    DecoratedKey key = cfs.decorateKey(buffer);
                    int nowInSec = FBUtilities.nowInSeconds();
                    SinglePartitionReadCommand cmd = SinglePartitionReadCommand.fullPartitionRead(cfs.metadata(), nowInSec, key);
                    try (ReadExecutionController controller = cmd.executionController(); UnfilteredRowIterator iter = cmd.queryMemtableAndDisk(cfs, controller))
                    {
                        CachedPartition toCache = CachedBTreePartition.create(DataLimits.cqlLimits(rowsToCache).filter(iter, nowInSec, true), nowInSec);
                        return Pair.create(new RowCacheKey(cfs.metadata(), key), toCache);
                    }
                }
            });
        }
    }

    public static class KeyCacheSerializer implements CacheSerializer<KeyCacheKey, BigTableRowIndexEntry>
    {
        // For column families with many SSTables the linear nature of getSSTables slowed down KeyCache loading
        // by orders of magnitude. So we cache the sstables once and rely on cleanupAfterDeserialize to cleanup any
        // cached state we may have accumulated during the load.
        Map<Pair<String, String>, Map<Integer, SSTableReader>> cachedSSTableReaders = new ConcurrentHashMap<>();

        public void serialize(KeyCacheKey key, DataOutputPlus out, ColumnFamilyStore cfs) throws IOException
        {
            BigTableRowIndexEntry entry = CacheService.instance.keyCache.getInternal(key);
            if (entry == null)
                return;

            TableMetadata tableMetadata = cfs.metadata();
            tableMetadata.id.serialize(out);
            out.writeUTF(tableMetadata.indexName().orElse(""));
            ByteArrayUtil.writeWithLength(key.key, out);
            out.writeInt(Integer.MIN_VALUE); // backwards compatibility for "int based generation only"
            ByteBufferUtil.writeWithShortLength(key.desc.generation.asBytes(), out);
            out.writeBoolean(true);

            SerializationHeader header = new SerializationHeader(false, cfs.metadata(), cfs.metadata().regularAndStaticColumns(), EncodingStats.NO_STATS);
            new BigTableRowIndexEntry.Serializer(key.desc.version, header).serializeForCache(entry, out);
        }

        public Future<Pair<KeyCacheKey, BigTableRowIndexEntry>> deserialize(DataInputPlus input, ColumnFamilyStore cfs) throws IOException
        {
            boolean skipEntry = cfs == null || !cfs.isKeyCacheEnabled();

            //Keyspace and CF name are deserialized by AutoSaving cache and used to fetch the CFS provided as a
            //parameter so they aren't deserialized here, even though they are serialized by this serializer
            int keyLength = input.readInt();
            if (keyLength > FBUtilities.MAX_UNSIGNED_SHORT)
            {
                throw new IOException(String.format("Corrupted key cache. Key length of %d is longer than maximum of %d",
                                                    keyLength, FBUtilities.MAX_UNSIGNED_SHORT));
            }
            ByteBuffer key = ByteBufferUtil.read(input, keyLength);
            int generation = input.readInt();
            SSTableUniqueIdentifier generationId = generation == Integer.MIN_VALUE
                                  ? SSTableUniqueIdentifierFactory.instance.fromBytes(ByteBufferUtil.readWithShortLength(input))
                                  : new SequenceBasedSSTableUniqueIdentifier(generation); // Backwards compatibility for "int based generation sstables"

            input.readBoolean(); // backwards compatibility for "promoted indexes" boolean
<<<<<<< HEAD
            SSTableReader reader;
            if (cfs == null || !cfs.isKeyCacheEnabled() || (reader = findDesc(generationId, cfs.getSSTables(SSTableSet.CANONICAL))) == null)
=======
            SSTableReader reader = null;
            if (!skipEntry)
            {
                Pair<String, String> qualifiedName = Pair.create(cfs.metadata.keyspace, cfs.metadata.name);
                Map<Integer, SSTableReader> generationToSSTableReader = cachedSSTableReaders.get(qualifiedName);
                if (generationToSSTableReader == null)
                {
                    generationToSSTableReader = new HashMap<>(cfs.getLiveSSTables().size());
                    for (SSTableReader ssTableReader : cfs.getSSTables(SSTableSet.CANONICAL))
                    {
                        generationToSSTableReader.put(ssTableReader.descriptor.generation, ssTableReader);
                    }

                    cachedSSTableReaders.putIfAbsent(qualifiedName, generationToSSTableReader);
                }
                reader = generationToSSTableReader.get(generation);
            }

            if (skipEntry || reader == null)
>>>>>>> 5bc9f7c7
            {
                // The sstable doesn't exist anymore, so we can't be sure of the exact version and assume its the current version. The only case where we'll be
                // wrong is during upgrade, in which case we fail at deserialization. This is not a huge deal however since 1) this is unlikely enough that
                // this won't affect many users (if any) and only once, 2) this doesn't prevent the node from starting and 3) CASSANDRA-10219 shows that this
                // part of the code has been broken for a while without anyone noticing (it is, btw, still broken until CASSANDRA-10219 is fixed).
                BigTableRowIndexEntry.Serializer.skipForCache(input);
                return null;
            }
<<<<<<< HEAD
            BigTableRowIndexEntry.IndexSerializer<?> indexSerializer = new BigTableRowIndexEntry.Serializer(reader.descriptor.version, reader.header);
            BigTableRowIndexEntry entry = indexSerializer.deserializeForCache(input);
            return Futures.immediateFuture(Pair.create(new KeyCacheKey(cfs.metadata(), reader.descriptor, key), entry));
        }

        private SSTableReader findDesc(SSTableUniqueIdentifier generation, Iterable<SSTableReader> collection)
        {
            for (SSTableReader sstable : collection)
            {
                if (Objects.equals(sstable.descriptor.generation, generation))
                    return sstable;
            }
            return null;
=======

            RowIndexEntry.IndexSerializer<?> indexSerializer = reader.descriptor.getFormat().getIndexSerializer(reader.metadata(),
                                                                                                                reader.descriptor.version,
                                                                                                                reader.header);
            RowIndexEntry<?> entry = indexSerializer.deserializeForCache(input);
            return Futures.immediateFuture(Pair.create(new KeyCacheKey(cfs.metadata(), reader.descriptor, key), entry));
        }

        public void cleanupAfterDeserialize()
        {
            cachedSSTableReaders.clear();
>>>>>>> 5bc9f7c7
        }
    }
}<|MERGE_RESOLUTION|>--- conflicted
+++ resolved
@@ -23,11 +23,8 @@
 import java.util.HashMap;
 import java.util.Iterator;
 import java.util.List;
-<<<<<<< HEAD
+import java.util.Map;
 import java.util.Objects;
-=======
-import java.util.Map;
->>>>>>> 5bc9f7c7
 import java.util.concurrent.Callable;
 import java.util.concurrent.ConcurrentHashMap;
 import java.util.concurrent.ExecutionException;
@@ -434,7 +431,7 @@
         // For column families with many SSTables the linear nature of getSSTables slowed down KeyCache loading
         // by orders of magnitude. So we cache the sstables once and rely on cleanupAfterDeserialize to cleanup any
         // cached state we may have accumulated during the load.
-        Map<Pair<String, String>, Map<Integer, SSTableReader>> cachedSSTableReaders = new ConcurrentHashMap<>();
+        Map<Pair<String, String>, Map<SSTableUniqueIdentifier, SSTableReader>> cachedSSTableReaders = new ConcurrentHashMap<>();
 
         public void serialize(KeyCacheKey key, DataOutputPlus out, ColumnFamilyStore cfs) throws IOException
         {
@@ -473,15 +470,11 @@
                                   : new SequenceBasedSSTableUniqueIdentifier(generation); // Backwards compatibility for "int based generation sstables"
 
             input.readBoolean(); // backwards compatibility for "promoted indexes" boolean
-<<<<<<< HEAD
-            SSTableReader reader;
-            if (cfs == null || !cfs.isKeyCacheEnabled() || (reader = findDesc(generationId, cfs.getSSTables(SSTableSet.CANONICAL))) == null)
-=======
             SSTableReader reader = null;
             if (!skipEntry)
             {
                 Pair<String, String> qualifiedName = Pair.create(cfs.metadata.keyspace, cfs.metadata.name);
-                Map<Integer, SSTableReader> generationToSSTableReader = cachedSSTableReaders.get(qualifiedName);
+                Map<SSTableUniqueIdentifier, SSTableReader> generationToSSTableReader = cachedSSTableReaders.get(qualifiedName);
                 if (generationToSSTableReader == null)
                 {
                     generationToSSTableReader = new HashMap<>(cfs.getLiveSSTables().size());
@@ -492,11 +485,10 @@
 
                     cachedSSTableReaders.putIfAbsent(qualifiedName, generationToSSTableReader);
                 }
-                reader = generationToSSTableReader.get(generation);
+                reader = generationToSSTableReader.get(generationId);
             }
 
             if (skipEntry || reader == null)
->>>>>>> 5bc9f7c7
             {
                 // The sstable doesn't exist anymore, so we can't be sure of the exact version and assume its the current version. The only case where we'll be
                 // wrong is during upgrade, in which case we fail at deserialization. This is not a huge deal however since 1) this is unlikely enough that
@@ -505,10 +497,15 @@
                 BigTableRowIndexEntry.Serializer.skipForCache(input);
                 return null;
             }
-<<<<<<< HEAD
+
             BigTableRowIndexEntry.IndexSerializer<?> indexSerializer = new BigTableRowIndexEntry.Serializer(reader.descriptor.version, reader.header);
             BigTableRowIndexEntry entry = indexSerializer.deserializeForCache(input);
             return Futures.immediateFuture(Pair.create(new KeyCacheKey(cfs.metadata(), reader.descriptor, key), entry));
+        }
+
+        public void cleanupAfterDeserialize()
+        {
+            cachedSSTableReaders.clear();
         }
 
         private SSTableReader findDesc(SSTableUniqueIdentifier generation, Iterable<SSTableReader> collection)
@@ -519,19 +516,6 @@
                     return sstable;
             }
             return null;
-=======
-
-            RowIndexEntry.IndexSerializer<?> indexSerializer = reader.descriptor.getFormat().getIndexSerializer(reader.metadata(),
-                                                                                                                reader.descriptor.version,
-                                                                                                                reader.header);
-            RowIndexEntry<?> entry = indexSerializer.deserializeForCache(input);
-            return Futures.immediateFuture(Pair.create(new KeyCacheKey(cfs.metadata(), reader.descriptor, key), entry));
-        }
-
-        public void cleanupAfterDeserialize()
-        {
-            cachedSSTableReaders.clear();
->>>>>>> 5bc9f7c7
         }
     }
 }