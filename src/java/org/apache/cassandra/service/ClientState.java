/*
 * Licensed to the Apache Software Foundation (ASF) under one
 * or more contributor license agreements.  See the NOTICE file
 * distributed with this work for additional information
 * regarding copyright ownership.  The ASF licenses this file
 * to you under the Apache License, Version 2.0 (the
 * "License"); you may not use this file except in compliance
 * with the License.  You may obtain a copy of the License at
 *
 *     http://www.apache.org/licenses/LICENSE-2.0
 *
 * Unless required by applicable law or agreed to in writing, software
 * distributed under the License is distributed on an "AS IS" BASIS,
 * WITHOUT WARRANTIES OR CONDITIONS OF ANY KIND, either express or implied.
 * See the License for the specific language governing permissions and
 * limitations under the License.
 */
package org.apache.cassandra.service;

import java.net.InetSocketAddress;
import java.net.SocketAddress;
import java.util.Arrays;
import java.util.HashSet;
import java.util.Set;
import java.util.concurrent.atomic.AtomicLong;

import org.slf4j.Logger;
import org.slf4j.LoggerFactory;

import org.apache.cassandra.auth.*;
import org.apache.cassandra.auth.permission.CorePermission;
import org.apache.cassandra.config.DatabaseDescriptor;
import org.apache.cassandra.cql3.QueryHandler;
import org.apache.cassandra.cql3.QueryProcessor;
import org.apache.cassandra.cql3.functions.Function;
import org.apache.cassandra.db.SystemKeyspace;
import org.apache.cassandra.exceptions.AuthenticationException;
import org.apache.cassandra.exceptions.InvalidRequestException;
import org.apache.cassandra.exceptions.UnauthorizedException;
import org.apache.cassandra.schema.Schema;
import org.apache.cassandra.schema.SchemaConstants;
import org.apache.cassandra.schema.SchemaKeyspace;
import org.apache.cassandra.schema.TableMetadata;
import org.apache.cassandra.schema.TableMetadataRef;
import org.apache.cassandra.transport.Connection;
import org.apache.cassandra.utils.CassandraVersion;
import org.apache.cassandra.utils.FBUtilities;
import org.apache.cassandra.utils.JVMStabilityInspector;

/**
 * State related to a client connection.
 */
public class ClientState
{
    private static final Logger logger = LoggerFactory.getLogger(ClientState.class);
    public static final CassandraVersion DEFAULT_CQL_VERSION = org.apache.cassandra.cql3.QueryProcessor.CQL_VERSION;

    private static final Set<IResource> READABLE_SYSTEM_RESOURCES = new HashSet<>();
    private static final Set<IResource> PROTECTED_AUTH_RESOURCES = new HashSet<>();
    private static final Set<String> ALTERABLE_SYSTEM_KEYSPACES = new HashSet<>();
    static
    {
        // We want these system cfs to be always readable to authenticated users since many tools rely on them
        // (nodetool, cqlsh, bulkloader, etc.)
        for (String cf : Arrays.asList(SystemKeyspace.LOCAL, SystemKeyspace.PEERS))
            READABLE_SYSTEM_RESOURCES.add(DataResource.table(SchemaConstants.SYSTEM_KEYSPACE_NAME, cf));

        SchemaKeyspace.ALL.forEach(table -> READABLE_SYSTEM_RESOURCES.add(DataResource.table(SchemaConstants.SCHEMA_KEYSPACE_NAME, table)));

        // neither clients nor tools need authentication/authorization
        if (DatabaseDescriptor.isDaemonInitialized())
        {
            PROTECTED_AUTH_RESOURCES.addAll(DatabaseDescriptor.getAuthenticator().protectedResources());
            PROTECTED_AUTH_RESOURCES.addAll(DatabaseDescriptor.getAuthorizer().protectedResources());
            PROTECTED_AUTH_RESOURCES.addAll(DatabaseDescriptor.getRoleManager().protectedResources());
        }

        // allow users with sufficient privileges to alter KS level options on AUTH_KS and TRACING_KS
        ALTERABLE_SYSTEM_KEYSPACES.add(SchemaConstants.AUTH_KEYSPACE_NAME);
        ALTERABLE_SYSTEM_KEYSPACES.add(SchemaConstants.TRACE_KEYSPACE_NAME);
    }

    // Current user for the session
    private volatile AuthenticatedUser user;
    private volatile String keyspace;
    // Whether or not a once-per-connection warning about SASI stability is issued
    private volatile boolean sasiWarningIssued = false;

    private static final QueryHandler cqlQueryHandler;
    static
    {
        QueryHandler handler = QueryProcessor.instance;
        String customHandlerClass = System.getProperty("cassandra.custom_query_handler_class");
        if (customHandlerClass != null)
        {
            try
            {
                handler = FBUtilities.construct(customHandlerClass, "QueryHandler");
                logger.info("Using {} as query handler for native protocol queries (as requested with -Dcassandra.custom_query_handler_class)", customHandlerClass);
            }
            catch (Exception e)
            {
                JVMStabilityInspector.inspectThrowable(e);
                logger.info("Cannot use class {} as query handler ({}), ignoring by defaulting on normal query handling", customHandlerClass, e.getMessage());
            }
        }
        cqlQueryHandler = handler;
    }

    // isInternal is used to mark ClientState as used by some internal component
    // that should have an ability to modify system keyspace.
    public final boolean isInternal;

    // The remote address of the client - null for internal clients.
    private final InetSocketAddress remoteAddress;

    // The connection to the remote client - null for internal or thrift clients.
    public final Connection connection;

    // The biggest timestamp that was returned by getTimestamp/assigned to a query. This is global to ensure that the
    // timestamp assigned are strictly monotonic on a node, which is likely what user expect intuitively (more likely,
    // most new user will intuitively expect timestamp to be strictly monotonic cluster-wise, but while that last part
    // is unrealistic expectation, doing it node-wise is easy).
    private static final AtomicLong lastTimestampMicros = new AtomicLong(0);

    /**
     * Construct a new, empty ClientState for internal calls.
     */
    private ClientState()
    {
        this.isInternal = true;
        this.remoteAddress = null;
        this.connection = null;
    }

    protected ClientState(InetSocketAddress remoteAddress, Connection connection)
    {
        this.isInternal = false;
        this.remoteAddress = remoteAddress;
        this.connection = connection;
        if (!DatabaseDescriptor.getAuthenticator().requireAuthentication())
            this.user = AuthenticatedUser.ANONYMOUS_USER;
    }

    /**
     * @return a ClientState object for internal C* calls (not limited by any kind of auth).
     */
    public static ClientState forInternalCalls()
    {
        return new ClientState();
    }

    /**
     * @return a ClientState object for external clients (native protocol users).
     */
    public static ClientState forExternalCalls(SocketAddress remoteAddress, Connection connection)
    {
        return new ClientState((InetSocketAddress)remoteAddress, connection);
    }

    /**
     * This clock guarantees that updates for the same ClientState will be ordered
     * in the sequence seen, even if multiple updates happen in the same millisecond.
     */
    public long getTimestamp()
    {
        while (true)
        {
            long current = System.currentTimeMillis() * 1000;
            long last = lastTimestampMicros.get();
            long tstamp = last >= current ? last + 1 : current;
            if (lastTimestampMicros.compareAndSet(last, tstamp))
                return tstamp;
        }
    }

    /**
     * Returns a timestamp suitable for paxos given the timestamp of the last known commit (or in progress update).
     * <p>
     * Paxos ensures that the timestamp it uses for commits respects the serial order of those commits. It does so
     * by having each replica reject any proposal whose timestamp is not strictly greater than the last proposal it
     * accepted. So in practice, which timestamp we use for a given proposal doesn't affect correctness but it does
     * affect the chance of making progress (if we pick a timestamp lower than what has been proposed before, our
     * new proposal will just get rejected).
     * <p>
     * As during the prepared phase replica send us the last propose they accepted, a first option would be to take
     * the maximum of those last accepted proposal timestamp plus 1 (and use a default value, say 0, if it's the
     * first known proposal for the partition). This would most work (giving commits the timestamp 0, 1, 2, ...
     * in the order they are commited) up to 2 important caveats:
     *   1) it would give a very poor experience when Paxos and non-Paxos updates are mixed in the same partition,
     *      since paxos operations wouldn't be using microseconds timestamps. And while you shouldn't theoretically
     *      mix the 2 kind of operations, this would still be pretty unintuitive. And what if you started writing
     *      normal updates and realize later you should switch to Paxos to enforce a property you want?
     *   2) this wouldn't actually be safe due to the expiration set on the Paxos state table.
     * <p>
     * So instead, we initially chose to use the current time in microseconds as for normal update. Which works in
     * general but mean that clock skew creates unavailability periods for Paxos updates (either a node has his clock
     * in the past and he may no be able to get commit accepted until its clock catch up, or a node has his clock in
     * the future and then once one of its commit his accepted, other nodes ones won't be until they catch up). This
     * is ok for small clock skew (few ms) but can be pretty bad for large one.
     * <p>
     * Hence our current solution: we mix both approaches. That is, we compare the timestamp of the last known
     * accepted proposal and the local time. If the local time is greater, we use it, thus keeping paxos timestamps
     * locked to the current time in general (making mixing Paxos and non-Paxos more friendly, and behaving correctly
     * when the paxos state expire (as long as your maximum clock skew is lower than the Paxos state expiration
     * time)). Otherwise (the local time is lower than the last proposal, meaning that this last proposal was done
     * with a clock in the future compared to the local one), we use the last proposal timestamp plus 1, ensuring
     * progress.
     *
     * @param minTimestampToUse the max timestamp of the last proposal accepted by replica having responded
     * to the prepare phase of the paxos round this is for. In practice, that's the minimum timestamp this method
     * may return.
     * @return a timestamp suitable for a Paxos proposal (using the reasoning described above). Note that
     * contrarily to the {@link #getTimestamp()} method, the return value is not guaranteed to be unique (nor
     * monotonic) across calls since it can return it's argument (so if the same argument is passed multiple times,
     * it may be returned multiple times). Note that we still ensure Paxos "ballot" are unique (for different
     * proposal) by (securely) randomizing the non-timestamp part of the UUID.
     */
    public long getTimestampForPaxos(long minTimestampToUse)
    {
        while (true)
        {
            long current = Math.max(System.currentTimeMillis() * 1000, minTimestampToUse);
            long last = lastTimestampMicros.get();
            long tstamp = last >= current ? last + 1 : current;
            // Note that if we ended up picking minTimestampMicrosToUse (it was "in the future"), we don't
            // want to change the local clock, otherwise a single node in the future could corrupt the clock
            // of all nodes and for all inserts (since non-paxos inserts also use lastTimestampMicros).
            // See CASSANDRA-11991
            if (tstamp == minTimestampToUse || lastTimestampMicros.compareAndSet(last, tstamp))
                return tstamp;
        }
    }

    public static QueryHandler getCQLQueryHandler()
    {
        return cqlQueryHandler;
    }

    public InetSocketAddress getRemoteAddress()
    {
        return remoteAddress;
    }

    public String getRawKeyspace()
    {
        return keyspace;
    }

    public String getKeyspace() throws InvalidRequestException
    {
        if (keyspace == null)
            throw new InvalidRequestException("No keyspace has been specified. USE a keyspace, or explicitly specify keyspace.tablename");
        return keyspace;
    }

    public void setKeyspace(String ks) throws InvalidRequestException
    {
        // Skip keyspace validation for non-authenticated users. Apparently, some client libraries
        // call set_keyspace() before calling login(), and we have to handle that.
        if (user != null && Schema.instance.getKeyspaceMetadata(ks) == null)
            throw new InvalidRequestException("Keyspace '" + ks + "' does not exist");
        keyspace = ks;
    }

    /**
     * Attempts to login the given user.
     */
    public void login(AuthenticatedUser user) throws AuthenticationException
    {
        // Login privilege is not inherited via granted roles, so just
        // verify that the role with the credentials that were actually
        // supplied has it
        if (user.isAnonymous() || DatabaseDescriptor.getRoleManager().canLogin(user))
            this.user = user;
        else
            throw new AuthenticationException(String.format("%s is not permitted to log in", user.getName()));
    }

    public void hasAllKeyspacesAccess(Permission perm) throws UnauthorizedException
    {
        if (isInternal)
            return;
        validateLogin();
        ensureHasPermission(perm, DataResource.root());
    }

    public void hasKeyspaceAccess(String keyspace, Permission perm) throws UnauthorizedException, InvalidRequestException
    {
        hasAccess(keyspace, perm, DataResource.keyspace(keyspace));
    }

    public void hasColumnFamilyAccess(String keyspace, String columnFamily, Permission perm)
    throws UnauthorizedException, InvalidRequestException
    {
        Schema.instance.validateTable(keyspace, columnFamily);
        hasAccess(keyspace, perm, DataResource.table(keyspace, columnFamily));
    }

    public void hasColumnFamilyAccess(TableMetadataRef tableRef, Permission perm)
    throws UnauthorizedException, InvalidRequestException
    {
        hasColumnFamilyAccess(tableRef.get(), perm);
    }

    public void hasColumnFamilyAccess(TableMetadata table, Permission perm)
    throws UnauthorizedException, InvalidRequestException
    {
        hasAccess(table.keyspace, perm, table.resource);
    }

    private void hasAccess(String keyspace, Permission perm, DataResource resource)
    throws UnauthorizedException, InvalidRequestException
    {
        validateKeyspace(keyspace);
        if (isInternal)
            return;
        validateLogin();
        preventSystemKSSchemaModification(keyspace, resource, perm);
        if ((perm == CorePermission.SELECT) && READABLE_SYSTEM_RESOURCES.contains(resource))
            return;
        if (PROTECTED_AUTH_RESOURCES.contains(resource))
            if ((perm == CorePermission.CREATE) || (perm == CorePermission.ALTER) || (perm == CorePermission.DROP))
                throw new UnauthorizedException(String.format("%s schema is protected", resource));
        ensureHasPermission(perm, resource);
    }

    public void ensureHasPermission(Permission perm, IResource resource) throws UnauthorizedException
    {
        if (!DatabaseDescriptor.getAuthorizer().requireAuthorization())
            return;

        // Access to built in functions is unrestricted
        if(resource instanceof FunctionResource && resource.hasParent())
            if (((FunctionResource)resource).getKeyspace().equals(SchemaConstants.SYSTEM_KEYSPACE_NAME))
                return;

        checkPermissionOnResourceChain(perm, resource);
    }

    // Convenience method called from checkAccess method of CQLStatement
    // Also avoids needlessly creating lots of FunctionResource objects
    public void ensureHasPermission(Permission permission, Function function)
    {
        // Save creating a FunctionResource is we don't need to
        if (!DatabaseDescriptor.getAuthorizer().requireAuthorization())
            return;

        // built in functions are always available to all
        if (function.isNative())
            return;

        checkPermissionOnResourceChain(permission, FunctionResource.function(function.name().keyspace,
                                                                             function.name().name,
                                                                             function.argTypes()));
    }

    private void checkPermissionOnResourceChain(Permission perm, IResource resource)
    {
        for (IResource r : Resources.chain(resource))
            if (authorize(r).contains(perm))
                return;

        throw new UnauthorizedException(String.format("User %s has no %s permission on %s or any of its parents",
                                                      user.getName(),
                                                      perm,
                                                      resource));
    }

    private void preventSystemKSSchemaModification(String keyspace, DataResource resource, Permission perm) throws UnauthorizedException
    {
        // we only care about schema modification.
        if (!((perm == CorePermission.ALTER) || (perm == CorePermission.DROP) || (perm == CorePermission.CREATE)))
            return;

        // prevent system keyspace modification
        if (SchemaConstants.isSystemKeyspace(keyspace))
            throw new UnauthorizedException(keyspace + " keyspace is not user-modifiable.");

        // allow users with sufficient privileges to alter KS level options on AUTH_KS and
        // TRACING_KS, but not to drop any tables
        if (ALTERABLE_SYSTEM_KEYSPACES.contains(resource.getKeyspace().toLowerCase())
<<<<<<< HEAD
           && ((perm == CorePermission.ALTER && !resource.isKeyspaceLevel())
               || (perm == CorePermission.DROP && !DROPPABLE_SYSTEM_TABLES.contains(resource))))
=======
           && ((perm == Permission.ALTER && !resource.isKeyspaceLevel())
               || perm == Permission.DROP))
>>>>>>> 457733bd
        {
            throw new UnauthorizedException(String.format("Cannot %s %s", perm, resource));
        }
    }

    public void validateLogin() throws UnauthorizedException
    {
        if (user == null)
            throw new UnauthorizedException("You have not logged in");
    }

    public void ensureNotAnonymous() throws UnauthorizedException
    {
        validateLogin();
        if (user.isAnonymous())
            throw new UnauthorizedException("You have to be logged in and not anonymous to perform this request");
    }

    public void ensureIsSuper(String message) throws UnauthorizedException
    {
        if (DatabaseDescriptor.getAuthenticator().requireAuthentication() && (user == null || !user.isSuper()))
            throw new UnauthorizedException(message);
    }

    private static void validateKeyspace(String keyspace) throws InvalidRequestException
    {
        if (keyspace == null)
            throw new InvalidRequestException("You have not set a keyspace for this session");
    }

    public AuthenticatedUser getUser()
    {
        return user;
    }

    public static CassandraVersion[] getCQLSupportedVersion()
    {
        return new CassandraVersion[]{ QueryProcessor.CQL_VERSION };
    }

    private Set<Permission> authorize(IResource resource)
    {
        return user.getPermissions(resource);
    }

    public boolean isSASIWarningIssued()
    {
        return sasiWarningIssued;
    }

    public void setSASIWarningIssued()
    {
        sasiWarningIssued = true;
    }
}<|MERGE_RESOLUTION|>--- conflicted
+++ resolved
@@ -380,13 +380,8 @@
         // allow users with sufficient privileges to alter KS level options on AUTH_KS and
         // TRACING_KS, but not to drop any tables
         if (ALTERABLE_SYSTEM_KEYSPACES.contains(resource.getKeyspace().toLowerCase())
-<<<<<<< HEAD
            && ((perm == CorePermission.ALTER && !resource.isKeyspaceLevel())
-               || (perm == CorePermission.DROP && !DROPPABLE_SYSTEM_TABLES.contains(resource))))
-=======
-           && ((perm == Permission.ALTER && !resource.isKeyspaceLevel())
-               || perm == Permission.DROP))
->>>>>>> 457733bd
+               || (perm == CorePermission.DROP)))
         {
             throw new UnauthorizedException(String.format("Cannot %s %s", perm, resource));
         }
