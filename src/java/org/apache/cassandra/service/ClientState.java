/*
 * Licensed to the Apache Software Foundation (ASF) under one
 * or more contributor license agreements.  See the NOTICE file
 * distributed with this work for additional information
 * regarding copyright ownership.  The ASF licenses this file
 * to you under the Apache License, Version 2.0 (the
 * "License"); you may not use this file except in compliance
 * with the License.  You may obtain a copy of the License at
 *
 *     http://www.apache.org/licenses/LICENSE-2.0
 *
 * Unless required by applicable law or agreed to in writing, software
 * distributed under the License is distributed on an "AS IS" BASIS,
 * WITHOUT WARRANTIES OR CONDITIONS OF ANY KIND, either express or implied.
 * See the License for the specific language governing permissions and
 * limitations under the License.
 */
package org.apache.cassandra.service;

import java.net.InetSocketAddress;
import java.net.SocketAddress;
import java.util.Arrays;
import java.util.List;
import java.util.Set;
import java.util.concurrent.atomic.AtomicLong;

import com.google.common.collect.ImmutableSet;
import org.slf4j.Logger;
import org.slf4j.LoggerFactory;

import org.apache.cassandra.auth.AuthenticatedUser;
import org.apache.cassandra.auth.CassandraAuthorizer;
import org.apache.cassandra.auth.CassandraRoleManager;
import org.apache.cassandra.auth.DataResource;
import org.apache.cassandra.auth.FunctionResource;
import org.apache.cassandra.auth.IResource;
import org.apache.cassandra.auth.PasswordAuthenticator;
import org.apache.cassandra.auth.Permission;
import org.apache.cassandra.auth.Resources;
import org.apache.cassandra.config.CFMetaData;
import org.apache.cassandra.config.DatabaseDescriptor;
import org.apache.cassandra.config.Schema;
import org.apache.cassandra.config.SchemaConstants;
import org.apache.cassandra.cql3.QueryHandler;
import org.apache.cassandra.cql3.QueryProcessor;
import org.apache.cassandra.cql3.functions.Function;
import org.apache.cassandra.db.SystemKeyspace;
import org.apache.cassandra.exceptions.AuthenticationException;
import org.apache.cassandra.exceptions.InvalidRequestException;
import org.apache.cassandra.exceptions.RequestExecutionException;
import org.apache.cassandra.exceptions.UnauthorizedException;
import org.apache.cassandra.schema.SchemaKeyspaceTables;
import org.apache.cassandra.thrift.ThriftValidation;
<<<<<<< HEAD
import org.apache.cassandra.utils.CassandraVersion;
=======
import org.apache.cassandra.tracing.TraceKeyspace;
>>>>>>> f33267c8
import org.apache.cassandra.utils.FBUtilities;
import org.apache.cassandra.utils.JVMStabilityInspector;
import org.apache.cassandra.utils.CassandraVersion;
import org.apache.cassandra.utils.MD5Digest;

/**
 * State related to a client connection.
 */
public class ClientState
{
    private static final Logger logger = LoggerFactory.getLogger(ClientState.class);
    public static final CassandraVersion DEFAULT_CQL_VERSION = org.apache.cassandra.cql3.QueryProcessor.CQL_VERSION;

    public static final ImmutableSet<IResource> READABLE_SYSTEM_RESOURCES;
    public static final ImmutableSet<IResource> PROTECTED_AUTH_RESOURCES;
    public static final ImmutableSet<IResource> DROPPABLE_SYSTEM_AUTH_TABLES;
    static
    {
        // We want these system cfs to be always readable to authenticated users since many tools rely on them
        // (nodetool, cqlsh, bulkloader, etc.)
<<<<<<< HEAD
        for (String cf : Arrays.asList(SystemKeyspace.LOCAL, SystemKeyspace.PEERS))
            READABLE_SYSTEM_RESOURCES.add(DataResource.table(SchemaConstants.SYSTEM_KEYSPACE_NAME, cf));

        SchemaKeyspaceTables.ALL.forEach(table -> READABLE_SYSTEM_RESOURCES.add(DataResource.table(SchemaConstants.SCHEMA_KEYSPACE_NAME, table)));

        // neither clients nor tools need authentication/authorization
        if (DatabaseDescriptor.isDaemonInitialized())
=======
        ImmutableSet.Builder<IResource> readableBuilder = ImmutableSet.builder();
        for (String cf : Arrays.asList(SystemKeyspace.LOCAL, SystemKeyspace.PEERS, SystemKeyspace.SIZE_ESTIMATES))
            readableBuilder.add(DataResource.table(SystemKeyspace.NAME, cf));

        // make all schema tables readable by default (required by the drivers)
        SchemaKeyspace.ALL.forEach(table -> readableBuilder.add(DataResource.table(SchemaKeyspace.NAME, table)));

        // make system_traces readable by all or else tracing will require explicit grants
        readableBuilder.add(DataResource.table(TraceKeyspace.NAME, TraceKeyspace.EVENTS));
        readableBuilder.add(DataResource.table(TraceKeyspace.NAME, TraceKeyspace.SESSIONS));
        READABLE_SYSTEM_RESOURCES = readableBuilder.build();

        ImmutableSet.Builder<IResource> protectedBuilder = ImmutableSet.builder();
        // neither clients nor tools need authentication/authorization
        if (!Config.isClientMode())
>>>>>>> f33267c8
        {
            protectedBuilder.addAll(DatabaseDescriptor.getAuthenticator().protectedResources());
            protectedBuilder.addAll(DatabaseDescriptor.getAuthorizer().protectedResources());
            protectedBuilder.addAll(DatabaseDescriptor.getRoleManager().protectedResources());
        }
<<<<<<< HEAD

        DROPPABLE_SYSTEM_AUTH_TABLES.add(DataResource.table(SchemaConstants.AUTH_KEYSPACE_NAME, PasswordAuthenticator.LEGACY_CREDENTIALS_TABLE));
        DROPPABLE_SYSTEM_AUTH_TABLES.add(DataResource.table(SchemaConstants.AUTH_KEYSPACE_NAME, CassandraRoleManager.LEGACY_USERS_TABLE));
        DROPPABLE_SYSTEM_AUTH_TABLES.add(DataResource.table(SchemaConstants.AUTH_KEYSPACE_NAME, CassandraAuthorizer.USER_PERMISSIONS));
=======
        PROTECTED_AUTH_RESOURCES = protectedBuilder.build();
        ImmutableSet.Builder<IResource> droppableBuilder = ImmutableSet.builder();
        // allow users with sufficient privileges to drop legacy tables (users, credentials, permissions) from AUTH_KS
        droppableBuilder.add(DataResource.table(AuthKeyspace.NAME, PasswordAuthenticator.LEGACY_CREDENTIALS_TABLE));
        droppableBuilder.add(DataResource.table(AuthKeyspace.NAME, CassandraRoleManager.LEGACY_USERS_TABLE));
        droppableBuilder.add(DataResource.table(AuthKeyspace.NAME, CassandraAuthorizer.USER_PERMISSIONS));
        DROPPABLE_SYSTEM_AUTH_TABLES = droppableBuilder.build();
>>>>>>> f33267c8
    }

    // Current user for the session
    private volatile AuthenticatedUser user;
    private volatile String keyspace;
    private volatile boolean issuedPreparedStatementsUseWarning;

    /**
     * Force Compact Tables to be represented as CQL ones for the current client session (simulates
     * ALTER .. DROP COMPACT STORAGE but only for this session)
     */
    private volatile boolean noCompactMode;

    private static final QueryHandler cqlQueryHandler;
    static
    {
        QueryHandler handler = QueryProcessor.instance;
        String customHandlerClass = System.getProperty("cassandra.custom_query_handler_class");
        if (customHandlerClass != null)
        {
            try
            {
                handler = FBUtilities.construct(customHandlerClass, "QueryHandler");
                logger.info("Using {} as query handler for native protocol queries (as requested with -Dcassandra.custom_query_handler_class)", customHandlerClass);
            }
            catch (Exception e)
            {
                logger.error("Cannot use class {} as query handler", customHandlerClass, e);
                JVMStabilityInspector.killCurrentJVM(e, true);
            }
        }
        cqlQueryHandler = handler;
    }

    // isInternal is used to mark ClientState as used by some internal component
    // that should have an ability to modify system keyspace.
    public final boolean isInternal;

    // The remote address of the client - null for internal clients.
    private final InetSocketAddress remoteAddress;

    // The biggest timestamp that was returned by getTimestamp/assigned to a query. This is global to ensure that the
    // timestamp assigned are strictly monotonic on a node, which is likely what user expect intuitively (more likely,
    // most new user will intuitively expect timestamp to be strictly monotonic cluster-wise, but while that last part
    // is unrealistic expectation, doing it node-wise is easy).
    private static final AtomicLong lastTimestampMicros = new AtomicLong(0);

    /**
     * Construct a new, empty ClientState for internal calls.
     */
    private ClientState()
    {
        this.isInternal = true;
        this.remoteAddress = null;
    }

    protected ClientState(InetSocketAddress remoteAddress)
    {
        this.isInternal = false;
        this.remoteAddress = remoteAddress;
        if (!DatabaseDescriptor.getAuthenticator().requireAuthentication())
            this.user = AuthenticatedUser.ANONYMOUS_USER;
    }

    /**
     * @return a ClientState object for internal C* calls (not limited by any kind of auth).
     */
    public static ClientState forInternalCalls()
    {
        return new ClientState();
    }

    /**
     * @return a ClientState object for external clients (thrift/native protocol users).
     */
    public static ClientState forExternalCalls(SocketAddress remoteAddress)
    {
        return new ClientState((InetSocketAddress)remoteAddress);
    }

    /**
     * This clock guarantees that updates for the same ClientState will be ordered
     * in the sequence seen, even if multiple updates happen in the same millisecond.
     */
    public long getTimestamp()
    {
        while (true)
        {
            long current = System.currentTimeMillis() * 1000;
            long last = lastTimestampMicros.get();
            long tstamp = last >= current ? last + 1 : current;
            if (lastTimestampMicros.compareAndSet(last, tstamp))
                return tstamp;
        }
    }

    /**
     * Returns a timestamp suitable for paxos given the timestamp of the last known commit (or in progress update).
     * <p>
     * Paxos ensures that the timestamp it uses for commits respects the serial order of those commits. It does so
     * by having each replica reject any proposal whose timestamp is not strictly greater than the last proposal it
     * accepted. So in practice, which timestamp we use for a given proposal doesn't affect correctness but it does
     * affect the chance of making progress (if we pick a timestamp lower than what has been proposed before, our
     * new proposal will just get rejected).
     * <p>
     * As during the prepared phase replica send us the last propose they accepted, a first option would be to take
     * the maximum of those last accepted proposal timestamp plus 1 (and use a default value, say 0, if it's the
     * first known proposal for the partition). This would most work (giving commits the timestamp 0, 1, 2, ...
     * in the order they are commited) up to 2 important caveats:
     *   1) it would give a very poor experience when Paxos and non-Paxos updates are mixed in the same partition,
     *      since paxos operations wouldn't be using microseconds timestamps. And while you shouldn't theoretically
     *      mix the 2 kind of operations, this would still be pretty unintuitive. And what if you started writing
     *      normal updates and realize later you should switch to Paxos to enforce a property you want?
     *   2) this wouldn't actually be safe due to the expiration set on the Paxos state table.
     * <p>
     * So instead, we initially chose to use the current time in microseconds as for normal update. Which works in
     * general but mean that clock skew creates unavailability periods for Paxos updates (either a node has his clock
     * in the past and he may no be able to get commit accepted until its clock catch up, or a node has his clock in
     * the future and then once one of its commit his accepted, other nodes ones won't be until they catch up). This
     * is ok for small clock skew (few ms) but can be pretty bad for large one.
     * <p>
     * Hence our current solution: we mix both approaches. That is, we compare the timestamp of the last known
     * accepted proposal and the local time. If the local time is greater, we use it, thus keeping paxos timestamps
     * locked to the current time in general (making mixing Paxos and non-Paxos more friendly, and behaving correctly
     * when the paxos state expire (as long as your maximum clock skew is lower than the Paxos state expiration
     * time)). Otherwise (the local time is lower than the last proposal, meaning that this last proposal was done
     * with a clock in the future compared to the local one), we use the last proposal timestamp plus 1, ensuring
     * progress.
     *
     * @param minTimestampToUse the max timestamp of the last proposal accepted by replica having responded
     * to the prepare phase of the paxos round this is for. In practice, that's the minimum timestamp this method
     * may return.
     * @return a timestamp suitable for a Paxos proposal (using the reasoning described above). Note that
     * contrarily to the {@link #getTimestamp()} method, the return value is not guaranteed to be unique (nor
     * monotonic) across calls since it can return it's argument (so if the same argument is passed multiple times,
     * it may be returned multiple times). Note that we still ensure Paxos "ballot" are unique (for different
     * proposal) by (securely) randomizing the non-timestamp part of the UUID.
     */
    public long getTimestampForPaxos(long minTimestampToUse)
    {
        while (true)
        {
            long current = Math.max(System.currentTimeMillis() * 1000, minTimestampToUse);
            long last = lastTimestampMicros.get();
            long tstamp = last >= current ? last + 1 : current;
            // Note that if we ended up picking minTimestampMicrosToUse (it was "in the future"), we don't
            // want to change the local clock, otherwise a single node in the future could corrupt the clock
            // of all nodes and for all inserts (since non-paxos inserts also use lastTimestampMicros).
            // See CASSANDRA-11991
            if (tstamp == minTimestampToUse || lastTimestampMicros.compareAndSet(last, tstamp))
                return tstamp;
        }
    }

    public static QueryHandler getCQLQueryHandler()
    {
        return cqlQueryHandler;
    }

    public InetSocketAddress getRemoteAddress()
    {
        return remoteAddress;
    }

    public String getRawKeyspace()
    {
        return keyspace;
    }

    public String getKeyspace() throws InvalidRequestException
    {
        if (keyspace == null)
            throw new InvalidRequestException("No keyspace has been specified. USE a keyspace, or explicitly specify keyspace.tablename");
        return keyspace;
    }

    public void setKeyspace(String ks) throws InvalidRequestException
    {
        // Skip keyspace validation for non-authenticated users. Apparently, some client libraries
        // call set_keyspace() before calling login(), and we have to handle that.
        if (user != null && Schema.instance.getKSMetaData(ks) == null)
            throw new InvalidRequestException("Keyspace '" + ks + "' does not exist");
        keyspace = ks;
    }

    public void setNoCompactMode()
    {
        this.noCompactMode = true;
    }

    public boolean isNoCompactMode()
    {
        return noCompactMode;
    }

    /**
     * Attempts to login the given user.
     */
    public void login(AuthenticatedUser user) throws AuthenticationException
    {
        // Login privilege is not inherited via granted roles, so just
        // verify that the role with the credentials that were actually
        // supplied has it
        if (user.isAnonymous() || canLogin(user))
            this.user = user;
        else
            throw new AuthenticationException(String.format("%s is not permitted to log in", user.getName()));
    }

    private boolean canLogin(AuthenticatedUser user)
    {
        try
        {
            return DatabaseDescriptor.getRoleManager().canLogin(user.getPrimaryRole());
        } catch (RequestExecutionException e) {
            throw new AuthenticationException("Unable to perform authentication: " + e.getMessage(), e);
        }
    }

    public void hasAllKeyspacesAccess(Permission perm) throws UnauthorizedException
    {
        if (isInternal)
            return;
        validateLogin();
        ensureHasPermission(perm, DataResource.root());
    }

    public void hasKeyspaceAccess(String keyspace, Permission perm) throws UnauthorizedException, InvalidRequestException
    {
        hasAccess(keyspace, perm, DataResource.keyspace(keyspace));
    }

    public void hasColumnFamilyAccess(String keyspace, String columnFamily, Permission perm)
    throws UnauthorizedException, InvalidRequestException
    {
        ThriftValidation.validateColumnFamily(keyspace, columnFamily);
        hasAccess(keyspace, perm, DataResource.table(keyspace, columnFamily));
    }

    public void hasColumnFamilyAccess(CFMetaData cfm, Permission perm)
    throws UnauthorizedException, InvalidRequestException
    {
        hasAccess(cfm.ksName, perm, cfm.resource);
    }

    private void hasAccess(String keyspace, Permission perm, DataResource resource)
    throws UnauthorizedException, InvalidRequestException
    {
        validateKeyspace(keyspace);

        if (isInternal)
            return;

        validateLogin();

        preventSystemKSSchemaModification(keyspace, resource, perm);

        // Some system data is always readable
        if ((perm == Permission.SELECT) && READABLE_SYSTEM_RESOURCES.contains(resource))
            return;

        // Modifications to any resource upon which the authenticator, authorizer or role manager depend should not be
        // be performed by users
        if (PROTECTED_AUTH_RESOURCES.contains(resource))
            if ((perm == Permission.CREATE) || (perm == Permission.ALTER) || (perm == Permission.DROP))
                throw new UnauthorizedException(String.format("%s schema is protected", resource));

        ensureHasPermission(perm, resource);
    }

    public void ensureHasPermission(Permission perm, IResource resource) throws UnauthorizedException
    {
        if (!DatabaseDescriptor.getAuthorizer().requireAuthorization())
            return;

        // Access to built in functions is unrestricted
        if(resource instanceof FunctionResource && resource.hasParent())
            if (((FunctionResource)resource).getKeyspace().equals(SchemaConstants.SYSTEM_KEYSPACE_NAME))
                return;

        if (resource instanceof DataResource && !(user.isSuper() || user.isSystem()))
        {
            DataResource dataResource = (DataResource)resource;
            if (!dataResource.isRootLevel())
            {
                String keyspace = dataResource.getKeyspace();
                // A user may have permissions granted on ALL KEYSPACES, but this should exclude system keyspaces. Any
                // permission on those keyspaces or their tables must be granted to the user either explicitly or
                // transitively. The set of grantable permissions for system keyspaces is further limited,
                // see the Permission enum for details.
                if (Schema.isSystemKeyspace(keyspace))
                {
                    ensurePermissionOnResourceChain(perm, Resources.chain(dataResource, IResource::hasParent));
                    return;
                }
            }
        }

        ensurePermissionOnResourceChain(perm, resource);
    }

    // Convenience method called from checkAccess method of CQLStatement
    // Also avoids needlessly creating lots of FunctionResource objects
    public void ensureHasPermission(Permission permission, Function function)
    {
        // Save creating a FunctionResource is we don't need to
        if (!DatabaseDescriptor.getAuthorizer().requireAuthorization())
            return;

        // built in functions are always available to all
        if (function.isNative())
            return;

        ensurePermissionOnResourceChain(permission, FunctionResource.function(function.name().keyspace,
                                                                              function.name().name,
                                                                              function.argTypes()));
    }

    private void ensurePermissionOnResourceChain(Permission perm, IResource resource)
    {
        ensurePermissionOnResourceChain(perm, Resources.chain(resource));
    }

    private void ensurePermissionOnResourceChain(Permission perm, List<? extends IResource> resources)
    {
        IResource resource = resources.get(0);
        for (IResource r : resources)
            if (authorize(r).contains(perm))
                return;

        throw new UnauthorizedException(String.format("User %s has no %s permission on %s or any of its parents",
                                                      user.getName(),
                                                      perm,
                                                      resource));
    }

    private void preventSystemKSSchemaModification(String keyspace, DataResource resource, Permission perm) throws UnauthorizedException
    {
        // we only care about DDL statements
        if (perm != Permission.ALTER && perm != Permission.DROP && perm != Permission.CREATE)
            return;

        // prevent ALL local system keyspace modification
        if (SchemaConstants.isLocalSystemKeyspace(keyspace))
            throw new UnauthorizedException(keyspace + " keyspace is not user-modifiable.");

        if (SchemaConstants.isReplicatedSystemKeyspace(keyspace))
        {
            // allow users with sufficient privileges to alter replication params of replicated system keyspaces
            if (perm == Permission.ALTER && resource.isKeyspaceLevel())
                return;

            // allow users with sufficient privileges to drop legacy tables in replicated system keyspaces
            if (perm == Permission.DROP && DROPPABLE_SYSTEM_AUTH_TABLES.contains(resource))
                return;

            // prevent all other modifications of replicated system keyspaces
            throw new UnauthorizedException(String.format("Cannot %s %s", perm, resource));
        }
    }

    public void validateLogin() throws UnauthorizedException
    {
        if (user == null)
            throw new UnauthorizedException("You have not logged in");
    }

    public void ensureNotAnonymous() throws UnauthorizedException
    {
        validateLogin();
        if (user.isAnonymous())
            throw new UnauthorizedException("You have to be logged in and not anonymous to perform this request");
    }

    public void ensureIsSuper(String message) throws UnauthorizedException
    {
        if (DatabaseDescriptor.getAuthenticator().requireAuthentication() && (user == null || !user.isSuper()))
            throw new UnauthorizedException(message);
    }

    private static void validateKeyspace(String keyspace) throws InvalidRequestException
    {
        if (keyspace == null)
            throw new InvalidRequestException("You have not set a keyspace for this session");
    }

    public AuthenticatedUser getUser()
    {
        return user;
    }

    public static CassandraVersion[] getCQLSupportedVersion()
    {
        return new CassandraVersion[]{ QueryProcessor.CQL_VERSION };
    }

    private Set<Permission> authorize(IResource resource)
    {
        return user.getPermissions(resource);
    }

    public void warnAboutUseWithPreparedStatements(MD5Digest statementId, String preparedKeyspace)
    {
        if (!issuedPreparedStatementsUseWarning)
        {
            ClientWarn.instance.warn(String.format("`USE <keyspace>` with prepared statements is considered to be an anti-pattern due to ambiguity in non-qualified table names. " +
                                                   "Please consider removing instances of `Session#setKeyspace(<keyspace>)`, `Session#execute(\"USE <keyspace>\")` and `cluster.newSession(<keyspace>)` from your code, and " +
                                                   "always use fully qualified table names (e.g. <keyspace>.<table>). " +
                                                   "Keyspace used: %s, statement keyspace: %s, statement id: %s", getRawKeyspace(), preparedKeyspace, statementId));
            issuedPreparedStatementsUseWarning = true;
        }
    }
}<|MERGE_RESOLUTION|>--- conflicted
+++ resolved
@@ -51,11 +51,7 @@
 import org.apache.cassandra.exceptions.UnauthorizedException;
 import org.apache.cassandra.schema.SchemaKeyspaceTables;
 import org.apache.cassandra.thrift.ThriftValidation;
-<<<<<<< HEAD
-import org.apache.cassandra.utils.CassandraVersion;
-=======
 import org.apache.cassandra.tracing.TraceKeyspace;
->>>>>>> f33267c8
 import org.apache.cassandra.utils.FBUtilities;
 import org.apache.cassandra.utils.JVMStabilityInspector;
 import org.apache.cassandra.utils.CassandraVersion;
@@ -76,50 +72,33 @@
     {
         // We want these system cfs to be always readable to authenticated users since many tools rely on them
         // (nodetool, cqlsh, bulkloader, etc.)
-<<<<<<< HEAD
-        for (String cf : Arrays.asList(SystemKeyspace.LOCAL, SystemKeyspace.PEERS))
-            READABLE_SYSTEM_RESOURCES.add(DataResource.table(SchemaConstants.SYSTEM_KEYSPACE_NAME, cf));
-
-        SchemaKeyspaceTables.ALL.forEach(table -> READABLE_SYSTEM_RESOURCES.add(DataResource.table(SchemaConstants.SCHEMA_KEYSPACE_NAME, table)));
-
+        ImmutableSet.Builder<IResource> readableBuilder = ImmutableSet.builder();
+        for (String cf : Arrays.asList(SystemKeyspace.LOCAL, SystemKeyspace.PEERS, SystemKeyspace.SIZE_ESTIMATES))
+            readableBuilder.add(DataResource.table(SchemaConstants.SYSTEM_KEYSPACE_NAME, cf));
+
+        // make all schema tables readable by default (required by the drivers)
+        SchemaKeyspaceTables.ALL.forEach(table -> readableBuilder.add(DataResource.table(SchemaConstants.SCHEMA_KEYSPACE_NAME, table)));
+
+        // make system_traces readable by all or else tracing will require explicit grants
+        readableBuilder.add(DataResource.table(SchemaConstants.TRACE_KEYSPACE_NAME, TraceKeyspace.EVENTS));
+        readableBuilder.add(DataResource.table(SchemaConstants.TRACE_KEYSPACE_NAME, TraceKeyspace.SESSIONS));
+        READABLE_SYSTEM_RESOURCES = readableBuilder.build();
+
+        ImmutableSet.Builder<IResource> protectedBuilder = ImmutableSet.builder();
         // neither clients nor tools need authentication/authorization
         if (DatabaseDescriptor.isDaemonInitialized())
-=======
-        ImmutableSet.Builder<IResource> readableBuilder = ImmutableSet.builder();
-        for (String cf : Arrays.asList(SystemKeyspace.LOCAL, SystemKeyspace.PEERS, SystemKeyspace.SIZE_ESTIMATES))
-            readableBuilder.add(DataResource.table(SystemKeyspace.NAME, cf));
-
-        // make all schema tables readable by default (required by the drivers)
-        SchemaKeyspace.ALL.forEach(table -> readableBuilder.add(DataResource.table(SchemaKeyspace.NAME, table)));
-
-        // make system_traces readable by all or else tracing will require explicit grants
-        readableBuilder.add(DataResource.table(TraceKeyspace.NAME, TraceKeyspace.EVENTS));
-        readableBuilder.add(DataResource.table(TraceKeyspace.NAME, TraceKeyspace.SESSIONS));
-        READABLE_SYSTEM_RESOURCES = readableBuilder.build();
-
-        ImmutableSet.Builder<IResource> protectedBuilder = ImmutableSet.builder();
-        // neither clients nor tools need authentication/authorization
-        if (!Config.isClientMode())
->>>>>>> f33267c8
         {
             protectedBuilder.addAll(DatabaseDescriptor.getAuthenticator().protectedResources());
             protectedBuilder.addAll(DatabaseDescriptor.getAuthorizer().protectedResources());
             protectedBuilder.addAll(DatabaseDescriptor.getRoleManager().protectedResources());
         }
-<<<<<<< HEAD
-
-        DROPPABLE_SYSTEM_AUTH_TABLES.add(DataResource.table(SchemaConstants.AUTH_KEYSPACE_NAME, PasswordAuthenticator.LEGACY_CREDENTIALS_TABLE));
-        DROPPABLE_SYSTEM_AUTH_TABLES.add(DataResource.table(SchemaConstants.AUTH_KEYSPACE_NAME, CassandraRoleManager.LEGACY_USERS_TABLE));
-        DROPPABLE_SYSTEM_AUTH_TABLES.add(DataResource.table(SchemaConstants.AUTH_KEYSPACE_NAME, CassandraAuthorizer.USER_PERMISSIONS));
-=======
         PROTECTED_AUTH_RESOURCES = protectedBuilder.build();
         ImmutableSet.Builder<IResource> droppableBuilder = ImmutableSet.builder();
         // allow users with sufficient privileges to drop legacy tables (users, credentials, permissions) from AUTH_KS
-        droppableBuilder.add(DataResource.table(AuthKeyspace.NAME, PasswordAuthenticator.LEGACY_CREDENTIALS_TABLE));
-        droppableBuilder.add(DataResource.table(AuthKeyspace.NAME, CassandraRoleManager.LEGACY_USERS_TABLE));
-        droppableBuilder.add(DataResource.table(AuthKeyspace.NAME, CassandraAuthorizer.USER_PERMISSIONS));
+        droppableBuilder.add(DataResource.table(SchemaConstants.AUTH_KEYSPACE_NAME, PasswordAuthenticator.LEGACY_CREDENTIALS_TABLE));
+        droppableBuilder.add(DataResource.table(SchemaConstants.AUTH_KEYSPACE_NAME, CassandraRoleManager.LEGACY_USERS_TABLE));
+        droppableBuilder.add(DataResource.table(SchemaConstants.AUTH_KEYSPACE_NAME, CassandraAuthorizer.USER_PERMISSIONS));
         DROPPABLE_SYSTEM_AUTH_TABLES = droppableBuilder.build();
->>>>>>> f33267c8
     }
 
     // Current user for the session
@@ -410,7 +389,7 @@
                 // permission on those keyspaces or their tables must be granted to the user either explicitly or
                 // transitively. The set of grantable permissions for system keyspaces is further limited,
                 // see the Permission enum for details.
-                if (Schema.isSystemKeyspace(keyspace))
+                if (SchemaConstants.isSystemKeyspace(keyspace))
                 {
                     ensurePermissionOnResourceChain(perm, Resources.chain(dataResource, IResource::hasParent));
                     return;
