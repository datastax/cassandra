--- conflicted
+++ resolved
@@ -52,11 +52,7 @@
     }
 
     public PartitionRangeQueryPager(ReadCommand command,
-<<<<<<< HEAD
-                                    int protocolVersion,
-=======
                                     ProtocolVersion protocolVersion,
->>>>>>> b4068ef0
                                     DecoratedKey lastReturnedKey,
                                     PagingState.RowMark lastReturnedRow,
                                     int remaining,
