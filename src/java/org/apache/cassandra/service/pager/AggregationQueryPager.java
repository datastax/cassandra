/*
 * Licensed to the Apache Software Foundation (ASF) under one
 * or more contributor license agreements.  See the NOTICE file
 * distributed with this work for additional information
 * regarding copyright ownership.  The ASF licenses this file
 * to you under the Apache License, Version 2.0 (the
 * "License"); you may not use this file except in compliance
 * with the License.  You may obtain a copy of the License at
 *
 *     http://www.apache.org/licenses/LICENSE-2.0
 *
 * Unless required by applicable law or agreed to in writing, software
 * distributed under the License is distributed on an "AS IS" BASIS,
 * WITHOUT WARRANTIES OR CONDITIONS OF ANY KIND, either express or implied.
 * See the License for the specific language governing permissions and
 * limitations under the License.
 */
package org.apache.cassandra.service.pager;

import java.nio.ByteBuffer;
<<<<<<< HEAD

import javax.annotation.Nullable;
=======
import java.util.NoSuchElementException;
import java.util.concurrent.TimeUnit;
>>>>>>> 9a80a8bd

import org.slf4j.Logger;
import org.slf4j.LoggerFactory;

<<<<<<< HEAD
=======
import org.apache.cassandra.config.CFMetaData;
>>>>>>> 9a80a8bd
import org.apache.cassandra.cql3.PageSize;
import org.apache.cassandra.db.*;
import org.apache.cassandra.db.aggregation.GroupingState;
import org.apache.cassandra.db.filter.DataLimits;
import org.apache.cassandra.db.rows.FlowablePartition;
import org.apache.cassandra.db.rows.Row;
<<<<<<< HEAD
=======
import org.apache.cassandra.db.rows.RowIterator;
import org.apache.cassandra.exceptions.ReadTimeoutException;
import org.apache.cassandra.service.ClientState;
>>>>>>> 9a80a8bd
import org.apache.cassandra.utils.ByteBufferUtil;
import org.apache.cassandra.utils.flow.Flow;

/**
 * {@code QueryPager} that takes care of fetching the pages for aggregation queries.
 * <p>
 * For aggregation/group by queries, the user page size is in number of groups. But each group could be composed of very
 * many rows so to avoid running into OOMs, this pager will page internal queries into sub-pages. So each call to
<<<<<<< HEAD
 * {@link QueryPager#fetchPage(PageSize, ReadContext)} may (transparently) yield multiple internal queries (sub-pages).
 * <p>
 * Please note due to the fact the page size is used to compute the number of groups to page through, if the page size 
 * unit is in bytes, a default number of groups is used.
=======
 * {@link QueryPager#fetchPage(int, ConsistencyLevel, ClientState, long, boolean)}  may (transparently) yield multiple
 * internal queries (sub-pages).
>>>>>>> 9a80a8bd
 */
public final class AggregationQueryPager implements QueryPager
{
    private static final Logger logger = LoggerFactory.getLogger(AggregationQueryPager.class);

<<<<<<< HEAD
    private static final int DEFAULT_GROUPS = 100;
    
=======
    /**
     * For aggregated queries the user may specify a small page size. In this case we
     * want to use a minimum value for inner paging across replicas to avoid too many
     * network round trips. For example, a client wants a count or a sum with a page size
     * of 100 rows (which is the default used by cqlsh) but the aggregation is over a large range,
     * in this case we are better off fetching larger pages from replicas.
     *
     * Here we set a size of 2 MB, we then converted to an estimated number of rows.
     */
    private static final PageSize MIN_SUB_PAGE_SIZE = PageSize.bytesSize(2 * 1024 * 1024);

>>>>>>> 9a80a8bd
    private final DataLimits limits;

    // The sub-pager, used to retrieve the next sub-page.
    private QueryPager subPager;

    // the timeout in nanoseconds, if more time has elapsed, a ReadTimeoutException will be raised
    private final long timeout;

    // the smallest number of rows to fetch for sub-pages
    private final int minSubPageSizeRows;

    public AggregationQueryPager(QueryPager subPager, DataLimits limits, long timeoutMillis, int avgRowSize)
    {
        this.subPager = subPager;
        this.limits = limits;
        this.timeout = TimeUnit.MILLISECONDS.toNanos(timeoutMillis);
        this.minSubPageSizeRows = MIN_SUB_PAGE_SIZE.inEstimatedRows(avgRowSize);
    }

    @Override
    public Flow<FlowablePartition> fetchPage(PageSize pageSize, ReadContext ctx)
    {
        if (limits.isGroupByLimit())
            return new GroupByPartitions(pageSize, ctx).partitions();

        return new AggregatedPartitions(pageSize, ctx).partitions();
    }

    @Override
    public Flow<FlowablePartition> fetchPageInternal(PageSize pageSize)
    {        
        if (limits.isGroupByLimit())
            return new GroupByPartitions(pageSize, null).partitions();

        return new AggregatedPartitions(pageSize, null).partitions();
    }

    @Override
    public boolean isExhausted()
    {
        return subPager.isExhausted();
    }

    @Override
    public int maxRemaining()
    {
        return subPager.maxRemaining();
    }

    @Override
    public PagingState state(boolean inclusive)
    {
        return subPager.state(inclusive);
    }

    @Override
    public QueryPager withUpdatedLimit(DataLimits newLimits)
    {
        throw new UnsupportedOperationException();
    }

    /**
     * Group by partitions.
     * <p>
     * This class takes care of concatenating sub-pages until done. It also makes sure that partitions
     * with the same key across sub-pages are grouped correctly. Before each sub-page is retrieved we need
     * to update the sub-pager, for which we need to keep track of some state such as the last partition key
     * and clustering.
     */
    class GroupByPartitions
    {
        /**
         * The original page size: not currently used as everything is computed in number of rows.
         */
        private final PageSize pageSize;
        
        /**
         * The top-level page size in number of groups.
         */
        private final int topPages;

        // For distributed and local queries, null for internal queries
        @Nullable
        private final ReadContext ctx;

        /**
         * The key of the last partition processed.
         */
        private ByteBuffer lastPartitionKey;

        /**
         * The clustering of the last row processed
         */
        private Clustering lastClustering;

        /**
         * The initial amount of row remaining
         */
        private int initialMaxRemaining;

        GroupByPartitions(PageSize pageSize, ReadContext ctx)
        {
            this.pageSize = pageSize;
            this.topPages = handlePageSize(pageSize);
            this.ctx = ctx;
            if (logger.isTraceEnabled())
                logger.trace("{} - created with page size={}, ctx={}", hashCode(), topPages, ctx);
        }

        /**
         * Return the partitions by concatenating sub-pages as long as we are not done, see {@link #moreContents()}.
         * <p>
         * Because the same partition key may span two partitions across two different sub-pages, it is necessary to group the
         * partitions by partition key, but at the same time we should publish partitions immediately to allow the sub-pager
         * to make progress since {@link #moreContents()} relies on the sub-pager counter to work out if it needs more pages.
         * <p>
         * In addition to concatenating and grouping same key partitions, we also need to track the last partition key
         * and the last clustering, see {@link #applyToPartition(FlowablePartition)} and {@link #applyToRow(Row)}.
         *
         * @return the partitions for this query.
         */
        Flow<FlowablePartition> partitions()
        {
            initialMaxRemaining = subPager.maxRemaining();
            Flow<FlowablePartition> ret = fetchSubPage(topPages);

            // the existing iterator based approach would merge partitions with the same key across two different pages
            // however it looks like we don't need to do this, because we create a new pager with a grouping state
            // that can handle splitting partitions across pages, and so a simple concat of pages is sufficient
            return ret.concatWith(this::moreContents).map(this::applyToPartition);
        }

        private FlowablePartition applyToPartition(FlowablePartition partition)
        {
            if (logger.isTraceEnabled())
                logger.trace("{} applyToPartition {}", hashCode(), ByteBufferUtil.bytesToHex(partition.header().partitionKey.getKey()));

            lastPartitionKey = partition.partitionKey().getKey();
            lastClustering = null;
            return partition.mapContent(this::applyToRow);
        }

        private Row applyToRow(Row row)
        {
            if (logger.isTraceEnabled())
                logger.trace("{} - applyToRow {}", hashCode(), row.clustering() == null ? "null" : row.clustering().toBinaryString());

            lastClustering = row.clustering();
            return row;
        }

        private int handlePageSize(PageSize pageSize)
        {
            // If the page size unit is in bytes, resort to a default number:
            int size = pageSize.isInBytes() ? DEFAULT_GROUPS : pageSize.rawSize();
            
            // If the paging is off, the pageSize will be <= 0. So we need to replace
            // it by DataLimits.NO_LIMIT
            return size <= 0 ? DataLimits.NO_ROWS_LIMIT : size;
        }

        private Flow<FlowablePartition> moreContents()
        {
            int counted = initialMaxRemaining - subPager.maxRemaining();

            if (logger.isTraceEnabled())
                logger.trace("{} - moreContents() called with last: {}/{}, counted: {}",
                             hashCode(),
                             lastPartitionKey == null ? "null" : ByteBufferUtil.bytesToHex(lastPartitionKey),
                             lastClustering == null ? "null" : lastClustering.toBinaryString(),
                             counted);


            if (isDone(topPages, counted) || subPager.isExhausted())
            {
                if (logger.isTraceEnabled())
                    logger.trace("{} - moreContents() returns null: {}, {}, [{}] exhausted? {}",
                                 hashCode(), counted, topPages, subPager.hashCode(), subPager.isExhausted());

                return null;
            }

            subPager = updatePagerLimit(subPager, limits, lastPartitionKey, lastClustering);
            return fetchSubPage(computeSubPageSize(topPages, counted));
        }

        protected boolean isDone(int pageSize, int counted)
        {
            return counted == pageSize;
        }

        protected void checkTimeout()
        {
            // internal queries are not guarded by a timeout because cont. paging queries can be aborted
            // and system queries should not be aborted
            if (consistency == null)
                return;

            long elapsed = System.nanoTime() - queryStartNanoTime;
            if (elapsed > timeout)
                throw new ReadTimeoutException(consistency);
        }

        /**
         * Updates the pager with the new limits if needed.
         *
         * @param pager the pager previously used
         * @param limits the DataLimits
         * @param lastPartitionKey the partition key of the last row returned
         * @param lastClustering the clustering of the last row returned
         * @return the pager to use to query the next page of data
         */
        protected QueryPager updatePagerLimit(QueryPager pager,
                                              DataLimits limits,
                                              ByteBuffer lastPartitionKey,
                                              Clustering lastClustering)
        {
            GroupingState state = new GroupingState(lastPartitionKey, lastClustering);
            DataLimits newLimits = limits.forGroupByInternalPaging(state);
            return pager.withUpdatedLimit(newLimits);
        }

        /**
         * Computes the size of the next sub-page to retrieve.
         *
         * @param pageSize the top-level page size
         * @param counted the number of result returned so far by the previous sub-pages
         * @return the size of the next sub-page to retrieve
         */
        protected int computeSubPageSize(int pageSize, int counted)
        {
            return pageSize - counted;
        }

        /**
         * Fetches the next sub-page.
         *
         * @param subPageSize the sub-page size in number of groups
         * @return the next sub-page
         */
        private Flow<FlowablePartition> fetchSubPage(int subPageSize)
        {
            if (logger.isTraceEnabled())
<<<<<<< HEAD
                logger.trace("Fetching sub-page with consistency {}", ctx == null ? "<internal>" : ctx.consistencyLevel);

            return ctx == null
                 ? subPager.fetchPageInternal(PageSize.rowsSize(subPageSize))
                 : subPager.fetchPage(PageSize.rowsSize(subPageSize), ctx);
=======
                logger.trace("Fetching sub-page with consistency {} and exec. controller {}", consistency, executionController);

            return consistency == null
                 ? subPager.fetchPageInternal(subPageSize, executionController)
                 : subPager.fetchPage(subPageSize, consistency, clientState, System.nanoTime(), forContinuousPaging);
        }

        public final RowIterator next()
        {
            if (!hasNext())
                throw new NoSuchElementException();

            checkTimeout();

            RowIterator iterator = new GroupByRowIterator(next);
            lastPartitionKey = iterator.partitionKey().getKey();
            next = null;
            return iterator;
        }

        private class GroupByRowIterator implements RowIterator
        {
            /**
             * The decorated <code>RowIterator</code>.
             */
            private RowIterator rowIterator;

            /**
             * Keeps track if the decorated iterator has been closed or not.
             */
            private boolean closed;

            GroupByRowIterator(RowIterator delegate)
            {
                this.rowIterator = delegate;
            }

            public CFMetaData metadata()
            {
                return rowIterator.metadata();
            }

            public boolean isReverseOrder()
            {
                return rowIterator.isReverseOrder();
            }

            public PartitionColumns columns()
            {
                return rowIterator.columns();
            }

            public DecoratedKey partitionKey()
            {
                return rowIterator.partitionKey();
            }

            public Row staticRow()
            {
                Row row = rowIterator.staticRow();
                lastClustering = null;
                return row;
            }

            public boolean isEmpty()
            {
                return this.rowIterator.isEmpty() && !hasNext();
            }

            public void close()
            {
                if (!closed)
                    rowIterator.close();
            }

            public boolean hasNext()
            {
                if (rowIterator.hasNext())
                    return true;

                DecoratedKey partitionKey = rowIterator.partitionKey();

                rowIterator.close();

                // Fetch the next RowIterator
                GroupByPartitionIterator.this.hasNext();

                // if the previous page was ending within the partition the
                // next RowIterator is the continuation of this one
                if (next != null && partitionKey.equals(next.partitionKey()))
                {
                    rowIterator = next;
                    next = null;
                    return rowIterator.hasNext();
                }

                closed = true;
                return false;
            }

            public Row next()
            {
                checkTimeout();

                Row row = this.rowIterator.next();
                lastClustering = row.clustering();
                return row;
            }
>>>>>>> 9a80a8bd
        }
    }

    /**
     * Partitions for queries without Group By but with aggregates.
     *
     * <p>For maintaining backward compatibility we are forced to use the {@link org.apache.cassandra.db.filter.DataLimits.CQLLimits} instead of the
     * {@link org.apache.cassandra.db.filter.DataLimits.CQLGroupByLimits}. Due to that pages need to be fetched in a different way.</p>
     */
    private final class AggregatedPartitions extends GroupByPartitions
    {
        AggregatedPartitions(PageSize pageSize, ReadContext ctx)
        {
            super(pageSize, ctx);
        }

        @Override
        protected QueryPager updatePagerLimit(QueryPager pager,
                                              DataLimits limits,
                                              ByteBuffer lastPartitionKey,
                                              Clustering lastClustering)
        {
            return pager;
        }

        @Override
        protected boolean isDone(int pageSize, int counted)
        {
            return false;
        }

        @Override
        protected int computeSubPageSize(int pageSize, int counted)
        {
            return Math.max(minSubPageSizeRows, pageSize);
        }
    }
}<|MERGE_RESOLUTION|>--- conflicted
+++ resolved
@@ -18,33 +18,20 @@
 package org.apache.cassandra.service.pager;
 
 import java.nio.ByteBuffer;
-<<<<<<< HEAD
 
 import javax.annotation.Nullable;
-=======
-import java.util.NoSuchElementException;
 import java.util.concurrent.TimeUnit;
->>>>>>> 9a80a8bd
 
 import org.slf4j.Logger;
 import org.slf4j.LoggerFactory;
 
-<<<<<<< HEAD
-=======
-import org.apache.cassandra.config.CFMetaData;
->>>>>>> 9a80a8bd
 import org.apache.cassandra.cql3.PageSize;
 import org.apache.cassandra.db.*;
 import org.apache.cassandra.db.aggregation.GroupingState;
 import org.apache.cassandra.db.filter.DataLimits;
 import org.apache.cassandra.db.rows.FlowablePartition;
 import org.apache.cassandra.db.rows.Row;
-<<<<<<< HEAD
-=======
-import org.apache.cassandra.db.rows.RowIterator;
 import org.apache.cassandra.exceptions.ReadTimeoutException;
-import org.apache.cassandra.service.ClientState;
->>>>>>> 9a80a8bd
 import org.apache.cassandra.utils.ByteBufferUtil;
 import org.apache.cassandra.utils.flow.Flow;
 
@@ -53,24 +40,15 @@
  * <p>
  * For aggregation/group by queries, the user page size is in number of groups. But each group could be composed of very
  * many rows so to avoid running into OOMs, this pager will page internal queries into sub-pages. So each call to
-<<<<<<< HEAD
  * {@link QueryPager#fetchPage(PageSize, ReadContext)} may (transparently) yield multiple internal queries (sub-pages).
  * <p>
  * Please note due to the fact the page size is used to compute the number of groups to page through, if the page size 
  * unit is in bytes, a default number of groups is used.
-=======
- * {@link QueryPager#fetchPage(int, ConsistencyLevel, ClientState, long, boolean)}  may (transparently) yield multiple
- * internal queries (sub-pages).
->>>>>>> 9a80a8bd
  */
 public final class AggregationQueryPager implements QueryPager
 {
     private static final Logger logger = LoggerFactory.getLogger(AggregationQueryPager.class);
 
-<<<<<<< HEAD
-    private static final int DEFAULT_GROUPS = 100;
-    
-=======
     /**
      * For aggregated queries the user may specify a small page size. In this case we
      * want to use a minimum value for inner paging across replicas to avoid too many
@@ -82,7 +60,8 @@
      */
     private static final PageSize MIN_SUB_PAGE_SIZE = PageSize.bytesSize(2 * 1024 * 1024);
 
->>>>>>> 9a80a8bd
+    private static final int DEFAULT_GROUPS = 100;
+
     private final DataLimits limits;
 
     // The sub-pager, used to retrieve the next sub-page.
@@ -220,6 +199,8 @@
             if (logger.isTraceEnabled())
                 logger.trace("{} applyToPartition {}", hashCode(), ByteBufferUtil.bytesToHex(partition.header().partitionKey.getKey()));
 
+            checkTimeout();
+
             lastPartitionKey = partition.partitionKey().getKey();
             lastClustering = null;
             return partition.mapContent(this::applyToRow);
@@ -229,6 +210,8 @@
         {
             if (logger.isTraceEnabled())
                 logger.trace("{} - applyToRow {}", hashCode(), row.clustering() == null ? "null" : row.clustering().toBinaryString());
+
+            checkTimeout();
 
             lastClustering = row.clustering();
             return row;
@@ -278,12 +261,12 @@
         {
             // internal queries are not guarded by a timeout because cont. paging queries can be aborted
             // and system queries should not be aborted
-            if (consistency == null)
+            if (ctx == null)
                 return;
 
-            long elapsed = System.nanoTime() - queryStartNanoTime;
+            long elapsed = System.nanoTime() - ctx.queryStartNanos;
             if (elapsed > timeout)
-                throw new ReadTimeoutException(consistency);
+                throw new ReadTimeoutException(ctx.consistencyLevel);
         }
 
         /**
@@ -326,122 +309,11 @@
         private Flow<FlowablePartition> fetchSubPage(int subPageSize)
         {
             if (logger.isTraceEnabled())
-<<<<<<< HEAD
                 logger.trace("Fetching sub-page with consistency {}", ctx == null ? "<internal>" : ctx.consistencyLevel);
 
             return ctx == null
                  ? subPager.fetchPageInternal(PageSize.rowsSize(subPageSize))
-                 : subPager.fetchPage(PageSize.rowsSize(subPageSize), ctx);
-=======
-                logger.trace("Fetching sub-page with consistency {} and exec. controller {}", consistency, executionController);
-
-            return consistency == null
-                 ? subPager.fetchPageInternal(subPageSize, executionController)
-                 : subPager.fetchPage(subPageSize, consistency, clientState, System.nanoTime(), forContinuousPaging);
-        }
-
-        public final RowIterator next()
-        {
-            if (!hasNext())
-                throw new NoSuchElementException();
-
-            checkTimeout();
-
-            RowIterator iterator = new GroupByRowIterator(next);
-            lastPartitionKey = iterator.partitionKey().getKey();
-            next = null;
-            return iterator;
-        }
-
-        private class GroupByRowIterator implements RowIterator
-        {
-            /**
-             * The decorated <code>RowIterator</code>.
-             */
-            private RowIterator rowIterator;
-
-            /**
-             * Keeps track if the decorated iterator has been closed or not.
-             */
-            private boolean closed;
-
-            GroupByRowIterator(RowIterator delegate)
-            {
-                this.rowIterator = delegate;
-            }
-
-            public CFMetaData metadata()
-            {
-                return rowIterator.metadata();
-            }
-
-            public boolean isReverseOrder()
-            {
-                return rowIterator.isReverseOrder();
-            }
-
-            public PartitionColumns columns()
-            {
-                return rowIterator.columns();
-            }
-
-            public DecoratedKey partitionKey()
-            {
-                return rowIterator.partitionKey();
-            }
-
-            public Row staticRow()
-            {
-                Row row = rowIterator.staticRow();
-                lastClustering = null;
-                return row;
-            }
-
-            public boolean isEmpty()
-            {
-                return this.rowIterator.isEmpty() && !hasNext();
-            }
-
-            public void close()
-            {
-                if (!closed)
-                    rowIterator.close();
-            }
-
-            public boolean hasNext()
-            {
-                if (rowIterator.hasNext())
-                    return true;
-
-                DecoratedKey partitionKey = rowIterator.partitionKey();
-
-                rowIterator.close();
-
-                // Fetch the next RowIterator
-                GroupByPartitionIterator.this.hasNext();
-
-                // if the previous page was ending within the partition the
-                // next RowIterator is the continuation of this one
-                if (next != null && partitionKey.equals(next.partitionKey()))
-                {
-                    rowIterator = next;
-                    next = null;
-                    return rowIterator.hasNext();
-                }
-
-                closed = true;
-                return false;
-            }
-
-            public Row next()
-            {
-                checkTimeout();
-
-                Row row = this.rowIterator.next();
-                lastClustering = row.clustering();
-                return row;
-            }
->>>>>>> 9a80a8bd
+                 : subPager.fetchPage(PageSize.rowsSize(subPageSize), ctx.withStartTime(System.nanoTime()));
         }
     }
 
