--- conflicted
+++ resolved
@@ -1486,12 +1486,8 @@
         ReplicaPlan.ForTokenWrite replicaPlan = ReplicaPlans.forWrite(keyspace, consistencyLevel, tk, ReplicaPlans.writeNormal);
         AbstractReplicationStrategy rs = replicaPlan.replicationStrategy();
         AbstractWriteResponseHandler<IMutation> responseHandler = rs.getWriteResponseHandler(replicaPlan, callback, writeType, queryStartNanoTime);
-<<<<<<< HEAD
-        if (callback instanceof CounterMutationCallback) {
-=======
         if (callback instanceof CounterMutationCallback)
         {
->>>>>>> f5dbae01
             ((CounterMutationCallback) callback).setReplicaCount(replicaPlan.contacts().size());
         }
         return responseHandler;
