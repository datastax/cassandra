/*
 * Licensed to the Apache Software Foundation (ASF) under one
 * or more contributor license agreements.  See the NOTICE file
 * distributed with this work for additional information
 * regarding copyright ownership.  The ASF licenses this file
 * to you under the Apache License, Version 2.0 (the
 * "License"); you may not use this file except in compliance
 * with the License.  You may obtain a copy of the License at
 *
 *     http://www.apache.org/licenses/LICENSE-2.0
 *
 * Unless required by applicable law or agreed to in writing, software
 * distributed under the License is distributed on an "AS IS" BASIS,
 * WITHOUT WARRANTIES OR CONDITIONS OF ANY KIND, either express or implied.
 * See the License for the specific language governing permissions and
 * limitations under the License.
 */
package org.apache.cassandra.service;

import java.io.IOException;
import java.lang.management.ManagementFactory;
import java.net.InetAddress;
import java.nio.ByteBuffer;
import java.util.ArrayList;
import java.util.Collection;
import java.util.Collections;
import java.util.EnumMap;
import java.util.HashMap;
import java.util.HashSet;
import java.util.Iterator;
import java.util.LinkedList;
import java.util.List;
import java.util.Map;
import java.util.Optional;
import java.util.Set;
import java.util.UUID;
import java.util.concurrent.ConcurrentHashMap;
import java.util.concurrent.CountDownLatch;
import java.util.concurrent.Future;
import java.util.concurrent.ThreadLocalRandom;
import java.util.concurrent.TimeUnit;
import java.util.concurrent.TimeoutException;
import java.util.concurrent.atomic.AtomicInteger;
import java.util.concurrent.atomic.AtomicLong;

import javax.management.MBeanServer;
import javax.management.ObjectName;

import com.google.common.base.Predicate;
import com.google.common.cache.CacheLoader;
import com.google.common.collect.*;
import com.google.common.primitives.Ints;
import com.google.common.util.concurrent.Uninterruptibles;
<<<<<<< HEAD
import io.reactivex.Single;
import org.apache.cassandra.transport.messages.ResultMessage;
=======

>>>>>>> 4f439fa3
import org.apache.commons.lang3.StringUtils;

import org.slf4j.Logger;
import org.slf4j.LoggerFactory;

import io.reactivex.Observable;
import io.reactivex.Scheduler;
import org.apache.cassandra.batchlog.Batch;
import org.apache.cassandra.batchlog.BatchlogManager;
import org.apache.cassandra.batchlog.LegacyBatchlogMigrator;
import org.apache.cassandra.concurrent.NettyRxScheduler;
import org.apache.cassandra.concurrent.Stage;
import org.apache.cassandra.concurrent.StageManager;
import org.apache.cassandra.config.CFMetaData;
import org.apache.cassandra.config.DatabaseDescriptor;
import org.apache.cassandra.config.Schema;
import org.apache.cassandra.config.SchemaConstants;
import org.apache.cassandra.db.*;
import org.apache.cassandra.db.filter.DataLimits;
import org.apache.cassandra.db.filter.TombstoneOverwhelmingException;
import org.apache.cassandra.db.monitoring.ConstructionTime;
import org.apache.cassandra.db.partitions.FilteredPartition;
import org.apache.cassandra.db.partitions.PartitionIterator;
import org.apache.cassandra.db.partitions.PartitionIterators;
import org.apache.cassandra.db.partitions.PartitionUpdate;
import org.apache.cassandra.db.partitions.UnfilteredPartitionIterator;
import org.apache.cassandra.db.rows.RowIterator;
import org.apache.cassandra.db.view.ViewUtils;
import org.apache.cassandra.dht.AbstractBounds;
import org.apache.cassandra.dht.Bounds;
import org.apache.cassandra.dht.RingPosition;
import org.apache.cassandra.dht.Token;
import org.apache.cassandra.exceptions.InvalidRequestException;
import org.apache.cassandra.exceptions.IsBootstrappingException;
import org.apache.cassandra.exceptions.OverloadedException;
import org.apache.cassandra.exceptions.ReadFailureException;
import org.apache.cassandra.exceptions.ReadTimeoutException;
import org.apache.cassandra.exceptions.RequestFailureException;
import org.apache.cassandra.exceptions.RequestFailureReason;
import org.apache.cassandra.exceptions.RequestTimeoutException;
import org.apache.cassandra.exceptions.UnavailableException;
import org.apache.cassandra.exceptions.WriteFailureException;
import org.apache.cassandra.exceptions.WriteTimeoutException;
import org.apache.cassandra.gms.FailureDetector;
import org.apache.cassandra.gms.Gossiper;
import org.apache.cassandra.hints.Hint;
import org.apache.cassandra.hints.HintsService;
import org.apache.cassandra.index.Index;
import org.apache.cassandra.io.util.DataOutputBuffer;
import org.apache.cassandra.locator.AbstractReplicationStrategy;
import org.apache.cassandra.locator.IEndpointSnitch;
import org.apache.cassandra.locator.LocalStrategy;
import org.apache.cassandra.locator.TokenMetadata;
import org.apache.cassandra.metrics.CASClientRequestMetrics;
import org.apache.cassandra.metrics.ClientRequestMetrics;
import org.apache.cassandra.metrics.ReadRepairMetrics;
import org.apache.cassandra.metrics.StorageMetrics;
import org.apache.cassandra.metrics.ViewWriteMetrics;
import org.apache.cassandra.net.CompactEndpointSerializationHelper;
import org.apache.cassandra.net.IAsyncCallback;
import org.apache.cassandra.net.IAsyncCallbackWithFailure;
import org.apache.cassandra.net.MessageIn;
import org.apache.cassandra.net.MessageOut;
import org.apache.cassandra.net.MessagingService;
import org.apache.cassandra.net.MessagingService.Verb;
import org.apache.cassandra.service.paxos.Commit;
import org.apache.cassandra.service.paxos.PaxosState;
import org.apache.cassandra.service.paxos.PrepareCallback;
import org.apache.cassandra.service.paxos.ProposeCallback;
import org.apache.cassandra.tracing.Tracing;
import org.apache.cassandra.triggers.TriggerExecutor;
import org.apache.cassandra.utils.AbstractIterator;
import org.apache.cassandra.utils.FBUtilities;
import org.apache.cassandra.utils.Pair;
import org.apache.cassandra.utils.UUIDGen;
import org.apache.cassandra.utils.UUIDSerializer;


public class StorageProxy implements StorageProxyMBean
{
    public static final String MBEAN_NAME = "org.apache.cassandra.db:type=StorageProxy";
    private static final Logger logger = LoggerFactory.getLogger(StorageProxy.class);

    public static final String UNREACHABLE = "UNREACHABLE";

    private static final WritePerformer standardWritePerformer;
    private static final WritePerformer counterWritePerformer;
    private static final WritePerformer counterWriteOnCoordinatorPerformer;

    public static final StorageProxy instance = new StorageProxy();

    private static volatile int maxHintsInProgress = 128 * FBUtilities.getAvailableProcessors();
    private static final CacheLoader<InetAddress, AtomicInteger> hintsInProgress = new CacheLoader<InetAddress, AtomicInteger>()
    {
        public AtomicInteger load(InetAddress inetAddress)
        {
            return new AtomicInteger(0);
        }
    };
    private static final ClientRequestMetrics readMetrics = new ClientRequestMetrics("Read");
    private static final ClientRequestMetrics rangeMetrics = new ClientRequestMetrics("RangeSlice");
    private static final ClientRequestMetrics writeMetrics = new ClientRequestMetrics("Write");
    private static final CASClientRequestMetrics casWriteMetrics = new CASClientRequestMetrics("CASWrite");
    private static final CASClientRequestMetrics casReadMetrics = new CASClientRequestMetrics("CASRead");
    private static final ViewWriteMetrics viewWriteMetrics = new ViewWriteMetrics("ViewWrite");
    private static final Map<ConsistencyLevel, ClientRequestMetrics> readMetricsMap = new EnumMap<>(ConsistencyLevel.class);
    private static final Map<ConsistencyLevel, ClientRequestMetrics> writeMetricsMap = new EnumMap<>(ConsistencyLevel.class);

    private static final double CONCURRENT_SUBREQUESTS_MARGIN = 0.10;

    private StorageProxy()
    {
    }

    static
    {
        MBeanServer mbs = ManagementFactory.getPlatformMBeanServer();
        try
        {
            mbs.registerMBean(instance, new ObjectName(MBEAN_NAME));
        }
        catch (Exception e)
        {
            throw new RuntimeException(e);
        }

        HintsService.instance.registerMBean();
        HintedHandOffManager.instance.registerMBean();

        standardWritePerformer = new WritePerformer()
        {
            public void apply(IMutation mutation,
                              Iterable<InetAddress> targets,
                              AbstractWriteResponseHandler<IMutation> responseHandler,
                              String localDataCenter,
                              ConsistencyLevel consistency_level)
            throws OverloadedException
            {
                assert mutation instanceof Mutation;
                sendToHintedEndpoints((Mutation) mutation, targets, responseHandler, localDataCenter, Stage.MUTATION);
            }
        };

        /*
         * We execute counter writes in 2 places: either directly in the coordinator node if it is a replica, or
         * in CounterMutationVerbHandler on a replica othewise. The write must be executed on the COUNTER_MUTATION stage
         * but on the latter case, the verb handler already run on the COUNTER_MUTATION stage, so we must not execute the
         * underlying on the stage otherwise we risk a deadlock. Hence two different performer.
         */
        counterWritePerformer = new WritePerformer()
        {
            public void apply(IMutation mutation,
                              Iterable<InetAddress> targets,
                              AbstractWriteResponseHandler<IMutation> responseHandler,
                              String localDataCenter,
                              ConsistencyLevel consistencyLevel)
            {
                counterWriteTask(mutation, targets, responseHandler, localDataCenter).run();
            }
        };

        counterWriteOnCoordinatorPerformer = new WritePerformer()
        {
            public void apply(IMutation mutation,
                              Iterable<InetAddress> targets,
                              AbstractWriteResponseHandler<IMutation> responseHandler,
                              String localDataCenter,
                              ConsistencyLevel consistencyLevel)
            {
                StageManager.getStage(Stage.COUNTER_MUTATION)
                            .execute(counterWriteTask(mutation, targets, responseHandler, localDataCenter));
            }
        };

        for(ConsistencyLevel level : ConsistencyLevel.values())
        {
            readMetricsMap.put(level, new ClientRequestMetrics("Read-" + level.name()));
            writeMetricsMap.put(level, new ClientRequestMetrics("Write-" + level.name()));
        }
    }

    /**
     * Apply @param updates if and only if the current values in the row for @param key
     * match the provided @param conditions.  The algorithm is "raw" Paxos: that is, Paxos
     * minus leader election -- any node in the cluster may propose changes for any row,
     * which (that is, the row) is the unit of values being proposed, not single columns.
     *
     * The Paxos cohort is only the replicas for the given key, not the entire cluster.
     * So we expect performance to be reasonable, but CAS is still intended to be used
     * "when you really need it," not for all your updates.
     *
     * There are three phases to Paxos:
     *  1. Prepare: the coordinator generates a ballot (timeUUID in our case) and asks replicas to (a) promise
     *     not to accept updates from older ballots and (b) tell us about the most recent update it has already
     *     accepted.
     *  2. Accept: if a majority of replicas reply, the coordinator asks replicas to accept the value of the
     *     highest proposal ballot it heard about, or a new value if no in-progress proposals were reported.
     *  3. Commit (Learn): if a majority of replicas acknowledge the accept request, we can commit the new
     *     value.
     *
     *  Commit procedure is not covered in "Paxos Made Simple," and only briefly mentioned in "Paxos Made Live,"
     *  so here is our approach:
     *   3a. The coordinator sends a commit message to all replicas with the ballot and value.
     *   3b. Because of 1-2, this will be the highest-seen commit ballot.  The replicas will note that,
     *       and send it with subsequent promise replies.  This allows us to discard acceptance records
     *       for successfully committed replicas, without allowing incomplete proposals to commit erroneously
     *       later on.
     *
     *  Note that since we are performing a CAS rather than a simple update, we perform a read (of committed
     *  values) between the prepare and accept phases.  This gives us a slightly longer window for another
     *  coordinator to come along and trump our own promise with a newer one but is otherwise safe.
     *
     * @param keyspaceName the keyspace for the CAS
     * @param cfName the column family for the CAS
     * @param key the row key for the row to CAS
     * @param request the conditions for the CAS to apply as well as the update to perform if the conditions hold.
     * @param consistencyForPaxos the consistency for the paxos prepare and propose round. This can only be either SERIAL or LOCAL_SERIAL.
     * @param consistencyForCommit the consistency for write done during the commit phase. This can be anything, except SERIAL or LOCAL_SERIAL.
     *
     * @return null if the operation succeeds in updating the row, or the current values corresponding to conditions.
     * (since, if the CAS doesn't succeed, it means the current value do not match the conditions).
     */
    public static RowIterator cas(String keyspaceName,
                                  String cfName,
                                  DecoratedKey key,
                                  CASRequest request,
                                  ConsistencyLevel consistencyForPaxos,
                                  ConsistencyLevel consistencyForCommit,
                                  ClientState state,
                                  long queryStartNanoTime)
    throws UnavailableException, IsBootstrappingException, RequestFailureException, RequestTimeoutException, InvalidRequestException
    {
        final long startTimeForMetrics = System.nanoTime();
        int contentions = 0;
        try
        {
            consistencyForPaxos.validateForCas();
            consistencyForCommit.validateForCasCommit(keyspaceName);

            CFMetaData metadata = Schema.instance.getCFMetaData(keyspaceName, cfName);

            long timeout = TimeUnit.MILLISECONDS.toNanos(DatabaseDescriptor.getCasContentionTimeout());
            while (System.nanoTime() - queryStartNanoTime < timeout)
            {
                // for simplicity, we'll do a single liveness check at the start of each attempt
                Pair<List<InetAddress>, Integer> p = getPaxosParticipants(metadata, key, consistencyForPaxos);
                List<InetAddress> liveEndpoints = p.left;
                int requiredParticipants = p.right;

                final Pair<UUID, Integer> pair = beginAndRepairPaxos(queryStartNanoTime, key, metadata, liveEndpoints, requiredParticipants, consistencyForPaxos, consistencyForCommit, true, state);
                final UUID ballot = pair.left;
                contentions += pair.right;

                // read the current values and check they validate the conditions
                Tracing.trace("Reading existing values for CAS precondition");
                SinglePartitionReadCommand readCommand = request.readCommand(FBUtilities.nowInSeconds());
                ConsistencyLevel readConsistency = consistencyForPaxos == ConsistencyLevel.LOCAL_SERIAL ? ConsistencyLevel.LOCAL_QUORUM : ConsistencyLevel.QUORUM;

                FilteredPartition current;
                try (RowIterator rowIter = readOne(readCommand, readConsistency, queryStartNanoTime))
                {
                    current = FilteredPartition.create(rowIter);
                }

                if (!request.appliesTo(current))
                {
                    Tracing.trace("CAS precondition does not match current values {}", current);
                    casWriteMetrics.conditionNotMet.inc();
                    return current.rowIterator();
                }

                // finish the paxos round w/ the desired updates
                // TODO turn null updates into delete?
                PartitionUpdate updates = request.makeUpdates(current);

                // Apply triggers to cas updates. A consideration here is that
                // triggers emit Mutations, and so a given trigger implementation
                // may generate mutations for partitions other than the one this
                // paxos round is scoped for. In this case, TriggerExecutor will
                // validate that the generated mutations are targetted at the same
                // partition as the initial updates and reject (via an
                // InvalidRequestException) any which aren't.
                updates = TriggerExecutor.instance.execute(updates);


                Commit proposal = Commit.newProposal(ballot, updates);
                Tracing.trace("CAS precondition is met; proposing client-requested updates for {}", ballot);
                if (proposePaxos(proposal, liveEndpoints, requiredParticipants, true, consistencyForPaxos, queryStartNanoTime))
                {
                    commitPaxos(proposal, consistencyForCommit, true, queryStartNanoTime);
                    Tracing.trace("CAS successful");
                    return null;
                }

                Tracing.trace("Paxos proposal not accepted (pre-empted by a higher ballot)");
                contentions++;
                Uninterruptibles.sleepUninterruptibly(ThreadLocalRandom.current().nextInt(100), TimeUnit.MILLISECONDS);
                // continue to retry
            }

            throw new WriteTimeoutException(WriteType.CAS, consistencyForPaxos, 0, consistencyForPaxos.blockFor(Keyspace.open(keyspaceName)));
        }
        catch (WriteTimeoutException|ReadTimeoutException e)
        {
            casWriteMetrics.timeouts.mark();
            writeMetricsMap.get(consistencyForPaxos).timeouts.mark();
            throw e;
        }
        catch (WriteFailureException|ReadFailureException e)
        {
            casWriteMetrics.failures.mark();
            writeMetricsMap.get(consistencyForPaxos).failures.mark();
            throw e;
        }
        catch(UnavailableException e)
        {
            casWriteMetrics.unavailables.mark();
            writeMetricsMap.get(consistencyForPaxos).unavailables.mark();
            throw e;
        }
        finally
        {
            recordCasContention(contentions);
            final long latency = System.nanoTime() - startTimeForMetrics;
            casWriteMetrics.addNano(latency);
            writeMetricsMap.get(consistencyForPaxos).addNano(latency);
        }
    }

    private static void recordCasContention(int contentions)
    {
        if(contentions > 0)
            casWriteMetrics.contention.update(contentions);
    }

    private static Predicate<InetAddress> sameDCPredicateFor(final String dc)
    {
        final IEndpointSnitch snitch = DatabaseDescriptor.getEndpointSnitch();
        return new Predicate<InetAddress>()
        {
            public boolean apply(InetAddress host)
            {
                return dc.equals(snitch.getDatacenter(host));
            }
        };
    }

    private static Pair<List<InetAddress>, Integer> getPaxosParticipants(CFMetaData cfm, DecoratedKey key, ConsistencyLevel consistencyForPaxos) throws UnavailableException
    {
        Token tk = key.getToken();
        List<InetAddress> naturalEndpoints = StorageService.instance.getNaturalEndpoints(cfm.ksName, tk);
        Collection<InetAddress> pendingEndpoints = StorageService.instance.getTokenMetadata().pendingEndpointsFor(tk, cfm.ksName);
        if (consistencyForPaxos == ConsistencyLevel.LOCAL_SERIAL)
        {
            // Restrict naturalEndpoints and pendingEndpoints to node in the local DC only
            String localDc = DatabaseDescriptor.getEndpointSnitch().getDatacenter(FBUtilities.getBroadcastAddress());
            Predicate<InetAddress> isLocalDc = sameDCPredicateFor(localDc);
            naturalEndpoints = ImmutableList.copyOf(Iterables.filter(naturalEndpoints, isLocalDc));
            pendingEndpoints = ImmutableList.copyOf(Iterables.filter(pendingEndpoints, isLocalDc));
        }
        int participants = pendingEndpoints.size() + naturalEndpoints.size();
        int requiredParticipants = participants / 2 + 1; // See CASSANDRA-8346, CASSANDRA-833
        List<InetAddress> liveEndpoints = ImmutableList.copyOf(Iterables.filter(Iterables.concat(naturalEndpoints, pendingEndpoints), IAsyncCallback.isAlive));
        if (liveEndpoints.size() < requiredParticipants)
            throw new UnavailableException(consistencyForPaxos, requiredParticipants, liveEndpoints.size());

        // We cannot allow CAS operations with 2 or more pending endpoints, see #8346.
        // Note that we fake an impossible number of required nodes in the unavailable exception
        // to nail home the point that it's an impossible operation no matter how many nodes are live.
        if (pendingEndpoints.size() > 1)
            throw new UnavailableException(String.format("Cannot perform LWT operation as there is more than one (%d) pending range movement", pendingEndpoints.size()),
                                           consistencyForPaxos,
                                           participants + 1,
                                           liveEndpoints.size());

        return Pair.create(liveEndpoints, requiredParticipants);
    }

    /**
     * begin a Paxos session by sending a prepare request and completing any in-progress requests seen in the replies
     *
     * @return the Paxos ballot promised by the replicas if no in-progress requests were seen and a quorum of
     * nodes have seen the mostRecentCommit.  Otherwise, return null.
     */
    private static Pair<UUID, Integer> beginAndRepairPaxos(long queryStartNanoTime,
                                                           DecoratedKey key,
                                                           CFMetaData metadata,
                                                           List<InetAddress> liveEndpoints,
                                                           int requiredParticipants,
                                                           ConsistencyLevel consistencyForPaxos,
                                                           ConsistencyLevel consistencyForCommit,
                                                           final boolean isWrite,
                                                           ClientState state)
    throws WriteTimeoutException, WriteFailureException
    {
        long timeout = TimeUnit.MILLISECONDS.toNanos(DatabaseDescriptor.getCasContentionTimeout());

        PrepareCallback summary = null;
        int contentions = 0;
        while (System.nanoTime() - queryStartNanoTime < timeout)
        {
            // We want a timestamp that is guaranteed to be unique for that node (so that the ballot is globally unique), but if we've got a prepare rejected
            // already we also want to make sure we pick a timestamp that has a chance to be promised, i.e. one that is greater that the most recently known
            // in progress (#5667). Lastly, we don't want to use a timestamp that is older than the last one assigned by ClientState or operations may appear
            // out-of-order (#7801).
            long minTimestampMicrosToUse = summary == null ? Long.MIN_VALUE : 1 + UUIDGen.microsTimestamp(summary.mostRecentInProgressCommit.ballot);
            long ballotMicros = state.getTimestampForPaxos(minTimestampMicrosToUse);
            // Note that ballotMicros is not guaranteed to be unique if two proposal are being handled concurrently by the same coordinator. But we still
            // need ballots to be unique for each proposal so we have to use getRandomTimeUUIDFromMicros.
            UUID ballot = UUIDGen.getRandomTimeUUIDFromMicros(ballotMicros);

            // prepare
            Tracing.trace("Preparing {}", ballot);
            Commit toPrepare = Commit.newPrepare(key, metadata, ballot);
            summary = preparePaxos(toPrepare, liveEndpoints, requiredParticipants, consistencyForPaxos, queryStartNanoTime);
            if (!summary.promised)
            {
                Tracing.trace("Some replicas have already promised a higher ballot than ours; aborting");
                contentions++;
                // sleep a random amount to give the other proposer a chance to finish
                Uninterruptibles.sleepUninterruptibly(ThreadLocalRandom.current().nextInt(100), TimeUnit.MILLISECONDS);
                continue;
            }

            Commit inProgress = summary.mostRecentInProgressCommitWithUpdate;
            Commit mostRecent = summary.mostRecentCommit;

            // If we have an in-progress ballot greater than the MRC we know, then it's an in-progress round that
            // needs to be completed, so do it.
            if (!inProgress.update.isEmpty() && inProgress.isAfter(mostRecent))
            {
                Tracing.trace("Finishing incomplete paxos round {}", inProgress);
                if(isWrite)
                    casWriteMetrics.unfinishedCommit.inc();
                else
                    casReadMetrics.unfinishedCommit.inc();
                Commit refreshedInProgress = Commit.newProposal(ballot, inProgress.update);
                if (proposePaxos(refreshedInProgress, liveEndpoints, requiredParticipants, false, consistencyForPaxos, queryStartNanoTime))
                {
                    try
                    {
                        commitPaxos(refreshedInProgress, consistencyForCommit, false, queryStartNanoTime);
                    }
                    catch (WriteTimeoutException e)
                    {
                        recordCasContention(contentions);
                        // We're still doing preparation for the paxos rounds, so we want to use the CAS (see CASSANDRA-8672)
                        throw new WriteTimeoutException(WriteType.CAS, e.consistency, e.received, e.blockFor);
                    }
                }
                else
                {
                    Tracing.trace("Some replicas have already promised a higher ballot than ours; aborting");
                    // sleep a random amount to give the other proposer a chance to finish
                    contentions++;
                    Uninterruptibles.sleepUninterruptibly(ThreadLocalRandom.current().nextInt(100), TimeUnit.MILLISECONDS);
                }
                continue;
            }

            // To be able to propose our value on a new round, we need a quorum of replica to have learn the previous one. Why is explained at:
            // https://issues.apache.org/jira/browse/CASSANDRA-5062?focusedCommentId=13619810&page=com.atlassian.jira.plugin.system.issuetabpanels:comment-tabpanel#comment-13619810)
            // Since we waited for quorum nodes, if some of them haven't seen the last commit (which may just be a timing issue, but may also
            // mean we lost messages), we pro-actively "repair" those nodes, and retry.
            int nowInSec = Ints.checkedCast(TimeUnit.MICROSECONDS.toSeconds(ballotMicros));
            Iterable<InetAddress> missingMRC = summary.replicasMissingMostRecentCommit(metadata, nowInSec);
            if (Iterables.size(missingMRC) > 0)
            {
                Tracing.trace("Repairing replicas that missed the most recent commit");
                sendCommit(mostRecent, missingMRC);
                // TODO: provided commits don't invalid the prepare we just did above (which they don't), we could just wait
                // for all the missingMRC to acknowledge this commit and then move on with proposing our value. But that means
                // adding the ability to have commitPaxos block, which is exactly CASSANDRA-5442 will do. So once we have that
                // latter ticket, we can pass CL.ALL to the commit above and remove the 'continue'.
                continue;
            }

            return Pair.create(ballot, contentions);
        }

        recordCasContention(contentions);
        throw new WriteTimeoutException(WriteType.CAS, consistencyForPaxos, 0, consistencyForPaxos.blockFor(Keyspace.open(metadata.ksName)));
    }

    /**
     * Unlike commitPaxos, this does not wait for replies
     */
    private static void sendCommit(Commit commit, Iterable<InetAddress> replicas)
    {
        MessageOut<Commit> message = new MessageOut<Commit>(MessagingService.Verb.PAXOS_COMMIT, commit, Commit.serializer);
        for (InetAddress target : replicas)
            MessagingService.instance().sendOneWay(message, target);
    }

    private static PrepareCallback preparePaxos(Commit toPrepare, List<InetAddress> endpoints, int requiredParticipants, ConsistencyLevel consistencyForPaxos, long queryStartNanoTime)
    throws WriteTimeoutException
    {
        PrepareCallback callback = new PrepareCallback(toPrepare.update.partitionKey(), toPrepare.update.metadata(), requiredParticipants, consistencyForPaxos, queryStartNanoTime);
        MessageOut<Commit> message = new MessageOut<Commit>(MessagingService.Verb.PAXOS_PREPARE, toPrepare, Commit.serializer);
        for (InetAddress target : endpoints)
            MessagingService.instance().sendRR(message, target, callback);
        callback.await();
        return callback;
    }

    private static boolean proposePaxos(Commit proposal, List<InetAddress> endpoints, int requiredParticipants, boolean timeoutIfPartial, ConsistencyLevel consistencyLevel, long queryStartNanoTime)
    throws WriteTimeoutException
    {
        ProposeCallback callback = new ProposeCallback(endpoints.size(), requiredParticipants, !timeoutIfPartial, consistencyLevel, queryStartNanoTime);
        MessageOut<Commit> message = new MessageOut<Commit>(MessagingService.Verb.PAXOS_PROPOSE, proposal, Commit.serializer);
        for (InetAddress target : endpoints)
            MessagingService.instance().sendRR(message, target, callback);

        callback.await();

        if (callback.isSuccessful())
            return true;

        if (timeoutIfPartial && !callback.isFullyRefused())
            throw new WriteTimeoutException(WriteType.CAS, consistencyLevel, callback.getAcceptCount(), requiredParticipants);

        return false;
    }

    private static void commitPaxos(Commit proposal, ConsistencyLevel consistencyLevel, boolean shouldHint, long queryStartNanoTime) throws WriteTimeoutException
    {
        boolean shouldBlock = consistencyLevel != ConsistencyLevel.ANY;
        Keyspace keyspace = Keyspace.open(proposal.update.metadata().ksName);

        Token tk = proposal.update.partitionKey().getToken();
        List<InetAddress> naturalEndpoints = StorageService.instance.getNaturalEndpoints(keyspace.getName(), tk);
        Collection<InetAddress> pendingEndpoints = StorageService.instance.getTokenMetadata().pendingEndpointsFor(tk, keyspace.getName());

        AbstractWriteResponseHandler<Commit> responseHandler = null;
        if (shouldBlock)
        {
            AbstractReplicationStrategy rs = keyspace.getReplicationStrategy();
<<<<<<< HEAD
            responseHandler = rs.getWriteResponseHandler(naturalEndpoints, pendingEndpoints, consistencyLevel, WriteType.SIMPLE, queryStartNanoTime);
=======
            responseHandler = rs.getWriteResponseHandler(naturalEndpoints, pendingEndpoints, consistencyLevel, null, WriteType.SIMPLE, queryStartNanoTime);
            responseHandler.setSupportsBackPressure(false);
>>>>>>> 4f439fa3
        }

        MessageOut<Commit> message = new MessageOut<Commit>(MessagingService.Verb.PAXOS_COMMIT, proposal, Commit.serializer);
        for (InetAddress destination : Iterables.concat(naturalEndpoints, pendingEndpoints))
        {
            checkHintOverload(destination);

            if (FailureDetector.instance.isAlive(destination))
            {
                if (shouldBlock)
                {
                    if (canDoLocalRequest(destination))
                        commitPaxosLocal(message, responseHandler);
                    else
                        MessagingService.instance().sendRR(message, destination, responseHandler, shouldHint);
                }
                else
                {
                    MessagingService.instance().sendOneWay(message, destination);
                }
            }
            else if (shouldHint)
            {
                submitHint(proposal.makeMutation(), destination, null);
            }
        }

        if (shouldBlock)
            responseHandler.get();
    }

    /**
     * Commit a PAXOS task locally, and if the task times out rather then submitting a real hint
     * submit a fake one that executes immediately on the mutation stage, but generates the necessary backpressure
     * signal for hints
     */
    private static void commitPaxosLocal(final MessageOut<Commit> message, final AbstractWriteResponseHandler<?> responseHandler)
    {
        StageManager.getStage(MessagingService.verbStages.get(MessagingService.Verb.PAXOS_COMMIT)).maybeExecuteImmediately(new LocalMutationRunnable()
        {
            public void runMayThrow()
            {
                try
                {
                    PaxosState.commit(message.payload);
                    if (responseHandler != null)
                        responseHandler.response(null);
                }
                catch (Exception ex)
                {
                    if (!(ex instanceof WriteTimeoutException))
                        logger.error("Failed to apply paxos commit locally : {}", ex);
                    responseHandler.onFailure(FBUtilities.getBroadcastAddress(), RequestFailureReason.UNKNOWN);
                }
            }

            @Override
            protected Verb verb()
            {
                return MessagingService.Verb.PAXOS_COMMIT;
            }
        });
    }

    /**
     * Use this method to have these Mutations applied across all replicas. This method will take care of the
     * possibility of a replica being down and hint the data across to some other replica.
     *
     * @param mutations the mutations to be applied across the replicas
     * @param consistency_level the consistency level for the operation
     * @param queryStartNanoTime the value of System.nanoTime() when the query started to be processed
     * @return an Observable that emits a single (null) item when all mutations have completed
     */
    public static Single<ResultMessage.Void> mutate(Collection<? extends IMutation> mutations, ConsistencyLevel consistency_level, long queryStartNanoTime)
    throws UnavailableException, OverloadedException, WriteTimeoutException, WriteFailureException
    {
        Tracing.trace("Determining replicas for mutation");
        final String localDataCenter = DatabaseDescriptor.getEndpointSnitch().getDatacenter(FBUtilities.getBroadcastAddress());

        long startTime = System.nanoTime();

        Single<ResultMessage.Void> observable = null;

        List<Single<ResultMessage.Void>> singles = mutations.size() == 1 ? null : new ArrayList<>(mutations.size());
        for (IMutation mutation : mutations)
        {
            Single<ResultMessage.Void> singleMutationObservable;
            if (mutation instanceof CounterMutation)
            {
                singleMutationObservable = mutateCounter((CounterMutation)mutation, localDataCenter, queryStartNanoTime).get();
            }
            else
            {
                WriteType wt = mutations.size() <= 1 ? WriteType.SIMPLE : WriteType.UNLOGGED_BATCH;
                singleMutationObservable = performWrite(mutation, consistency_level, localDataCenter, standardWritePerformer, wt, queryStartNanoTime).get();
            }

            if (singles == null)
                observable = singleMutationObservable;
            else
                singles.add(singleMutationObservable);
        }

        if (observable == null)
            observable = Single.merge(singles).last(new ResultMessage.Void());

        // we only want to emit a single item when all mutations have completed
        return observable.doOnEvent((val, exc) -> {
            long latency = System.nanoTime() - startTime;
            writeMetrics.addNano(latency);
            writeMetricsMap.get(consistency_level).addNano(latency);

            if (exc != null)
            {
                if (exc instanceof WriteTimeoutException || exc instanceof WriteFailureException)
                {
                    if (consistency_level == ConsistencyLevel.ANY)
                    {
                        // TODO Rx-ify?
                        hintMutations(mutations);
                    }
                    else
                    {
                        if (exc instanceof WriteFailureException)
                        {
                            writeMetrics.failures.mark();
                            writeMetricsMap.get(consistency_level).failures.mark();
                            WriteFailureException fe = (WriteFailureException) exc;
                            Tracing.trace("Write failure; received {} of {} required replies, failed {} requests",
                                    fe.received, fe.blockFor, fe.failureReasonByEndpoint.size());
                        }
                        else
                        {
                            writeMetrics.timeouts.mark();
                            writeMetricsMap.get(consistency_level).timeouts.mark();
                            WriteTimeoutException te = (WriteTimeoutException) exc;
                            Tracing.trace("Write timeout; received {} of {} required replies", te.received, te.blockFor);
                        }
                    }
                }
                else if (exc instanceof UnavailableException)
                {
                    writeMetrics.unavailables.mark();
                    writeMetricsMap.get(consistency_level).unavailables.mark();
                    Tracing.trace("Unavailable");
                }
                else if (exc instanceof OverloadedException)
                {
                    writeMetrics.unavailables.mark();
                    writeMetricsMap.get(consistency_level).unavailables.mark();
                    Tracing.trace("Overloaded");
                }
            }
        });
    }

    /**
     * Hint all the mutations (except counters, which can't be safely retried).  This means
     * we'll re-hint any successful ones; doesn't seem worth it to track individual success
     * just for this unusual case.
     *
     * Only used for CL.ANY
     *
     * @param mutations the mutations that require hints
     */
    private static void hintMutations(Collection<? extends IMutation> mutations)
    {
        for (IMutation mutation : mutations)
            if (!(mutation instanceof CounterMutation))
                hintMutation((Mutation) mutation);

        Tracing.trace("Wrote hints to satisfy CL.ANY after no replicas acknowledged the write");
    }

    private static void hintMutation(Mutation mutation)
    {
        String keyspaceName = mutation.getKeyspaceName();
        Token token = mutation.key().getToken();

        Iterable<InetAddress> endpoints = StorageService.instance.getNaturalAndPendingEndpoints(keyspaceName, token);
        ArrayList<InetAddress> endpointsToHint = new ArrayList<>(Iterables.size(endpoints));

        // local writes can timeout, but cannot be dropped (see LocalMutationRunnable and CASSANDRA-6510),
        // so there is no need to hint or retry.
        for (InetAddress target : endpoints)
            if (!target.equals(FBUtilities.getBroadcastAddress()) && shouldHint(target))
                endpointsToHint.add(target);

        submitHint(mutation, endpointsToHint, null);
    }

    public boolean appliesLocally(Mutation mutation)
    {
        String keyspaceName = mutation.getKeyspaceName();
        Token token = mutation.key().getToken();
        InetAddress local = FBUtilities.getBroadcastAddress();

        return StorageService.instance.getNaturalEndpoints(keyspaceName, token).contains(local)
               || StorageService.instance.getTokenMetadata().pendingEndpointsFor(token, keyspaceName).contains(local);
    }

    /**
     * Use this method to have these Mutations applied
     * across all replicas.
     *
     * @param mutations the mutations to be applied across the replicas
     * @param writeCommitLog if commitlog should be written
     * @param baseComplete time from epoch in ms that the local base mutation was(or will be) completed
     * @param queryStartNanoTime the value of System.nanoTime() when the query started to be processed
     */
    public static void mutateMV(ByteBuffer dataKey, Collection<Mutation> mutations, boolean writeCommitLog, AtomicLong baseComplete, long queryStartNanoTime)
    throws UnavailableException, OverloadedException, WriteTimeoutException
    {
        Tracing.trace("Determining replicas for mutation");
        final String localDataCenter = DatabaseDescriptor.getEndpointSnitch().getDatacenter(FBUtilities.getBroadcastAddress());

        long startTime = System.nanoTime();


        try
        {
            // if we haven't joined the ring, write everything to batchlog because paired replicas may be stale
            final UUID batchUUID = UUIDGen.getTimeUUID();

            if (StorageService.instance.isStarting() || StorageService.instance.isJoining() || StorageService.instance.isMoving())
            {
                BatchlogManager.store(Batch.createLocal(batchUUID, FBUtilities.timestampMicros(),
                                                        mutations), writeCommitLog);
            }
            else
            {
                List<WriteResponseHandlerWrapper> wrappers = new ArrayList<>(mutations.size());
                List<Mutation> nonPairedMutations = new LinkedList<>();
                Token baseToken = StorageService.instance.getTokenMetadata().partitioner.getToken(dataKey);

                ConsistencyLevel consistencyLevel = ConsistencyLevel.ONE;

                //Since the base -> view replication is 1:1 we only need to store the BL locally
                final Collection<InetAddress> batchlogEndpoints = Collections.singleton(FBUtilities.getBroadcastAddress());
                BatchlogResponseHandler.BatchlogCleanup cleanup = new BatchlogResponseHandler.BatchlogCleanup(mutations.size(),
                                                                                                              () -> asyncRemoveFromBatchlog(batchlogEndpoints, batchUUID));
                // add a handler for each mutation - includes checking availability, but doesn't initiate any writes, yet
                for (Mutation mutation : mutations)
                {
                    String keyspaceName = mutation.getKeyspaceName();
                    Token tk = mutation.key().getToken();
                    Optional<InetAddress> pairedEndpoint = ViewUtils.getViewNaturalEndpoint(keyspaceName, baseToken, tk);
                    Collection<InetAddress> pendingEndpoints = StorageService.instance.getTokenMetadata().pendingEndpointsFor(tk, keyspaceName);

                    if (pairedEndpoint.isPresent())
                    {
                        // When local node is the endpoint and there are no pending nodes we can
                        // Just apply the mutation locally.
                        if (pairedEndpoint.get().equals(FBUtilities.getBroadcastAddress())
                            && pendingEndpoints.isEmpty() && StorageService.instance.isJoined())
                            try
                            {
                                mutation.apply(writeCommitLog);
                            }
                            catch (Exception exc)
                            {
                                logger.error("Error applying local view update to keyspace {}: {}", mutation.getKeyspaceName(), mutation);
                                throw exc;
                            }
                        else
                        {
                            wrappers.add(wrapViewBatchResponseHandler(mutation,
                                                                      consistencyLevel,
                                                                      consistencyLevel,
                                                                      Collections.singletonList(pairedEndpoint.get()),
                                                                      baseComplete,
                                                                      WriteType.BATCH,
                                                                      cleanup,
                                                                      queryStartNanoTime));
                        }
                    }
                    else
                    {
                        //if there are no paired endpoints there are probably range movements going on,
                        //so we write to the local batchlog to replay later
                        if (pendingEndpoints.isEmpty())
                            logger.warn("Received base materialized view mutation for key {} that does not belong " +
                                        "to this node. There is probably a range movement happening (move or decommission)," +
                                        "but this node hasn't updated its ring metadata yet. Adding mutation to " +
                                        "local batchlog to be replayed later.",
                                        mutation.key());
                        nonPairedMutations.add(mutation);
                    }
                }

                if (!wrappers.isEmpty())
                {
                    // Apply to local batchlog memtable in this thread
                    BatchlogManager.store(Batch.createLocal(batchUUID, FBUtilities.timestampMicros(), Lists.transform(wrappers, w -> w.mutation)),
                                          writeCommitLog);

                    // now actually perform the writes and wait for them to complete
                    asyncWriteBatchedMutations(wrappers, localDataCenter, Stage.VIEW_MUTATION);
                }

                if (!nonPairedMutations.isEmpty())
                {
                    BatchlogManager.store(Batch.createLocal(batchUUID, FBUtilities.timestampMicros(), nonPairedMutations),
                                          writeCommitLog);
                }
            }
        }
        finally
        {
            viewWriteMetrics.addNano(System.nanoTime() - startTime);
        }
    }

    @SuppressWarnings("unchecked")
    public static Single<ResultMessage.Void> mutateWithTriggers(Collection<? extends IMutation> mutations,
                                                      ConsistencyLevel consistencyLevel,
                                                      boolean mutateAtomically,
                                                      long queryStartNanoTime)
    throws WriteTimeoutException, WriteFailureException, UnavailableException, OverloadedException, InvalidRequestException
    {
        Collection<Mutation> augmented = TriggerExecutor.instance.execute(mutations);

        boolean updatesView = Keyspace.open(mutations.iterator().next().getKeyspaceName())
                              .viewManager
                              .updatesAffectView(mutations, true);

        if (augmented != null)
        {
            // TODO Rx-ify
            mutateAtomically(augmented, consistencyLevel, updatesView, queryStartNanoTime);
            return Single.just(new ResultMessage.Void());
        }
        else
        {
            if (mutateAtomically || updatesView)
            {
                // TODO Rx-ify
                mutateAtomically((Collection<Mutation>) mutations, consistencyLevel, updatesView, queryStartNanoTime);
                return Single.just(new ResultMessage.Void());
            }
            else
            {
                return mutate(mutations, consistencyLevel, queryStartNanoTime);
            }
        }
    }

    /**
     * See mutate. Adds additional steps before and after writing a batch.
     * Before writing the batch (but after doing availability check against the FD for the row replicas):
     *      write the entire batch to a batchlog elsewhere in the cluster.
     * After: remove the batchlog entry (after writing hints for the batch rows, if necessary).
     *
     * @param mutations the Mutations to be applied across the replicas
     * @param consistency_level the consistency level for the operation
     * @param requireQuorumForRemove at least a quorum of nodes will see update before deleting batchlog
     * @param queryStartNanoTime the value of System.nanoTime() when the query started to be processed
     */
    // TODO Rx-ify
    public static void mutateAtomically(Collection<Mutation> mutations,
                                        ConsistencyLevel consistency_level,
                                        boolean requireQuorumForRemove,
                                        long queryStartNanoTime)
    throws UnavailableException, OverloadedException, WriteTimeoutException
    {
        Tracing.trace("Determining replicas for atomic batch");
        long startTime = System.nanoTime();

        List<WriteResponseHandlerWrapper> wrappers = new ArrayList<WriteResponseHandlerWrapper>(mutations.size());
        String localDataCenter = DatabaseDescriptor.getEndpointSnitch().getDatacenter(FBUtilities.getBroadcastAddress());

        try
        {

            // If we are requiring quorum nodes for removal, we upgrade consistency level to QUORUM unless we already
            // require ALL, or EACH_QUORUM. This is so that *at least* QUORUM nodes see the update.
            ConsistencyLevel batchConsistencyLevel = requireQuorumForRemove
                                                     ? ConsistencyLevel.QUORUM
                                                     : consistency_level;

            switch (consistency_level)
            {
                case ALL:
                case EACH_QUORUM:
                    batchConsistencyLevel = consistency_level;
            }

            final BatchlogEndpoints batchlogEndpoints = getBatchlogEndpoints(localDataCenter, batchConsistencyLevel);
            final UUID batchUUID = UUIDGen.getTimeUUID();
            BatchlogResponseHandler.BatchlogCleanup cleanup = new BatchlogResponseHandler.BatchlogCleanup(mutations.size(),
                                                                                                          () -> asyncRemoveFromBatchlog(batchlogEndpoints, batchUUID, queryStartNanoTime));

            // add a handler for each mutation - includes checking availability, but doesn't initiate any writes, yet
            for (Mutation mutation : mutations)
            {
                WriteResponseHandlerWrapper wrapper = wrapBatchResponseHandler(mutation,
                                                                               consistency_level,
                                                                               batchConsistencyLevel,
                                                                               WriteType.BATCH,
                                                                               cleanup,
                                                                               queryStartNanoTime);
                // exit early if we can't fulfill the CL at this time.
                wrapper.handler.assureSufficientLiveNodes();
                wrappers.add(wrapper);
            }

            // write to the batchlog
            syncWriteToBatchlog(mutations, batchlogEndpoints, batchUUID, queryStartNanoTime);

            // now actually perform the writes and wait for them to complete
            syncWriteBatchedMutations(wrappers, localDataCenter, Stage.MUTATION);
        }
        catch (UnavailableException e)
        {
            writeMetrics.unavailables.mark();
            writeMetricsMap.get(consistency_level).unavailables.mark();
            Tracing.trace("Unavailable");
            throw e;
        }
        catch (WriteTimeoutException e)
        {
            writeMetrics.timeouts.mark();
            writeMetricsMap.get(consistency_level).timeouts.mark();
            Tracing.trace("Write timeout; received {} of {} required replies", e.received, e.blockFor);
            throw e;
        }
        catch (WriteFailureException e)
        {
            writeMetrics.failures.mark();
            writeMetricsMap.get(consistency_level).failures.mark();
            Tracing.trace("Write failure; received {} of {} required replies", e.received, e.blockFor);
            throw e;
        }
        finally
        {
            long latency = System.nanoTime() - startTime;
            writeMetrics.addNano(latency);
            writeMetricsMap.get(consistency_level).addNano(latency);

        }
    }

    public static boolean canDoLocalRequest(InetAddress replica)
    {
        return replica.equals(FBUtilities.getBroadcastAddress());
    }

    private static void syncWriteToBatchlog(Collection<Mutation> mutations, BatchlogEndpoints endpoints, UUID uuid, long queryStartNanoTime)
    throws WriteTimeoutException, WriteFailureException
    {
        WriteResponseHandler<?> handler = new WriteResponseHandler<>(endpoints.all,
                                                                     Collections.<InetAddress>emptyList(),
                                                                     endpoints.all.size() == 1 ? ConsistencyLevel.ONE : ConsistencyLevel.TWO,
                                                                     Keyspace.open(SchemaConstants.SYSTEM_KEYSPACE_NAME),
                                                                     WriteType.BATCH_LOG,
                                                                     queryStartNanoTime);

        Batch batch = Batch.createLocal(uuid, FBUtilities.timestampMicros(), mutations);

        if (!endpoints.current.isEmpty())
            syncWriteToBatchlog(handler, batch, endpoints.current);

        if (!endpoints.legacy.isEmpty())
            LegacyBatchlogMigrator.syncWriteToBatchlog(handler, batch, endpoints.legacy);

        handler.get();
    }

    private static void syncWriteToBatchlog(WriteResponseHandler<?> handler, Batch batch, Collection<InetAddress> endpoints)
    throws WriteTimeoutException, WriteFailureException
    {
        MessageOut<Batch> message = new MessageOut<>(MessagingService.Verb.BATCH_STORE, batch, Batch.serializer);

        for (InetAddress target : endpoints)
        {
            logger.trace("Sending batchlog store request {} to {} for {} mutations", batch.id, target, batch.size());

            if (canDoLocalRequest(target))
                performLocally(Stage.MUTATION, Optional.empty(), () -> BatchlogManager.store(batch), handler);
            else
                MessagingService.instance().sendRR(message, target, handler);
        }
    }

    private static void asyncRemoveFromBatchlog(BatchlogEndpoints endpoints, UUID uuid, long queryStartNanoTime)
    {
        if (!endpoints.current.isEmpty())
            asyncRemoveFromBatchlog(endpoints.current, uuid);

        if (!endpoints.legacy.isEmpty())
            LegacyBatchlogMigrator.asyncRemoveFromBatchlog(endpoints.legacy, uuid, queryStartNanoTime);
    }

    private static void asyncRemoveFromBatchlog(Collection<InetAddress> endpoints, UUID uuid)
    {
        MessageOut<UUID> message = new MessageOut<>(MessagingService.Verb.BATCH_REMOVE, uuid, UUIDSerializer.serializer);
        for (InetAddress target : endpoints)
        {
            if (logger.isTraceEnabled())
                logger.trace("Sending batchlog remove request {} to {}", uuid, target);

            if (canDoLocalRequest(target))
                performLocally(Stage.MUTATION, () -> BatchlogManager.remove(uuid));
            else
                MessagingService.instance().sendOneWay(message, target);
        }
    }

    private static void asyncWriteBatchedMutations(List<WriteResponseHandlerWrapper> wrappers, String localDataCenter, Stage stage)
    {
        for (WriteResponseHandlerWrapper wrapper : wrappers)
        {
            Iterable<InetAddress> endpoints = Iterables.concat(wrapper.handler.naturalEndpoints, wrapper.handler.pendingEndpoints);

            try
            {
                sendToHintedEndpoints(wrapper.mutation, endpoints, wrapper.handler, localDataCenter, stage);
            }
            catch (OverloadedException | WriteTimeoutException e)
            {
                wrapper.handler.onFailure(FBUtilities.getBroadcastAddress(), RequestFailureReason.UNKNOWN);
            }
        }
    }

    private static void syncWriteBatchedMutations(List<WriteResponseHandlerWrapper> wrappers, String localDataCenter, Stage stage)
    throws WriteTimeoutException, OverloadedException
    {
        for (WriteResponseHandlerWrapper wrapper : wrappers)
        {
            Iterable<InetAddress> endpoints = Iterables.concat(wrapper.handler.naturalEndpoints, wrapper.handler.pendingEndpoints);
            sendToHintedEndpoints(wrapper.mutation, endpoints, wrapper.handler, localDataCenter, stage);
        }


        for (WriteResponseHandlerWrapper wrapper : wrappers)
            wrapper.handler.get();
    }

    /**
     * Perform the write of a mutation given a WritePerformer.
     * Gather the list of write endpoints, apply locally and/or forward the mutation to
     * said write endpoint (deletaged to the actual WritePerformer) and wait for the
     * responses based on consistency level.
     *
     * @param mutation the mutation to be applied
     * @param consistency_level the consistency level for the write operation
     * @param performer the WritePerformer in charge of appliying the mutation
     * given the list of write endpoints (either standardWritePerformer for
     * standard writes or counterWritePerformer for counter writes).
     * @param queryStartNanoTime the value of System.nanoTime() when the query started to be processed
     */
    public static AbstractWriteResponseHandler<IMutation> performWrite(IMutation mutation,
                                                                       ConsistencyLevel consistency_level,
                                                                       String localDataCenter,
                                                                       WritePerformer performer,
                                                                       WriteType writeType,
                                                                       long queryStartNanoTime)
    throws UnavailableException, OverloadedException
    {
        String keyspaceName = mutation.getKeyspaceName();
        AbstractReplicationStrategy rs = Keyspace.open(keyspaceName).getReplicationStrategy();

        Token tk = mutation.key().getToken();
        List<InetAddress> naturalEndpoints = StorageService.instance.getNaturalEndpoints(keyspaceName, tk);
        Collection<InetAddress> pendingEndpoints = StorageService.instance.getTokenMetadata().pendingEndpointsFor(tk, keyspaceName);

        AbstractWriteResponseHandler<IMutation> responseHandler = rs.getWriteResponseHandler(naturalEndpoints, pendingEndpoints, consistency_level, writeType, queryStartNanoTime);

        // exit early if we can't fulfill the CL at this time
        responseHandler.assureSufficientLiveNodes();

        performer.apply(mutation, Iterables.concat(naturalEndpoints, pendingEndpoints), responseHandler, localDataCenter, consistency_level);
        return responseHandler;
    }

    // same as performWrites except does not initiate writes (but does perform availability checks).
    private static WriteResponseHandlerWrapper wrapBatchResponseHandler(Mutation mutation,
                                                                        ConsistencyLevel consistency_level,
                                                                        ConsistencyLevel batchConsistencyLevel,
                                                                        WriteType writeType,
                                                                        BatchlogResponseHandler.BatchlogCleanup cleanup,
                                                                        long queryStartNanoTime)
    {
        Keyspace keyspace = Keyspace.open(mutation.getKeyspaceName());
        AbstractReplicationStrategy rs = keyspace.getReplicationStrategy();
        String keyspaceName = mutation.getKeyspaceName();
        Token tk = mutation.key().getToken();
        List<InetAddress> naturalEndpoints = StorageService.instance.getNaturalEndpoints(keyspaceName, tk);
        Collection<InetAddress> pendingEndpoints = StorageService.instance.getTokenMetadata().pendingEndpointsFor(tk, keyspaceName);
        AbstractWriteResponseHandler<IMutation> writeHandler = rs.getWriteResponseHandler(naturalEndpoints, pendingEndpoints, consistency_level, writeType, queryStartNanoTime);
        BatchlogResponseHandler<IMutation> batchHandler = new BatchlogResponseHandler<>(writeHandler, batchConsistencyLevel.blockFor(keyspace), cleanup, queryStartNanoTime);
        return new WriteResponseHandlerWrapper(batchHandler, mutation);
    }

    /**
     * Same as performWrites except does not initiate writes (but does perform availability checks).
     * Keeps track of ViewWriteMetrics
     */
    private static WriteResponseHandlerWrapper wrapViewBatchResponseHandler(Mutation mutation,
                                                                            ConsistencyLevel consistency_level,
                                                                            ConsistencyLevel batchConsistencyLevel,
                                                                            List<InetAddress> naturalEndpoints,
                                                                            AtomicLong baseComplete,
                                                                            WriteType writeType,
                                                                            BatchlogResponseHandler.BatchlogCleanup cleanup,
                                                                            long queryStartNanoTime)
    {
        Keyspace keyspace = Keyspace.open(mutation.getKeyspaceName());
        AbstractReplicationStrategy rs = keyspace.getReplicationStrategy();
        String keyspaceName = mutation.getKeyspaceName();
        Token tk = mutation.key().getToken();
        Collection<InetAddress> pendingEndpoints = StorageService.instance.getTokenMetadata().pendingEndpointsFor(tk, keyspaceName);
        AbstractWriteResponseHandler<IMutation> writeHandler = rs.getWriteResponseHandler(naturalEndpoints, pendingEndpoints, consistency_level, writeType, queryStartNanoTime);
        writeHandler.get().subscribe(v -> {
            long delay = Math.max(0, System.currentTimeMillis() - baseComplete.get());
            viewWriteMetrics.viewWriteLatency.update(delay, TimeUnit.MILLISECONDS);
        });
        BatchlogResponseHandler<IMutation> batchHandler = new ViewWriteMetricsWrapped(writeHandler, batchConsistencyLevel.blockFor(keyspace), cleanup, queryStartNanoTime);
        return new WriteResponseHandlerWrapper(batchHandler, mutation);
    }

    // used by atomic_batch_mutate to decouple availability check from the write itself, caches consistency level and endpoints.
    private static class WriteResponseHandlerWrapper
    {
        final BatchlogResponseHandler<IMutation> handler;
        final Mutation mutation;

        WriteResponseHandlerWrapper(BatchlogResponseHandler<IMutation> handler, Mutation mutation)
        {
            this.handler = handler;
            this.mutation = mutation;
        }
    }

    /*
     * A class to filter batchlog endpoints into legacy endpoints (version < 3.0) or not.
     */
    private static final class BatchlogEndpoints
    {
        public final Collection<InetAddress> all;
        public final Collection<InetAddress> current;
        public final Collection<InetAddress> legacy;

        BatchlogEndpoints(Collection<InetAddress> endpoints)
        {
            all = endpoints;
            current = new ArrayList<>(2);
            legacy = new ArrayList<>(2);

            for (InetAddress ep : endpoints)
            {
                if (MessagingService.instance().getVersion(ep) >= MessagingService.VERSION_30)
                    current.add(ep);
                else
                    legacy.add(ep);
            }
        }
    }

    /*
     * Replicas are picked manually:
     * - replicas should be alive according to the failure detector
     * - replicas should be in the local datacenter
     * - choose min(2, number of qualifying candiates above)
     * - allow the local node to be the only replica only if it's a single-node DC
     */
    private static BatchlogEndpoints getBatchlogEndpoints(String localDataCenter, ConsistencyLevel consistencyLevel)
    throws UnavailableException
    {
        TokenMetadata.Topology topology = StorageService.instance.getTokenMetadata().cachedOnlyTokenMap().getTopology();
        Multimap<String, InetAddress> localEndpoints = HashMultimap.create(topology.getDatacenterRacks().get(localDataCenter));
        String localRack = DatabaseDescriptor.getEndpointSnitch().getRack(FBUtilities.getBroadcastAddress());

        Collection<InetAddress> chosenEndpoints = new BatchlogManager.EndpointFilter(localRack, localEndpoints).filter();
        if (chosenEndpoints.isEmpty())
        {
            if (consistencyLevel == ConsistencyLevel.ANY)
                return new BatchlogEndpoints(Collections.singleton(FBUtilities.getBroadcastAddress()));

            throw new UnavailableException(ConsistencyLevel.ONE, 1, 0);
        }

        return new BatchlogEndpoints(chosenEndpoints);
    }

    /**
     * Send the mutations to the right targets, write it locally if it corresponds or writes a hint when the node
     * is not available.
     *
     * Note about hints:
     * <pre>
     * {@code
     * | Hinted Handoff | Consist. Level |
     * | on             |       >=1      | --> wait for hints. We DO NOT notify the handler with handler.response() for hints;
     * | on             |       ANY      | --> wait for hints. Responses count towards consistency.
     * | off            |       >=1      | --> DO NOT fire hints. And DO NOT wait for them to complete.
     * | off            |       ANY      | --> DO NOT fire hints. And DO NOT wait for them to complete.
     * }
     * </pre>
     *
     * @throws OverloadedException if the hints cannot be written/enqueued
     */
    public static void sendToHintedEndpoints(final Mutation mutation,
                                             Iterable<InetAddress> targets,
                                             AbstractWriteResponseHandler<IMutation> responseHandler,
                                             String localDataCenter,
                                             Stage stage)
    throws OverloadedException
    {
        int targetsSize = Iterables.size(targets);

        // this dc replicas:
        Collection<InetAddress> localDc = null;
        // extra-datacenter replicas, grouped by dc
        Map<String, Collection<InetAddress>> dcGroups = null;
        // only need to create a Message for non-local writes
        MessageOut<Mutation> message = null;

        boolean insertLocal = false;
        ArrayList<InetAddress> endpointsToHint = null;

        List<InetAddress> backPressureHosts = null;

        for (InetAddress destination : targets)
        {
            checkHintOverload(destination);

            if (FailureDetector.instance.isAlive(destination))
            {
                if (canDoLocalRequest(destination))
                {
                    insertLocal = true;
                }
                else
                {
                    // belongs on a different server
                    if (message == null)
                        message = mutation.createMessage();

                    String dc = DatabaseDescriptor.getEndpointSnitch().getDatacenter(destination);

                    // direct writes to local DC or old Cassandra versions
                    // (1.1 knows how to forward old-style String message IDs; updated to int in 2.0)
                    if (localDataCenter.equals(dc))
                    {
                        if (localDc == null)
                            localDc = new ArrayList<>(targetsSize);

                        localDc.add(destination);
                    }
                    else
                    {
                        Collection<InetAddress> messages = (dcGroups != null) ? dcGroups.get(dc) : null;
                        if (messages == null)
                        {
                            messages = new ArrayList<>(3); // most DCs will have <= 3 replicas
                            if (dcGroups == null)
                                dcGroups = new HashMap<>();
                            dcGroups.put(dc, messages);
                        }

                        messages.add(destination);
                    }

                    if (backPressureHosts == null)
                        backPressureHosts = new ArrayList<>(targetsSize);

                    backPressureHosts.add(destination);
                }
            }
            else
            {
                if (shouldHint(destination))
                {
                    if (endpointsToHint == null)
                        endpointsToHint = new ArrayList<>(targetsSize);

                    endpointsToHint.add(destination);
                }
            }
        }

        if (backPressureHosts != null)
            MessagingService.instance().applyBackPressure(backPressureHosts, responseHandler.currentTimeout());

        if (endpointsToHint != null)
            submitHint(mutation, endpointsToHint, responseHandler);

        if (insertLocal)
        {
            mutation.applyAsync().subscribe(
                    // onSuccess
                    v -> responseHandler.response(null),

                    // onError
                    exc -> {
                        if (!(exc instanceof WriteTimeoutException))
                            logger.error("Failed to apply mutation locally : {}", exc);
                        responseHandler.onFailure(FBUtilities.getBroadcastAddress(), RequestFailureReason.UNKNOWN);
                    }
            );
        }

        if (localDc != null)
        {
            for (InetAddress destination : localDc)
                MessagingService.instance().sendRR(message, destination, responseHandler, true);
        }
        if (dcGroups != null)
        {
            // for each datacenter, send the message to one node to relay the write to other replicas
            for (Collection<InetAddress> dcTargets : dcGroups.values())
                sendMessagesToNonlocalDC(message, dcTargets, responseHandler);
        }
    }

    private static void checkHintOverload(InetAddress destination)
    {
        // avoid OOMing due to excess hints.  we need to do this check even for "live" nodes, since we can
        // still generate hints for those if it's overloaded or simply dead but not yet known-to-be-dead.
        // The idea is that if we have over maxHintsInProgress hints in flight, this is probably due to
        // a small number of nodes causing problems, so we should avoid shutting down writes completely to
        // healthy nodes.  Any node with no hintsInProgress is considered healthy.
        if (StorageMetrics.totalHintsInProgress.getCount() > maxHintsInProgress
                && (getHintsInProgressFor(destination).get() > 0 && shouldHint(destination)))
        {
            throw new OverloadedException("Too many in flight hints: " + StorageMetrics.totalHintsInProgress.getCount() +
                                          " destination: " + destination +
                                          " destination hints: " + getHintsInProgressFor(destination).get());
        }
    }

    private static void sendMessagesToNonlocalDC(MessageOut<? extends IMutation> message,
                                                 Collection<InetAddress> targets,
                                                 AbstractWriteResponseHandler<IMutation> handler)
    {
        Iterator<InetAddress> iter = targets.iterator();
        InetAddress target = iter.next();

        // Add the other destinations of the same message as a FORWARD_HEADER entry
        try(DataOutputBuffer out = new DataOutputBuffer())
        {
            out.writeInt(targets.size() - 1);
            while (iter.hasNext())
            {
                InetAddress destination = iter.next();
                CompactEndpointSerializationHelper.serialize(destination, out);
                int id = MessagingService.instance().addCallback(handler,
                                                                 message,
                                                                 destination,
                                                                 message.getTimeout(),
                                                                 handler.consistencyLevel,
                                                                 true);
                out.writeInt(id);
                logger.trace("Adding FWD message to {}@{}", id, destination);
            }
            message = message.withParameter(Mutation.FORWARD_TO, out.getData());
            // send the combined message + forward headers
            int id = MessagingService.instance().sendRR(message, target, handler, true);
            logger.trace("Sending message to {}@{}", id, target);
        }
        catch (IOException e)
        {
            // DataOutputBuffer is in-memory, doesn't throw IOException
            throw new AssertionError(e);
        }
    }

    private static void performLocally(Stage stage, final Runnable runnable)
    {
        StageManager.getStage(stage).maybeExecuteImmediately(new LocalMutationRunnable()
        {
            public void runMayThrow()
            {
                try
                {
                    runnable.run();
                }
                catch (Exception ex)
                {
                    logger.error("Failed to apply mutation locally : {}", ex);
                }
            }

            @Override
            protected Verb verb()
            {
                return MessagingService.Verb.MUTATION;
            }
        });
    }

    private static void performLocally(Stage stage, Optional<IMutation> mutation, final Runnable runnable, final IAsyncCallbackWithFailure<?> handler)
    {
        StageManager.getStage(stage).maybeExecuteImmediately(new LocalMutationRunnable(mutation)
        {
            public void runMayThrow()
            {
                try
                {
                    runnable.run();
                    handler.response(null);
                }
                catch (Exception ex)
                {
                    if (!(ex instanceof WriteTimeoutException))
                        logger.error("Failed to apply mutation locally : {}", ex);
                    handler.onFailure(FBUtilities.getBroadcastAddress(), RequestFailureReason.UNKNOWN);
                }
            }

            @Override
            protected Verb verb()
            {
                return MessagingService.Verb.MUTATION;
            }
        });
    }

    /**
     * Handle counter mutation on the coordinator host.
     *
     * A counter mutation needs to first be applied to a replica (that we'll call the leader for the mutation) before being
     * replicated to the other endpoint. To achieve so, there is two case:
     *   1) the coordinator host is a replica: we proceed to applying the update locally and replicate throug
     *   applyCounterMutationOnCoordinator
     *   2) the coordinator is not a replica: we forward the (counter)mutation to a chosen replica (that will proceed through
     *   applyCounterMutationOnLeader upon receive) and wait for its acknowledgment.
     *
     * Implementation note: We check if we can fulfill the CL on the coordinator host even if he is not a replica to allow
     * quicker response and because the WriteResponseHandlers don't make it easy to send back an error. We also always gather
     * the write latencies at the coordinator node to make gathering point similar to the case of standard writes.
     */
    public static AbstractWriteResponseHandler<IMutation> mutateCounter(CounterMutation cm, String localDataCenter, long queryStartNanoTime) throws UnavailableException, OverloadedException
    {
        InetAddress endpoint = findSuitableEndpoint(cm.getKeyspaceName(), cm.key(), localDataCenter, cm.consistency());

        if (endpoint.equals(FBUtilities.getBroadcastAddress()))
        {
            return applyCounterMutationOnCoordinator(cm, localDataCenter, queryStartNanoTime);
        }
        else
        {
            // Exit now if we can't fulfill the CL here instead of forwarding to the leader replica
            String keyspaceName = cm.getKeyspaceName();
            AbstractReplicationStrategy rs = Keyspace.open(keyspaceName).getReplicationStrategy();
            Token tk = cm.key().getToken();
            List<InetAddress> naturalEndpoints = StorageService.instance.getNaturalEndpoints(keyspaceName, tk);
            Collection<InetAddress> pendingEndpoints = StorageService.instance.getTokenMetadata().pendingEndpointsFor(tk, keyspaceName);

            rs.getWriteResponseHandler(naturalEndpoints, pendingEndpoints, cm.consistency(), WriteType.COUNTER, queryStartNanoTime).assureSufficientLiveNodes();

            // Forward the actual update to the chosen leader replica
            AbstractWriteResponseHandler<IMutation> responseHandler = new WriteResponseHandler<>(endpoint, WriteType.COUNTER, queryStartNanoTime);

            Tracing.trace("Enqueuing counter update to {}", endpoint);
            MessagingService.instance().sendRR(cm.makeMutationMessage(), endpoint, responseHandler, false);
            return responseHandler;
        }
    }

    /**
     * Find a suitable replica as leader for counter update.
     * For now, we pick a random replica in the local DC (or ask the snitch if
     * there is no replica alive in the local DC).
     * TODO: if we track the latency of the counter writes (which makes sense
     * contrarily to standard writes since there is a read involved), we could
     * trust the dynamic snitch entirely, which may be a better solution. It
     * is unclear we want to mix those latencies with read latencies, so this
     * may be a bit involved.
     */
    private static InetAddress findSuitableEndpoint(String keyspaceName, DecoratedKey key, String localDataCenter, ConsistencyLevel cl) throws UnavailableException
    {
        Keyspace keyspace = Keyspace.open(keyspaceName);
        IEndpointSnitch snitch = DatabaseDescriptor.getEndpointSnitch();
        List<InetAddress> endpoints = StorageService.instance.getLiveNaturalEndpoints(keyspace, key);
        if (endpoints.isEmpty())
            // TODO have a way to compute the consistency level
            throw new UnavailableException(cl, cl.blockFor(keyspace), 0);

        List<InetAddress> localEndpoints = new ArrayList<InetAddress>();
        for (InetAddress endpoint : endpoints)
        {
            if (snitch.getDatacenter(endpoint).equals(localDataCenter))
                localEndpoints.add(endpoint);
        }
        if (localEndpoints.isEmpty())
        {
            // No endpoint in local DC, pick the closest endpoint according to the snitch
            snitch.sortByProximity(FBUtilities.getBroadcastAddress(), endpoints);
            return endpoints.get(0);
        }
        else
        {
            return localEndpoints.get(ThreadLocalRandom.current().nextInt(localEndpoints.size()));
        }
    }

    // Must be called on a replica of the mutation. This replica becomes the
    // leader of this mutation.
    public static AbstractWriteResponseHandler<IMutation> applyCounterMutationOnLeader(CounterMutation cm, String localDataCenter, long queryStartNanoTime)
    throws UnavailableException, OverloadedException
    {
        return performWrite(cm, cm.consistency(), localDataCenter, counterWritePerformer, WriteType.COUNTER, queryStartNanoTime);
    }

    // Same as applyCounterMutationOnLeader but must with the difference that it use the MUTATION stage to execute the write (while
    // applyCounterMutationOnLeader assumes it is on the MUTATION stage already)
    public static AbstractWriteResponseHandler<IMutation> applyCounterMutationOnCoordinator(CounterMutation cm, String localDataCenter, long queryStartNanoTime)
    throws UnavailableException, OverloadedException
    {
        return performWrite(cm, cm.consistency(), localDataCenter, counterWriteOnCoordinatorPerformer, WriteType.COUNTER, queryStartNanoTime);
    }

    private static Runnable counterWriteTask(final IMutation mutation,
                                             final Iterable<InetAddress> targets,
                                             final AbstractWriteResponseHandler<IMutation> responseHandler,
                                             final String localDataCenter)
    {
        return new DroppableRunnable(MessagingService.Verb.COUNTER_MUTATION)
        {
            @Override
            public void runMayThrow() throws OverloadedException, WriteTimeoutException
            {
                assert mutation instanceof CounterMutation;

                Mutation result = ((CounterMutation) mutation).applyCounterMutation();
                responseHandler.response(null);

                Set<InetAddress> remotes = Sets.difference(ImmutableSet.copyOf(targets),
                                                           ImmutableSet.of(FBUtilities.getBroadcastAddress()));
                if (!remotes.isEmpty())
                    sendToHintedEndpoints(result, remotes, responseHandler, localDataCenter, Stage.COUNTER_MUTATION);
            }
        };
    }

    private static boolean systemKeyspaceQuery(List<? extends ReadCommand> cmds)
    {
        for (ReadCommand cmd : cmds)
            if (!SchemaConstants.isSystemKeyspace(cmd.metadata().ksName))
                return false;
        return true;
    }

    public static RowIterator readOne(SinglePartitionReadCommand command, ConsistencyLevel consistencyLevel, long queryStartNanoTime)
    throws UnavailableException, IsBootstrappingException, ReadFailureException, ReadTimeoutException, InvalidRequestException
    {
        return readOne(command, consistencyLevel, null, queryStartNanoTime);
    }

    public static RowIterator readOne(SinglePartitionReadCommand command, ConsistencyLevel consistencyLevel, ClientState state, long queryStartNanoTime)
    throws UnavailableException, IsBootstrappingException, ReadFailureException, ReadTimeoutException, InvalidRequestException
    {
        return PartitionIterators.getOnlyElement(read(SinglePartitionReadCommand.Group.one(command), consistencyLevel, state, queryStartNanoTime).blockingGet(), command);
    }

    public static PartitionIterator read(SinglePartitionReadCommand.Group group, ConsistencyLevel consistencyLevel, long queryStartNanoTime)
    throws UnavailableException, IsBootstrappingException, ReadFailureException, ReadTimeoutException, InvalidRequestException
    {
        // When using serial CL, the ClientState should be provided
        assert !consistencyLevel.isSerialConsistency();
        return read(group, consistencyLevel, null, queryStartNanoTime).blockingGet();
    }

    /**
     * Performs the actual reading of a row out of the StorageService, fetching
     * a specific set of column names from a given column family.
     */
    public static Single<PartitionIterator> read(SinglePartitionReadCommand.Group group, ConsistencyLevel consistencyLevel, ClientState state, long queryStartNanoTime)
    throws UnavailableException, IsBootstrappingException, ReadFailureException, ReadTimeoutException, InvalidRequestException
    {
        if (StorageService.instance.isBootstrapMode() && !systemKeyspaceQuery(group.commands))
        {
            readMetrics.unavailables.mark();
            readMetricsMap.get(consistencyLevel).unavailables.mark();
            throw new IsBootstrappingException();
        }

        return consistencyLevel.isSerialConsistency()
             ? Single.just(readWithPaxos(group, consistencyLevel, state, queryStartNanoTime))
             : readRegular(group, consistencyLevel, queryStartNanoTime);
    }

    private static PartitionIterator readWithPaxos(SinglePartitionReadCommand.Group group, ConsistencyLevel consistencyLevel, ClientState state, long queryStartNanoTime)
    throws InvalidRequestException, UnavailableException, ReadFailureException, ReadTimeoutException
    {
        assert state != null;
        if (group.commands.size() > 1)
            throw new InvalidRequestException("SERIAL/LOCAL_SERIAL consistency may only be requested for one partition at a time");

        long start = System.nanoTime();
        SinglePartitionReadCommand command = group.commands.get(0);
        CFMetaData metadata = command.metadata();
        DecoratedKey key = command.partitionKey();

        PartitionIterator result = null;
        try
        {
            // make sure any in-progress paxos writes are done (i.e., committed to a majority of replicas), before performing a quorum read
            Pair<List<InetAddress>, Integer> p = getPaxosParticipants(metadata, key, consistencyLevel);
            List<InetAddress> liveEndpoints = p.left;
            int requiredParticipants = p.right;

            // does the work of applying in-progress writes; throws UAE or timeout if it can't
            final ConsistencyLevel consistencyForCommitOrFetch = consistencyLevel == ConsistencyLevel.LOCAL_SERIAL
                                                                                   ? ConsistencyLevel.LOCAL_QUORUM
                                                                                   : ConsistencyLevel.QUORUM;

            try
            {
                final Pair<UUID, Integer> pair = beginAndRepairPaxos(start, key, metadata, liveEndpoints, requiredParticipants, consistencyLevel, consistencyForCommitOrFetch, false, state);
                if (pair.right > 0)
                    casReadMetrics.contention.update(pair.right);
            }
            catch (WriteTimeoutException e)
            {
                throw new ReadTimeoutException(consistencyLevel, 0, consistencyLevel.blockFor(Keyspace.open(metadata.ksName)), false);
            }
            catch (WriteFailureException e)
            {
                throw new ReadFailureException(consistencyLevel, e.received, e.blockFor, false, e.failureReasonByEndpoint);
            }

            result = fetchRows(group.commands, consistencyForCommitOrFetch, queryStartNanoTime).blockingGet();
        }
        catch (UnavailableException e)
        {
            readMetrics.unavailables.mark();
            casReadMetrics.unavailables.mark();
            readMetricsMap.get(consistencyLevel).unavailables.mark();
            throw e;
        }
        catch (ReadTimeoutException e)
        {
            readMetrics.timeouts.mark();
            casReadMetrics.timeouts.mark();
            readMetricsMap.get(consistencyLevel).timeouts.mark();
            throw e;
        }
        catch (ReadFailureException e)
        {
            readMetrics.failures.mark();
            casReadMetrics.failures.mark();
            readMetricsMap.get(consistencyLevel).failures.mark();
            throw e;
        }
        finally
        {
            long latency = System.nanoTime() - start;
            readMetrics.addNano(latency);
            casReadMetrics.addNano(latency);
            readMetricsMap.get(consistencyLevel).addNano(latency);
            Keyspace.open(metadata.ksName).getColumnFamilyStore(metadata.cfName).metric.coordinatorReadLatency.update(latency, TimeUnit.NANOSECONDS);
        }

        return result;
    }

    @SuppressWarnings("resource")
    private static Single<PartitionIterator> readRegular(SinglePartitionReadCommand.Group group, ConsistencyLevel consistencyLevel, long queryStartNanoTime)
    throws UnavailableException, ReadFailureException, ReadTimeoutException
    {
        long start = System.nanoTime();
        try
        {
            Single<PartitionIterator> resultObs = fetchRows(group.commands, consistencyLevel, queryStartNanoTime);
            if (group.commands.size() <= 1)
                return resultObs;

            // If we have more than one command, then despite each read command honoring the limit, the total result
            // might not honor it and so we should enforce it
            return resultObs.map(result -> group.limits().filter(result, group.nowInSec()));
        }
        catch (UnavailableException e)
        {
            readMetrics.unavailables.mark();
            readMetricsMap.get(consistencyLevel).unavailables.mark();
            throw e;
        }
        catch (ReadTimeoutException e)
        {
            readMetrics.timeouts.mark();
            readMetricsMap.get(consistencyLevel).timeouts.mark();
            throw e;
        }
        catch (ReadFailureException e)
        {
            readMetrics.failures.mark();
            readMetricsMap.get(consistencyLevel).failures.mark();
            throw e;
        }
        finally
        {
            long latency = System.nanoTime() - start;
            readMetrics.addNano(latency);
            readMetricsMap.get(consistencyLevel).addNano(latency);
            // TODO avoid giving every command the same latency number.  Can fix this in CASSADRA-5329
            for (ReadCommand command : group.commands)
                Keyspace.openAndGetStore(command.metadata()).metric.coordinatorReadLatency.update(latency, TimeUnit.NANOSECONDS);
        }
    }

    /**
     * This function executes local and remote reads, and blocks for the results:
     *
     * 1. Get the replica locations, sorted by response time according to the snitch
     * 2. Send a data request to the closest replica, and digest requests to either
     *    a) all the replicas, if read repair is enabled
     *    b) the closest R-1 replicas, where R is the number required to satisfy the ConsistencyLevel
     * 3. Wait for a response from R replicas
     * 4. If the digests (if any) match the data return the data
     * 5. else carry out read repair by getting data from all the nodes.
     */
    private static Single<PartitionIterator> fetchRows(List<SinglePartitionReadCommand> commands, ConsistencyLevel consistencyLevel, long queryStartNanoTime)
    throws UnavailableException, ReadFailureException, ReadTimeoutException
    {
        if (commands.size() == 1)
            return new SinglePartitionReadLifecycle(commands.get(0), consistencyLevel, queryStartNanoTime).getPartitionIterator();

        return Observable.fromIterable(commands)
                         .map(command -> new SinglePartitionReadLifecycle(command, consistencyLevel, queryStartNanoTime))
                         .flatMap(readLifecycle -> readLifecycle.getPartitionIterator().toObservable())
                         .toList()
                         .map(PartitionIterators::concat);
    }

    private static class SinglePartitionReadLifecycle
    {
        private final SinglePartitionReadCommand command;
        private final AbstractReadExecutor executor;
        private final ConsistencyLevel consistency;
        private final long queryStartNanoTime;

        private PartitionIterator result;
        private ReadCallback repairHandler;

        SinglePartitionReadLifecycle(SinglePartitionReadCommand command, ConsistencyLevel consistency, long queryStartNanoTime)
        {
            this.command = command;
            this.executor = AbstractReadExecutor.getReadExecutor(command, consistency, queryStartNanoTime);
            this.consistency = consistency;
            this.queryStartNanoTime = queryStartNanoTime;
        }

        boolean isDone()
        {
            return result != null;
        }

        void doInitialQueries()
        {
            executor.executeAsync();
        }

        void maybeTryAdditionalReplicas()
        {
            executor.maybeTryAdditionalReplicas();
        }

        Single<PartitionIterator> getPartitionIterator()
        {
            Single<PartitionIterator> obs = executor.handler.get().onErrorResumeNext(e -> {
                if (e instanceof DigestMismatchException)
                    return retryOnDigestMismatch();

                return Single.error(e);
            });

            doInitialQueries();

            maybeTryAdditionalReplicas();

            return obs;
        }

        Single<PartitionIterator> retryOnDigestMismatch() throws ReadFailureException, ReadTimeoutException
        {

            ReadRepairMetrics.repairedBlocking.mark();

            // Do a full data read to resolve the correct response (and repair node that need be)
            Keyspace keyspace = Keyspace.open(command.metadata().ksName);
            DataResolver resolver = new DataResolver(keyspace, command, ConsistencyLevel.ALL, executor.handler.endpoints.size(), queryStartNanoTime);
            repairHandler = new ReadCallback(resolver,
                                             ConsistencyLevel.ALL,
                                             executor.getContactedReplicas().size(),
                                             command,
                                             keyspace,
                                             executor.handler.endpoints,
                                             queryStartNanoTime);


            for (InetAddress endpoint : executor.getContactedReplicas())
            {
                MessageOut<ReadCommand> message = command.createMessage(MessagingService.instance().getVersion(endpoint));
                Tracing.trace("Enqueuing full data read to {}", endpoint);
                MessagingService.instance().sendRRWithFailure(message, endpoint, repairHandler);
            }

            return repairHandler.get().onErrorResumeNext(e -> {
                if (e instanceof DigestMismatchException)
                    return Single.error(new RuntimeException("Digest mismatch hit on readRepair", e));

                return Single.error(e);
            });
        }


        PartitionIterator getResult()
        {
            assert result != null;
            return result;
        }
    }

    static class LocalReadRunnable extends DroppableRunnable
    {
        private final ReadCommand command;
        private final ReadCallback handler;
        private final long start = System.nanoTime();

        LocalReadRunnable(ReadCommand command, ReadCallback handler)
        {
            super(MessagingService.Verb.READ);
            this.command = command;
            this.handler = handler;
        }

        protected void runMayThrow()
        {
            try
            {
                command.setMonitoringTime(new ConstructionTime(constructionTime), verb.getTimeout(), DatabaseDescriptor.getSlowQueryTimeout());

                ReadResponse response;
                try (ReadExecutionController executionController = command.executionController();
                     UnfilteredPartitionIterator iterator = command.executeLocally(executionController))
                {
                    response = command.createResponse(iterator);
                }

                if (command.complete())
                {
                    handler.response(response);
                }
                else
                {
                    MessagingService.instance().incrementDroppedMessages(verb, System.currentTimeMillis() - constructionTime);
                    handler.onFailure(FBUtilities.getBroadcastAddress(), RequestFailureReason.UNKNOWN);
                }

                MessagingService.instance().addLatency(FBUtilities.getBroadcastAddress(), TimeUnit.NANOSECONDS.toMillis(System.nanoTime() - start));
            }
            catch (Throwable t)
            {
                if (t instanceof TombstoneOverwhelmingException)
                {
                    handler.onFailure(FBUtilities.getBroadcastAddress(), RequestFailureReason.READ_TOO_MANY_TOMBSTONES);
                    logger.error(t.getMessage());
                }
                else
                {
                    handler.onFailure(FBUtilities.getBroadcastAddress(), RequestFailureReason.UNKNOWN);
                    throw t;
                }
            }
        }
    }

    public static List<InetAddress> getLiveSortedEndpoints(Keyspace keyspace, ByteBuffer key)
    {
        return getLiveSortedEndpoints(keyspace, StorageService.instance.getTokenMetadata().decorateKey(key));
    }

    public static List<InetAddress> getLiveSortedEndpoints(Keyspace keyspace, RingPosition pos)
    {
        List<InetAddress> liveEndpoints = StorageService.instance.getLiveNaturalEndpoints(keyspace, pos);
        DatabaseDescriptor.getEndpointSnitch().sortByProximity(FBUtilities.getBroadcastAddress(), liveEndpoints);
        return liveEndpoints;
    }

    private static List<InetAddress> intersection(List<InetAddress> l1, List<InetAddress> l2)
    {
        // Note: we don't use Guava Sets.intersection() for 3 reasons:
        //   1) retainAll would be inefficient if l1 and l2 are large but in practice both are the replicas for a range and
        //   so will be very small (< RF). In that case, retainAll is in fact more efficient.
        //   2) we do ultimately need a list so converting everything to sets don't make sense
        //   3) l1 and l2 are sorted by proximity. The use of retainAll  maintain that sorting in the result, while using sets wouldn't.
        List<InetAddress> inter = new ArrayList<InetAddress>(l1);
        inter.retainAll(l2);
        return inter;
    }

    /**
     * Estimate the number of result rows (either cql3 rows or "thrift" rows, as called for by the command) per
     * range in the ring based on our local data.  This assumes that ranges are uniformly distributed across the cluster
     * and that the queried data is also uniformly distributed.
     */
    private static float estimateResultsPerRange(PartitionRangeReadCommand command, Keyspace keyspace)
    {
        ColumnFamilyStore cfs = keyspace.getColumnFamilyStore(command.metadata().cfId);
        Index index = command.getIndex(cfs);
        float maxExpectedResults = index == null
                                 ? command.limits().estimateTotalResults(cfs)
                                 : index.getEstimatedResultRows();

        // adjust maxExpectedResults by the number of tokens this node has and the replication factor for this ks
        return (maxExpectedResults / DatabaseDescriptor.getNumTokens()) / keyspace.getReplicationStrategy().getReplicationFactor();
    }

    private static class RangeForQuery
    {
        public final AbstractBounds<PartitionPosition> range;
        public final List<InetAddress> liveEndpoints;
        public final List<InetAddress> filteredEndpoints;

        public RangeForQuery(AbstractBounds<PartitionPosition> range, List<InetAddress> liveEndpoints, List<InetAddress> filteredEndpoints)
        {
            this.range = range;
            this.liveEndpoints = liveEndpoints;
            this.filteredEndpoints = filteredEndpoints;
        }
    }

    private static class RangeIterator extends AbstractIterator<RangeForQuery>
    {
        private final Keyspace keyspace;
        private final ConsistencyLevel consistency;
        private final Iterator<? extends AbstractBounds<PartitionPosition>> ranges;
        private final int rangeCount;

        public RangeIterator(PartitionRangeReadCommand command, Keyspace keyspace, ConsistencyLevel consistency)
        {
            this.keyspace = keyspace;
            this.consistency = consistency;

            List<? extends AbstractBounds<PartitionPosition>> l = keyspace.getReplicationStrategy() instanceof LocalStrategy
                                                          ? command.dataRange().keyRange().unwrap()
                                                          : getRestrictedRanges(command.dataRange().keyRange());
            this.ranges = l.iterator();
            this.rangeCount = l.size();
        }

        public int rangeCount()
        {
            return rangeCount;
        }

        protected RangeForQuery computeNext()
        {
            if (!ranges.hasNext())
                return endOfData();

            AbstractBounds<PartitionPosition> range = ranges.next();
            List<InetAddress> liveEndpoints = getLiveSortedEndpoints(keyspace, range.right);
            return new RangeForQuery(range,
                                     liveEndpoints,
                                     consistency.filterForQuery(keyspace, liveEndpoints));
        }
    }

    private static class RangeMerger extends AbstractIterator<RangeForQuery>
    {
        private final Keyspace keyspace;
        private final ConsistencyLevel consistency;
        private final PeekingIterator<RangeForQuery> ranges;

        private RangeMerger(Iterator<RangeForQuery> iterator, Keyspace keyspace, ConsistencyLevel consistency)
        {
            this.keyspace = keyspace;
            this.consistency = consistency;
            this.ranges = Iterators.peekingIterator(iterator);
        }

        protected RangeForQuery computeNext()
        {
            if (!ranges.hasNext())
                return endOfData();

            RangeForQuery current = ranges.next();

            // getRestrictedRange has broken the queried range into per-[vnode] token ranges, but this doesn't take
            // the replication factor into account. If the intersection of live endpoints for 2 consecutive ranges
            // still meets the CL requirements, then we can merge both ranges into the same RangeSliceCommand.
            while (ranges.hasNext())
            {
                // If the current range right is the min token, we should stop merging because CFS.getRangeSlice
                // don't know how to deal with a wrapping range.
                // Note: it would be slightly more efficient to have CFS.getRangeSlice on the destination nodes unwraps
                // the range if necessary and deal with it. However, we can't start sending wrapped range without breaking
                // wire compatibility, so It's likely easier not to bother;
                if (current.range.right.isMinimum())
                    break;

                RangeForQuery next = ranges.peek();

                List<InetAddress> merged = intersection(current.liveEndpoints, next.liveEndpoints);

                // Check if there is enough endpoint for the merge to be possible.
                if (!consistency.isSufficientLiveNodes(keyspace, merged))
                    break;

                List<InetAddress> filteredMerged = consistency.filterForQuery(keyspace, merged);

                // Estimate whether merging will be a win or not
                if (!DatabaseDescriptor.getEndpointSnitch().isWorthMergingForRangeQuery(filteredMerged, current.filteredEndpoints, next.filteredEndpoints))
                    break;

                // If we get there, merge this range and the next one
                current = new RangeForQuery(current.range.withNewRight(next.range.right), merged, filteredMerged);
                ranges.next(); // consume the range we just merged since we've only peeked so far
            }
            return current;
        }
    }

    private static class SingleRangeResponse extends AbstractIterator<RowIterator> implements PartitionIterator
    {
        private final ReadCallback handler;
        private PartitionIterator result;

        private SingleRangeResponse(ReadCallback handler)
        {
            this.handler = handler;
        }

        private void waitForResponse() throws ReadTimeoutException
        {
            if (result != null)
                return;

            result = handler.get().blockingGet();
        }

        protected RowIterator computeNext()
        {
            waitForResponse();
            return result.hasNext() ? result.next() : endOfData();
        }

        public void close()
        {
            if (result != null)
                result.close();
        }
    }

    private static class RangeCommandIterator extends AbstractIterator<RowIterator> implements PartitionIterator
    {
        private final Iterator<RangeForQuery> ranges;
        private final int totalRangeCount;
        private final PartitionRangeReadCommand command;
        private final Keyspace keyspace;
        private final ConsistencyLevel consistency;

        private final long startTime;
        private final long queryStartNanoTime;
        private DataLimits.Counter counter;
        private PartitionIterator sentQueryIterator;

        private int concurrencyFactor;
        // The two following "metric" are maintained to improve the concurrencyFactor
        // when it was not good enough initially.
        private int liveReturned;
        private int rangesQueried;

        public RangeCommandIterator(RangeIterator ranges, PartitionRangeReadCommand command, int concurrencyFactor, Keyspace keyspace, ConsistencyLevel consistency, long queryStartNanoTime)
        {
            this.command = command;
            this.concurrencyFactor = concurrencyFactor;
            this.startTime = System.nanoTime();
            this.ranges = new RangeMerger(ranges, keyspace, consistency);
            this.totalRangeCount = ranges.rangeCount();
            this.consistency = consistency;
            this.keyspace = keyspace;
            this.queryStartNanoTime = queryStartNanoTime;
        }

        public RowIterator computeNext()
        {
            try
            {
                while (sentQueryIterator == null || !sentQueryIterator.hasNext())
                {
                    // If we don't have more range to handle, we're done
                    if (!ranges.hasNext())
                        return endOfData();

                    // else, sends the next batch of concurrent queries (after having close the previous iterator)
                    if (sentQueryIterator != null)
                    {
                        liveReturned += counter.counted();
                        sentQueryIterator.close();

                        // It's not the first batch of queries and we're not done, so we we can use what has been
                        // returned so far to improve our rows-per-range estimate and update the concurrency accordingly
                        updateConcurrencyFactor();
                    }
                    sentQueryIterator = sendNextRequests();
                }

                return sentQueryIterator.next();
            }
            catch (UnavailableException e)
            {
                rangeMetrics.unavailables.mark();
                throw e;
            }
            catch (ReadTimeoutException e)
            {
                rangeMetrics.timeouts.mark();
                throw e;
            }
            catch (ReadFailureException e)
            {
                rangeMetrics.failures.mark();
                throw e;
            }
        }

        private void updateConcurrencyFactor()
        {
            if (liveReturned == 0)
            {
                // we haven't actually gotten any results, so query all remaining ranges at once
                concurrencyFactor = totalRangeCount - rangesQueried;
                return;
            }

            // Otherwise, compute how many rows per range we got on average and pick a concurrency factor
            // that should allow us to fetch all remaining rows with the next batch of (concurrent) queries.
            int remainingRows = command.limits().count() - liveReturned;
            float rowsPerRange = (float)liveReturned / (float)rangesQueried;
            concurrencyFactor = Math.max(1, Math.min(totalRangeCount - rangesQueried, Math.round(remainingRows / rowsPerRange)));
            logger.trace("Didn't get enough response rows; actual rows per range: {}; remaining rows: {}, new concurrent requests: {}",
                         rowsPerRange, remainingRows, concurrencyFactor);
        }

        /**
         * Queries the provided sub-range.
         *
         * @param toQuery the subRange to query.
         * @param isFirst in the case where multiple queries are sent in parallel, whether that's the first query on
         * that batch or not. The reason it matters is that whe paging queries, the command (more specifically the
         * {@code DataLimits}) may have "state" information and that state may only be valid for the first query (in
         * that it's the query that "continues" whatever we're previously queried).
         */
        private SingleRangeResponse query(RangeForQuery toQuery, boolean isFirst)
        {
            PartitionRangeReadCommand rangeCommand = command.forSubRange(toQuery.range, isFirst);

            DataResolver resolver = new DataResolver(keyspace, rangeCommand, consistency, toQuery.filteredEndpoints.size(), queryStartNanoTime);

            int blockFor = consistency.blockFor(keyspace);
            int minResponses = Math.min(toQuery.filteredEndpoints.size(), blockFor);
            List<InetAddress> minimalEndpoints = toQuery.filteredEndpoints.subList(0, minResponses);
            ReadCallback handler = new ReadCallback(resolver, consistency, rangeCommand, minimalEndpoints, queryStartNanoTime);

            handler.assureSufficientLiveNodes();

            if (toQuery.filteredEndpoints.size() == 1 && canDoLocalRequest(toQuery.filteredEndpoints.get(0)))
            {
                StageManager.getStage(Stage.READ).execute(new LocalReadRunnable(rangeCommand, handler));
            }
            else
            {
                for (InetAddress endpoint : toQuery.filteredEndpoints)
                {
                    MessageOut<ReadCommand> message = rangeCommand.createMessage(MessagingService.instance().getVersion(endpoint));
                    Tracing.trace("Enqueuing request to {}", endpoint);
                    MessagingService.instance().sendRRWithFailure(message, endpoint, handler);
                }
            }

            return new SingleRangeResponse(handler);
        }

        private PartitionIterator sendNextRequests()
        {
            List<PartitionIterator> concurrentQueries = new ArrayList<>(concurrencyFactor);
            for (int i = 0; i < concurrencyFactor && ranges.hasNext(); i++)
            {
                concurrentQueries.add(query(ranges.next(), i == 0));
                ++rangesQueried;
            }

            Tracing.trace("Submitted {} concurrent range requests", concurrentQueries.size());
            // We want to count the results for the sake of updating the concurrency factor (see updateConcurrencyFactor) but we don't want to
            // enforce any particular limit at this point (this could break code than rely on postReconciliationProcessing), hence the DataLimits.NONE.
            counter = DataLimits.NONE.newCounter(command.nowInSec(), true);
            return counter.applyTo(PartitionIterators.concat(concurrentQueries));
        }

        public void close()
        {
            try
            {
                if (sentQueryIterator != null)
                    sentQueryIterator.close();
            }
            finally
            {
                long latency = System.nanoTime() - startTime;
                rangeMetrics.addNano(latency);
                Keyspace.openAndGetStore(command.metadata()).metric.coordinatorScanLatency.update(latency, TimeUnit.NANOSECONDS);
            }
        }
    }

    @SuppressWarnings("resource")
    public static PartitionIterator getRangeSlice(PartitionRangeReadCommand command, ConsistencyLevel consistencyLevel, long queryStartNanoTime)
    {
        Tracing.trace("Computing ranges to query");

        Keyspace keyspace = Keyspace.open(command.metadata().ksName);
        RangeIterator ranges = new RangeIterator(command, keyspace, consistencyLevel);

        // our estimate of how many result rows there will be per-range
        float resultsPerRange = estimateResultsPerRange(command, keyspace);
        // underestimate how many rows we will get per-range in order to increase the likelihood that we'll
        // fetch enough rows in the first round
        resultsPerRange -= resultsPerRange * CONCURRENT_SUBREQUESTS_MARGIN;
        int concurrencyFactor = resultsPerRange == 0.0
                              ? 1
                              : Math.max(1, Math.min(ranges.rangeCount(), (int) Math.ceil(command.limits().count() / resultsPerRange)));
        logger.trace("Estimated result rows per range: {}; requested rows: {}, ranges.size(): {}; concurrent range requests: {}",
                     resultsPerRange, command.limits().count(), ranges.rangeCount(), concurrencyFactor);
        Tracing.trace("Submitting range requests on {} ranges with a concurrency of {} ({} rows per range expected)", ranges.rangeCount(), concurrencyFactor, resultsPerRange);

        // Note that in general, a RangeCommandIterator will honor the command limit for each range, but will not enforce it globally.

        return command.limits().filter(command.postReconciliationProcessing(new RangeCommandIterator(ranges, command, concurrencyFactor, keyspace, consistencyLevel, queryStartNanoTime)), command.nowInSec());
    }

    public Map<String, List<String>> getSchemaVersions()
    {
        return describeSchemaVersions();
    }

    /**
     * initiate a request/response session with each live node to check whether or not everybody is using the same
     * migration id. This is useful for determining if a schema change has propagated through the cluster. Disagreement
     * is assumed if any node fails to respond.
     */
    public static Map<String, List<String>> describeSchemaVersions()
    {
        final String myVersion = Schema.instance.getVersion().toString();
        final Map<InetAddress, UUID> versions = new ConcurrentHashMap<InetAddress, UUID>();
        final Set<InetAddress> liveHosts = Gossiper.instance.getLiveMembers();
        final CountDownLatch latch = new CountDownLatch(liveHosts.size());

        IAsyncCallback<UUID> cb = new IAsyncCallback<UUID>()
        {
            public void response(MessageIn<UUID> message)
            {
                // record the response from the remote node.
                versions.put(message.from, message.payload);
                latch.countDown();
            }

            public boolean isLatencyForSnitch()
            {
                return false;
            }
        };
        // an empty message acts as a request to the SchemaCheckVerbHandler.
        MessageOut message = new MessageOut(MessagingService.Verb.SCHEMA_CHECK);
        for (InetAddress endpoint : liveHosts)
            MessagingService.instance().sendRR(message, endpoint, cb);

        try
        {
            // wait for as long as possible. timeout-1s if possible.
            latch.await(DatabaseDescriptor.getRpcTimeout(), TimeUnit.MILLISECONDS);
        }
        catch (InterruptedException ex)
        {
            throw new AssertionError("This latch shouldn't have been interrupted.");
        }

        // maps versions to hosts that are on that version.
        Map<String, List<String>> results = new HashMap<String, List<String>>();
        Iterable<InetAddress> allHosts = Iterables.concat(Gossiper.instance.getLiveMembers(), Gossiper.instance.getUnreachableMembers());
        for (InetAddress host : allHosts)
        {
            UUID version = versions.get(host);
            String stringVersion = version == null ? UNREACHABLE : version.toString();
            List<String> hosts = results.get(stringVersion);
            if (hosts == null)
            {
                hosts = new ArrayList<String>();
                results.put(stringVersion, hosts);
            }
            hosts.add(host.getHostAddress());
        }

        // we're done: the results map is ready to return to the client.  the rest is just debug logging:
        if (results.get(UNREACHABLE) != null)
            logger.debug("Hosts not in agreement. Didn't get a response from everybody: {}", StringUtils.join(results.get(UNREACHABLE), ","));
        for (Map.Entry<String, List<String>> entry : results.entrySet())
        {
            // check for version disagreement. log the hosts that don't agree.
            if (entry.getKey().equals(UNREACHABLE) || entry.getKey().equals(myVersion))
                continue;
            for (String host : entry.getValue())
                logger.debug("{} disagrees ({})", host, entry.getKey());
        }
        if (results.size() == 1)
            logger.debug("Schemas are in agreement.");

        return results;
    }

    /**
     * Compute all ranges we're going to query, in sorted order. Nodes can be replica destinations for many ranges,
     * so we need to restrict each scan to the specific range we want, or else we'd get duplicate results.
     */
    static <T extends RingPosition<T>> List<AbstractBounds<T>> getRestrictedRanges(final AbstractBounds<T> queryRange)
    {
        // special case for bounds containing exactly 1 (non-minimum) token
        if (queryRange instanceof Bounds && queryRange.left.equals(queryRange.right) && !queryRange.left.isMinimum())
        {
            return Collections.singletonList(queryRange);
        }

        TokenMetadata tokenMetadata = StorageService.instance.getTokenMetadata();

        List<AbstractBounds<T>> ranges = new ArrayList<AbstractBounds<T>>();
        // divide the queryRange into pieces delimited by the ring and minimum tokens
        Iterator<Token> ringIter = TokenMetadata.ringIterator(tokenMetadata.sortedTokens(), queryRange.left.getToken(), true);
        AbstractBounds<T> remainder = queryRange;
        while (ringIter.hasNext())
        {
            /*
             * remainder can be a range/bounds of token _or_ keys and we want to split it with a token:
             *   - if remainder is tokens, then we'll just split using the provided token.
             *   - if remainder is keys, we want to split using token.upperBoundKey. For instance, if remainder
             *     is [DK(10, 'foo'), DK(20, 'bar')], and we have 3 nodes with tokens 0, 15, 30. We want to
             *     split remainder to A=[DK(10, 'foo'), 15] and B=(15, DK(20, 'bar')]. But since we can't mix
             *     tokens and keys at the same time in a range, we uses 15.upperBoundKey() to have A include all
             *     keys having 15 as token and B include none of those (since that is what our node owns).
             * asSplitValue() abstracts that choice.
             */
            Token upperBoundToken = ringIter.next();
            T upperBound = (T)upperBoundToken.upperBound(queryRange.left.getClass());
            if (!remainder.left.equals(upperBound) && !remainder.contains(upperBound))
                // no more splits
                break;
            Pair<AbstractBounds<T>,AbstractBounds<T>> splits = remainder.split(upperBound);
            if (splits == null)
                continue;

            ranges.add(splits.left);
            remainder = splits.right;
        }
        ranges.add(remainder);

        return ranges;
    }

    public boolean getHintedHandoffEnabled()
    {
        return DatabaseDescriptor.hintedHandoffEnabled();
    }

    public void setHintedHandoffEnabled(boolean b)
    {
        synchronized (StorageService.instance)
        {
            if (b)
                StorageService.instance.checkServiceAllowedToStart("hinted handoff");

            DatabaseDescriptor.setHintedHandoffEnabled(b);
        }
    }

    public void enableHintsForDC(String dc)
    {
        DatabaseDescriptor.enableHintsForDC(dc);
    }

    public void disableHintsForDC(String dc)
    {
        DatabaseDescriptor.disableHintsForDC(dc);
    }

    public Set<String> getHintedHandoffDisabledDCs()
    {
        return DatabaseDescriptor.hintedHandoffDisabledDCs();
    }

    public int getMaxHintWindow()
    {
        return DatabaseDescriptor.getMaxHintWindow();
    }

    public void setMaxHintWindow(int ms)
    {
        DatabaseDescriptor.setMaxHintWindow(ms);
    }

    public static boolean shouldHint(InetAddress ep)
    {
        if (DatabaseDescriptor.hintedHandoffEnabled())
        {
            Set<String> disabledDCs = DatabaseDescriptor.hintedHandoffDisabledDCs();
            if (!disabledDCs.isEmpty())
            {
                final String dc = DatabaseDescriptor.getEndpointSnitch().getDatacenter(ep);
                if (disabledDCs.contains(dc))
                {
                    Tracing.trace("Not hinting {} since its data center {} has been disabled {}", ep, dc, disabledDCs);
                    return false;
                }
            }
            boolean hintWindowExpired = Gossiper.instance.getEndpointDowntime(ep) > DatabaseDescriptor.getMaxHintWindow();
            if (hintWindowExpired)
            {
                HintsService.instance.metrics.incrPastWindow(ep);
                Tracing.trace("Not hinting {} which has been down {} ms", ep, Gossiper.instance.getEndpointDowntime(ep));
            }
            return !hintWindowExpired;
        }
        else
        {
            return false;
        }
    }

    /**
     * Performs the truncate operatoin, which effectively deletes all data from
     * the column family cfname
     * @param keyspace
     * @param cfname
     * @throws UnavailableException If some of the hosts in the ring are down.
     * @throws TimeoutException
     */
    public static void truncateBlocking(String keyspace, String cfname) throws UnavailableException, TimeoutException
    {
        logger.debug("Starting a blocking truncate operation on keyspace {}, CF {}", keyspace, cfname);
        if (isAnyStorageHostDown())
        {
            logger.info("Cannot perform truncate, some hosts are down");
            // Since the truncate operation is so aggressive and is typically only
            // invoked by an admin, for simplicity we require that all nodes are up
            // to perform the operation.
            int liveMembers = Gossiper.instance.getLiveMembers().size();
            throw new UnavailableException(ConsistencyLevel.ALL, liveMembers + Gossiper.instance.getUnreachableMembers().size(), liveMembers);
        }

        Set<InetAddress> allEndpoints = StorageService.instance.getLiveRingMembers(true);

        int blockFor = allEndpoints.size();
        final TruncateResponseHandler responseHandler = new TruncateResponseHandler(blockFor);

        // Send out the truncate calls and track the responses with the callbacks.
        Tracing.trace("Enqueuing truncate messages to hosts {}", allEndpoints);
        final Truncation truncation = new Truncation(keyspace, cfname);
        MessageOut<Truncation> message = truncation.createMessage();
        for (InetAddress endpoint : allEndpoints)
            MessagingService.instance().sendRR(message, endpoint, responseHandler);

        // Wait for all
        try
        {
            responseHandler.get();
        }
        catch (TimeoutException e)
        {
            Tracing.trace("Timed out");
            throw e;
        }
    }

    /**
     * Asks the gossiper if there are any nodes that are currently down.
     * @return true if the gossiper thinks all nodes are up.
     */
    private static boolean isAnyStorageHostDown()
    {
        return !Gossiper.instance.getUnreachableTokenOwners().isEmpty();
    }

    public interface WritePerformer
    {
        public void apply(IMutation mutation,
                          Iterable<InetAddress> targets,
                          AbstractWriteResponseHandler<IMutation> responseHandler,
                          String localDataCenter,
                          ConsistencyLevel consistencyLevel) throws OverloadedException;
    }

    /**
     * This class captures metrics for views writes.
     */
    private static class ViewWriteMetricsWrapped extends BatchlogResponseHandler<IMutation>
    {
        public ViewWriteMetricsWrapped(AbstractWriteResponseHandler<IMutation> writeHandler, int i, BatchlogCleanup cleanup, long queryStartNanoTime)
        {
            super(writeHandler, i, cleanup, queryStartNanoTime);
            viewWriteMetrics.viewReplicasAttempted.inc(totalEndpoints());
        }

        public void response(MessageIn<IMutation> msg)
        {
            super.response(msg);
            viewWriteMetrics.viewReplicasSuccess.inc();
        }
    }

    /**
     * A Runnable that aborts if it doesn't start running before it times out
     */
    private static abstract class DroppableRunnable implements Runnable
    {
        final long constructionTime;
        final MessagingService.Verb verb;

        public DroppableRunnable(MessagingService.Verb verb)
        {
            this.constructionTime = System.currentTimeMillis();
            this.verb = verb;
        }

        public final void run()
        {
            long timeTaken = System.currentTimeMillis() - constructionTime;
            if (timeTaken > verb.getTimeout())
            {
                MessagingService.instance().incrementDroppedMessages(verb, timeTaken);
                return;
            }
            try
            {
                runMayThrow();
            }
            catch (Exception e)
            {
                throw new RuntimeException(e);
            }
        }

        abstract protected void runMayThrow() throws Exception;
    }

    /**
     * Like DroppableRunnable, but if it aborts, it will rerun (on the mutation stage) after
     * marking itself as a hint in progress so that the hint backpressure mechanism can function.
     */
    private static abstract class LocalMutationRunnable implements Runnable
    {
        private final long constructionTime = System.currentTimeMillis();

        private final Optional<IMutation> mutationOpt;

        public LocalMutationRunnable(Optional<IMutation> mutationOpt)
        {
            this.mutationOpt = mutationOpt;
        }

        public LocalMutationRunnable()
        {
            this.mutationOpt = Optional.empty();
        }

        public final void run()
        {
            final MessagingService.Verb verb = verb();
            long mutationTimeout = verb.getTimeout();
            long timeTaken = System.currentTimeMillis() - constructionTime;
            if (timeTaken > mutationTimeout)
            {
                if (MessagingService.DROPPABLE_VERBS.contains(verb))
                    MessagingService.instance().incrementDroppedMutations(mutationOpt, timeTaken);
                HintRunnable runnable = new HintRunnable(Collections.singleton(FBUtilities.getBroadcastAddress()))
                {
                    protected void runMayThrow() throws Exception
                    {
                        LocalMutationRunnable.this.runMayThrow();
                    }
                };
                submitHint(runnable);
                return;
            }

            try
            {
                runMayThrow();
            }
            catch (Exception e)
            {
                throw new RuntimeException(e);
            }
        }

        abstract protected MessagingService.Verb verb();
        abstract protected void runMayThrow() throws Exception;
    }

    /**
     * HintRunnable will decrease totalHintsInProgress and targetHints when finished.
     * It is the caller's responsibility to increment them initially.
     */
    private abstract static class HintRunnable implements Runnable
    {
        public final Collection<InetAddress> targets;

        protected HintRunnable(Collection<InetAddress> targets)
        {
            this.targets = targets;
        }

        public void run()
        {
            try
            {
                runMayThrow();
            }
            catch (Exception e)
            {
                throw new RuntimeException(e);
            }
            finally
            {
                StorageMetrics.totalHintsInProgress.dec(targets.size());
                for (InetAddress target : targets)
                    getHintsInProgressFor(target).decrementAndGet();
            }
        }

        abstract protected void runMayThrow() throws Exception;
    }

    public long getTotalHints()
    {
        return StorageMetrics.totalHints.getCount();
    }

    public int getMaxHintsInProgress()
    {
        return maxHintsInProgress;
    }

    public void setMaxHintsInProgress(int qs)
    {
        maxHintsInProgress = qs;
    }

    public int getHintsInProgress()
    {
        return (int) StorageMetrics.totalHintsInProgress.getCount();
    }

    public void verifyNoHintsInProgress()
    {
        if (getHintsInProgress() > 0)
            logger.warn("Some hints were not written before shutdown.  This is not supposed to happen.  You should (a) run repair, and (b) file a bug report");
    }

    private static AtomicInteger getHintsInProgressFor(InetAddress destination)
    {
        try
        {
            return hintsInProgress.load(destination);
        }
        catch (Exception e)
        {
            throw new AssertionError(e);
        }
    }

    public static Future<Void> submitHint(Mutation mutation, InetAddress target, AbstractWriteResponseHandler<IMutation> responseHandler)
    {
        return submitHint(mutation, Collections.singleton(target), responseHandler);
    }

    public static Future<Void> submitHint(Mutation mutation,
                                          Collection<InetAddress> targets,
                                          AbstractWriteResponseHandler<IMutation> responseHandler)
    {
        HintRunnable runnable = new HintRunnable(targets)
        {
            public void runMayThrow()
            {
                Set<InetAddress> validTargets = new HashSet<>(targets.size());
                Set<UUID> hostIds = new HashSet<>(targets.size());
                for (InetAddress target : targets)
                {
                    UUID hostId = StorageService.instance.getHostIdForEndpoint(target);
                    if (hostId != null)
                    {
                        hostIds.add(hostId);
                        validTargets.add(target);
                    }
                    else
                        logger.debug("Discarding hint for endpoint not part of ring: {}", target);
                }
                logger.trace("Adding hints for {}", validTargets);
                HintsService.instance.write(hostIds, Hint.create(mutation, System.currentTimeMillis()));
                validTargets.forEach(HintsService.instance.metrics::incrCreatedHints);
                // Notify the handler only for CL == ANY
                if (responseHandler != null && responseHandler.consistencyLevel == ConsistencyLevel.ANY)
                    responseHandler.response(null);
            }
        };

        return submitHint(runnable);
    }

    private static Future<Void> submitHint(HintRunnable runnable)
    {
        StorageMetrics.totalHintsInProgress.inc(runnable.targets.size());
        for (InetAddress target : runnable.targets)
            getHintsInProgressFor(target).incrementAndGet();
        return (Future<Void>) StageManager.getStage(Stage.MUTATION).submit(runnable);
    }

    public Long getRpcTimeout() { return DatabaseDescriptor.getRpcTimeout(); }
    public void setRpcTimeout(Long timeoutInMillis) { DatabaseDescriptor.setRpcTimeout(timeoutInMillis); }

    public Long getReadRpcTimeout() { return DatabaseDescriptor.getReadRpcTimeout(); }
    public void setReadRpcTimeout(Long timeoutInMillis) { DatabaseDescriptor.setReadRpcTimeout(timeoutInMillis); }

    public Long getWriteRpcTimeout() { return DatabaseDescriptor.getWriteRpcTimeout(); }
    public void setWriteRpcTimeout(Long timeoutInMillis) { DatabaseDescriptor.setWriteRpcTimeout(timeoutInMillis); }

    public Long getCounterWriteRpcTimeout() { return DatabaseDescriptor.getCounterWriteRpcTimeout(); }
    public void setCounterWriteRpcTimeout(Long timeoutInMillis) { DatabaseDescriptor.setCounterWriteRpcTimeout(timeoutInMillis); }

    public Long getCasContentionTimeout() { return DatabaseDescriptor.getCasContentionTimeout(); }
    public void setCasContentionTimeout(Long timeoutInMillis) { DatabaseDescriptor.setCasContentionTimeout(timeoutInMillis); }

    public Long getRangeRpcTimeout() { return DatabaseDescriptor.getRangeRpcTimeout(); }
    public void setRangeRpcTimeout(Long timeoutInMillis) { DatabaseDescriptor.setRangeRpcTimeout(timeoutInMillis); }

    public Long getTruncateRpcTimeout() { return DatabaseDescriptor.getTruncateRpcTimeout(); }
    public void setTruncateRpcTimeout(Long timeoutInMillis) { DatabaseDescriptor.setTruncateRpcTimeout(timeoutInMillis); }

    public Long getNativeTransportMaxConcurrentConnections() { return DatabaseDescriptor.getNativeTransportMaxConcurrentConnections(); }
    public void setNativeTransportMaxConcurrentConnections(Long nativeTransportMaxConcurrentConnections) { DatabaseDescriptor.setNativeTransportMaxConcurrentConnections(nativeTransportMaxConcurrentConnections); }

    public Long getNativeTransportMaxConcurrentConnectionsPerIp() { return DatabaseDescriptor.getNativeTransportMaxConcurrentConnectionsPerIp(); }
    public void setNativeTransportMaxConcurrentConnectionsPerIp(Long nativeTransportMaxConcurrentConnections) { DatabaseDescriptor.setNativeTransportMaxConcurrentConnectionsPerIp(nativeTransportMaxConcurrentConnections); }

    public void reloadTriggerClasses() { TriggerExecutor.instance.reloadClasses(); }

    public long getReadRepairAttempted()
    {
        return ReadRepairMetrics.attempted.getCount();
    }

    public long getReadRepairRepairedBlocking()
    {
        return ReadRepairMetrics.repairedBlocking.getCount();
    }

    public long getReadRepairRepairedBackground()
    {
        return ReadRepairMetrics.repairedBackground.getCount();
    }

    public int getNumberOfTables()
    {
        return Schema.instance.getNumberOfTables();
    }
}<|MERGE_RESOLUTION|>--- conflicted
+++ resolved
@@ -51,12 +51,8 @@
 import com.google.common.collect.*;
 import com.google.common.primitives.Ints;
 import com.google.common.util.concurrent.Uninterruptibles;
-<<<<<<< HEAD
 import io.reactivex.Single;
 import org.apache.cassandra.transport.messages.ResultMessage;
-=======
-
->>>>>>> 4f439fa3
 import org.apache.commons.lang3.StringUtils;
 
 import org.slf4j.Logger;
@@ -594,12 +590,8 @@
         if (shouldBlock)
         {
             AbstractReplicationStrategy rs = keyspace.getReplicationStrategy();
-<<<<<<< HEAD
             responseHandler = rs.getWriteResponseHandler(naturalEndpoints, pendingEndpoints, consistencyLevel, WriteType.SIMPLE, queryStartNanoTime);
-=======
-            responseHandler = rs.getWriteResponseHandler(naturalEndpoints, pendingEndpoints, consistencyLevel, null, WriteType.SIMPLE, queryStartNanoTime);
             responseHandler.setSupportsBackPressure(false);
->>>>>>> 4f439fa3
         }
 
         MessageOut<Commit> message = new MessageOut<Commit>(MessagingService.Verb.PAXOS_COMMIT, proposal, Commit.serializer);
