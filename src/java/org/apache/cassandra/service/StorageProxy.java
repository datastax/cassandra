--- conflicted
+++ resolved
@@ -456,42 +456,8 @@
                 submitHint(mutation, endpointsToHint, null);
         }
 
-<<<<<<< HEAD
-=======
-        MessageOut<Commit> message = new MessageOut<Commit>(MessagingService.Verb.PAXOS_COMMIT, proposal, Commit.serializer);
-        for (InetAddress destination : Iterables.concat(naturalEndpoints, pendingEndpoints))
-        {
-            checkHintOverload(destination);
-
-            if (FailureDetector.instance.isAlive(destination))
-            {
-                if (shouldBlock)
-                {
-                    if (canDoLocalRequest(destination))
-                        commitPaxosLocal(message, responseHandler);
-                    else
-                        MessagingService.instance().sendRR(message, destination, responseHandler, shouldHint);
-                }
-                else
-                {
-                    MessagingService.instance().sendOneWay(message, destination);
-                }
-            }
-            else
-            {
-                if (responseHandler != null)
-                {
-                    responseHandler.expired();
-                }
-                if (shouldHint)
-                {
-                    submitHint(proposal.makeMutation(), destination, null);
-                }
-            }
-        }
->>>>>>> 6f647aaa
-
-        WriteHandler.Builder builder = WriteHandler.builder(endpoints, consistencyLevel, WriteType.SIMPLE, queryStartNanoTime);
+        WriteHandler.Builder builder = WriteHandler.builder(endpoints, consistencyLevel, WriteType.SIMPLE, queryStartNanoTime)
+                                                   .withIdealConsistencyLevel(DatabaseDescriptor.getIdealConsistencyLevel());
         if (shouldHint)
             builder.hintOnTimeout(mutation);
 
@@ -826,6 +792,7 @@
                 Keyspace keyspace = mae.endpoints.keyspace();
                 AsyncLatch toCleanupLatch = new AsyncLatch(batchConsistencyLevel.blockFor(keyspace), cleanupLatch::countDown);
                 return WriteHandler.builder(mae.endpoints, consistencyLevel, WriteType.BATCH, queryStartNanoTime)
+                                   .withIdealConsistencyLevel(DatabaseDescriptor.getIdealConsistencyLevel())
                                    .onResponse(r -> toCleanupLatch.countDown())
                                    .build();
             }));
@@ -949,6 +916,7 @@
         endpoints.checkAvailability(consistencyLevel);
 
         WriteHandler handler = WriteHandler.builder(endpoints, consistencyLevel, writeType, queryStartNanoTime)
+                                           .withIdealConsistencyLevel(DatabaseDescriptor.getIdealConsistencyLevel())
                                            .hintOnTimeout(mutation)
                                            .build();
         sendToHintedEndpoints(mutation, handler.endpoints(), handler, localDataCenter, Verbs.WRITES.WRITE);
@@ -1028,67 +996,8 @@
         if (!endpointsToHint.isEmpty())
             submitHint(mutation, endpointsToHint, handler);
 
-<<<<<<< HEAD
         MessagingService.instance().send(messageDefinition.newForwardingDispatcher(targets.live(), localDataCenter, mutation),
                                          handler);
-=======
-                        localDc.add(destination);
-                    }
-                    else
-                    {
-                        Collection<InetAddress> messages = (dcGroups != null) ? dcGroups.get(dc) : null;
-                        if (messages == null)
-                        {
-                            messages = new ArrayList<>(3); // most DCs will have <= 3 replicas
-                            if (dcGroups == null)
-                                dcGroups = new HashMap<>();
-                            dcGroups.put(dc, messages);
-                        }
-
-                        messages.add(destination);
-                    }
-
-                    if (backPressureHosts == null)
-                        backPressureHosts = new ArrayList<>(targetsSize);
-
-                    backPressureHosts.add(destination);
-                }
-            }
-            else
-            {
-                //Immediately mark the response as expired since the request will not be sent
-                responseHandler.expired();
-                if (shouldHint(destination))
-                {
-                    if (endpointsToHint == null)
-                        endpointsToHint = new ArrayList<>(targetsSize);
-
-                    endpointsToHint.add(destination);
-                }
-            }
-        }
-
-        if (backPressureHosts != null)
-            MessagingService.instance().applyBackPressure(backPressureHosts, responseHandler.currentTimeout());
-
-        if (endpointsToHint != null)
-            submitHint(mutation, endpointsToHint, responseHandler);
-
-        if (insertLocal)
-            performLocally(stage, Optional.of(mutation), mutation::apply, responseHandler);
-
-        if (localDc != null)
-        {
-            for (InetAddress destination : localDc)
-                MessagingService.instance().sendRR(message, destination, responseHandler, true);
-        }
-        if (dcGroups != null)
-        {
-            // for each datacenter, send the message to one node to relay the write to other replicas
-            for (Collection<InetAddress> dcTargets : dcGroups.values())
-                sendMessagesToNonlocalDC(message, dcTargets, responseHandler);
-        }
->>>>>>> 6f647aaa
     }
 
     private static void checkHintOverload(WriteEndpoints endpoints)
@@ -1195,6 +1104,7 @@
 
         WriteEndpoints endpoints = WriteEndpoints.compute(result);
         WriteHandler handler = WriteHandler.builder(endpoints, cm.consistency(), WriteType.COUNTER, queryStartNanoTime)
+                                           .withIdealConsistencyLevel(DatabaseDescriptor.getIdealConsistencyLevel())
                                            .hintOnTimeout(result)
                                            .build();
 
