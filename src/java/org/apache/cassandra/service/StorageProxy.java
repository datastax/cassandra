--- conflicted
+++ resolved
@@ -725,17 +725,7 @@
             if (endpoint.equals(FBUtilities.getBroadcastAddress()) && endpoints.pendingCount() == 0 && StorageService.instance.isJoined())
             {
                 completables.add(mutation.applyAsync(writeCommitLog, true)
-<<<<<<< HEAD
-                                         .doFinally(cleanupLatch::countDown)
                                          .doOnError(exc -> logger.error("Error applying local view update to keyspace {}: {}", mutation.getKeyspaceName(), mutation)));
-
-                nonLocalMutations.remove(mutation);
-
-=======
-                                         .doOnError(exc -> logger.error("Error applying local view update to keyspace {}: {}",
-                                                                        mutation.getKeyspaceName(),
-                                                                        mutation)));
->>>>>>> 8ada23d5
             }
             else
             {
