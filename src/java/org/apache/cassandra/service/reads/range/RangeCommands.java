/*
 * Licensed to the Apache Software Foundation (ASF) under one
 * or more contributor license agreements.  See the NOTICE file
 * distributed with this work for additional information
 * regarding copyright ownership.  The ASF licenses this file
 * to you under the Apache License, Version 2.0 (the
 * "License"); you may not use this file except in compliance
 * with the License.  You may obtain a copy of the License at
 *
 *     http://www.apache.org/licenses/LICENSE-2.0
 *
 * Unless required by applicable law or agreed to in writing, software
 * distributed under the License is distributed on an "AS IS" BASIS,
 * WITHOUT WARRANTIES OR CONDITIONS OF ANY KIND, either express or implied.
 * See the License for the specific language governing permissions and
 * limitations under the License.
 */

package org.apache.cassandra.service.reads.range;

import org.slf4j.Logger;
import org.slf4j.LoggerFactory;

import org.apache.cassandra.config.DatabaseDescriptor;
import org.apache.cassandra.db.ColumnFamilyStore;
import org.apache.cassandra.db.ConsistencyLevel;
import org.apache.cassandra.db.Keyspace;
import org.apache.cassandra.db.PartitionRangeReadCommand;
import org.apache.cassandra.db.ReadCommand;
import org.apache.cassandra.db.partitions.PartitionIterator;
import org.apache.cassandra.index.Index;
import org.apache.cassandra.service.QueryInfoTracker;
import org.apache.cassandra.tracing.Tracing;
import org.apache.cassandra.utils.FBUtilities;
import org.assertj.core.util.VisibleForTesting;

public class RangeCommands
{
    private static final Logger logger = LoggerFactory.getLogger(RangeCommandIterator.class);

    private static final double CONCURRENT_SUBREQUESTS_MARGIN = 0.10;

    /**
     * Introduce a maximum number of sub-ranges that the coordinator can request in parallel for range queries. Previously
     * we would request up to the maximum number of ranges but this causes problems if the number of vnodes is large.
     * By default we pick 10 requests per core, assuming all replicas have the same number of cores. The idea is that we
     * don't want a burst of range requests that will back up, hurting all other queries. At the same time,
     * we want to give range queries a chance to run if resources are available.
     */
    private static final int MAX_CONCURRENT_RANGE_REQUESTS = Math.max(1, Integer.getInteger("cassandra.max_concurrent_range_requests",
                                                                                            FBUtilities.getAvailableProcessors() * 10));

    @SuppressWarnings("resource") // created iterators will be closed in CQL layer through the chain of transformations
    public static PartitionIterator partitions(PartitionRangeReadCommand command,
                                               ConsistencyLevel consistencyLevel,
                                               long queryStartNanoTime,
                                               QueryInfoTracker.ReadTracker readTracker)
    {
        // Note that in general, a RangeCommandIterator will honor the command limit for each range, but will not enforce it globally.
        RangeCommandIterator rangeCommands = rangeCommandIterator(command, consistencyLevel, queryStartNanoTime, readTracker);
        return command.limits().filter(command.postReconciliationProcessing(rangeCommands),
                                       command.nowInSec(),
                                       command.selectsFullPartition(),
                                       command.metadata().enforceStrictLiveness());
    }

    @VisibleForTesting
    @SuppressWarnings("resource") // created iterators will be closed in CQL layer through the chain of transformations
    static RangeCommandIterator rangeCommandIterator(PartitionRangeReadCommand command,
                                                     ConsistencyLevel consistencyLevel,
                                                     long queryStartNanoTime,
                                                     QueryInfoTracker.ReadTracker readTracker)
    {
        Tracing.trace("Computing ranges to query");

        Keyspace keyspace = Keyspace.open(command.metadata().keyspace);
<<<<<<< HEAD
        ReplicaPlanIterator replicaPlans = new ReplicaPlanIterator(command.dataRange().keyRange(), command.indexQueryPlan(), keyspace, consistencyLevel);
=======
        ReplicaPlanIterator replicaPlans = new ReplicaPlanIterator(command.dataRange().keyRange(),
                                                                   command.indexQueryPlan(),
                                                                   keyspace,
                                                                   consistencyLevel);
        if (command.isTopK())
            return new ScanAllRangesCommandIterator(keyspace, replicaPlans, command, replicaPlans.size(), queryStartNanoTime);
>>>>>>> 5bc4d4b4

        int maxConcurrencyFactor = Math.min(replicaPlans.size(), MAX_CONCURRENT_RANGE_REQUESTS);
        int concurrencyFactor = maxConcurrencyFactor;
        Index.QueryPlan queryPlan = command.indexQueryPlan();
        if ( queryPlan == null || queryPlan.shouldEstimateInitialConcurrency())
        {
            // our estimate of how many result rows there will be per-range
            float resultsPerRange = estimateResultsPerRange(command, keyspace);
            // underestimate how many rows we will get per-range in order to increase the likelihood that we'll
            // fetch enough rows in the first round
            resultsPerRange -= resultsPerRange * CONCURRENT_SUBREQUESTS_MARGIN;
            concurrencyFactor = resultsPerRange == 0.0
                                ? 1
                                : Math.max(1, Math.min(maxConcurrencyFactor, (int) Math.ceil(command.limits().count() / resultsPerRange)));
            logger.trace("Estimated result rows per range: {}; requested rows: {}, ranges.size(): {}; concurrent range requests: {}",
                         resultsPerRange, command.limits().count(), replicaPlans.size(), concurrencyFactor);
            Tracing.trace("Submitting range requests on {} ranges with a concurrency of {} ({} rows per range expected)",
                          replicaPlans.size(), concurrencyFactor, resultsPerRange);
        }
        else
        {
            logger.trace("Max concurrent range requests: {}; requested rows: {}, ranges.size(): {}; concurrent range requests: {}",
                         MAX_CONCURRENT_RANGE_REQUESTS, command.limits().count(), replicaPlans.size(), concurrencyFactor);
            Tracing.trace("Submitting range requests on {} ranges with a concurrency of {}", replicaPlans.size(), concurrencyFactor);
        }

        ReplicaPlanMerger mergedReplicaPlans = new ReplicaPlanMerger(replicaPlans, keyspace, consistencyLevel);

        return RangeCommandIterator.create(mergedReplicaPlans,
                                           command,
                                           concurrencyFactor,
                                           maxConcurrencyFactor,
                                           replicaPlans.size(),
                                           queryStartNanoTime,
                                           readTracker);
    }

    /**
     * Estimate the number of result rows per range in the ring based on our local data.
     * <p>
     * This assumes that ranges are uniformly distributed across the cluster and
     * that the queried data is also uniformly distributed.
     */
    @VisibleForTesting
    static float estimateResultsPerRange(PartitionRangeReadCommand command, Keyspace keyspace)
    {
        ColumnFamilyStore cfs = keyspace.getColumnFamilyStore(command.metadata().id);
        Index index = command.getIndex(cfs);
        float maxExpectedResults = index == null
                                   ? command.limits().estimateTotalResults(cfs)
                                   : command.indexQueryPlan().getEstimatedResultRows();

        // adjust maxExpectedResults by the number of tokens this node has and the replication factor for this ks
        return (maxExpectedResults / DatabaseDescriptor.getNumTokens())
               / keyspace.getReplicationStrategy().getReplicationFactor().allReplicas;
    }
}<|MERGE_RESOLUTION|>--- conflicted
+++ resolved
@@ -74,16 +74,12 @@
         Tracing.trace("Computing ranges to query");
 
         Keyspace keyspace = Keyspace.open(command.metadata().keyspace);
-<<<<<<< HEAD
-        ReplicaPlanIterator replicaPlans = new ReplicaPlanIterator(command.dataRange().keyRange(), command.indexQueryPlan(), keyspace, consistencyLevel);
-=======
         ReplicaPlanIterator replicaPlans = new ReplicaPlanIterator(command.dataRange().keyRange(),
                                                                    command.indexQueryPlan(),
                                                                    keyspace,
                                                                    consistencyLevel);
         if (command.isTopK())
-            return new ScanAllRangesCommandIterator(keyspace, replicaPlans, command, replicaPlans.size(), queryStartNanoTime);
->>>>>>> 5bc4d4b4
+            return new ScanAllRangesCommandIterator(keyspace, replicaPlans, command, replicaPlans.size(), queryStartNanoTime, readTracker);
 
         int maxConcurrencyFactor = Math.min(replicaPlans.size(), MAX_CONCURRENT_RANGE_REQUESTS);
         int concurrencyFactor = maxConcurrencyFactor;
