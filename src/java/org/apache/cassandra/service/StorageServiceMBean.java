--- conflicted
+++ resolved
@@ -581,24 +581,16 @@
     public void rebuild(String sourceDc);
 
     /**
-<<<<<<< HEAD
-=======
      * Initiate a process of streaming data for which we are responsible from other nodes. It is similar to bootstrap
      * except meant to be used on a node which is already in the cluster (typically containing no data) as an
      * alternative to running repair.
      *
->>>>>>> 955b1e91
      * Same as {@link #rebuild(String)}, but only for specified keyspace and ranges.
      *
      * @param sourceDc Name of DC from which to select sources for streaming or null to pick any node
      * @param keyspace Name of the keyspace which to rebuild or null to rebuild all keyspaces.
      * @param tokens Range of tokens to rebuild or null to rebuild all token ranges. In the format of:
      *               "(start_token_1,end_token_1],(start_token_2,end_token_2],...(start_token_n,end_token_n]"
-<<<<<<< HEAD
-     */
-    public void rebuild(String sourceDc, String keyspace, String tokens, String specificSources);
-
-=======
      * @param specificSources Comma separated list of source hosts to stream from
      */
     public void rebuild(String sourceDc, String keyspace, String tokens, String specificSources);
@@ -633,7 +625,6 @@
                           List<String> specifiedSources,
                           List<String> excludeSources);
 
->>>>>>> 955b1e91
     /** Starts a bulk load and blocks until it completes. */
     public void bulkLoad(String directory);
 
