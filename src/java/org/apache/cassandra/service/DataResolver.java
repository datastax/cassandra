/*
 * Licensed to the Apache Software Foundation (ASF) under one
 * or more contributor license agreements.  See the NOTICE file
 * distributed with this work for additional information
 * regarding copyright ownership.  The ASF licenses this file
 * to you under the Apache License, Version 2.0 (the
 * "License"); you may not use this file except in compliance
 * with the License.  You may obtain a copy of the License at
 *
 *     http://www.apache.org/licenses/LICENSE-2.0
 *
 * Unless required by applicable law or agreed to in writing, software
 * distributed under the License is distributed on an "AS IS" BASIS,
 * WITHOUT WARRANTIES OR CONDITIONS OF ANY KIND, either express or implied.
 * See the License for the specific language governing permissions and
 * limitations under the License.
 */
package org.apache.cassandra.service;

import java.net.InetAddress;
import java.util.*;
import java.util.concurrent.ExecutionException;
import java.util.concurrent.TimeUnit;
import java.util.concurrent.TimeoutException;

import io.reactivex.Scheduler;
import com.google.common.annotations.VisibleForTesting;

<<<<<<< HEAD
import org.apache.cassandra.concurrent.NettyRxScheduler;
=======
>>>>>>> 602a7aa0
import org.apache.cassandra.schema.ColumnMetadata;
import org.apache.cassandra.schema.TableMetadata;
import org.apache.cassandra.config.DatabaseDescriptor;
import org.apache.cassandra.db.*;
import org.apache.cassandra.db.filter.ClusteringIndexFilter;
import org.apache.cassandra.db.filter.ColumnFilter;
import org.apache.cassandra.db.filter.DataLimits;
import org.apache.cassandra.db.filter.DataLimits.Counter;
import org.apache.cassandra.db.partitions.*;
import org.apache.cassandra.db.rows.*;
import org.apache.cassandra.db.transform.MoreRows;
import org.apache.cassandra.db.transform.Transformation;
import org.apache.cassandra.exceptions.ReadTimeoutException;
import org.apache.cassandra.net.*;
import org.apache.cassandra.tracing.Tracing;

public class DataResolver extends ResponseResolver
{
    @VisibleForTesting
    final ReadRepairFuture repairResults = new ReadRepairFuture();
    private final long queryStartNanoTime;

    public DataResolver(Keyspace keyspace, ReadCommand command, ConsistencyLevel consistency, int maxResponseCount, long queryStartNanoTime)
    {
        super(keyspace, command, consistency, maxResponseCount);
        this.queryStartNanoTime = queryStartNanoTime;
    }

    public PartitionIterator getData()
    {
        ReadResponse response = responses.iterator().next().payload();
        return UnfilteredPartitionIterators.filter(response.makeIterator(command), command.nowInSec());
    }

    public PartitionIterator resolve()
    {
        // We could get more responses while this method runs, which is ok (we're happy to ignore any response not here
        // at the beginning of this method), so grab the response count once and use that through the method.
        int count = responses.size();
        List<UnfilteredPartitionIterator> iters = new ArrayList<>(count);
        InetAddress[] sources = new InetAddress[count];
        for (int i = 0; i < count; i++)
        {
            Response<ReadResponse> msg = responses.get(i);
            iters.add(msg.payload().makeIterator(command));
            sources[i] = msg.from();
        }

        // Even though every responses should honor the limit, we might have more than requested post reconciliation,
        // so ensure we're respecting the limit.
        DataLimits.Counter counter = command.limits().newCounter(command.nowInSec(), true);
        return counter.applyTo(mergeWithShortReadProtection(iters, sources, counter));
    }

    public void compareResponses()
    {
        // We need to fully consume the results to trigger read repairs if appropriate
        try (PartitionIterator iterator = resolve())
        {
            PartitionIterators.consume(iterator);
        }
    }

    private PartitionIterator mergeWithShortReadProtection(List<UnfilteredPartitionIterator> results, InetAddress[] sources, DataLimits.Counter resultCounter)
    {
        // If we have only one results, there is no read repair to do and we can't get short reads
        if (results.size() == 1)
            return UnfilteredPartitionIterators.filter(results.get(0), command.nowInSec());

        UnfilteredPartitionIterators.MergeListener listener = new RepairMergeListener(sources);

        // So-called "short reads" stems from nodes returning only a subset of the results they have for a partition due to the limit,
        // but that subset not being enough post-reconciliation. So if we don't have limit, don't bother.
        if (!command.limits().isUnlimited())
        {
            for (int i = 0; i < results.size(); i++)
                results.set(i, Transformation.apply(results.get(i), new ShortReadProtection(sources[i], resultCounter, queryStartNanoTime)));
        }

        return UnfilteredPartitionIterators.mergeAndFilter(results, command.nowInSec(), listener);
    }

    private class RepairMergeListener implements UnfilteredPartitionIterators.MergeListener
    {
        private final InetAddress[] sources;

        public RepairMergeListener(InetAddress[] sources)
        {
            this.sources = sources;
        }

        public UnfilteredRowIterators.MergeListener getRowMergeListener(DecoratedKey partitionKey, List<UnfilteredRowIterator> versions)
        {
            return new MergeListener(partitionKey, columns(versions), isReversed(versions));
        }

        private RegularAndStaticColumns columns(List<UnfilteredRowIterator> versions)
        {
            Columns statics = Columns.NONE;
            Columns regulars = Columns.NONE;
            for (UnfilteredRowIterator iter : versions)
            {
                if (iter == null)
                    continue;

                RegularAndStaticColumns cols = iter.columns();
                statics = statics.mergeTo(cols.statics);
                regulars = regulars.mergeTo(cols.regulars);
            }
            return new RegularAndStaticColumns(statics, regulars);
        }

        private boolean isReversed(List<UnfilteredRowIterator> versions)
        {
            for (UnfilteredRowIterator iter : versions)
            {
                if (iter == null)
                    continue;

                // Everything will be in the same order
                return iter.isReverseOrder();
            }

            assert false : "Expected at least one iterator";
            return false;
        }

        public void close()
        {
            try
            {
                repairResults.get(DatabaseDescriptor.getWriteRpcTimeout(), TimeUnit.MILLISECONDS);
            }
            catch (InterruptedException | ExecutionException e)
            {
                // Note that we rely on the fact that ReadRepairCallback ignores error and can't throw ExecutionException
                throw new AssertionError(e);
            }
            catch (TimeoutException e)
            {
                // We got all responses, but timed out while repairing
                int blockFor = consistency.blockFor(keyspace);
                if (Tracing.isTracing())
                    Tracing.trace("Timed out while read-repairing after receiving all {} data and digest responses", blockFor);
                else
                    logger.debug("Timeout while read-repairing after receiving all {} data and digest responses", blockFor);

                throw new ReadTimeoutException(consistency, blockFor-1, blockFor, true);
            }
        }

        private class MergeListener implements UnfilteredRowIterators.MergeListener
        {
            private final DecoratedKey partitionKey;
            private final RegularAndStaticColumns columns;
            private final boolean isReversed;
            private final PartitionUpdate[] repairs = new PartitionUpdate[sources.length];

            private final Row.Builder[] currentRows = new Row.Builder[sources.length];
            private final RowDiffListener diffListener;

            // The partition level deletion for the merge row.
            private DeletionTime partitionLevelDeletion;
            // When merged has a currently open marker, its time. null otherwise.
            private DeletionTime mergedDeletionTime;
            // For each source, the time of the current deletion as known by the source.
            private final DeletionTime[] sourceDeletionTime = new DeletionTime[sources.length];
            // For each source, record if there is an open range to send as repair, and from where.
            private final ClusteringBound[] markerToRepair = new ClusteringBound[sources.length];

            public MergeListener(DecoratedKey partitionKey, RegularAndStaticColumns columns, boolean isReversed)
            {
                this.partitionKey = partitionKey;
                this.columns = columns;
                this.isReversed = isReversed;

                this.diffListener = new RowDiffListener()
                {
                    public void onPrimaryKeyLivenessInfo(int i, Clustering clustering, LivenessInfo merged, LivenessInfo original)
                    {
                        if (merged != null && !merged.equals(original))
                            currentRow(i, clustering).addPrimaryKeyLivenessInfo(merged);
                    }

                    public void onDeletion(int i, Clustering clustering, Row.Deletion merged, Row.Deletion original)
                    {
                        if (merged != null && !merged.equals(original))
                            currentRow(i, clustering).addRowDeletion(merged);
                    }

                    public void onComplexDeletion(int i, Clustering clustering, ColumnMetadata column, DeletionTime merged, DeletionTime original)
                    {
                        if (merged != null && !merged.equals(original))
                            currentRow(i, clustering).addComplexDeletion(column, merged);
                    }

                    public void onCell(int i, Clustering clustering, Cell merged, Cell original)
                    {
                        if (merged != null && !merged.equals(original) && isQueried(merged))
                            currentRow(i, clustering).addCell(merged);
                    }

                    private boolean isQueried(Cell cell)
                    {
                        // When we read, we may have some cell that have been fetched but are not selected by the user. Those cells may
                        // have empty values as optimization (see CASSANDRA-10655) and hence they should not be included in the read-repair.
                        // This is fine since those columns are not actually requested by the user and are only present for the sake of CQL
                        // semantic (making sure we can always distinguish between a row that doesn't exist from one that do exist but has
                        /// no value for the column requested by the user) and so it won't be unexpected by the user that those columns are
                        // not repaired.
                        ColumnMetadata column = cell.column();
                        ColumnFilter filter = command.columnFilter();
                        return column.isComplex() ? filter.fetchedCellIsQueried(column, cell.path()) : filter.fetchedColumnIsQueried(column);
                    }
                };
            }

            private PartitionUpdate update(int i)
            {
                if (repairs[i] == null)
                    repairs[i] = new PartitionUpdate(command.metadata(), partitionKey, columns, 1);
                return repairs[i];
            }

            private Row.Builder currentRow(int i, Clustering clustering)
            {
                if (currentRows[i] == null)
                {
                    currentRows[i] = BTreeRow.sortedBuilder();
                    currentRows[i].newRow(clustering);
                }
                return currentRows[i];
            }

            public void onMergedPartitionLevelDeletion(DeletionTime mergedDeletion, DeletionTime[] versions)
            {
                this.partitionLevelDeletion = mergedDeletion;
                for (int i = 0; i < versions.length; i++)
                {
                    if (mergedDeletion.supersedes(versions[i]))
                        update(i).addPartitionDeletion(mergedDeletion);
                }
            }

            public void onMergedRows(Row merged, Row[] versions)
            {
                // If a row was shadowed post merged, it must be by a partition level or range tombstone, and we handle
                // those case directly in their respective methods (in other words, it would be inefficient to send a row
                // deletion as repair when we know we've already send a partition level or range tombstone that covers it).
                if (merged.isEmpty())
                    return;

                Rows.diff(diffListener, merged, versions);
                for (int i = 0; i < currentRows.length; i++)
                {
                    if (currentRows[i] != null)
                        update(i).add(currentRows[i].build());
                }
                Arrays.fill(currentRows, null);
            }

            private DeletionTime currentDeletion()
            {
                return mergedDeletionTime == null ? partitionLevelDeletion : mergedDeletionTime;
            }

            public void onMergedRangeTombstoneMarkers(RangeTombstoneMarker merged, RangeTombstoneMarker[] versions)
            {
                // The current deletion as of dealing with this marker.
                DeletionTime currentDeletion = currentDeletion();

                for (int i = 0; i < versions.length; i++)
                {
                    RangeTombstoneMarker marker = versions[i];

                    // Update what the source now thinks is the current deletion
                    if (marker != null)
                        sourceDeletionTime[i] = marker.isOpen(isReversed) ? marker.openDeletionTime(isReversed) : null;

                    // If merged == null, some of the source is opening or closing a marker
                    if (merged == null)
                    {
                        // but if it's not this source, move to the next one
                        if (marker == null)
                            continue;

                        // We have a close and/or open marker for a source, with nothing corresponding in merged.
                        // Because merged is a superset, this imply that we have a current deletion (being it due to an
                        // early opening in merged or a partition level deletion) and that this deletion will still be
                        // active after that point. Further whatever deletion was open or is open by this marker on the
                        // source, that deletion cannot supersedes the current one.
                        //
                        // But while the marker deletion (before and/or after this point) cannot supersed the current
                        // deletion, we want to know if it's equal to it (both before and after), because in that case
                        // the source is up to date and we don't want to include repair.
                        //
                        // So in practice we have 2 possible case:
                        //  1) the source was up-to-date on deletion up to that point (markerToRepair[i] == null). Then
                        //     it won't be from that point on unless it's a boundary and the new opened deletion time
                        //     is also equal to the current deletion (note that this implies the boundary has the same
                        //     closing and opening deletion time, which should generally not happen, but can due to legacy
                        //     reading code not avoiding this for a while, see CASSANDRA-13237).
                        //   2) the source wasn't up-to-date on deletion up to that point (markerToRepair[i] != null), and
                        //      it may now be (if it isn't we just have nothing to do for that marker).
                        assert !currentDeletion.isLive() : currentDeletion.toString();

                        if (markerToRepair[i] == null)
                        {
                            // Since there is an ongoing merged deletion, the only way we don't have an open repair for
                            // this source is that it had a range open with the same deletion as current and it's
                            // closing it.
                            assert marker.isClose(isReversed) && currentDeletion.equals(marker.closeDeletionTime(isReversed))
                                 : String.format("currentDeletion=%s, marker=%s", currentDeletion, marker.toString(command.metadata()));

                            // and so unless it's a boundary whose opening deletion time is still equal to the current
                            // deletion (see comment above for why this can actually happen), we have to repair the source
                            // from that point on.
                            if (!(marker.isOpen(isReversed) && currentDeletion.equals(marker.openDeletionTime(isReversed))))
                                markerToRepair[i] = marker.closeBound(isReversed).invert();
                        }
                        // In case 2) above, we only have something to do if the source is up-to-date after that point
                        else if (marker.isOpen(isReversed) && currentDeletion.equals(marker.openDeletionTime(isReversed)))
                        {
                            closeOpenMarker(i, marker.openBound(isReversed).invert());
                        }
                    }
                    else
                    {
                        // We have a change of current deletion in merged (potentially to/from no deletion at all).

                        if (merged.isClose(isReversed))
                        {
                            // We're closing the merged range. If we're recorded that this should be repaird for the
                            // source, close and add said range to the repair to send.
                            if (markerToRepair[i] != null)
                                closeOpenMarker(i, merged.closeBound(isReversed));

                        }

                        if (merged.isOpen(isReversed))
                        {
                            // If we're opening a new merged range (or just switching deletion), then unless the source
                            // is up to date on that deletion (note that we've updated what the source deleteion is
                            // above), we'll have to sent the range to the source.
                            DeletionTime newDeletion = merged.openDeletionTime(isReversed);
                            DeletionTime sourceDeletion = sourceDeletionTime[i];
                            if (!newDeletion.equals(sourceDeletion))
                                markerToRepair[i] = merged.openBound(isReversed);
                        }
                    }
                }

                if (merged != null)
                    mergedDeletionTime = merged.isOpen(isReversed) ? merged.openDeletionTime(isReversed) : null;
            }

            private void closeOpenMarker(int i, ClusteringBound close)
            {
                ClusteringBound open = markerToRepair[i];
                update(i).add(new RangeTombstone(Slice.make(isReversed ? close : open, isReversed ? open : close), currentDeletion()));
                markerToRepair[i] = null;
            }

            public void close()
            {
                for (int i = 0; i < repairs.length; i++)
                {
                    if (repairs[i] == null)
                        continue;

                    InetAddress source = sources[i];
                    // use a separate verb here because we don't want these to be get the white glove hint-
                    // on-timeout behavior that a "real" mutation gets
                    Tracing.trace("Sending read-repair-mutation to {}", source);
                    Request<Mutation, EmptyPayload> request = Verbs.WRITES.READ_REPAIR.newRequest(source, new Mutation(repairs[i]));
                    MessagingService.instance().send(request, repairResults.newRepairMessageCallback());
                }
            }
        }
    }

    private class ShortReadProtection extends Transformation<UnfilteredRowIterator>
    {
        private final InetAddress source;
        private final DataLimits.Counter counter;
        private final DataLimits.Counter postReconciliationCounter;
        private final long queryStartNanoTime;

        private ShortReadProtection(InetAddress source, DataLimits.Counter postReconciliationCounter, long queryStartNanoTime)
        {
            this.source = source;
            this.counter = command.limits().newCounter(command.nowInSec(), false).onlyCount();
            this.postReconciliationCounter = postReconciliationCounter;
            this.queryStartNanoTime = queryStartNanoTime;
        }

        @Override
        public UnfilteredRowIterator applyToPartition(UnfilteredRowIterator partition)
        {
            partition = Transformation.apply(partition, counter);
            // must apply and extend with same protection instance
            ShortReadRowProtection protection = new ShortReadRowProtection(partition.metadata(), partition.partitionKey());
            partition = MoreRows.extend(partition, protection);
            partition = Transformation.apply(partition, protection); // apply after, so it is retained when we extend (in case we need to reextend)
            return partition;
        }

        private class ShortReadRowProtection extends Transformation implements MoreRows<UnfilteredRowIterator>
        {
            final TableMetadata metadata;
            final DecoratedKey partitionKey;
            Clustering lastClustering;
            int lastCount = 0;

            private ShortReadRowProtection(TableMetadata metadata, DecoratedKey partitionKey)
            {
                this.metadata = metadata;
                this.partitionKey = partitionKey;
            }

            @Override
            public Row applyToRow(Row row)
            {
                lastClustering = row.clustering();
                return row;
            }

            @Override
            public UnfilteredRowIterator moreContents()
            {
                // We have a short read if the node this is the result of has returned the requested number of
                // rows for that partition (i.e. it has stopped returning results due to the limit), but some of
                // those results haven't made it in the final result post-reconciliation due to other nodes
                // tombstones. If that is the case, then the node might have more results that we should fetch
                // as otherwise we might return less results than required, or results that shouldn't be returned
                // (because the node has tombstone that hides future results from other nodes but that haven't
                // been returned due to the limit).
                // Also note that we only get here once all the results for this node have been returned, and so
                // if the node had returned the requested number but we still get there, it imply some results were
                // skipped during reconciliation.
                if (lastCount == counted(counter) || !counter.isDoneForPartition())
                    return null;
                lastCount = counted(counter);

                assert !postReconciliationCounter.isDoneForPartition();

                // We need to try to query enough additional results to fulfill our query, but because we could still
                // get short reads on that additional query, just querying the number of results we miss may not be
                // enough. But we know that when this node answered n rows (counter.countedInCurrentPartition), only
                // x rows (postReconciliationCounter.countedInCurrentPartition()) made it in the final result.
                // So our ratio of live rows to requested rows is x/n, so since we miss n-x rows, we estimate that
                // we should request m rows so that m * x/n = n-x, that is m = (n^2/x) - n.
                // Also note that it's ok if we retrieve more results that necessary since our top level iterator is a
                // counting iterator.
                int n = countedInCurrentPartition(postReconciliationCounter);
                int x = countedInCurrentPartition(counter);
                int toQuery = Math.max(((n * n) / x) - n, 1);

                DataLimits retryLimits = command.limits().forShortReadRetry(toQuery);
                ClusteringIndexFilter filter = command.clusteringIndexFilter(partitionKey);
                ClusteringIndexFilter retryFilter = lastClustering == null ? filter : filter.forPaging(metadata.comparator, lastClustering, false);
                SinglePartitionReadCommand cmd = SinglePartitionReadCommand.create(command.metadata(),
                                                                                   command.nowInSec(),
                                                                                   command.columnFilter(),
                                                                                   command.rowFilter(),
                                                                                   retryLimits,
                                                                                   partitionKey,
                                                                                   retryFilter);

                return doShortReadRetry(cmd);
            }

            /**
             * Returns the number of results counted by the counter.
             *
             * @param counter the counter.
             * @return the number of results counted by the counter
             */
            private int counted(Counter counter)
            {
                // We are interested by the number of rows but for GROUP BY queries 'counted' returns the number of
                // groups.
                if (command.limits().isGroupByLimit())
                    return counter.rowCounted();

                return counter.counted();
            }

            /**
             * Returns the number of results counted in the partition by the counter.
             *
             * @param counter the counter.
             * @return the number of results counted in the partition by the counter
             */
            private int countedInCurrentPartition(Counter counter)
            {
                // We are interested by the number of rows but for GROUP BY queries 'countedInCurrentPartition' returns
                // the number of groups in the current partition.
                if (command.limits().isGroupByLimit())
                    return counter.rowCountedInCurrentPartition();

                return counter.countedInCurrentPartition();
            }

            private UnfilteredRowIterator doShortReadRetry(SinglePartitionReadCommand retryCommand)
            {
                DataResolver resolver = new DataResolver(keyspace, retryCommand, ConsistencyLevel.ONE, 1, queryStartNanoTime);
                ReadCallback handler = new ReadCallback(resolver, ConsistencyLevel.ONE, retryCommand, Collections.singletonList(source), queryStartNanoTime);
<<<<<<< HEAD
                if (StorageProxy.canDoLocalRequest(source))
                {
                    if (command instanceof SinglePartitionReadCommand)
                    {
                        SinglePartitionReadCommand singleCommand = (SinglePartitionReadCommand) command;

                        Scheduler scheduler = NettyRxScheduler.getForKey(command.metadata().keyspace, singleCommand.partitionKey(), false);

                        scheduler.scheduleDirect(new StorageProxy.LocalReadRunnable(retryCommand, handler));
                    }
                    else
                    {
                        NettyRxScheduler.instance().scheduleDirect(() -> new StorageProxy.LocalReadRunnable(retryCommand, handler));
                    }
                }
                else
                    MessagingService.instance().sendRRWithFailure(retryCommand.createMessage(), source, handler);
=======
                MessagingService.instance().send(Verbs.READS.READ.newRequest(source, retryCommand), handler);
>>>>>>> 602a7aa0

                // We don't call handler.get() because we want to preserve tombstones since we're still in the middle of merging node results.
                //FIXME: Need to rewrite this for the special tombstone case.
                // handler.awaitResults();
                assert resolver.responses.size() == 1;
                return UnfilteredPartitionIterators.getOnlyElement(resolver.responses.get(0).payload().makeIterator(command), retryCommand);
            }
        }
    }

    public boolean isDataPresent()
    {
        return !responses.isEmpty();
    }
}<|MERGE_RESOLUTION|>--- conflicted
+++ resolved
@@ -26,10 +26,6 @@
 import io.reactivex.Scheduler;
 import com.google.common.annotations.VisibleForTesting;
 
-<<<<<<< HEAD
-import org.apache.cassandra.concurrent.NettyRxScheduler;
-=======
->>>>>>> 602a7aa0
 import org.apache.cassandra.schema.ColumnMetadata;
 import org.apache.cassandra.schema.TableMetadata;
 import org.apache.cassandra.config.DatabaseDescriptor;
@@ -538,31 +534,11 @@
             {
                 DataResolver resolver = new DataResolver(keyspace, retryCommand, ConsistencyLevel.ONE, 1, queryStartNanoTime);
                 ReadCallback handler = new ReadCallback(resolver, ConsistencyLevel.ONE, retryCommand, Collections.singletonList(source), queryStartNanoTime);
-<<<<<<< HEAD
-                if (StorageProxy.canDoLocalRequest(source))
-                {
-                    if (command instanceof SinglePartitionReadCommand)
-                    {
-                        SinglePartitionReadCommand singleCommand = (SinglePartitionReadCommand) command;
-
-                        Scheduler scheduler = NettyRxScheduler.getForKey(command.metadata().keyspace, singleCommand.partitionKey(), false);
-
-                        scheduler.scheduleDirect(new StorageProxy.LocalReadRunnable(retryCommand, handler));
-                    }
-                    else
-                    {
-                        NettyRxScheduler.instance().scheduleDirect(() -> new StorageProxy.LocalReadRunnable(retryCommand, handler));
-                    }
-                }
-                else
-                    MessagingService.instance().sendRRWithFailure(retryCommand.createMessage(), source, handler);
-=======
                 MessagingService.instance().send(Verbs.READS.READ.newRequest(source, retryCommand), handler);
->>>>>>> 602a7aa0
 
                 // We don't call handler.get() because we want to preserve tombstones since we're still in the middle of merging node results.
-                //FIXME: Need to rewrite this for the special tombstone case.
-                // handler.awaitResults();
+                // TODO - FIXME, make this non-blocking
+                handler.observable.blockingGet();
                 assert resolver.responses.size() == 1;
                 return UnfilteredPartitionIterators.getOnlyElement(resolver.responses.get(0).payload().makeIterator(command), retryCommand);
             }
