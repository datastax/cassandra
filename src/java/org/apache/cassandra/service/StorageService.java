/*
 * Licensed to the Apache Software Foundation (ASF) under one
 * or more contributor license agreements.  See the NOTICE file
 * distributed with this work for additional information
 * regarding copyright ownership.  The ASF licenses this file
 * to you under the Apache License, Version 2.0 (the
 * "License"); you may not use this file except in compliance
 * with the License.  You may obtain a copy of the License at
 *
 *     http://www.apache.org/licenses/LICENSE-2.0
 *
 * Unless required by applicable law or agreed to in writing, software
 * distributed under the License is distributed on an "AS IS" BASIS,
 * WITHOUT WARRANTIES OR CONDITIONS OF ANY KIND, either express or implied.
 * See the License for the specific language governing permissions and
 * limitations under the License.
 */
package org.apache.cassandra.service;

import java.io.ByteArrayInputStream;
import java.io.DataInputStream;
import java.io.File;
import java.io.IOException;
import java.lang.management.ManagementFactory;
import java.net.InetAddress;
import java.net.UnknownHostException;
import java.nio.ByteBuffer;
import java.util.*;
import java.util.concurrent.*;
import java.util.concurrent.atomic.AtomicInteger;
import java.util.concurrent.atomic.AtomicLong;
import javax.management.MBeanServer;
import javax.management.Notification;
import javax.management.NotificationBroadcasterSupport;
import javax.management.ObjectName;

import com.google.common.annotations.VisibleForTesting;
import com.google.common.collect.*;
import com.google.common.util.concurrent.AtomicDouble;
import com.google.common.util.concurrent.FutureCallback;
import com.google.common.util.concurrent.Futures;
import com.google.common.util.concurrent.Uninterruptibles;

import org.apache.commons.lang.StringUtils;
import org.apache.log4j.Level;
import org.slf4j.Logger;
import org.slf4j.LoggerFactory;

import org.apache.cassandra.auth.Auth;
import org.apache.cassandra.concurrent.DebuggableScheduledThreadPoolExecutor;
import org.apache.cassandra.concurrent.Stage;
import org.apache.cassandra.concurrent.StageManager;
import org.apache.cassandra.config.CFMetaData;
import org.apache.cassandra.config.DatabaseDescriptor;
import org.apache.cassandra.config.KSMetaData;
import org.apache.cassandra.config.Schema;
import org.apache.cassandra.db.*;
import org.apache.cassandra.db.Keyspace;
import org.apache.cassandra.db.commitlog.CommitLog;
import org.apache.cassandra.db.index.SecondaryIndex;
import org.apache.cassandra.dht.*;
import org.apache.cassandra.dht.Range;
import org.apache.cassandra.exceptions.ConfigurationException;
import org.apache.cassandra.exceptions.InvalidRequestException;
import org.apache.cassandra.exceptions.UnavailableException;
import org.apache.cassandra.gms.*;
import org.apache.cassandra.io.sstable.SSTableDeletingTask;
import org.apache.cassandra.io.sstable.SSTableLoader;
import org.apache.cassandra.io.util.FileUtils;
import org.apache.cassandra.locator.*;
import org.apache.cassandra.net.AsyncOneResponse;
import org.apache.cassandra.net.MessageOut;
import org.apache.cassandra.net.MessagingService;
import org.apache.cassandra.net.ResponseVerbHandler;
import org.apache.cassandra.repair.RepairFuture;
import org.apache.cassandra.repair.RepairMessageVerbHandler;
import org.apache.cassandra.service.paxos.CommitVerbHandler;
import org.apache.cassandra.service.paxos.PrepareVerbHandler;
import org.apache.cassandra.service.paxos.ProposeVerbHandler;
import org.apache.cassandra.streaming.*;
import org.apache.cassandra.thrift.EndpointDetails;
import org.apache.cassandra.thrift.TokenRange;
import org.apache.cassandra.thrift.cassandraConstants;
import org.apache.cassandra.tracing.Tracing;
import org.apache.cassandra.utils.*;

import static com.google.common.base.Charsets.ISO_8859_1;

/**
 * This abstraction contains the token/identifier of this node
 * on the identifier space. This token gets gossiped around.
 * This class will also maintain histograms of the load information
 * of other nodes in the cluster.
 */
public class StorageService extends NotificationBroadcasterSupport implements IEndpointStateChangeSubscriber, StorageServiceMBean
{
    private static final Logger logger = LoggerFactory.getLogger(StorageService.class);

    public static final int RING_DELAY = getRingDelay(); // delay after which we assume ring has stablized

    /* JMX notification serial number counter */
    private final AtomicLong notificationSerialNumber = new AtomicLong();

    private final AtomicDouble severity = new AtomicDouble();

    private static int getRingDelay()
    {
        String newdelay = System.getProperty("cassandra.ring_delay_ms");
        if (newdelay != null)
        {
            logger.info("Overriding RING_DELAY to {}ms", newdelay);
            return Integer.parseInt(newdelay);
        }
        else
            return 30 * 1000;
    }

    /**
     * This pool is used for periodic short (sub-second) tasks.
     */
     public static final DebuggableScheduledThreadPoolExecutor scheduledTasks = new DebuggableScheduledThreadPoolExecutor("ScheduledTasks");

    /**
     * This pool is used by tasks that can have longer execution times, and usually are non periodic.
     */
    public static final DebuggableScheduledThreadPoolExecutor tasks = new DebuggableScheduledThreadPoolExecutor("NonPeriodicTasks");
    /**
     * tasks that do not need to be waited for on shutdown/drain
     */
    public static final DebuggableScheduledThreadPoolExecutor optionalTasks = new DebuggableScheduledThreadPoolExecutor("OptionalTasks");
    static
    {
        tasks.setExecuteExistingDelayedTasksAfterShutdownPolicy(false);
    }

    /* This abstraction maintains the token/endpoint metadata information */
    private TokenMetadata tokenMetadata = new TokenMetadata();

    public VersionedValue.VersionedValueFactory valueFactory = new VersionedValue.VersionedValueFactory(getPartitioner());

    public static final StorageService instance = new StorageService();

    public static IPartitioner getPartitioner()
    {
        return DatabaseDescriptor.getPartitioner();
    }

    public Collection<Range<Token>> getLocalRanges(String keyspaceName)
    {
        return getRangesForEndpoint(keyspaceName, FBUtilities.getBroadcastAddress());
    }

    public Collection<Range<Token>> getLocalPrimaryRanges(String keyspace)
    {
        return getPrimaryRangesForEndpoint(keyspace, FBUtilities.getBroadcastAddress());
    }

    private final Set<InetAddress> replicatingNodes = Collections.synchronizedSet(new HashSet<InetAddress>());
    private CassandraDaemon daemon;

    private InetAddress removingNode;

    /* Are we starting this node in bootstrap mode? */
    private boolean isBootstrapMode;

    /* we bootstrap but do NOT join the ring unless told to do so */
    private boolean isSurveyMode= Boolean.parseBoolean(System.getProperty("cassandra.write_survey", "false"));

    /* when intialized as a client, we shouldn't write to the system keyspace. */
    private boolean isClientMode;
    private boolean initialized;
    private volatile boolean joined = false;

    /* the probability for tracing any particular request, 0 disables tracing and 1 enables for all */
    private double tracingProbability = 0.0;

    private static enum Mode { NORMAL, CLIENT, JOINING, LEAVING, DECOMMISSIONED, MOVING, DRAINING, DRAINED, RELOCATING }
    private Mode operationMode;

    private final MigrationManager migrationManager = MigrationManager.instance;

    /* Used for tracking drain progress */
    private volatile int totalCFs, remainingCFs;

    private static final AtomicInteger nextRepairCommand = new AtomicInteger();

    private static ScheduledRangeTransferExecutorService rangeXferExecutor = new ScheduledRangeTransferExecutorService();

    private final List<IEndpointLifecycleSubscriber> lifecycleSubscribers = new CopyOnWriteArrayList<IEndpointLifecycleSubscriber>();

    private static final BackgroundActivityMonitor bgMonitor = new BackgroundActivityMonitor();

    private final ObjectName jmxObjectName;

    public void finishBootstrapping()
    {
        isBootstrapMode = false;
    }

    /** This method updates the local token on disk  */
    public void setTokens(Collection<Token> tokens)
    {
        if (logger.isDebugEnabled())
            logger.debug("Setting tokens to {}", tokens);
        SystemKeyspace.updateTokens(tokens);
        tokenMetadata.updateNormalTokens(tokens, FBUtilities.getBroadcastAddress());
        // order is important here, the gossiper can fire in between adding these two states.  It's ok to send TOKENS without STATUS, but *not* vice versa.
        Gossiper.instance.addLocalApplicationState(ApplicationState.TOKENS, valueFactory.tokens(getLocalTokens()));
        Gossiper.instance.addLocalApplicationState(ApplicationState.STATUS, valueFactory.normal(getLocalTokens()));
        setMode(Mode.NORMAL, false);
    }

    public StorageService()
    {
        MBeanServer mbs = ManagementFactory.getPlatformMBeanServer();
        try
        {
            jmxObjectName = new ObjectName("org.apache.cassandra.db:type=StorageService");
            mbs.registerMBean(this, jmxObjectName);
            mbs.registerMBean(StreamManager.instance, new ObjectName(StreamManager.OBJECT_NAME));
        }
        catch (Exception e)
        {
            throw new RuntimeException(e);
        }

        /* register the verb handlers */
        MessagingService.instance().registerVerbHandlers(MessagingService.Verb.MUTATION, new RowMutationVerbHandler());
        MessagingService.instance().registerVerbHandlers(MessagingService.Verb.READ_REPAIR, new ReadRepairVerbHandler());
        MessagingService.instance().registerVerbHandlers(MessagingService.Verb.READ, new ReadVerbHandler());
        MessagingService.instance().registerVerbHandlers(MessagingService.Verb.RANGE_SLICE, new RangeSliceVerbHandler());
        MessagingService.instance().registerVerbHandlers(MessagingService.Verb.COUNTER_MUTATION, new CounterMutationVerbHandler());
        MessagingService.instance().registerVerbHandlers(MessagingService.Verb.TRUNCATE, new TruncateVerbHandler());
        MessagingService.instance().registerVerbHandlers(MessagingService.Verb.PAXOS_PREPARE, new PrepareVerbHandler());
        MessagingService.instance().registerVerbHandlers(MessagingService.Verb.PAXOS_PROPOSE, new ProposeVerbHandler());
        MessagingService.instance().registerVerbHandlers(MessagingService.Verb.PAXOS_COMMIT, new CommitVerbHandler());

        // see BootStrapper for a summary of how the bootstrap verbs interact
        MessagingService.instance().registerVerbHandlers(MessagingService.Verb.REPLICATION_FINISHED, new ReplicationFinishedVerbHandler());
        MessagingService.instance().registerVerbHandlers(MessagingService.Verb.REQUEST_RESPONSE, new ResponseVerbHandler());
        MessagingService.instance().registerVerbHandlers(MessagingService.Verb.INTERNAL_RESPONSE, new ResponseVerbHandler());
        MessagingService.instance().registerVerbHandlers(MessagingService.Verb.REPAIR_MESSAGE, new RepairMessageVerbHandler());
        MessagingService.instance().registerVerbHandlers(MessagingService.Verb.GOSSIP_SHUTDOWN, new GossipShutdownVerbHandler());

        MessagingService.instance().registerVerbHandlers(MessagingService.Verb.GOSSIP_DIGEST_SYN, new GossipDigestSynVerbHandler());
        MessagingService.instance().registerVerbHandlers(MessagingService.Verb.GOSSIP_DIGEST_ACK, new GossipDigestAckVerbHandler());
        MessagingService.instance().registerVerbHandlers(MessagingService.Verb.GOSSIP_DIGEST_ACK2, new GossipDigestAck2VerbHandler());

        MessagingService.instance().registerVerbHandlers(MessagingService.Verb.DEFINITIONS_UPDATE, new DefinitionsUpdateVerbHandler());
        MessagingService.instance().registerVerbHandlers(MessagingService.Verb.SCHEMA_CHECK, new SchemaCheckVerbHandler());
        MessagingService.instance().registerVerbHandlers(MessagingService.Verb.MIGRATION_REQUEST, new MigrationRequestVerbHandler());

        MessagingService.instance().registerVerbHandlers(MessagingService.Verb.SNAPSHOT, new SnapshotVerbHandler());
        MessagingService.instance().registerVerbHandlers(MessagingService.Verb.ECHO, new EchoVerbHandler());
    }

    public void registerDaemon(CassandraDaemon daemon)
    {
        this.daemon = daemon;
    }

    public void register(IEndpointLifecycleSubscriber subscriber)
    {
        lifecycleSubscribers.add(subscriber);
    }

    public void unregister(IEndpointLifecycleSubscriber subscriber)
    {
        lifecycleSubscribers.remove(subscriber);
    }

    // should only be called via JMX
    public void stopGossiping()
    {
        if (initialized)
        {
            logger.warn("Stopping gossip by operator request");
            Gossiper.instance.stop();
            initialized = false;
        }
    }

    // should only be called via JMX
    public void startGossiping()
    {
        if (!initialized)
        {
            logger.warn("Starting gossip by operator request");
            Gossiper.instance.start((int) (System.currentTimeMillis() / 1000));
            initialized = true;
        }
    }

    // should only be called via JMX
    public void startRPCServer()
    {
        if (daemon == null)
        {
            throw new IllegalStateException("No configured daemon");
        }
        daemon.thriftServer.start();
    }

    public void stopRPCServer()
    {
        if (daemon == null)
        {
            throw new IllegalStateException("No configured daemon");
        }
        daemon.thriftServer.stop();
    }

    public boolean isRPCServerRunning()
    {
        if (daemon == null)
        {
            return false;
        }
        return daemon.thriftServer.isRunning();
    }

    public void startNativeTransport()
    {
        if (daemon == null)
        {
            throw new IllegalStateException("No configured daemon");
        }
        
        try
        {
            daemon.nativeServer.start();
        }
        catch (Exception e)
        {
            throw new RuntimeException("Error starting native transport: " + e.getMessage());
        }
    }

    public void stopNativeTransport()
    {
        if (daemon == null)
        {
            throw new IllegalStateException("No configured daemon");
        }
        daemon.nativeServer.stop();
    }

    public boolean isNativeTransportRunning()
    {
        if (daemon == null)
        {
            return false;
        }
        return daemon.nativeServer.isRunning();
    }

    private void shutdownClientServers()
    {
        stopRPCServer();
        stopNativeTransport();
    }

    public void stopClient()
    {
        Gossiper.instance.unregister(migrationManager);
        Gossiper.instance.unregister(this);
        Gossiper.instance.stop();
        MessagingService.instance().shutdown();
        // give it a second so that task accepted before the MessagingService shutdown gets submitted to the stage (to avoid RejectedExecutionException)
        Uninterruptibles.sleepUninterruptibly(1, TimeUnit.SECONDS);
        StageManager.shutdownNow();
    }

    public boolean isInitialized()
    {
        return initialized;
    }

    public synchronized void initClient() throws ConfigurationException
    {
        // We don't wait, because we're going to actually try to work on
        initClient(0);

        // sleep a while to allow gossip to warm up (the other nodes need to know about this one before they can reply).
        outer:
        while (true)
        {
            Uninterruptibles.sleepUninterruptibly(1, TimeUnit.SECONDS);
            for (InetAddress address : Gossiper.instance.getLiveMembers())
            {
                if (!Gossiper.instance.isFatClient(address))
                    break outer;
            }
        }

        // sleep until any schema migrations have finished
        while (!MigrationManager.isReadyForBootstrap())
        {
            Uninterruptibles.sleepUninterruptibly(1, TimeUnit.SECONDS);
        }
    }

    public synchronized void initClient(int ringDelay) throws ConfigurationException
    {
        if (initialized)
        {
            if (!isClientMode)
                throw new UnsupportedOperationException("StorageService does not support switching modes.");
            return;
        }
        initialized = true;
        isClientMode = true;
        logger.info("Starting up client gossip");
        setMode(Mode.CLIENT, false);
        Gossiper.instance.register(this);
        Gossiper.instance.register(migrationManager);
        Gossiper.instance.start((int) (System.currentTimeMillis() / 1000)); // needed for node-ring gathering.
        Gossiper.instance.addLocalApplicationState(ApplicationState.NET_VERSION, valueFactory.networkVersion());

        MessagingService.instance().listen(FBUtilities.getLocalAddress());
        Uninterruptibles.sleepUninterruptibly(ringDelay, TimeUnit.MILLISECONDS);
    }

    public synchronized void initServer() throws ConfigurationException
    {
        initServer(RING_DELAY);
    }

    public synchronized void initServer(int delay) throws ConfigurationException
    {
        logger.info("Cassandra version: " + FBUtilities.getReleaseVersionString());
        logger.info("Thrift API version: " + cassandraConstants.VERSION);
        logger.info("CQL supported versions: " + StringUtils.join(ClientState.getCQLSupportedVersion(), ",") + " (default: " + ClientState.DEFAULT_CQL_VERSION + ")");

        if (initialized)
        {
            if (isClientMode)
                throw new UnsupportedOperationException("StorageService does not support switching modes.");
            return;
        }
        initialized = true;
        isClientMode = false;

        // Ensure StorageProxy is initialized on start-up; see CASSANDRA-3797.
        try
        {
            Class.forName("org.apache.cassandra.service.StorageProxy");
        }
        catch (ClassNotFoundException e)
        {
            throw new AssertionError(e);
        }

        if (Boolean.parseBoolean(System.getProperty("cassandra.load_ring_state", "true")))
        {
            logger.info("Loading persisted ring state");
            Multimap<InetAddress, Token> loadedTokens = SystemKeyspace.loadTokens();
            Map<InetAddress, UUID> loadedHostIds = SystemKeyspace.loadHostIds();
            for (InetAddress ep : loadedTokens.keySet())
            {
                if (ep.equals(FBUtilities.getBroadcastAddress()))
                {
                    // entry has been mistakenly added, delete it
                    SystemKeyspace.removeEndpoint(ep);
                }
                else
                {
                    tokenMetadata.updateNormalTokens(loadedTokens.get(ep), ep);
                    if (loadedHostIds.containsKey(ep))
                        tokenMetadata.updateHostId(loadedHostIds.get(ep), ep);
                    Gossiper.instance.addSavedEndpoint(ep);
                }
            }
        }

        if (Boolean.parseBoolean(System.getProperty("cassandra.renew_counter_id", "false")))
        {
            logger.info("Renewing local node id (as requested)");
            CounterId.renewLocalId();
        }

        // daemon threads, like our executors', continue to run while shutdown hooks are invoked
        Thread drainOnShutdown = new Thread(new WrappedRunnable()
        {
            @Override
            public void runMayThrow() throws ExecutionException, InterruptedException, IOException
            {
                ExecutorService mutationStage = StageManager.getStage(Stage.MUTATION);
                if (mutationStage.isShutdown())
                    return; // drained already

                shutdownClientServers();
                optionalTasks.shutdown();
                Gossiper.instance.stop();

                // In-progress writes originating here could generate hints to be written, so shut down MessagingService
                // before mutation stage, so we can get all the hints saved before shutting down
                MessagingService.instance().shutdown();
                mutationStage.shutdown();
                mutationStage.awaitTermination(3600, TimeUnit.SECONDS);
                StorageProxy.instance.verifyNoHintsInProgress();

                List<Future<?>> flushes = new ArrayList<Future<?>>();
                for (Keyspace keyspace : Keyspace.all())
                {
                    KSMetaData ksm = Schema.instance.getKSMetaData(keyspace.getName());
                    if (!ksm.durableWrites)
                    {
                        for (ColumnFamilyStore cfs : keyspace.getColumnFamilyStores())
                            flushes.add(cfs.forceFlush());
                    }
                }
                FBUtilities.waitOnFutures(flushes);

                CommitLog.instance.shutdownBlocking();

                // wait for miscellaneous tasks like sstable and commitlog segment deletion
                tasks.shutdown();
                if (!tasks.awaitTermination(1, TimeUnit.MINUTES))
                    logger.warn("Miscellaneous task executor still busy after one minute; proceeding with shutdown");
            }
        }, "StorageServiceShutdownHook");
        Runtime.getRuntime().addShutdownHook(drainOnShutdown);

        if (Boolean.parseBoolean(System.getProperty("cassandra.join_ring", "true")))
        {
            joinTokenRing(delay);
        }
        else
        {
            logger.info("Not joining ring as requested. Use JMX (StorageService->joinRing()) to initiate ring joining");
        }
    }

    private void joinTokenRing(int delay) throws ConfigurationException
    {
        logger.info("Starting up server gossip");
        joined = true;

        // Seed the host ID-to-endpoint map with our own ID.
        getTokenMetadata().updateHostId(SystemKeyspace.getLocalHostId(), FBUtilities.getBroadcastAddress());

        // have to start the gossip service before we can see any info on other nodes.  this is necessary
        // for bootstrap to get the load info it needs.
        // (we won't be part of the storage ring though until we add a counterId to our state, below.)
        Map<ApplicationState, VersionedValue> appStates = new HashMap<ApplicationState, VersionedValue>();
        appStates.put(ApplicationState.NET_VERSION, valueFactory.networkVersion());
        appStates.put(ApplicationState.HOST_ID, valueFactory.hostId(SystemKeyspace.getLocalHostId()));
        appStates.put(ApplicationState.RPC_ADDRESS, valueFactory.rpcaddress(DatabaseDescriptor.getRpcAddress()));
        if (DatabaseDescriptor.isReplacing())
            appStates.put(ApplicationState.STATUS, valueFactory.hibernate(true));
        appStates.put(ApplicationState.RELEASE_VERSION, valueFactory.releaseVersion());
        Gossiper.instance.register(this);
        Gossiper.instance.register(migrationManager);
        Gossiper.instance.start(SystemKeyspace.incrementAndGetGeneration(), appStates); // needed for node-ring gathering.
        // gossip snitch infos (local DC and rack)
        gossipSnitchInfo();
        // gossip Schema.emptyVersion forcing immediate check for schema updates (see MigrationManager#maybeScheduleSchemaPull)
        Schema.instance.updateVersionAndAnnounce(); // Ensure we know our own actual Schema UUID in preparation for updates


        MessagingService.instance().listen(FBUtilities.getLocalAddress());
        LoadBroadcaster.instance.startBroadcasting();

        HintedHandOffManager.instance.start();
        BatchlogManager.instance.start();

        // We bootstrap if we haven't successfully bootstrapped before, as long as we are not a seed.
        // If we are a seed, or if the user manually sets auto_bootstrap to false,
        // we'll skip streaming data from other nodes and jump directly into the ring.
        //
        // The seed check allows us to skip the RING_DELAY sleep for the single-node cluster case,
        // which is useful for both new users and testing.
        //
        // We attempted to replace this with a schema-presence check, but you need a meaningful sleep
        // to get schema info from gossip which defeats the purpose.  See CASSANDRA-4427 for the gory details.
        Set<InetAddress> current = new HashSet<InetAddress>();
        Collection<Token> tokens;
        logger.debug("Bootstrap variables: {} {} {} {}",
                     DatabaseDescriptor.isAutoBootstrap(),
                     SystemKeyspace.bootstrapInProgress(),
                     SystemKeyspace.bootstrapComplete(),
                     DatabaseDescriptor.getSeeds().contains(FBUtilities.getBroadcastAddress()));
        if (DatabaseDescriptor.isAutoBootstrap()
            && !SystemKeyspace.bootstrapComplete()
            && !DatabaseDescriptor.getSeeds().contains(FBUtilities.getBroadcastAddress()))
        {
            if (SystemKeyspace.bootstrapInProgress())
                logger.warn("Detected previous bootstrap failure; retrying");
            else
                SystemKeyspace.setBootstrapState(SystemKeyspace.BootstrapState.IN_PROGRESS);
            setMode(Mode.JOINING, "waiting for ring information", true);
            // first sleep the delay to make sure we see all our peers
            for (int i = 0; i < delay; i += 1000)
            {
                // if we see schema, we can proceed to the next check directly
                if (!Schema.instance.getVersion().equals(Schema.emptyVersion))
                {
                    logger.debug("got schema: {}", Schema.instance.getVersion());
                    break;
                }
                Uninterruptibles.sleepUninterruptibly(1, TimeUnit.SECONDS);
            }
            // if our schema hasn't matched yet, keep sleeping until it does
            // (post CASSANDRA-1391 we don't expect this to be necessary very often, but it doesn't hurt to be careful)
            while (!MigrationManager.isReadyForBootstrap())
            {
                setMode(Mode.JOINING, "waiting for schema information to complete", true);
                Uninterruptibles.sleepUninterruptibly(1, TimeUnit.SECONDS);
            }
            setMode(Mode.JOINING, "schema complete, ready to bootstrap", true);


            if (logger.isDebugEnabled())
                logger.debug("... got ring + schema info");

            if (!DatabaseDescriptor.isReplacing())
            {
                if (tokenMetadata.isMember(FBUtilities.getBroadcastAddress()))
                {
                    String s = "This node is already a member of the token ring; bootstrap aborted. (If replacing a dead node, remove the old one from the ring first.)";
                    throw new UnsupportedOperationException(s);
                }
                setMode(Mode.JOINING, "getting bootstrap token", true);
                tokens = BootStrapper.getBootstrapTokens(tokenMetadata, LoadBroadcaster.instance.getLoadInfo());
            }
            else
            {
                // Sleeping additionally to make sure that the server actually is not alive
                // and giving it more time to gossip if alive.
                Uninterruptibles.sleepUninterruptibly(LoadBroadcaster.BROADCAST_INTERVAL, TimeUnit.MILLISECONDS);
                if (DatabaseDescriptor.getReplaceTokens().size() != 0 && DatabaseDescriptor.getReplaceNode() != null)
                    throw new UnsupportedOperationException("You cannot specify both replace_token and replace_node, choose one or the other");
                tokens = new ArrayList<Token>();
                if (DatabaseDescriptor.getReplaceTokens().size() !=0)
                {
                    for (String token : DatabaseDescriptor.getReplaceTokens())
                        tokens.add(StorageService.getPartitioner().getTokenFactory().fromString(token));
                }
                else
                {
                    assert DatabaseDescriptor.getReplaceNode() != null;
                    InetAddress endpoint = tokenMetadata.getEndpointForHostId(DatabaseDescriptor.getReplaceNode());
                    if (endpoint == null)
                        throw new UnsupportedOperationException("Cannot replace host id " + DatabaseDescriptor.getReplaceNode() + " because it does not exist!");
                    tokens = tokenMetadata.getTokens(endpoint);
                }

                // check for operator errors...
                for (Token token : tokens)
                {
                    InetAddress existing = tokenMetadata.getEndpoint(token);
                    if (existing != null)
                    {
                        if (delay > TimeUnit.NANOSECONDS.toMillis(System.nanoTime() - Gossiper.instance.getEndpointStateForEndpoint(existing).getUpdateTimestamp()))
                            throw new UnsupportedOperationException("Cannnot replace a token for a Live node... ");
                        current.add(existing);
                    }
                    else
                    {
                        throw new UnsupportedOperationException("Cannot replace token " + token + " which does not exist!");
                    }
                }

                setMode(Mode.JOINING, "Replacing a node with token: " + tokens, true);
            }

            bootstrap(tokens);
            assert !isBootstrapMode; // bootstrap will block until finished
        }
        else
        {
            tokens = SystemKeyspace.getSavedTokens();
            if (tokens.isEmpty())
            {
                Collection<String> initialTokens = DatabaseDescriptor.getInitialTokens();
                if (initialTokens.size() < 1)
                {
                    tokens = BootStrapper.getRandomTokens(tokenMetadata, DatabaseDescriptor.getNumTokens());
                    if (DatabaseDescriptor.getNumTokens() == 1)
                        logger.warn("Generated random token " + tokens + ". Random tokens will result in an unbalanced ring; see http://wiki.apache.org/cassandra/Operations");
                    else
                        logger.info("Generated random tokens. tokens are {}", tokens);
                }
                else
                {
                    tokens = new ArrayList<Token>(initialTokens.size());
                    for (String token : initialTokens)
                        tokens.add(getPartitioner().getTokenFactory().fromString(token));
                    logger.info("Saved token not found. Using " + tokens + " from configuration");
                }
            }
            else
            {
                // if we were already bootstrapped with 1 token but num_tokens is set higher in the config,
                // then we need to migrate to multi-token
                if (tokens.size() == 1 && DatabaseDescriptor.getNumTokens() > 1)
                {
                    // wait for ring info
                    logger.info("Sleeping for ring delay (" + delay + "ms)");
                    Uninterruptibles.sleepUninterruptibly(delay, TimeUnit.MILLISECONDS);
                    logger.info("Calculating new tokens");
                    // calculate num_tokens tokens evenly spaced in the range (left, right]
                    Token right = tokens.iterator().next();
                    TokenMetadata clone = tokenMetadata.cloneOnlyTokenMap();
                    clone.updateNormalToken(right, FBUtilities.getBroadcastAddress());
                    Token left = clone.getPredecessor(right);

                    // get (num_tokens - 1) tokens spaced evenly, and the last token will be our current token (right)
                    for (int tok = 1; tok < DatabaseDescriptor.getNumTokens(); ++tok)
                    {
                        Token l = left;
                        Token r = right;
                        // iteratively calculate the location of the token using midpoint
                        // num iterations is number of bits in IEE754 mantissa (including implicit leading 1)
                        // we stop early for terminating fractions
                        // TODO: alternatively we could add an interpolate() method to IPartitioner
                        double frac = (double)tok / (double)DatabaseDescriptor.getNumTokens();
                        Token midpoint = getPartitioner().midpoint(l, r);
                        for (int i = 0; i < 53; ++i)
                        {
                            frac *= 2;
                            if (frac == 1.0) /* not a bug */
                                break;
                            else if (frac > 1.0)
                            {
                                l = midpoint;
                                frac -= 1.0;
                            }
                            else
                                r = midpoint;
                            midpoint = getPartitioner().midpoint(l, r);
                        }
                        tokens.add(midpoint);
                    }
                    logger.info("Split previous range (" + left + ", " + right + "] into " + tokens);
                }
                else
                    logger.info("Using saved token " + tokens);
            }
        }

        if (!isSurveyMode)
        {
            // start participating in the ring.
            SystemKeyspace.setBootstrapState(SystemKeyspace.BootstrapState.COMPLETED);
            setTokens(tokens);
            // remove the existing info about the replaced node.
            if (!current.isEmpty())
                for (InetAddress existing : current)
                    Gossiper.instance.replacedEndpoint(existing);
            logger.info("Startup completed! Now serving reads.");
            assert tokenMetadata.sortedTokens().size() > 0;

            Auth.setup();
        }
        else
        {
            logger.info("Startup complete, but write survey mode is active, not becoming an active ring member. Use JMX (StorageService->joinRing()) to finalize ring joining.");
        }
    }

    public void gossipSnitchInfo()
    {
        IEndpointSnitch snitch = DatabaseDescriptor.getEndpointSnitch();
        String dc = snitch.getDatacenter(FBUtilities.getBroadcastAddress());
        String rack = snitch.getRack(FBUtilities.getBroadcastAddress());
        Gossiper.instance.addLocalApplicationState(ApplicationState.DC, StorageService.instance.valueFactory.datacenter(dc));
        Gossiper.instance.addLocalApplicationState(ApplicationState.RACK, StorageService.instance.valueFactory.rack(rack));
    }

    public synchronized void joinRing() throws IOException
    {
        if (!joined)
        {
            logger.info("Joining ring by operator request");
            try
            {
                joinTokenRing(0);
            }
            catch (ConfigurationException e)
            {
                throw new IOException(e.getMessage());
            }
        }
        else if (isSurveyMode)
        {
            setTokens(SystemKeyspace.getSavedTokens());
            SystemKeyspace.setBootstrapState(SystemKeyspace.BootstrapState.COMPLETED);
            isSurveyMode = false;
            logger.info("Leaving write survey mode and joining ring at operator request");
            assert tokenMetadata.sortedTokens().size() > 0;

            Auth.setup();
        }
    }

    public boolean isJoined()
    {
        return joined;
    }

    public void rebuild(String sourceDc)
    {
        logger.info("rebuild from dc: {}", sourceDc == null ? "(any dc)" : sourceDc);

        RangeStreamer streamer = new RangeStreamer(tokenMetadata, FBUtilities.getBroadcastAddress(), "Rebuild");
        streamer.addSourceFilter(new RangeStreamer.FailureDetectorSourceFilter(FailureDetector.instance));
        if (sourceDc != null)
            streamer.addSourceFilter(new RangeStreamer.SingleDatacenterFilter(DatabaseDescriptor.getEndpointSnitch(), sourceDc));

        for (String keyspaceName : Schema.instance.getNonSystemKeyspaces())
            streamer.addRanges(keyspaceName, getLocalRanges(keyspaceName));

        try
        {
            streamer.fetchAsync().get();
        }
        catch (InterruptedException e)
        {
            throw new RuntimeException("Interrupted while waiting on rebuild streaming");
        }
        catch (ExecutionException e)
        {
            // This is used exclusively through JMX, so log the full trace but only throw a simple RTE
            logger.error("Error while rebuilding node", e.getCause());
            throw new RuntimeException("Error while rebuilding node: " + e.getCause().getMessage());
        }
    }

    public void setStreamThroughputMbPerSec(int value)
    {
        DatabaseDescriptor.setStreamThroughputOutboundMegabitsPerSec(value);
        logger.info("setstreamthroughput: throttle set to {}", value);
    }

    public int getStreamThroughputMbPerSec()
    {
        return DatabaseDescriptor.getStreamThroughputOutboundMegabitsPerSec();
    }

    public int getCompactionThroughputMbPerSec()
    {
        return DatabaseDescriptor.getCompactionThroughputMbPerSec();
    }

    public void setCompactionThroughputMbPerSec(int value)
    {
        DatabaseDescriptor.setCompactionThroughputMbPerSec(value);
    }

    public boolean isIncrementalBackupsEnabled()
    {
        return DatabaseDescriptor.isIncrementalBackupsEnabled();
    }

    public void setIncrementalBackupsEnabled(boolean value)
    {
        DatabaseDescriptor.setIncrementalBackupsEnabled(value);
    }

    private void setMode(Mode m, boolean log)
    {
        setMode(m, null, log);
    }

    private void setMode(Mode m, String msg, boolean log)
    {
        operationMode = m;
        String logMsg = msg == null ? m.toString() : String.format("%s: %s", m, msg);
        if (log)
            logger.info(logMsg);
        else
            logger.debug(logMsg);
    }

    private void bootstrap(Collection<Token> tokens)
    {
        isBootstrapMode = true;
        SystemKeyspace.updateTokens(tokens); // DON'T use setToken, that makes us part of the ring locally which is incorrect until we are done bootstrapping
        if (!DatabaseDescriptor.isReplacing())
        {
            // if not an existing token then bootstrap
            // order is important here, the gossiper can fire in between adding these two states.  It's ok to send TOKENS without STATUS, but *not* vice versa.
            Gossiper.instance.addLocalApplicationState(ApplicationState.TOKENS, valueFactory.tokens(tokens));
            Gossiper.instance.addLocalApplicationState(ApplicationState.STATUS,
                                                       valueFactory.bootstrapping(tokens));
            setMode(Mode.JOINING, "sleeping " + RING_DELAY + " ms for pending range setup", true);
            Uninterruptibles.sleepUninterruptibly(RING_DELAY, TimeUnit.MILLISECONDS);
        }
        else
        {
            // Dont set any state for the node which is bootstrapping the existing token...
            tokenMetadata.updateNormalTokens(tokens, FBUtilities.getBroadcastAddress());
        }
<<<<<<< HEAD
=======
        Tracing.instance();
        if (!Gossiper.instance.seenAnySeed())
            throw new IllegalStateException("Unable to contact any seeds!")
>>>>>>> 76ad645a
        setMode(Mode.JOINING, "Starting to bootstrap...", true);
        new BootStrapper(FBUtilities.getBroadcastAddress(), tokens, tokenMetadata).bootstrap(); // handles token update
        logger.info("Bootstrap completed! for the tokens {}", tokens);
    }

    public boolean isBootstrapMode()
    {
        return isBootstrapMode;
    }

    public TokenMetadata getTokenMetadata()
    {
        return tokenMetadata;
    }

    /**
     * Increment about the known Compaction severity of the events in this node
     */
    public void reportSeverity(double incr)
    {
        bgMonitor.incrCompactionSeverity(incr);
    }

    public double getSeverity(InetAddress endpoint)
    {
        return bgMonitor.getSeverity(endpoint);
    }

    /**
     * for a keyspace, return the ranges and corresponding listen addresses.
     * @param keyspace
     * @return the endpoint map
     */
    public Map<List<String>, List<String>> getRangeToEndpointMap(String keyspace)
    {
        /* All the ranges for the tokens */
        Map<List<String>, List<String>> map = new HashMap<List<String>, List<String>>();
        for (Map.Entry<Range<Token>,List<InetAddress>> entry : getRangeToAddressMap(keyspace).entrySet())
        {
            map.put(entry.getKey().asList(), stringify(entry.getValue()));
        }
        return map;
    }

    /**
     * Return the rpc address associated with an endpoint as a string.
     * @param endpoint The endpoint to get rpc address for
     * @return the rpc address
     */
    public String getRpcaddress(InetAddress endpoint)
    {
        if (endpoint.equals(FBUtilities.getBroadcastAddress()))
            return DatabaseDescriptor.getRpcAddress().getHostAddress();
        else if (Gossiper.instance.getEndpointStateForEndpoint(endpoint).getApplicationState(ApplicationState.RPC_ADDRESS) == null)
            return endpoint.getHostAddress();
        else
            return Gossiper.instance.getEndpointStateForEndpoint(endpoint).getApplicationState(ApplicationState.RPC_ADDRESS).value;
    }

    /**
     * for a keyspace, return the ranges and corresponding RPC addresses for a given keyspace.
     * @param keyspace
     * @return the endpoint map
     */
    public Map<List<String>, List<String>> getRangeToRpcaddressMap(String keyspace)
    {
        /* All the ranges for the tokens */
        Map<List<String>, List<String>> map = new HashMap<List<String>, List<String>>();
        for (Map.Entry<Range<Token>, List<InetAddress>> entry : getRangeToAddressMap(keyspace).entrySet())
        {
            List<String> rpcaddrs = new ArrayList<String>(entry.getValue().size());
            for (InetAddress endpoint: entry.getValue())
            {
                rpcaddrs.add(getRpcaddress(endpoint));
            }
            map.put(entry.getKey().asList(), rpcaddrs);
        }
        return map;
    }

    public Map<List<String>, List<String>> getPendingRangeToEndpointMap(String keyspace)
    {
        // some people just want to get a visual representation of things. Allow null and set it to the first
        // non-system keyspace.
        if (keyspace == null)
            keyspace = Schema.instance.getNonSystemKeyspaces().get(0);

        Map<List<String>, List<String>> map = new HashMap<List<String>, List<String>>();
        for (Map.Entry<Range<Token>, Collection<InetAddress>> entry : tokenMetadata.getPendingRanges(keyspace).entrySet())
        {
            List<InetAddress> l = new ArrayList<InetAddress>(entry.getValue());
            map.put(entry.getKey().asList(), stringify(l));
        }
        return map;
    }

    public Map<Range<Token>, List<InetAddress>> getRangeToAddressMap(String keyspace)
    {
        // some people just want to get a visual representation of things. Allow null and set it to the first
        // non-system keyspace.
        if (keyspace == null)
            keyspace = Schema.instance.getNonSystemKeyspaces().get(0);

        List<Range<Token>> ranges = getAllRanges(tokenMetadata.sortedTokens());
        return constructRangeToEndpointMap(keyspace, ranges);
    }

    /**
     * The same as {@code describeRing(String)} but converts TokenRange to the String for JMX compatibility
     *
     * @param keyspace The keyspace to fetch information about
     *
     * @return a List of TokenRange(s) converted to String for the given keyspace
     */
    public List<String> describeRingJMX(String keyspace) throws IOException
    {
        List<TokenRange> tokenRanges;
        try
        {
            tokenRanges = describeRing(keyspace);
        }
        catch (InvalidRequestException e)
        {
            throw new IOException(e.getMessage());
        }
        List<String> result = new ArrayList<String>(tokenRanges.size());

        for (TokenRange tokenRange : tokenRanges)
            result.add(tokenRange.toString());

        return result;
    }

    /**
     * The TokenRange for a given keyspace.
     *
     * @param keyspace The keyspace to fetch information about
     *
     * @return a List of TokenRange(s) for the given keyspace
     *
     * @throws InvalidRequestException if there is no ring information available about keyspace
     */
    public List<TokenRange> describeRing(String keyspace) throws InvalidRequestException
    {
        if (keyspace == null || Keyspace.open(keyspace).getReplicationStrategy() instanceof LocalStrategy)
            throw new InvalidRequestException("There is no ring for the keyspace: " + keyspace);

        List<TokenRange> ranges = new ArrayList<TokenRange>();
        Token.TokenFactory tf = getPartitioner().getTokenFactory();

        for (Map.Entry<Range<Token>, List<InetAddress>> entry : getRangeToAddressMap(keyspace).entrySet())
        {
            Range range = entry.getKey();
            List<InetAddress> addresses = entry.getValue();
            List<String> endpoints = new ArrayList<String>(addresses.size());
            List<String> rpc_endpoints = new ArrayList<String>(addresses.size());
            List<EndpointDetails> epDetails = new ArrayList<EndpointDetails>(addresses.size());

            for (InetAddress endpoint : addresses)
            {
                EndpointDetails details = new EndpointDetails();
                details.host = endpoint.getHostAddress();
                details.datacenter = DatabaseDescriptor.getEndpointSnitch().getDatacenter(endpoint);
                details.rack = DatabaseDescriptor.getEndpointSnitch().getRack(endpoint);

                endpoints.add(details.host);
                rpc_endpoints.add(getRpcaddress(endpoint));

                epDetails.add(details);
            }

            TokenRange tr = new TokenRange(tf.toString(range.left.getToken()), tf.toString(range.right.getToken()), endpoints)
                                    .setEndpoint_details(epDetails)
                                    .setRpc_endpoints(rpc_endpoints);

            ranges.add(tr);
        }

        return ranges;
    }

    public Map<String, String> getTokenToEndpointMap()
    {
        Map<Token, InetAddress> mapInetAddress = tokenMetadata.getNormalAndBootstrappingTokenToEndpointMap();
        // in order to preserve tokens in ascending order, we use LinkedHashMap here
        Map<String, String> mapString = new LinkedHashMap<String, String>(mapInetAddress.size());
        List<Token> tokens = new ArrayList<Token>(mapInetAddress.keySet());
        Collections.sort(tokens);
        for (Token token : tokens)
        {
            mapString.put(token.toString(), mapInetAddress.get(token).getHostAddress());
        }
        return mapString;
    }

    public String getLocalHostId()
    {
        return getTokenMetadata().getHostId(FBUtilities.getBroadcastAddress()).toString();
    }

    public Map<String, String> getHostIdMap()
    {
        Map<String, String> mapOut = new HashMap<String, String>();
        for (Map.Entry<InetAddress, UUID> entry : getTokenMetadata().getEndpointToHostIdMapForReading().entrySet())
            mapOut.put(entry.getKey().getHostAddress(), entry.getValue().toString());
        return mapOut;
    }

    /**
     * Construct the range to endpoint mapping based on the true view
     * of the world.
     * @param ranges
     * @return mapping of ranges to the replicas responsible for them.
    */
    private Map<Range<Token>, List<InetAddress>> constructRangeToEndpointMap(String keyspace, List<Range<Token>> ranges)
    {
        Map<Range<Token>, List<InetAddress>> rangeToEndpointMap = new HashMap<Range<Token>, List<InetAddress>>();
        for (Range<Token> range : ranges)
        {
            rangeToEndpointMap.put(range, Keyspace.open(keyspace).getReplicationStrategy().getNaturalEndpoints(range.right));
        }
        return rangeToEndpointMap;
    }

    /*
     * Handle the reception of a new particular ApplicationState for a particular endpoint. Note that the value of the
     * ApplicationState has not necessarily "changed" since the last known value, if we already received the same update
     * from somewhere else.
     *
     * onChange only ever sees one ApplicationState piece change at a time (even if many ApplicationState updates were
     * received at the same time), so we perform a kind of state machine here. We are concerned with two events: knowing
     * the token associated with an endpoint, and knowing its operation mode. Nodes can start in either bootstrap or
     * normal mode, and from bootstrap mode can change mode to normal. A node in bootstrap mode needs to have
     * pendingranges set in TokenMetadata; a node in normal mode should instead be part of the token ring.
     *
     * Normal progression of ApplicationState.STATUS values for a node should be like this:
     * STATUS_BOOTSTRAPPING,token
     *   if bootstrapping. stays this way until all files are received.
     * STATUS_NORMAL,token
     *   ready to serve reads and writes.
     * STATUS_LEAVING,token
     *   get ready to leave the cluster as part of a decommission
     * STATUS_LEFT,token
     *   set after decommission is completed.
     *
     * Other STATUS values that may be seen (possibly anywhere in the normal progression):
     * STATUS_MOVING,newtoken
     *   set if node is currently moving to a new token in the ring
     * STATUS_RELOCATING,srcToken,srcToken,srcToken,...
     *   set if the endpoint is in the process of relocating a token to itself
     * REMOVING_TOKEN,deadtoken
     *   set if the node is dead and is being removed by its REMOVAL_COORDINATOR
     * REMOVED_TOKEN,deadtoken
     *   set if the node is dead and has been removed by its REMOVAL_COORDINATOR
     *
     * Note: Any time a node state changes from STATUS_NORMAL, it will not be visible to new nodes. So it follows that
     * you should never bootstrap a new node during a removetoken, decommission or move.
     */
    public void onChange(InetAddress endpoint, ApplicationState state, VersionedValue value)
    {
        switch (state)
        {
            case STATUS:
                String apStateValue = value.value;
                String[] pieces = apStateValue.split(VersionedValue.DELIMITER_STR, -1);
                assert (pieces.length > 0);

                String moveName = pieces[0];

                if (moveName.equals(VersionedValue.STATUS_BOOTSTRAPPING))
                    handleStateBootstrap(endpoint, pieces);
                else if (moveName.equals(VersionedValue.STATUS_NORMAL))
                    handleStateNormal(endpoint, pieces);
                else if (moveName.equals(VersionedValue.REMOVING_TOKEN) || moveName.equals(VersionedValue.REMOVED_TOKEN))
                    handleStateRemoving(endpoint, pieces);
                else if (moveName.equals(VersionedValue.STATUS_LEAVING))
                    handleStateLeaving(endpoint, pieces);
                else if (moveName.equals(VersionedValue.STATUS_LEFT))
                    handleStateLeft(endpoint, pieces);
                else if (moveName.equals(VersionedValue.STATUS_MOVING))
                    handleStateMoving(endpoint, pieces);
                else if (moveName.equals(VersionedValue.STATUS_RELOCATING))
                    handleStateRelocating(endpoint, pieces);
                break;
            case RELEASE_VERSION:
                SystemKeyspace.updatePeerInfo(endpoint, "release_version", quote(value.value));
                break;
            case DC:
                SystemKeyspace.updatePeerInfo(endpoint, "data_center", quote(value.value));
                break;
            case RACK:
                SystemKeyspace.updatePeerInfo(endpoint, "rack", quote(value.value));
                break;
            case RPC_ADDRESS:
                SystemKeyspace.updatePeerInfo(endpoint, "rpc_address", quote(value.value));
                break;
            case SCHEMA:
                SystemKeyspace.updatePeerInfo(endpoint, "schema_version", value.value);
                break;
            case HOST_ID:
                SystemKeyspace.updatePeerInfo(endpoint, "host_id", value.value);
                break;
        }
    }

    private String quote(String value)
    {
        return "'" + value + "'";
    }

    private byte[] getApplicationStateValue(InetAddress endpoint, ApplicationState appstate)
    {
        String vvalue = Gossiper.instance.getEndpointStateForEndpoint(endpoint).getApplicationState(appstate).value;
        return vvalue.getBytes(ISO_8859_1);
    }

    private Collection<Token> getTokensFor(InetAddress endpoint, String piece)
    {
        if (Gossiper.instance.usesVnodes(endpoint))
        {
            try
            {
                return TokenSerializer.deserialize(getPartitioner(), new DataInputStream(new ByteArrayInputStream(getApplicationStateValue(endpoint, ApplicationState.TOKENS))));
            }
            catch (IOException e)
            {
                throw new RuntimeException(e);
            }
        }
        else
            return Arrays.asList(getPartitioner().getTokenFactory().fromString(piece));
    }

    /**
     * Handle node bootstrap
     *
     * @param endpoint bootstrapping node
     * @param pieces STATE_BOOTSTRAPPING,bootstrap token as string
     */
    private void handleStateBootstrap(InetAddress endpoint, String[] pieces)
    {
        assert pieces.length >= 2;

        // Parse versioned values according to end-point version:
        //   versions  < 1.2 .....: STATUS,TOKEN
        //   versions >= 1.2 .....: use TOKENS app state
        Collection<Token> tokens;
        // explicitly check for TOKENS, because a bootstrapping node might be bootstrapping in legacy mode; that is, not using vnodes and no token specified
        tokens = getTokensFor(endpoint, pieces[1]);

        if (logger.isDebugEnabled())
            logger.debug("Node " + endpoint + " state bootstrapping, token " + tokens);

        // if this node is present in token metadata, either we have missed intermediate states
        // or the node had crashed. Print warning if needed, clear obsolete stuff and
        // continue.
        if (tokenMetadata.isMember(endpoint))
        {
            // If isLeaving is false, we have missed both LEAVING and LEFT. However, if
            // isLeaving is true, we have only missed LEFT. Waiting time between completing
            // leave operation and rebootstrapping is relatively short, so the latter is quite
            // common (not enough time for gossip to spread). Therefore we report only the
            // former in the log.
            if (!tokenMetadata.isLeaving(endpoint))
                logger.info("Node " + endpoint + " state jump to bootstrap");
            tokenMetadata.removeEndpoint(endpoint);
        }

        tokenMetadata.addBootstrapTokens(tokens, endpoint);
        calculatePendingRanges();

        if (Gossiper.instance.usesHostId(endpoint))
            tokenMetadata.updateHostId(Gossiper.instance.getHostId(endpoint), endpoint);
    }

    /**
     * Handle node move to normal state. That is, node is entering token ring and participating
     * in reads.
     *
     * @param endpoint node
     * @param pieces STATE_NORMAL,token
     */
    private void handleStateNormal(final InetAddress endpoint, String[] pieces)
    {
        assert pieces.length >= 2;

        // Parse versioned values according to end-point version:
        //   versions  < 1.2 .....: STATUS,TOKEN
        //   versions >= 1.2 .....: uses HOST_ID/TOKENS app states

        Collection<Token> tokens;

        tokens = getTokensFor(endpoint, pieces[1]);

        if (logger.isDebugEnabled())
            logger.debug("Node " + endpoint + " state normal, token " + tokens);

        if (tokenMetadata.isMember(endpoint))
        {
            logger.info("Node " + endpoint + " state jump to normal");

            if (!isClientMode)
            {
                for (IEndpointLifecycleSubscriber subscriber : lifecycleSubscribers)
                    subscriber.onUp(endpoint);
            }
        }
        else if (!isClientMode)
        {
            for (IEndpointLifecycleSubscriber subscriber : lifecycleSubscribers)
                subscriber.onJoinCluster(endpoint);
        }

        // Order Matters, TM.updateHostID() should be called before TM.updateNormalToken(), (see CASSANDRA-4300).
        if (Gossiper.instance.usesHostId(endpoint))
            tokenMetadata.updateHostId(Gossiper.instance.getHostId(endpoint), endpoint);

        Set<Token> tokensToUpdateInMetadata = new HashSet<Token>();
        Set<Token> tokensToUpdateInSystemKeyspace = new HashSet<Token>();
        Set<Token> localTokensToRemove = new HashSet<Token>();
        Set<InetAddress> endpointsToRemove = new HashSet<InetAddress>();
        Multimap<InetAddress, Token> epToTokenCopy = getTokenMetadata().getEndpointToTokenMapForReading();

        for (final Token token : tokens)
        {
            // we don't want to update if this node is responsible for the token and it has a later startup time than endpoint.
            InetAddress currentOwner = tokenMetadata.getEndpoint(token);
            if (currentOwner == null)
            {
                logger.debug("New node " + endpoint + " at token " + token);
                tokensToUpdateInMetadata.add(token);
                if (!isClientMode)
                    tokensToUpdateInSystemKeyspace.add(token);
            }
            else if (endpoint.equals(currentOwner))
            {
                // set state back to normal, since the node may have tried to leave, but failed and is now back up
                // no need to persist, token/ip did not change
                tokensToUpdateInMetadata.add(token);
            }
            else if (tokenMetadata.isRelocating(token) && tokenMetadata.getRelocatingRanges().get(token).equals(endpoint))
            {
                // Token was relocating, this is the bookkeeping that makes it official.
                tokensToUpdateInMetadata.add(token);
                if (!isClientMode)
                    tokensToUpdateInSystemKeyspace.add(token);

                optionalTasks.schedule(new Runnable()
                {
                    public void run()
                    {
                        logger.info("Removing RELOCATION state for {} {}", endpoint, token);
                        getTokenMetadata().removeFromRelocating(token, endpoint);
                    }
                }, RING_DELAY, TimeUnit.MILLISECONDS);

                // We used to own this token; This token will need to be removed from system.local
                if (currentOwner.equals(FBUtilities.getBroadcastAddress()))
                    localTokensToRemove.add(token);

                logger.info("Token {} relocated to {}", token, endpoint);
            }
            else if (tokenMetadata.isRelocating(token))
            {
                logger.info("Token {} is relocating to {}, ignoring update from {}",
                            token, tokenMetadata.getRelocatingRanges().get(token), endpoint);
            }
            else if (Gossiper.instance.compareEndpointStartup(endpoint, currentOwner) > 0)
            {
                tokensToUpdateInMetadata.add(token);
                if (!isClientMode)
                    tokensToUpdateInSystemKeyspace.add(token);

                // currentOwner is no longer current, endpoint is.  Keep track of these moves, because when
                // a host no longer has any tokens, we'll want to remove it.
                epToTokenCopy.get(currentOwner).remove(token);
                if (epToTokenCopy.get(currentOwner).size() < 1)
                    endpointsToRemove.add(currentOwner);

                logger.info(String.format("Nodes %s and %s have the same token %s.  %s is the new owner",
                                          endpoint,
                                          currentOwner,
                                          token,
                                          endpoint));
                if (logger.isDebugEnabled())
                    logger.debug("Relocating ranges: {}", tokenMetadata.printRelocatingRanges());
            }
            else
            {
                logger.info(String.format("Nodes %s and %s have the same token %s.  Ignoring %s",
                                           endpoint,
                                           currentOwner,
                                           token,
                                           endpoint));
                if (logger.isDebugEnabled())
                    logger.debug("Relocating ranges: {}", tokenMetadata.printRelocatingRanges());
            }
        }

        tokenMetadata.updateNormalTokens(tokensToUpdateInMetadata, endpoint);
        for (InetAddress ep : endpointsToRemove)
            removeEndpoint(ep);
        if (!tokensToUpdateInSystemKeyspace.isEmpty())
            SystemKeyspace.updateTokens(endpoint, tokensToUpdateInSystemKeyspace);
        if (!localTokensToRemove.isEmpty())
            SystemKeyspace.updateLocalTokens(Collections.<Token>emptyList(), localTokensToRemove);

        if (tokenMetadata.isMoving(endpoint)) // if endpoint was moving to a new token
        {
            tokenMetadata.removeFromMoving(endpoint);

            if (!isClientMode)
            {
                for (IEndpointLifecycleSubscriber subscriber : lifecycleSubscribers)
                    subscriber.onMove(endpoint);
            }
        }

        calculatePendingRanges();
    }

    /**
     * Handle node preparing to leave the ring
     *
     * @param endpoint node
     * @param pieces STATE_LEAVING,token
     */
    private void handleStateLeaving(InetAddress endpoint, String[] pieces)
    {
        assert pieces.length >= 2;
        Collection<Token> tokens;
        tokens = getTokensFor(endpoint, pieces[1]);

        if (logger.isDebugEnabled())
            logger.debug("Node " + endpoint + " state leaving, tokens " + tokens);

        // If the node is previously unknown or tokens do not match, update tokenmetadata to
        // have this node as 'normal' (it must have been using this token before the
        // leave). This way we'll get pending ranges right.
        if (!tokenMetadata.isMember(endpoint))
        {
            logger.info("Node " + endpoint + " state jump to leaving");
            tokenMetadata.updateNormalTokens(tokens, endpoint);
        }
        else if (!tokenMetadata.getTokens(endpoint).containsAll(tokens))
        {
            logger.warn("Node " + endpoint + " 'leaving' token mismatch. Long network partition?");
            tokenMetadata.updateNormalTokens(tokens, endpoint);
        }

        // at this point the endpoint is certainly a member with this token, so let's proceed
        // normally
        tokenMetadata.addLeavingEndpoint(endpoint);
        calculatePendingRanges();
    }

    /**
     * Handle node leaving the ring. This will happen when a node is decommissioned
     *
     * @param endpoint If reason for leaving is decommission, endpoint is the leaving node.
     * @param pieces STATE_LEFT,token
     */
    private void handleStateLeft(InetAddress endpoint, String[] pieces)
    {
        assert pieces.length >= 2;
        Collection<Token> tokens;
        tokens = getTokensFor(endpoint, pieces[1]);

        if (logger.isDebugEnabled())
            logger.debug("Node " + endpoint + " state left, tokens " + tokens);

        excise(tokens, endpoint, extractExpireTime(pieces));
    }

    /**
     * Handle node moving inside the ring.
     *
     * @param endpoint moving endpoint address
     * @param pieces STATE_MOVING, token
     */
    private void handleStateMoving(InetAddress endpoint, String[] pieces)
    {
        assert pieces.length >= 2;
        Token token = getPartitioner().getTokenFactory().fromString(pieces[1]);

        if (logger.isDebugEnabled())
            logger.debug("Node " + endpoint + " state moving, new token " + token);

        tokenMetadata.addMovingEndpoint(token, endpoint);

        calculatePendingRanges();
    }

    /**
     * Handle one or more ranges (tokens) moving from their respective endpoints, to another.
     *
     * @param endpoint the destination of the move
     * @param pieces STATE_RELOCATING,token,token,...
     */
    private void handleStateRelocating(InetAddress endpoint, String[] pieces)
    {
        assert pieces.length >= 2;

        List<Token> tokens = new ArrayList<Token>(pieces.length - 1);
        for (String tStr : Arrays.copyOfRange(pieces, 1, pieces.length))
            tokens.add(getPartitioner().getTokenFactory().fromString(tStr));

        logger.debug("Tokens {} are relocating to {}", tokens, endpoint);
        tokenMetadata.addRelocatingTokens(tokens, endpoint);

        calculatePendingRanges();
    }

    /**
     * Handle notification that a node being actively removed from the ring via 'removetoken'
     *
     * @param endpoint node
     * @param pieces either REMOVED_TOKEN (node is gone) or REMOVING_TOKEN (replicas need to be restored)
     */
    private void handleStateRemoving(InetAddress endpoint, String[] pieces)
    {
        assert (pieces.length > 0);

        if (endpoint.equals(FBUtilities.getBroadcastAddress()))
        {
            logger.info("Received removeToken gossip about myself. Is this node rejoining after an explicit removetoken?");
            try
            {
                drain();
            }
            catch (Exception e)
            {
                throw new RuntimeException(e);
            }
            return;
        }
        if (tokenMetadata.isMember(endpoint))
        {
            String state = pieces[0];
            Collection<Token> removeTokens = tokenMetadata.getTokens(endpoint);

            if (VersionedValue.REMOVED_TOKEN.equals(state))
            {
                excise(removeTokens, endpoint, extractExpireTime(pieces));
            }
            else if (VersionedValue.REMOVING_TOKEN.equals(state))
            {
                if (logger.isDebugEnabled())
                    logger.debug("Tokens " + removeTokens + " removed manually (endpoint was " + endpoint + ")");

                // Note that the endpoint is being removed
                tokenMetadata.addLeavingEndpoint(endpoint);
                calculatePendingRanges();

                // find the endpoint coordinating this removal that we need to notify when we're done
                String[] coordinator = Gossiper.instance.getEndpointStateForEndpoint(endpoint).getApplicationState(ApplicationState.REMOVAL_COORDINATOR).value.split(VersionedValue.DELIMITER_STR, -1);
                UUID hostId = UUID.fromString(coordinator[1]);
                // grab any data we are now responsible for and notify responsible node
                restoreReplicaCount(endpoint, tokenMetadata.getEndpointForHostId(hostId));
            }
        }
        else // now that the gossiper has told us about this nonexistent member, notify the gossiper to remove it
        {
            addExpireTimeIfFound(endpoint, extractExpireTime(pieces));
            removeEndpoint(endpoint);
        }
    }

    private void excise(Collection<Token> tokens, InetAddress endpoint)
    {
        logger.info("Removing tokens " + tokens + " for " + endpoint);
        HintedHandOffManager.instance.deleteHintsForEndpoint(endpoint);
        removeEndpoint(endpoint);
        tokenMetadata.removeEndpoint(endpoint);
        tokenMetadata.removeBootstrapTokens(tokens);
        if (!isClientMode)
        {
            for (IEndpointLifecycleSubscriber subscriber : lifecycleSubscribers)
                subscriber.onLeaveCluster(endpoint);
        }
        calculatePendingRanges();
    }

    private void excise(Collection<Token> tokens, InetAddress endpoint, long expireTime)
    {
        addExpireTimeIfFound(endpoint, expireTime);
        excise(tokens, endpoint);
    }

    /** unlike excise we just need this endpoint gone without going through any notifications **/
    private void removeEndpoint(InetAddress endpoint)
    {
        Gossiper.instance.removeEndpoint(endpoint);
        if (!isClientMode)
            SystemKeyspace.removeEndpoint(endpoint);
    }

    protected void addExpireTimeIfFound(InetAddress endpoint, long expireTime)
    {
        if (expireTime != 0L)
        {
            Gossiper.instance.addExpireTimeForEndpoint(endpoint, expireTime);
        }
    }

    protected long extractExpireTime(String[] pieces)
    {
        if (VersionedValue.STATUS_LEFT.equals(pieces[0]))
            return Long.parseLong(pieces[1]);
        else
            return Long.parseLong(pieces[2]);
    }

    /**
     * Calculate pending ranges according to bootsrapping and leaving nodes. Reasoning is:
     *
     * (1) When in doubt, it is better to write too much to a node than too little. That is, if
     * there are multiple nodes moving, calculate the biggest ranges a node could have. Cleaning
     * up unneeded data afterwards is better than missing writes during movement.
     * (2) When a node leaves, ranges for other nodes can only grow (a node might get additional
     * ranges, but it will not lose any of its current ranges as a result of a leave). Therefore
     * we will first remove _all_ leaving tokens for the sake of calculation and then check what
     * ranges would go where if all nodes are to leave. This way we get the biggest possible
     * ranges with regard current leave operations, covering all subsets of possible final range
     * values.
     * (3) When a node bootstraps, ranges of other nodes can only get smaller. Without doing
     * complex calculations to see if multiple bootstraps overlap, we simply base calculations
     * on the same token ring used before (reflecting situation after all leave operations have
     * completed). Bootstrapping nodes will be added and removed one by one to that metadata and
     * checked what their ranges would be. This will give us the biggest possible ranges the
     * node could have. It might be that other bootstraps make our actual final ranges smaller,
     * but it does not matter as we can clean up the data afterwards.
     *
     * NOTE: This is heavy and ineffective operation. This will be done only once when a node
     * changes state in the cluster, so it should be manageable.
     */
    private void calculatePendingRanges()
    {
        for (String keyspaceName : Schema.instance.getNonSystemKeyspaces())
            calculatePendingRanges(Keyspace.open(keyspaceName).getReplicationStrategy(), keyspaceName);
    }

    // public & static for testing purposes
    public static void calculatePendingRanges(AbstractReplicationStrategy strategy, String keyspaceName)
    {
        TokenMetadata tm = StorageService.instance.getTokenMetadata();
        Multimap<Range<Token>, InetAddress> pendingRanges = HashMultimap.create();
        BiMultiValMap<Token, InetAddress> bootstrapTokens = tm.getBootstrapTokens();
        Set<InetAddress> leavingEndpoints = tm.getLeavingEndpoints();

        if (bootstrapTokens.isEmpty() && leavingEndpoints.isEmpty() && tm.getMovingEndpoints().isEmpty() && tm.getRelocatingRanges().isEmpty())
        {
            if (logger.isDebugEnabled())
                logger.debug("No bootstrapping, leaving or moving nodes, and no relocating tokens -> empty pending ranges for {}", keyspaceName);
            tm.setPendingRanges(keyspaceName, pendingRanges);
            return;
        }

        Multimap<InetAddress, Range<Token>> addressRanges = strategy.getAddressRanges();

        // Copy of metadata reflecting the situation after all leave operations are finished.
        TokenMetadata allLeftMetadata = tm.cloneAfterAllLeft();

        // get all ranges that will be affected by leaving nodes
        Set<Range<Token>> affectedRanges = new HashSet<Range<Token>>();
        for (InetAddress endpoint : leavingEndpoints)
            affectedRanges.addAll(addressRanges.get(endpoint));

        // for each of those ranges, find what new nodes will be responsible for the range when
        // all leaving nodes are gone.
        for (Range<Token> range : affectedRanges)
        {
            Set<InetAddress> currentEndpoints = ImmutableSet.copyOf(strategy.calculateNaturalEndpoints(range.right, tm.cloneOnlyTokenMap()));
            Set<InetAddress> newEndpoints = ImmutableSet.copyOf(strategy.calculateNaturalEndpoints(range.right, allLeftMetadata));
            pendingRanges.putAll(range, Sets.difference(newEndpoints, currentEndpoints));
        }

        // At this stage pendingRanges has been updated according to leave operations. We can
        // now continue the calculation by checking bootstrapping nodes.

        // For each of the bootstrapping nodes, simply add and remove them one by one to
        // allLeftMetadata and check in between what their ranges would be.
        for (InetAddress endpoint : bootstrapTokens.inverse().keySet())
        {
            Collection<Token> tokens = bootstrapTokens.inverse().get(endpoint);

            allLeftMetadata.updateNormalTokens(tokens, endpoint);
            for (Range<Token> range : strategy.getAddressRanges(allLeftMetadata).get(endpoint))
                pendingRanges.put(range, endpoint);
            allLeftMetadata.removeEndpoint(endpoint);
        }

        // At this stage pendingRanges has been updated according to leaving and bootstrapping nodes.
        // We can now finish the calculation by checking moving and relocating nodes.

        // For each of the moving nodes, we do the same thing we did for bootstrapping:
        // simply add and remove them one by one to allLeftMetadata and check in between what their ranges would be.
        for (Pair<Token, InetAddress> moving : tm.getMovingEndpoints())
        {
            InetAddress endpoint = moving.right; // address of the moving node

            //  moving.left is a new token of the endpoint
            allLeftMetadata.updateNormalToken(moving.left, endpoint);

            for (Range<Token> range : strategy.getAddressRanges(allLeftMetadata).get(endpoint))
            {
                pendingRanges.put(range, endpoint);
            }

            allLeftMetadata.removeEndpoint(endpoint);
        }

        // Ranges being relocated.
        for (Map.Entry<Token, InetAddress> relocating : tm.getRelocatingRanges().entrySet())
        {
            InetAddress endpoint = relocating.getValue(); // address of the moving node
            Token token = relocating.getKey();

            allLeftMetadata.updateNormalToken(token, endpoint);

            for (Range<Token> range : strategy.getAddressRanges(allLeftMetadata).get(endpoint))
                pendingRanges.put(range, endpoint);

            allLeftMetadata.removeEndpoint(endpoint);
        }

        tm.setPendingRanges(keyspaceName, pendingRanges);

        if (logger.isDebugEnabled())
            logger.debug("Pending ranges:\n" + (pendingRanges.isEmpty() ? "<empty>" : tm.printPendingRanges()));
    }

    /**
     * Finds living endpoints responsible for the given ranges
     *
     * @param keyspaceName the keyspace ranges belong to
     * @param ranges the ranges to find sources for
     * @return multimap of addresses to ranges the address is responsible for
     */
    private Multimap<InetAddress, Range<Token>> getNewSourceRanges(String keyspaceName, Set<Range<Token>> ranges)
    {
        InetAddress myAddress = FBUtilities.getBroadcastAddress();
        Multimap<Range<Token>, InetAddress> rangeAddresses = Keyspace.open(keyspaceName).getReplicationStrategy().getRangeAddresses(tokenMetadata.cloneOnlyTokenMap());
        Multimap<InetAddress, Range<Token>> sourceRanges = HashMultimap.create();
        IFailureDetector failureDetector = FailureDetector.instance;

        // find alive sources for our new ranges
        for (Range<Token> range : ranges)
        {
            Collection<InetAddress> possibleRanges = rangeAddresses.get(range);
            IEndpointSnitch snitch = DatabaseDescriptor.getEndpointSnitch();
            List<InetAddress> sources = snitch.getSortedListByProximity(myAddress, possibleRanges);

            assert (!sources.contains(myAddress));

            for (InetAddress source : sources)
            {
                if (failureDetector.isAlive(source))
                {
                    sourceRanges.put(source, range);
                    break;
                }
            }
        }
        return sourceRanges;
    }

    /**
     * Sends a notification to a node indicating we have finished replicating data.
     *
     * @param remote node to send notification to
     */
    private void sendReplicationNotification(InetAddress remote)
    {
        // notify the remote token
        MessageOut msg = new MessageOut(MessagingService.Verb.REPLICATION_FINISHED);
        IFailureDetector failureDetector = FailureDetector.instance;
        if (logger.isDebugEnabled())
            logger.debug("Notifying " + remote.toString() + " of replication completion\n");
        while (failureDetector.isAlive(remote))
        {
            AsyncOneResponse iar = MessagingService.instance().sendRR(msg, remote);
            try
            {
                iar.get(DatabaseDescriptor.getRpcTimeout(), TimeUnit.MILLISECONDS);
                return; // done
            }
            catch(TimeoutException e)
            {
                // try again
            }
        }
    }

    /**
     * Called when an endpoint is removed from the ring. This function checks
     * whether this node becomes responsible for new ranges as a
     * consequence and streams data if needed.
     *
     * This is rather ineffective, but it does not matter so much
     * since this is called very seldom
     *
     * @param endpoint the node that left
     */
    private void restoreReplicaCount(InetAddress endpoint, final InetAddress notifyEndpoint)
    {
        Multimap<String, Map.Entry<InetAddress, Collection<Range<Token>>>> rangesToFetch = HashMultimap.create();

        final InetAddress myAddress = FBUtilities.getBroadcastAddress();

        for (String keyspaceName : Schema.instance.getNonSystemKeyspaces())
        {
            Multimap<Range<Token>, InetAddress> changedRanges = getChangedRangesForLeaving(keyspaceName, endpoint);
            Set<Range<Token>> myNewRanges = new HashSet<Range<Token>>();
            for (Map.Entry<Range<Token>, InetAddress> entry : changedRanges.entries())
            {
                if (entry.getValue().equals(myAddress))
                    myNewRanges.add(entry.getKey());
            }
            Multimap<InetAddress, Range<Token>> sourceRanges = getNewSourceRanges(keyspaceName, myNewRanges);
            for (Map.Entry<InetAddress, Collection<Range<Token>>> entry : sourceRanges.asMap().entrySet())
            {
                rangesToFetch.put(keyspaceName, entry);
            }
        }

        StreamPlan stream = new StreamPlan("Restore replica count");
        for (final String keyspaceName : rangesToFetch.keySet())
        {
            for (Map.Entry<InetAddress, Collection<Range<Token>>> entry : rangesToFetch.get(keyspaceName))
            {
                final InetAddress source = entry.getKey();
                Collection<Range<Token>> ranges = entry.getValue();
                if (logger.isDebugEnabled())
                    logger.debug("Requesting from " + source + " ranges " + StringUtils.join(ranges, ", "));
                stream.requestRanges(source, keyspaceName, ranges);
            }
        }
        StreamResultFuture future = stream.execute();
        Futures.addCallback(future, new FutureCallback<StreamState>()
        {
            public void onSuccess(StreamState finalState)
            {
                sendReplicationNotification(notifyEndpoint);
            }

            public void onFailure(Throwable t)
            {
                logger.warn("Streaming to restore replica count failed", t);
                // We still want to send the notification
                sendReplicationNotification(notifyEndpoint);
            }
        });
    }

    // needs to be modified to accept either a keyspace or ARS.
    private Multimap<Range<Token>, InetAddress> getChangedRangesForLeaving(String keyspaceName, InetAddress endpoint)
    {
        // First get all ranges the leaving endpoint is responsible for
        Collection<Range<Token>> ranges = getRangesForEndpoint(keyspaceName, endpoint);

        if (logger.isDebugEnabled())
            logger.debug("Node " + endpoint + " ranges [" + StringUtils.join(ranges, ", ") + "]");

        Map<Range<Token>, List<InetAddress>> currentReplicaEndpoints = new HashMap<Range<Token>, List<InetAddress>>();

        // Find (for each range) all nodes that store replicas for these ranges as well
        for (Range<Token> range : ranges)
            currentReplicaEndpoints.put(range, Keyspace.open(keyspaceName).getReplicationStrategy().calculateNaturalEndpoints(range.right, tokenMetadata.cloneOnlyTokenMap()));

        TokenMetadata temp = tokenMetadata.cloneAfterAllLeft();

        // endpoint might or might not be 'leaving'. If it was not leaving (that is, removetoken
        // command was used), it is still present in temp and must be removed.
        if (temp.isMember(endpoint))
            temp.removeEndpoint(endpoint);

        Multimap<Range<Token>, InetAddress> changedRanges = HashMultimap.create();

        // Go through the ranges and for each range check who will be
        // storing replicas for these ranges when the leaving endpoint
        // is gone. Whoever is present in newReplicaEndpoints list, but
        // not in the currentReplicaEndpoints list, will be needing the
        // range.
        for (Range<Token> range : ranges)
        {
            Collection<InetAddress> newReplicaEndpoints = Keyspace.open(keyspaceName).getReplicationStrategy().calculateNaturalEndpoints(range.right, temp);
            newReplicaEndpoints.removeAll(currentReplicaEndpoints.get(range));
            if (logger.isDebugEnabled())
                if (newReplicaEndpoints.isEmpty())
                    logger.debug("Range " + range + " already in all replicas");
                else
                    logger.debug("Range " + range + " will be responsibility of " + StringUtils.join(newReplicaEndpoints, ", "));
            changedRanges.putAll(range, newReplicaEndpoints);
        }

        return changedRanges;
    }

    public void onJoin(InetAddress endpoint, EndpointState epState)
    {
        for (Map.Entry<ApplicationState, VersionedValue> entry : epState.getApplicationStateMap().entrySet())
        {
            onChange(endpoint, entry.getKey(), entry.getValue());
        }
    }

    public void onAlive(InetAddress endpoint, EndpointState state)
    {
        if (!isClientMode && getTokenMetadata().isMember(endpoint))
            HintedHandOffManager.instance.scheduleHintDelivery(endpoint);
    }

    public void onRemove(InetAddress endpoint)
    {
        tokenMetadata.removeEndpoint(endpoint);
        calculatePendingRanges();
    }

    public void onDead(InetAddress endpoint, EndpointState state)
    {
        MessagingService.instance().convict(endpoint);
        if (!isClientMode)
        {
            for (IEndpointLifecycleSubscriber subscriber : lifecycleSubscribers)
                subscriber.onDown(endpoint);
        }
    }

    public void onRestart(InetAddress endpoint, EndpointState state)
    {
        // If we have restarted before the node was even marked down, we need to reset the connection pool
        if (state.isAlive())
            onDead(endpoint, state);
    }

    /** raw load value */
    public double getLoad()
    {
        double bytes = 0;
        for (String keyspaceName : Schema.instance.getKeyspaces())
        {
            Keyspace keyspace = Keyspace.open(keyspaceName);
            for (ColumnFamilyStore cfs : keyspace.getColumnFamilyStores())
                bytes += cfs.getLiveDiskSpaceUsed();
        }
        return bytes;
    }

    public String getLoadString()
    {
        return FileUtils.stringifyFileSize(getLoad());
    }

    public Map<String, String> getLoadMap()
    {
        Map<String, String> map = new HashMap<String, String>();
        for (Map.Entry<InetAddress,Double> entry : LoadBroadcaster.instance.getLoadInfo().entrySet())
        {
            map.put(entry.getKey().getHostAddress(), FileUtils.stringifyFileSize(entry.getValue()));
        }
        // gossiper doesn't see its own updates, so we need to special-case the local node
        map.put(FBUtilities.getBroadcastAddress().getHostAddress(), getLoadString());
        return map;
    }

    public final void deliverHints(String host) throws UnknownHostException
    {
        HintedHandOffManager.instance.scheduleHintDelivery(host);
    }

    public Collection<Token> getLocalTokens()
    {
        Collection<Token> tokens = SystemKeyspace.getSavedTokens();
        assert tokens != null && !tokens.isEmpty(); // should not be called before initServer sets this
        return tokens;
    }

    /* These methods belong to the MBean interface */

    public List<String> getTokens()
    {
        return getTokens(FBUtilities.getBroadcastAddress());
    }

    public List<String> getTokens(String endpoint) throws UnknownHostException
    {
        return getTokens(InetAddress.getByName(endpoint));
    }

    private List<String> getTokens(InetAddress endpoint)
    {
        List<String> strTokens = new ArrayList<String>();
        for (Token tok : getTokenMetadata().getTokens(endpoint))
            strTokens.add(tok.toString());
        return strTokens;
    }

    public String getReleaseVersion()
    {
        return FBUtilities.getReleaseVersionString();
    }

    public String getSchemaVersion()
    {
        return Schema.instance.getVersion().toString();
    }

    public List<String> getLeavingNodes()
    {
        return stringify(tokenMetadata.getLeavingEndpoints());
    }

    public List<String> getMovingNodes()
    {
        List<String> endpoints = new ArrayList<String>();

        for (Pair<Token, InetAddress> node : tokenMetadata.getMovingEndpoints())
        {
            endpoints.add(node.right.getHostAddress());
        }

        return endpoints;
    }

    public List<String> getJoiningNodes()
    {
        return stringify(tokenMetadata.getBootstrapTokens().values());
    }

    public List<String> getLiveNodes()
    {
        return stringify(Gossiper.instance.getLiveMembers());
    }

    public List<String> getUnreachableNodes()
    {
        return stringify(Gossiper.instance.getUnreachableMembers());
    }

    public String[] getAllDataFileLocations()
    {
        String[] locations = DatabaseDescriptor.getAllDataFileLocations();
        for (int i = 0; i < locations.length; i++)
            locations[i] = FileUtils.getCanonicalPath(locations[i]);
        return locations;
    }

    public String getCommitLogLocation()
    {
        return FileUtils.getCanonicalPath(DatabaseDescriptor.getCommitLogLocation());
    }

    public String getSavedCachesLocation()
    {
        return FileUtils.getCanonicalPath(DatabaseDescriptor.getSavedCachesLocation());
    }

    private List<String> stringify(Iterable<InetAddress> endpoints)
    {
        List<String> stringEndpoints = new ArrayList<String>();
        for (InetAddress ep : endpoints)
        {
            stringEndpoints.add(ep.getHostAddress());
        }
        return stringEndpoints;
    }

    public int getCurrentGenerationNumber()
    {
        return Gossiper.instance.getCurrentGenerationNumber(FBUtilities.getBroadcastAddress());
    }

    public void forceKeyspaceCleanup(String keyspaceName, String... columnFamilies) throws IOException, ExecutionException, InterruptedException
    {
        if (keyspaceName.equals(Keyspace.SYSTEM_KS))
            throw new RuntimeException("Cleanup of the system keyspace is neither necessary nor wise");

        CounterId.OneShotRenewer counterIdRenewer = new CounterId.OneShotRenewer();
        for (ColumnFamilyStore cfStore : getValidColumnFamilies(false, false, keyspaceName, columnFamilies))
        {
            cfStore.forceCleanup(counterIdRenewer);
        }
    }

    public void scrub(String keyspaceName, String... columnFamilies) throws IOException, ExecutionException, InterruptedException
    {
        for (ColumnFamilyStore cfStore : getValidColumnFamilies(false, false, keyspaceName, columnFamilies))
            cfStore.scrub();
    }

    public void upgradeSSTables(String keyspaceName, boolean excludeCurrentVersion, String... columnFamilies) throws IOException, ExecutionException, InterruptedException
    {
        for (ColumnFamilyStore cfStore : getValidColumnFamilies(true, true, keyspaceName, columnFamilies))
            cfStore.sstablesRewrite(excludeCurrentVersion);
    }

    public void forceKeyspaceCompaction(String keyspaceName, String... columnFamilies) throws IOException, ExecutionException, InterruptedException
    {
        for (ColumnFamilyStore cfStore : getValidColumnFamilies(false, false, keyspaceName, columnFamilies))
        {
            cfStore.forceMajorCompaction();
        }
    }

    /**
     * Takes the snapshot for the given keyspaces. A snapshot name must be specified.
     *
     * @param tag the tag given to the snapshot; may not be null or empty
     * @param keyspaceNames the names of the keyspaces to snapshot; empty means "all."
     */
    public void takeSnapshot(String tag, String... keyspaceNames) throws IOException
    {
        if (tag == null || tag.equals(""))
            throw new IOException("You must supply a snapshot name.");

        Iterable<Keyspace> keyspaces;
        if (keyspaceNames.length == 0)
        {
            keyspaces = Keyspace.all();
        }
        else
        {
            ArrayList<Keyspace> t = new ArrayList<Keyspace>(keyspaceNames.length);
            for (String keyspaceName : keyspaceNames)
                t.add(getValidKeyspace(keyspaceName));
            keyspaces = t;
        }

        // Do a check to see if this snapshot exists before we actually snapshot
        for (Keyspace keyspace : keyspaces)
            if (keyspace.snapshotExists(tag))
                throw new IOException("Snapshot " + tag + " already exists.");


        for (Keyspace keyspace : keyspaces)
            keyspace.snapshot(tag, null);
    }

    /**
     * Takes the snapshot of a specific column family. A snapshot name must be specified.
     *
     * @param keyspaceName the keyspace which holds the specified column family
     * @param columnFamilyName the column family to snapshot
     * @param tag the tag given to the snapshot; may not be null or empty
     */
    public void takeColumnFamilySnapshot(String keyspaceName, String columnFamilyName, String tag) throws IOException
    {
        if (keyspaceName == null)
            throw new IOException("You must supply a keyspace name");

        if (columnFamilyName == null)
            throw new IOException("You must supply a column family name");
        if (columnFamilyName.contains("."))
            throw new IllegalArgumentException("Cannot take a snapshot of a secondary index by itself. Run snapshot on the column family that owns the index.");

        if (tag == null || tag.equals(""))
            throw new IOException("You must supply a snapshot name.");

        Keyspace keyspace = getValidKeyspace(keyspaceName);
        if (keyspace.snapshotExists(tag))
            throw new IOException("Snapshot " + tag + " already exists.");

        keyspace.snapshot(tag, columnFamilyName);
    }

    private Keyspace getValidKeyspace(String keyspaceName) throws IOException
    {
        if (!Schema.instance.getKeyspaces().contains(keyspaceName))
        {
            throw new IOException("Keyspace " + keyspaceName + " does not exist");
        }
        return Keyspace.open(keyspaceName);
    }

    /**
     * Remove the snapshot with the given name from the given keyspaces.
     * If no tag is specified we will remove all snapshots.
     */
    public void clearSnapshot(String tag, String... keyspaceNames) throws IOException
    {
        if(tag == null)
            tag = "";

        Iterable<Keyspace> keyspaces;
        if (keyspaceNames.length == 0)
        {
            keyspaces = Keyspace.all();
        }
        else
        {
            ArrayList<Keyspace> tempKeyspaces = new ArrayList<Keyspace>(keyspaceNames.length);
            for(String keyspaceName : keyspaceNames)
                tempKeyspaces.add(getValidKeyspace(keyspaceName));
            keyspaces = tempKeyspaces;
        }

        for (Keyspace keyspace : keyspaces)
            keyspace.clearSnapshot(tag);

        if (logger.isDebugEnabled())
            logger.debug("Cleared out snapshot directories");
    }

    /**
     * @param allowIndexes Allow index CF names to be passed in
     * @param autoAddIndexes Automatically add secondary indexes if a CF has them
     * @param keyspaceName keyspace
     * @param cfNames CFs
     */
    public Iterable<ColumnFamilyStore> getValidColumnFamilies(boolean allowIndexes, boolean autoAddIndexes, String keyspaceName, String... cfNames) throws IOException
    {
        Keyspace keyspace = getValidKeyspace(keyspaceName);

        if (cfNames.length == 0)
            // all stores are interesting
            return keyspace.getColumnFamilyStores();

        // filter out interesting stores
        Set<ColumnFamilyStore> valid = new HashSet<ColumnFamilyStore>();
        for (String cfName : cfNames)
        {
            //if the CF name is an index, just flush the CF that owns the index
            String baseCfName = cfName;
            String idxName = null;
            if (cfName.contains(".")) // secondary index
            {
                if(!allowIndexes)
                {
                   logger.warn("Operation not allowed on secondary Index column family ({})", cfName);
                    continue;
                }

                String[] parts = cfName.split("\\.", 2);
                baseCfName = parts[0];
                idxName = parts[1];
            }

            ColumnFamilyStore cfStore = keyspace.getColumnFamilyStore(baseCfName);
            if (cfStore == null)
            {
                // this means there was a cf passed in that is not recognized in the keyspace. report it and continue.
                logger.warn(String.format("Invalid column family specified: %s. Proceeding with others.", baseCfName));
                continue;
            }
            if (idxName != null)
            {
                Collection< SecondaryIndex > indexes = cfStore.indexManager.getIndexesByNames(new HashSet<String>(Arrays.asList(cfName)));
                if (indexes.isEmpty())
                    logger.warn(String.format("Invalid column family index specified: %s/%s. Proceeding with others.", baseCfName, idxName));
                else
                    valid.add(Iterables.get(indexes, 0).getIndexCfs());
            }
            else
            {
                valid.add(cfStore);
                if(autoAddIndexes)
                {
                    for(SecondaryIndex si : cfStore.indexManager.getIndexes())
                    {
                        logger.info("adding secondary index {} to operation", si.getIndexName());
                        valid.add(si.getIndexCfs());
                    }
                }
            }
        }
        return valid;
    }

    /**
     * Flush all memtables for a keyspace and column families.
     * @param keyspaceName
     * @param columnFamilies
     * @throws IOException
     */
    public void forceKeyspaceFlush(final String keyspaceName, final String... columnFamilies) throws IOException
    {
        for (ColumnFamilyStore cfStore : getValidColumnFamilies(true, false, keyspaceName, columnFamilies))
        {
            logger.debug("Forcing flush on keyspace " + keyspaceName + ", CF " + cfStore.name);
            cfStore.forceBlockingFlush();
        }
    }

    /**
     * Sends JMX notification to subscribers.
     *
     * @param type Message type
     * @param message Message itself
     * @param userObject Arbitrary object to attach to notification
     */
    public void sendNotification(String type, String message, Object userObject)
    {
        Notification jmxNotification = new Notification(type, jmxObjectName, notificationSerialNumber.incrementAndGet(), message);
        jmxNotification.setUserData(userObject);
        sendNotification(jmxNotification);
    }
    public int forceRepairAsync(final String keyspace, final boolean isSequential, final boolean isLocal, final boolean primaryRange, final String... columnFamilies)
    {
        final Collection<Range<Token>> ranges = primaryRange ? getLocalPrimaryRanges(keyspace) : getLocalRanges(keyspace);
        return forceRepairAsync(keyspace, isSequential, isLocal, ranges, columnFamilies);
    }

    public int forceRepairAsync(final String keyspace, final boolean isSequential, final boolean isLocal, final Collection<Range<Token>> ranges, final String... columnFamilies)
    {
        if (Keyspace.SYSTEM_KS.equals(keyspace) || Tracing.TRACE_KS.equals(keyspace) || ranges.isEmpty())
            return 0;

        final int cmd = nextRepairCommand.incrementAndGet();
        if (ranges.size() > 0)
        {
            new Thread(createRepairTask(cmd, keyspace, ranges, isSequential, isLocal, columnFamilies)).start();
        }
        return cmd;
    }

    public int forceRepairRangeAsync(String beginToken, String endToken, final String keyspaceName, boolean isSequential, boolean isLocal, final String... columnFamilies)
    {
        Token parsedBeginToken = getPartitioner().getTokenFactory().fromString(beginToken);
        Token parsedEndToken = getPartitioner().getTokenFactory().fromString(endToken);

        logger.info("starting user-requested repair of range ({}, {}] for keyspace {} and column families {}",
                    parsedBeginToken, parsedEndToken, keyspaceName, columnFamilies);
        return forceRepairAsync(keyspaceName, isSequential, isLocal, Collections.singleton(new Range<Token>(parsedBeginToken, parsedEndToken)), columnFamilies);
    }


    /**
     * Trigger proactive repair for a keyspace and column families.
     * @param keyspaceName
     * @param columnFamilies
     * @throws IOException
     */
    public void forceKeyspaceRepair(final String keyspaceName, boolean isSequential, boolean isLocal, final String... columnFamilies) throws IOException
    {
        forceKeyspaceRepairRange(keyspaceName, getLocalRanges(keyspaceName), isSequential, isLocal, columnFamilies);
    }

    public void forceKeyspaceRepairPrimaryRange(final String keyspaceName, boolean isSequential, boolean isLocal, final String... columnFamilies) throws IOException
    {
        forceKeyspaceRepairRange(keyspaceName, getLocalPrimaryRanges(keyspaceName), isSequential, isLocal, columnFamilies);
    }

    public void forceKeyspaceRepairRange(String beginToken, String endToken, final String keyspaceName, boolean isSequential, boolean isLocal, final String... columnFamilies) throws IOException
    {
        Token parsedBeginToken = getPartitioner().getTokenFactory().fromString(beginToken);
        Token parsedEndToken = getPartitioner().getTokenFactory().fromString(endToken);

        logger.info("starting user-requested repair of range ({}, {}] for keyspace {} and column families {}",
                    parsedBeginToken, parsedEndToken, keyspaceName, columnFamilies);
        forceKeyspaceRepairRange(keyspaceName, Collections.singleton(new Range<Token>(parsedBeginToken, parsedEndToken)), isSequential, isLocal, columnFamilies);
    }

    public void forceKeyspaceRepairRange(final String keyspaceName, final Collection<Range<Token>> ranges, boolean isSequential, boolean isLocal, final String... columnFamilies) throws IOException
    {
        if (Schema.systemKeyspaceNames.contains(keyspaceName))
            return;
        createRepairTask(nextRepairCommand.incrementAndGet(), keyspaceName, ranges, isSequential, isLocal, columnFamilies).run();
    }

    private FutureTask<Object> createRepairTask(final int cmd, final String keyspace, final Collection<Range<Token>> ranges, final boolean isSequential, final boolean isLocal, final String... columnFamilies)
    {
        return new FutureTask<Object>(new WrappedRunnable()
        {
            protected void runMayThrow() throws Exception
            {
                String message = String.format("Starting repair command #%d, repairing %d ranges for keyspace %s", cmd, ranges.size(), keyspace);
                logger.info(message);
                sendNotification("repair", message, new int[]{cmd, ActiveRepairService.Status.STARTED.ordinal()});

                List<RepairFuture> futures = new ArrayList<RepairFuture>(ranges.size());
                for (Range<Token> range : ranges)
                {
                    RepairFuture future;
                    try
                    {
                        future = forceKeyspaceRepair(range, keyspace, isSequential, isLocal, columnFamilies);
                    }
                    catch (IllegalArgumentException e)
                    {
                        logger.error("Repair session failed:", e);
                        sendNotification("repair", message, new int[]{cmd, ActiveRepairService.Status.SESSION_FAILED.ordinal()});
                        continue;
                    }
                    if (future == null)
                        continue;
                    futures.add(future);
                    // wait for a session to be done with its differencing before starting the next one
                    try
                    {
                        future.session.differencingDone.await();
                    }
                    catch (InterruptedException e)
                    {
                        message = "Interrupted while waiting for the differencing of repair session " + future.session + " to be done. Repair may be imprecise.";
                        logger.error(message, e);
                        sendNotification("repair", message, new int[]{cmd, ActiveRepairService.Status.SESSION_FAILED.ordinal()});
                    }
                }
                for (RepairFuture future : futures)
                {
                    try
                    {
                        future.get();
                        message = String.format("Repair session %s for range %s finished", future.session.getId(), future.session.getRange().toString());
                        logger.info(message);
                        sendNotification("repair", message, new int[]{cmd, ActiveRepairService.Status.SESSION_SUCCESS.ordinal()});
                    }
                    catch (ExecutionException e)
                    {
                        message = String.format("Repair session %s for range %s failed with error %s", future.session.getId(), future.session.getRange().toString(), e.getCause().getMessage());
                        logger.error(message, e);
                        sendNotification("repair", message, new int[]{cmd, ActiveRepairService.Status.SESSION_FAILED.ordinal()});
                    }
                    catch (Exception e)
                    {
                        message = String.format("Repair session %s for range %s failed with error %s", future.session.getId(), future.session.getRange().toString(), e.getMessage());
                        logger.error(message, e);
                        sendNotification("repair", message, new int[]{cmd, ActiveRepairService.Status.SESSION_FAILED.ordinal()});
                    }
                }
                sendNotification("repair", String.format("Repair command #%d finished", cmd), new int[]{cmd, ActiveRepairService.Status.FINISHED.ordinal()});
            }
        }, null);
    }

    public RepairFuture forceKeyspaceRepair(final Range<Token> range, final String keyspaceName, boolean isSequential, boolean  isLocal, final String... columnFamilies) throws IOException
    {
        ArrayList<String> names = new ArrayList<String>();
        for (ColumnFamilyStore cfStore : getValidColumnFamilies(false, false, keyspaceName, columnFamilies))
        {
            names.add(cfStore.name);
        }

        if (names.isEmpty())
        {
            logger.info("No column family to repair for keyspace " + keyspaceName);
            return null;
        }

        return ActiveRepairService.instance.submitRepairSession(range, keyspaceName, isSequential, isLocal, names.toArray(new String[names.size()]));
    }

    public void forceTerminateAllRepairSessions() {
        ActiveRepairService.instance.terminateSessions();
    }

    /* End of MBean interface methods */

    /**
     * Get the "primary ranges" for the specified keyspace and endpoint.
     * "Primary ranges" are the ranges that the node is responsible for storing replica primarily.
     * The node that stores replica primarily is defined as the first node returned
     * by {@link AbstractReplicationStrategy#calculateNaturalEndpoints}.
     *
     * @param keyspace
     * @param ep endpoint we are interested in.
     * @return primary ranges for the specified endpoint.
     */
    public Collection<Range<Token>> getPrimaryRangesForEndpoint(String keyspace, InetAddress ep)
    {
        AbstractReplicationStrategy strategy = Keyspace.open(keyspace).getReplicationStrategy();
        Collection<Range<Token>> primaryRanges = new HashSet<Range<Token>>();
        TokenMetadata metadata = tokenMetadata.cloneOnlyTokenMap();
        for (Token token : metadata.sortedTokens())
        {
            List<InetAddress> endpoints = strategy.calculateNaturalEndpoints(token, metadata);
            if (endpoints.size() > 0 && endpoints.get(0).equals(ep))
                primaryRanges.add(new Range<Token>(metadata.getPredecessor(token), token));
        }
        return primaryRanges;
    }

    /**
     * Previously, primary range is the range that the node is responsible for and calculated
     * only from the token assigned to the node.
     * But this does not take replication strategy into account, and therefore returns insufficient
     * range especially using NTS with replication only to certain DC(see CASSANDRA-5424).
     *
     * @deprecated
     * @param ep endpoint we are interested in.
     * @return range for the specified endpoint.
     */
    @Deprecated
    @VisibleForTesting
    public Range<Token> getPrimaryRangeForEndpoint(InetAddress ep)
    {
        return tokenMetadata.getPrimaryRangeFor(tokenMetadata.getToken(ep));
    }

    /**
     * Get all ranges an endpoint is responsible for (by keyspace)
     * @param ep endpoint we are interested in.
     * @return ranges for the specified endpoint.
     */
    Collection<Range<Token>> getRangesForEndpoint(String keyspaceName, InetAddress ep)
    {
        return Keyspace.open(keyspaceName).getReplicationStrategy().getAddressRanges().get(ep);
    }

    /**
     * Get all ranges that span the ring given a set
     * of tokens. All ranges are in sorted order of
     * ranges.
     * @return ranges in sorted order
    */
    public List<Range<Token>> getAllRanges(List<Token> sortedTokens)
    {
        if (logger.isDebugEnabled())
            logger.debug("computing ranges for " + StringUtils.join(sortedTokens, ", "));

        if (sortedTokens.isEmpty())
            return Collections.emptyList();
        int size = sortedTokens.size();
        List<Range<Token>> ranges = new ArrayList<Range<Token>>(size + 1);
        for (int i = 1; i < size; ++i)
        {
            Range<Token> range = new Range<Token>(sortedTokens.get(i - 1), sortedTokens.get(i));
            ranges.add(range);
        }
        Range<Token> range = new Range<Token>(sortedTokens.get(size - 1), sortedTokens.get(0));
        ranges.add(range);

        return ranges;
    }

    /**
     * This method returns the N endpoints that are responsible for storing the
     * specified key i.e for replication.
     *
     * @param keyspaceName keyspace name also known as keyspace
     * @param cf Column family name
     * @param key key for which we need to find the endpoint
     * @return the endpoint responsible for this key
     */
    public List<InetAddress> getNaturalEndpoints(String keyspaceName, String cf, String key)
    {
        CFMetaData cfMetaData = Schema.instance.getKSMetaData(keyspaceName).cfMetaData().get(cf);
        return getNaturalEndpoints(keyspaceName, getPartitioner().getToken(cfMetaData.getKeyValidator().fromString(key)));
    }

    public List<InetAddress> getNaturalEndpoints(String keyspaceName, ByteBuffer key)
    {
        return getNaturalEndpoints(keyspaceName, getPartitioner().getToken(key));
    }

    /**
     * This method returns the N endpoints that are responsible for storing the
     * specified key i.e for replication.
     *
     * @param keyspaceName keyspace name also known as keyspace
     * @param pos position for which we need to find the endpoint
     * @return the endpoint responsible for this token
     */
    public List<InetAddress> getNaturalEndpoints(String keyspaceName, RingPosition pos)
    {
        return Keyspace.open(keyspaceName).getReplicationStrategy().getNaturalEndpoints(pos);
    }

    /**
     * This method attempts to return N endpoints that are responsible for storing the
     * specified key i.e for replication.
     *
     * @param keyspace keyspace name also known as keyspace
     * @param key key for which we need to find the endpoint
     * @return the endpoint responsible for this key
     */
    public List<InetAddress> getLiveNaturalEndpoints(Keyspace keyspace, ByteBuffer key)
    {
        return getLiveNaturalEndpoints(keyspace, getPartitioner().decorateKey(key));
    }

    public List<InetAddress> getLiveNaturalEndpoints(Keyspace keyspace, RingPosition pos)
    {
        List<InetAddress> endpoints = keyspace.getReplicationStrategy().getNaturalEndpoints(pos);
        List<InetAddress> liveEps = new ArrayList<InetAddress>(endpoints.size());

        for (InetAddress endpoint : endpoints)
        {
            if (FailureDetector.instance.isAlive(endpoint))
                liveEps.add(endpoint);
        }

        return liveEps;
    }

    public void setLog4jLevel(String classQualifier, String rawLevel)
    {
        Level level = Level.toLevel(rawLevel);
        org.apache.log4j.Logger.getLogger(classQualifier).setLevel(level);
        logger.info("set log level to " + level + " for classes under '" + classQualifier + "' (if the level doesn't look like '" + rawLevel + "' then log4j couldn't parse '" + rawLevel + "')");
    }

    /**
     * @return list of Token ranges (_not_ keys!) together with estimated key count,
     *      breaking up the data this node is responsible for into pieces of roughly keysPerSplit
     */
    public List<Pair<Range<Token>, Long>> getSplits(String keyspaceName, String cfName, Range<Token> range, int keysPerSplit, CFMetaData metadata)
    {
        Keyspace t = Keyspace.open(keyspaceName);
        ColumnFamilyStore cfs = t.getColumnFamilyStore(cfName);
        List<DecoratedKey> keys = keySamples(Collections.singleton(cfs), range);

        final long totalRowCountEstimate = (keys.size() + 1) * metadata.getIndexInterval();

        // splitCount should be much smaller than number of key samples, to avoid huge sampling error
        final int minSamplesPerSplit = 4;
        final int maxSplitCount = keys.size() / minSamplesPerSplit + 1;
        final int splitCount = Math.max(1, Math.min(maxSplitCount, (int)(totalRowCountEstimate / keysPerSplit)));

        List<Token> tokens = keysToTokens(range, keys);
        return getSplits(tokens, splitCount, metadata);
    }

    private List<Pair<Range<Token>, Long>> getSplits(List<Token> tokens, int splitCount, CFMetaData metadata)
    {
        final double step = (double) (tokens.size() - 1) / splitCount;
        int prevIndex = 0;
        Token prevToken = tokens.get(0);
        List<Pair<Range<Token>, Long>> splits = Lists.newArrayListWithExpectedSize(splitCount);
        for (int i = 1; i <= splitCount; i++)
        {
            int index = (int) Math.round(i * step);
            Token token = tokens.get(index);
            long rowCountEstimate = (index - prevIndex) * metadata.getIndexInterval();
            splits.add(Pair.create(new Range<Token>(prevToken, token), rowCountEstimate));
            prevIndex = index;
            prevToken = token;
        }
        return splits;
    }

    private List<Token> keysToTokens(Range<Token> range, List<DecoratedKey> keys)
    {
        List<Token> tokens = Lists.newArrayListWithExpectedSize(keys.size() + 2);
        tokens.add(range.left);
        for (DecoratedKey key : keys)
            tokens.add(key.token);
        tokens.add(range.right);
        return tokens;
    }

    private List<DecoratedKey> keySamples(Iterable<ColumnFamilyStore> cfses, Range<Token> range)
    {
        List<DecoratedKey> keys = new ArrayList<DecoratedKey>();
        for (ColumnFamilyStore cfs : cfses)
            Iterables.addAll(keys, cfs.keySamples(range));
        FBUtilities.sortSampledKeys(keys, range);
        return keys;
    }

    /**
     * Broadcast leaving status and update local tokenMetadata accordingly
     */
    private void startLeaving()
    {
        Gossiper.instance.addLocalApplicationState(ApplicationState.STATUS, valueFactory.leaving(getLocalTokens()));
        tokenMetadata.addLeavingEndpoint(FBUtilities.getBroadcastAddress());
        calculatePendingRanges();
    }

    public void decommission() throws InterruptedException
    {
        if (!tokenMetadata.isMember(FBUtilities.getBroadcastAddress()))
            throw new UnsupportedOperationException("local node is not a member of the token ring yet");
        if (tokenMetadata.cloneAfterAllLeft().sortedTokens().size() < 2)
            throw new UnsupportedOperationException("no other normal nodes in the ring; decommission would be pointless");
        for (String keyspaceName : Schema.instance.getNonSystemKeyspaces())
        {
            if (tokenMetadata.getPendingRanges(keyspaceName, FBUtilities.getBroadcastAddress()).size() > 0)
                throw new UnsupportedOperationException("data is currently moving to this node; unable to leave the ring");
        }

        if (logger.isDebugEnabled())
            logger.debug("DECOMMISSIONING");
        startLeaving();
        setMode(Mode.LEAVING, "sleeping " + RING_DELAY + " ms for pending range setup", true);
        Thread.sleep(RING_DELAY);

        Runnable finishLeaving = new Runnable()
        {
            public void run()
            {
                shutdownClientServers();
                Gossiper.instance.stop();
                MessagingService.instance().shutdown();
                StageManager.shutdownNow();
                setMode(Mode.DECOMMISSIONED, true);
                // let op be responsible for killing the process
            }
        };
        unbootstrap(finishLeaving);
    }

    private void leaveRing()
    {
        SystemKeyspace.setBootstrapState(SystemKeyspace.BootstrapState.NEEDS_BOOTSTRAP);
        tokenMetadata.removeEndpoint(FBUtilities.getBroadcastAddress());
        calculatePendingRanges();

        Gossiper.instance.addLocalApplicationState(ApplicationState.STATUS, valueFactory.left(getLocalTokens(),Gossiper.computeExpireTime()));
        int delay = Math.max(RING_DELAY, Gossiper.intervalInMillis * 2);
        logger.info("Announcing that I have left the ring for " + delay + "ms");
        Uninterruptibles.sleepUninterruptibly(delay, TimeUnit.MILLISECONDS);
    }

    private void unbootstrap(final Runnable onFinish)
    {
        Map<String, Multimap<Range<Token>, InetAddress>> rangesToStream = new HashMap<String, Multimap<Range<Token>, InetAddress>>();

        for (final String keyspaceName : Schema.instance.getNonSystemKeyspaces())
        {
            Multimap<Range<Token>, InetAddress> rangesMM = getChangedRangesForLeaving(keyspaceName, FBUtilities.getBroadcastAddress());

            if (logger.isDebugEnabled())
                logger.debug("Ranges needing transfer are [" + StringUtils.join(rangesMM.keySet(), ",") + "]");

            rangesToStream.put(keyspaceName, rangesMM);
        }

        setMode(Mode.LEAVING, "streaming data to other nodes", true);

        Future<StreamState> streamSuccess = streamRanges(rangesToStream);
        Future<StreamState> hintsSuccess = streamHints();

        // wait for the transfer runnables to signal the latch.
        logger.debug("waiting for stream aks.");
        try
        {
            streamSuccess.get();
            hintsSuccess.get();
        }
        catch (ExecutionException | InterruptedException e)
        {
            throw new RuntimeException(e);
        }
        logger.debug("stream acks all received.");
        leaveRing();
        onFinish.run();
    }

    private Future<StreamState> streamHints()
    {
        if (HintedHandOffManager.instance.listEndpointsPendingHints().size() == 0)
            return Futures.immediateFuture(null);

        // gather all live nodes in the cluster that aren't also leaving
        List<InetAddress> candidates = new ArrayList<InetAddress>(StorageService.instance.getTokenMetadata().cloneAfterAllLeft().getAllEndpoints());
        candidates.remove(FBUtilities.getBroadcastAddress());
        for (Iterator<InetAddress> iter = candidates.iterator(); iter.hasNext(); )
        {
            InetAddress address = iter.next();
            if (!FailureDetector.instance.isAlive(address))
                iter.remove();
        }

        if (candidates.isEmpty())
        {
            logger.warn("Unable to stream hints since no live endpoints seen");
            return Futures.immediateFuture(null);
        }
        else
        {
            // stream to the closest peer as chosen by the snitch
            DatabaseDescriptor.getEndpointSnitch().sortByProximity(FBUtilities.getBroadcastAddress(), candidates);
            InetAddress hintsDestinationHost = candidates.get(0);

            // stream all hints -- range list will be a singleton of "the entire ring"
            Token token = StorageService.getPartitioner().getMinimumToken();
            List<Range<Token>> ranges = Collections.singletonList(new Range<Token>(token, token));

            return new StreamPlan("Hints").transferRanges(hintsDestinationHost,
                                                                      Keyspace.SYSTEM_KS,
                                                                      ranges,
                                                                      SystemKeyspace.HINTS_CF)
                                                      .execute();
        }
    }

    public void move(String newToken) throws IOException
    {
        try
        {
            getPartitioner().getTokenFactory().validate(newToken);
        }
        catch (ConfigurationException e)
        {
            throw new IOException(e.getMessage());
        }
        move(getPartitioner().getTokenFactory().fromString(newToken));
    }

    /**
     * move the node to new token or find a new token to boot to according to load
     *
     * @param newToken new token to boot to, or if null, find balanced token to boot to
     *
     * @throws IOException on any I/O operation error
     */
    private void move(Token newToken) throws IOException
    {
        if (newToken == null)
            throw new IOException("Can't move to the undefined (null) token.");

        if (tokenMetadata.sortedTokens().contains(newToken))
            throw new IOException("target token " + newToken + " is already owned by another node.");

        // address of the current node
        InetAddress localAddress = FBUtilities.getBroadcastAddress();

        // This doesn't make any sense in a vnodes environment.
        if (getTokenMetadata().getTokens(localAddress).size() > 1)
        {
            logger.error("Invalid request to move(Token); This node has more than one token and cannot be moved thusly.");
            throw new UnsupportedOperationException("This node has more than one token and cannot be moved thusly.");
        }

        List<String> keyspacesToProcess = Schema.instance.getNonSystemKeyspaces();

        // checking if data is moving to this node
        for (String keyspaceName : keyspacesToProcess)
        {
            if (tokenMetadata.getPendingRanges(keyspaceName, localAddress).size() > 0)
                throw new UnsupportedOperationException("data is currently moving to this node; unable to leave the ring");
        }

        Gossiper.instance.addLocalApplicationState(ApplicationState.STATUS, valueFactory.moving(newToken));
        setMode(Mode.MOVING, String.format("Moving %s from %s to %s.", localAddress, getLocalTokens().iterator().next(), newToken), true);

        setMode(Mode.MOVING, String.format("Sleeping %s ms before start streaming/fetching ranges", RING_DELAY), true);
        Uninterruptibles.sleepUninterruptibly(RING_DELAY, TimeUnit.MILLISECONDS);

        RangeRelocator relocator = new RangeRelocator(Collections.singleton(newToken), keyspacesToProcess);

        if (relocator.streamsNeeded())
        {
            setMode(Mode.MOVING, "fetching new ranges and streaming old ranges", true);
            try
            {
                relocator.stream().get();
            }
            catch (ExecutionException | InterruptedException e)
            {
                throw new RuntimeException("Interrupted while waiting for stream/fetch ranges to finish: " + e.getMessage());
            }
        }
        else
        {
            setMode(Mode.MOVING, "No ranges to fetch/stream", true);
        }

        setTokens(Collections.singleton(newToken)); // setting new token as we have everything settled

        if (logger.isDebugEnabled())
            logger.debug("Successfully moved to new token {}", getLocalTokens().iterator().next());
    }

    private class RangeRelocator
    {
        private StreamPlan streamPlan = new StreamPlan("Bootstrap");

        private RangeRelocator(Collection<Token> tokens, List<String> keyspaceNames)
        {
            calculateToFromStreams(tokens, keyspaceNames);
        }

        private void calculateToFromStreams(Collection<Token> newTokens, List<String> keyspaceNames)
        {
            InetAddress localAddress = FBUtilities.getBroadcastAddress();
            IEndpointSnitch snitch = DatabaseDescriptor.getEndpointSnitch();
            TokenMetadata tokenMetaCloneAllSettled = tokenMetadata.cloneAfterAllSettled();
            // clone to avoid concurrent modification in calculateNaturalEndpoints
            TokenMetadata tokenMetaClone = tokenMetadata.cloneOnlyTokenMap();

            for (String keyspace : keyspaceNames)
            {
                for (Token newToken : newTokens)
                {
                    // replication strategy of the current keyspace (aka table)
                    AbstractReplicationStrategy strategy = Keyspace.open(keyspace).getReplicationStrategy();

                    // getting collection of the currently used ranges by this keyspace
                    Collection<Range<Token>> currentRanges = getRangesForEndpoint(keyspace, localAddress);
                    // collection of ranges which this node will serve after move to the new token
                    Collection<Range<Token>> updatedRanges = strategy.getPendingAddressRanges(tokenMetadata, newToken, localAddress);

                    // ring ranges and endpoints associated with them
                    // this used to determine what nodes should we ping about range data
                    Multimap<Range<Token>, InetAddress> rangeAddresses = strategy.getRangeAddresses(tokenMetaClone);

                    // calculated parts of the ranges to request/stream from/to nodes in the ring
                    Pair<Set<Range<Token>>, Set<Range<Token>>> rangesPerKeyspace = calculateStreamAndFetchRanges(currentRanges, updatedRanges);

                    /**
                     * In this loop we are going through all ranges "to fetch" and determining
                     * nodes in the ring responsible for data we are interested in
                     */
                    Multimap<Range<Token>, InetAddress> rangesToFetchWithPreferredEndpoints = ArrayListMultimap.create();
                    for (Range<Token> toFetch : rangesPerKeyspace.right)
                    {
                        for (Range<Token> range : rangeAddresses.keySet())
                        {
                            if (range.contains(toFetch))
                            {
                                List<InetAddress> endpoints = snitch.getSortedListByProximity(localAddress, rangeAddresses.get(range));
                                // storing range and preferred endpoint set
                                rangesToFetchWithPreferredEndpoints.putAll(toFetch, endpoints);
                            }
                        }
                    }

                    // calculating endpoints to stream current ranges to if needed
                    // in some situations node will handle current ranges as part of the new ranges
                    Multimap<InetAddress, Range<Token>> endpointRanges = HashMultimap.create();
                    for (Range<Token> toStream : rangesPerKeyspace.left)
                    {
                        Set<InetAddress> currentEndpoints = ImmutableSet.copyOf(strategy.calculateNaturalEndpoints(toStream.right, tokenMetaClone));
                        Set<InetAddress> newEndpoints = ImmutableSet.copyOf(strategy.calculateNaturalEndpoints(toStream.right, tokenMetaCloneAllSettled));
                        logger.debug("Range:" + toStream + "Current endpoints: " + currentEndpoints + " New endpoints: " + newEndpoints);
                        for (InetAddress address : Sets.difference(newEndpoints, currentEndpoints))
                            endpointRanges.put(address, toStream);
                    }

                    // stream ranges
                    for (InetAddress address : endpointRanges.keySet())
                        streamPlan.transferRanges(address, keyspace, endpointRanges.get(address));

                    // stream requests
                    Multimap<InetAddress, Range<Token>> workMap = RangeStreamer.getWorkMap(rangesToFetchWithPreferredEndpoints);
                    for (InetAddress address : workMap.keySet())
                        streamPlan.requestRanges(address, keyspace, workMap.get(address));

                    if (logger.isDebugEnabled())
                        logger.debug("Keyspace {}: work map {}.", keyspace, workMap);
                }
            }
        }

        public Future<StreamState> stream()
        {
            return streamPlan.execute();
        }

        public boolean streamsNeeded()
        {
            return !streamPlan.isEmpty();
        }
    }

    public void relocate(Collection<String> srcTokens) throws IOException
    {
        List<Token> tokens = new ArrayList<Token>(srcTokens.size());
        try
        {
            for (String srcT : srcTokens)
            {
                getPartitioner().getTokenFactory().validate(srcT);
                tokens.add(getPartitioner().getTokenFactory().fromString(srcT));
            }
        }
        catch (ConfigurationException e)
        {
            throw new IOException(e.getMessage());
        }
        relocateTokens(tokens);
    }

    void relocateTokens(Collection<Token> srcTokens)
    {
        assert srcTokens != null;
        InetAddress localAddress = FBUtilities.getBroadcastAddress();
        Collection<Token> localTokens = getTokenMetadata().getTokens(localAddress);
        Set<Token> tokens = new HashSet<Token>(srcTokens);

        Iterator<Token> it = tokens.iterator();
        while (it.hasNext())
        {
            Token srcT = it.next();
            if (localTokens.contains(srcT))
            {
                it.remove();
                logger.warn("cannot move {}; source and destination match", srcT);
            }
        }

        if (tokens.size() < 1)
            logger.warn("no valid token arguments specified; nothing to relocate");

        Gossiper.instance.addLocalApplicationState(ApplicationState.STATUS, valueFactory.relocating(tokens));
        setMode(Mode.RELOCATING, String.format("relocating %s to %s", tokens, localAddress.getHostAddress()), true);

        List<String> keyspaceNames = Schema.instance.getNonSystemKeyspaces();

        setMode(Mode.RELOCATING, String.format("Sleeping %s ms before start streaming/fetching ranges", RING_DELAY), true);
        Uninterruptibles.sleepUninterruptibly(RING_DELAY, TimeUnit.MILLISECONDS);

        RangeRelocator relocator = new RangeRelocator(tokens, keyspaceNames);

        if (relocator.streamsNeeded())
        {
            setMode(Mode.RELOCATING, "fetching new ranges and streaming old ranges", true);
            try
            {
                relocator.stream().get();
            }
            catch (ExecutionException | InterruptedException e)
            {
                throw new RuntimeException("Interrupted latch while waiting for stream/fetch ranges to finish: " + e.getMessage());
            }
        }
        else
        {
            setMode(Mode.RELOCATING, "no new ranges to stream/fetch", true);
        }

        Collection<Token> currentTokens = SystemKeyspace.updateLocalTokens(tokens, Collections.<Token>emptyList());
        tokenMetadata.updateNormalTokens(currentTokens, FBUtilities.getBroadcastAddress());
        Gossiper.instance.addLocalApplicationState(ApplicationState.TOKENS, valueFactory.tokens(currentTokens));
        Gossiper.instance.addLocalApplicationState(ApplicationState.STATUS, valueFactory.normal(currentTokens));
        setMode(Mode.NORMAL, false);
    }

    /**
     * Get the status of a token removal.
     */
    public String getRemovalStatus()
    {
        if (removingNode == null) {
            return "No token removals in process.";
        }
        return String.format("Removing token (%s). Waiting for replication confirmation from [%s].",
                             tokenMetadata.getToken(removingNode),
                             StringUtils.join(replicatingNodes, ","));
    }

    /**
     * Force a remove operation to complete. This may be necessary if a remove operation
     * blocks forever due to node/stream failure. removeToken() must be called
     * first, this is a last resort measure.  No further attempt will be made to restore replicas.
     */
    public void forceRemoveCompletion()
    {
        if (!replicatingNodes.isEmpty()  || !tokenMetadata.getLeavingEndpoints().isEmpty())
        {
            logger.warn("Removal not confirmed for for " + StringUtils.join(this.replicatingNodes, ","));
            for (InetAddress endpoint : tokenMetadata.getLeavingEndpoints())
            {
                UUID hostId = tokenMetadata.getHostId(endpoint);
                Gossiper.instance.advertiseTokenRemoved(endpoint, hostId);
                excise(tokenMetadata.getTokens(endpoint), endpoint);
            }
            replicatingNodes.clear();
            removingNode = null;
        }
        else
        {
            throw new UnsupportedOperationException("No tokens to force removal on, call 'removetoken' first");
        }
    }

    /**
     * Remove a node that has died, attempting to restore the replica count.
     * If the node is alive, decommission should be attempted.  If decommission
     * fails, then removeToken should be called.  If we fail while trying to
     * restore the replica count, finally forceRemoveCompleteion should be
     * called to forcibly remove the node without regard to replica count.
     *
     * @param hostIdString token for the node
     */
    public void removeNode(String hostIdString)
    {
        InetAddress myAddress = FBUtilities.getBroadcastAddress();
        UUID localHostId = tokenMetadata.getHostId(myAddress);
        UUID hostId = UUID.fromString(hostIdString);
        InetAddress endpoint = tokenMetadata.getEndpointForHostId(hostId);

        if (endpoint == null)
            throw new UnsupportedOperationException("Host ID not found.");

        Collection<Token> tokens = tokenMetadata.getTokens(endpoint);

        if (endpoint.equals(myAddress))
             throw new UnsupportedOperationException("Cannot remove self");

        if (Gossiper.instance.getLiveMembers().contains(endpoint))
            throw new UnsupportedOperationException("Node " + endpoint + " is alive and owns this ID. Use decommission command to remove it from the ring");

        // A leaving endpoint that is dead is already being removed.
        if (tokenMetadata.isLeaving(endpoint))
            logger.warn("Node " + endpoint + " is already being removed, continuing removal anyway");

        if (!replicatingNodes.isEmpty())
            throw new UnsupportedOperationException("This node is already processing a removal. Wait for it to complete, or use 'removetoken force' if this has failed.");

        // Find the endpoints that are going to become responsible for data
        for (String keyspaceName : Schema.instance.getNonSystemKeyspaces())
        {
            // if the replication factor is 1 the data is lost so we shouldn't wait for confirmation
            if (Keyspace.open(keyspaceName).getReplicationStrategy().getReplicationFactor() == 1)
                continue;

            // get all ranges that change ownership (that is, a node needs
            // to take responsibility for new range)
            Multimap<Range<Token>, InetAddress> changedRanges = getChangedRangesForLeaving(keyspaceName, endpoint);
            IFailureDetector failureDetector = FailureDetector.instance;
            for (InetAddress ep : changedRanges.values())
            {
                if (failureDetector.isAlive(ep))
                    replicatingNodes.add(ep);
                else
                    logger.warn("Endpoint " + ep + " is down and will not receive data for re-replication of " + endpoint);
            }
        }
        removingNode = endpoint;

        tokenMetadata.addLeavingEndpoint(endpoint);
        calculatePendingRanges();
        // the gossiper will handle spoofing this node's state to REMOVING_TOKEN for us
        // we add our own token so other nodes to let us know when they're done
        Gossiper.instance.advertiseRemoving(endpoint, hostId, localHostId);

        // kick off streaming commands
        restoreReplicaCount(endpoint, myAddress);

        // wait for ReplicationFinishedVerbHandler to signal we're done
        while (!replicatingNodes.isEmpty())
        {
            Uninterruptibles.sleepUninterruptibly(100, TimeUnit.MILLISECONDS);
        }

        excise(tokens, endpoint);

        // gossiper will indicate the token has left
        Gossiper.instance.advertiseTokenRemoved(endpoint, hostId);

        replicatingNodes.clear();
        removingNode = null;
    }

    public void confirmReplication(InetAddress node)
    {
        // replicatingNodes can be empty in the case where this node used to be a removal coordinator,
        // but restarted before all 'replication finished' messages arrived. In that case, we'll
        // still go ahead and acknowledge it.
        if (!replicatingNodes.isEmpty())
        {
            replicatingNodes.remove(node);
        }
        else
        {
            logger.info("Received unexpected REPLICATION_FINISHED message from " + node
                         + ". Was this node recently a removal coordinator?");
        }
    }

    public boolean isClientMode()
    {
        return isClientMode;
    }

    public synchronized void requestGC()
    {
        if (hasUnreclaimedSpace())
        {
            logger.info("requesting GC to free disk space");
            System.gc();
            Uninterruptibles.sleepUninterruptibly(1, TimeUnit.SECONDS);
        }
    }

    private boolean hasUnreclaimedSpace()
    {
        for (ColumnFamilyStore cfs : ColumnFamilyStore.all())
        {
            if (cfs.hasUnreclaimedSpace())
                return true;
        }
        return false;
    }

    public String getOperationMode()
    {
        return operationMode.toString();
    }

    public String getDrainProgress()
    {
        return String.format("Drained %s/%s ColumnFamilies", remainingCFs, totalCFs);
    }

    /**
     * Shuts node off to writes, empties memtables and the commit log.
     * There are two differences between drain and the normal shutdown hook:
     * - Drain waits for in-progress streaming to complete
     * - Drain flushes *all* columnfamilies (shutdown hook only flushes non-durable CFs)
     */
    public synchronized void drain() throws IOException, InterruptedException, ExecutionException
    {
        ExecutorService mutationStage = StageManager.getStage(Stage.MUTATION);
        if (mutationStage.isTerminated())
        {
            logger.warn("Cannot drain node (did it already happen?)");
            return;
        }
        setMode(Mode.DRAINING, "starting drain process", true);
        shutdownClientServers();
        optionalTasks.shutdown();
        Gossiper.instance.stop();

        setMode(Mode.DRAINING, "shutting down MessageService", false);
        MessagingService.instance().shutdown();
        setMode(Mode.DRAINING, "waiting for streaming", false);
        MessagingService.instance().waitForStreaming();

        setMode(Mode.DRAINING, "clearing mutation stage", false);
        mutationStage.shutdown();
        mutationStage.awaitTermination(3600, TimeUnit.SECONDS);

        StorageProxy.instance.verifyNoHintsInProgress();

        setMode(Mode.DRAINING, "flushing column families", false);
        // count CFs first, since forceFlush could block for the flushWriter to get a queue slot empty
        totalCFs = 0;
        for (Keyspace keyspace : Keyspace.nonSystem())
            totalCFs += keyspace.getColumnFamilyStores().size();
        remainingCFs = totalCFs;
        // flush
        List<Future<?>> flushes = new ArrayList<Future<?>>();
        for (Keyspace keyspace : Keyspace.nonSystem())
        {
            for (ColumnFamilyStore cfs : keyspace.getColumnFamilyStores())
                flushes.add(cfs.forceFlush());
        }
        // wait for the flushes.
        // TODO this is a godawful way to track progress, since they flush in parallel.  a long one could
        // thus make several short ones "instant" if we wait for them later.
        for (Future f : flushes)
        {
            FBUtilities.waitOnFuture(f);
            remainingCFs--;
        }
        // flush the system ones after all the rest are done, just in case flushing modifies any system state
        // like CASSANDRA-5151. don't bother with progress tracking since system data is tiny.
        flushes.clear();
        for (Keyspace keyspace : Keyspace.system())
        {
            for (ColumnFamilyStore cfs : keyspace.getColumnFamilyStores())
                flushes.add(cfs.forceFlush());
        }
        FBUtilities.waitOnFutures(flushes);

        ColumnFamilyStore.postFlushExecutor.shutdown();
        ColumnFamilyStore.postFlushExecutor.awaitTermination(60, TimeUnit.SECONDS);

        CommitLog.instance.shutdownBlocking();

        // wait for miscellaneous tasks like sstable and commitlog segment deletion
        tasks.shutdown();
        if (!tasks.awaitTermination(1, TimeUnit.MINUTES))
            logger.warn("Miscellaneous task executor still busy after one minute; proceeding with shutdown");

        setMode(Mode.DRAINED, true);
    }

    // Never ever do this at home. Used by tests.
    IPartitioner setPartitionerUnsafe(IPartitioner newPartitioner)
    {
        IPartitioner oldPartitioner = DatabaseDescriptor.getPartitioner();
        DatabaseDescriptor.setPartitioner(newPartitioner);
        valueFactory = new VersionedValue.VersionedValueFactory(getPartitioner());
        return oldPartitioner;
    }

    TokenMetadata setTokenMetadataUnsafe(TokenMetadata tmd)
    {
        TokenMetadata old = tokenMetadata;
        tokenMetadata = tmd;
        return old;
    }

    public void truncate(String keyspace, String columnFamily) throws TimeoutException, IOException
    {
        try
        {
            StorageProxy.truncateBlocking(keyspace, columnFamily);
        }
        catch (UnavailableException e)
        {
            throw new IOException(e.getMessage());
        }
    }

    public Map<InetAddress, Float> getOwnership()
    {
        List<Token> sortedTokens = tokenMetadata.sortedTokens();
        // describeOwnership returns tokens in an unspecified order, let's re-order them
        Map<Token, Float> tokenMap = new TreeMap<Token, Float>(getPartitioner().describeOwnership(sortedTokens));
        Map<InetAddress, Float> nodeMap = new LinkedHashMap<InetAddress, Float>();
        for (Map.Entry<Token, Float> entry : tokenMap.entrySet())
        {
            InetAddress endpoint = tokenMetadata.getEndpoint(entry.getKey());
            Float tokenOwnership = entry.getValue();
            if (nodeMap.containsKey(endpoint))
                nodeMap.put(endpoint, nodeMap.get(endpoint) + tokenOwnership);
            else
                nodeMap.put(endpoint, tokenOwnership);
        }
        return nodeMap;
    }

    /**
     * Calculates ownership. If there are multiple DC's and the replication strategy is DC aware then ownership will be
     * calculated per dc, i.e. each DC will have total ring ownership divided amongst its nodes. Without replication
     * total ownership will be a multiple of the number of DC's and this value will then go up within each DC depending
     * on the number of replicas within itself. For DC unaware replication strategies, ownership without replication
     * will be 100%.
     *
     * @throws IllegalStateException when node is not configured properly.
     */
    public LinkedHashMap<InetAddress, Float> effectiveOwnership(String keyspace) throws IllegalStateException
    {
        if (Schema.instance.getNonSystemKeyspaces().size() <= 0)
            throw new IllegalStateException("Couldn't find any Non System Keyspaces to infer replication topology");
        if (keyspace == null && !hasSameReplication(Schema.instance.getNonSystemKeyspaces()))
            throw new IllegalStateException("Non System keyspaces doesnt have the same topology");

        TokenMetadata metadata = tokenMetadata.cloneOnlyTokenMap();

        if (keyspace == null)
            keyspace = Schema.instance.getNonSystemKeyspaces().get(0);

        Collection<Collection<InetAddress>> endpointsGroupedByDc = new ArrayList<Collection<InetAddress>>();
        // mapping of dc's to nodes, use sorted map so that we get dcs sorted
        SortedMap<String, Collection<InetAddress>> sortedDcsToEndpoints = new TreeMap<String, Collection<InetAddress>>();
        sortedDcsToEndpoints.putAll(metadata.getTopology().getDatacenterEndpoints().asMap());
        for (Collection<InetAddress> endpoints : sortedDcsToEndpoints.values())
            endpointsGroupedByDc.add(endpoints);

        Map<Token, Float> tokenOwnership = getPartitioner().describeOwnership(tokenMetadata.sortedTokens());
        LinkedHashMap<InetAddress, Float> finalOwnership = Maps.newLinkedHashMap();

        // calculate ownership per dc
        for (Collection<InetAddress> endpoints : endpointsGroupedByDc)
        {
            // calculate the ownership with replication and add the endpoint to the final ownership map
            for (InetAddress endpoint : endpoints)
            {
                float ownership = 0.0f;
                for (Range<Token> range : getRangesForEndpoint(keyspace, endpoint))
                {
                    if (tokenOwnership.containsKey(range.right))
                        ownership += tokenOwnership.get(range.right);
                }
                finalOwnership.put(endpoint, ownership);
            }
        }
        return finalOwnership;
    }


    private boolean hasSameReplication(List<String> list)
    {
        if (list.isEmpty())
            return false;

        for (int i = 0; i < list.size() -1; i++)
        {
            KSMetaData ksm1 = Schema.instance.getKSMetaData(list.get(i));
            KSMetaData ksm2 = Schema.instance.getKSMetaData(list.get(i + 1));
            if (!ksm1.strategyClass.equals(ksm2.strategyClass) ||
                    !Iterators.elementsEqual(ksm1.strategyOptions.entrySet().iterator(),
                                             ksm2.strategyOptions.entrySet().iterator()))
                return false;
        }
        return true;
    }

    public List<String> getKeyspaces()
    {
        List<String> keyspaceNamesList = new ArrayList<String>(Schema.instance.getKeyspaces());
        return Collections.unmodifiableList(keyspaceNamesList);
    }

    public void updateSnitch(String epSnitchClassName, Boolean dynamic, Integer dynamicUpdateInterval, Integer dynamicResetInterval, Double dynamicBadnessThreshold) throws ClassNotFoundException
    {
        IEndpointSnitch oldSnitch = DatabaseDescriptor.getEndpointSnitch();

        // new snitch registers mbean during construction
        IEndpointSnitch newSnitch;
        try
        {
            newSnitch = FBUtilities.construct(epSnitchClassName, "snitch");
        }
        catch (ConfigurationException e)
        {
            throw new ClassNotFoundException(e.getMessage());
        }
        if (dynamic)
        {
            DatabaseDescriptor.setDynamicUpdateInterval(dynamicUpdateInterval);
            DatabaseDescriptor.setDynamicResetInterval(dynamicResetInterval);
            DatabaseDescriptor.setDynamicBadnessThreshold(dynamicBadnessThreshold);
            newSnitch = new DynamicEndpointSnitch(newSnitch);
        }

        // point snitch references to the new instance
        DatabaseDescriptor.setEndpointSnitch(newSnitch);
        for (String ks : Schema.instance.getKeyspaces())
        {
            Keyspace.open(ks).getReplicationStrategy().snitch = newSnitch;
        }

        if (oldSnitch instanceof DynamicEndpointSnitch)
            ((DynamicEndpointSnitch)oldSnitch).unregisterMBean();
    }

    /**
     * Seed data to the endpoints that will be responsible for it at the future
     *
     * @param rangesToStreamByKeyspace keyspaces and data ranges with endpoints included for each
     * @return async Future for whether stream was success
     */
    private Future<StreamState> streamRanges(final Map<String, Multimap<Range<Token>, InetAddress>> rangesToStreamByKeyspace)
    {
        // First, we build a list of ranges to stream to each host, per table
        final Map<String, Map<InetAddress, List<Range<Token>>>> sessionsToStreamByKeyspace = new HashMap<String, Map<InetAddress, List<Range<Token>>>>();
        for (Map.Entry<String, Multimap<Range<Token>, InetAddress>> entry : rangesToStreamByKeyspace.entrySet())
        {
            String keyspace = entry.getKey();
            Multimap<Range<Token>, InetAddress> rangesWithEndpoints = entry.getValue();

            if (rangesWithEndpoints.isEmpty())
                continue;

            Map<InetAddress, List<Range<Token>>> rangesPerEndpoint = new HashMap<InetAddress, List<Range<Token>>>();
            for (final Map.Entry<Range<Token>, InetAddress> endPointEntry : rangesWithEndpoints.entries())
            {
                final Range<Token> range = endPointEntry.getKey();
                final InetAddress endpoint = endPointEntry.getValue();

                List<Range<Token>> curRanges = rangesPerEndpoint.get(endpoint);
                if (curRanges == null)
                {
                    curRanges = new LinkedList<Range<Token>>();
                    rangesPerEndpoint.put(endpoint, curRanges);
                }
                curRanges.add(range);
            }

            sessionsToStreamByKeyspace.put(keyspace, rangesPerEndpoint);
        }

        StreamPlan streamPlan = new StreamPlan("Unbootstrap");
        for (Map.Entry<String, Map<InetAddress, List<Range<Token>>>> entry : sessionsToStreamByKeyspace.entrySet())
        {
            final String keyspaceName = entry.getKey();
            final Map<InetAddress, List<Range<Token>>> rangesPerEndpoint = entry.getValue();

            for (final Map.Entry<InetAddress, List<Range<Token>>> rangesEntry : rangesPerEndpoint.entrySet())
            {
                final List<Range<Token>> ranges = rangesEntry.getValue();
                final InetAddress newEndpoint = rangesEntry.getKey();

                // TODO each call to transferRanges re-flushes, this is potentially a lot of waste
                streamPlan.transferRanges(newEndpoint, keyspaceName, ranges);
            }
        }
        return streamPlan.execute();
    }

    /**
     * Calculate pair of ranges to stream/fetch for given two range collections
     * (current ranges for keyspace and ranges after move to new token)
     *
     * @param current collection of the ranges by current token
     * @param updated collection of the ranges after token is changed
     * @return pair of ranges to stream/fetch for given current and updated range collections
     */
    public Pair<Set<Range<Token>>, Set<Range<Token>>> calculateStreamAndFetchRanges(Collection<Range<Token>> current, Collection<Range<Token>> updated)
    {
        Set<Range<Token>> toStream = new HashSet<Range<Token>>();
        Set<Range<Token>> toFetch  = new HashSet<Range<Token>>();


        for (Range r1 : current)
        {
            boolean intersect = false;
            for (Range r2 : updated)
            {
                if (r1.intersects(r2))
                {
                    // adding difference ranges to fetch from a ring
                    toStream.addAll(r1.subtract(r2));
                    intersect = true;
                }
            }
            if (!intersect)
            {
                toStream.add(r1); // should seed whole old range
            }
        }

        for (Range r2 : updated)
        {
            boolean intersect = false;
            for (Range r1 : current)
            {
                if (r2.intersects(r1))
                {
                    // adding difference ranges to fetch from a ring
                    toFetch.addAll(r2.subtract(r1));
                    intersect = true;
                }
            }
            if (!intersect)
            {
                toFetch.add(r2); // should fetch whole old range
            }
        }

        return Pair.create(toStream, toFetch);
    }

    public void bulkLoad(String directory)
    {
        File dir = new File(directory);

        if (!dir.exists() || !dir.isDirectory())
            throw new IllegalArgumentException("Invalid directory " + directory);

        SSTableLoader.Client client = new SSTableLoader.Client()
        {
            @Override
            public void init(String keyspace)
            {
                try
                {
                    setPartitioner(DatabaseDescriptor.getPartitioner());
                    for (Map.Entry<Range<Token>, List<InetAddress>> entry : StorageService.instance.getRangeToAddressMap(keyspace).entrySet())
                    {
                        Range<Token> range = entry.getKey();
                        for (InetAddress endpoint : entry.getValue())
                            addRangeForEndpoint(range, endpoint);
                    }
                }
                catch (Exception e)
                {
                    throw new RuntimeException(e);
                }
            }

            @Override
            public CFMetaData getCFMetaData(String keyspace, String cfName)
            {
                return Schema.instance.getCFMetaData(keyspace, cfName);
            }
        };

        SSTableLoader loader = new SSTableLoader(dir, client, new OutputHandler.LogOutput());
        try
        {
            loader.stream().get();
        }
        catch (Exception e)
        {
            throw new RuntimeException(e);
        }
    }

    public int getExceptionCount()
    {
        return CassandraDaemon.exceptions.get();
    }

    public void rescheduleFailedDeletions()
    {
        SSTableDeletingTask.rescheduleFailedTasks();
    }

    /**
     * #{@inheritDoc}
     */
    public void loadNewSSTables(String ksName, String cfName)
    {
        ColumnFamilyStore.loadNewSSTables(ksName, cfName);
    }

    /**
     * #{@inheritDoc}
     */
    public List<String> sampleKeyRange() // do not rename to getter - see CASSANDRA-4452 for details
    {
        List<DecoratedKey> keys = new ArrayList<DecoratedKey>();
        for (Keyspace keyspace : Keyspace.nonSystem())
        {
            for (Range<Token> range : getPrimaryRangesForEndpoint(keyspace.getName(), FBUtilities.getBroadcastAddress()))
                keys.addAll(keySamples(keyspace.getColumnFamilyStores(), range));
        }

        List<String> sampledKeys = new ArrayList<String>(keys.size());
        for (DecoratedKey key : keys)
            sampledKeys.add(key.getToken().toString());
        return sampledKeys;
    }

    public void rebuildSecondaryIndex(String ksName, String cfName, String... idxNames)
    {
        ColumnFamilyStore.rebuildSecondaryIndex(ksName, cfName, idxNames);
    }

    public void resetLocalSchema() throws IOException
    {
        MigrationManager.resetLocalSchema();
    }

    public void setTraceProbability(double probability)
    {
        this.tracingProbability = probability;
    }

    public double getTracingProbability()
    {
        return tracingProbability;
    }

    public void enableScheduledRangeXfers()
    {
        rangeXferExecutor.setup();
    }

    public void disableScheduledRangeXfers()
    {
        rangeXferExecutor.tearDown();
    }

    public void disableAutoCompaction(String ks, String... columnFamilies) throws IOException
    {
        for (ColumnFamilyStore cfs : getValidColumnFamilies(true, true, ks, columnFamilies))
        {
            cfs.disableAutoCompaction();
        }
    }

    public void enableAutoCompaction(String ks, String... columnFamilies) throws IOException
    {
        for (ColumnFamilyStore cfs : getValidColumnFamilies(true, true, ks, columnFamilies))
        {
            cfs.enableAutoCompaction();
        }
    }
}<|MERGE_RESOLUTION|>--- conflicted
+++ resolved
@@ -893,12 +893,8 @@
             // Dont set any state for the node which is bootstrapping the existing token...
             tokenMetadata.updateNormalTokens(tokens, FBUtilities.getBroadcastAddress());
         }
-<<<<<<< HEAD
-=======
-        Tracing.instance();
         if (!Gossiper.instance.seenAnySeed())
             throw new IllegalStateException("Unable to contact any seeds!")
->>>>>>> 76ad645a
         setMode(Mode.JOINING, "Starting to bootstrap...", true);
         new BootStrapper(FBUtilities.getBroadcastAddress(), tokens, tokenMetadata).bootstrap(); // handles token update
         logger.info("Bootstrap completed! for the tokens {}", tokens);
