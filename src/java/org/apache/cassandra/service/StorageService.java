/*
 * Licensed to the Apache Software Foundation (ASF) under one
 * or more contributor license agreements.  See the NOTICE file
 * distributed with this work for additional information
 * regarding copyright ownership.  The ASF licenses this file
 * to you under the Apache License, Version 2.0 (the
 * "License"); you may not use this file except in compliance
 * with the License.  You may obtain a copy of the License at
 *
 *     http://www.apache.org/licenses/LICENSE-2.0
 *
 * Unless required by applicable law or agreed to in writing, software
 * distributed under the License is distributed on an "AS IS" BASIS,
 * WITHOUT WARRANTIES OR CONDITIONS OF ANY KIND, either express or implied.
 * See the License for the specific language governing permissions and
 * limitations under the License.
 */
package org.apache.cassandra.service;

import java.io.*;
import java.lang.management.ManagementFactory;
import java.net.InetAddress;
import java.net.UnknownHostException;
import java.nio.ByteBuffer;
import java.util.*;
import java.util.Map.Entry;
import java.util.concurrent.*;
import java.util.concurrent.atomic.AtomicBoolean;
import java.util.concurrent.atomic.AtomicInteger;
import java.util.concurrent.atomic.AtomicReference;
import java.util.regex.MatchResult;
import java.util.regex.Pattern;
import java.util.stream.Collectors;
import java.util.stream.StreamSupport;

import javax.annotation.Nullable;
import javax.management.JMX;
import javax.management.MBeanServer;
import javax.management.NotificationBroadcasterSupport;
import javax.management.ObjectName;
import javax.management.openmbean.TabularData;
import javax.management.openmbean.TabularDataSupport;

import io.reactivex.Completable;

import com.google.common.annotations.VisibleForTesting;
import com.google.common.base.Predicate;
import com.google.common.collect.*;
import com.google.common.util.concurrent.FutureCallback;
import com.google.common.util.concurrent.Futures;
import com.google.common.util.concurrent.ListenableFuture;
import com.google.common.util.concurrent.Uninterruptibles;

import org.apache.commons.lang3.StringUtils;

import org.slf4j.Logger;
import org.slf4j.LoggerFactory;

import com.datastax.bdp.db.nodesync.NodeSyncService;
import com.datastax.bdp.db.utils.concurrent.CompletableFutures;

import org.apache.cassandra.auth.AuthKeyspace;
import org.apache.cassandra.auth.AuthSchemaChangeListener;
import org.apache.cassandra.batchlog.BatchlogManager;
import org.apache.cassandra.config.Config;
import org.apache.cassandra.concurrent.*;
import org.apache.cassandra.config.DatabaseDescriptor;
import org.apache.cassandra.db.*;
import org.apache.cassandra.db.commitlog.CommitLog;
import org.apache.cassandra.db.compaction.CompactionManager;
import org.apache.cassandra.db.filter.ClusteringIndexSliceFilter;
import org.apache.cassandra.db.filter.ColumnFilter;
import org.apache.cassandra.db.lifecycle.LifecycleTransaction;
import org.apache.cassandra.db.marshal.UserType;
import org.apache.cassandra.db.mos.MemoryOnlyStatus;
import org.apache.cassandra.db.mos.MemoryOnlyStatusMXBean;
import org.apache.cassandra.dht.*;
import org.apache.cassandra.dht.Range;
import org.apache.cassandra.dht.Token.TokenFactory;
import org.apache.cassandra.exceptions.AlreadyExistsException;
import org.apache.cassandra.exceptions.ConfigurationException;
import org.apache.cassandra.exceptions.InvalidRequestException;
import org.apache.cassandra.exceptions.UnavailableException;
import org.apache.cassandra.gms.*;
import org.apache.cassandra.hints.HintsService;
import org.apache.cassandra.io.sstable.SSTableLoader;
import org.apache.cassandra.io.sstable.format.SSTableReader;
import org.apache.cassandra.io.util.FileUtils;
import org.apache.cassandra.locator.*;
import org.apache.cassandra.metrics.StorageMetrics;
import org.apache.cassandra.net.*;
import org.apache.cassandra.net.interceptors.AbstractInterceptor;
import org.apache.cassandra.net.interceptors.InterceptionContext;
import org.apache.cassandra.net.interceptors.Interceptor;
import org.apache.cassandra.net.interceptors.MessageDirection;
import org.apache.cassandra.repair.RepairRunnable;
import org.apache.cassandra.repair.SystemDistributedKeyspace;
import org.apache.cassandra.repair.messages.RepairOption;
import org.apache.cassandra.schema.*;
import org.apache.cassandra.schema.CompactionParams.TombstoneOption;
import org.apache.cassandra.schema.Tables;
import org.apache.cassandra.streaming.*;
import org.apache.cassandra.tracing.TraceKeyspace;
import org.apache.cassandra.transport.ProtocolVersion;
import org.apache.cassandra.utils.*;
import org.apache.cassandra.utils.concurrent.OpOrder;
import org.apache.cassandra.utils.progress.ProgressEvent;
import org.apache.cassandra.utils.progress.ProgressEventType;
import org.apache.cassandra.utils.progress.jmx.JMXProgressSupport;

import static com.google.common.base.Strings.repeat;
import static java.util.Arrays.asList;
import static java.util.stream.Collectors.toList;

import static org.apache.cassandra.index.SecondaryIndexManager.getIndexName;
import static org.apache.cassandra.index.SecondaryIndexManager.isIndexColumnFamily;

import ch.qos.logback.classic.LoggerContext;
import ch.qos.logback.classic.jmx.JMXConfiguratorMBean;
import ch.qos.logback.classic.spi.ILoggingEvent;
import ch.qos.logback.core.Appender;
import ch.qos.logback.core.hook.DelayingShutdownHook;

/**
 * This abstraction contains the token/identifier of this node
 * on the identifier space. This token gets gossiped around.
 * This class will also maintain histograms of the load information
 * of other nodes in the cluster.
 */
public class StorageService extends NotificationBroadcasterSupport implements IEndpointStateChangeSubscriber, StorageServiceMBean
{
    private static final Logger logger = LoggerFactory.getLogger(StorageService.class);

    public static final int RING_DELAY = getRingDelay(); // delay after which we assume ring has stablized

    private final JMXProgressSupport progressSupport = new JMXProgressSupport(this);

    private static int getRingDelay()
    {
        String newdelay = System.getProperty("cassandra.ring_delay_ms");
        if (newdelay != null)
        {
            logger.info("Overriding RING_DELAY to {}ms", newdelay);
            return Integer.parseInt(newdelay);
        }
        else
            return 30 * 1000;
    }

    /* This abstraction maintains the token/endpoint metadata information */
    private TokenMetadata tokenMetadata = new TokenMetadata();

    public volatile VersionedValue.VersionedValueFactory valueFactory = new VersionedValue.VersionedValueFactory(tokenMetadata.partitioner);

    private volatile boolean bootstrapSafeToReplyEchos = false;
    private volatile boolean isShutdown = false;
    private final List<Runnable> preShutdownHooks = new ArrayList<>();
    private final List<Runnable> postShutdownHooks = new ArrayList<>();

    public static final StorageService instance = new StorageService();

    @Deprecated
    public boolean isInShutdownHook()
    {
        return isShutdown();
    }

    public boolean isShutdown()
    {
        return isShutdown;
    }

    public boolean isSafeToReplyEchos()
    {
        return initialized || bootstrapSafeToReplyEchos;
    }

    public Collection<Range<Token>> getLocalRanges(String keyspaceName)
    {
        return getRangesForEndpoint(keyspaceName, FBUtilities.getBroadcastAddress());
    }

    public Collection<Range<Token>> getNormalizedLocalRanges(String keyspaceName)
    {
        return Keyspace.open(keyspaceName).getReplicationStrategy().getNormalizedLocalRanges();
    }

    public Collection<Range<Token>> getPrimaryRanges(String keyspace)
    {
        return getPrimaryRangesForEndpoint(keyspace, FBUtilities.getBroadcastAddress());
    }

    public Collection<Range<Token>> getPrimaryRangesWithinDC(String keyspace)
    {
        return getPrimaryRangeForEndpointWithinDC(keyspace, FBUtilities.getBroadcastAddress());
    }

    private final Set<InetAddress> replicatingNodes = Collections.synchronizedSet(new HashSet<InetAddress>());
    private CassandraDaemon daemon;

    private InetAddress removingNode;

    /* Are we starting this node in bootstrap mode? */
    private volatile boolean isBootstrapMode;

    /* we bootstrap but do NOT join the ring unless told to do so */
    private boolean isSurveyMode = Boolean.parseBoolean(System.getProperty("cassandra.write_survey", "false"));
    /* true if node is rebuilding and receiving data */
    private final AtomicReference<RangeStreamer> currentRebuild = new AtomicReference<>();
    private final AtomicBoolean isDecommissioning = new AtomicBoolean();

    private volatile boolean initialized = false;
    private volatile boolean joined = false;
    private volatile boolean gossipActive = false;
    private volatile boolean authSetupComplete = false;

    /* the probability for tracing any particular request, 0 disables tracing and 1 enables for all */
    private double traceProbability = 0.0;

    private static enum Mode { STARTING, NORMAL, JOINING, LEAVING, DECOMMISSIONED, MOVING, DRAINING, DRAINED }
    private volatile Mode operationMode = Mode.STARTING;

    /* Used for tracking drain progress */
    private volatile int totalCFs, remainingCFs;

    private static final AtomicInteger nextRepairCommand = new AtomicInteger();

    private final List<IEndpointLifecycleSubscriber> lifecycleSubscribers = new CopyOnWriteArrayList<>();

    private final ObjectName jmxObjectName;

    private Collection<Token> bootstrapTokens = null;

    // true when keeping strict consistency while bootstrapping
    private static final boolean useStrictConsistency = Boolean.parseBoolean(System.getProperty("cassandra.consistent.rangemovement", "true"));
    private static final boolean allowSimultaneousMoves = Boolean.parseBoolean(System.getProperty("cassandra.consistent.simultaneousmoves.allow","false"));
    private static final boolean joinRing = Boolean.parseBoolean(System.getProperty("cassandra.join_ring", "true"));
    private boolean replacing;

    private final StreamStateStore streamStateStore = new StreamStateStore();

    private final AtomicBoolean doneAuthSetup = new AtomicBoolean(false);

    public final NodeSyncService nodeSyncService = new NodeSyncService();

    public void installDiskErrorHandler()
    {
        JVMStabilityInspector.setDiskErrorHandler(new DefaultDiskErrorHandler(JVMStabilityInspector.killer(), this));
    }

    private void setBootstrapStateBlocking(SystemKeyspace.BootstrapState state)
    {
        TPCUtils.blockingAwait(SystemKeyspace.setBootstrapState(state));
    }

    private Multimap<InetAddress, Token> loadTokensBlocking()
    {
        return TPCUtils.blockingGet(SystemKeyspace.loadTokens());
    }

    private void updateTokensBlocking(InetAddress endpoint, Collection<Token> tokens)
    {
        TPCUtils.blockingAwait(SystemKeyspace.updateTokens(endpoint, tokens));
    }

    private void updateTokensBlocking(Collection<Token> tokens)
    {
        TPCUtils.blockingAwait(SystemKeyspace.updateTokens(tokens));
    }

    /** This method updates the local token on disk  */
    public void setTokens(Collection<Token> tokens)
    {
        assert tokens != null && !tokens.isEmpty() : "Node needs at least one token.";
        if (logger.isDebugEnabled())
            logger.debug("Setting tokens to {}", tokens);
        updateTokensBlocking(tokens);
        Collection<Token> localTokens = getLocalTokensBlocking();
        setGossipTokens(localTokens);
        tokenMetadata.updateNormalTokens(tokens, FBUtilities.getBroadcastAddress());
        setMode(Mode.NORMAL, false);
    }

    public void setGossipTokens(Collection<Token> tokens)
    {
        List<Pair<ApplicationState, VersionedValue>> states = new ArrayList<Pair<ApplicationState, VersionedValue>>();
        states.add(Pair.create(ApplicationState.TOKENS, valueFactory.tokens(tokens)));
        states.add(Pair.create(ApplicationState.STATUS, valueFactory.normal(tokens)));
        Gossiper.instance.addLocalApplicationStates(states);
    }

    public StorageService()
    {
        // use dedicated executor for sending JMX notifications
        super(Executors.newSingleThreadExecutor());

        MBeanServer mbs = ManagementFactory.getPlatformMBeanServer();
        try
        {
            jmxObjectName = new ObjectName("org.apache.cassandra.db:type=StorageService");
            mbs.registerMBean(this, jmxObjectName);

            mbs.registerMBean(StreamManager.instance, new ObjectName(StreamManager.OBJECT_NAME));
            mbs.registerMBean(MemoryOnlyStatus.instance, new ObjectName(MemoryOnlyStatusMXBean.MXBEAN_NAME));
        }
        catch (Exception e)
        {
            throw new RuntimeException(e);
        }

    }

    public void registerDaemon(CassandraDaemon daemon)
    {
        this.daemon = daemon;
    }

    public void register(IEndpointLifecycleSubscriber subscriber)
    {
        lifecycleSubscribers.add(subscriber);
    }

    public void unregister(IEndpointLifecycleSubscriber subscriber)
    {
        lifecycleSubscribers.remove(subscriber);
    }

    // should only be called via JMX
    public void stopGossiping()
    {
        stopGossiping("by operator request");
    }

    private void stopGossiping(String reason)
    {
        if (gossipActive)
        {
            logger.warn("Stopping gossip {}", reason);
            Gossiper.instance.stop();
            gossipActive = false;
        }
    }

    // should only be called via JMX
    public synchronized void startGossiping()
    {
        if (!gossipActive)
        {
            checkServiceAllowedToStart("gossip");

            logger.warn("Starting gossip by operator request");
            Collection<Token> tokens = getSavedTokensBlocking();

            boolean validTokens = tokens != null && !tokens.isEmpty();

            // shouldn't be called before these are set if we intend to join the ring/are in the process of doing so
            if (joined || joinRing)
                assert validTokens : "Cannot start gossiping for a node intended to join without valid tokens";

            if (validTokens)
                setGossipTokens(tokens);

            Gossiper.instance.forceNewerGeneration();
            Gossiper.instance.start((int) (System.currentTimeMillis() / 1000));
            gossipActive = true;
        }
    }

    // should only be called via JMX
    public boolean isGossipRunning()
    {
        return Gossiper.instance.isEnabled();
    }

    public synchronized void startNativeTransport()
    {
        checkServiceAllowedToStart("native transport");

        if (daemon == null)
        {
            throw new IllegalStateException("No configured daemon");
        }

        try
        {
            daemon.startNativeTransport();
        }
        catch (Exception e)
        {
            throw new RuntimeException("Error starting native transport: " + e.getMessage());
        }
    }

    public void stopNativeTransport()
    {
        if (daemon == null)
        {
            throw new IllegalStateException("No configured daemon");
        }
        daemon.stopNativeTransport();
    }

    public boolean isNativeTransportRunning()
    {
        if (daemon == null)
        {
            return false;
        }
        return daemon.isNativeTransportRunning();
    }

    public CompletableFuture stopTransportsAsync()
    {
        return CompletableFuture.allOf(stopGossipingAsync(), stopNativeTransportAsync());
    }

    private CompletableFuture stopGossipingAsync()
    {
        if (!isGossipActive())
            return TPCUtils.completedFuture();

        return CompletableFuture.supplyAsync(() -> {
            stopGossiping("by internal request (typically an unrecoverable error)");
            return null;
        }, StageManager.getStage(Stage.GOSSIP));
    }

    private CompletableFuture stopNativeTransportAsync()
    {
        if (!isNativeTransportRunning())
            return TPCUtils.completedFuture();

        logger.error("Stopping native transport");
        return daemon.stopNativeTransportAsync();
    }

    /**
     * Set the Gossip flag NATIVE_TRANSPORT_READY to false and then
     * shutdown the client services (thrift and CQL).
     *
     * Note that other nodes will do this for us when
     * they get the Gossip shutdown message, so even if
     * we don't get time to broadcast this, it is not a problem.
     *
     * See {@link Gossiper#markAsShutdown(InetAddress)}
     */
    private void shutdownClientServers()
    {
        setNativeTransportReady(false);
        stopNativeTransport();
    }

    public void stopClient()
    {
        Gossiper.instance.unregister(this);
        Gossiper.instance.stop();
        MessagingService.instance().shutdown();
        // give it a second so that task accepted before the MessagingService shutdown gets submitted to the stage (to avoid RejectedExecutionException)
        Uninterruptibles.sleepUninterruptibly(1, TimeUnit.SECONDS);
        StageManager.shutdownNow();
    }

    public boolean isInitialized()
    {
        return initialized;
    }

    public boolean isGossipActive()
    {
        return gossipActive;
    }

    public boolean isDaemonSetupCompleted()
    {
        return daemon == null
               ? false
               : daemon.setupCompleted();
    }

    public void stopDaemon()
    {
        if (daemon == null)
            throw new IllegalStateException("No configured daemon");
        daemon.deactivate();
    }

    @VisibleForTesting
    public CassandraDaemon getDaemon()
    {
        return daemon;
    }

    private synchronized UUID prepareForReplacement(UUID localHostId) throws ConfigurationException
    {
        if (SystemKeyspace.bootstrapComplete())
            throw new RuntimeException("Cannot replace address with a node that is already bootstrapped");

        if (!joinRing)
            throw new ConfigurationException("Cannot set both join_ring=false and attempt to replace a node");

        if (!DatabaseDescriptor.isAutoBootstrap() && !Boolean.getBoolean("cassandra.allow_unsafe_replace"))
            throw new RuntimeException("Replacing a node without bootstrapping risks invalidating consistency " +
                                       "guarantees as the expected data may not be present until repair is run. " +
                                       "To perform this operation, please restart with " +
                                       "-Dcassandra.allow_unsafe_replace=true");

        InetAddress replaceAddress = DatabaseDescriptor.getReplaceAddress();
        logger.info("Gathering node replacement information for {}", replaceAddress);
        Map<InetAddress, EndpointState> epStates = Gossiper.instance.doShadowRound();
        // as we've completed the shadow round of gossip, we should be able to find the node we're replacing
        if (epStates.get(replaceAddress) == null)
            throw new RuntimeException(String.format("Cannot replace_address %s because it doesn't exist in gossip", replaceAddress));

        try
        {
            VersionedValue tokensVersionedValue = epStates.get(replaceAddress).getApplicationState(ApplicationState.TOKENS);
            if (tokensVersionedValue == null)
                throw new RuntimeException(String.format("Could not find tokens for %s to replace", replaceAddress));

            bootstrapTokens = TokenSerializer.deserialize(tokenMetadata.partitioner, new DataInputStream(new ByteArrayInputStream(tokensVersionedValue.toBytes())));
        }
        catch (IOException e)
        {
            throw new RuntimeException(e);
        }

        if (isReplacingSameAddress())
        {
            localHostId = Gossiper.instance.getHostId(replaceAddress, epStates);
            TPCUtils.blockingGet(SystemKeyspace.setLocalHostId(localHostId)); // use the replaced host Id as our own so we receive hints, etc
        }

        return localHostId;
    }

    private synchronized void checkForEndpointCollision(UUID localHostId) throws ConfigurationException
    {
        if (Boolean.getBoolean("cassandra.allow_unsafe_join"))
        {
            logger.warn("Skipping endpoint collision check as cassandra.allow_unsafe_join=true");
            return;
        }

        logger.debug("Starting shadow gossip round to check for endpoint collision");
        Map<InetAddress, EndpointState> epStates = Gossiper.instance.doShadowRound();
        // If bootstrapping, check whether any previously known status for the endpoint makes it UNSAFE to do so.
        // If not bootstrapping, compare the host id for this endpoint learned from gossip (if any) with the local
        // one, which was either read from system.local or generated at startup. If a learned id is present &
        // doesn't match the local, then the node needs replacing
        if (!Gossiper.instance.isSafeForStartup(FBUtilities.getBroadcastAddress(), localHostId, shouldBootstrap(), epStates))
        {
            throw new RuntimeException(String.format("A node with address %s already exists, cancelling join. " +
                                                     "Use cassandra.replace_address if you want to replace this node.",
                                                     FBUtilities.getBroadcastAddress()));
        }

        if (shouldBootstrap() && useStrictConsistency && !allowSimultaneousMoves())
        {
            for (Map.Entry<InetAddress, EndpointState> entry : epStates.entrySet())
            {
                // ignore local node or empty status
                if (entry.getKey().equals(FBUtilities.getBroadcastAddress()) || entry.getValue().getApplicationState(ApplicationState.STATUS) == null)
                    continue;
                String[] pieces = splitValue(entry.getValue().getApplicationState(ApplicationState.STATUS));
                assert (pieces.length > 0);
                String state = pieces[0];
                if (state.equals(VersionedValue.STATUS_BOOTSTRAPPING) || state.equals(VersionedValue.STATUS_LEAVING) || state.equals(VersionedValue.STATUS_MOVING))
                    throw new UnsupportedOperationException("Other bootstrapping/leaving/moving nodes detected, cannot bootstrap while cassandra.consistent.rangemovement is true");
            }
        }
    }

    private boolean allowSimultaneousMoves()
    {
        return allowSimultaneousMoves && DatabaseDescriptor.getNumTokens() == 1;
    }

    // for testing only
    public void unsafeInitialize() throws ConfigurationException
    {
        initialized = true;
        gossipActive = true;
        Gossiper.instance.register(this);
        Gossiper.instance.start((int) (System.currentTimeMillis() / 1000)); // needed for node-ring gathering.
        Gossiper.instance.addLocalApplicationState(ApplicationState.NET_VERSION, valueFactory.networkVersion());
        if (!MessagingService.instance().isListening())
            MessagingService.instance().listen();
    }

    public void populateTokenMetadata()
    {
        if (Boolean.parseBoolean(System.getProperty("cassandra.load_ring_state", "true")))
        {
            logger.info("Populating token metadata from system tables");
            Multimap<InetAddress, Token> loadedTokens = loadTokensBlocking();
            if (!shouldBootstrap()) // if we have not completed bootstrapping, we should not add ourselves as a normal token
                loadedTokens.putAll(FBUtilities.getBroadcastAddress(), getSavedTokensBlocking());
            for (InetAddress ep : loadedTokens.keySet())
                tokenMetadata.updateNormalTokens(loadedTokens.get(ep), ep);

            logger.info("Token metadata: {}", tokenMetadata);
        }
    }

    public synchronized void initServer() throws ConfigurationException
    {
        initServer(RING_DELAY);
    }

    public synchronized void initServer(int delay) throws ConfigurationException
    {
        // Cassandra daemon has already called this but many tests call initServer() directly and for these
        // tests we need to ensure SystemKeyspace has been initialized, so we call it again, which is safe
        SystemKeyspace.finishStartupBlocking();

        logger.info("Cassandra version: {}", FBUtilities.getReleaseVersionString());
        logger.info("CQL supported versions: {} (default: {})",
                StringUtils.join(ClientState.getCQLSupportedVersion(), ", "), ClientState.DEFAULT_CQL_VERSION);
        logger.info("Native protocol supported versions: {} (default: {})",
                    StringUtils.join(ProtocolVersion.supportedVersions(), ", "), ProtocolVersion.CURRENT);

        try
        {
            // Ensure StorageProxy is initialized on start-up; see CASSANDRA-3797.
            Class.forName("org.apache.cassandra.service.StorageProxy");
        }
        catch (ClassNotFoundException e)
        {
            throw new AssertionError(e);
        }

        // daemon threads, like our executors', continue to run while shutdown hooks are invoked
        Thread drainOnShutdown = NamedThreadFactory.createThread(new WrappedRunnable()
        {
            @Override
            public void runMayThrow() throws InterruptedException, ExecutionException, IOException
            {
                drain(true);

                if (FBUtilities.isWindows)
                    WindowsTimer.endTimerPeriod(DatabaseDescriptor.getWindowsTimerInterval());

                // Cleanup logback
                DelayingShutdownHook logbackHook = new DelayingShutdownHook();
                logbackHook.setContext((LoggerContext)LoggerFactory.getILoggerFactory());
                logbackHook.run();
            }
        }, "StorageServiceShutdownHook");
        JVMStabilityInspector.registerShutdownHook(drainOnShutdown, this::onShutdownHookRemoved);

        replacing = isReplacing();

        if (!Boolean.parseBoolean(System.getProperty("cassandra.start_gossip", "true")))
        {
            logger.info("Not starting gossip as requested.");
            // load ring state in preparation for starting gossip later
            loadRingState();
            initialized = true;
            return;
        }

        prepareToJoin();

        // Has to be called after the host id has potentially changed in prepareToJoin().
        try
        {
            CacheService.instance.counterCache.loadSavedAsync().get();
        }
        catch (Throwable t)
        {
            JVMStabilityInspector.inspectThrowable(t);
            logger.warn("Error loading counter cache", t);
        }

        if (joinRing)
        {
            joinTokenRing(delay);
        }
        else
        {
            Collection<Token> tokens = getSavedTokensBlocking();
            if (!tokens.isEmpty())
            {
                tokenMetadata.updateNormalTokens(tokens, FBUtilities.getBroadcastAddress());
                // order is important here, the gossiper can fire in between adding these two states.  It's ok to send TOKENS without STATUS, but *not* vice versa.
                List<Pair<ApplicationState, VersionedValue>> states = new ArrayList<Pair<ApplicationState, VersionedValue>>();
                states.add(Pair.create(ApplicationState.TOKENS, valueFactory.tokens(tokens)));
                states.add(Pair.create(ApplicationState.STATUS, valueFactory.hibernate(true)));
                Gossiper.instance.addLocalApplicationStates(states);
            }
            TPCUtils.blockingAwait(doAuthSetup());
            TPCUtils.blockingAwait(doAuditLoggingSetup());
            logger.info("Not joining ring as requested. Use JMX (StorageService->joinRing()) to initiate ring joining");
        }

        logger.info("Snitch information: {}, local DC:{} / rack:{}",
                    DatabaseDescriptor.getEndpointSnitch(),
                    DatabaseDescriptor.getEndpointSnitch().getLocalDatacenter(),
                    DatabaseDescriptor.getEndpointSnitch().getLocalRack());

        initialized = true;
    }

    private void primeConnections()
    {
        //Ensure all connections are up
        Set<InetAddress> liveMembers = Gossiper.instance.getLiveMembers();

        final int MAX_PRIMING_ATTEMPTS = Integer.getInteger("cassandra.max_gossip_priming_attempts", 3);
        String key = "NULL";
        String longKey = repeat(key, (int) OutboundTcpConnectionPool.LARGE_MESSAGE_THRESHOLD / key.length() + 1);
        longKey = longKey.substring(0, (int) OutboundTcpConnectionPool.LARGE_MESSAGE_THRESHOLD - 1);

        //We use local table because PK is a blob and we can make it large enough to
        //hit the small and large connections
        TableMetadata cf = SystemKeyspace.metadata().tables.getNullable(SystemKeyspace.LOCAL);

        DecoratedKey dKey = DatabaseDescriptor.getPartitioner().decorateKey(ByteBuffer.wrap(key.getBytes()));
        DecoratedKey dLongKey = DatabaseDescriptor.getPartitioner().decorateKey(ByteBuffer.wrap(longKey.getBytes()));

        // Run priming queries upto N times
        for (int i = 0; i < MAX_PRIMING_ATTEMPTS; i++)
        {
            SinglePartitionReadCommand qs = SinglePartitionReadCommand.create(cf, FBUtilities.nowInSeconds(), dKey, ColumnFilter.selection(RegularAndStaticColumns.NONE), new ClusteringIndexSliceFilter(Slices.ALL, false));
            SinglePartitionReadCommand ql = SinglePartitionReadCommand.create(cf, FBUtilities.nowInSeconds(), dLongKey, ColumnFilter.selection(RegularAndStaticColumns.NONE), new ClusteringIndexSliceFilter(Slices.ALL, false));

            HashMultimap<InetAddress, CompletableFuture<ReadResponse>> responses = HashMultimap.create();

            for (InetAddress ep : liveMembers)
            {
                if (ep.equals(FBUtilities.getBroadcastAddress()))
                    continue;

                OutboundTcpConnectionPool pool = MessagingService.instance().getConnectionPool(ep).join();
                try
                {
                    pool.waitForStarted();
                }
                catch (IllegalStateException e)
                {
                    logger.warn("Outgoing Connection pool failed to start for {}", ep);
                    continue;
                }

                if (MessagingService.instance().getVersion(ep) != MessagingService.current_version)
                    continue;

                responses.put(ep, MessagingService.instance().sendSingleTarget(Verbs.READS.SINGLE_READ.newRequest(ep, qs)));
                responses.put(ep, MessagingService.instance().sendSingleTarget(Verbs.READS.SINGLE_READ.newRequest(ep, ql)));
            }

            try
            {
                FBUtilities.waitOnFutures(Lists.newArrayList(responses.values()), DatabaseDescriptor.getReadRpcTimeout());
            }
            catch (Throwable tm)
            {
                for (Map.Entry<InetAddress, CompletableFuture<ReadResponse>> entry : responses.entries())
                {
                    if (!entry.getValue().isCompletedExceptionally())
                        logger.debug("Timeout waiting for priming response from {}", entry.getKey());
                }

                continue;
            }

            logger.debug("All priming requests succeeded");
            break;
        }

        for (InetAddress ep : liveMembers)
        {
            if (ep.equals(FBUtilities.getBroadcastAddress()))
                continue;

            OutboundTcpConnectionPool pool = MessagingService.instance().getConnectionPool(ep).join();

            if (!pool.gossip().isSocketOpen())
                logger.warn("Gossip connection to {} not open", ep);

            if (!pool.small().isSocketOpen())
                logger.warn("Small message connection to {} not open", ep);

            if (!pool.large().isSocketOpen())
                logger.warn("Large message connection to {} not open", ep);
        }
    }

    private void loadRingState()
    {
        if (Boolean.parseBoolean(System.getProperty("cassandra.load_ring_state", "true")))
        {
            logger.info("Loading persisted ring state");
            Multimap<InetAddress, Token> loadedTokens = loadTokensBlocking();
            Map<InetAddress, UUID> loadedHostIds = SystemKeyspace.getHostIds();
            for (InetAddress ep : loadedTokens.keySet())
            {
                if (ep.equals(FBUtilities.getBroadcastAddress()))
                {
                    // entry has been mistakenly added, delete it
                    removeEndpointBlocking(ep, false);
                }
                else
                {
                    if (loadedHostIds.containsKey(ep))
                        tokenMetadata.updateHostId(loadedHostIds.get(ep), ep);
                    Gossiper.instance.addSavedEndpoint(ep);
                }
            }
        }
    }

    public boolean isReplacing()
    {
        if (System.getProperty("cassandra.replace_address_first_boot", null) != null && SystemKeyspace.bootstrapComplete())
        {
            logger.info("Replace address on first boot requested; this node is already bootstrapped");
            return false;
        }
        return DatabaseDescriptor.getReplaceAddress() != null;
    }

    /**
     * In the event of forceful termination we need to remove the shutdown hook to prevent hanging (OOM for instance)
     */
    public void onShutdownHookRemoved()
    {
        if (FBUtilities.isWindows)
            WindowsTimer.endTimerPeriod(DatabaseDescriptor.getWindowsTimerInterval());
    }

    private boolean shouldBootstrap()
    {
        return DatabaseDescriptor.isAutoBootstrap() && !SystemKeyspace.bootstrapComplete() && !isSeed();
    }

    public static boolean isSeed()
    {
        return DatabaseDescriptor.getSeeds().contains(FBUtilities.getBroadcastAddress());
    }

    private void prepareToJoin() throws ConfigurationException
    {
        if (!joined)
        {
            Map<ApplicationState, VersionedValue> appStates = new EnumMap<>(ApplicationState.class);

            if (SystemKeyspace.wasDecommissioned())
            {
                if (Boolean.getBoolean("cassandra.override_decommission"))
                {
                    logger.warn("This node was decommissioned, but overriding by operator request.");
                    setBootstrapStateBlocking(SystemKeyspace.BootstrapState.COMPLETED);
                }
                else
                    throw new ConfigurationException("This node was decommissioned and will not rejoin the ring unless cassandra.override_decommission=true has been set, or all existing data is removed and the node is bootstrapped again");
            }

            if (DatabaseDescriptor.getReplaceTokens().size() > 0 || DatabaseDescriptor.getReplaceNode() != null)
                throw new RuntimeException("Replace method removed; use cassandra.replace_address instead");

            Interceptor gossiperInitGuard = newGossiperInitGuard();
            MessagingService.instance().addInterceptor(gossiperInitGuard);
            if (!MessagingService.instance().isListening())
                MessagingService.instance().listen();

            UUID localHostId = TPCUtils.blockingGet(SystemKeyspace.setLocalHostId());

            if (replacing)
            {
                localHostId = prepareForReplacement(localHostId);
                appStates.put(ApplicationState.TOKENS, valueFactory.tokens(bootstrapTokens));

                if (!DatabaseDescriptor.isAutoBootstrap())
                {
                    // Will not do replace procedure, persist the tokens we're taking over locally
                    // so that they don't get clobbered with auto generated ones in joinTokenRing
                    updateTokensBlocking(bootstrapTokens);
                }
                else if (isReplacingSameAddress())
                {
                    //only go into hibernate state if replacing the same address (CASSANDRA-8523)
                    logger.warn("Writes will not be forwarded to this node during replacement because it has the same address as " +
                                "the node to be replaced ({}). If the previous node has been down for longer than max_hint_window_in_ms, " +
                                "repair must be run after the replacement process in order to make this node consistent.",
                                DatabaseDescriptor.getReplaceAddress());
                    appStates.put(ApplicationState.STATUS, valueFactory.hibernate(true));
                }
            }
            else
            {
                checkForEndpointCollision(localHostId);
            }

            // have to start the gossip service before we can see any info on other nodes.  this is necessary
            // for bootstrap to get the load info it needs.
            // (we won't be part of the storage ring though until we add a counterId to our state, below.)
            // Seed the host ID-to-endpoint map with our own ID.
            getTokenMetadata().updateHostId(localHostId, FBUtilities.getBroadcastAddress());
            appStates.put(ApplicationState.NET_VERSION, valueFactory.networkVersion());
            appStates.put(ApplicationState.HOST_ID, valueFactory.hostId(localHostId));
            appStates.put(ApplicationState.NATIVE_TRANSPORT_ADDRESS, valueFactory.rpcaddress(FBUtilities.getNativeTransportBroadcastAddress()));
            appStates.put(ApplicationState.RELEASE_VERSION, valueFactory.releaseVersion());
            // During bootstrapping, bootstrapping node should be marked as alive by peers before peers calculating pending
            // ranges which causes WTE due to "dead" pending endpoints.
            if (!shouldBootstrap())
                appStates.put(ApplicationState.STATUS, valueFactory.hibernate(true));

            appStates.put(ApplicationState.NATIVE_TRANSPORT_PORT, valueFactory.nativeTransportPort(DatabaseDescriptor.getNativeTransportPort()));
            appStates.put(ApplicationState.NATIVE_TRANSPORT_PORT_SSL, valueFactory.nativeTransportPortSSL(DatabaseDescriptor.getNativeTransportPortSSL()));
            appStates.put(ApplicationState.STORAGE_PORT, valueFactory.storagePort(DatabaseDescriptor.getStoragePort()));
            appStates.put(ApplicationState.STORAGE_PORT_SSL, valueFactory.storagePortSSL(DatabaseDescriptor.getSSLStoragePort()));
            DatabaseDescriptor.getJMXPort().ifPresent(port -> appStates.put(ApplicationState.JMX_PORT, valueFactory.jmxPort(port)));

            // load the persisted ring state. This used to be done earlier in the init process,
            // but now we always perform a shadow round when preparing to join and we have to
            // clear endpoint states after doing that.
            loadRingState();

            logger.info("Starting up server gossip");
            Gossiper.instance.register(this);
            int generation = TPCUtils.blockingGet(SystemKeyspace.incrementAndGetGeneration());
            Gossiper.instance.start(generation, appStates); // needed for node-ring gathering.
            gossipActive = true;
            if (shouldBootstrap())
                bootstrapSafeToReplyEchos = true;
            // Technically we should clean this up in a finally block, but if prepareToJoin() throws unexpectedly, we
            // would have bigger problems, as node initialization would be seriousy affected.
            MessagingService.instance().removeInterceptor(gossiperInitGuard);
            // gossip snitch infos (local DC and rack)
            gossipSnitchInfo();
            // gossip Schema.emptyVersion forcing immediate check for schema updates (see MigrationManager#maybeScheduleSchemaPull)
            Schema.instance.updateVersionAndAnnounce(); // Ensure we know our own actual Schema UUID in preparation for updates
            LoadBroadcaster.instance.startBroadcasting();
            HintsService.instance.startDispatch();
            Gossiper.waitToSettle("accepting client requests");
            BatchlogManager.instance.start();
        }
    }

    public void waitForSchema(int delay)
    {
        logger.debug("Waiting for schema (max {} seconds)", delay);
        // first sleep the delay to make sure we see all our peers
        for (int i = 0; i < delay; i += 1000)
        {
            // if we see schema, we can proceed to the next check directly
            if (!Schema.instance.isEmpty())
            {
                logger.debug("current schema version: {}", Schema.instance.getVersion());
                break;
            }
            Uninterruptibles.sleepUninterruptibly(1, TimeUnit.SECONDS);
        }
        // if our schema hasn't matched yet, wait until it has
        // we do this by waiting for all in-flight migration requests and responses to complete
        // (post CASSANDRA-1391 we don't expect this to be necessary very often, but it doesn't hurt to be careful)
        if (!MigrationManager.isReadyForBootstrap())
        {
            setMode(Mode.JOINING, "waiting for schema information to complete", true);
            MigrationManager.waitUntilReadyForBootstrap();
        }
        logger.info("Has schema with version {}", Schema.instance.getVersion());
    }

    private void joinTokenRing(int delay) throws ConfigurationException
    {
        joined = true;

        // Timestamp that we use to check whether a node status' has been updated via Gossip for node-replacement.
        // I.e. if the updated endpoint state timestamp is greater than this value, we consider the node to be
        // replaced as still alive.
        long nanoTimeNodeUpdatedOffset = System.nanoTime();

        // We bootstrap if we haven't successfully bootstrapped before, as long as we are not a seed.
        // If we are a seed, or if the user manually sets auto_bootstrap to false,
        // we'll skip streaming data from other nodes and jump directly into the ring.
        //
        // The seed check allows us to skip the RING_DELAY sleep for the single-node cluster case,
        // which is useful for both new users and testing.
        //
        // We attempted to replace this with a schema-presence check, but you need a meaningful sleep
        // to get schema info from gossip which defeats the purpose.  See CASSANDRA-4427 for the gory details.
        Set<InetAddress> current = new HashSet<>();
        if (logger.isDebugEnabled())
        {
            logger.debug("Bootstrap variables: {} {} {} {}",
                         DatabaseDescriptor.isAutoBootstrap(),
                         SystemKeyspace.bootstrapInProgress(),
                         SystemKeyspace.bootstrapComplete(),
                         DatabaseDescriptor.getSeeds().contains(FBUtilities.getBroadcastAddress()));
        }
        if (DatabaseDescriptor.isAutoBootstrap() && !SystemKeyspace.bootstrapComplete() && DatabaseDescriptor.getSeeds().contains(FBUtilities.getBroadcastAddress()))
        {
            logger.info("This node will not auto bootstrap because it is configured to be a seed node.");
        }

        boolean dataAvailable = true; // make this to false when bootstrap streaming failed
        boolean bootstrap = shouldBootstrap();
        if (bootstrap)
        {
            if (SystemKeyspace.bootstrapInProgress())
                logger.warn("Detected previous bootstrap failure; retrying");
            else
                setBootstrapStateBlocking(SystemKeyspace.BootstrapState.IN_PROGRESS);
            setMode(Mode.JOINING, "waiting for ring information", true);
            waitForSchema(delay);
            setMode(Mode.JOINING, "schema complete, ready to bootstrap", true);
            setMode(Mode.JOINING, "waiting for pending range calculation", true);
            PendingRangeCalculatorService.instance.blockUntilFinished();
            setMode(Mode.JOINING, "calculation complete, ready to bootstrap", true);

            logger.debug("... got ring + schema info ({})", Schema.instance.getVersion());

            if (useStrictConsistency && !allowSimultaneousMoves() &&
                    (
                        tokenMetadata.getBootstrapTokens().valueSet().size() > 0 ||
                        tokenMetadata.getSizeOfLeavingEndpoints() > 0 ||
                        tokenMetadata.getSizeOfMovingEndpoints() > 0
                    ))
            {
                String bootstrapTokens = StringUtils.join(tokenMetadata.getBootstrapTokens().valueSet(), ',');
                String leavingTokens = StringUtils.join(tokenMetadata.getLeavingEndpoints(), ',');
                String movingTokens = StringUtils.join(tokenMetadata.getMovingEndpoints().stream().map(e -> e.right).toArray(), ',');
                throw new UnsupportedOperationException(String.format("Other bootstrapping/leaving/moving nodes detected, cannot bootstrap while cassandra.consistent.rangemovement is true. Nodes detected, bootstrapping: %s; leaving: %s; moving: %s;", bootstrapTokens, leavingTokens, movingTokens));
            }

            // get bootstrap tokens
            if (!replacing)
            {
                if (tokenMetadata.isMember(FBUtilities.getBroadcastAddress()))
                {
                    String s = "This node is already a member of the token ring; bootstrap aborted. (If replacing a dead node, remove the old one from the ring first.)";
                    throw new UnsupportedOperationException(s);
                }
                setMode(Mode.JOINING, "getting bootstrap token", true);
                bootstrapTokens = BootStrapper.getBootstrapTokens(tokenMetadata, FBUtilities.getBroadcastAddress(), delay);
            }
            else
            {
                if (!isReplacingSameAddress())
                {
                    final String FAILED_REPLACE_MSG = String.format("If this node failed replace recently, wait at least %ds before starting a new " +
                                                                    "replace operation.", TimeUnit.MILLISECONDS.toSeconds(Gossiper.QUARANTINE_DELAY));

                    // collect all (previous) endpoints for the bootstrap tokens
                    Set<InetAddress> previousAddresses = new HashSet<>();
                    for (Token token : bootstrapTokens)
                    {
                        InetAddress existing = tokenMetadata.getEndpoint(token);
                        if (existing == null)
                            throw new UnsupportedOperationException("Cannot replace token " + token + " which does not exist! " + FAILED_REPLACE_MSG);
                        previousAddresses.add(existing);
                    }

                    // check for operator errors... (also see DB-1327)
                    // If we're looking for active gossip participants, it seems more appropriate to sleep RING_DELAY
                    // (which people use as a proxy for "time things should have propagated by") plus the minimum of
                    // the gossiper interval and load broadcaster times (which will each trigger new gossip info),
                    // and then check if any change has been made.
                    //
                    // Before DB-1327, we have slept for LoadBroadcaster.BROADCAST_INTERVAL (60s by default),
                    // but checked endpoint states updated withing 'delay' (= ring-delay, 30s by default). So there
                    // was a mismatch between these values.
                    // Since DB-1327, we check for updates to the endpoint state since the beginning of this
                    // joinTokenRing() method. Additionally, we sleep for 'relay' (= ring-delay, 30s by default) plus
                    // min(broadcase-interval, gossiper-interval), which should sum up to 31s by default. Since we
                    // already capture gossip-endpoint-changes during the execution of the code above, e.g. waiting
                    // for the schema, time for network roundtrips should implicitly be included.

                    long timeSleepOffset = System.currentTimeMillis();
                    long timeEnd = timeSleepOffset
                                   + delay
                                   + Math.min(LoadBroadcaster.BROADCAST_INTERVAL, Gossiper.intervalInMillis);
                    do
                    {
                        Uninterruptibles.sleepUninterruptibly(1, TimeUnit.SECONDS);
                        for (InetAddress existing : previousAddresses)
                        {
                            long updateTimestamp = Gossiper.instance.getEndpointStateForEndpoint(existing).getUpdateTimestamp();
                            // We are looking for a node that should have been dead when we get here.
                            // So use the earliest timestamp we have here (entering joinTokenRing()).
                            if (nanoTimeNodeUpdatedOffset - updateTimestamp < 0)
                            {
                                // Use a separate log message to (hopefully) not screw up existing dtests
                                logger.error("Cannot replace a live node {}. Endpoint state changed since {} (nanotime={}). {}",
                                             existing, new Date(timeSleepOffset), updateTimestamp, FAILED_REPLACE_MSG);
                                throw new UnsupportedOperationException("Cannot replace a live node... " + FAILED_REPLACE_MSG);
                            }
                        }
                    } while (System.currentTimeMillis() < timeEnd);

                    current.addAll(previousAddresses);
                }
                else
                {
                    // TODO: should this use "delay" instead of RING_DELAY? Probably doesn't make a difference in prod code though.
                    Uninterruptibles.sleepUninterruptibly(RING_DELAY, TimeUnit.MILLISECONDS);
                }
                setMode(Mode.JOINING, "Replacing a node with token(s): " + bootstrapTokens, true);
            }

            dataAvailable = bootstrap(bootstrapTokens);
        }
        else
        {
            bootstrapTokens = getSavedTokensBlocking();
            if (bootstrapTokens.isEmpty())
            {
                bootstrapTokens = BootStrapper.getBootstrapTokens(tokenMetadata, FBUtilities.getBroadcastAddress(), delay);
            }
            else
            {
                if (bootstrapTokens.size() != DatabaseDescriptor.getNumTokens())
                    throw new ConfigurationException("Cannot change the number of tokens from " + bootstrapTokens.size() + " to " + DatabaseDescriptor.getNumTokens());
                else
                    logger.info("Using saved tokens {}", bootstrapTokens);
            }
        }

        // if we don't have system_traces keyspace at this point, then create it manually
        maybeAddOrUpdateKeyspace(TraceKeyspace.metadata()).andThen(maybeAddOrUpdateKeyspace(SystemDistributedKeyspace.metadata()))
                                                          .blockingAwait();

        if (!isSurveyMode)
        {
            if (dataAvailable)
            {
                finishJoiningRing(bootstrap, bootstrapTokens);

                // remove the existing info about the replaced node.
                if (!current.isEmpty())
                {
                    for (InetAddress existing : current)
                        Gossiper.instance.replacedEndpoint(existing);
                }

                logger.info("Startup with data available + schema info ({})", Schema.instance.getVersion());
            }
            else
            {
                logger.warn("Some data streaming failed. Use nodetool to check bootstrap state and resume. For more, see `nodetool help bootstrap`. {}", SystemKeyspace.getBootstrapState());
                TPCUtils.blockingAwait(doAuthSetup());
            }
        }
        else
        {
            logger.info("Startup complete, but write survey mode is active, not becoming an active ring member. Use JMX (StorageService->joinRing()) to finalize ring joining.");
            TPCUtils.blockingAwait(doAuthSetup());
        }
    }

    public static boolean isReplacingSameAddress()
    {
        InetAddress replaceAddress = DatabaseDescriptor.getReplaceAddress();
        return replaceAddress != null && replaceAddress.equals(FBUtilities.getBroadcastAddress());
    }

    public void gossipSnitchInfo()
    {
        String dc = DatabaseDescriptor.getLocalDataCenter();
        String rack = DatabaseDescriptor.getLocalRack();
        Gossiper.instance.addLocalApplicationState(ApplicationState.DC, StorageService.instance.valueFactory.datacenter(dc));
        Gossiper.instance.addLocalApplicationState(ApplicationState.RACK, StorageService.instance.valueFactory.rack(rack));
    }

    public void joinRing() throws IOException
    {
        SystemKeyspace.BootstrapState state = SystemKeyspace.getBootstrapState();
        joinRing(state.equals(SystemKeyspace.BootstrapState.IN_PROGRESS));
    }

    private synchronized void joinRing(boolean resumedBootstrap) throws IOException
    {
        if (!joined)
        {
            logger.info("Joining ring by operator request");
            try
            {
                joinTokenRing(0);
            }
            catch (ConfigurationException e)
            {
                throw new IOException(e.getMessage());
            }
        }
        else if (isSurveyMode)
        {
            logger.info("Leaving write survey mode and joining ring at operator request");
            finishJoiningRing(resumedBootstrap, getSavedTokensBlocking());
            isSurveyMode = false;
        }
    }

    private void executePreJoinTasks(boolean bootstrap)
    {
        StreamSupport.stream(ColumnFamilyStore.all().spliterator(), false)
                .filter(cfs -> Schema.instance.getUserKeyspaces().contains(cfs.keyspace.getName()))
                .forEach(cfs -> cfs.indexManager.executePreJoinTasksBlocking(bootstrap));
    }

    private void finishJoiningRing(boolean didBootstrap, Collection<Token> tokens)
    {
        primeConnections();

        // start participating in the ring.
        setMode(Mode.JOINING, "Finish joining ring", true);
        setBootstrapStateBlocking(SystemKeyspace.BootstrapState.COMPLETED);
        executePreJoinTasks(didBootstrap);
        setTokens(tokens);

        assert tokenMetadata.sortedTokens().size() > 0;
        TPCUtils.blockingAwait(doAuthSetup());
        TPCUtils.blockingAwait(doAuditLoggingSetup());
    }

    private Completable doAuthSetup()
    {
        if (doneAuthSetup.getAndSet(true))
            return Completable.complete();

        return maybeAddOrUpdateKeyspace(AuthKeyspace.metadata(), AuthKeyspace.tablesIfNotExist(), 0L)
                .doOnComplete(() -> {
                    DatabaseDescriptor.getRoleManager().setup();
                    DatabaseDescriptor.getAuthenticator().setup();
                    DatabaseDescriptor.getAuthorizer().setup();
                    Schema.instance.registerListener(new AuthSchemaChangeListener());
                    authSetupComplete = true;
                });
    }

    public boolean isAuthSetupComplete()
    {
        return authSetupComplete;
    }

    private Completable doAuditLoggingSetup()
    {
        // The setUp is blocking so once it is done everything is ready.
        DatabaseDescriptor.getAuditLogger().setup();
        return Completable.complete();
    }

    private Completable maybeAddKeyspace(KeyspaceMetadata ksm)
    {
        /*
         * We use timestamp of 0, intentionally, so that varying timestamps wouldn't cause schema mismatches on
         * newly added nodes.
         *
         * Having the initial/default timestamp as 0 also allows users to make and persist changes to replication
         * of our replicated system keyspaces.
         *
         * In case that we need to make incompatible changes to those kesypaces/tables, we'd need to bump the timestamp
         * on per-keyspace/per-table basis. So far we've never needed to.
         */
        return MigrationManager.announceNewKeyspace(ksm, 0, false)
                               .onErrorResumeNext(e -> {
                                   if (e instanceof AlreadyExistsException)
                                   {
                                       logger.debug("Attempted to create new keyspace {}, but it already exists", ksm.name);
                                       return Completable.complete();
                                   }

                                   return Completable.error(e);

        });
    }

    /**
     * Ensure the schema of a pseudo-system keyspace (a distributed system keyspace: traces, auth and the so-called distributedKeyspace),
     * is up to date with what we expected (creating it if it doesn't exist and updating tables that may have been upgraded).
     */
    private Completable maybeAddOrUpdateKeyspace(KeyspaceMetadata expected)
    {
        return maybeAddOrUpdateKeyspace(expected, Collections.emptyList(), 0L);
    }

    public Completable maybeAddOrUpdateKeyspace(KeyspaceMetadata expected, List<TableMetadata> tablesIfNotExist, long timestamp)
    {
        // Note that want to deal with the keyspace and its table a bit differently: for the keyspace definition
        // itself, we want to create it if it doesn't exist yet, but if it does exist, we don't want to modify it,
        // because user can modify the definition to change the replication factor (#6016) and we don't want to
        // override it. For the tables however, we have to deal with the fact that new version can add new columns
        // (#8162 being an example), so even if the table definition exists, we still need to force the "current"
        // version of the schema, the one the node will be expecting.

        //KeyspaceMetadata defined = Schema.instance.getKeyspaceMetadata(expected.name);
        // If the keyspace doesn't exist, create it
        Completable migration;
        if (Schema.instance.getKeyspaceMetadata(expected.name) == null)
            migration = maybeAddKeyspace(expected);
        else
            migration = Completable.complete();

        return migration.andThen(Completable.defer(()-> {
            KeyspaceMetadata defined = Schema.instance.getKeyspaceMetadata(expected.name);

            // Same as for tables, it might miss types.
            return maybeAddOrUpdateTypes(expected.types, defined.types, timestamp);
        })).andThen(Completable.defer(() -> {
            KeyspaceMetadata defined = Schema.instance.getKeyspaceMetadata(expected.name);

            // The default behavior is to create a new table or to add unconditionally add
            // declared columns. In an upgrade scenario, the schema change may not actually
            // make it to all other nodes (schema migrations are prohibited in major version
            // upgrades) or not make it immediately, so that different nodes have a different
            // view on the schema and both modification and read statement might fail.
            //
            // Therefore, some tables are only created, if they do not already exist - i.e.
            // this covers the case when the feature is enabled (or the cluster is new).
            //
            // Upgrade scenarios are handled by VersionDependentFeature + SchemaUpgrade classes.
            Tables expectedTables = expected.tables;
            for (TableMetadata tableIfNotExists : tablesIfNotExist)
                if (defined.tables.getNullable(tableIfNotExists.name) == null)
                    expectedTables = expectedTables.with(tableIfNotExists);

            // While the keyspace exists, it might miss table or have outdated one
            // There is also the potential for a race, as schema migrations add the bare
            // keyspace into Schema.instance before adding its tables, so double check that
            // all the expected tables are present
            return maybeAddOrUpdateTables(expectedTables, defined.tables, timestamp);
        }));
    }

    private Completable maybeAddOrUpdateTypes(Types expected, Types defined, long timestamp)
    {
        List<Completable> migrations = new ArrayList<>();
        for (UserType expectedType : expected)
        {
            UserType definedType = defined.get(expectedType.name).orElse(null);
            if (definedType == null || !definedType.equals(expectedType))
                migrations.add(MigrationManager.forceAnnounceNewType(expectedType, timestamp));
        }

        return migrations.isEmpty() ? Completable.complete() : Completable.merge(migrations);
    }

    private Completable maybeAddOrUpdateTables(Tables expected, Tables defined, long timestamp)
    {
        List<Completable> migrations = new ArrayList<>();
        for (TableMetadata expectedTable : expected)
        {
            TableMetadata definedTable = defined.get(expectedTable.name).orElse(null);
            // If the table doesn't exist yet, create it.
            if (definedTable == null)
            {
                migrations.add(MigrationManager.forceAnnounceNewTable(expectedTable, timestamp));
            }
            // If it exists, on an upgrade, it's schema may not be up-to-date so update it if it's not the case.
            // One of the subtlety is that we let users override the NodeSync parameters (see DB-965) and we don't
            // want to override such setting here. So we both ignore NodeSync when checking if the defined schema differs
            // from the expected one *and* preserve the defined NodeSync setting if we do have to override the schema.
            // Note that this mean that if we ever want to change the default NodeSync setting for some system tables,
            // we cannot do it manually where the table is defined but we'd have to rather special case it in NodeSyncParams.
            else if (!definedTable.equalsIgnoringNodeSync(expectedTable))
            {
                TableParams newParams = expectedTable.params.unbuild()
                                                            .nodeSync(definedTable.params.nodeSync)
                                                            .build();
                migrations.add(MigrationManager.forceAnnounceNewTable(expectedTable.unbuild().params(newParams).build(), timestamp));
            }
        }

        return migrations.isEmpty() ? Completable.complete() : Completable.concat(migrations);
    }

    public boolean isJoined()
    {
        return joined && !isSurveyMode;
    }

    public void rebuild(String sourceDc)
    {
        rebuild(sourceDc, null, null, null);
    }

    public void rebuild(String sourceDc, String keyspace, String tokens, String specificSources)
    {
        rebuild(keyspace != null ? Collections.singletonList(keyspace) : Collections.emptyList(),
                tokens,
                RebuildMode.NORMAL,
                0,
                StreamingOptions.forRebuild(tokenMetadata.cloneOnlyTokenMap(),
                                            sourceDc, specificSources));
    }

    public String rebuild(List<String> keyspaces,
                          String tokens,
                          String mode,
                          List<String> srcDcNames,
                          List<String> excludeDcNames,
                          List<String> specifiedSources,
                          List<String> excludeSources)
    {
        return rebuild(keyspaces, tokens, mode, 0,
                       srcDcNames, excludeDcNames, specifiedSources, excludeSources);
    }

    public String rebuild(List<String> keyspaces,
                          String tokens,
                          String mode,
                          int streamingConnectionsPerHost,
                          List<String> srcDcNames,
                          List<String> excludeDcNames,
                          List<String> specifiedSources,
                          List<String> excludeSources)
    {
        return rebuild(keyspaces != null ? keyspaces : Collections.emptyList(),
                       tokens,
                       RebuildMode.getMode(mode),
                       streamingConnectionsPerHost,
                       StreamingOptions.forRebuild(tokenMetadata.cloneOnlyTokenMap(),
                                                   srcDcNames, excludeDcNames, specifiedSources, excludeSources));
    }

    private String rebuild(List<String> keyspaces,
                           String tokens,
                           RebuildMode mode,
                           int streamingConnectionsPerHost,
                           StreamingOptions options)
    {
        keyspaces = keyspaces != null ? keyspaces : Collections.emptyList();

        // check the arguments
        if (keyspaces.isEmpty() && tokens != null)
        {
            throw new IllegalArgumentException("Cannot specify tokens without keyspace.");
        }

        if (streamingConnectionsPerHost <= 0)
        {
            streamingConnectionsPerHost = DatabaseDescriptor.getStreamingConnectionsPerHost();
        }

        String msg = String.format("%s, %s, %d streaming connections, %s, %s",
                                   !keyspaces.isEmpty() ? keyspaces : "(All keyspaces)",
                                   tokens == null ? "(All tokens)" : tokens,
                                   streamingConnectionsPerHost, mode, options);

        logger.info("starting rebuild for {}", msg);
        long t0 = System.currentTimeMillis();

        RangeStreamer streamer = new RangeStreamer(tokenMetadata,
                                                   null,
                                                   FBUtilities.getBroadcastAddress(),
                                                   StreamOperation.REBUILD,
                                                   useStrictConsistency && !replacing,
                                                   DatabaseDescriptor.getEndpointSnitch(),
                                                   streamStateStore,
                                                   false,
                                                   streamingConnectionsPerHost,
                                                   options.toSourceFilter(DatabaseDescriptor.getEndpointSnitch(),
                                                                          FailureDetector.instance));
        // check ongoing rebuild
        if (!currentRebuild.compareAndSet(null, streamer))
        {
            throw new IllegalStateException("Node is still rebuilding. Check nodetool netstats.");
        }

        try
        {
            if (keyspaces.isEmpty())
            {
                keyspaces = Schema.instance.getNonLocalStrategyKeyspaces();
            }

            if (tokens == null)
            {
                for (String keyspaceName : keyspaces)
                    streamer.addRanges(keyspaceName, getLocalRanges(keyspaceName));

                mode.beforeStreaming(keyspaces);
            }
            else
            {
                List<Range<Token>> ranges = new ArrayList<>();
                Token.TokenFactory factory = getTokenFactory();
                Pattern rangePattern = Pattern.compile("\\(\\s*(-?\\w+)\\s*,\\s*(-?\\w+)\\s*\\]");
                try (Scanner tokenScanner = new Scanner(tokens))
                {
                    while (tokenScanner.findInLine(rangePattern) != null)
                    {
                        MatchResult range = tokenScanner.match();
                        Token startToken = factory.fromString(range.group(1));
                        Token endToken = factory.fromString(range.group(2));
                        logger.info("adding range: ({},{}]", startToken, endToken);
                        ranges.add(new Range<>(startToken, endToken));
                    }
                    if (tokenScanner.hasNext())
                        throw new IllegalArgumentException("Unexpected string: " + tokenScanner.next());
                }

                Map<String, Collection<Range<Token>>> keyspaceRanges = new HashMap<>();
                for (String keyspaceName : keyspaces)
                {
                    // Ensure all specified ranges are actually ranges owned by this host
                    Collection<Range<Token>> localRanges = getLocalRanges(keyspaceName);
                    Set<Range<Token>> specifiedNotFoundRanges = new HashSet<>(ranges);
                    for (Range<Token> specifiedRange : ranges)
                    {
                        for (Range<Token> localRange : localRanges)
                        {
                            if (localRange.contains(specifiedRange))
                            {
                                specifiedNotFoundRanges.remove(specifiedRange);
                                break;
                            }
                        }
                    }
                    if (!specifiedNotFoundRanges.isEmpty())
                    {
                        throw new IllegalArgumentException(String.format("The specified range(s) %s is not a range that is owned by this node. Please ensure that all token ranges specified to be rebuilt belong to this node.", specifiedNotFoundRanges));
                    }

                    streamer.addRanges(keyspaceName, ranges);
                    keyspaceRanges.put(keyspaceName, ranges);
                }

                mode.beforeStreaming(keyspaceRanges);
            }

            StreamResultFuture resultFuture = streamer.fetchAsync();
            // wait for result
            resultFuture.get();

            long t = System.currentTimeMillis() - t0;
            long totalBytes = 0L;
            for (SessionInfo session : resultFuture.getCurrentState().sessions)
                totalBytes += session.getTotalSizeReceived();

            String info = String.format("finished rebuild for %s after %d seconds receiving %s.",
                                        msg, t / 1000, FileUtils.stringifyFileSize(totalBytes));
            logger.info("{}", info);
            return info;
        }
        catch (InterruptedException e)
        {
            throw new RuntimeException("Interrupted while waiting on rebuild streaming");
        }
        catch (IllegalArgumentException | IllegalStateException e)
        {
            // These are (usally) validation errors caused by wrong input parameters.
            // No need to log a stack trace as an error.
            logger.warn("Parameter error while rebuilding node", e);
            throw new RuntimeException("Parameter error while rebuilding node: " + e);
        }
        catch (ExecutionException e)
        {
            // This is used exclusively through JMX, so log the full trace but only throw a simple RTE
            logger.error("Error while rebuilding node", e.getCause());
            throw new RuntimeException("Error while rebuilding node: " + e.getCause().getMessage());
        }
        catch (RuntimeException e)
        {
            logger.error("Error while rebuilding node", e);
            throw e;
        }
        finally
        {
            // rebuild is done (successfully or not)
            currentRebuild.set(null);
        }
    }

    public void setRpcTimeout(long value)
    {
        DatabaseDescriptor.setRpcTimeout(value);
        logger.info("set rpc timeout to {} ms", value);
    }

    public long getRpcTimeout()
    {
        return DatabaseDescriptor.getRpcTimeout();
    }

    public void setReadRpcTimeout(long value)
    {
        DatabaseDescriptor.setReadRpcTimeout(value);
        logger.info("set read rpc timeout to {} ms", value);
    }

    public long getReadRpcTimeout()
    {
        return DatabaseDescriptor.getReadRpcTimeout();
    }

    public void setRangeRpcTimeout(long value)
    {
        DatabaseDescriptor.setRangeRpcTimeout(value);
        logger.info("set range rpc timeout to {} ms", value);
    }

    public long getRangeRpcTimeout()
    {
        return DatabaseDescriptor.getRangeRpcTimeout();
    }

    public void setWriteRpcTimeout(long value)
    {
        DatabaseDescriptor.setWriteRpcTimeout(value);
        logger.info("set write rpc timeout to {} ms", value);
    }

    public long getWriteRpcTimeout()
    {
        return DatabaseDescriptor.getWriteRpcTimeout();
    }

    public void setCounterWriteRpcTimeout(long value)
    {
        DatabaseDescriptor.setCounterWriteRpcTimeout(value);
        logger.info("set counter write rpc timeout to {} ms", value);
    }

    public long getCounterWriteRpcTimeout()
    {
        return DatabaseDescriptor.getCounterWriteRpcTimeout();
    }

    public void setCasContentionTimeout(long value)
    {
        DatabaseDescriptor.setCasContentionTimeout(value);
        logger.info("set cas contention rpc timeout to {} ms", value);
    }

    public long getCasContentionTimeout()
    {
        return DatabaseDescriptor.getCasContentionTimeout();
    }

    public void setTruncateRpcTimeout(long value)
    {
        DatabaseDescriptor.setTruncateRpcTimeout(value);
        logger.info("set truncate rpc timeout to {} ms", value);
    }

    public long getTruncateRpcTimeout()
    {
        return DatabaseDescriptor.getTruncateRpcTimeout();
    }

    public void abortRebuild(String reason)
    {
        if (reason == null)
            reason = "Manually aborted";

        RangeStreamer streamer = currentRebuild.get();
        if (streamer == null)
            throw new IllegalStateException("No active rebuild");

        // Do not clear the 'currentRebuild' field here. The currently active 'RangeStreamer' will exit and
        // therefore clear the reference in 'StorageService.rebuild()'.

        streamer.abort(reason);
    }

    public void setStreamThroughputMbPerSec(int value)
    {
        DatabaseDescriptor.setStreamThroughputOutboundMegabitsPerSec(value);
        logger.info("setstreamthroughput: throttle set to {}", value);
    }

    public int getStreamThroughputMbPerSec()
    {
        return DatabaseDescriptor.getStreamThroughputOutboundMegabitsPerSec();
    }

    public void setStreamingConnectionsPerHost(int value)
    {
        DatabaseDescriptor.setStreamingConnectionsPerHost(value);
    }

    public int getStreamingConnectionsPerHost()
    {
        return DatabaseDescriptor.getStreamingConnectionsPerHost();
    }

    public void setInterDCStreamThroughputMbPerSec(int value)
    {
        DatabaseDescriptor.setInterDCStreamThroughputOutboundMegabitsPerSec(value);
        logger.info("setinterdcstreamthroughput: throttle set to {}", value);
    }

    public int getInterDCStreamThroughputMbPerSec()
    {
        return DatabaseDescriptor.getInterDCStreamThroughputOutboundMegabitsPerSec();
    }


    public int getCompactionThroughputMbPerSec()
    {
        return DatabaseDescriptor.getCompactionThroughputMbPerSec();
    }

    public void setCompactionThroughputMbPerSec(int value)
    {
        DatabaseDescriptor.setCompactionThroughputMbPerSec(value);
        CompactionManager.instance.setRate(value);
    }

    public int getBatchlogReplayThrottleInKB()
    {
        return DatabaseDescriptor.getBatchlogReplayThrottleInKB();
    }

    public void setBatchlogReplayThrottleInKB(int throttleInKB)
    {
        DatabaseDescriptor.setBatchlogReplayThrottleInKB(throttleInKB);
        BatchlogManager.instance.setRate(throttleInKB);
    }

    public int getConcurrentCompactors()
    {
        return DatabaseDescriptor.getConcurrentCompactors();
    }

    public void setConcurrentCompactors(int value)
    {
        if (value <= 0)
            throw new IllegalArgumentException("Number of concurrent compactors should be greater than 0.");
        DatabaseDescriptor.setConcurrentCompactors(value);
        CompactionManager.instance.setConcurrentCompactors(value);
    }

    public int getConcurrentValidators()
    {
        return DatabaseDescriptor.getConcurrentValidations();
    }

    public void setConcurrentValidators(int value)
    {
        DatabaseDescriptor.setConcurrentValidations(value);
        CompactionManager.instance.setConcurrentValidations(DatabaseDescriptor.getConcurrentValidations());
    }

    public int getConcurrentViewBuilders()
    {
        return DatabaseDescriptor.getConcurrentViewBuilders();
    }

    public void setConcurrentViewBuilders(int value)
    {
        if (value <= 0)
            throw new IllegalArgumentException("Number of concurrent view builders should be greater than 0.");
        DatabaseDescriptor.setConcurrentViewBuilders(value);
        CompactionManager.instance.setConcurrentViewBuilders(DatabaseDescriptor.getConcurrentViewBuilders());
    }

    public boolean isIncrementalBackupsEnabled()
    {
        return DatabaseDescriptor.isIncrementalBackupsEnabled();
    }

    public void setIncrementalBackupsEnabled(boolean value)
    {
        DatabaseDescriptor.setIncrementalBackupsEnabled(value);
    }

    private void setMode(Mode m, boolean log)
    {
        setMode(m, null, log);
    }

    private void setMode(Mode m, String msg, boolean log)
    {
        operationMode = m;
        String logMsg = msg == null ? m.toString() : String.format("%s: %s", m, msg);
        if (log)
            logger.info(logMsg);
        else
            logger.debug(logMsg);
    }

    /**
     * Bootstrap node by fetching data from other nodes.
     * If node is bootstrapping as a new node, then this also announces bootstrapping to the cluster.
     * <p>
     * This blocks until streaming is done.
     *
     * @param tokens bootstrapping tokens
     * @return true if bootstrap succeeds.
     */
    private boolean bootstrap(final Collection<Token> tokens)
    {
        isBootstrapMode = true;
        updateTokensBlocking(tokens); // DON'T use setToken, that makes us part of the ring locally which is incorrect until we are done bootstrapping

        if (!replacing || !isReplacingSameAddress())
        {
            // if not an existing token then bootstrap
            List<Pair<ApplicationState, VersionedValue>> states = new ArrayList<>();
            states.add(Pair.create(ApplicationState.TOKENS, valueFactory.tokens(tokens)));
            states.add(Pair.create(ApplicationState.STATUS, replacing ?
                                                            valueFactory.bootReplacing(DatabaseDescriptor.getReplaceAddress()) :
                                                            valueFactory.bootstrapping(tokens)));
            Gossiper.instance.addLocalApplicationStates(states);
            setMode(Mode.JOINING, "sleeping " + RING_DELAY + " ms for pending range setup", true);
            Uninterruptibles.sleepUninterruptibly(RING_DELAY, TimeUnit.MILLISECONDS);
        }
        else
        {
            // Dont set any state for the node which is bootstrapping the existing token...
            tokenMetadata.updateNormalTokens(tokens, FBUtilities.getBroadcastAddress());
            removeEndpointBlocking(DatabaseDescriptor.getReplaceAddress(), false);
        }
        if (!Gossiper.instance.seenAnySeed())
            throw new IllegalStateException("Unable to contact any seeds!");

        if (Boolean.getBoolean("cassandra.reset_bootstrap_progress"))
        {
            logger.info("Resetting bootstrap progress to start fresh");
            SystemKeyspace.resetAvailableRangesBlocking();
        }

        // Force disk boundary invalidation now that local tokens are set
        invalidateDiskBoundaries();

        setMode(Mode.JOINING, "Starting to bootstrap...", true);
        BootStrapper bootstrapper = new BootStrapper(FBUtilities.getBroadcastAddress(), tokens, tokenMetadata);
        bootstrapper.addProgressListener(progressSupport);

        // handles token update
        ListenableFuture<StreamState> bootstrapStream = bootstrapper.bootstrap(streamStateStore, useStrictConsistency && !replacing);

        Futures.addCallback(bootstrapStream, new FutureCallback<StreamState>()
        {
            @Override
            public void onSuccess(StreamState streamState)
            {
                bootstrapFinished();
                logger.info("Bootstrap completed! for the tokens {}", tokens);
            }

            @Override
            public void onFailure(Throwable e)
            {
                logger.warn("Error during bootstrap.", e);
            }
        });
        try
        {
            bootstrapStream.get();
            return true;
        }
        catch (Throwable e)
        {
            logger.error("Error while waiting on bootstrap to complete. Bootstrap will have to be restarted.", e);
            return false;
        }
    }

    private void invalidateDiskBoundaries()
    {
        for (Keyspace keyspace : Keyspace.all())
        {
            for (ColumnFamilyStore cfs : keyspace.getColumnFamilyStores())
            {
                for (final ColumnFamilyStore store : cfs.concatWithIndexes())
                {
                    store.invalidateDiskBoundaries();
                }
            }
        }
    }

    /**
     * All MVs have been created during bootstrap, so mark them as built
     */
    private void markViewsAsBuiltBlocking() {
        ArrayList<CompletableFuture> futures = new ArrayList<>();
        for (String keyspace : Schema.instance.getUserKeyspaces())
        {
            for (ViewMetadata view: Schema.instance.getKeyspaceMetadata(keyspace).views)
                futures.add(SystemKeyspace.finishViewBuildStatus(view.keyspace, view.name));
        }

        TPCUtils.blockingAwait(CompletableFuture.allOf(futures.toArray(new CompletableFuture[0])));
    }

    /**
     * Called when bootstrap did finish successfully
     */
    private void bootstrapFinished() {
        markViewsAsBuiltBlocking();
        isBootstrapMode = false;
    }

    public boolean resumeBootstrap()
    {
        if (isBootstrapMode && SystemKeyspace.bootstrapInProgress())
        {
            logger.info("Resuming bootstrap...");

            // get bootstrap tokens saved in system keyspace
            final Collection<Token> tokens = getSavedTokensBlocking();
            // already bootstrapped ranges are filtered during bootstrap
            BootStrapper bootstrapper = new BootStrapper(FBUtilities.getBroadcastAddress(), tokens, tokenMetadata);
            bootstrapper.addProgressListener(progressSupport);

            // handles token update
            ListenableFuture<StreamState> bootstrapStream = bootstrapper.bootstrap(streamStateStore, useStrictConsistency && !replacing);

            Futures.addCallback(bootstrapStream, new FutureCallback<StreamState>()
            {
                @Override
                public void onSuccess(StreamState streamState)
                {
                    bootstrapFinished();
                    // start participating in the ring.
                    // pretend we are in survey mode so we can use joinRing() here
                    isSurveyMode = true;
                    try
                    {
                        progressSupport.progress("bootstrap", ProgressEvent.createNotification("Joining ring..."));
                        joinRing(true);
                    }
                    catch (IOException ignore)
                    {
                        // joinRing with survey mode does not throw IOException
                    }
                    progressSupport.progress("bootstrap", new ProgressEvent(ProgressEventType.COMPLETE, 1, 1, "Resume bootstrap complete"));
                    logger.info("Resume complete");
                }

                @Override
                public void onFailure(Throwable e)
                {
                    String message = "Error during bootstrap: ";
                    if (e instanceof ExecutionException && e.getCause() != null)
                    {
                        message += e.getCause().getMessage();
                    }
                    else
                    {
                        message += e.getMessage();
                    }
                    logger.error(message, e);
                    progressSupport.progress("bootstrap", new ProgressEvent(ProgressEventType.ERROR, 1, 1, message));
                    progressSupport.progress("bootstrap", new ProgressEvent(ProgressEventType.COMPLETE, 1, 1, "Resume bootstrap complete"));
                }
            });
            return true;
        }
        else
        {
            logger.info("Resuming bootstrap is requested, but the node is already bootstrapped.");
            return false;
        }
    }

    public boolean isBootstrapMode()
    {
        return isBootstrapMode;
    }

    public TokenMetadata getTokenMetadata()
    {
        return tokenMetadata;
    }

    /**
     * for a keyspace, return the ranges and corresponding listen addresses.
     *
     * @param keyspace
     * @return the endpoint map
     */
    public Map<List<String>, List<String>> getRangeToEndpointMap(String keyspace)
    {
        /* All the ranges for the tokens */
        Map<List<String>, List<String>> map = new HashMap<>();
        for (Map.Entry<Range<Token>, List<InetAddress>> entry : getRangeToAddressMap(keyspace).entrySet())
        {
            map.put(entry.getKey().asList(), stringify(entry.getValue()));
        }
        return map;
    }

    /**
     * Return the rpc address associated with an endpoint as a string.
     *
     * @param endpoint The endpoint to get rpc address for
     * @return the rpc address
     * @deprecated use {@link this#getNativeTransportAddress(InetAddress)} instead
     */
    @Deprecated
    public String getRpcaddress(InetAddress endpoint)
    {
        return getNativeTransportAddress(endpoint);
    }

    /**
     * Return the native transport address associated with an endpoint as a string.
     *
     * @param endpoint The endpoint to get rpc address for
     * @return the native transport addresss
     */
    public String getNativeTransportAddress(InetAddress endpoint)
    {
        if (endpoint.equals(FBUtilities.getBroadcastAddress()))
            return FBUtilities.getNativeTransportBroadcastAddress().getHostAddress();
        else if (Gossiper.instance.getEndpointStateForEndpoint(endpoint).getApplicationState(ApplicationState.NATIVE_TRANSPORT_ADDRESS) == null)
            return endpoint.getHostAddress();
        else
            return Gossiper.instance.getEndpointStateForEndpoint(endpoint).getApplicationState(ApplicationState.NATIVE_TRANSPORT_ADDRESS).value;
    }

    /**
     * for a keyspace, return the ranges and corresponding RPC addresses for a given keyspace.
     *
     * @deprecated use {@link this#getRangeToNativeTransportAddressMap(String)} instead.

     * @param keyspace
     * @return the endpoint map
     */
    public Map<List<String>, List<String>> getRangeToRpcaddressMap(String keyspace)
    {
        return getRangeToNativeTransportAddressMap(keyspace);
    }

    /**
     * for a keyspace, return the ranges and corresponding native transport addresses for a given keyspace.
     *
     * @param keyspace
     * @return the endpoint map
     */
    public Map<List<String>, List<String>> getRangeToNativeTransportAddressMap(String keyspace)
    {
        /* All the ranges for the tokens */
        Map<List<String>, List<String>> map = new HashMap<>();
        for (Map.Entry<Range<Token>, List<InetAddress>> entry : getRangeToAddressMap(keyspace).entrySet())
        {
            List<String> nativeTransportAddresses = new ArrayList<>(entry.getValue().size());
            for (InetAddress endpoint : entry.getValue())
            {
                nativeTransportAddresses.add(getRpcaddress(endpoint));
            }
            map.put(entry.getKey().asList(), nativeTransportAddresses);
        }
        return map;
    }

    public Map<List<String>, List<String>> getPendingRangeToEndpointMap(String keyspace)
    {
        // some people just want to get a visual representation of things. Allow null and set it to the first
        // non-system keyspace.
        if (keyspace == null)
            keyspace = Schema.instance.getNonLocalStrategyKeyspaces().get(0);

        Map<List<String>, List<String>> map = new HashMap<>();
        for (Map.Entry<Range<Token>, Collection<InetAddress>> entry : tokenMetadata.getPendingRangesMM(keyspace).asMap().entrySet())
        {
            List<InetAddress> l = new ArrayList<>(entry.getValue());
            map.put(entry.getKey().asList(), stringify(l));
        }
        return map;
    }

    public Map<Range<Token>, List<InetAddress>> getRangeToAddressMap(String keyspace)
    {
        return getRangeToAddressMap(keyspace, tokenMetadata.sortedTokens());
    }

    public Map<Range<Token>, List<InetAddress>> getRangeToAddressMapInLocalDC(String keyspace)
    {
        Predicate<InetAddress> isLocalDC = new Predicate<InetAddress>()
        {
            public boolean apply(InetAddress address)
            {
                return isLocalDC(address);
            }
        };

        Map<Range<Token>, List<InetAddress>> origMap = getRangeToAddressMap(keyspace, getTokensInLocalDC());
        Map<Range<Token>, List<InetAddress>> filteredMap = Maps.newHashMap();
        for (Map.Entry<Range<Token>, List<InetAddress>> entry : origMap.entrySet())
        {
            List<InetAddress> endpointsInLocalDC = Lists.newArrayList(Collections2.filter(entry.getValue(), isLocalDC));
            filteredMap.put(entry.getKey(), endpointsInLocalDC);
        }

        return filteredMap;
    }

    private List<Token> getTokensInLocalDC()
    {
        List<Token> filteredTokens = Lists.newArrayList();
        for (Token token : tokenMetadata.sortedTokens())
        {
            InetAddress endpoint = tokenMetadata.getEndpoint(token);
            if (isLocalDC(endpoint))
                filteredTokens.add(token);
        }
        return filteredTokens;
    }

    private boolean isLocalDC(InetAddress targetHost)
    {
        return DatabaseDescriptor.getEndpointSnitch().isInLocalDatacenter(targetHost);
    }

    private Map<Range<Token>, List<InetAddress>> getRangeToAddressMap(String keyspace, List<Token> sortedTokens)
    {
        // some people just want to get a visual representation of things. Allow null and set it to the first
        // non-system keyspace.
        if (keyspace == null)
            keyspace = Schema.instance.getNonLocalStrategyKeyspaces().get(0);

        List<Range<Token>> ranges = getAllRanges(sortedTokens);
        return constructRangeToEndpointMap(keyspace, ranges);
    }


    /**
     * The same as {@code describeRing(String)} but converts TokenRange to the String for JMX compatibility
     *
     * @param keyspace The keyspace to fetch information about
     * @return a List of TokenRange(s) converted to String for the given keyspace
     */
    public List<String> describeRingJMX(String keyspace) throws IOException
    {
        List<TokenRange> tokenRanges;
        try
        {
            tokenRanges = describeRing(keyspace);
        }
        catch (InvalidRequestException e)
        {
            throw new IOException(e.getMessage());
        }
        List<String> result = new ArrayList<>(tokenRanges.size());

        for (TokenRange tokenRange : tokenRanges)
            result.add(tokenRange.toString());

        return result;
    }

    /**
     * The TokenRange for a given keyspace.
     *
     * @param keyspace The keyspace to fetch information about
     * @return a List of TokenRange(s) for the given keyspace
     * @throws InvalidRequestException if there is no ring information available about keyspace
     */
    public List<TokenRange> describeRing(String keyspace) throws InvalidRequestException
    {
        return describeRing(keyspace, false);
    }

    /**
     * The same as {@code describeRing(String)} but considers only the part of the ring formed by nodes in the local DC.
     */
    public List<TokenRange> describeLocalRing(String keyspace) throws InvalidRequestException
    {
        return describeRing(keyspace, true);
    }

    private List<TokenRange> describeRing(String keyspace, boolean includeOnlyLocalDC) throws InvalidRequestException
    {
        if (!Schema.instance.getKeyspaces().contains(keyspace))
            throw new InvalidRequestException("No such keyspace: " + keyspace);

        if (keyspace == null || Keyspace.open(keyspace).getReplicationStrategy() instanceof LocalStrategy)
            throw new InvalidRequestException("There is no ring for the keyspace: " + keyspace);

        List<TokenRange> ranges = new ArrayList<>();
        Token.TokenFactory tf = getTokenFactory();

        Map<Range<Token>, List<InetAddress>> rangeToAddressMap =
                includeOnlyLocalDC
                        ? getRangeToAddressMapInLocalDC(keyspace)
                        : getRangeToAddressMap(keyspace);

        for (Map.Entry<Range<Token>, List<InetAddress>> entry : rangeToAddressMap.entrySet())
            ranges.add(TokenRange.create(tf, entry.getKey(), entry.getValue()));

        return ranges;
    }

    public Map<String, String> getTokenToEndpointMap()
    {
        Map<Token, InetAddress> mapInetAddress = tokenMetadata.getNormalAndBootstrappingTokenToEndpointMap();
        // in order to preserve tokens in ascending order, we use LinkedHashMap here
        Map<String, String> mapString = new LinkedHashMap<>(mapInetAddress.size());
        List<Token> tokens = new ArrayList<>(mapInetAddress.keySet());
        Collections.sort(tokens);
        for (Token token : tokens)
        {
            mapString.put(token.toString(), mapInetAddress.get(token).getHostAddress());
        }
        return mapString;
    }

    public String getLocalHostId()
    {
        return getTokenMetadata().getHostId(FBUtilities.getBroadcastAddress()).toString();
    }

    public UUID getLocalHostUUID()
    {
        return getTokenMetadata().getHostId(FBUtilities.getBroadcastAddress());
    }

    public Map<String, String> getHostIdMap()
    {
        return getEndpointToHostId();
    }

    public Map<String, String> getEndpointToHostId()
    {
        Map<String, String> mapOut = new HashMap<>();
        for (Map.Entry<InetAddress, UUID> entry : getTokenMetadata().getEndpointToHostIdMapForReading().entrySet())
            mapOut.put(entry.getKey().getHostAddress(), entry.getValue().toString());
        return mapOut;
    }

    public Map<String, String> getHostIdToEndpoint()
    {
        Map<String, String> mapOut = new HashMap<>();
        for (Map.Entry<InetAddress, UUID> entry : getTokenMetadata().getEndpointToHostIdMapForReading().entrySet())
            mapOut.put(entry.getValue().toString(), entry.getKey().getHostAddress());
        return mapOut;
    }

    /**
     * Construct the range to endpoint mapping based on the true view
     * of the world.
     *
     * @param ranges
     * @return mapping of ranges to the replicas responsible for them.
     */
    private Map<Range<Token>, List<InetAddress>> constructRangeToEndpointMap(String keyspace, List<Range<Token>> ranges)
    {
        Map<Range<Token>, List<InetAddress>> rangeToEndpointMap = new HashMap<>(ranges.size());
        for (Range<Token> range : ranges)
        {
            rangeToEndpointMap.put(range, Keyspace.open(keyspace).getReplicationStrategy().getNaturalEndpoints(range.right));
        }
        return rangeToEndpointMap;
    }

    public void beforeChange(InetAddress endpoint, EndpointState currentState, ApplicationState newStateKey, VersionedValue newValue)
    {
        // no-op
    }

    /*
     * Handle the reception of a new particular ApplicationState for a particular endpoint. Note that the value of the
     * ApplicationState has not necessarily "changed" since the last known value, if we already received the same update
     * from somewhere else.
     *
     * onChange only ever sees one ApplicationState piece change at a time (even if many ApplicationState updates were
     * received at the same time), so we perform a kind of state machine here. We are concerned with two events: knowing
     * the token associated with an endpoint, and knowing its operation mode. Nodes can start in either bootstrap or
     * normal mode, and from bootstrap mode can change mode to normal. A node in bootstrap mode needs to have
     * pendingranges set in TokenMetadata; a node in normal mode should instead be part of the token ring.
     *
     * Normal progression of ApplicationState.STATUS values for a node should be like this:
     * STATUS_BOOTSTRAPPING,token
     *   if bootstrapping. stays this way until all files are received.
     * STATUS_NORMAL,token
     *   ready to serve reads and writes.
     * STATUS_LEAVING,token
     *   get ready to leave the cluster as part of a decommission
     * STATUS_LEFT,token
     *   set after decommission is completed.
     *
     * Other STATUS values that may be seen (possibly anywhere in the normal progression):
     * STATUS_MOVING,newtoken
     *   set if node is currently moving to a new token in the ring
     * REMOVING_TOKEN,deadtoken
     *   set if the node is dead and is being removed by its REMOVAL_COORDINATOR
     * REMOVED_TOKEN,deadtoken
     *   set if the node is dead and has been removed by its REMOVAL_COORDINATOR
     *
     * Note: Any time a node state changes from STATUS_NORMAL, it will not be visible to new nodes. So it follows that
     * you should never bootstrap a new node during a removenode, decommission or move.
     */
    public void onChange(InetAddress endpoint, ApplicationState state, VersionedValue value)
    {
        if (state == ApplicationState.STATUS)
        {
            String[] pieces = splitValue(value);
            assert (pieces.length > 0);

            String moveName = pieces[0];

            switch (moveName)
            {
                case VersionedValue.STATUS_BOOTSTRAPPING_REPLACE:
                    handleStateBootreplacing(endpoint, pieces);
                    break;
                case VersionedValue.STATUS_BOOTSTRAPPING:
                    handleStateBootstrap(endpoint);
                    break;
                case VersionedValue.STATUS_NORMAL:
                    handleStateNormal(endpoint, VersionedValue.STATUS_NORMAL);
                    break;
                case VersionedValue.SHUTDOWN:
                    handleStateNormal(endpoint, VersionedValue.SHUTDOWN);
                    break;
                case VersionedValue.REMOVING_TOKEN:
                case VersionedValue.REMOVED_TOKEN:
                    handleStateRemoving(endpoint, pieces);
                    break;
                case VersionedValue.STATUS_LEAVING:
                    handleStateLeaving(endpoint);
                    break;
                case VersionedValue.STATUS_LEFT:
                    handleStateLeft(endpoint, pieces);
                    break;
                case VersionedValue.STATUS_MOVING:
                    handleStateMoving(endpoint, pieces);
                    break;
            }
        }
        else
        {
            EndpointState epState = Gossiper.instance.getEndpointStateForEndpoint(endpoint);
            if (epState == null || Gossiper.instance.isDeadState(epState))
            {
                logger.debug("Ignoring state change for dead or unknown endpoint: {}", endpoint);
                return;
            }

            if (getTokenMetadata().isMember(endpoint))
            {
                switch (state)
                {
                    case RELEASE_VERSION:
                        updatePeerInfoBlocking(endpoint, "release_version", value.value);
                        break;
                    case DC:
                        updateTopology(endpoint);
                        updatePeerInfoBlocking(endpoint, "data_center", value.value);
                        break;
                    case RACK:
                        updateTopology(endpoint);
                        updatePeerInfoBlocking(endpoint, "rack", value.value);
                        break;
                    case NATIVE_TRANSPORT_ADDRESS:
                        try
                        {
                            InetAddress address = InetAddress.getByName(value.value);
                            updatePeerInfoBlocking(endpoint, "rpc_address", address);
                            updatePeerInfoBlocking(endpoint, "native_transport_address", address);
                        }
                        catch (UnknownHostException e)
                        {
                            throw new RuntimeException(e);
                        }
                        break;
                    case SCHEMA:
                        updatePeerInfoBlocking(endpoint, "schema_version", UUID.fromString(value.value));
                        MigrationManager.instance.scheduleSchemaPull(endpoint, epState, String.format("gossip schema version change to %s", value.value));
                        break;
                    case HOST_ID:
                        updatePeerInfoBlocking(endpoint, "host_id", UUID.fromString(value.value));
                        break;
                    case NATIVE_TRANSPORT_READY:
                        notifyNativeTransportChange(endpoint, epState.isRpcReady());
                        break;
                    case NET_VERSION:
                        updateNetVersion(endpoint, value);
                        break;
                    case NATIVE_TRANSPORT_PORT:
                        SystemKeyspace.updatePeerInfo(endpoint, "native_transport_port", Integer.parseInt(value.value));
                        break;
                    case NATIVE_TRANSPORT_PORT_SSL:
                        SystemKeyspace.updatePeerInfo(endpoint, "native_transport_port_ssl", Integer.parseInt(value.value));
                        break;
                    case STORAGE_PORT:
                        SystemKeyspace.updatePeerInfo(endpoint, "storage_port", Integer.parseInt(value.value));
                        break;
                    case STORAGE_PORT_SSL:
                        SystemKeyspace.updatePeerInfo(endpoint, "storage_port_ssl", Integer.parseInt(value.value));
                        break;
                    case JMX_PORT:
                        SystemKeyspace.updatePeerInfo(endpoint, "jmx_port", Integer.parseInt(value.value));
                        break;
                }
            }
        }
    }

    private static String[] splitValue(VersionedValue value)
    {
        return value.value.split(VersionedValue.DELIMITER_STR, -1);
    }

    private void updateNetVersion(InetAddress endpoint, VersionedValue value)
    {
        try
        {
            org.apache.cassandra.net.ProtocolVersion v = org.apache.cassandra.net.ProtocolVersion.fromHandshakeVersion(Integer.parseInt(value.value));
            MessagingService.instance().setVersion(endpoint, MessagingVersion.from(v));
        }
        catch (NumberFormatException e)
        {
            throw new AssertionError("Got invalid value for NET_VERSION application state: " + value.value);
        }
    }

    public void updateTopology(InetAddress endpoint)
    {
        if (getTokenMetadata().isMember(endpoint))
        {
            getTokenMetadata().updateTopology(endpoint);
        }
    }

    public void updateTopology()
    {
        getTokenMetadata().updateTopology();
    }

    private void updatePeerInfoBlocking(InetAddress ep, String columnName, Object value)
    {
        TPCUtils.blockingAwait(SystemKeyspace.updatePeerInfo(ep, columnName, value));
    }

    private void updatePeerInfoBlocking(InetAddress endpoint)
    {
        EndpointState epState = Gossiper.instance.getEndpointStateForEndpoint(endpoint);
        for (Map.Entry<ApplicationState, VersionedValue> entry : epState.states())
        {
            switch (entry.getKey())
            {
                case RELEASE_VERSION:
                    updatePeerInfoBlocking(endpoint, "release_version", entry.getValue().value);
                    break;
                case DC:
                    updatePeerInfoBlocking(endpoint, "data_center", entry.getValue().value);
                    break;
                case RACK:
                    updatePeerInfoBlocking(endpoint, "rack", entry.getValue().value);
                    break;
                case NATIVE_TRANSPORT_ADDRESS:
                    try
                    {
                        InetAddress address = InetAddress.getByName(entry.getValue().value);
                        updatePeerInfoBlocking(endpoint, "rpc_address", address);
                        updatePeerInfoBlocking(endpoint, "native_transport_address", address);
                    }
                    catch (UnknownHostException e)
                    {
                        throw new RuntimeException(e);
                    }
                    break;
                case SCHEMA:
                    updatePeerInfoBlocking(endpoint, "schema_version", UUID.fromString(entry.getValue().value));
                    break;
                case HOST_ID:
                    updatePeerInfoBlocking(endpoint, "host_id", UUID.fromString(entry.getValue().value));
                    break;
                case NATIVE_TRANSPORT_PORT:
                    SystemKeyspace.updatePeerInfo(endpoint, "native_transport_port", Integer.parseInt(entry.getValue().value));
                    break;
                case NATIVE_TRANSPORT_PORT_SSL:
                    SystemKeyspace.updatePeerInfo(endpoint, "native_transport_port_ssl", Integer.parseInt(entry.getValue().value));
                    break;
                case STORAGE_PORT:
                    SystemKeyspace.updatePeerInfo(endpoint, "storage_port", Integer.parseInt(entry.getValue().value));
                    break;
                case STORAGE_PORT_SSL:
                    SystemKeyspace.updatePeerInfo(endpoint, "storage_port_ssl", Integer.parseInt(entry.getValue().value));
                    break;
                case JMX_PORT:
                    SystemKeyspace.updatePeerInfo(endpoint, "jmx_port", Integer.parseInt(entry.getValue().value));
                    break;
            }
        }
    }

    private void notifyNativeTransportChange(InetAddress endpoint, boolean ready)
    {
        if (ready)
            notifyUp(endpoint);
        else
            notifyDown(endpoint);
    }

    private void notifyUp(InetAddress endpoint)
    {
        if (!isRpcReady(endpoint) || !Gossiper.instance.isAlive(endpoint))
            return;

        for (IEndpointLifecycleSubscriber subscriber : lifecycleSubscribers)
            subscriber.onUp(endpoint);
    }

    private void notifyDown(InetAddress endpoint)
    {
        for (IEndpointLifecycleSubscriber subscriber : lifecycleSubscribers)
            subscriber.onDown(endpoint);
    }

    private void notifyJoined(InetAddress endpoint)
    {
        if (!isStatus(endpoint, VersionedValue.STATUS_NORMAL))
            return;

        for (IEndpointLifecycleSubscriber subscriber : lifecycleSubscribers)
            subscriber.onJoinCluster(endpoint);
    }

    private void notifyMoved(InetAddress endpoint)
    {
        for (IEndpointLifecycleSubscriber subscriber : lifecycleSubscribers)
            subscriber.onMove(endpoint);
    }

    private void notifyLeft(InetAddress endpoint)
    {
        for (IEndpointLifecycleSubscriber subscriber : lifecycleSubscribers)
            subscriber.onLeaveCluster(endpoint);
    }

    private boolean isStatus(InetAddress endpoint, String status)
    {
        EndpointState state = Gossiper.instance.getEndpointStateForEndpoint(endpoint);
        return state != null && state.getStatus().equals(status);
    }

    public boolean isRpcReady(InetAddress endpoint)
    {
        EndpointState state = Gossiper.instance.getEndpointStateForEndpoint(endpoint);
        return state != null && state.isRpcReady();
    }

    /**
     * Set the Native Transport status. Because when draining a node we need to set the Native Transport
     * status to not ready, and drain is called by the shutdown hook, it may be that value is false
     * and there is no local endpoint state. In this case it's OK to just do nothing. Therefore,
     * we assert that the local endpoint state is not null only when value is true.
     *
     * @param value - true indicates that native transport is ready, false indicates the opposite.
     */
    public void setNativeTransportReady(boolean value)
    {
        EndpointState state = Gossiper.instance.getEndpointStateForEndpoint(FBUtilities.getBroadcastAddress());
        // if value is false we're OK with a null state, if it is true we are not.
        assert !value || state != null;

        if (state != null)
            Gossiper.instance.addLocalApplicationState(ApplicationState.NATIVE_TRANSPORT_READY, valueFactory.nativeTransportReady(value));
    }

    private Collection<Token> getTokensFor(InetAddress endpoint)
    {
        return Gossiper.instance.getTokensFor(endpoint, tokenMetadata.partitioner);
    }

    /**
     * Handle node bootstrap
     *
     * @param endpoint bootstrapping node
     */
    private void handleStateBootstrap(InetAddress endpoint)
    {
        Collection<Token> tokens;
        // explicitly check for TOKENS, because a bootstrapping node might be bootstrapping in legacy mode; that is, not using vnodes and no token specified
        tokens = getTokensFor(endpoint);

        if (logger.isDebugEnabled())
            logger.debug("Node {} state bootstrapping, token {}", endpoint, tokens);

        // if this node is present in token metadata, either we have missed intermediate states
        // or the node had crashed. Print warning if needed, clear obsolete stuff and
        // continue.
        if (tokenMetadata.isMember(endpoint))
        {
            // If isLeaving is false, we have missed both LEAVING and LEFT. However, if
            // isLeaving is true, we have only missed LEFT. Waiting time between completing
            // leave operation and rebootstrapping is relatively short, so the latter is quite
            // common (not enough time for gossip to spread). Therefore we report only the
            // former in the log.
            if (!tokenMetadata.isLeaving(endpoint))
                logger.info("Node {} state jump to bootstrap", endpoint);
            tokenMetadata.removeEndpoint(endpoint);
        }

        tokenMetadata.addBootstrapTokens(tokens, endpoint);
        PendingRangeCalculatorService.instance.update();

        tokenMetadata.updateHostId(Gossiper.instance.getHostId(endpoint), endpoint);
    }

    private void handleStateBootreplacing(InetAddress newNode, String[] pieces)
    {
        InetAddress oldNode;
        try
        {
            oldNode = InetAddress.getByName(pieces[1]);
        }
        catch (Exception e)
        {
            logger.error("Node {} tried to replace malformed endpoint {}.", newNode, pieces[1], e);
            return;
        }

        if (FailureDetector.instance.isAlive(oldNode))
        {
            throw new RuntimeException(String.format("Node %s is trying to replace alive node %s.", newNode, oldNode));
        }

        Optional<InetAddress> replacingNode = tokenMetadata.getReplacingNode(newNode);
        if (replacingNode.isPresent() && !replacingNode.get().equals(oldNode))
        {
            throw new RuntimeException(String.format("Node %s is already replacing %s but is trying to replace %s.",
                                                     newNode, replacingNode.get(), oldNode));
        }

        Collection<Token> tokens = getTokensFor(newNode);

        if (logger.isDebugEnabled())
            logger.debug("Node {} is replacing {}, tokens {}", newNode, oldNode, tokens);

        tokenMetadata.addReplaceTokens(tokens, newNode, oldNode);
        PendingRangeCalculatorService.instance.update();

        tokenMetadata.updateHostId(Gossiper.instance.getHostId(newNode), newNode);
    }

    /**
     * Handle node move to normal state. That is, node is entering token ring and participating
     * in reads.
     *
     * @param endpoint node
     */
    private void handleStateNormal(final InetAddress endpoint, final String status)
    {
        Collection<Token> tokens = getTokensFor(endpoint);
        Set<Token> tokensToUpdateInMetadata = new HashSet<>();
        Set<Token> tokensToUpdateInSystemKeyspace = new HashSet<>();
        Set<InetAddress> endpointsToRemove = new HashSet<>();

        if (logger.isDebugEnabled())
            logger.debug("Node {} state {}, token {}", endpoint, status, tokens);

        if (tokenMetadata.isMember(endpoint))
            logger.info("Node {} state jump to {}", endpoint, status);

        if (tokens.isEmpty() && status.equals(VersionedValue.STATUS_NORMAL))
            logger.error("Node {} is in state normal but it has no tokens, state: {}",
                         endpoint,
                         Gossiper.instance.getEndpointStateForEndpoint(endpoint));

        Optional<InetAddress> replacingNode = tokenMetadata.getReplacingNode(endpoint);
        if (replacingNode.isPresent())
        {
            assert !endpoint.equals(replacingNode.get()) : "Pending replacement endpoint with same address is not supported";
            logger.info("Node {} will complete replacement of {} for tokens {}", endpoint, replacingNode.get(), tokens);
            if (FailureDetector.instance.isAlive(replacingNode.get()))
            {
                logger.error("Node {} cannot complete replacement of alive node {}.", endpoint, replacingNode.get());
                return;
            }
            endpointsToRemove.add(replacingNode.get());
        }

        Optional<InetAddress> replacementNode = tokenMetadata.getReplacementNode(endpoint);
        if (replacementNode.isPresent())
        {
            logger.warn("Node {} is currently being replaced by node {}.", endpoint, replacementNode.get());
        }

        updatePeerInfoBlocking(endpoint);
        // Order Matters, TM.updateHostID() should be called before TM.updateNormalToken(), (see CASSANDRA-4300).
        UUID hostId = Gossiper.instance.getHostId(endpoint);
        InetAddress existing = tokenMetadata.getEndpointForHostId(hostId);
        if (replacing && isReplacingSameAddress() && Gossiper.instance.getEndpointStateForEndpoint(DatabaseDescriptor.getReplaceAddress()) != null
            && (hostId.equals(Gossiper.instance.getHostId(DatabaseDescriptor.getReplaceAddress()))))
            logger.warn("Not updating token metadata for {} because I am replacing it", endpoint);
        else
        {
            if (existing != null && !existing.equals(endpoint))
            {
                if (existing.equals(FBUtilities.getBroadcastAddress()))
                {
                    logger.warn("Not updating host ID {} for {} because it's mine", hostId, endpoint);
                    tokenMetadata.removeEndpoint(endpoint);
                    endpointsToRemove.add(endpoint);
                }
                else if (Gossiper.instance.compareEndpointStartup(endpoint, existing) > 0)
                {
                    logger.warn("Host ID collision for {} between {} and {}; {} is the new owner", hostId, existing, endpoint, endpoint);
                    tokenMetadata.removeEndpoint(existing);
                    endpointsToRemove.add(existing);
                    tokenMetadata.updateHostId(hostId, endpoint);
                }
                else
                {
                    logger.warn("Host ID collision for {} between {} and {}; ignored {}", hostId, existing, endpoint, endpoint);
                    tokenMetadata.removeEndpoint(endpoint);
                    endpointsToRemove.add(endpoint);
                }
            }
            else
                tokenMetadata.updateHostId(hostId, endpoint);
        }

        for (final Token token : tokens)
        {
            // we don't want to update if this node is responsible for the token and it has a later startup time than endpoint.
            InetAddress currentOwner = tokenMetadata.getEndpoint(token);
            if (currentOwner == null)
            {
                logger.debug("New node {} at token {}", endpoint, token);
                tokensToUpdateInMetadata.add(token);
                tokensToUpdateInSystemKeyspace.add(token);
            }
            else if (endpoint.equals(currentOwner))
            {
                // set state back to normal, since the node may have tried to leave, but failed and is now back up
                tokensToUpdateInMetadata.add(token);
                tokensToUpdateInSystemKeyspace.add(token);
            }
            else if (Gossiper.instance.compareEndpointStartup(endpoint, currentOwner) > 0)
            {
                tokensToUpdateInMetadata.add(token);
                tokensToUpdateInSystemKeyspace.add(token);

                // currentOwner is no longer current, endpoint is.  Keep track of these moves, because when
                // a host no longer has any tokens, we'll want to remove it.
                Multimap<InetAddress, Token> epToTokenCopy = getTokenMetadata().getEndpointToTokenMapForReading();
                epToTokenCopy.get(currentOwner).remove(token);
                if (epToTokenCopy.get(currentOwner).size() < 1)
                    endpointsToRemove.add(currentOwner);

                logger.info("Nodes {} and {} have the same token {}.  {} is the new owner",
                            endpoint,
                            currentOwner,
                            token,
                            endpoint);
            }
            else
            {
                logger.info("Nodes {} and {} have the same token {}.  Ignoring {}",
                            endpoint,
                            currentOwner,
                            token,
                            endpoint);
            }
        }

        // capture because updateNormalTokens clears moving and member status
        boolean isMember = tokenMetadata.isMember(endpoint);
        boolean isMoving = tokenMetadata.isMoving(endpoint);
        tokenMetadata.updateNormalTokens(tokensToUpdateInMetadata, endpoint);
        for (InetAddress ep : endpointsToRemove)
        {
            removeEndpointBlocking(ep);
            if (replacing && DatabaseDescriptor.getReplaceAddress().equals(ep))
                Gossiper.instance.replacementQuarantine(ep); // quarantine locally longer than normally; see CASSANDRA-8260
        }
        if (!tokensToUpdateInSystemKeyspace.isEmpty())
            updateTokensBlocking(endpoint, tokensToUpdateInSystemKeyspace);

        if (isMoving || operationMode == Mode.MOVING)
        {
            tokenMetadata.removeFromMoving(endpoint);
            notifyMoved(endpoint);
        }
        else if (!isMember) // prior to this, the node was not a member
        {
            notifyJoined(endpoint);
        }

        PendingRangeCalculatorService.instance.update();
    }

    /**
     * Handle node preparing to leave the ring
     *
     * @param endpoint node
     */
    private void handleStateLeaving(InetAddress endpoint)
    {
        Collection<Token> tokens = getTokensFor(endpoint);

        if (logger.isDebugEnabled())
            logger.debug("Node {} state leaving, tokens {}", endpoint, tokens);

        // If the node is previously unknown or tokens do not match, update tokenmetadata to
        // have this node as 'normal' (it must have been using this token before the
        // leave). This way we'll get pending ranges right.
        if (!tokenMetadata.isMember(endpoint))
        {
            logger.info("Node {} state jump to leaving", endpoint);
            tokenMetadata.updateNormalTokens(tokens, endpoint);
        }
        else if (!tokenMetadata.getTokens(endpoint).containsAll(tokens))
        {
            logger.warn("Node {} 'leaving' token mismatch. Long network partition?", endpoint);
            tokenMetadata.updateNormalTokens(tokens, endpoint);
        }

        // at this point the endpoint is certainly a member with this token, so let's proceed
        // normally
        tokenMetadata.addLeavingEndpoint(endpoint);
        PendingRangeCalculatorService.instance.update();
    }

    /**
     * Handle node leaving the ring. This will happen when a node is decommissioned
     *
     * @param endpoint If reason for leaving is decommission, endpoint is the leaving node.
     * @param pieces   STATE_LEFT,token
     */
    private void handleStateLeft(InetAddress endpoint, String[] pieces)
    {
        assert pieces.length >= 2;
        Collection<Token> tokens = getTokensFor(endpoint);

        if (logger.isDebugEnabled())
            logger.debug("Node {} state left, tokens {}", endpoint, tokens);

        excise(tokens, endpoint, extractExpireTime(pieces));
    }

    /**
     * Handle node moving inside the ring.
     *
     * @param endpoint moving endpoint address
     * @param pieces   STATE_MOVING, token
     */
    private void handleStateMoving(InetAddress endpoint, String[] pieces)
    {
        assert pieces.length >= 2;
        Token token = getTokenFactory().fromString(pieces[1]);

        if (logger.isDebugEnabled())
            logger.debug("Node {} state moving, new token {}", endpoint, token);

        tokenMetadata.addMovingEndpoint(token, endpoint);

        PendingRangeCalculatorService.instance.update();
    }

    /**
     * Handle notification that a node being actively removed from the ring via 'removenode'
     *
     * @param endpoint node
     * @param pieces   either REMOVED_TOKEN (node is gone) or REMOVING_TOKEN (replicas need to be restored)
     */
    private void handleStateRemoving(InetAddress endpoint, String[] pieces)
    {
        assert (pieces.length > 0);

        if (endpoint.equals(FBUtilities.getBroadcastAddress()))
        {
            logger.info("Received removenode gossip about myself. Is this node rejoining after an explicit removenode?");
            try
            {
                drain();
            }
            catch (Exception e)
            {
                throw new RuntimeException(e);
            }
            return;
        }
        if (tokenMetadata.isMember(endpoint))
        {
            String state = pieces[0];
            Collection<Token> removeTokens = tokenMetadata.getTokens(endpoint);

            if (VersionedValue.REMOVED_TOKEN.equals(state))
            {
                excise(removeTokens, endpoint, extractExpireTime(pieces));
            }
            else if (VersionedValue.REMOVING_TOKEN.equals(state))
            {
                if (logger.isDebugEnabled())
                    logger.debug("Tokens {} removed manually (endpoint was {})", removeTokens, endpoint);

                // Note that the endpoint is being removed
                tokenMetadata.addLeavingEndpoint(endpoint);
                PendingRangeCalculatorService.instance.update();

                // find the endpoint coordinating this removal that we need to notify when we're done
                String[] coordinator = splitValue(Gossiper.instance.getEndpointStateForEndpoint(endpoint).getApplicationState(ApplicationState.REMOVAL_COORDINATOR));
                UUID hostId = UUID.fromString(coordinator[1]);
                // grab any data we are now responsible for and notify responsible node
                restoreReplicaCount(endpoint, tokenMetadata.getEndpointForHostId(hostId));
            }
        }
        else // now that the gossiper has told us about this nonexistent member, notify the gossiper to remove it
        {
            if (VersionedValue.REMOVED_TOKEN.equals(pieces[0]))
                addExpireTimeIfFound(endpoint, extractExpireTime(pieces));
            removeEndpointBlocking(endpoint);
        }
    }

    private void excise(Collection<Token> tokens, InetAddress endpoint)
    {
        logger.info("Removing tokens {} for {}", tokens, endpoint);

        UUID hostId = tokenMetadata.getHostId(endpoint);
        if (hostId != null && tokenMetadata.isMember(endpoint))
            HintsService.instance.excise(hostId);

        removeEndpointBlocking(endpoint);
        tokenMetadata.removeEndpoint(endpoint);
        if (!tokens.isEmpty())
            tokenMetadata.removeBootstrapTokens(tokens);
        notifyLeft(endpoint);
        PendingRangeCalculatorService.instance.update();
    }

    private void excise(Collection<Token> tokens, InetAddress endpoint, long expireTime)
    {
        addExpireTimeIfFound(endpoint, expireTime);
        excise(tokens, endpoint);
    }

    /**
     * unlike excise we just need this endpoint gone without going through any notifications
     **/
    private void removeEndpointBlocking(InetAddress endpoint)
    {
        removeEndpointBlocking(endpoint, true);
    }

    private void removeEndpointBlocking(InetAddress endpoint, boolean notifyGossip)
    {
        if (notifyGossip)
            Gossiper.instance.removeEndpoint(endpoint);

        TPCUtils.blockingAwait(SystemKeyspace.removeEndpoint(endpoint));
    }


    protected void addExpireTimeIfFound(InetAddress endpoint, long expireTime)
    {
        if (expireTime != 0L)
        {
            Gossiper.instance.addExpireTimeForEndpoint(endpoint, expireTime);
        }
    }

    protected long extractExpireTime(String[] pieces)
    {
        return Long.parseLong(pieces[2]);
    }

    /**
     * Finds living endpoints responsible for the given ranges
     *
     * @param keyspaceName the keyspace ranges belong to
     * @param ranges       the ranges to find sources for
     * @return multimap of addresses to ranges the address is responsible for
     */
    private Multimap<InetAddress, Range<Token>> getNewSourceRanges(String keyspaceName, Set<Range<Token>> ranges)
    {
        InetAddress myAddress = FBUtilities.getBroadcastAddress();
        Multimap<Range<Token>, InetAddress> rangeAddresses = Keyspace.open(keyspaceName).getReplicationStrategy().getRangeAddresses(tokenMetadata.cloneOnlyTokenMap());
        Multimap<InetAddress, Range<Token>> sourceRanges = HashMultimap.create();
        IFailureDetector failureDetector = FailureDetector.instance;

        // find alive sources for our new ranges
        for (Range<Token> range : ranges)
        {
            Collection<InetAddress> possibleRanges = rangeAddresses.get(range);
            IEndpointSnitch snitch = DatabaseDescriptor.getEndpointSnitch();
            List<InetAddress> sources = snitch.getSortedListByProximity(myAddress, possibleRanges);

            assert (!sources.contains(myAddress));

            for (InetAddress source : sources)
            {
                if (failureDetector.isAlive(source))
                {
                    sourceRanges.put(source, range);
                    break;
                }
            }
        }
        return sourceRanges;
    }

    /**
     * Sends a notification to a node indicating we have finished replicating data.
     *
     * @param remote node to send notification to
     */
    private void sendReplicationNotification(InetAddress remote)
    {
        // notify the remote token
        Request<EmptyPayload, EmptyPayload> request = Verbs.OPERATIONS.REPLICATION_FINISHED.newRequest(remote, EmptyPayload.instance);
        IFailureDetector failureDetector = FailureDetector.instance;
        if (logger.isDebugEnabled())
            logger.debug("Notifying {} of replication completion\n", remote);
        while (failureDetector.isAlive(remote))
        {
            CompletableFuture<?> future = MessagingService.instance().sendSingleTarget(request);
            try
            {
                Uninterruptibles.getUninterruptibly(future);
                return; // done
            }
            catch (ExecutionException e)
            {
                // Try again if we timed out without getting a response
                if (e.getCause() instanceof CallbackExpiredException)
                    continue;

                logger.error("Unexpected exception when sending replication notification to " + remote, e);
                return;
            }
        }
    }

    /**
     * Called when an endpoint is removed from the ring. This function checks
     * whether this node becomes responsible for new ranges as a
     * consequence and streams data if needed.
     * <p>
     * This is rather ineffective, but it does not matter so much
     * since this is called very seldom
     *
     * @param endpoint the node that left
     */
    private void restoreReplicaCount(InetAddress endpoint, final InetAddress notifyEndpoint)
    {
        Multimap<String, Map.Entry<InetAddress, Collection<Range<Token>>>> rangesToFetch = HashMultimap.create();

        InetAddress myAddress = FBUtilities.getBroadcastAddress();

        for (String keyspaceName : Schema.instance.getNonLocalStrategyKeyspaces())
        {
            Multimap<Range<Token>, InetAddress> changedRanges = getChangedRangesForLeaving(keyspaceName, endpoint);
            Set<Range<Token>> myNewRanges = new HashSet<>();
            for (Map.Entry<Range<Token>, InetAddress> entry : changedRanges.entries())
            {
                if (entry.getValue().equals(myAddress))
                    myNewRanges.add(entry.getKey());
            }
            Multimap<InetAddress, Range<Token>> sourceRanges = getNewSourceRanges(keyspaceName, myNewRanges);
            for (Map.Entry<InetAddress, Collection<Range<Token>>> entry : sourceRanges.asMap().entrySet())
            {
                rangesToFetch.put(keyspaceName, entry);
            }
        }

        StreamPlan stream = new StreamPlan(StreamOperation.RESTORE_REPLICA_COUNT, true, true);
        for (String keyspaceName : rangesToFetch.keySet())
        {
            for (Map.Entry<InetAddress, Collection<Range<Token>>> entry : rangesToFetch.get(keyspaceName))
            {
                InetAddress source = entry.getKey();
                InetAddress preferred = SystemKeyspace.getPreferredIP(source);
                Collection<Range<Token>> ranges = entry.getValue();
                if (logger.isDebugEnabled())
                    logger.debug("Requesting from {} ranges {}", source, StringUtils.join(ranges, ", "));
                stream.requestRanges(source, preferred, keyspaceName, ranges);
            }
        }
        StreamResultFuture future = stream.execute();
        Futures.addCallback(future, new FutureCallback<StreamState>()
        {
            public void onSuccess(StreamState finalState)
            {
                sendReplicationNotification(notifyEndpoint);
            }

            public void onFailure(Throwable t)
            {
                logger.warn("Streaming to restore replica count failed", t);
                // We still want to send the notification
                sendReplicationNotification(notifyEndpoint);
            }
        });
    }

    // needs to be modified to accept either a keyspace or ARS.
    private Multimap<Range<Token>, InetAddress> getChangedRangesForLeaving(String keyspaceName, InetAddress endpoint)
    {
        // First get all ranges the leaving endpoint is responsible for
        Collection<Range<Token>> ranges = getRangesForEndpoint(keyspaceName, endpoint);

        if (logger.isDebugEnabled())
            logger.debug("Node {} ranges [{}]", endpoint, StringUtils.join(ranges, ", "));

        Map<Range<Token>, List<InetAddress>> currentReplicaEndpoints = new HashMap<>(ranges.size());

        // Find (for each range) all nodes that store replicas for these ranges as well
        TokenMetadata metadata = tokenMetadata.cloneOnlyTokenMap(); // don't do this in the loop! #7758
        for (Range<Token> range : ranges)
            currentReplicaEndpoints.put(range, Keyspace.open(keyspaceName).getReplicationStrategy().calculateNaturalEndpoints(range.right, metadata));

        TokenMetadata temp = tokenMetadata.cloneAfterAllLeft();

        // endpoint might or might not be 'leaving'. If it was not leaving (that is, removenode
        // command was used), it is still present in temp and must be removed.
        if (temp.isMember(endpoint))
            temp.removeEndpoint(endpoint);

        Multimap<Range<Token>, InetAddress> changedRanges = HashMultimap.create();

        // Go through the ranges and for each range check who will be
        // storing replicas for these ranges when the leaving endpoint
        // is gone. Whoever is present in newReplicaEndpoints list, but
        // not in the currentReplicaEndpoints list, will be needing the
        // range.
        for (Range<Token> range : ranges)
        {
            Collection<InetAddress> newReplicaEndpoints = Keyspace.open(keyspaceName).getReplicationStrategy().calculateNaturalEndpoints(range.right, temp);
            newReplicaEndpoints.removeAll(currentReplicaEndpoints.get(range));
            if (logger.isDebugEnabled())
                if (newReplicaEndpoints.isEmpty())
                    logger.debug("Range {} already in all replicas", range);
                else
                    logger.debug("Range {} will be responsibility of {}", range, StringUtils.join(newReplicaEndpoints, ", "));
            changedRanges.putAll(range, newReplicaEndpoints);
        }

        return changedRanges;
    }

    public void onJoin(InetAddress endpoint, EndpointState epState)
    {
        for (Map.Entry<ApplicationState, VersionedValue> entry : epState.states())
        {
            onChange(endpoint, entry.getKey(), entry.getValue());
        }
        MigrationManager.instance.scheduleSchemaPull(endpoint, epState, "endpoint joined");
    }

    public void onAlive(InetAddress endpoint, EndpointState state)
    {
        MigrationManager.instance.scheduleSchemaPull(endpoint, state, "endpoint alive");

        if (tokenMetadata.isMember(endpoint))
            notifyUp(endpoint);
    }

    public void onRemove(InetAddress endpoint)
    {
        tokenMetadata.removeEndpoint(endpoint);
        PendingRangeCalculatorService.instance.update();
    }

    public void onDead(InetAddress endpoint, EndpointState state)
    {
        MessagingService.instance().convict(endpoint).join();
        notifyDown(endpoint);
    }

    public void onRestart(InetAddress endpoint, EndpointState state)
    {
        // If we have restarted before the node was even marked down, we need to reset the connection pool
        if (state.isAlive())
            onDead(endpoint, state);

        // Then, the node may have been upgraded and changed its messaging protocol version. If so, we
        // want to update that before we mark the node live again to avoid problems like CASSANDRA-11128.
        VersionedValue netVersion = state.getApplicationState(ApplicationState.NET_VERSION);
        if (netVersion != null)
            updateNetVersion(endpoint, netVersion);
    }


    public String getLoadString()
    {
        return FileUtils.stringifyFileSize(StorageMetrics.load.getCount());
    }

    public Map<String, String> getLoadMap()
    {
        Map<String, String> map = new HashMap<>();
        for (Map.Entry<InetAddress, Double> entry : LoadBroadcaster.instance.getLoadInfo().entrySet())
        {
            map.put(entry.getKey().getHostAddress(), FileUtils.stringifyFileSize(entry.getValue()));
        }
        // gossiper doesn't see its own updates, so we need to special-case the local node
        map.put(FBUtilities.getBroadcastAddress().getHostAddress(), getLoadString());
        return map;
    }

    // TODO
    public final void deliverHints(String host)
    {
        throw new UnsupportedOperationException();
    }

    private Collection<Token> getSavedTokensBlocking()
    {
        return TPCUtils.blockingGet(SystemKeyspace.getSavedTokens());
    }

    private Collection<Token> getLocalTokensBlocking()
    {
        Collection<Token> tokens = getSavedTokensBlocking();
        logger.debug("Got tokens {}", tokens);

        assert tokens != null && !tokens.isEmpty(); // should not be called before initServer sets this
        return tokens;
    }

    @Nullable
    public InetAddress getEndpointForHostId(UUID hostId)
    {
        return tokenMetadata.getEndpointForHostId(hostId);
    }

    @Nullable
    public UUID getHostIdForEndpoint(InetAddress address)
    {
        return tokenMetadata.getHostId(address);
    }

    /* These methods belong to the MBean interface */

    public List<String> getTokens()
    {
        return getTokens(FBUtilities.getBroadcastAddress());
    }

    public List<String> getTokens(String endpoint) throws UnknownHostException
    {
        return getTokens(InetAddress.getByName(endpoint));
    }

    private List<String> getTokens(InetAddress endpoint)
    {
        List<String> strTokens = new ArrayList<>();
        for (Token tok : getTokenMetadata().getTokens(endpoint))
            strTokens.add(tok.toString());
        return strTokens;
    }

    public String getReleaseVersion()
    {
        return FBUtilities.getReleaseVersionString();
    }

    public String getSchemaVersion()
    {
        return Schema.instance.getVersion().toString();
    }

    public List<String> getLeavingNodes()
    {
        return stringify(tokenMetadata.getLeavingEndpoints());
    }

    public List<String> getMovingNodes()
    {
        List<String> endpoints = new ArrayList<>();

        for (Pair<Token, InetAddress> node : tokenMetadata.getMovingEndpoints())
        {
            endpoints.add(node.right.getHostAddress());
        }

        return endpoints;
    }

    public List<String> getJoiningNodes()
    {
        return stringify(tokenMetadata.getBootstrapTokens().valueSet());
    }

    public List<String> getLiveNodes()
    {
        return stringify(Gossiper.instance.getLiveMembers());
    }

    public Set<InetAddress> getLiveRingMembers()
    {
        return getLiveRingMembers(false);
    }

    public Set<InetAddress> getLiveRingMembers(boolean excludeDeadStates)
    {
        Set<InetAddress> ret = new HashSet<>();
        for (InetAddress ep : Gossiper.instance.getLiveMembers())
        {
            if (excludeDeadStates)
            {
                EndpointState epState = Gossiper.instance.getEndpointStateForEndpoint(ep);
                if (epState == null || Gossiper.instance.isDeadState(epState))
                    continue;
            }

            if (tokenMetadata.isMember(ep))
                ret.add(ep);
        }
        return ret;
    }


    public List<String> getUnreachableNodes()
    {
        return stringify(Gossiper.instance.getUnreachableMembers());
    }

    public String[] getAllDataFileLocations()
    {
        String[] locations = DatabaseDescriptor.getAllDataFileLocations();
        for (int i = 0; i < locations.length; i++)
            locations[i] = FileUtils.getCanonicalPath(locations[i]);
        return locations;
    }

    public String getCommitLogLocation()
    {
        return FileUtils.getCanonicalPath(DatabaseDescriptor.getCommitLogLocation());
    }

    public String getSavedCachesLocation()
    {
        return FileUtils.getCanonicalPath(DatabaseDescriptor.getSavedCachesLocation());
    }

    private List<String> stringify(Iterable<InetAddress> endpoints)
    {
        List<String> stringEndpoints = new ArrayList<>();
        for (InetAddress ep : endpoints)
        {
            stringEndpoints.add(ep.getHostAddress());
        }
        return stringEndpoints;
    }

    public int getCurrentGenerationNumber()
    {
        return Gossiper.instance.getCurrentGenerationNumber(FBUtilities.getBroadcastAddress());
    }

    public int forceKeyspaceCleanup(String keyspaceName, String... tables) throws IOException, ExecutionException, InterruptedException
    {
        return forceKeyspaceCleanup(0, keyspaceName, tables);
    }

    public int forceKeyspaceCleanup(int jobs, String keyspaceName, String... tables) throws IOException, ExecutionException, InterruptedException
    {
        if (SchemaConstants.isLocalSystemKeyspace(keyspaceName))
            throw new RuntimeException("Cleanup of the system keyspace is neither necessary nor wise");

        CompactionManager.AllSSTableOpStatus status = CompactionManager.AllSSTableOpStatus.SUCCESSFUL;
        for (ColumnFamilyStore cfStore : getValidColumnFamilies(false, false, keyspaceName, tables))
        {
            CompactionManager.AllSSTableOpStatus oneStatus = cfStore.forceCleanup(jobs);
            if (oneStatus != CompactionManager.AllSSTableOpStatus.SUCCESSFUL)
                status = oneStatus;
        }
        return status.statusCode;
    }

    public int scrub(boolean disableSnapshot, boolean skipCorrupted, String keyspaceName, String... tables) throws IOException, ExecutionException, InterruptedException
    {
        return scrub(disableSnapshot, skipCorrupted, true, 0, keyspaceName, tables);
    }

    public int scrub(boolean disableSnapshot, boolean skipCorrupted, boolean checkData, String keyspaceName, String... tables) throws IOException, ExecutionException, InterruptedException
    {
        return scrub(disableSnapshot, skipCorrupted, checkData, 0, keyspaceName, tables);
    }

    public int scrub(boolean disableSnapshot, boolean skipCorrupted, boolean checkData, int jobs, String keyspaceName, String... tables) throws IOException, ExecutionException, InterruptedException
    {
        return scrub(disableSnapshot, skipCorrupted, checkData, false, jobs, keyspaceName, tables);
    }

    public int scrub(boolean disableSnapshot, boolean skipCorrupted, boolean checkData, boolean reinsertOverflowedTTL, int jobs, String keyspaceName, String... tables) throws IOException, ExecutionException, InterruptedException
    {
        CompactionManager.AllSSTableOpStatus status = CompactionManager.AllSSTableOpStatus.SUCCESSFUL;
        for (ColumnFamilyStore cfStore : getValidColumnFamilies(true, false, keyspaceName, tables))
        {
            CompactionManager.AllSSTableOpStatus oneStatus = cfStore.scrub(disableSnapshot, skipCorrupted, reinsertOverflowedTTL, checkData, jobs);
            if (oneStatus != CompactionManager.AllSSTableOpStatus.SUCCESSFUL)
                status = oneStatus;
        }
        return status.statusCode;
    }

    public int verify(boolean extendedVerify, String keyspaceName, String... tableNames) throws IOException, ExecutionException, InterruptedException
    {
        CompactionManager.AllSSTableOpStatus status = CompactionManager.AllSSTableOpStatus.SUCCESSFUL;
        for (ColumnFamilyStore cfStore : getValidColumnFamilies(false, false, keyspaceName, tableNames))
        {
            CompactionManager.AllSSTableOpStatus oneStatus = cfStore.verify(extendedVerify);
            if (oneStatus != CompactionManager.AllSSTableOpStatus.SUCCESSFUL)
                status = oneStatus;
        }
        return status.statusCode;
    }

    public int upgradeSSTables(String keyspaceName, boolean excludeCurrentVersion, String... tableNames) throws IOException, ExecutionException, InterruptedException
    {
        return upgradeSSTables(keyspaceName, excludeCurrentVersion, 0, tableNames);
    }

    public int upgradeSSTables(String keyspaceName, boolean excludeCurrentVersion, int jobs, String... tableNames) throws IOException, ExecutionException, InterruptedException
    {
        CompactionManager.AllSSTableOpStatus status = CompactionManager.AllSSTableOpStatus.SUCCESSFUL;
        for (ColumnFamilyStore cfStore : getValidColumnFamilies(true, true, keyspaceName, tableNames))
        {
            CompactionManager.AllSSTableOpStatus oneStatus = cfStore.sstablesRewrite(excludeCurrentVersion, jobs);
            if (oneStatus != CompactionManager.AllSSTableOpStatus.SUCCESSFUL)
                status = oneStatus;
        }
        return status.statusCode;
    }

    public void forceKeyspaceCompaction(boolean splitOutput, String keyspaceName, String... tableNames) throws IOException, ExecutionException, InterruptedException
    {
        for (ColumnFamilyStore cfStore : getValidColumnFamilies(true, false, keyspaceName, tableNames))
        {
            cfStore.forceMajorCompaction(splitOutput);
        }
    }

    public int relocateSSTables(String keyspaceName, String... columnFamilies) throws IOException, ExecutionException, InterruptedException
    {
        return relocateSSTables(0, keyspaceName, columnFamilies);
    }

    public int relocateSSTables(int jobs, String keyspaceName, String... columnFamilies) throws IOException, ExecutionException, InterruptedException
    {
        CompactionManager.AllSSTableOpStatus status = CompactionManager.AllSSTableOpStatus.SUCCESSFUL;
        for (ColumnFamilyStore cfs : getValidColumnFamilies(false, false, keyspaceName, columnFamilies))
        {
            CompactionManager.AllSSTableOpStatus oneStatus = cfs.relocateSSTables(jobs);
            if (oneStatus != CompactionManager.AllSSTableOpStatus.SUCCESSFUL)
                status = oneStatus;
        }
        return status.statusCode;
    }

    public int garbageCollect(String tombstoneOptionString, int jobs, String keyspaceName, String... columnFamilies) throws IOException, ExecutionException, InterruptedException
    {
        TombstoneOption tombstoneOption = TombstoneOption.valueOf(tombstoneOptionString);
        CompactionManager.AllSSTableOpStatus status = CompactionManager.AllSSTableOpStatus.SUCCESSFUL;
        for (ColumnFamilyStore cfs : getValidColumnFamilies(false, false, keyspaceName, columnFamilies))
        {
            CompactionManager.AllSSTableOpStatus oneStatus = cfs.garbageCollect(tombstoneOption, jobs);
            if (oneStatus != CompactionManager.AllSSTableOpStatus.SUCCESSFUL)
                status = oneStatus;
        }
        return status.statusCode;
    }

    /**
     * Takes the snapshot of a multiple column family from different keyspaces. A snapshot name must be specified.
     *
     * @param tag      the tag given to the snapshot; may not be null or empty
     * @param options  Map of options (skipFlush is the only supported option for now)
     * @param entities list of keyspaces / tables in the form of empty | ks1 ks2 ... | ks1.cf1,ks2.cf2,...
     */
    @Override
    public void takeSnapshot(String tag, Map<String, String> options, String... entities) throws IOException
    {
        boolean skipFlush = Boolean.parseBoolean(options.getOrDefault("skipFlush", "false"));

        if (entities != null && entities.length > 0 && entities[0].contains("."))
        {
            takeMultipleTableSnapshot(tag, skipFlush, entities);
        }
        else
        {
            takeSnapshot(tag, skipFlush, entities);
        }
    }

    /**
     * Takes the snapshot of a specific table. A snapshot name must be
     * specified.
     *
     * @param keyspaceName the keyspace which holds the specified table
     * @param tableName    the table to snapshot
     * @param tag          the tag given to the snapshot; may not be null or empty
     */
    public void takeTableSnapshot(String keyspaceName, String tableName, String tag)
    throws IOException
    {
        takeMultipleTableSnapshot(tag, false, keyspaceName + "." + tableName);
    }

    public void forceKeyspaceCompactionForTokenRange(String keyspaceName, String startToken, String endToken, String... tableNames) throws IOException, ExecutionException, InterruptedException
    {
        Collection<Range<Token>> tokenRanges = createRepairRangeFrom(startToken, endToken);

        for (ColumnFamilyStore cfStore : getValidColumnFamilies(true, false, keyspaceName, tableNames))
        {
            cfStore.forceCompactionForTokenRange(tokenRanges);
        }
    }

    /**
     * Takes the snapshot for the given keyspaces. A snapshot name must be specified.
     *
     * @param tag           the tag given to the snapshot; may not be null or empty
     * @param keyspaceNames the names of the keyspaces to snapshot; empty means "all."
     */
    public void takeSnapshot(String tag, String... keyspaceNames) throws IOException
    {
        takeSnapshot(tag, false, keyspaceNames);
    }

    /**
     * Takes the snapshot of a multiple column family from different keyspaces. A snapshot name must be specified.
     *
     * @param tag       the tag given to the snapshot; may not be null or empty
     * @param tableList list of tables from different keyspace in the form of ks1.cf1 ks2.cf2
     */
    public void takeMultipleTableSnapshot(String tag, String... tableList)
    throws IOException
    {
        takeMultipleTableSnapshot(tag, false, tableList);
    }

    /**
     * Takes the snapshot for the given keyspaces. A snapshot name must be specified.
     *
     * @param tag           the tag given to the snapshot; may not be null or empty
     * @param skipFlush     Skip blocking flush of memtable
     * @param keyspaceNames the names of the keyspaces to snapshot; empty means "all."
     */
    private void takeSnapshot(String tag, boolean skipFlush, String... keyspaceNames) throws IOException
    {
        if (operationMode == Mode.JOINING)
            throw new IOException("Cannot snapshot until bootstrap completes");
        if (tag == null || tag.equals(""))
            throw new IOException("You must supply a snapshot name.");

        Iterable<Keyspace> keyspaces;
        if (keyspaceNames.length == 0)
        {
            keyspaces = Keyspace.all();
        }
        else
        {
            ArrayList<Keyspace> t = new ArrayList<>(keyspaceNames.length);
            for (String keyspaceName : keyspaceNames)
                t.add(getValidKeyspace(keyspaceName));
            keyspaces = t;
        }

        // Do a check to see if this snapshot exists before we actually snapshot
        for (Keyspace keyspace : keyspaces)
            if (keyspace.snapshotExists(tag))
                throw new IOException("Snapshot " + tag + " already exists.");


        Set<SSTableReader> snapshotted = new HashSet<>();
        for (Keyspace keyspace : keyspaces)
            snapshotted.addAll(keyspace.snapshot(tag, null, skipFlush, snapshotted));
    }

    /**
     * Takes the snapshot of a multiple column family from different keyspaces. A snapshot name must be specified.
     *
     * @param tag       the tag given to the snapshot; may not be null or empty
     * @param skipFlush Skip blocking flush of memtable
     * @param tableList list of tables from different keyspace in the form of ks1.cf1 ks2.cf2
     */
    private void takeMultipleTableSnapshot(String tag, boolean skipFlush, String... tableList)
    throws IOException
    {
        Map<Keyspace, List<String>> keyspaceColumnfamily = new HashMap<Keyspace, List<String>>();
        for (String table : tableList)
        {
            String splittedString[] = StringUtils.split(table, '.');
            if (splittedString.length == 2)
            {
                String keyspaceName = splittedString[0];
                String tableName = splittedString[1];

                if (keyspaceName == null)
                    throw new IOException("You must supply a keyspace name");
                if (operationMode.equals(Mode.JOINING))
                    throw new IOException("Cannot snapshot until bootstrap completes");

                if (tableName == null)
                    throw new IOException("You must supply a table name");
                if (tag == null || tag.equals(""))
                    throw new IOException("You must supply a snapshot name.");

                Keyspace keyspace = getValidKeyspace(keyspaceName);
                ColumnFamilyStore columnFamilyStore = keyspace.getColumnFamilyStore(tableName);
                // As there can be multiple column family from same keyspace check if snapshot exist for that specific
                // columnfamily and not for whole keyspace

                if (columnFamilyStore.snapshotExists(tag))
                    throw new IOException("Snapshot " + tag + " already exists.");
                if (!keyspaceColumnfamily.containsKey(keyspace))
                {
                    keyspaceColumnfamily.put(keyspace, new ArrayList<String>());
                }

                // Add Keyspace columnfamily to map in order to support atomicity for snapshot process.
                // So no snapshot should happen if any one of the above conditions fail for any keyspace or columnfamily
                keyspaceColumnfamily.get(keyspace).add(tableName);
            }
            else
            {
                throw new IllegalArgumentException(
                                                  "Cannot take a snapshot on secondary index or invalid column family name. You must supply a column family name in the form of keyspace.columnfamily");
            }
        }

        Set<SSTableReader> snapshotted = new HashSet<>();
        for (Entry<Keyspace, List<String>> entry : keyspaceColumnfamily.entrySet())
        {
            for (String table : entry.getValue())
                snapshotted.addAll(entry.getKey().snapshot(tag, table, skipFlush, snapshotted));
        }
    }

    private Keyspace getValidKeyspace(String keyspaceName) throws IOException
    {
        if (!Schema.instance.getKeyspaces().contains(keyspaceName))
        {
            throw new IOException("Keyspace " + keyspaceName + " does not exist");
        }
        return Keyspace.open(keyspaceName);
    }

    /**
     * Remove the snapshot with the given name from the given keyspaces.
     * If no tag is specified we will remove all snapshots.
     */
    public void clearSnapshot(String tag, String... keyspaceNames) throws IOException
    {
        if (tag == null)
            tag = "";

        Set<String> keyspaces = new HashSet<>();
        for (String dataDir : DatabaseDescriptor.getAllDataFileLocations())
        {
            for (String keyspaceDir : new File(dataDir).list())
            {
                // Only add a ks if it has been specified as a param, assuming params were actually provided.
                if (keyspaceNames.length > 0 && !Arrays.asList(keyspaceNames).contains(keyspaceDir))
                    continue;
                keyspaces.add(keyspaceDir);
            }
        }

        for (String keyspace : keyspaces)
            Keyspace.clearSnapshot(tag, keyspace);

        if (logger.isDebugEnabled())
            logger.debug("Cleared out snapshot directories");
    }

    public Map<String, TabularData> getSnapshotDetails()
    {
        Map<String, TabularData> snapshotMap = new HashMap<>();
        for (Keyspace keyspace : Keyspace.all())
        {
            if (SchemaConstants.isLocalSystemKeyspace(keyspace.getName()))
                continue;

            for (ColumnFamilyStore cfStore : keyspace.getColumnFamilyStores())
            {
                for (Map.Entry<String, Pair<Long, Long>> snapshotDetail : cfStore.getSnapshotDetails().entrySet())
                {
                    TabularDataSupport data = (TabularDataSupport) snapshotMap.get(snapshotDetail.getKey());
                    if (data == null)
                    {
                        data = new TabularDataSupport(SnapshotDetailsTabularData.TABULAR_TYPE);
                        snapshotMap.put(snapshotDetail.getKey(), data);
                    }

                    SnapshotDetailsTabularData.from(snapshotDetail.getKey(), keyspace.getName(), cfStore.getTableName(), snapshotDetail, data);
                }
            }
        }
        return snapshotMap;
    }

    public long trueSnapshotsSize()
    {
        long total = 0;
        for (Keyspace keyspace : Keyspace.all())
        {
            if (SchemaConstants.isLocalSystemKeyspace(keyspace.getName()))
                continue;

            for (ColumnFamilyStore cfStore : keyspace.getColumnFamilyStores())
            {
                total += cfStore.trueSnapshotsSize();
            }
        }

        return total;
    }

    public void refreshSizeEstimates() throws ExecutionException
    {
        cleanupSizeEstimates();
        FBUtilities.waitOnFuture(ScheduledExecutors.optionalTasks.submit(SizeEstimatesRecorder.instance));
    }

    public void cleanupSizeEstimates()
    {
        SetMultimap<String, String> sizeEstimates = TPCUtils.blockingGet(SystemKeyspace.getTablesWithSizeEstimates());

        for (Entry<String, Collection<String>> tablesByKeyspace : sizeEstimates.asMap().entrySet())
        {
            String keyspace = tablesByKeyspace.getKey();
            if (!Schema.instance.getKeyspaces().contains(keyspace))
            {
                TPCUtils.blockingGet(SystemKeyspace.clearSizeEstimates(keyspace));
            }
            else
            {
                for (String table : tablesByKeyspace.getValue())
                {
                    if (Schema.instance.getTableMetadataRef(keyspace, table) == null)
                        TPCUtils.blockingGet(SystemKeyspace.clearSizeEstimates(keyspace, table));
                }
            }
        }
    }

    /**
     * @param allowIndexes   Allow index CF names to be passed in
     * @param autoAddIndexes Automatically add secondary indexes if a CF has them
     * @param keyspaceName   keyspace
     * @param cfNames        CFs
     * @throws java.lang.IllegalArgumentException when given CF name does not exist
     */
    public Iterable<ColumnFamilyStore> getValidColumnFamilies(boolean allowIndexes, boolean autoAddIndexes, String keyspaceName, String... cfNames) throws IOException
    {
        Keyspace keyspace = getValidKeyspace(keyspaceName);
        return keyspace.getValidColumnFamilies(allowIndexes, autoAddIndexes, cfNames);
    }

    /**
     * Flush all memtables for a keyspace and column families.
     *
     * @param keyspaceName
     * @param tableNames
     * @throws IOException
     */
    public void forceKeyspaceFlush(String keyspaceName, String... tableNames) throws IOException
    {
        for (ColumnFamilyStore cfStore : getValidColumnFamilies(true, false, keyspaceName, tableNames))
        {
            logger.debug("Forcing flush on keyspace {}, CF {}", keyspaceName, cfStore.name);
            cfStore.forceBlockingFlush();
        }
    }

    public int repairAsync(String keyspace, Map<String, String> repairSpec)
    {
        RepairOption option = RepairOption.parse(repairSpec, tokenMetadata.partitioner);
        // if ranges are not specified
        if (option.getRanges().isEmpty())
        {
            if (option.isPrimaryRange())
            {
                // when repairing only primary range, neither dataCenters nor hosts can be set
                if (option.getDataCenters().isEmpty() && option.getHosts().isEmpty())
                    option.getRanges().addAll(getPrimaryRanges(keyspace));
                    // except dataCenters only contain local DC (i.e. -local)
                else if (option.isInLocalDCOnly())
                    option.getRanges().addAll(getPrimaryRangesWithinDC(keyspace));
                else
                    throw new IllegalArgumentException("You need to run primary range repair on all nodes in the cluster.");
            }
            else
            {
                option.getRanges().addAll(getLocalRanges(keyspace));
            }
        }
        if (option.getRanges().isEmpty() || Keyspace.open(keyspace).getReplicationStrategy().getReplicationFactor() < 2
                || tokenMetadata.getAllEndpoints().size() < 2)
            return 0;

        if (option.isIncremental())
        {
            failIfCannotRunIncrementalRepair(keyspace, option.getColumnFamilies().toArray(new String[0]));
        }

        int cmd = nextRepairCommand.incrementAndGet();
        ActiveRepairService.repairCommandExecutor.execute(createRepairTask(cmd, keyspace, option));
        return cmd;
    }

    /**
     * Check if current tables of keyspaces are allowed to run incremental repair
     *
     * Currently, only base tables, views or tables with CDC enabled cannot run incremental repair.
     *
     * @throws IllegalArgumentException if cannot run incremental repair
     */
    protected void failIfCannotRunIncrementalRepair(String keyspace, String[] tables)
    {
        try
        {
            Set<ColumnFamilyStore> tablesToRepair = Sets.newHashSet(getValidColumnFamilies(false, false, keyspace, tables));
            Set<String> tablesWithViewsOrCdc = tablesToRepair.stream().filter(c -> c.hasViews() || c.metadata.get().isView() ||
                                                                                   c.isCdcEnabled()).map(c -> c.name).collect(Collectors.toSet());

            if (!tablesWithViewsOrCdc.isEmpty())
            {
                throw new IllegalArgumentException(String.format("Cannot run incremental repair on tables %s from keyspace %s " +
                                                         "because incremental repair is not supported on tables with " +
                                                         "materialized views or CDC-enabled. Please run full repair on these " +
                                                         "tables.", tablesWithViewsOrCdc.toString(), keyspace));
            }
        }
        catch (IOException e)
        {
            throw new RuntimeException("Could not fetch tables for repair.", e);
        }
    }

    /**
     * Create collection of ranges that match ring layout from given tokens.
     *
     * @param beginToken beginning token of the range
     * @param endToken   end token of the range
     * @return collection of ranges that match ring layout in TokenMetadata
     */
    @VisibleForTesting
    Collection<Range<Token>> createRepairRangeFrom(String beginToken, String endToken)
    {
        Token parsedBeginToken = getTokenFactory().fromString(beginToken);
        Token parsedEndToken = getTokenFactory().fromString(endToken);

        // Break up given range to match ring layout in TokenMetadata
        ArrayList<Range<Token>> repairingRange = new ArrayList<>();

        ArrayList<Token> tokens = new ArrayList<>(tokenMetadata.sortedTokens());
        if (!tokens.contains(parsedBeginToken))
        {
            tokens.add(parsedBeginToken);
        }
        if (!tokens.contains(parsedEndToken))
        {
            tokens.add(parsedEndToken);
        }
        // tokens now contain all tokens including our endpoints
        Collections.sort(tokens);

        int start = tokens.indexOf(parsedBeginToken), end = tokens.indexOf(parsedEndToken);
        for (int i = start; i != end; i = (i + 1) % tokens.size())
        {
            Range<Token> range = new Range<>(tokens.get(i), tokens.get((i + 1) % tokens.size()));
            repairingRange.add(range);
        }

        return repairingRange;
    }

    public TokenFactory getTokenFactory()
    {
        return tokenMetadata.partitioner.getTokenFactory();
    }

    private FutureTask<Object> createRepairTask(final int cmd, final String keyspace, final RepairOption options)
    {
        if (!options.getDataCenters().isEmpty() && !options.getDataCenters().contains(DatabaseDescriptor.getLocalDataCenter()))
        {
            throw new IllegalArgumentException("the local data center must be part of the repair");
        }

        RepairRunnable task = new RepairRunnable(this, cmd, options, keyspace);
        task.addProgressListener(progressSupport);
        if (options.isTraced())
        {
            Runnable r = () ->
            {
                try
                {
                    task.run();
                }
                finally
                {
                    ExecutorLocals.set(null);
                }
            };
            return new FutureTask<>(r, null);
        }
        return new FutureTask<>(task, null);
    }

    public void forceTerminateAllRepairSessions()
    {
        ActiveRepairService.instance.terminateSessions();
    }


    @Nullable
    public List<String> getParentRepairStatus(int cmd)
    {
        Pair<ActiveRepairService.ParentRepairStatus, List<String>> pair = ActiveRepairService.instance.getRepairStatus(cmd);
        return pair == null ? null :
               ImmutableList.<String>builder().add(pair.left.name()).addAll(pair.right).build();
    }

    /* End of MBean interface methods */

    /**
     * Get the "primary ranges" for the specified keyspace and endpoint.
     * "Primary ranges" are the ranges that the node is responsible for storing replica primarily.
     * The node that stores replica primarily is defined as the first node returned
     * by {@link AbstractReplicationStrategy#calculateNaturalEndpoints}.
     *
     * @param keyspace Keyspace name to check primary ranges
     * @param ep       endpoint we are interested in.
     * @return primary ranges for the specified endpoint.
     */
    public Collection<Range<Token>> getPrimaryRangesForEndpoint(String keyspace, InetAddress ep)
    {
        AbstractReplicationStrategy strategy = Keyspace.open(keyspace).getReplicationStrategy();
        Collection<Range<Token>> primaryRanges = new HashSet<>();
        TokenMetadata metadata = tokenMetadata.cloneOnlyTokenMap();
        for (Token token : metadata.sortedTokens())
        {
            List<InetAddress> endpoints = strategy.calculateNaturalEndpoints(token, metadata);
            if (endpoints.size() > 0 && endpoints.get(0).equals(ep))
                primaryRanges.add(new Range<>(metadata.getPredecessor(token), token));
        }
        return primaryRanges;
    }

    /**
     * Get the "primary ranges" within local DC for the specified keyspace and endpoint.
     *
     * @param keyspace          Keyspace name to check primary ranges
     * @param referenceEndpoint endpoint we are interested in.
     * @return primary ranges within local DC for the specified endpoint.
     * @see #getPrimaryRangesForEndpoint(String, java.net.InetAddress)
     */
    public Collection<Range<Token>> getPrimaryRangeForEndpointWithinDC(String keyspace, InetAddress referenceEndpoint)
    {
        TokenMetadata metadata = tokenMetadata.cloneOnlyTokenMap();
        String localDC = DatabaseDescriptor.getEndpointSnitch().getDatacenter(referenceEndpoint);
        Collection<InetAddress> localDcNodes = metadata.getTopology().getDatacenterEndpoints().get(localDC);
        AbstractReplicationStrategy strategy = Keyspace.open(keyspace).getReplicationStrategy();

        Collection<Range<Token>> localDCPrimaryRanges = new HashSet<>();
        for (Token token : metadata.sortedTokens())
        {
            List<InetAddress> endpoints = strategy.calculateNaturalEndpoints(token, metadata);
            for (InetAddress endpoint : endpoints)
            {
                if (localDcNodes.contains(endpoint))
                {
                    if (endpoint.equals(referenceEndpoint))
                    {
                        localDCPrimaryRanges.add(new Range<>(metadata.getPredecessor(token), token));
                    }
                    break;
                }
            }
        }

        return localDCPrimaryRanges;
    }

    /**
     * Get all ranges an endpoint is responsible for (by keyspace)
     *
     * @param ep endpoint we are interested in.
     * @return ranges for the specified endpoint.
     */
    Collection<Range<Token>> getRangesForEndpoint(String keyspaceName, InetAddress ep)
    {
        return Keyspace.open(keyspaceName).getReplicationStrategy().getAddressRanges().get(ep);
    }

    /**
     * Get all ranges that span the ring given a set
     * of tokens. All ranges are in sorted order of
     * ranges.
     *
     * @return ranges in sorted order
     */
    public List<Range<Token>> getAllRanges(List<Token> sortedTokens)
    {
        if (logger.isTraceEnabled())
            logger.trace("computing ranges for {}", StringUtils.join(sortedTokens, ", "));

        if (sortedTokens.isEmpty())
            return Collections.emptyList();
        int size = sortedTokens.size();
        List<Range<Token>> ranges = new ArrayList<>(size + 1);
        for (int i = 1; i < size; ++i)
        {
            Range<Token> range = new Range<>(sortedTokens.get(i - 1), sortedTokens.get(i));
            ranges.add(range);
        }
        Range<Token> range = new Range<>(sortedTokens.get(size - 1), sortedTokens.get(0));
        ranges.add(range);

        return ranges;
    }

    /**
     * This method returns the N endpoints that are responsible for storing the
     * specified key i.e for replication.
     *
     * @param keyspaceName keyspace name also known as keyspace
     * @param cf           Column family name
     * @param key          key for which we need to find the endpoint
     * @return the endpoint responsible for this key
     */
    public List<InetAddress> getNaturalEndpoints(String keyspaceName, String cf, String key)
    {
        KeyspaceMetadata ksMetaData = Schema.instance.getKeyspaceMetadata(keyspaceName);
        if (ksMetaData == null)
            throw new IllegalArgumentException("Unknown keyspace '" + keyspaceName + "'");

        TableMetadata metadata = ksMetaData.getTableOrViewNullable(cf);
        if (metadata == null)
            throw new IllegalArgumentException("Unknown table '" + cf + "' in keyspace '" + keyspaceName + "'");

        return getNaturalEndpoints(keyspaceName, tokenMetadata.partitioner.getToken(metadata.partitionKeyType.fromString(key)));
    }

    public List<InetAddress> getNaturalEndpoints(String keyspaceName, ByteBuffer key)
    {
        return getNaturalEndpoints(keyspaceName, tokenMetadata.partitioner.getToken(key));
    }

    /**
     * This method returns the N endpoints that are responsible for storing the
     * specified key i.e for replication.
     *
     * @param keyspaceName keyspace name also known as keyspace
     * @param pos          position for which we need to find the endpoint
     * @return the endpoint responsible for this token
     */
    public List<InetAddress> getNaturalEndpoints(String keyspaceName, RingPosition pos)
    {
        return getNaturalEndpoints(Keyspace.open(keyspaceName), pos);
    }

    public List<InetAddress> getNaturalEndpoints(Keyspace keyspace, RingPosition pos)
    {
        return keyspace.getReplicationStrategy().getNaturalEndpoints(pos);
    }

    /**
     * Returns the endpoints currently responsible for storing the token plus pending ones
     */
    public Iterable<InetAddress> getNaturalAndPendingEndpoints(String keyspaceName, Token token)
    {
        return Iterables.concat(getNaturalEndpoints(keyspaceName, token), tokenMetadata.pendingEndpointsFor(token, keyspaceName));
    }

    /**
     * This method attempts to return N endpoints that are responsible for storing the
     * specified key i.e for replication.
     *
     * @param keyspace keyspace name also known as keyspace
     * @param pos position for which we need to find the endpoint
     * @param liveEps the list of endpoints to add to
     */
    public static void addLiveNaturalEndpointsToList(Keyspace keyspace, RingPosition pos, ArrayList<InetAddress> liveEps)
    {
        List<InetAddress> endpoints = keyspace.getReplicationStrategy().getCachedNaturalEndpoints(pos);

        for (int i = 0, size = endpoints.size(); i < size; i++)
        {
            InetAddress endpoint = endpoints.get(i);
            if (FailureDetector.instance.isAlive(endpoint))
                liveEps.add(endpoint);
        }
    }

    public void setLoggingLevel(String classQualifier, String rawLevel) throws Exception
    {
        ch.qos.logback.classic.Logger logBackLogger = (ch.qos.logback.classic.Logger) LoggerFactory.getLogger(classQualifier);

        // if both classQualifer and rawLevel are empty, reload from configuration
        if (StringUtils.isBlank(classQualifier) && StringUtils.isBlank(rawLevel))
        {
            JMXConfiguratorMBean jmxConfiguratorMBean = JMX.newMBeanProxy(ManagementFactory.getPlatformMBeanServer(),
                                                                          new ObjectName("ch.qos.logback.classic:Name=default,Type=ch.qos.logback.classic.jmx.JMXConfigurator"),
                                                                          JMXConfiguratorMBean.class);
            jmxConfiguratorMBean.reloadDefaultConfiguration();
            return;
        }
        // classQualifer is set, but blank level given
        else if (StringUtils.isNotBlank(classQualifier) && StringUtils.isBlank(rawLevel))
        {
            if (logBackLogger.getLevel() != null || hasAppenders(logBackLogger))
                logBackLogger.setLevel(null);
            return;
        }

        ch.qos.logback.classic.Level level = ch.qos.logback.classic.Level.toLevel(rawLevel);
        logBackLogger.setLevel(level);
        logger.info("set log level to {} for classes under '{}' (if the level doesn't look like '{}' then the logger couldn't parse '{}')", level, classQualifier, rawLevel, rawLevel);
    }

    /**
     * @return the runtime logging levels for all the configured loggers
     */
    @Override
    public Map<String, String> getLoggingLevels()
    {
        Map<String, String> logLevelMaps = Maps.newLinkedHashMap();
        LoggerContext lc = (LoggerContext) LoggerFactory.getILoggerFactory();
        for (ch.qos.logback.classic.Logger logger : lc.getLoggerList())
        {
            if (logger.getLevel() != null || hasAppenders(logger))
                logLevelMaps.put(logger.getName(), logger.getLevel().toString());
        }
        return logLevelMaps;
    }

    private boolean hasAppenders(ch.qos.logback.classic.Logger logger)
    {
        Iterator<Appender<ILoggingEvent>> it = logger.iteratorForAppenders();
        return it.hasNext();
    }

    /**
     * @return list of Token ranges (_not_ keys!) together with estimated key count,
     * breaking up the data this node is responsible for into pieces of roughly keysPerSplit
     */
    public List<Pair<Range<Token>, Long>> getSplits(String keyspaceName, String cfName, Range<Token> range, int keysPerSplit)
    {
        Keyspace t = Keyspace.open(keyspaceName);
        ColumnFamilyStore cfs = t.getColumnFamilyStore(cfName);
        List<DecoratedKey> keys = keySamples(Collections.singleton(cfs), range);

        long totalRowCountEstimate = cfs.estimatedKeysForRange(range);

        // splitCount should be much smaller than number of key samples, to avoid huge sampling error
        int minSamplesPerSplit = 4;
        int maxSplitCount = keys.size() / minSamplesPerSplit + 1;
        int splitCount = Math.max(1, Math.min(maxSplitCount, (int) (totalRowCountEstimate / keysPerSplit)));

        List<Token> tokens = keysToTokens(range, keys);
        return getSplits(tokens, splitCount, cfs);
    }

    private List<Pair<Range<Token>, Long>> getSplits(List<Token> tokens, int splitCount, ColumnFamilyStore cfs)
    {
        double step = (double) (tokens.size() - 1) / splitCount;
        Token prevToken = tokens.get(0);
        List<Pair<Range<Token>, Long>> splits = Lists.newArrayListWithExpectedSize(splitCount);
        for (int i = 1; i <= splitCount; i++)
        {
            int index = (int) Math.round(i * step);
            Token token = tokens.get(index);
            Range<Token> range = new Range<>(prevToken, token);
            // always return an estimate > 0 (see CASSANDRA-7322)
            splits.add(Pair.create(range, Math.max(cfs.metadata().params.minIndexInterval, cfs.estimatedKeysForRange(range))));
            prevToken = token;
        }
        return splits;
    }

    private List<Token> keysToTokens(Range<Token> range, List<DecoratedKey> keys)
    {
        List<Token> tokens = Lists.newArrayListWithExpectedSize(keys.size() + 2);
        tokens.add(range.left);
        for (DecoratedKey key : keys)
            tokens.add(key.getToken());
        tokens.add(range.right);
        return tokens;
    }

    private List<DecoratedKey> keySamples(Iterable<ColumnFamilyStore> cfses, Range<Token> range)
    {
        List<DecoratedKey> keys = new ArrayList<>();
        for (ColumnFamilyStore cfs : cfses)
            Iterables.addAll(keys, cfs.keySamples(range));
        FBUtilities.sortSampledKeys(keys, range);
        return keys;
    }

    /**
     * Broadcast leaving status and update local tokenMetadata accordingly
     */
    private void startLeaving()
    {
        Gossiper.instance.addLocalApplicationState(ApplicationState.STATUS, valueFactory.leaving(getLocalTokensBlocking()));
        tokenMetadata.addLeavingEndpoint(FBUtilities.getBroadcastAddress());
        PendingRangeCalculatorService.instance.update();
    }

    public void decommission(boolean force) throws InterruptedException
    {
        TokenMetadata metadata = tokenMetadata.cloneAfterAllLeft();
        if (operationMode != Mode.LEAVING)
        {
            if (!tokenMetadata.isMember(FBUtilities.getBroadcastAddress()))
                throw new UnsupportedOperationException("local node is not a member of the token ring yet");
            if (metadata.getAllEndpoints().size() < 2)
                    throw new UnsupportedOperationException("no other normal nodes in the ring; decommission would be pointless");
            if (operationMode != Mode.NORMAL)
                throw new UnsupportedOperationException("Node in " + operationMode + " state; wait for status to become normal or restart");
        }
        if (!isDecommissioning.compareAndSet(false, true))
            throw new IllegalStateException("Node is still decommissioning. Check nodetool netstats.");

        if (logger.isDebugEnabled())
            logger.debug("DECOMMISSIONING");

        try
        {
            CompletableFuture<Boolean> nodeSyncStopFuture = nodeSyncService.disableAsync(false);
            waitForNodeSyncShutdown(nodeSyncStopFuture);

            PendingRangeCalculatorService.instance.blockUntilFinished();

            String dc = DatabaseDescriptor.getLocalDataCenter();

            if (operationMode != Mode.LEAVING) // If we're already decommissioning there is no point checking RF/pending ranges
            {
                int rf, numNodes;
                for (String keyspaceName : Schema.instance.getPartitionedKeyspaces())
                {
                    if (!force)
                    {
                        Keyspace keyspace = Keyspace.open(keyspaceName);
                        if (keyspace.getReplicationStrategy() instanceof NetworkTopologyStrategy)
                        {
                            NetworkTopologyStrategy strategy = (NetworkTopologyStrategy) keyspace.getReplicationStrategy();
                            rf = strategy.getReplicationFactor(dc);
                            numNodes = metadata.getTopology().getDatacenterEndpoints().get(dc).size();
                        }
                        else
                        {
                            numNodes = metadata.getAllEndpoints().size();
                            rf = keyspace.getReplicationStrategy().getReplicationFactor();
                        }

                        if (numNodes <= rf)
                            throw new UnsupportedOperationException("Not enough live nodes to maintain replication factor in keyspace "
                                                                    + keyspaceName + " (RF = " + rf + ", N = " + numNodes + ")."
                                                                    + " Perform a forceful decommission to ignore.");
                    }
                    if (tokenMetadata.getPendingRanges(keyspaceName, FBUtilities.getBroadcastAddress()).size() > 0)
                        throw new UnsupportedOperationException("data is currently moving to this node; unable to leave the ring");
                }
            }

            startLeaving();
            long timeout = Math.max(RING_DELAY, BatchlogManager.instance.getBatchlogTimeout());
            setMode(Mode.LEAVING, "sleeping " + timeout + " ms for batch processing and pending range setup", true);
            Thread.sleep(timeout);

            Runnable finishLeaving = new Runnable()
            {
                public void run()
                {
                    shutdownClientServers();
                    Gossiper.instance.stop();
                    try
                    {
                        MessagingService.instance().shutdown();
                    }
                    catch (IOError ioe)
                    {
                        logger.info("failed to shutdown message service: {}", ioe);
                    }
                    StageManager.shutdownNow();
                    setBootstrapStateBlocking(SystemKeyspace.BootstrapState.DECOMMISSIONED);
                    setMode(Mode.DECOMMISSIONED, true);
                    // let op be responsible for killing the process
                }
            };
            unbootstrap(finishLeaving);
        }
        catch (InterruptedException e)
        {
            throw new RuntimeException("Node interrupted while decommissioning");
        }
        catch (ExecutionException e)
        {
            logger.error("Error while decommissioning node ", e.getCause());
            throw new RuntimeException("Error while decommissioning node: " + e.getCause().getMessage());
        }
        finally
        {
            isDecommissioning.set(false);
        }
    }

    private static void waitForNodeSyncShutdown(CompletableFuture<Boolean> nodeSyncStopFuture) throws InterruptedException, ExecutionException
    {
        // As NodeSync may write into it's own nodesync_status table, wait on it to finish now before flushing
        // tables since the goal of flushing is to ensure we have nothing to replay.
        try
        {
            nodeSyncStopFuture.get(2, TimeUnit.MINUTES);
        }
        catch (TimeoutException e)
        {
            logger.warn("Wasn't able to stop NodeSync service within 2 minutes during drain. "
                    + "While this generally shouldn't happen (and should be reported if it happens constantly), "
                    + "it should be harmless.");
        }
    }

    // A MessagingService interceptor that should be active during the period between MessagingService's activation and
    // Gossiper's full initialization. During this period, we should be able to send and receive messages (e.g. for
    // bootstrapping communication, for gossip shadow rounds or initialization, etc.), but some messages may need to
    // be dropped or amended. Currently this includes solely incoming SCHEMA.PUSH messages (see DB-1487).
    private static final Interceptor newGossiperInitGuard()
    {
        final String interceptorName = "Gossiper initialization-guarding interceptor";
        return new AbstractInterceptor(interceptorName,
                                       ImmutableSet.of(Verbs.SCHEMA.PUSH),
                                       Message.Type.all(),
                                       ImmutableSet.of(MessageDirection.RECEIVING),
                                       ImmutableSet.of(Message.Locality.REMOTE))
        {
            protected <M extends Message<?>> void handleIntercepted(M message, InterceptionContext<M> context)
            {
                logger.debug("Message {} intercepted and dropped by {}", message, interceptorName);
                context.drop(message);
            }
        };
    }

    private void leaveRing()
    {
        setBootstrapStateBlocking(SystemKeyspace.BootstrapState.NEEDS_BOOTSTRAP);
        tokenMetadata.removeEndpoint(FBUtilities.getBroadcastAddress());
        PendingRangeCalculatorService.instance.update();

        Gossiper.instance.addLocalApplicationState(ApplicationState.STATUS, valueFactory.left(getLocalTokensBlocking(), Gossiper.computeExpireTime()));
        int delay = Math.max(RING_DELAY, Gossiper.intervalInMillis * 2);
        logger.info("Announcing that I have left the ring for {}ms", delay);
        Uninterruptibles.sleepUninterruptibly(delay, TimeUnit.MILLISECONDS);
    }

    private void unbootstrap(Runnable onFinish) throws ExecutionException, InterruptedException
    {
        Map<String, Multimap<Range<Token>, InetAddress>> rangesToStream = new HashMap<>();

        for (String keyspaceName : Schema.instance.getNonLocalStrategyKeyspaces())
        {
            Multimap<Range<Token>, InetAddress> rangesMM = getChangedRangesForLeaving(keyspaceName, FBUtilities.getBroadcastAddress());

            if (logger.isDebugEnabled())
                logger.debug("Ranges needing transfer are [{}]", StringUtils.join(rangesMM.keySet(), ","));

            rangesToStream.put(keyspaceName, rangesMM);
        }

        setMode(Mode.LEAVING, "replaying batch log and streaming data to other nodes", true);

        // Start with BatchLog replay, which may create hints but no writes since this is no longer a valid endpoint.
        Future<?> batchlogReplay = BatchlogManager.instance.startBatchlogReplay();
        Future<StreamState> streamSuccess = streamRangesBlocking(rangesToStream);

        // Wait for batch log to complete before streaming hints.
        logger.debug("waiting for batch log processing.");
        batchlogReplay.get();

        setMode(Mode.LEAVING, "streaming hints to other nodes", true);

        Future hintsSuccess = streamHints();

        // wait for the transfer runnables to signal the latch.
        logger.debug("waiting for stream acks.");
        streamSuccess.get();
        hintsSuccess.get();
        logger.debug("stream acks all received.");
        leaveRing();
        onFinish.run();
    }

    private Future streamHints()
    {
        return HintsService.instance.transferHints(this::getPreferredHintsStreamTarget);
    }

    /**
     * Find the best target to stream hints to. Currently the closest peer according to the snitch
     */
    private UUID getPreferredHintsStreamTarget()
    {
        List<InetAddress> candidates = new ArrayList<>(StorageService.instance.getTokenMetadata().cloneAfterAllLeft().getAllEndpoints());
        candidates.remove(FBUtilities.getBroadcastAddress());
        for (Iterator<InetAddress> iter = candidates.iterator(); iter.hasNext(); )
        {
            InetAddress address = iter.next();
            if (!FailureDetector.instance.isAlive(address))
                iter.remove();
        }

        if (candidates.isEmpty())
        {
            logger.warn("Unable to stream hints since no live endpoints seen");
            throw new RuntimeException("Unable to stream hints since no live endpoints seen");
        }
        else
        {
            // stream to the closest peer as chosen by the snitch
            DatabaseDescriptor.getEndpointSnitch().sortByProximity(FBUtilities.getBroadcastAddress(), candidates);
            InetAddress hintsDestinationHost = candidates.get(0);
            return tokenMetadata.getHostId(hintsDestinationHost);
        }
    }

    public void move(String newToken) throws IOException
    {
        try
        {
            getTokenFactory().validate(newToken);
        }
        catch (ConfigurationException e)
        {
            throw new IOException(e.getMessage());
        }
        move(getTokenFactory().fromString(newToken));
    }

    /**
     * move the node to new token or find a new token to boot to according to load
     *
     * @param newToken new token to boot to, or if null, find balanced token to boot to
     * @throws IOException on any I/O operation error
     */
    private void move(Token newToken) throws IOException
    {
        if (newToken == null)
            throw new IOException("Can't move to the undefined (null) token.");

        if (tokenMetadata.sortedTokens().contains(newToken))
            throw new IOException("target token " + newToken + " is already owned by another node.");

        // address of the current node
        InetAddress localAddress = FBUtilities.getBroadcastAddress();

        // This doesn't make any sense in a vnodes environment.
        if (getTokenMetadata().getTokens(localAddress).size() > 1)
        {
            logger.error("Invalid request to move(Token); This node has more than one token and cannot be moved thusly.");
            throw new UnsupportedOperationException("This node has more than one token and cannot be moved thusly.");
        }

        List<String> keyspacesToProcess = Schema.instance.getNonLocalStrategyKeyspaces();

        PendingRangeCalculatorService.instance.blockUntilFinished();
        // checking if data is moving to this node
        for (String keyspaceName : keyspacesToProcess)
        {
            if (tokenMetadata.getPendingRanges(keyspaceName, localAddress).size() > 0)
                throw new UnsupportedOperationException("data is currently moving to this node; unable to leave the ring");
        }

        Gossiper.instance.addLocalApplicationState(ApplicationState.STATUS, valueFactory.moving(newToken));
        setMode(Mode.MOVING, String.format("Moving %s from %s to %s.", localAddress, getLocalTokensBlocking().iterator().next(), newToken), true);

        setMode(Mode.MOVING, String.format("Sleeping %s ms before start streaming/fetching ranges", RING_DELAY), true);
        Uninterruptibles.sleepUninterruptibly(RING_DELAY, TimeUnit.MILLISECONDS);

        RangeRelocator relocator = new RangeRelocator(Collections.singleton(newToken), keyspacesToProcess);

        if (relocator.streamsNeeded())
        {
            setMode(Mode.MOVING, "fetching new ranges and streaming old ranges", true);
            try
            {
                relocator.stream().get();
            }
            catch (ExecutionException | InterruptedException e)
            {
                throw new RuntimeException("Interrupted while waiting for stream/fetch ranges to finish: " + e.getMessage());
            }
        }
        else
        {
            setMode(Mode.MOVING, "No ranges to fetch/stream", true);
        }

        setTokens(Collections.singleton(newToken)); // setting new token as we have everything settled

        if (logger.isDebugEnabled())
            logger.debug("Successfully moved to new token {}", getLocalTokensBlocking().iterator().next());
    }

    private class RangeRelocator
    {
        private final StreamPlan streamPlan = new StreamPlan(StreamOperation.RELOCATION, true, true);

        private RangeRelocator(Collection<Token> tokens, List<String> keyspaceNames)
        {
            calculateToFromStreams(tokens, keyspaceNames);
        }

        private void calculateToFromStreams(Collection<Token> newTokens, List<String> keyspaceNames)
        {
            InetAddress localAddress = FBUtilities.getBroadcastAddress();
            IEndpointSnitch snitch = DatabaseDescriptor.getEndpointSnitch();
            TokenMetadata tokenMetaCloneAllSettled = tokenMetadata.cloneAfterAllSettled();
            // clone to avoid concurrent modification in calculateNaturalEndpoints
            TokenMetadata tokenMetaClone = tokenMetadata.cloneOnlyTokenMap();

            for (String keyspace : keyspaceNames)
            {
                // replication strategy of the current keyspace
                AbstractReplicationStrategy strategy = Keyspace.open(keyspace).getReplicationStrategy();
                Multimap<InetAddress, Range<Token>> endpointToRanges = strategy.getAddressRanges();

                logger.debug("Calculating ranges to stream and request for keyspace {}", keyspace);
                for (Token newToken : newTokens)
                {
                    // getting collection of the currently used ranges by this keyspace
                    Collection<Range<Token>> currentRanges = endpointToRanges.get(localAddress);
                    // collection of ranges which this node will serve after move to the new token
                    Collection<Range<Token>> updatedRanges = strategy.getPendingAddressRanges(tokenMetaClone, newToken, localAddress);

                    // ring ranges and endpoints associated with them
                    // this used to determine what nodes should we ping about range data
                    Multimap<Range<Token>, InetAddress> rangeAddresses = strategy.getRangeAddresses(tokenMetaClone);

                    // calculated parts of the ranges to request/stream from/to nodes in the ring
                    Pair<Set<Range<Token>>, Set<Range<Token>>> rangesPerKeyspace = calculateStreamAndFetchRanges(currentRanges, updatedRanges);

                    /**
                     * In this loop we are going through all ranges "to fetch" and determining
                     * nodes in the ring responsible for data we are interested in
                     */
                    Multimap<Range<Token>, InetAddress> rangesToFetchWithPreferredEndpoints = ArrayListMultimap.create();
                    for (Range<Token> toFetch : rangesPerKeyspace.right)
                    {
                        for (Range<Token> range : rangeAddresses.keySet())
                        {
                            if (range.contains(toFetch))
                            {
                                List<InetAddress> endpoints = null;

                                if (useStrictConsistency)
                                {
                                    Set<InetAddress> oldEndpoints = Sets.newHashSet(rangeAddresses.get(range));
                                    Set<InetAddress> newEndpoints = Sets.newHashSet(strategy.calculateNaturalEndpoints(toFetch.right, tokenMetaCloneAllSettled));

                                    //Due to CASSANDRA-5953 we can have a higher RF then we have endpoints.
                                    //So we need to be careful to only be strict when endpoints == RF
                                    if (oldEndpoints.size() == strategy.getReplicationFactor())
                                    {
                                        oldEndpoints.removeAll(newEndpoints);

                                        //No relocation required
                                        if (oldEndpoints.isEmpty())
                                            continue;

                                        assert oldEndpoints.size() == 1 : "Expected 1 endpoint but found " + oldEndpoints.size();
                                    }

                                    endpoints = Lists.newArrayList(oldEndpoints.iterator().next());
                                }
                                else
                                {
                                    endpoints = snitch.getSortedListByProximity(localAddress, rangeAddresses.get(range));
                                }

                                // storing range and preferred endpoint set
                                rangesToFetchWithPreferredEndpoints.putAll(toFetch, endpoints);
                            }
                        }

                        Collection<InetAddress> addressList = rangesToFetchWithPreferredEndpoints.get(toFetch);
                        if (addressList == null || addressList.isEmpty())
                            continue;

                        if (useStrictConsistency)
                        {
                            if (addressList.size() > 1)
                                throw new IllegalStateException("Multiple strict sources found for " + toFetch);

                            InetAddress sourceIp = addressList.iterator().next();
                            if (Gossiper.instance.isEnabled() && !Gossiper.instance.getEndpointStateForEndpoint(sourceIp).isAlive())
                                throw new RuntimeException("A node required to move the data consistently is down (" + sourceIp + ").  If you wish to move the data from a potentially inconsistent replica, restart the node with -Dcassandra.consistent.rangemovement=false");
                        }
                    }

                    // calculating endpoints to stream current ranges to if needed
                    // in some situations node will handle current ranges as part of the new ranges
                    Multimap<InetAddress, Range<Token>> endpointRanges = HashMultimap.create();
                    for (Range<Token> toStream : rangesPerKeyspace.left)
                    {
                        Set<InetAddress> currentEndpoints = ImmutableSet.copyOf(strategy.calculateNaturalEndpoints(toStream.right, tokenMetaClone));
                        Set<InetAddress> newEndpoints = ImmutableSet.copyOf(strategy.calculateNaturalEndpoints(toStream.right, tokenMetaCloneAllSettled));
                        logger.debug("Range: {} Current endpoints: {} New endpoints: {}", toStream, currentEndpoints, newEndpoints);
                        for (InetAddress address : Sets.difference(newEndpoints, currentEndpoints))
                        {
                            logger.debug("Range {} has new owner {}", toStream, address);
                            endpointRanges.put(address, toStream);
                        }
                    }

                    // stream ranges
                    for (InetAddress address : endpointRanges.keySet())
                    {
                        logger.debug("Will stream range {} of keyspace {} to endpoint {}", endpointRanges.get(address), keyspace, address);
                        InetAddress preferred = SystemKeyspace.getPreferredIP(address);
                        streamPlan.transferRanges(address, preferred, keyspace, endpointRanges.get(address));
                    }

                    // stream requests
                    Multimap<InetAddress, Range<Token>> workMap = RangeStreamer.getWorkMapForMove(rangesToFetchWithPreferredEndpoints, keyspace, FailureDetector.instance, useStrictConsistency);
                    for (InetAddress address : workMap.keySet())
                    {
                        logger.debug("Will request range {} of keyspace {} from endpoint {}", workMap.get(address), keyspace, address);
                        InetAddress preferred = SystemKeyspace.getPreferredIP(address);
                        streamPlan.requestRanges(address, preferred, keyspace, workMap.get(address));
                    }

                    logger.debug("Keyspace {}: work map {}.", keyspace, workMap);
                }
            }
        }

        public Future<StreamState> stream()
        {
            return streamPlan.execute();
        }

        public boolean streamsNeeded()
        {
            return !streamPlan.isEmpty();
        }
    }

    /**
     * Get the status of a token removal.
     */
    public String getRemovalStatus()
    {
        if (removingNode == null)
        {
            return "No token removals in process.";
        }
        return String.format("Removing token (%s). Waiting for replication confirmation from [%s].",
                             tokenMetadata.getToken(removingNode),
                             StringUtils.join(replicatingNodes, ","));
    }

    /**
     * Force a remove operation to complete. This may be necessary if a remove operation
     * blocks forever due to node/stream failure. removeNode() must be called
     * first, this is a last resort measure.  No further attempt will be made to restore replicas.
     */
    public void forceRemoveCompletion()
    {
        if (!replicatingNodes.isEmpty()  || tokenMetadata.getSizeOfLeavingEndpoints() > 0)
        {
            logger.warn("Removal not confirmed for for {}", StringUtils.join(this.replicatingNodes, ","));
            for (InetAddress endpoint : tokenMetadata.getLeavingEndpoints())
            {
                UUID hostId = tokenMetadata.getHostId(endpoint);
                Gossiper.instance.advertiseTokenRemoved(endpoint, hostId);
                excise(tokenMetadata.getTokens(endpoint), endpoint);
            }
            replicatingNodes.clear();
            removingNode = null;
        }
        else
        {
            logger.warn("No nodes to force removal on, call 'removenode' first");
        }
    }

    /**
     * Remove a node that has died, attempting to restore the replica count.
     * If the node is alive, decommission should be attempted.  If decommission
     * fails, then removeNode should be called.  If we fail while trying to
     * restore the replica count, finally forceRemoveCompleteion should be
     * called to forcibly remove the node without regard to replica count.
     *
     * @param hostIdString Host ID for the node
     */
    public void removeNode(String hostIdString)
    {
        InetAddress myAddress = FBUtilities.getBroadcastAddress();
        UUID localHostId = tokenMetadata.getHostId(myAddress);
        UUID hostId = UUID.fromString(hostIdString);
        InetAddress endpoint = tokenMetadata.getEndpointForHostId(hostId);

        if (endpoint == null)
            throw new UnsupportedOperationException("Host ID not found.");

        if (!tokenMetadata.isMember(endpoint))
            throw new UnsupportedOperationException("Node to be removed is not a member of the token ring");

        if (endpoint.equals(myAddress))
            throw new UnsupportedOperationException("Cannot remove self");

        if (Gossiper.instance.getLiveMembers().contains(endpoint))
            throw new UnsupportedOperationException("Node " + endpoint + " is alive and owns this ID. Use decommission command to remove it from the ring");

        // A leaving endpoint that is dead is already being removed.
        if (tokenMetadata.isLeaving(endpoint))
            logger.warn("Node {} is already being removed, continuing removal anyway", endpoint);

        if (!replicatingNodes.isEmpty())
            throw new UnsupportedOperationException("This node is already processing a removal. Wait for it to complete, or use 'removenode force' if this has failed.");

        Collection<Token> tokens = tokenMetadata.getTokens(endpoint);

        // Find the endpoints that are going to become responsible for data
        for (String keyspaceName : Schema.instance.getNonLocalStrategyKeyspaces())
        {
            // if the replication factor is 1 the data is lost so we shouldn't wait for confirmation
            if (Keyspace.open(keyspaceName).getReplicationStrategy().getReplicationFactor() == 1)
                continue;

            // get all ranges that change ownership (that is, a node needs
            // to take responsibility for new range)
            Multimap<Range<Token>, InetAddress> changedRanges = getChangedRangesForLeaving(keyspaceName, endpoint);
            IFailureDetector failureDetector = FailureDetector.instance;
            for (InetAddress ep : changedRanges.values())
            {
                if (failureDetector.isAlive(ep))
                    replicatingNodes.add(ep);
                else
                    logger.warn("Endpoint {} is down and will not receive data for re-replication of {}", ep, endpoint);
            }
        }
        removingNode = endpoint;

        tokenMetadata.addLeavingEndpoint(endpoint);
        PendingRangeCalculatorService.instance.update();

        // the gossiper will handle spoofing this node's state to REMOVING_TOKEN for us
        // we add our own token so other nodes to let us know when they're done
        Gossiper.instance.advertiseRemoving(endpoint, hostId, localHostId);

        // kick off streaming commands
        restoreReplicaCount(endpoint, myAddress);

        // wait for REPLICATION_FINISHED to signal we're done
        while (!replicatingNodes.isEmpty())
        {
            Uninterruptibles.sleepUninterruptibly(100, TimeUnit.MILLISECONDS);
        }

        excise(tokens, endpoint);

        // gossiper will indicate the token has left
        Gossiper.instance.advertiseTokenRemoved(endpoint, hostId);

        replicatingNodes.clear();
        removingNode = null;
    }

    public void confirmReplication(InetAddress node)
    {
        // replicatingNodes can be empty in the case where this node used to be a removal coordinator,
        // but restarted before all 'replication finished' messages arrived. In that case, we'll
        // still go ahead and acknowledge it.
        if (!replicatingNodes.isEmpty())
        {
            replicatingNodes.remove(node);
        }
        else
        {
            logger.info("Received unexpected REPLICATION_FINISHED message from {}. Was this node recently a removal coordinator?", node);
        }
    }

    public String getOperationMode()
    {
        return operationMode.toString();
    }

    public boolean isStarting()
    {
        return operationMode == Mode.STARTING;
    }

    public boolean isMoving()
    {
        return operationMode == Mode.MOVING;
    }

    public boolean isJoining()
    {
        return operationMode == Mode.JOINING;
    }

    public boolean isDrained()
    {
        return operationMode == Mode.DRAINED;
    }

    public boolean isDraining()
    {
        return operationMode == Mode.DRAINING;
    }

    public String getDrainProgress()
    {
        return String.format("Drained %s/%s ColumnFamilies", remainingCFs, totalCFs);
    }

    /**
     * Shuts node off to writes, empties memtables and the commit log.
     */
    public synchronized void drain() throws IOException, InterruptedException, ExecutionException
    {
        drain(false);
    }

    protected synchronized void drain(boolean isFinalShutdown) throws IOException, InterruptedException, ExecutionException
    {
        if (isShutdown)
        {
            if (!isFinalShutdown)
                logger.warn("Cannot drain node (did it already happen?)");
            return;
        }

        isShutdown = true;

        Throwable preShutdownHookThrowable = Throwables.perform(null, preShutdownHooks.stream().map(h -> h::run));
        if (preShutdownHookThrowable != null)
            logger.error("Attempting to continue draining after pre-shutdown hooks returned exception", preShutdownHookThrowable);

        try
        {
            setMode(Mode.DRAINING, "starting drain process", !isFinalShutdown);

            CompletableFuture<Boolean> nodeSyncStopFuture = nodeSyncService.disableAsync(false);
            waitForNodeSyncShutdown(nodeSyncStopFuture);
            BatchlogManager.instance.shutdown();
            HintsService.instance.pauseDispatch();

            if (daemon != null)
                shutdownClientServers();

            ScheduledExecutors.optionalTasks.shutdown();
            Gossiper.instance.stop();

            if (!isFinalShutdown)
                setMode(Mode.DRAINING, "shutting down MessageService", false);

            // In-progress writes originating here could generate hints to be written, so shut down MessagingService
            // before mutation stage, so we can get all the hints saved before shutting down
            MessagingService.instance().shutdown();

            if (!isFinalShutdown)
                setMode(Mode.DRAINING, "flushing column families", false);

            // disable autocompaction - we don't want to start any new compactions while we are draining
            for (Keyspace keyspace : Keyspace.all())
                for (ColumnFamilyStore cfs : keyspace.getColumnFamilyStores())
                    cfs.disableAutoCompaction();

            // count CFs first, since forceFlush could block for the flushWriter to get a queue slot empty
            totalCFs = 0;
            for (Keyspace keyspace : Keyspace.nonSystem())
                totalCFs += keyspace.getColumnFamilyStores().size();
            remainingCFs = totalCFs;

            // flush non-system keyspaces first, and wait for them up to 1 minute
            try
            {
                CompletableFutures.allOf(Streams.of(Keyspace.nonSystem())
                                                .flatMap(keyspace -> keyspace.getColumnFamilyStores().stream())
                                                .map(cfs -> cfs.forceFlush()
                                                               .whenComplete((cl, exc) -> remainingCFs--)))
                                  .get(1, TimeUnit.MINUTES);
            }
            catch (Throwable t)
            {
                JVMStabilityInspector.inspectThrowable(t);
                logger.error("Caught exception while waiting for memtable flushes during shutdown hook", t);
            }

            // Interrupt ongoing compactions and shutdown CM to prevent further compactions.
            CompactionManager.instance.forceShutdown();

            // The hotness reader writes into a system table, so it must be terminated before 1) we flush
            // the system keyspace and 2) we forbid mutations completely below with stopMutations().
            if (SSTableReader.readHotnessTrackerExecutor != null)
            {
                SSTableReader.readHotnessTrackerExecutor.shutdown();
                if (!SSTableReader.readHotnessTrackerExecutor.awaitTermination(1, TimeUnit.MINUTES))
                    logger.warn("Wasn't able to stop the SSTable read hotness tracker with 1 minute.");
            }

            // Wait for any sstable deletions because the non periodic tasks can create mutations when deleting sstables
            // in the sstable activity table, see the callers of SystemKeyspace.clearSSTableReadMeter
            LifecycleTransaction.waitForDeletions();

            // Flush the system tables after all other tables are flushed, just in case flushing modifies any system state
            // like CASSANDRA-5151. Don't bother with progress tracking since system data is tiny.
            // Flush system tables after stopping compactions since they modify
            // system tables (for example compactions can obsolete sstables and the tidiers in SSTableReader update
            // system tables, see SSTableReader.GlobalTidy)

            // flush system keyspaces and wait for up to 1 minute
            try
            {
                CompletableFutures.allOf(Streams.of(Keyspace.system())
                                                .flatMap(keyspace -> keyspace.getColumnFamilyStores().stream())
                                                .map(ColumnFamilyStore::forceFlush))
                                  .get(1, TimeUnit.MINUTES);
            }
            catch (Throwable t)
            {
                JVMStabilityInspector.inspectThrowable(t);
                logger.error("Caught exception while waiting for memtable flushes during shutdown hook", t);
            }

            // Now that client requests, messaging service and compactions are shutdown, there shouldn't be any more
            // mutations so let's wait for any pending mutations and then clear the stages. Note that the compaction
            // manager can generated mutations, for example because of the view builder or the sstable_activity updates
            // in the SSTableReader.GlobalTidy, so we do this step quite late, but before shutting down the CL
            if (!isFinalShutdown)
                setMode(Mode.DRAINING, "stopping mutations", false);

            List<OpOrder.Barrier> barriers = StreamSupport.stream(Keyspace.all().spliterator(), false)
                                                          .map(ks -> ks.stopMutations())
                                                          .collect(Collectors.toList());
            barriers.forEach(OpOrder.Barrier::await); // we could parallelize this...

            if (!isFinalShutdown)
                setMode(Mode.DRAINING, "clearing background IO stage", false);

            // if mutations have stopped hints should stop too
            StorageProxy.instance.waitForHintsInProgress(3600, TimeUnit.SECONDS);

            // shutdown hints
            HintsService.instance.shutdownBlocking();

            // whilst we've flushed all the CFs, which will have recycled all completed segments, we want to ensure
            // there are no segments to replay, so we force the recycling of any remaining (should be at most one)
            CommitLog.instance.forceRecycleAllSegments();

            CommitLog.instance.shutdownBlocking();

            // wait for miscellaneous tasks like sstable and commitlog segment deletion
            ScheduledExecutors.nonPeriodicTasks.shutdown();
            if (!ScheduledExecutors.nonPeriodicTasks.awaitTermination(1, TimeUnit.MINUTES))
                logger.warn("Failed to wait for non periodic tasks to shutdown");

            ColumnFamilyStore.shutdownPostFlushExecutor();

            ParkedThreadsMonitor.instance.get().awaitTermination(1, TimeUnit.MINUTES);

            setMode(Mode.DRAINED, !isFinalShutdown);
        }
        catch (Throwable t)
        {
            logger.error("Caught an exception while draining ", t);
        }
        finally
        {
            Throwable postShutdownHookThrowable = Throwables.perform(null, postShutdownHooks.stream().map(h -> h::run));
            if (postShutdownHookThrowable != null)
                logger.error("Post-shutdown hooks returned exception", postShutdownHookThrowable);
        }
    }

    /**
     * Add a runnable which will be called before shut down or drain. This is useful for other
     * applications running in the same JVM which may want to shut down first rather than time
     * out attempting to use Cassandra calls which will no longer work.
     * @param hook: the code to run
     * @return true on success, false if Cassandra is already shutting down, in which case the runnable
     * has NOT been added.
     */
    public synchronized boolean addPreShutdownHook(Runnable hook)
    {
        if (!isDraining() && !isDrained())
            return preShutdownHooks.add(hook);

        return false;
    }

    /**
     * Remove a preshutdown hook
     */
    public synchronized boolean removePreShutdownHook(Runnable hook)
    {
        return preShutdownHooks.remove(hook);
    }

    /**
     * Add a runnable which will be called after shutdown or drain. This is useful for other applications
     * running in the same JVM that Cassandra needs to work and should shut down later.
     * @param hook: the code to run
     * @return true on success, false if Cassandra is already shutting down, in which case the runnable has NOT been
     * added.
     */
    public synchronized boolean addPostShutdownHook(Runnable hook)
    {
        if (!isDraining() && !isDrained())
            return postShutdownHooks.add(hook);

        return false;
    }

    /**
     * Remove a postshutdownhook
     */
    public synchronized boolean removePostShutdownHook(Runnable hook)
    {
        return postShutdownHooks.remove(hook);
    }

    /**
     * Some services are shutdown during draining and we should not attempt to start them again.
     *
     * @param service - the name of the service we are trying to start.
     * @throws IllegalStateException - an exception that nodetool is able to convert into a message to display to the user
     */
    synchronized void checkServiceAllowedToStart(String service)
    {
        if (isDraining()) // when draining isShutdown is also true, so we check first to return a more accurate message
            throw new IllegalStateException(String.format("Unable to start %s because the node is draining.", service));

        if (isShutdown()) // do not rely on operationMode in case it gets changed to decomissioned or other
            throw new IllegalStateException(String.format("Unable to start %s because the node was drained.", service));
    }

    // Never ever do this at home. Used by tests.
    @VisibleForTesting
    public IPartitioner setPartitionerUnsafe(IPartitioner newPartitioner)
    {
        IPartitioner oldPartitioner = DatabaseDescriptor.setPartitionerUnsafe(newPartitioner);
        tokenMetadata = tokenMetadata.cloneWithNewPartitioner(newPartitioner);
        valueFactory = new VersionedValue.VersionedValueFactory(newPartitioner);
        return oldPartitioner;
    }

    TokenMetadata setTokenMetadataUnsafe(TokenMetadata tmd)
    {
        TokenMetadata old = tokenMetadata;
        tokenMetadata = tmd;
        return old;
    }

    public void truncate(String keyspace, String table) throws TimeoutException, IOException
    {
        try
        {
            StorageProxy.truncateBlocking(keyspace, table);
        }
        catch (UnavailableException e)
        {
            throw new IOException(e.getMessage());
        }
    }

    public Map<InetAddress, Float> getOwnership()
    {
        List<Token> sortedTokens = tokenMetadata.sortedTokens();
        // describeOwnership returns tokens in an unspecified order, let's re-order them
        Map<Token, Float> tokenMap = new TreeMap<Token, Float>(tokenMetadata.partitioner.describeOwnership(sortedTokens));
        Map<InetAddress, Float> nodeMap = new LinkedHashMap<>();
        for (Map.Entry<Token, Float> entry : tokenMap.entrySet())
        {
            InetAddress endpoint = tokenMetadata.getEndpoint(entry.getKey());
            Float tokenOwnership = entry.getValue();
            if (nodeMap.containsKey(endpoint))
                nodeMap.put(endpoint, nodeMap.get(endpoint) + tokenOwnership);
            else
                nodeMap.put(endpoint, tokenOwnership);
        }
        return nodeMap;
    }

    /**
     * Calculates ownership. If there are multiple DC's and the replication strategy is DC aware then ownership will be
     * calculated per dc, i.e. each DC will have total ring ownership divided amongst its nodes. Without replication
     * total ownership will be a multiple of the number of DC's and this value will then go up within each DC depending
     * on the number of replicas within itself. For DC unaware replication strategies, ownership without replication
     * will be 100%.
     *
     * @throws IllegalStateException when node is not configured properly.
     */
    public LinkedHashMap<InetAddress, Float> effectiveOwnership(String keyspace) throws IllegalStateException
    {
        AbstractReplicationStrategy strategy;
        if (keyspace != null)
        {
            Keyspace keyspaceInstance = Schema.instance.getKeyspaceInstance(keyspace);
            if (keyspaceInstance == null)
                throw new IllegalArgumentException("The keyspace " + keyspace + ", does not exist");

            if (keyspaceInstance.getReplicationStrategy() instanceof LocalStrategy)
                throw new IllegalStateException("Ownership values for keyspaces with LocalStrategy are meaningless");
            strategy = keyspaceInstance.getReplicationStrategy();
        }
        else
        {
            List<String> userKeyspaces = Schema.instance.getUserKeyspaces();

            if (userKeyspaces.size() > 0)
            {
                keyspace = userKeyspaces.get(0);
                AbstractReplicationStrategy replicationStrategy = Schema.instance.getKeyspaceInstance(keyspace).getReplicationStrategy();
                for (String keyspaceName : userKeyspaces)
                {
                    if (!Schema.instance.getKeyspaceInstance(keyspaceName).getReplicationStrategy().hasSameSettings(replicationStrategy))
                        throw new IllegalStateException("Non-system keyspaces don't have the same replication settings, effective ownership information is meaningless");
                }
            }
            else
            {
                keyspace = "system_traces";
            }

            Keyspace keyspaceInstance = Schema.instance.getKeyspaceInstance(keyspace);
            if (keyspaceInstance == null)
                throw new IllegalArgumentException("The node does not have " + keyspace + " yet, probably still bootstrapping");
            strategy = keyspaceInstance.getReplicationStrategy();
        }

        TokenMetadata metadata = tokenMetadata.cloneOnlyTokenMap();

        Collection<Collection<InetAddress>> endpointsGroupedByDc = new ArrayList<>();
        // mapping of dc's to nodes, use sorted map so that we get dcs sorted
        SortedMap<String, Collection<InetAddress>> sortedDcsToEndpoints = new TreeMap<>();
        sortedDcsToEndpoints.putAll(metadata.getTopology().getDatacenterEndpoints().asMap());
        for (Collection<InetAddress> endpoints : sortedDcsToEndpoints.values())
            endpointsGroupedByDc.add(endpoints);

        Map<Token, Float> tokenOwnership = tokenMetadata.partitioner.describeOwnership(tokenMetadata.sortedTokens());
        LinkedHashMap<InetAddress, Float> finalOwnership = Maps.newLinkedHashMap();

        Multimap<InetAddress, Range<Token>> endpointToRanges = strategy.getAddressRanges();
        // calculate ownership per dc
        for (Collection<InetAddress> endpoints : endpointsGroupedByDc)
        {
            // calculate the ownership with replication and add the endpoint to the final ownership map
            for (InetAddress endpoint : endpoints)
            {
                float ownership = 0.0f;
                for (Range<Token> range : endpointToRanges.get(endpoint))
                {
                    if (tokenOwnership.containsKey(range.right))
                        ownership += tokenOwnership.get(range.right);
                }
                finalOwnership.put(endpoint, ownership);
            }
        }
        return finalOwnership;
    }

    public List<String> getKeyspaces()
    {
        List<String> keyspaceNamesList = new ArrayList<>(Schema.instance.getKeyspaces());
        return Collections.unmodifiableList(keyspaceNamesList);
    }

    public List<String> getNonSystemKeyspaces()
    {
        return Schema.instance.getNonSystemKeyspaces();
    }

    public List<String> getNonLocalStrategyKeyspaces()
    {
        return Collections.unmodifiableList(Schema.instance.getNonLocalStrategyKeyspaces());
    }

    public Map<String, Map<String, String>> getTableInfos(String keyspace, String... tables)
    {
        Map<String, Map<String, String>> tableInfos = new HashMap<>();

        try
        {
            getValidColumnFamilies(false, false, keyspace, tables).forEach(cfs -> tableInfos.put(cfs.name, cfs.getTableInfo().asMap()));
        }
        catch (IOException e)
        {
            throw new RuntimeException(String.format("Could not retrieve info for keyspace %s and table(s) %s.", keyspace, tables), e);
        }

        return tableInfos;
    }

    public Map<String,List<String>> getKeyspacesAndViews()
    {
        Map<String, List<String>> map = new HashMap<>();
        for (String ks : Schema.instance.getKeyspaces())
        {
            List<String> tables = new ArrayList<>();
            map.put(ks, tables);
            for (Iterator<ViewMetadata> viewIter = Schema.instance.getKeyspaceMetadata(ks).views.iterator(); viewIter.hasNext();)
            {
                tables.add(viewIter.next().name);
            }
        }
        return map;
    }

    public Map<String, String> getViewBuildStatuses(String keyspace, String view)
    {
        Map<UUID, String> coreViewStatus = TPCUtils.blockingGet(SystemDistributedKeyspace.viewStatus(keyspace, view));
        Map<InetAddress, UUID> hostIdToEndpoint = tokenMetadata.getEndpointToHostIdMapForReading();
        Map<String, String> result = new HashMap<>();

        for (Map.Entry<InetAddress, UUID> entry : hostIdToEndpoint.entrySet())
        {
            UUID hostId = entry.getValue();
            InetAddress endpoint = entry.getKey();
            result.put(endpoint.toString(),
                       coreViewStatus.containsKey(hostId)
                       ? coreViewStatus.get(hostId)
                       : "UNKNOWN");
        }

        return Collections.unmodifiableMap(result);
    }

    public void setDynamicUpdateInterval(int dynamicUpdateInterval)
    {
        if (DatabaseDescriptor.getEndpointSnitch() instanceof DynamicEndpointSnitch)
        {

            try
            {
                updateSnitch(null, true, dynamicUpdateInterval, null, null);
            }
            catch (ClassNotFoundException e)
            {
                throw new RuntimeException(e);
            }
        }
    }

    public int getDynamicUpdateInterval()
    {
        return DatabaseDescriptor.getDynamicUpdateInterval();
    }

    public void updateSnitch(String epSnitchClassName, Boolean dynamic, Integer dynamicUpdateInterval, Integer dynamicResetInterval, Double dynamicBadnessThreshold) throws ClassNotFoundException
    {
        // apply dynamic snitch configuration
        if (dynamicUpdateInterval != null)
            DatabaseDescriptor.setDynamicUpdateInterval(dynamicUpdateInterval);
        if (dynamicResetInterval != null)
            DatabaseDescriptor.setDynamicResetInterval(dynamicResetInterval);
        if (dynamicBadnessThreshold != null)
            DatabaseDescriptor.setDynamicBadnessThreshold(dynamicBadnessThreshold);

        IEndpointSnitch oldSnitch = DatabaseDescriptor.getEndpointSnitch();

        // new snitch registers mbean during construction
        if (epSnitchClassName != null)
        {

            // need to unregister the mbean _before_ the new dynamic snitch is instantiated (and implicitly initialized
            // and its mbean registered)
            if (oldSnitch instanceof DynamicEndpointSnitch)
                ((DynamicEndpointSnitch) oldSnitch).close();

            IEndpointSnitch newSnitch;
            try
            {
                newSnitch = DatabaseDescriptor.createEndpointSnitch(dynamic != null && dynamic, epSnitchClassName);
            }
            catch (ConfigurationException e)
            {
                throw new ClassNotFoundException(e.getMessage());
            }

            if (newSnitch instanceof DynamicEndpointSnitch)
            {
                logger.info("Created new dynamic snitch {} with update-interval={}, reset-interval={}, badness-threshold={}",
                            ((DynamicEndpointSnitch) newSnitch).subsnitch.getClass().getName(), DatabaseDescriptor.getDynamicUpdateInterval(),
                            DatabaseDescriptor.getDynamicResetInterval(), DatabaseDescriptor.getDynamicBadnessThreshold());
            }
            else
            {
                logger.info("Created new non-dynamic snitch {}", newSnitch.getClass().getName());
            }

            // point snitch references to the new instance
            DatabaseDescriptor.setEndpointSnitch(newSnitch);
            for (String ks : Schema.instance.getKeyspaces())
            {
                Keyspace.open(ks).getReplicationStrategy().snitch = newSnitch;
            }
        }
        else
        {
            if (oldSnitch instanceof DynamicEndpointSnitch)
            {
                logger.info("Applying config change to dynamic snitch {} with update-interval={}, reset-interval={}, badness-threshold={}",
                            ((DynamicEndpointSnitch) oldSnitch).subsnitch.getClass().getName(), DatabaseDescriptor.getDynamicUpdateInterval(),
                            DatabaseDescriptor.getDynamicResetInterval(), DatabaseDescriptor.getDynamicBadnessThreshold());

                DynamicEndpointSnitch snitch = (DynamicEndpointSnitch) oldSnitch;
                snitch.applyConfigChanges();
            }
        }

        updateTopology();
    }

    public String getBatchlogEndpointStrategy()
    {
        return DatabaseDescriptor.getBatchlogEndpointStrategy().name();
    }

    public void setBatchlogEndpointStrategy(String batchlogEndpointStrategy)
    {
        DatabaseDescriptor.setBatchlogEndpointStrategy(Config.BatchlogEndpointStrategy.valueOf(batchlogEndpointStrategy));
    }

    /**
     * Seed data to the endpoints that will be responsible for it at the future
     *
     * @param rangesToStreamByKeyspace keyspaces and data ranges with endpoints included for each
     * @return async Future for whether stream was success
     */
    private Future<StreamState> streamRangesBlocking(Map<String, Multimap<Range<Token>, InetAddress>> rangesToStreamByKeyspace)
    {
        // First, we build a list of ranges to stream to each host, per table
        Map<String, Map<InetAddress, List<Range<Token>>>> sessionsToStreamByKeyspace = new HashMap<>();

        for (Map.Entry<String, Multimap<Range<Token>, InetAddress>> entry : rangesToStreamByKeyspace.entrySet())
        {
            String keyspace = entry.getKey();
            Multimap<Range<Token>, InetAddress> rangesWithEndpoints = entry.getValue();

            if (rangesWithEndpoints.isEmpty())
                continue;

            Map<InetAddress, Set<Range<Token>>> transferredRangePerKeyspace =
                TPCUtils.blockingGet(SystemKeyspace.getTransferredRanges("Unbootstrap",
                                                                         keyspace,
                                                                         StorageService.instance.getTokenMetadata().partitioner));
            Map<InetAddress, List<Range<Token>>> rangesPerEndpoint = new HashMap<>();
            for (Map.Entry<Range<Token>, InetAddress> endPointEntry : rangesWithEndpoints.entries())
            {
                Range<Token> range = endPointEntry.getKey();
                InetAddress endpoint = endPointEntry.getValue();

                Set<Range<Token>> transferredRanges = transferredRangePerKeyspace.get(endpoint);
                if (transferredRanges != null && transferredRanges.contains(range))
                {
                    logger.debug("Skipping transferred range {} of keyspace {}, endpoint {}", range, keyspace, endpoint);
                    continue;
                }

                List<Range<Token>> curRanges = rangesPerEndpoint.get(endpoint);
                if (curRanges == null)
                {
                    curRanges = new LinkedList<>();
                    rangesPerEndpoint.put(endpoint, curRanges);
                }
                curRanges.add(range);
            }

            sessionsToStreamByKeyspace.put(keyspace, rangesPerEndpoint);
        }

        StreamPlan streamPlan = new StreamPlan(StreamOperation.DECOMMISSION, true, true);

        // Vinculate StreamStateStore to current StreamPlan to update transferred ranges per StreamSession
        streamPlan.listeners(streamStateStore);
        for (Map.Entry<String, Map<InetAddress, List<Range<Token>>>> entry : sessionsToStreamByKeyspace.entrySet())
        {
            String keyspaceName = entry.getKey();
            Map<InetAddress, List<Range<Token>>> rangesPerEndpoint = entry.getValue();

            for (Map.Entry<InetAddress, List<Range<Token>>> rangesEntry : rangesPerEndpoint.entrySet())
            {
                List<Range<Token>> ranges = rangesEntry.getValue();
                InetAddress newEndpoint = rangesEntry.getKey();
                InetAddress preferred = SystemKeyspace.getPreferredIP(newEndpoint);

                // TODO each call to transferRanges re-flushes, this is potentially a lot of waste
                streamPlan.transferRanges(newEndpoint, preferred, keyspaceName, ranges);
            }
        }
        return streamPlan.execute();
    }

    /**
     * Calculate pair of ranges to stream/fetch for given two range collections
     * (current ranges for keyspace and ranges after move to new token)
     *
     * @param current collection of the ranges by current token
     * @param updated collection of the ranges after token is changed
     * @return pair of ranges to stream/fetch for given current and updated range collections
     */
    public Pair<Set<Range<Token>>, Set<Range<Token>>> calculateStreamAndFetchRanges(Collection<Range<Token>> current, Collection<Range<Token>> updated)
    {
        Set<Range<Token>> toStream = new HashSet<>();
        Set<Range<Token>> toFetch = new HashSet<>();


        for (Range<Token> r1 : current)
        {
            boolean intersect = false;
            for (Range<Token> r2 : updated)
            {
                if (r1.intersects(r2))
                {
                    // adding difference ranges to fetch from a ring
                    toStream.addAll(r1.subtract(r2));
                    intersect = true;
                }
            }
            if (!intersect)
            {
                toStream.add(r1); // should seed whole old range
            }
        }

        for (Range<Token> r2 : updated)
        {
            boolean intersect = false;
            for (Range<Token> r1 : current)
            {
                if (r2.intersects(r1))
                {
                    // adding difference ranges to fetch from a ring
                    toFetch.addAll(r2.subtract(r1));
                    intersect = true;
                }
            }
            if (!intersect)
            {
                toFetch.add(r2); // should fetch whole old range
            }
        }

        return Pair.create(toStream, toFetch);
    }

    public void bulkLoad(String directory)
    {
        try
        {
            bulkLoadInternal(directory).get();
        }
        catch (Exception e)
        {
            throw new RuntimeException(e);
        }
    }

    public String bulkLoadAsync(String directory)
    {
        return bulkLoadInternal(directory).planId.toString();
    }

    private StreamResultFuture bulkLoadInternal(String directory)
    {
        File dir = new File(directory);

        if (!dir.exists() || !dir.isDirectory())
            throw new IllegalArgumentException("Invalid directory " + directory);

        SSTableLoader.Client client = new SSTableLoader.Client()
        {
            private String keyspace;

            public void init(String keyspace)
            {
                this.keyspace = keyspace;
                try
                {
                    for (Map.Entry<Range<Token>, List<InetAddress>> entry : StorageService.instance.getRangeToAddressMap(keyspace).entrySet())
                    {
                        Range<Token> range = entry.getKey();
                        for (InetAddress endpoint : entry.getValue())
                            addRangeForEndpoint(range, endpoint);
                    }
                }
                catch (Exception e)
                {
                    throw new RuntimeException(e);
                }
            }

            public TableMetadataRef getTableMetadata(String tableName)
            {
                return Schema.instance.getTableMetadataRef(keyspace, tableName);
            }
        };

        return new SSTableLoader(dir, client, new OutputHandler.LogOutput()).stream();
    }

    public void rescheduleFailedDeletions()
    {
        LifecycleTransaction.rescheduleFailedDeletions();
    }

    /**
     * #{@inheritDoc}
     */
    public void loadNewSSTables(String ksName, String cfName, boolean resetLevels)
    {
<<<<<<< HEAD
        ColumnFamilyStore.loadNewSSTables(ksName, cfName, resetLevels);
=======
        if (!isInitialized())
            throw new RuntimeException("Not yet initialized, can't load new sstables");
        ColumnFamilyStore.loadNewSSTables(ksName, cfName);
>>>>>>> 95a52a8b
    }

    /**
     * #{@inheritDoc}
     */
    public List<String> sampleKeyRange() // do not rename to getter - see CASSANDRA-4452 for details
    {
        List<DecoratedKey> keys = new ArrayList<>();
        for (Keyspace keyspace : Keyspace.nonLocalStrategy())
        {
            for (Range<Token> range : getPrimaryRangesForEndpoint(keyspace.getName(), FBUtilities.getBroadcastAddress()))
                keys.addAll(keySamples(keyspace.getColumnFamilyStores(), range));
        }

        List<String> sampledKeys = new ArrayList<>(keys.size());
        for (DecoratedKey key : keys)
            sampledKeys.add(key.getToken().toString());
        return sampledKeys;
    }

    public void rebuildSecondaryIndex(String ksName, String cfName, String... idxNames)
    {
        String[] indices = asList(idxNames).stream()
                                           .map(p -> isIndexColumnFamily(p) ? getIndexName(p) : p)
                                           .collect(toList())
                                           .toArray(new String[0]);

        ColumnFamilyStore.rebuildSecondaryIndex(ksName, cfName, indices);
    }

    public void resetLocalSchema() throws IOException
    {
        MigrationManager.resetLocalSchema();
    }

    public void reloadLocalSchema()
    {
        Schema.instance.reloadSchemaAndAnnounceVersion();
    }

    public void setTraceProbability(double probability)
    {
        this.traceProbability = probability;
    }

    public double getTraceProbability()
    {
        return traceProbability;
    }

    public void disableAutoCompaction(String ks, String... tables) throws IOException
    {
        for (ColumnFamilyStore cfs : getValidColumnFamilies(true, true, ks, tables))
        {
            cfs.disableAutoCompaction();
        }
    }

    public synchronized void enableAutoCompaction(String ks, String... tables) throws IOException
    {
        checkServiceAllowedToStart("auto compaction");

        for (ColumnFamilyStore cfs : getValidColumnFamilies(true, true, ks, tables))
        {
            cfs.enableAutoCompaction();
        }
    }

    public Map<String, Boolean> getAutoCompactionStatus(String ks, String... tables) throws IOException
    {
        Map<String, Boolean> status = new HashMap<String, Boolean>();
        for (ColumnFamilyStore cfs : getValidColumnFamilies(true, true, ks, tables))
            status.put(cfs.getTableName(), cfs.isAutoCompactionDisabled());
        return status;
    }

    /**
     * Returns the name of the cluster
     */
    public String getClusterName()
    {
        return DatabaseDescriptor.getClusterName();
    }

    /**
     * Returns the cluster partitioner
     */
    public String getPartitionerName()
    {
        return DatabaseDescriptor.getPartitionerName();
    }

    public int getTombstoneWarnThreshold()
    {
        return DatabaseDescriptor.getTombstoneWarnThreshold();
    }

    public void setTombstoneWarnThreshold(int threshold)
    {
        DatabaseDescriptor.setTombstoneWarnThreshold(threshold);
    }

    public int getTombstoneFailureThreshold()
    {
        return DatabaseDescriptor.getTombstoneFailureThreshold();
    }

    public void setTombstoneFailureThreshold(int threshold)
    {
        DatabaseDescriptor.setTombstoneFailureThreshold(threshold);
    }

    public int getBatchSizeFailureThreshold()
    {
        return DatabaseDescriptor.getBatchSizeFailThresholdInKB();
    }

    public void setBatchSizeFailureThreshold(int threshold)
    {
        DatabaseDescriptor.setBatchSizeFailThresholdInKB(threshold);
        logger.info("Updated batch_size_fail_threshold_in_kb to {}", threshold);
    }

    public int getBatchSizeWarnThreshold()
    {
        return DatabaseDescriptor.getBatchSizeWarnThresholdInKB();
    }

    public void setBatchSizeWarnThreshold(int threshold)
    {
        DatabaseDescriptor.setBatchSizeWarnThresholdInKB(threshold);
        logger.info("Updated batch_size_warn_threshold_in_kb to {}", threshold);
    }

    public void setHintedHandoffThrottleInKB(int throttleInKB)
    {
        DatabaseDescriptor.setHintedHandoffThrottleInKB(throttleInKB);
        logger.info("Updated hinted_handoff_throttle_in_kb to {}", throttleInKB);
    }

    public long getPid()
    {
        return NativeLibrary.getProcessID();
    }

    public static List<Range<Token>> getStartupTokenRanges(Keyspace keyspace)
    {
        if (!DatabaseDescriptor.getPartitioner().splitter().isPresent())
            return null;

        Collection<Range<Token>> lr;

        if (StorageService.instance.isBootstrapMode())
        {
            lr = StorageService.instance.getTokenMetadata().getPendingRanges(keyspace.getName(), FBUtilities.getBroadcastAddress());
        }
        else
        {
            // Reason we use use the future settled TMD is that if we decommission a node, we want to stream
            // from that node to the correct location on disk, if we didn't, we would put new files in the wrong places.
            // We do this to minimize the amount of data we need to move in rebalancedisks once everything settled
            TokenMetadata tmd = StorageService.instance.getTokenMetadata().cloneAfterAllSettled();
            lr = keyspace.getReplicationStrategy().getAddressRanges(tmd).get(FBUtilities.getBroadcastAddress());
        }

        if (lr == null || lr.isEmpty())
            return null;

        return Range.sort(lr);
    }

    public int forceMarkAllSSTablesAsUnrepaired(String keyspace, String... tables) throws IOException
    {
        int marked = 0;
        for (ColumnFamilyStore cfs : getValidColumnFamilies(false, false, keyspace, tables))
        {
            try
            {
                marked += cfs.forceMarkAllSSTablesAsUnrepaired();
            } catch (Throwable t)
            {
                logger.error("Error while marking all SSTables from table {}.{} as unrepaired. Please trigger operation again " +
                             "or manually mark SSTables as unrepaired otherwise rows already purged on other replicas may be " +
                             "propagated to other replicas during incremental repair without their respectives tombstones.",
                             keyspace, cfs.name, t);
                throw new RuntimeException(t);
            }
        }
        return marked;
    }

    public boolean shouldTraceRequest()
    {
        double traceProbability = getTraceProbability();
        return traceProbability != 0 && ThreadLocalRandom.current().nextDouble() < traceProbability;
    }
}<|MERGE_RESOLUTION|>--- conflicted
+++ resolved
@@ -5495,13 +5495,9 @@
      */
     public void loadNewSSTables(String ksName, String cfName, boolean resetLevels)
     {
-<<<<<<< HEAD
-        ColumnFamilyStore.loadNewSSTables(ksName, cfName, resetLevels);
-=======
         if (!isInitialized())
             throw new RuntimeException("Not yet initialized, can't load new sstables");
-        ColumnFamilyStore.loadNewSSTables(ksName, cfName);
->>>>>>> 95a52a8b
+        ColumnFamilyStore.loadNewSSTables(ksName, cfName, resetLevels);
     }
 
     /**
