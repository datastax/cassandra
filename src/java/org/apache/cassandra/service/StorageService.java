/*
 * Licensed to the Apache Software Foundation (ASF) under one
 * or more contributor license agreements.  See the NOTICE file
 * distributed with this work for additional information
 * regarding copyright ownership.  The ASF licenses this file
 * to you under the Apache License, Version 2.0 (the
 * "License"); you may not use this file except in compliance
 * with the License.  You may obtain a copy of the License at
 *
 *     http://www.apache.org/licenses/LICENSE-2.0
 *
 * Unless required by applicable law or agreed to in writing, software
 * distributed under the License is distributed on an "AS IS" BASIS,
 * WITHOUT WARRANTIES OR CONDITIONS OF ANY KIND, either express or implied.
 * See the License for the specific language governing permissions and
 * limitations under the License.
 */
package org.apache.cassandra.service;

import java.io.ByteArrayInputStream;
import java.io.DataInputStream;
import java.io.IOError;
import java.io.IOException;
import java.net.InetAddress;
import java.net.UnknownHostException;
import java.nio.ByteBuffer;
import java.nio.file.Paths;
import java.time.Duration;
import java.time.Instant;
import java.util.ArrayList;
import java.util.Arrays;
import java.util.Collection;
import java.util.Collections;
import java.util.EnumMap;
import java.util.HashMap;
import java.util.HashSet;
import java.util.Iterator;
import java.util.LinkedHashMap;
import java.util.List;
import java.util.Map;
import java.util.Map.Entry;
import java.util.Objects;
import java.util.Optional;
import java.util.Scanner;
import java.util.Set;
import java.util.SortedMap;
import java.util.TreeMap;
import java.util.TreeSet;
import java.util.UUID;
import java.util.concurrent.ConcurrentHashMap;
import java.util.concurrent.CopyOnWriteArrayList;
import java.util.concurrent.ExecutionException;
import java.util.concurrent.ExecutorService;
import java.util.concurrent.Future;
import java.util.concurrent.FutureTask;
import java.util.concurrent.ThreadLocalRandom;
import java.util.concurrent.TimeUnit;
import java.util.concurrent.TimeoutException;
import java.util.concurrent.atomic.AtomicBoolean;
import java.util.concurrent.atomic.AtomicInteger;
import java.util.regex.MatchResult;
import java.util.regex.Pattern;
import java.util.stream.Collectors;
import java.util.stream.Stream;
import java.util.stream.StreamSupport;
import javax.annotation.Nullable;
import javax.management.NotificationBroadcasterSupport;
import javax.management.openmbean.CompositeData;
import javax.management.openmbean.OpenDataException;
import javax.management.openmbean.TabularData;
import javax.management.openmbean.TabularDataSupport;

import com.google.common.annotations.VisibleForTesting;
import com.google.common.base.Preconditions;
import com.google.common.base.Predicate;
import com.google.common.base.Predicates;
import com.google.common.collect.HashMultimap;
import com.google.common.collect.ImmutableList;
import com.google.common.collect.Iterables;
import com.google.common.collect.Lists;
import com.google.common.collect.Maps;
import com.google.common.collect.Multimap;
import com.google.common.collect.Ordering;
import com.google.common.collect.SetMultimap;
import com.google.common.collect.Sets;
import com.google.common.util.concurrent.FutureCallback;
import com.google.common.util.concurrent.Futures;
import com.google.common.util.concurrent.ListenableFuture;
import com.google.common.util.concurrent.MoreExecutors;
import com.google.common.util.concurrent.RateLimiter;
import com.google.common.util.concurrent.Uninterruptibles;
import org.apache.commons.lang3.StringUtils;
import org.slf4j.Logger;
import org.slf4j.LoggerFactory;

import org.apache.cassandra.audit.AuditLogManager;
import org.apache.cassandra.audit.AuditLogOptions;
import org.apache.cassandra.auth.AuthKeyspace;
import org.apache.cassandra.auth.AuthSchemaChangeListener;
import org.apache.cassandra.batchlog.BatchlogManager;
import org.apache.cassandra.concurrent.ExecutorLocals;
import org.apache.cassandra.concurrent.NamedThreadFactory;
import org.apache.cassandra.concurrent.ScheduledExecutors;
import org.apache.cassandra.concurrent.Stage;
import org.apache.cassandra.config.CassandraRelevantProperties;
import org.apache.cassandra.config.Config;
import org.apache.cassandra.config.DatabaseDescriptor;
import org.apache.cassandra.config.ParameterizedClass;
import org.apache.cassandra.cql3.QueryHandler;
import org.apache.cassandra.cql3.QueryProcessor;
import org.apache.cassandra.db.ColumnFamilyStore;
import org.apache.cassandra.db.DecoratedKey;
import org.apache.cassandra.db.Directories;
import org.apache.cassandra.db.Keyspace;
import org.apache.cassandra.db.SizeEstimatesRecorder;
import org.apache.cassandra.db.SnapshotDetailsTabularData;
import org.apache.cassandra.db.SystemKeyspace;
import org.apache.cassandra.db.commitlog.CommitLog;
import org.apache.cassandra.db.compaction.CompactionManager;
import org.apache.cassandra.db.compaction.Verifier;
import org.apache.cassandra.db.lifecycle.LifecycleTransaction;
import org.apache.cassandra.db.virtual.VirtualKeyspaceRegistry;
import org.apache.cassandra.dht.BootStrapper;
import org.apache.cassandra.dht.IPartitioner;
import org.apache.cassandra.dht.Range;
import org.apache.cassandra.dht.RangeStreamer;
import org.apache.cassandra.dht.RangeStreamer.FetchReplica;
import org.apache.cassandra.dht.StreamStateStore;
import org.apache.cassandra.dht.Token;
import org.apache.cassandra.dht.Token.TokenFactory;
import org.apache.cassandra.exceptions.ConfigurationException;
import org.apache.cassandra.exceptions.InvalidRequestException;
import org.apache.cassandra.exceptions.UnavailableException;
import org.apache.cassandra.fql.FullQueryLogger;
import org.apache.cassandra.fql.FullQueryLoggerOptions;
import org.apache.cassandra.fql.FullQueryLoggerOptionsCompositeData;
import org.apache.cassandra.gms.ApplicationState;
import org.apache.cassandra.gms.EndpointState;
import org.apache.cassandra.gms.Gossiper;
import org.apache.cassandra.gms.IEndpointStateChangeSubscriber;
import org.apache.cassandra.gms.IFailureDetector;
import org.apache.cassandra.gms.TokenSerializer;
import org.apache.cassandra.gms.VersionedValue;
import org.apache.cassandra.hints.HintsService;
import org.apache.cassandra.index.SecondaryIndexManager;
import org.apache.cassandra.io.sstable.SSTableLoader;
import org.apache.cassandra.io.sstable.format.SSTableFormat;
import org.apache.cassandra.io.sstable.format.VersionAndType;
import org.apache.cassandra.io.util.File;
import org.apache.cassandra.io.util.FileUtils;
import org.apache.cassandra.locator.AbstractReplicationStrategy;
import org.apache.cassandra.locator.DynamicEndpointSnitch;
import org.apache.cassandra.locator.EndpointsByRange;
import org.apache.cassandra.locator.EndpointsByReplica;
import org.apache.cassandra.locator.EndpointsForRange;
import org.apache.cassandra.locator.EndpointsForToken;
import org.apache.cassandra.locator.IEndpointSnitch;
import org.apache.cassandra.locator.InetAddressAndPort;
import org.apache.cassandra.locator.LocalStrategy;
import org.apache.cassandra.locator.NetworkTopologyStrategy;
import org.apache.cassandra.locator.RangesAtEndpoint;
import org.apache.cassandra.locator.RangesByEndpoint;
import org.apache.cassandra.locator.Replica;
import org.apache.cassandra.locator.ReplicaCollection.Builder.Conflict;
import org.apache.cassandra.locator.Replicas;
import org.apache.cassandra.locator.SystemReplicas;
import org.apache.cassandra.locator.TokenMetadata;
import org.apache.cassandra.locator.TokenMetadataProvider;
import org.apache.cassandra.metrics.StorageMetrics;
import org.apache.cassandra.net.AsyncOneResponse;
import org.apache.cassandra.net.Message;
import org.apache.cassandra.net.MessagingService;
import org.apache.cassandra.nodes.BootstrapState;
import org.apache.cassandra.nodes.LocalInfo;
import org.apache.cassandra.nodes.NodeInfo;
import org.apache.cassandra.nodes.Nodes;
import org.apache.cassandra.repair.RepairRunnable;
import org.apache.cassandra.repair.SystemDistributedKeyspace;
import org.apache.cassandra.repair.messages.RepairOption;
import org.apache.cassandra.schema.CompactionParams.TombstoneOption;
import org.apache.cassandra.schema.KeyspaceMetadata;
import org.apache.cassandra.schema.ReplicationParams;
import org.apache.cassandra.schema.Schema;
import org.apache.cassandra.schema.SchemaConstants;
import org.apache.cassandra.schema.SchemaTransformations;
import org.apache.cassandra.schema.TableMetadata;
import org.apache.cassandra.schema.TableMetadataRef;
import org.apache.cassandra.schema.ViewMetadata;
import org.apache.cassandra.service.disk.usage.DiskUsageBroadcaster;
import org.apache.cassandra.streaming.StreamManager;
import org.apache.cassandra.streaming.StreamOperation;
import org.apache.cassandra.streaming.StreamPlan;
import org.apache.cassandra.streaming.StreamResultFuture;
import org.apache.cassandra.streaming.StreamState;
import org.apache.cassandra.tracing.TraceKeyspace;
import org.apache.cassandra.transport.ClientResourceLimits;
import org.apache.cassandra.transport.ProtocolVersion;
import org.apache.cassandra.utils.CassandraVersion;
import org.apache.cassandra.utils.FBUtilities;
import org.apache.cassandra.utils.JVMStabilityInspector;
import org.apache.cassandra.utils.MBeanWrapper;
import org.apache.cassandra.utils.MD5Digest;
import org.apache.cassandra.utils.OutputHandler;
import org.apache.cassandra.utils.Pair;
import org.apache.cassandra.utils.Throwables;
import org.apache.cassandra.utils.WindowsTimer;
import org.apache.cassandra.utils.WrappedRunnable;
import org.apache.cassandra.utils.concurrent.OpOrder;
import org.apache.cassandra.utils.logging.LoggingSupportFactory;
import org.apache.cassandra.utils.progress.ProgressEvent;
import org.apache.cassandra.utils.progress.ProgressEventType;
import org.apache.cassandra.utils.progress.ProgressListener;
import org.apache.cassandra.utils.progress.jmx.JMXBroadcastExecutor;
import org.apache.cassandra.utils.progress.jmx.JMXProgressSupport;

import static com.google.common.collect.Iterables.transform;
import static com.google.common.collect.Iterables.tryFind;
import static java.lang.String.format;
import static java.util.Arrays.asList;
import static java.util.Arrays.stream;
import static java.util.concurrent.TimeUnit.MILLISECONDS;
import static java.util.concurrent.TimeUnit.MINUTES;
import static java.util.concurrent.TimeUnit.NANOSECONDS;
import static java.util.stream.Collectors.toList;
import static java.util.stream.Collectors.toMap;
import static org.apache.cassandra.config.CassandraRelevantProperties.BOOTSTRAP_SCHEMA_DELAY_MS;
import static org.apache.cassandra.config.CassandraRelevantProperties.BOOTSTRAP_SKIP_SCHEMA_CHECK;
import static org.apache.cassandra.config.CassandraRelevantProperties.DRAIN_EXECUTOR_TIMEOUT_MS;
import static org.apache.cassandra.config.CassandraRelevantProperties.REPLACEMENT_ALLOW_EMPTY;
import static org.apache.cassandra.index.SecondaryIndexManager.getIndexName;
import static org.apache.cassandra.index.SecondaryIndexManager.isIndexColumnFamily;
import static org.apache.cassandra.net.NoPayload.noPayload;
import static org.apache.cassandra.net.Verb.REPLICATION_DONE_REQ;

/**
 * This abstraction contains the token/identifier of this node
 * on the identifier space. This token gets gossiped around.
 * This class will also maintain histograms of the load information
 * of other nodes in the cluster.
 */
public class StorageService extends NotificationBroadcasterSupport implements IEndpointStateChangeSubscriber, StorageServiceMBean
{
    private static final Logger logger = LoggerFactory.getLogger(StorageService.class);

    public static final int INDEFINITE = -1;
    public static final int RING_DELAY_MILLIS = getRingDelay(); // delay after which we assume ring has stablized
    public static final int SCHEMA_DELAY_MILLIS = getSchemaDelay();

    private static final boolean REQUIRE_SCHEMAS = !BOOTSTRAP_SKIP_SCHEMA_CHECK.getBoolean();

    private final JMXProgressSupport progressSupport = new JMXProgressSupport(this);

    private static int getRingDelay()
    {
        int defaultDelay = 30 * 1000;
        int newDelay = CassandraRelevantProperties.RING_DELAY.getInt(defaultDelay);
        Preconditions.checkArgument(newDelay >= 0, "%s must be >= 0", CassandraRelevantProperties.RING_DELAY.getKey());
        if (newDelay != defaultDelay)
            logger.info("Overriding {} to {}ms", CassandraRelevantProperties.RING_DELAY.getKey(), newDelay);
        return newDelay;
    }

    private static int getSchemaDelay()
    {
        String newdelay = BOOTSTRAP_SCHEMA_DELAY_MS.getString();
        if (newdelay != null)
        {
            logger.info("Overriding SCHEMA_DELAY_MILLIS to {}ms", newdelay);
            return Integer.parseInt(newdelay);
        }
        else
        {
            return 30 * 1000;
        }
    }

    public volatile VersionedValue.VersionedValueFactory valueFactory = new VersionedValue.VersionedValueFactory(TokenMetadataProvider.instance.getTokenMetadata().partitioner);

    private volatile boolean isShutdown = false;
    private final List<Runnable> preShutdownHooks = new ArrayList<>();
    private final List<Runnable> postShutdownHooks = new ArrayList<>();

    public static final StorageService instance = new StorageService();

    /**
     * Compare the release version in the system.local table with the one included in the distro.
     * If they don't match, snapshot all tables in the system and systen_schema keyspaces.
     * This is intended to be called at startup to create a backup of the system tables
     * during an upgrade.
     */
    public static void snapshotOnVersionChange() throws IOException
    {
        CassandraVersion previousOssVersion = Nodes.local().get().getReleaseVersion();
        CassandraVersion nextOssVersion = new CassandraVersion(FBUtilities.getReleaseVersionString());

        FBUtilities.setPreviousReleaseVersionString(previousOssVersion != null ? previousOssVersion.toString() : null);

        // if we're restarting after an upgrade, snapshot the system and schema keyspaces
        if (previousOssVersion != null && !previousOssVersion.equals(nextOssVersion))

        {
            logger.info("Detected version upgrade from {} to {}, snapshotting system keyspaces",
                        previousOssVersion, nextOssVersion);
            String snapshotName = Keyspace.getTimestampedSnapshotName(format("upgrade-%s-%s",
                                                                             previousOssVersion,
                                                                             nextOssVersion));
            for (String keyspace : SchemaConstants.LOCAL_SYSTEM_KEYSPACE_NAMES)
                Keyspace.open(keyspace).snapshot(snapshotName, null, false, null);
        }
    }

    @Deprecated
    public boolean isInShutdownHook()
    {
        return isShutdown();
    }

    public boolean isShutdown()
    {
        return isShutdown;
    }

    /**
     * for in-jvm dtest use - forces isShutdown to be set to whatever passed in.
     */
    @VisibleForTesting
    public void setIsShutdownUnsafeForTests(boolean isShutdown)
    {
        this.isShutdown = isShutdown;
    }

    public RangesAtEndpoint getLocalReplicas(String keyspaceName)
    {
        return Keyspace.open(keyspaceName).getReplicationStrategy()
                .getAddressReplicas(FBUtilities.getBroadcastAddressAndPort());
    }

    public List<Range<Token>> getLocalAndPendingRanges(String ks)
    {
        InetAddressAndPort broadcastAddress = FBUtilities.getBroadcastAddressAndPort();
        Keyspace keyspace = Keyspace.open(ks);
        List<Range<Token>> ranges = new ArrayList<>();
        for (Replica r : keyspace.getReplicationStrategy().getAddressReplicas(broadcastAddress))
            ranges.add(r.range());
        for (Replica r : getTokenMetadataForKeyspace(ks).getPendingRanges(ks, broadcastAddress))
            ranges.add(r.range());
        return ranges;
    }

    public Collection<Range<Token>> getPrimaryRanges(String keyspace)
    {
        return getPrimaryRangesForEndpoint(keyspace, FBUtilities.getBroadcastAddressAndPort());
    }

    public Collection<Range<Token>> getPrimaryRangesWithinDC(String keyspace)
    {
        return getPrimaryRangeForEndpointWithinDC(keyspace, FBUtilities.getBroadcastAddressAndPort());
    }

    private final Set<InetAddressAndPort> replicatingNodes = Sets.newConcurrentHashSet();
    private CassandraDaemon daemon;

    private InetAddressAndPort removingNode;

    /* Are we starting this node in bootstrap mode? */
    private volatile boolean isBootstrapMode;

    /* we bootstrap but do NOT join the ring unless told to do so */
    private boolean isSurveyMode = Boolean.parseBoolean(System.getProperty
            ("cassandra.write_survey", "false"));
    /* true if node is rebuilding and receiving data */
    private final AtomicBoolean isRebuilding = new AtomicBoolean();
    private final AtomicBoolean isDecommissioning = new AtomicBoolean();

    private volatile boolean initialized = false;
    private volatile boolean joined = false;
    private volatile boolean gossipActive = false;
    private final AtomicBoolean authSetupCalled = new AtomicBoolean(false);
    private volatile boolean authSetupComplete = false;

    /* the probability for tracing any particular request, 0 disables tracing and 1 enables for all */
    private double traceProbability = 0.0;

    private enum Mode { STARTING, NORMAL, JOINING, LEAVING, DECOMMISSIONED, MOVING, DRAINING, DRAINED }
    private volatile Mode operationMode = Mode.STARTING;

    /* Used for tracking drain progress */
    private volatile int totalCFs, remainingCFs;

    private static final AtomicInteger nextRepairCommand = new AtomicInteger();

    private final List<IEndpointLifecycleSubscriber> lifecycleSubscribers = new CopyOnWriteArrayList<>();

    private final String jmxObjectName;

    private Collection<Token> bootstrapTokens = null;

    // true when keeping strict consistency while bootstrapping
    public static final boolean useStrictConsistency = Boolean.parseBoolean(System.getProperty("cassandra.consistent.rangemovement", "true"));
    private static final boolean allowSimultaneousMoves = Boolean.parseBoolean(System.getProperty("cassandra.consistent.simultaneousmoves.allow","false"));
    private static final boolean joinRing = Boolean.parseBoolean(System.getProperty("cassandra.join_ring", "true"));
    private boolean replacing;

    private final StreamStateStore streamStateStore = new StreamStateStore();

    public final SSTablesGlobalTracker sstablesTracker;

    private static void setBootstrapState(BootstrapState state)
    {
        logger.debug("Setting bootstrap state to {}", state.name());
        Nodes.local().update(state, LocalInfo::setBootstrapState, true);
    }

    public boolean isSurveyMode()
    {
        return isSurveyMode;
    }

    public boolean hasJoined()
    {
        return joined;
    }

    /**
     * This method updates the local token on disk
     */
    public void setTokens(Collection<Token> tokens)
    {
        assert tokens != null && !tokens.isEmpty() : "Node needs at least one token.";
        if (logger.isDebugEnabled())
            logger.debug("Setting tokens to {}", tokens);
        updateTokens(tokens);
        Collection<Token> localTokens = getLocalTokens();
        setGossipTokens(localTokens);
        getTokenMetadata().updateNormalTokens(tokens, FBUtilities.getBroadcastAddressAndPort());
        setMode(Mode.NORMAL, false);
    }

    public void setGossipTokens(Collection<Token> tokens)
    {
        List<Pair<ApplicationState, VersionedValue>> states = new ArrayList<Pair<ApplicationState, VersionedValue>>();
        states.add(Pair.create(ApplicationState.TOKENS, valueFactory.tokens(tokens)));
        states.add(Pair.create(ApplicationState.STATUS_WITH_PORT, valueFactory.normal(tokens)));
        states.add(Pair.create(ApplicationState.STATUS, valueFactory.normal(tokens)));
        Gossiper.instance.addLocalApplicationStates(states);
    }

    public StorageService()
    {
        // use dedicated executor for handling JMX notifications
        super(JMXBroadcastExecutor.executor);

        jmxObjectName = "org.apache.cassandra.db:type=StorageService";
        MBeanWrapper.instance.registerMBean(this, jmxObjectName);
        MBeanWrapper.instance.registerMBean(StreamManager.instance, StreamManager.OBJECT_NAME);

        sstablesTracker = new SSTablesGlobalTracker(SSTableFormat.Type.current());
    }

    public void registerDaemon(CassandraDaemon daemon)
    {
        this.daemon = daemon;
    }

    public void register(IEndpointLifecycleSubscriber subscriber)
    {
        lifecycleSubscribers.add(subscriber);
    }

    public void unregister(IEndpointLifecycleSubscriber subscriber)
    {
        lifecycleSubscribers.remove(subscriber);
    }

    // should only be called via JMX
    public void stopGossiping()
    {
        if (gossipActive)
        {
            if (!isNormal() && joinRing)
                throw new IllegalStateException("Unable to stop gossip because the node is not in the normal state. Try to stop the node instead.");

            logger.warn("Stopping gossip by operator request");

            if (isNativeTransportRunning())
            {
                logger.warn("Disabling gossip while native transport is still active is unsafe");
            }

            Gossiper.instance.stop();
            gossipActive = false;
        }
    }

    // should only be called via JMX
    public synchronized void startGossiping()
    {
        if (!gossipActive)
        {
            checkServiceAllowedToStart("gossip");

            logger.warn("Starting gossip by operator request");
            Collection<Token> tokens = getSavedTokens();

            boolean validTokens = tokens != null && !tokens.isEmpty();

            // shouldn't be called before these are set if we intend to join the ring/are in the process of doing so
            if (joined || joinRing)
                assert validTokens : "Cannot start gossiping for a node intended to join without valid tokens";

            if (validTokens)
                setGossipTokens(tokens);

            Gossiper.instance.forceNewerGeneration();
            Gossiper.instance.start((int) (System.currentTimeMillis() / 1000));
            gossipActive = true;
        }
    }

    // should only be called via JMX
    public boolean isGossipRunning()
    {
        return Gossiper.instance.isEnabled();
    }

    public synchronized void startNativeTransport()
    {
        checkServiceAllowedToStart("native transport");

        if (daemon == null)
        {
            throw new IllegalStateException("No configured daemon");
        }

        try
        {
            daemon.startNativeTransport();
        }
        catch (Exception e)
        {
            throw new RuntimeException("Error starting native transport: " + e.getMessage());
        }
    }

    public void stopNativeTransport()
    {
        if (daemon == null)
        {
            throw new IllegalStateException("No configured daemon");
        }
        daemon.stopNativeTransport();
    }

    public boolean isNativeTransportRunning()
    {
        if (daemon == null)
        {
            return false;
        }
        return daemon.isNativeTransportRunning();
    }

    @Override
    public void enableNativeTransportOldProtocolVersions()
    {
        DatabaseDescriptor.setNativeTransportAllowOlderProtocols(true);
    }

    @Override
    public void disableNativeTransportOldProtocolVersions()
    {
        DatabaseDescriptor.setNativeTransportAllowOlderProtocols(false);
    }

    public void stopTransports()
    {
        if (isNativeTransportRunning())
        {
            logger.error("Stopping native transport");
            stopNativeTransport();
        }
        if (isGossipActive())
        {
            logger.error("Stopping gossiper");
            stopGossiping();
        }
    }

    /**
     * Set the Gossip flag RPC_READY to false and then
     * shutdown the client services (thrift and CQL).
     *
     * Note that other nodes will do this for us when
     * they get the Gossip shutdown message, so even if
     * we don't get time to broadcast this, it is not a problem.
     *
     */
    private void shutdownClientServers()
    {
        setRpcReady(false);
        stopNativeTransport();
    }

    public void stopClient()
    {
        Gossiper.instance.unregister(this);
        Gossiper.instance.stop();
        MessagingService.instance().shutdown();
        // give it a second so that task accepted before the MessagingService shutdown gets submitted to the stage (to avoid RejectedExecutionException)
        Uninterruptibles.sleepUninterruptibly(1, TimeUnit.SECONDS);
        Stage.shutdownNow();
    }

    public boolean isInitialized()
    {
        return initialized;
    }

    public boolean isGossipActive()
    {
        return gossipActive;
    }

    public boolean isDaemonSetupCompleted()
    {
        return daemon == null
               ? false
               : daemon.setupCompleted();
    }

    public void stopDaemon()
    {
        if (daemon == null)
            throw new IllegalStateException("No configured daemon");
        daemon.deactivate();
    }

    private synchronized UUID prepareForReplacement() throws ConfigurationException
    {
        if (bootstrapComplete())
            throw new RuntimeException("Cannot replace address with a node that is already bootstrapped");

        if (!joinRing)
            throw new ConfigurationException("Cannot set both join_ring=false and attempt to replace a node");

        if (!shouldBootstrap() && !Boolean.getBoolean("cassandra.allow_unsafe_replace"))
            throw new RuntimeException("Replacing a node without bootstrapping risks invalidating consistency " +
                                       "guarantees as the expected data may not be present until repair is run. " +
                                       "To perform this operation, please restart with " +
                                       "-Dcassandra.allow_unsafe_replace=true");

        InetAddressAndPort replaceAddress = DatabaseDescriptor.getReplaceAddress();
        logger.info("Gathering node replacement information for {}", replaceAddress);
        Map<InetAddressAndPort, EndpointState> epStates = Gossiper.instance.doShadowRound();
        // as we've completed the shadow round of gossip, we should be able to find the node we're replacing
        EndpointState state = epStates.get(replaceAddress);
        if (state == null)
            throw new RuntimeException(String.format("Cannot replace_address %s because it doesn't exist in gossip", replaceAddress));

        validateEndpointSnitch(epStates.values().iterator());
        return replaceNodeAndOwnTokens(replaceAddress, epStates, state);
    }

    @VisibleForTesting
    UUID replaceNodeAndOwnTokens(InetAddressAndPort replaceAddress, Map<InetAddressAndPort, EndpointState> epStates, EndpointState state)
    {
        try
        {
            VersionedValue tokensVersionedValue = state.getApplicationState(ApplicationState.TOKENS);
            if (tokensVersionedValue == null)
                throw new RuntimeException(String.format("Could not find tokens for %s to replace", replaceAddress));

            Collection<Token> tokens = TokenSerializer.deserialize(getTokenMetadata().partitioner, new DataInputStream(new ByteArrayInputStream(tokensVersionedValue.toBytes())));
            bootstrapTokens = validateReplacementBootstrapTokens(getTokenMetadata(), replaceAddress, tokens);

            if (state.isEmptyWithoutStatus() && REPLACEMENT_ALLOW_EMPTY.getBoolean())
            {
                logger.warn("Gossip state not present for replacing node {}. Adding temporary entry to continue.", replaceAddress);

                // When replacing a node, we take ownership of all its tokens.
                // If that node is currently down and not present in the gossip info
                // of any other live peers, then we will not be able to take ownership
                // of its tokens during bootstrap as they have no way of being propagated
                // to this node's TokenMetadata. TM is loaded at startup (in which case
                // it will be/ empty for a new replacement node) and only updated with
                // tokens for an endpoint during normal state propagation (which will not
                // occur if no peers have gossip state for it).
                // However, the presence of host id and tokens in the system tables implies
                // that the node managed to complete bootstrap at some point in the past.
                // Peers may include this information loaded directly from system tables
                // in a GossipDigestAck *only if* the GossipDigestSyn was sent as part of a
                // shadow round (otherwise, a GossipDigestAck contains only state about peers
                // learned via gossip).
                // It is safe to do this here as since we completed a shadow round we know
                // that :
                // * replaceAddress successfully bootstrapped at some point and owned these
                //   tokens
                // * we know that no other node currently owns these tokens
                // * we are going to completely take over replaceAddress's ownership of
                //   these tokens.
                getTokenMetadata().updateNormalTokens(bootstrapTokens, replaceAddress);
                UUID hostId = Gossiper.instance.getHostId(replaceAddress, epStates);
                if (hostId != null)
                    getTokenMetadata().updateHostId(hostId, replaceAddress);

                // If we were only able to learn about the node being replaced through the
                // shadow gossip round (i.e. there is no state in gossip across the cluster
                // about it, perhaps because the entire cluster has been bounced since it went
                // down), then we're safe to proceed with the replacement. In this case, there
                // will be no local endpoint state as we discard the results of the shadow
                // round after preparing replacement info. We inject a minimal EndpointState
                // to keep IFailureDetector::isAlive and Gossiper::compareEndpointStartup from
                // failing later in the replacement, as they both expect the replaced node to
                // be fully present in gossip.
                // Otherwise, if the replaced node is present in gossip, we need check that
                // it is not in fact live.
                // We choose to not include the EndpointState provided during the shadow round
                // as its possible to include more state than is desired, so by creating a
                // new empty endpoint without that information we can control what is in our
                // local gossip state
                Gossiper.instance.initializeUnreachableNodeUnsafe(replaceAddress);
            }
        }
        catch (IOException e)
        {
            throw new RuntimeException(e);
        }

        UUID localHostId = getLocalHostUUID();

        if (isReplacingSameAddress())
        {
            localHostId = Gossiper.instance.getHostId(replaceAddress, epStates);
            Nodes.local().update(localHostId, LocalInfo::setHostId, true); // use the replaced host Id as our own so we receive hints, etc
        }

        return localHostId;
    }

    private static Collection<Token> validateReplacementBootstrapTokens(TokenMetadata tokenMetadata,
                                                                        InetAddressAndPort replaceAddress,
                                                                        Collection<Token> bootstrapTokens)
    {
        Map<Token, InetAddressAndPort> conflicts = new HashMap<>();
        for (Token token : bootstrapTokens)
        {
            InetAddressAndPort conflict = tokenMetadata.getEndpoint(token);
            if (null != conflict && !conflict.equals(replaceAddress))
                conflicts.put(token, tokenMetadata.getEndpoint(token));
        }

        if (!conflicts.isEmpty())
        {
            String error = String.format("Conflicting token ownership information detected between " +
                                         "gossip and current ring view during proposed replacement " +
                                         "of %s. Some tokens identified in gossip for the node being " +
                                         "replaced are currently owned by other peers: %s",
                                         replaceAddress,
                                         conflicts.entrySet()
                                                  .stream()
                                                  .map(e -> e.getKey() + "(" + e.getValue() + ")" )
                                                  .collect(Collectors.joining(",")));
            throw new RuntimeException(error);

        }
        return bootstrapTokens;
    }

    public synchronized void checkForEndpointCollision(UUID localHostId, Set<InetAddressAndPort> peers) throws ConfigurationException
    {
        if (Boolean.getBoolean("cassandra.allow_unsafe_join"))
        {
            logger.warn("Skipping endpoint collision check as cassandra.allow_unsafe_join=true");
            return;
        }

        logger.debug("Starting shadow gossip round to check for endpoint collision");
        Map<InetAddressAndPort, EndpointState> epStates = Gossiper.instance.doShadowRound(peers);

        if (epStates.isEmpty() && DatabaseDescriptor.getSeeds().contains(FBUtilities.getBroadcastAddressAndPort()))
            logger.info("Unable to gossip with any peers but continuing anyway since node is in its own seed list. Broadcast address: {}, seeds: {}", FBUtilities.getBroadcastAddressAndPort(), DatabaseDescriptor.getSeeds());

        // If bootstrapping, check whether any previously known status for the endpoint makes it unsafe to do so.
        // If not bootstrapping, compare the host id for this endpoint learned from gossip (if any) with the local
        // one, which was either read from system.local or generated at startup. If a learned id is present &
        // doesn't match the local, then the node needs replacing
        if (!Gossiper.instance.isSafeForStartup(FBUtilities.getBroadcastAddressAndPort(), localHostId, shouldBootstrap(), epStates))
        {
            throw new RuntimeException(String.format("A node with address %s already exists, cancelling join. " +
                                                     "Use cassandra.replace_address if you want to replace this node.",
                                                     FBUtilities.getBroadcastAddressAndPort()));
        }

        validateEndpointSnitch(epStates.values().iterator());

        if (shouldBootstrap() && useStrictConsistency && !allowSimultaneousMoves())
        {
            for (Map.Entry<InetAddressAndPort, EndpointState> entry : epStates.entrySet())
            {
                // ignore local node or empty status
                if (entry.getKey().equals(FBUtilities.getBroadcastAddressAndPort()) || (entry.getValue().getApplicationState(ApplicationState.STATUS_WITH_PORT) == null & entry.getValue().getApplicationState(ApplicationState.STATUS) == null))
                    continue;

                VersionedValue value = entry.getValue().getApplicationState(ApplicationState.STATUS_WITH_PORT);
                if (value == null)
                {
                    value = entry.getValue().getApplicationState(ApplicationState.STATUS);
                }

                String[] pieces = splitValue(value);
                assert (pieces.length > 0);
                String state = pieces[0];
                if (state.equals(VersionedValue.STATUS_BOOTSTRAPPING) || state.equals(VersionedValue.STATUS_LEAVING) || state.equals(VersionedValue.STATUS_MOVING))
                    throw new UnsupportedOperationException("Other bootstrapping/leaving/moving nodes detected, cannot bootstrap while cassandra.consistent.rangemovement is true");
            }
        }
    }

    private static void validateEndpointSnitch(Iterator<EndpointState> endpointStates)
    {
        Set<String> datacenters = new HashSet<>();
        Set<String> racks = new HashSet<>();
        while (endpointStates.hasNext())
        {
            EndpointState state = endpointStates.next();
            VersionedValue val = state.getApplicationState(ApplicationState.DC);
            if (val != null)
                datacenters.add(val.value);
            val = state.getApplicationState(ApplicationState.RACK);
            if (val != null)
                racks.add(val.value);
        }

        IEndpointSnitch snitch = DatabaseDescriptor.getEndpointSnitch();
        if (!snitch.validate(datacenters, racks))
        {
            throw new IllegalStateException();
        }
    }

    private boolean allowSimultaneousMoves()
    {
        return allowSimultaneousMoves && DatabaseDescriptor.getNumTokens() == 1;
    }

    // for testing only
    public void unsafeInitialize() throws ConfigurationException
    {
        initialized = true;
        gossipActive = true;
        Gossiper.instance.register(this);
        Gossiper.instance.start((int) (System.currentTimeMillis() / 1000)); // needed for node-ring gathering.
        Gossiper.instance.addLocalApplicationState(ApplicationState.NET_VERSION, valueFactory.networkVersion());
        MessagingService.instance().listen();
    }

    public synchronized void initServer() throws ConfigurationException
    {
        initServer(SCHEMA_DELAY_MILLIS, RING_DELAY_MILLIS);
    }

    public synchronized void initServer(int schemaAndRingDelayMillis) throws ConfigurationException
    {
        initServer(schemaAndRingDelayMillis, RING_DELAY_MILLIS);
    }

    public synchronized void initServer(int schemaTimeoutMillis, int ringTimeoutMillis) throws ConfigurationException
    {
        logger.info("Cassandra version: {}", FBUtilities.getReleaseVersionString());
        logger.info("CQL version: {}", QueryProcessor.CQL_VERSION);
        logger.info("Native protocol supported versions: {} (default: {})",
                    StringUtils.join(ProtocolVersion.supportedVersions(), ", "), ProtocolVersion.CURRENT);

        try
        {
            // Ensure StorageProxy is initialized on start-up; see CASSANDRA-3797.
            Class.forName("org.apache.cassandra.service.StorageProxy");
            // also IndexSummaryManager, which is otherwise unreferenced
            Class.forName("org.apache.cassandra.io.sstable.IndexSummaryManager");
        }
        catch (ClassNotFoundException e)
        {
            throw new AssertionError(e);
        }

        if (Boolean.parseBoolean(System.getProperty("cassandra.load_ring_state", "true")))
        {
            logger.info("Loading persisted ring state");
            populatePeerTokenMetadata();
            for (InetAddressAndPort endpoint : getTokenMetadata().getAllEndpoints())
                Gossiper.runInGossipStageBlocking(() -> Gossiper.instance.addSavedEndpoint(endpoint));
        }

        // daemon threads, like our executors', continue to run while shutdown hooks are invoked
        Thread drainOnShutdown = NamedThreadFactory.createThread(new WrappedRunnable()
        {
            @Override
            public void runMayThrow() throws InterruptedException, ExecutionException, IOException
            {
                drain(true);

                if (FBUtilities.isWindows)
                    WindowsTimer.endTimerPeriod(DatabaseDescriptor.getWindowsTimerInterval());

                LoggingSupportFactory.getLoggingSupport().onShutdown();
            }
        }, "StorageServiceShutdownHook");
        JVMStabilityInspector.registerShutdownHook(drainOnShutdown, this::onShutdownHookRemoved);

        replacing = isReplacing();

        if (!Boolean.parseBoolean(System.getProperty("cassandra.start_gossip", "true")))
        {
            logger.info("Not starting gossip as requested.");
            initialized = true;
            return;
        }

        prepareToJoin();

        // Has to be called after the host id has potentially changed in prepareToJoin().
        try
        {
            CacheService.instance.counterCache.loadSavedAsync().get();
        }
        catch (Throwable t)
        {
            JVMStabilityInspector.inspectThrowable(t);
            logger.warn("Error loading counter cache", t);
        }

        if (joinRing)
        {
            joinTokenRing(schemaTimeoutMillis, ringTimeoutMillis);
        }
        else
        {
            Collection<Token> tokens = Nodes.local().getSavedTokens();
            if (!tokens.isEmpty())
            {
                getTokenMetadata().updateNormalTokens(tokens, FBUtilities.getBroadcastAddressAndPort());
                // order is important here, the gossiper can fire in between adding these two states.  It's ok to send TOKENS without STATUS, but *not* vice versa.
                List<Pair<ApplicationState, VersionedValue>> states = new ArrayList<Pair<ApplicationState, VersionedValue>>();
                states.add(Pair.create(ApplicationState.TOKENS, valueFactory.tokens(tokens)));
                states.add(Pair.create(ApplicationState.STATUS_WITH_PORT, valueFactory.hibernate(true)));
                states.add(Pair.create(ApplicationState.STATUS, valueFactory.hibernate(true)));
                Gossiper.instance.addLocalApplicationStates(states);
            }
            doAuthSetup(true);
            logger.info("Not joining ring as requested. Use JMX (StorageService->joinRing()) to initiate ring joining");
        }

        initialized = true;
    }

    public void populateTokenMetadata()
    {
        if (Boolean.parseBoolean(System.getProperty("cassandra.load_ring_state", "true")))
        {
            populatePeerTokenMetadata();
            // if we have not completed bootstrapping, we should not add ourselves as a normal token
            if (!shouldBootstrap())
                getTokenMetadata().updateNormalTokens(getSavedTokens(), FBUtilities.getBroadcastAddressAndPort());

            logger.info("Token metadata: {}", getTokenMetadata());
        }
    }

    private void populatePeerTokenMetadata()
    {
        logger.info("Populating token metadata from system tables");
        Multimap<InetAddressAndPort, Token> loadedTokens = StorageService.instance.loadTokens();

        // entry has been mistakenly added, delete it
        if (loadedTokens.containsKey(FBUtilities.getBroadcastAddressAndPort()))
            Nodes.peers().remove(FBUtilities.getBroadcastAddressAndPort());

        Map<InetAddressAndPort, UUID> loadedHostIds = Nodes.peers().getHostIds();
        for (InetAddressAndPort ep : loadedTokens.keySet())
        {
            getTokenMetadata().updateNormalTokens(loadedTokens.get(ep), ep);
            if (loadedHostIds.containsKey(ep))
                getTokenMetadata().updateHostId(loadedHostIds.get(ep), ep);
        }
    }

    public boolean isReplacing()
    {
        if (replacing)
            return true;

        if (System.getProperty("cassandra.replace_address_first_boot", null) != null && bootstrapComplete())
        {
            logger.info("Replace address on first boot requested; this node is already bootstrapped");
            return false;
        }

        return DatabaseDescriptor.getReplaceAddress() != null;
    }

    /**
     * In the event of forceful termination we need to remove the shutdown hook to prevent hanging (OOM for instance)
     */
    public void onShutdownHookRemoved()
    {
        if (FBUtilities.isWindows)
            WindowsTimer.endTimerPeriod(DatabaseDescriptor.getWindowsTimerInterval());
    }

    private boolean shouldBootstrap()
    {
        return DatabaseDescriptor.isAutoBootstrap() && !bootstrapComplete() && !isSeed();
    }

    public static boolean isSeed()
    {
        return DatabaseDescriptor.getSeeds().contains(FBUtilities.getBroadcastAddressAndPort());
    }

    private void prepareToJoin() throws ConfigurationException
    {
        if (!joined)
        {
            Map<ApplicationState, VersionedValue> appStates = new EnumMap<>(ApplicationState.class);

            if (wasDecommissioned())
            {
                if (Boolean.getBoolean("cassandra.override_decommission"))
                {
                    logger.warn("This node was decommissioned, but overriding by operator request.");
                    setBootstrapState(BootstrapState.COMPLETED);
                }
                else
                    throw new ConfigurationException("This node was decommissioned and will not rejoin the ring unless cassandra.override_decommission=true has been set, or all existing data is removed and the node is bootstrapped again");
            }

            if (DatabaseDescriptor.getReplaceTokens().size() > 0 || DatabaseDescriptor.getReplaceNode() != null)
                throw new RuntimeException("Replace method removed; use cassandra.replace_address instead");

            MessagingService.instance().listen();

            UUID localHostId = getLocalHostUUID();

            if (replacing)
            {
                localHostId = prepareForReplacement();
                appStates.put(ApplicationState.TOKENS, valueFactory.tokens(bootstrapTokens));

                if (!shouldBootstrap())
                {
                    // Will not do replace procedure, persist the tokens we're taking over locally
                    // so that they don't get clobbered with auto generated ones in joinTokenRing
                    updateTokens(bootstrapTokens);
                }
                else if (isReplacingSameAddress())
                {
                    //only go into hibernate state if replacing the same address (CASSANDRA-8523)
                    logger.warn("Writes will not be forwarded to this node during replacement because it has the same address as " +
                                "the node to be replaced ({}). If the previous node has been down for longer than max_hint_window_in_ms, " +
                                "repair must be run after the replacement process in order to make this node consistent.",
                                DatabaseDescriptor.getReplaceAddress());
                    appStates.put(ApplicationState.STATUS_WITH_PORT, valueFactory.hibernate(true));
                    appStates.put(ApplicationState.STATUS, valueFactory.hibernate(true));
                }
            }
            else
            {
                checkForEndpointCollision(localHostId, Nodes.peers().getHostIds().keySet());
                if (bootstrapComplete())
                {
                    Preconditions.checkState(!Config.isClientMode());
                    // tokens are only ever saved to system.local after bootstrap has completed and we're joining the ring,
                    // or when token update operations (move, decom) are completed
                    Collection<Token> savedTokens = getSavedTokens();
                    if (!savedTokens.isEmpty())
                        appStates.put(ApplicationState.TOKENS, valueFactory.tokens(savedTokens));
                }
            }

            // have to start the gossip service before we can see any info on other nodes.  this is necessary
            // for bootstrap to get the load info it needs.
            // (we won't be part of the storage ring though until we add a counterId to our state, below.)
            // Seed the host ID-to-endpoint map with our own ID.
            getTokenMetadata().updateHostId(localHostId, FBUtilities.getBroadcastAddressAndPort());
            appStates.put(ApplicationState.NET_VERSION, valueFactory.networkVersion());
            appStates.put(ApplicationState.HOST_ID, valueFactory.hostId(localHostId));
            appStates.put(ApplicationState.NATIVE_ADDRESS_AND_PORT, valueFactory.nativeaddressAndPort(FBUtilities.getBroadcastNativeAddressAndPort()));
            appStates.put(ApplicationState.RPC_ADDRESS, valueFactory.rpcaddress(FBUtilities.getJustBroadcastNativeAddress()));
            appStates.put(ApplicationState.RELEASE_VERSION, valueFactory.releaseVersion());
            appStates.put(ApplicationState.SSTABLE_VERSIONS, valueFactory.sstableVersions(sstablesTracker.versionsInUse()));

            logger.info("Starting up server gossip");
            Gossiper.instance.register(this);
            Gossiper.instance.start(Nodes.local().incrementAndGetGeneration(), appStates); // needed for node-ring gathering.
            gossipActive = true;

            sstablesTracker.register((notification, o) -> {
                if (!(notification instanceof SSTablesVersionsInUseChangeNotification))
                    return;

                Set<VersionAndType> versions = ((SSTablesVersionsInUseChangeNotification)notification).versionsInUse;
                logger.debug("Updating local sstables version in Gossip to {}", versions);

                Gossiper.instance.addLocalApplicationState(ApplicationState.SSTABLE_VERSIONS,
                                                           valueFactory.sstableVersions(versions));
            });

            // gossip snitch infos (local DC and rack)
            gossipSnitchInfo();
            Schema.instance.startSync();
            LoadBroadcaster.instance.startBroadcasting();
            DiskUsageBroadcaster.instance.startBroadcasting();
            HintsService.instance.startDispatch();
            BatchlogManager.instance.start();
        }
    }

    public void waitForSchema(long schemaTimeoutMillis, long ringTimeoutMillis)
    {
        Instant deadline = Instant.now().plus(Duration.ofMillis(ringTimeoutMillis));

        while (Schema.instance.isEmpty() && Instant.now().isBefore(deadline))
            Uninterruptibles.sleepUninterruptibly(1, TimeUnit.SECONDS);

        if (!Schema.instance.waitUntilReady(Duration.ofMillis(schemaTimeoutMillis)))
            throw new IllegalStateException("Could not achieve schema readiness in " + Duration.ofMillis(schemaTimeoutMillis));
    }

    private void joinTokenRing(long schemaTimeoutMillis, long ringTimeoutMillis) throws ConfigurationException
    {
        joinTokenRing(!isSurveyMode, shouldBootstrap(), schemaTimeoutMillis, INDEFINITE, ringTimeoutMillis);
    }

    @VisibleForTesting
    public void joinTokenRing(boolean finishJoiningRing,
                              boolean shouldBootstrap,
                              long schemaTimeoutMillis,
                              long bootstrapTimeoutMillis,
                              long ringTimeoutMillis) throws ConfigurationException
    {
        joined = true;

        // We bootstrap if we haven't successfully bootstrapped before, as long as we are not a seed.
        // If we are a seed, or if the user manually sets auto_bootstrap to false,
        // we'll skip streaming data from other nodes and jump directly into the ring.
        //
        // The seed check allows us to skip the RING_DELAY sleep for the single-node cluster case,
        // which is useful for both new users and testing.
        //
        // We attempted to replace this with a schema-presence check, but you need a meaningful sleep
        // to get schema info from gossip which defeats the purpose.  See CASSANDRA-4427 for the gory details.
        Set<InetAddressAndPort> current = new HashSet<>();
        if (logger.isDebugEnabled())
        {
            logger.debug("Bootstrap variables: {} {} {} {}",
                         DatabaseDescriptor.isAutoBootstrap(),
                         bootstrapInProgress(),
                         bootstrapComplete(),
                         DatabaseDescriptor.getSeeds().contains(FBUtilities.getBroadcastAddressAndPort()));
        }
        if (DatabaseDescriptor.isAutoBootstrap() && !bootstrapComplete() && DatabaseDescriptor.getSeeds().contains(FBUtilities.getBroadcastAddressAndPort()))
        {
            logger.info("This node will not auto bootstrap because it is configured to be a seed node.");
        }

        boolean dataAvailable = true; // make this to false when bootstrap streaming failed

        if (shouldBootstrap)
        {
            current.addAll(prepareForBootstrap(schemaTimeoutMillis, ringTimeoutMillis));
            dataAvailable = bootstrap(bootstrapTokens, bootstrapTimeoutMillis);
        }
        else
        {
            bootstrapTokens = getSavedTokens();
            if (bootstrapTokens.isEmpty())
            {
                bootstrapTokens = BootStrapper.getBootstrapTokens(getTokenMetadata(), FBUtilities.getBroadcastAddressAndPort(), schemaTimeoutMillis, ringTimeoutMillis);
            }
            else
            {
                if (bootstrapTokens.size() != DatabaseDescriptor.getNumTokens())
                    throw new ConfigurationException("Cannot change the number of tokens from " + bootstrapTokens.size() + " to " + DatabaseDescriptor.getNumTokens());
                else
                    logger.info("Using saved tokens {}", bootstrapTokens);
            }
        }

        setUpDistributedSystemKeyspaces();

        if (finishJoiningRing)
        {
            if (dataAvailable)
            {
                finishJoiningRing(shouldBootstrap, bootstrapTokens);
                // remove the existing info about the replaced node.
                if (!current.isEmpty())
                {
                    Gossiper.runInGossipStageBlocking(() -> {
                        for (InetAddressAndPort existing : current)
                            Gossiper.instance.replacedEndpoint(existing);
                    });
                }
            }
            else
            {
                logger.warn("Some data streaming failed. Use nodetool to check bootstrap state and resume. For more, see `nodetool help bootstrap`. {}", getBootstrapState());
            }
        }
        else
        {
            if (dataAvailable)
                logger.info("Startup complete, but write survey mode is active, not becoming an active ring member. Use JMX (StorageService->joinRing()) to finalize ring joining.");
            else
                logger.warn("Some data streaming failed. Use nodetool to check bootstrap state and resume. For more, see `nodetool help bootstrap`. {}", getBootstrapState());
        }
    }

    public static boolean isReplacingSameAddress()
    {
        InetAddressAndPort replaceAddress = DatabaseDescriptor.getReplaceAddress();
        return replaceAddress != null && replaceAddress.equals(FBUtilities.getBroadcastAddressAndPort());
    }

    public void gossipSnitchInfo()
    {
        IEndpointSnitch snitch = DatabaseDescriptor.getEndpointSnitch();
        String dc = snitch.getLocalDatacenter();
        String rack = snitch.getLocalRack();
        Gossiper.instance.addLocalApplicationState(ApplicationState.DC, StorageService.instance.valueFactory.datacenter(dc));
        Gossiper.instance.addLocalApplicationState(ApplicationState.RACK, StorageService.instance.valueFactory.rack(rack));
    }

    public void joinRing() throws IOException
    {
        BootstrapState state = getBootstrapState();
        joinRing(state.equals(BootstrapState.IN_PROGRESS));
    }

    private synchronized void joinRing(boolean resumedBootstrap) throws IOException
    {
        if (!joined)
        {
            logger.info("Joining ring by operator request");
            try
            {
                joinTokenRing(SCHEMA_DELAY_MILLIS, 0);
                doAuthSetup(false);
            }
            catch (ConfigurationException e)
            {
                throw new IOException(e.getMessage());
            }
        }
        else if (isSurveyMode)
        {
            // if isSurveyMode is on then verify isBootstrapMode
            // node can join the ring even if isBootstrapMode is true which should not happen
            if (!isBootstrapMode())
            {
                logger.info("Leaving write survey mode and joining ring at operator request");
                finishJoiningRing(resumedBootstrap, getSavedTokens());
                doAuthSetup(false);
                isSurveyMode = false;
                daemon.start();
            }
            else
            {
                logger.warn("Can't join the ring because in write_survey mode and bootstrap hasn't completed");
            }
        }
        else if (isBootstrapMode())
        {
            // bootstrap is not complete hence node cannot join the ring
            logger.warn("Can't join the ring because bootstrap hasn't completed.");
        }
    }

    private void executePreJoinTasks(boolean bootstrap)
    {
        StreamSupport.stream(ColumnFamilyStore.all().spliterator(), false)
                .filter(cfs -> Schema.instance.getUserKeyspaces().names().contains(cfs.keyspace.getName()))
                .forEach(cfs -> cfs.indexManager.executePreJoinTasksBlocking(bootstrap));
    }

    @VisibleForTesting
    public void finishJoiningRing(boolean didBootstrap, Collection<Token> tokens)
    {
        // start participating in the ring.
        setMode(Mode.JOINING, "Finish joining ring", true);
        setBootstrapState(BootstrapState.COMPLETED);
        executePreJoinTasks(didBootstrap);
        setTokens(tokens);

        assert getTokenMetadata().sortedTokens().size() > 0;
    }

    @VisibleForTesting
    public void doAuthSetup(boolean setUpSchema)
    {
        if (!authSetupCalled.getAndSet(true))
        {
            if (setUpSchema)
            {
                Schema.instance.transform(SchemaTransformations.updateSystemKeyspace(AuthKeyspace.metadata(), AuthKeyspace.GENERATION));
            }

            DatabaseDescriptor.getRoleManager().setup();
            DatabaseDescriptor.getAuthenticator().setup();
            DatabaseDescriptor.getAuthorizer().setup();
            DatabaseDescriptor.getNetworkAuthorizer().setup();
            Schema.instance.registerListener(new AuthSchemaChangeListener());
            authSetupComplete = true;
        }
    }

    public boolean isAuthSetupComplete()
    {
        return authSetupComplete;
    }

    @VisibleForTesting
    public boolean authSetupCalled()
    {
        return authSetupCalled.get();
    }


    @VisibleForTesting
    public void setUpDistributedSystemKeyspaces()
    {
        Schema.instance.transform(SchemaTransformations.updateSystemKeyspace(TraceKeyspace.metadata(), TraceKeyspace.GENERATION));
        Schema.instance.transform(SchemaTransformations.updateSystemKeyspace(SystemDistributedKeyspace.metadata(), SystemDistributedKeyspace.GENERATION));
        Schema.instance.transform(SchemaTransformations.updateSystemKeyspace(AuthKeyspace.metadata(), AuthKeyspace.GENERATION));
    }

    public boolean isJoined()
    {
        return getTokenMetadata().isMember(FBUtilities.getBroadcastAddressAndPort()) && !isSurveyMode;
    }

    public void rebuild(String sourceDc)
    {
        rebuild(sourceDc, null, null, null);
    }

    public void rebuild(String sourceDc, String keyspace, String tokens, String specificSources)
    {
        // check ongoing rebuild
        if (!isRebuilding.compareAndSet(false, true))
        {
            throw new IllegalStateException("Node is still rebuilding. Check nodetool netstats.");
        }

        // check the arguments
        if (keyspace == null && tokens != null)
        {
            throw new IllegalArgumentException("Cannot specify tokens without keyspace.");
        }

        logger.info("rebuild from dc: {}, {}, {}", sourceDc == null ? "(any dc)" : sourceDc,
                    keyspace == null ? "(All keyspaces)" : keyspace,
                    tokens == null ? "(All tokens)" : tokens);

        try
        {
            RangeStreamer streamer = new RangeStreamer(getTokenMetadata(),
                                                       null,
                                                       FBUtilities.getBroadcastAddressAndPort(),
                                                       StreamOperation.REBUILD,
                                                       useStrictConsistency && !replacing,
                                                       DatabaseDescriptor.getEndpointSnitch(),
                                                       streamStateStore,
                                                       false,
                                                       DatabaseDescriptor.getStreamingConnectionsPerHost());
            if (sourceDc != null)
                streamer.addSourceFilter(new RangeStreamer.SingleDatacenterFilter(DatabaseDescriptor.getEndpointSnitch(), sourceDc));

            if (keyspace == null)
            {
                for (String keyspaceName : Schema.instance.getNonLocalStrategyKeyspaces().names())
                    streamer.addRanges(keyspaceName, getLocalReplicas(keyspaceName));
            }
            else if (tokens == null)
            {
                streamer.addRanges(keyspace, getLocalReplicas(keyspace));
            }
            else
            {
                Token.TokenFactory factory = getTokenFactory();
                List<Range<Token>> ranges = new ArrayList<>();
                Pattern rangePattern = Pattern.compile("\\(\\s*(-?\\w+)\\s*,\\s*(-?\\w+)\\s*\\]");
                try (Scanner tokenScanner = new Scanner(tokens))
                {
                    while (tokenScanner.findInLine(rangePattern) != null)
                    {
                        MatchResult range = tokenScanner.match();
                        Token startToken = factory.fromString(range.group(1));
                        Token endToken = factory.fromString(range.group(2));
                        logger.info("adding range: ({},{}]", startToken, endToken);
                        ranges.add(new Range<>(startToken, endToken));
                    }
                    if (tokenScanner.hasNext())
                        throw new IllegalArgumentException("Unexpected string: " + tokenScanner.next());
                }

                // Ensure all specified ranges are actually ranges owned by this host
                RangesAtEndpoint localReplicas = getLocalReplicas(keyspace);
                RangesAtEndpoint.Builder streamRanges = new RangesAtEndpoint.Builder(FBUtilities.getBroadcastAddressAndPort(), ranges.size());
                for (Range<Token> specifiedRange : ranges)
                {
                    boolean foundParentRange = false;
                    for (Replica localReplica : localReplicas)
                    {
                        if (localReplica.contains(specifiedRange))
                        {
                            streamRanges.add(localReplica.decorateSubrange(specifiedRange));
                            foundParentRange = true;
                            break;
                        }
                    }
                    if (!foundParentRange)
                    {
                        throw new IllegalArgumentException(String.format("The specified range %s is not a range that is owned by this node. Please ensure that all token ranges specified to be rebuilt belong to this node.", specifiedRange.toString()));
                    }
                }

                if (specificSources != null)
                {
                    String[] stringHosts = specificSources.split(",");
                    Set<InetAddressAndPort> sources = new HashSet<>(stringHosts.length);
                    for (String stringHost : stringHosts)
                    {
                        try
                        {
                            InetAddressAndPort endpoint = InetAddressAndPort.getByName(stringHost);
                            if (FBUtilities.getBroadcastAddressAndPort().equals(endpoint))
                            {
                                throw new IllegalArgumentException("This host was specified as a source for rebuilding. Sources for a rebuild can only be other nodes in the cluster.");
                            }
                            sources.add(endpoint);
                        }
                        catch (UnknownHostException ex)
                        {
                            throw new IllegalArgumentException("Unknown host specified " + stringHost, ex);
                        }
                    }
                    streamer.addSourceFilter(new RangeStreamer.AllowedSourcesFilter(sources));
                }

                streamer.addRanges(keyspace, streamRanges.build());
            }

            StreamResultFuture resultFuture = streamer.fetchAsync();
            // wait for result
            resultFuture.get();
        }
        catch (InterruptedException e)
        {
            throw new RuntimeException("Interrupted while waiting on rebuild streaming");
        }
        catch (ExecutionException e)
        {
            // This is used exclusively through JMX, so log the full trace but only throw a simple RTE
            logger.error("Error while rebuilding node", e.getCause());
            throw new RuntimeException("Error while rebuilding node: " + e.getCause().getMessage());
        }
        finally
        {
            // rebuild is done (successfully or not)
            isRebuilding.set(false);
        }
    }

    public void setRpcTimeout(long value)
    {
        DatabaseDescriptor.setRpcTimeout(value);
        logger.info("set rpc timeout to {} ms", value);
    }

    public long getRpcTimeout()
    {
        return DatabaseDescriptor.getRpcTimeout(MILLISECONDS);
    }

    public void setReadRpcTimeout(long value)
    {
        DatabaseDescriptor.setReadRpcTimeout(value);
        logger.info("set read rpc timeout to {} ms", value);
    }

    public long getReadRpcTimeout()
    {
        return DatabaseDescriptor.getReadRpcTimeout(MILLISECONDS);
    }

    public void setRangeRpcTimeout(long value)
    {
        DatabaseDescriptor.setRangeRpcTimeout(value);
        logger.info("set range rpc timeout to {} ms", value);
    }

    public long getRangeRpcTimeout()
    {
        return DatabaseDescriptor.getRangeRpcTimeout(MILLISECONDS);
    }

    public void setWriteRpcTimeout(long value)
    {
        DatabaseDescriptor.setWriteRpcTimeout(value);
        logger.info("set write rpc timeout to {} ms", value);
    }

    public long getWriteRpcTimeout()
    {
        return DatabaseDescriptor.getWriteRpcTimeout(MILLISECONDS);
    }

    public void setInternodeTcpConnectTimeoutInMS(int value)
    {
        DatabaseDescriptor.setInternodeTcpConnectTimeoutInMS(value);
        logger.info("set internode tcp connect timeout to {} ms", value);
    }

    public int getInternodeTcpConnectTimeoutInMS()
    {
        return DatabaseDescriptor.getInternodeTcpConnectTimeoutInMS();
    }

    public void setInternodeTcpUserTimeoutInMS(int value)
    {
        DatabaseDescriptor.setInternodeTcpUserTimeoutInMS(value);
        logger.info("set internode tcp user timeout to {} ms", value);
    }

    public int getInternodeTcpUserTimeoutInMS()
    {
        return DatabaseDescriptor.getInternodeTcpUserTimeoutInMS();
    }

    public void setInternodeStreamingTcpUserTimeoutInMS(int value)
    {
        Preconditions.checkArgument(value >= 0, "TCP user timeout cannot be negative for internode streaming connection. Got %s", value);
        DatabaseDescriptor.setInternodeStreamingTcpUserTimeoutInMS(value);
        logger.info("set internode streaming tcp user timeout to {} ms", value);
    }

    public int getInternodeStreamingTcpUserTimeoutInMS()
    {
        return DatabaseDescriptor.getInternodeStreamingTcpUserTimeoutInMS();
    }

    public void setCounterWriteRpcTimeout(long value)
    {
        DatabaseDescriptor.setCounterWriteRpcTimeout(value);
        logger.info("set counter write rpc timeout to {} ms", value);
    }

    public long getCounterWriteRpcTimeout()
    {
        return DatabaseDescriptor.getCounterWriteRpcTimeout(MILLISECONDS);
    }

    public void setCasContentionTimeout(long value)
    {
        DatabaseDescriptor.setCasContentionTimeout(value);
        logger.info("set cas contention rpc timeout to {} ms", value);
    }

    public long getCasContentionTimeout()
    {
        return DatabaseDescriptor.getCasContentionTimeout(MILLISECONDS);
    }

    public void setTruncateRpcTimeout(long value)
    {
        DatabaseDescriptor.setTruncateRpcTimeout(value);
        logger.info("set truncate rpc timeout to {} ms", value);
    }

    public long getTruncateRpcTimeout()
    {
        return DatabaseDescriptor.getTruncateRpcTimeout(MILLISECONDS);
    }

    public void setStreamThroughputMbPerSec(int value)
    {
        int oldValue = DatabaseDescriptor.getStreamThroughputOutboundMegabitsPerSec();
        DatabaseDescriptor.setStreamThroughputOutboundMegabitsPerSec(value);
        StreamManager.StreamRateLimiter.updateThroughput();
        logger.info("setstreamthroughput: throttle set to {} Mb/s (was {} Mb/s)", value, oldValue);
    }

    public int getStreamThroughputMbPerSec()
    {
        return DatabaseDescriptor.getStreamThroughputOutboundMegabitsPerSec();
    }

    public void setInterDCStreamThroughputMbPerSec(int value)
    {
        int oldValue = DatabaseDescriptor.getInterDCStreamThroughputOutboundMegabitsPerSec();
        DatabaseDescriptor.setInterDCStreamThroughputOutboundMegabitsPerSec(value);
        StreamManager.StreamRateLimiter.updateInterDCThroughput();
        logger.info("setinterdcstreamthroughput: throttle set to {} Mb/s (was {} Mb/s)", value, oldValue);
    }

    public int getInterDCStreamThroughputMbPerSec()
    {
        return DatabaseDescriptor.getInterDCStreamThroughputOutboundMegabitsPerSec();
    }


    public int getCompactionThroughputMbPerSec()
    {
        return DatabaseDescriptor.getCompactionThroughputMbPerSec();
    }

    public void setCompactionThroughputMbPerSec(int value)
    {
        DatabaseDescriptor.setCompactionThroughputMbPerSec(value);
        CompactionManager.instance.setRate(value);
    }

    public int getBatchlogReplayThrottleInKB()
    {
        return DatabaseDescriptor.getBatchlogReplayThrottleInKB();
    }

    public void setBatchlogReplayThrottleInKB(int throttleInKB)
    {
        DatabaseDescriptor.setBatchlogReplayThrottleInKB(throttleInKB);
        BatchlogManager.instance.setRate(throttleInKB);
    }

    public int getConcurrentCompactors()
    {
        return DatabaseDescriptor.getConcurrentCompactors();
    }

    public void setConcurrentCompactors(int value)
    {
        if (value <= 0)
            throw new IllegalArgumentException("Number of concurrent compactors should be greater than 0.");
        DatabaseDescriptor.setConcurrentCompactors(value);
        CompactionManager.instance.setConcurrentCompactors(value);
    }

    public void bypassConcurrentValidatorsLimit()
    {
        logger.info("Enabling the ability to set concurrent validations to an unlimited value");
        DatabaseDescriptor.allowUnlimitedConcurrentValidations = true ;
    }

    public void enforceConcurrentValidatorsLimit()
    {
        logger.info("Disabling the ability to set concurrent validations to an unlimited value");
        DatabaseDescriptor.allowUnlimitedConcurrentValidations = false ;
    }

    public boolean isConcurrentValidatorsLimitEnforced()
    {
        return DatabaseDescriptor.allowUnlimitedConcurrentValidations;
    }

    public int getConcurrentValidators()
    {
        return DatabaseDescriptor.getConcurrentValidations();
    }

    public void setConcurrentValidators(int value)
    {
        int concurrentCompactors = DatabaseDescriptor.getConcurrentCompactors();
        if (value > concurrentCompactors && !DatabaseDescriptor.allowUnlimitedConcurrentValidations)
            throw new IllegalArgumentException(
            String.format("Cannot set concurrent_validations greater than concurrent_compactors (%d)",
                          concurrentCompactors));

        if (value <= 0)
        {
            logger.info("Using default value of concurrent_compactors ({}) for concurrent_validations", concurrentCompactors);
            value = concurrentCompactors;
        }
        else
        {
            logger.info("Setting concurrent_validations to {}", value);
        }

        DatabaseDescriptor.setConcurrentValidations(value);
        CompactionManager.instance.setConcurrentValidations();
    }

    public int getConcurrentViewBuilders()
    {
        return DatabaseDescriptor.getConcurrentViewBuilders();
    }

    public void setConcurrentViewBuilders(int value)
    {
        if (value <= 0)
            throw new IllegalArgumentException("Number of concurrent view builders should be greater than 0.");
        DatabaseDescriptor.setConcurrentViewBuilders(value);
        CompactionManager.instance.setConcurrentViewBuilders(DatabaseDescriptor.getConcurrentViewBuilders());
    }

    public boolean isIncrementalBackupsEnabled()
    {
        return DatabaseDescriptor.isIncrementalBackupsEnabled();
    }

    public void setIncrementalBackupsEnabled(boolean value)
    {
        DatabaseDescriptor.setIncrementalBackupsEnabled(value);
    }

    @VisibleForTesting // only used by test
    public void setMovingModeUnsafe()
    {
        setMode(Mode.MOVING, true);
    }

    /**
     * Only used in jvm dtest when not using GOSSIP.
     * See org.apache.cassandra.distributed.impl.Instance#startup(org.apache.cassandra.distributed.api.ICluster)
     */
    @VisibleForTesting
    public void setNormalModeUnsafe()
    {
        setMode(Mode.NORMAL, true);
    }

    private void setMode(Mode m, boolean log)
    {
        setMode(m, null, log);
    }

    private void setMode(Mode m, String msg, boolean log)
    {
        operationMode = m;
        String logMsg = msg == null ? m.toString() : String.format("%s: %s", m, msg);
        if (log)
            logger.info(logMsg);
        else
            logger.debug(logMsg);
    }

    @VisibleForTesting
    public Collection<InetAddressAndPort> prepareForBootstrap(long schemaTimeoutMillis, long ringTimeoutMillis)
    {
        Set<InetAddressAndPort> collisions = new HashSet<>();
        if (bootstrapInProgress())
            logger.warn("Detected previous bootstrap failure; retrying");
        else
            setBootstrapState(BootstrapState.IN_PROGRESS);
        setMode(Mode.JOINING, "waiting for ring information", true);
        waitForSchema(schemaTimeoutMillis, ringTimeoutMillis);
        setMode(Mode.JOINING, "schema complete, ready to bootstrap", true);
        setMode(Mode.JOINING, "waiting for pending range calculation", true);
        PendingRangeCalculatorService.instance.blockUntilFinished();
        setMode(Mode.JOINING, "calculation complete, ready to bootstrap", true);

        logger.debug("... got ring + schema info");

        if (useStrictConsistency && !allowSimultaneousMoves() &&
            (
            getTokenMetadata().getBootstrapTokens().valueSet().size() > 0 ||
            getTokenMetadata().getSizeOfLeavingEndpoints() > 0 ||
            getTokenMetadata().getSizeOfMovingEndpoints() > 0
            ))
        {
            String bootstrapTokens = StringUtils.join(getTokenMetadata().getBootstrapTokens().valueSet(), ',');
            String leavingTokens = StringUtils.join(getTokenMetadata().getLeavingEndpoints(), ',');
            String movingTokens = StringUtils.join(getTokenMetadata().getMovingEndpoints().stream().map(e -> e.right).toArray(), ',');
            throw new UnsupportedOperationException(String.format("Other bootstrapping/leaving/moving nodes detected, cannot bootstrap while cassandra.consistent.rangemovement is true. Nodes detected, bootstrapping: %s; leaving: %s; moving: %s;", bootstrapTokens, leavingTokens, movingTokens));
        }

        // get bootstrap tokens
        if (!replacing)
        {
            if (getTokenMetadata().isMember(FBUtilities.getBroadcastAddressAndPort()))
            {
                String s = "This node is already a member of the token ring; bootstrap aborted. (If replacing a dead node, remove the old one from the ring first.)";
                throw new UnsupportedOperationException(s);
            }
            setMode(Mode.JOINING, "getting bootstrap token", true);
            bootstrapTokens = BootStrapper.getBootstrapTokens(getTokenMetadata(), FBUtilities.getBroadcastAddressAndPort(), schemaTimeoutMillis, ringTimeoutMillis);
        }
        else
        {
            if (!isReplacingSameAddress())
            {
                try
                {
                    // Sleep additionally to make sure that the server actually is not alive
                    // and giving it more time to gossip if alive.
                    Thread.sleep(LoadBroadcaster.BROADCAST_INTERVAL);
                }
                catch (InterruptedException e)
                {
                    throw new AssertionError(e);
                }

                // check for operator errors...
                for (Token token : bootstrapTokens)
                {
                    InetAddressAndPort existing = getTokenMetadata().getEndpoint(token);
                    if (existing != null)
                    {
                        long nanoDelay = ringTimeoutMillis * 1000000L;
                        if (Gossiper.instance.getEndpointStateForEndpoint(existing).getUpdateTimestamp() > (System.nanoTime() - nanoDelay))
                            throw new UnsupportedOperationException("Cannot replace a live node... ");
                        collisions.add(existing);
                    }
                    else
                    {
                        throw new UnsupportedOperationException("Cannot replace token " + token + " which does not exist!");
                    }
                }
            }
            else
            {
                try
                {
                    Thread.sleep(RING_DELAY_MILLIS);
                }
                catch (InterruptedException e)
                {
                    throw new AssertionError(e);
                }

            }
            setMode(Mode.JOINING, "Replacing a node with token(s): " + bootstrapTokens, true);
        }
        return collisions;
    }

    /**
     * Bootstrap node by fetching data from other nodes.
     * If node is bootstrapping as a new node, then this also announces bootstrapping to the cluster.
     *
     * This blocks until streaming is done.
     *
     * @param tokens bootstrapping tokens
     * @return true if bootstrap succeeds.
     */
    @VisibleForTesting
    public boolean bootstrap(final Collection<Token> tokens, long bootstrapTimeoutMillis)
    {
        isBootstrapMode = true;
        updateTokens(tokens); // DON'T use setToken, that makes us part of the ring locally which is incorrect until we are done bootstrapping

        if (!replacing || !isReplacingSameAddress())
        {
            // if not an existing token then bootstrap
            List<Pair<ApplicationState, VersionedValue>> states = new ArrayList<>();
            states.add(Pair.create(ApplicationState.TOKENS, valueFactory.tokens(tokens)));
            states.add(Pair.create(ApplicationState.STATUS_WITH_PORT, replacing?
                                                            valueFactory.bootReplacingWithPort(DatabaseDescriptor.getReplaceAddress()) :
                                                            valueFactory.bootstrapping(tokens)));
            states.add(Pair.create(ApplicationState.STATUS, replacing?
                                                            valueFactory.bootReplacing(DatabaseDescriptor.getReplaceAddress().address) :
                                                            valueFactory.bootstrapping(tokens)));
            Gossiper.instance.addLocalApplicationStates(states);
            setMode(Mode.JOINING, "sleeping " + RING_DELAY_MILLIS + " ms for pending range setup", true);
            Uninterruptibles.sleepUninterruptibly(RING_DELAY_MILLIS, MILLISECONDS);
        }
        else
        {
            // Dont set any state for the node which is bootstrapping the existing token...
            getTokenMetadata().updateNormalTokens(tokens, FBUtilities.getBroadcastAddressAndPort());
            Nodes.peers().remove(DatabaseDescriptor.getReplaceAddress());
        }
        if (!Gossiper.instance.seenAnySeed())
            throw new IllegalStateException("Unable to contact any seeds: " + Gossiper.instance.getSeeds());

        if (Boolean.getBoolean("cassandra.reset_bootstrap_progress"))
        {
            logger.info("Resetting bootstrap progress to start fresh");
            SystemKeyspace.resetAvailableRanges();
        }

        // Force disk boundary invalidation now that local tokens are set
        invalidateDiskBoundaries();

        Future<StreamState> bootstrapStream = startBootstrap(tokens);
        try
        {
            if (bootstrapTimeoutMillis > 0)
                bootstrapStream.get(bootstrapTimeoutMillis, MILLISECONDS);
            else
                bootstrapStream.get();
            bootstrapFinished();
            logger.info("Bootstrap completed for tokens {}", tokens);
            return true;
        }
        catch (Throwable e)
        {
            logger.error("Error while waiting on bootstrap to complete. Bootstrap will have to be restarted.", e);
            return false;
        }
    }

    public Future<StreamState> startBootstrap(Collection<Token> tokens)
    {
        setMode(Mode.JOINING, "Starting to bootstrap...", true);
        BootStrapper bootstrapper = new BootStrapper(FBUtilities.getBroadcastAddressAndPort(), tokens, getTokenMetadata());
        bootstrapper.addProgressListener(progressSupport);
        return bootstrapper.bootstrap(streamStateStore, useStrictConsistency && !replacing); // handles token update
    }

    public static BootstrapState getBootstrapState()
    {
        return Nodes.local().get().getBootstrapState();
    }

    public static boolean bootstrapComplete()
    {
        return getBootstrapState() == BootstrapState.COMPLETED;
    }

    public static boolean bootstrapInProgress()
    {
        return getBootstrapState() == BootstrapState.IN_PROGRESS;
    }

    public static boolean wasDecommissioned()
    {
        return getBootstrapState() == BootstrapState.DECOMMISSIONED;
    }

    private void invalidateDiskBoundaries()
    {
        for (Keyspace keyspace : Keyspace.all())
        {
            for (ColumnFamilyStore cfs : keyspace.getColumnFamilyStores())
            {
                for (final ColumnFamilyStore store : cfs.concatWithIndexes())
                {
                    store.invalidateLocalRangesAndDiskBoundaries();
                }
            }
        }
    }

    /**
     * All MVs have been created during bootstrap, so mark them as built
     */
    private void markViewsAsBuilt() {
        for (String keyspace : Schema.instance.getUserKeyspaces().names())
        {
            for (ViewMetadata view: Schema.instance.getKeyspaceMetadata(keyspace).views)
                SystemKeyspace.finishViewBuildStatus(view.keyspace(), view.name());
        }
    }

    /**
     * Called when bootstrap did finish successfully
     */
    private void bootstrapFinished() {
        markViewsAsBuilt();
        isBootstrapMode = false;
    }

    public boolean resumeBootstrap()
    {
        if (isBootstrapMode && bootstrapInProgress())
        {
            logger.info("Resuming bootstrap...");

            // get bootstrap tokens saved in system keyspace
            final Collection<Token> tokens = getSavedTokens();
            // already bootstrapped ranges are filtered during bootstrap
            BootStrapper bootstrapper = new BootStrapper(FBUtilities.getBroadcastAddressAndPort(), tokens, getTokenMetadata());
            bootstrapper.addProgressListener(progressSupport);
            ListenableFuture<StreamState> bootstrapStream = bootstrapper.bootstrap(streamStateStore, useStrictConsistency && !replacing); // handles token update
            Futures.addCallback(bootstrapStream, new FutureCallback<StreamState>()
            {
                @Override
                public void onSuccess(StreamState streamState)
                {
                    try
                    {
                        bootstrapFinished();
                        if (isSurveyMode)
                        {
                            logger.info("Startup complete, but write survey mode is active, not becoming an active ring member. Use JMX (StorageService->joinRing()) to finalize ring joining.");
                        }
                        else
                        {
                            isSurveyMode = false;
                            progressSupport.progress("bootstrap", ProgressEvent.createNotification("Joining ring..."));
                            finishJoiningRing(true, bootstrapTokens);
                            doAuthSetup(false);
                        }
                        progressSupport.progress("bootstrap", new ProgressEvent(ProgressEventType.COMPLETE, 1, 1, "Resume bootstrap complete"));
                        if (!isNativeTransportRunning())
                            daemon.initializeClientTransports();
                        daemon.start();
                        logger.info("Resume complete");
                    }
                    catch(Exception e)
                    {
                        onFailure(e);
                        throw e;
                    }
                }

                @Override
                public void onFailure(Throwable e)
                {
                    String message = "Error during bootstrap: ";
                    if (e instanceof ExecutionException && e.getCause() != null)
                    {
                        message += e.getCause().getMessage();
                    }
                    else
                    {
                        message += e.getMessage();
                    }
                    logger.error(message, e);
                    progressSupport.progress("bootstrap", new ProgressEvent(ProgressEventType.ERROR, 1, 1, message));
                    progressSupport.progress("bootstrap", new ProgressEvent(ProgressEventType.COMPLETE, 1, 1, "Resume bootstrap complete"));
                }
            }, MoreExecutors.directExecutor());
            return true;
        }
        else
        {
            logger.info("Resuming bootstrap is requested, but the node is already bootstrapped.");
            return false;
        }
    }

    public Map<String,List<Integer>> getConcurrency(List<String> stageNames)
    {
        Stream<Stage> stageStream = stageNames.isEmpty() ? stream(Stage.values()) : stageNames.stream().map(Stage::fromPoolName);
        return stageStream.collect(toMap(s -> s.jmxName,
                                         s -> Arrays.asList(s.getCorePoolSize(), s.getMaximumPoolSize())));
    }

    public void setConcurrency(String threadPoolName, int newCorePoolSize, int newMaximumPoolSize)
    {
        Stage stage = Stage.fromPoolName(threadPoolName);
        if (newCorePoolSize >= 0)
            stage.setCorePoolSize(newCorePoolSize);
        stage.setMaximumPoolSize(newMaximumPoolSize);
    }

    public boolean isBootstrapMode()
    {
        return isBootstrapMode;
    }

    public TokenMetadata getTokenMetadata()
    {
        return TokenMetadataProvider.instance.getTokenMetadata();
    }

    public TokenMetadata getTokenMetadataForKeyspace(String keyspaceName)
    {
        return TokenMetadataProvider.instance.getTokenMetadataForKeyspace(keyspaceName);
    }

    public Map<List<String>, List<String>> getRangeToEndpointMap(String keyspace)
    {
        return getRangeToEndpointMap(keyspace, false);
    }

    public Map<List<String>, List<String>> getRangeToEndpointWithPortMap(String keyspace)
    {
         return getRangeToEndpointMap(keyspace, true);
    }

    /**
     * for a keyspace, return the ranges and corresponding listen addresses.
     * @param keyspace
     * @return the endpoint map
     */
    public Map<List<String>, List<String>> getRangeToEndpointMap(String keyspace, boolean withPort)
    {
        /* All the ranges for the tokens */
        Map<List<String>, List<String>> map = new HashMap<>();
        for (Map.Entry<Range<Token>, EndpointsForRange> entry : getRangeToAddressMap(keyspace).entrySet())
        {
            map.put(entry.getKey().asList(), Replicas.stringify(entry.getValue(), withPort));
        }
        return map;
    }

    /**
     * Return the native address associated with an endpoint as a string.
     * @param endpoint The endpoint to get rpc address for
     * @return the native address
     */
    public String getNativeAddress(InetAddressAndPort endpoint, boolean withPort)
    {
        if (endpoint.equals(FBUtilities.getBroadcastAddressAndPort()))
            return FBUtilities.getBroadcastNativeAddressAndPort().getHostAddress(withPort);
        else if (Gossiper.instance.getEndpointStateForEndpoint(endpoint).getApplicationState(ApplicationState.NATIVE_ADDRESS_AND_PORT) != null)
        {
            try
            {
                InetAddressAndPort address = InetAddressAndPort.getByName(Gossiper.instance.getEndpointStateForEndpoint(endpoint).getApplicationState(ApplicationState.NATIVE_ADDRESS_AND_PORT).value);
                return address.getHostAddress(withPort);
            }
            catch (UnknownHostException e)
            {
                throw new RuntimeException(e);
            }
        }
        else
        {
             final String ipAddress;
             // If RPC_ADDRESS present in gossip for this endpoint use it.  This is expected for 3.x nodes.
             if (Gossiper.instance.getEndpointStateForEndpoint(endpoint).getApplicationState(ApplicationState.RPC_ADDRESS) != null)
             {
                 ipAddress = Gossiper.instance.getEndpointStateForEndpoint(endpoint).getApplicationState(ApplicationState.RPC_ADDRESS).value;
             }
             else
             {
                 // otherwise just use the IP of the endpoint itself.
                 ipAddress = endpoint.getHostAddress(false);
             }

             // include the configured native_transport_port.
             try
             {
                 InetAddressAndPort address = InetAddressAndPort.getByNameOverrideDefaults(ipAddress, DatabaseDescriptor.getNativeTransportPort());
                 return address.getHostAddress(withPort);
             }
             catch (UnknownHostException e)
             {
                 throw new RuntimeException(e);
             }
         }
    }

    public Map<List<String>, List<String>> getRangeToRpcaddressMap(String keyspace)
    {
        return getRangeToNativeaddressMap(keyspace, false);
    }

    public Map<List<String>, List<String>> getRangeToNativeaddressWithPortMap(String keyspace)
    {
        return getRangeToNativeaddressMap(keyspace, true);
    }

    /**
     * for a keyspace, return the ranges and corresponding RPC addresses for a given keyspace.
     * @param keyspace
     * @return the endpoint map
     */
    private Map<List<String>, List<String>> getRangeToNativeaddressMap(String keyspace, boolean withPort)
    {
        /* All the ranges for the tokens */
        Map<List<String>, List<String>> map = new HashMap<>();
        for (Map.Entry<Range<Token>, EndpointsForRange> entry : getRangeToAddressMap(keyspace).entrySet())
        {
            List<String> rpcaddrs = new ArrayList<>(entry.getValue().size());
            for (Replica replicas: entry.getValue())
            {
                rpcaddrs.add(getNativeAddress(replicas.endpoint(), withPort));
            }
            map.put(entry.getKey().asList(), rpcaddrs);
        }
        return map;
    }

    public Map<List<String>, List<String>> getPendingRangeToEndpointMap(String keyspace)
    {
        return getPendingRangeToEndpointMap(keyspace, false);
    }

    public Map<List<String>, List<String>> getPendingRangeToEndpointWithPortMap(String keyspace)
    {
        return getPendingRangeToEndpointMap(keyspace, true);
    }

    private Map<List<String>, List<String>> getPendingRangeToEndpointMap(String keyspace, boolean withPort)
    {
        // some people just want to get a visual representation of things. Allow null and set it to the first
        // non-system keyspace.
        if (keyspace == null)
            keyspace = Schema.instance.getNonLocalStrategyKeyspaces().iterator().next().name;

        Map<List<String>, List<String>> map = new HashMap<>();
        for (Map.Entry<Range<Token>, EndpointsForRange> entry : getTokenMetadata().getPendingRangesMM(keyspace).asMap().entrySet())
        {
            map.put(entry.getKey().asList(), Replicas.stringify(entry.getValue(), withPort));
        }
        return map;
    }

    public EndpointsByRange getRangeToAddressMap(String keyspace)
    {
        return getRangeToAddressMap(keyspace, getTokenMetadataForKeyspace(keyspace).sortedTokens());
    }

    public EndpointsByRange getRangeToAddressMapInLocalDC(String keyspace)
    {
        Predicate<Replica> isLocalDC = replica -> isLocalDC(replica.endpoint());

        EndpointsByRange origMap = getRangeToAddressMap(keyspace, getTokensInLocalDC());
        Map<Range<Token>, EndpointsForRange> filteredMap = Maps.newHashMap();
        for (Map.Entry<Range<Token>, EndpointsForRange> entry : origMap.entrySet())
        {
            EndpointsForRange endpointsInLocalDC = entry.getValue().filter(isLocalDC);
            filteredMap.put(entry.getKey(), endpointsInLocalDC);
        }

        return new EndpointsByRange(filteredMap);
    }

    private List<Token> getTokensInLocalDC()
    {
        List<Token> filteredTokens = Lists.newArrayList();
        for (Token token : getTokenMetadata().sortedTokens())
        {
            InetAddressAndPort endpoint = getTokenMetadata().getEndpoint(token);
            if (isLocalDC(endpoint))
                filteredTokens.add(token);
        }
        return filteredTokens;
    }

    private boolean isLocalDC(InetAddressAndPort targetHost)
    {
        String remoteDC = DatabaseDescriptor.getEndpointSnitch().getDatacenter(targetHost);
        String localDC = DatabaseDescriptor.getEndpointSnitch().getLocalDatacenter();
        return remoteDC.equals(localDC);
    }

    private EndpointsByRange getRangeToAddressMap(String keyspace, List<Token> sortedTokens)
    {
        // some people just want to get a visual representation of things. Allow null and set it to the first
        // non-system keyspace.
        if (keyspace == null)
            keyspace = Schema.instance.getNonLocalStrategyKeyspaces().iterator().next().name;

        List<Range<Token>> ranges = getAllRanges(sortedTokens);
        return constructRangeToEndpointMap(keyspace, ranges);
    }


    public List<String> describeRingJMX(String keyspace) throws IOException
    {
        return describeRingJMX(keyspace, false);
    }

    public List<String> describeRingWithPortJMX(String keyspace) throws IOException
    {
        return describeRingJMX(keyspace,true);
    }

    /**
     * The same as {@code describeRing(String)} but converts TokenRange to the String for JMX compatibility
     *
     * @param keyspace The keyspace to fetch information about
     *
     * @return a List of TokenRange(s) converted to String for the given keyspace
     */
    private List<String> describeRingJMX(String keyspace, boolean withPort) throws IOException
    {
        List<TokenRange> tokenRanges;
        try
        {
            tokenRanges = describeRing(keyspace, false, withPort);
        }
        catch (InvalidRequestException e)
        {
            throw new IOException(e.getMessage());
        }
        List<String> result = new ArrayList<>(tokenRanges.size());

        for (TokenRange tokenRange : tokenRanges)
            result.add(tokenRange.toString(withPort));

        return result;
    }

    /**
     * The TokenRange for a given keyspace.
     *
     * @param keyspace The keyspace to fetch information about
     *
     * @return a List of TokenRange(s) for the given keyspace
     *
     * @throws InvalidRequestException if there is no ring information available about keyspace
     */
    public List<TokenRange> describeRing(String keyspace) throws InvalidRequestException
    {
        return describeRing(keyspace, false, false);
    }

    /**
     * The same as {@code describeRing(String)} but considers only the part of the ring formed by nodes in the local DC.
     */
    public List<TokenRange> describeLocalRing(String keyspace) throws InvalidRequestException
    {
        return describeRing(keyspace, true, false);
    }

    private List<TokenRange> describeRing(String keyspace, boolean includeOnlyLocalDC, boolean withPort) throws InvalidRequestException
    {
        if (!Schema.instance.getKeyspaces().contains(keyspace))
            throw new InvalidRequestException("No such keyspace: " + keyspace);

        if (keyspace == null || Keyspace.open(keyspace).getReplicationStrategy() instanceof LocalStrategy)
            throw new InvalidRequestException("There is no ring for the keyspace: " + keyspace);

        List<TokenRange> ranges = new ArrayList<>();
        Token.TokenFactory tf = getTokenFactory();

        EndpointsByRange rangeToAddressMap =
                includeOnlyLocalDC
                        ? getRangeToAddressMapInLocalDC(keyspace)
                        : getRangeToAddressMap(keyspace);

        for (Map.Entry<Range<Token>, EndpointsForRange> entry : rangeToAddressMap.entrySet())
            ranges.add(TokenRange.create(tf, entry.getKey(), ImmutableList.copyOf(entry.getValue().endpoints()), withPort));

        return ranges;
    }

    public Map<String, String> getTokenToEndpointMap()
    {
        return getTokenToEndpointMap(false);
    }

    public Map<String, String> getTokenToEndpointWithPortMap()
    {
        return getTokenToEndpointMap(true);
    }

    private Map<String, String> getTokenToEndpointMap(boolean withPort)
    {
        Map<Token, InetAddressAndPort> mapInetAddress = getTokenMetadata().getNormalAndBootstrappingTokenToEndpointMap();
        // in order to preserve tokens in ascending order, we use LinkedHashMap here
        Map<String, String> mapString = new LinkedHashMap<>(mapInetAddress.size());
        List<Token> tokens = new ArrayList<>(mapInetAddress.keySet());
        Collections.sort(tokens);
        for (Token token : tokens)
        {
            mapString.put(token.toString(), mapInetAddress.get(token).getHostAddress(withPort));
        }
        return mapString;
    }

    public String getLocalHostId()
    {
        return getLocalHostUUID().toString();
    }

    public UUID getLocalHostUUID()
    {
        return Nodes.local().get().getHostId();
    }

    public Map<String, String> getHostIdMap()
    {
        return getEndpointToHostId();
    }


    public Map<String, String> getEndpointToHostId()
    {
        return getEndpointToHostId(false);
    }

    public Map<String, String> getEndpointWithPortToHostId()
    {
        return getEndpointToHostId(true);
    }

    private  Map<String, String> getEndpointToHostId(boolean withPort)
    {
        Map<String, String> mapOut = new HashMap<>();
        for (Map.Entry<InetAddressAndPort, UUID> entry : getTokenMetadata().getEndpointToHostIdMapForReading().entrySet())
            mapOut.put(entry.getKey().getHostAddress(withPort), entry.getValue().toString());
        return mapOut;
    }

    public Map<String, String> getHostIdToEndpoint()
    {
        return getHostIdToEndpoint(false);
    }

    public Map<String, String> getHostIdToEndpointWithPort()
    {
        return getHostIdToEndpoint(true);
    }

    private Map<String, String> getHostIdToEndpoint(boolean withPort)
    {
        Map<String, String> mapOut = new HashMap<>();
        for (Map.Entry<InetAddressAndPort, UUID> entry : getTokenMetadata().getEndpointToHostIdMapForReading().entrySet())
            mapOut.put(entry.getValue().toString(), entry.getKey().getHostAddress(withPort));
        return mapOut;
    }

    /**
     * Construct the range to endpoint mapping based on the true view
     * of the world.
     * @param ranges
     * @return mapping of ranges to the replicas responsible for them.
    */
    private EndpointsByRange constructRangeToEndpointMap(String keyspace, List<Range<Token>> ranges)
    {
        AbstractReplicationStrategy strategy = Keyspace.open(keyspace).getReplicationStrategy();
        Map<Range<Token>, EndpointsForRange> rangeToEndpointMap = new HashMap<>(ranges.size());
        for (Range<Token> range : ranges)
            rangeToEndpointMap.put(range, strategy.getNaturalReplicas(range.right));
        return new EndpointsByRange(rangeToEndpointMap);
    }

    public void beforeChange(InetAddressAndPort endpoint, EndpointState currentState, ApplicationState newStateKey, VersionedValue newValue)
    {
        // no-op
    }

    /*
     * Handle the reception of a new particular ApplicationState for a particular endpoint. Note that the value of the
     * ApplicationState has not necessarily "changed" since the last known value, if we already received the same update
     * from somewhere else.
     *
     * onChange only ever sees one ApplicationState piece change at a time (even if many ApplicationState updates were
     * received at the same time), so we perform a kind of state machine here. We are concerned with two events: knowing
     * the token associated with an endpoint, and knowing its operation mode. Nodes can start in either bootstrap or
     * normal mode, and from bootstrap mode can change mode to normal. A node in bootstrap mode needs to have
     * pendingranges set in TokenMetadata; a node in normal mode should instead be part of the token ring.
     *
     * Normal progression of ApplicationState.STATUS values for a node should be like this:
     * STATUS_BOOTSTRAPPING,token
     *   if bootstrapping. stays this way until all files are received.
     * STATUS_NORMAL,token
     *   ready to serve reads and writes.
     * STATUS_LEAVING,token
     *   get ready to leave the cluster as part of a decommission
     * STATUS_LEFT,token
     *   set after decommission is completed.
     *
     * Other STATUS values that may be seen (possibly anywhere in the normal progression):
     * STATUS_MOVING,newtoken
     *   set if node is currently moving to a new token in the ring
     * REMOVING_TOKEN,deadtoken
     *   set if the node is dead and is being removed by its REMOVAL_COORDINATOR
     * REMOVED_TOKEN,deadtoken
     *   set if the node is dead and has been removed by its REMOVAL_COORDINATOR
     *
     * Note: Any time a node state changes from STATUS_NORMAL, it will not be visible to new nodes. So it follows that
     * you should never bootstrap a new node during a removenode, decommission or move.
     */
    public void onChange(InetAddressAndPort endpoint, ApplicationState state, VersionedValue value)
    {
        if (state == ApplicationState.STATUS || state == ApplicationState.STATUS_WITH_PORT)
        {
            String[] pieces = splitValue(value);
            assert (pieces.length > 0);

            String moveName = pieces[0];

            switch (moveName)
            {
                case VersionedValue.STATUS_BOOTSTRAPPING_REPLACE:
                    handleStateBootreplacing(endpoint, pieces);
                    break;
                case VersionedValue.STATUS_BOOTSTRAPPING:
                    handleStateBootstrap(endpoint);
                    break;
                case VersionedValue.STATUS_NORMAL:
                    handleStateNormal(endpoint, VersionedValue.STATUS_NORMAL);
                    break;
                case VersionedValue.SHUTDOWN:
                    handleStateNormal(endpoint, VersionedValue.SHUTDOWN);
                    break;
                case VersionedValue.REMOVING_TOKEN:
                case VersionedValue.REMOVED_TOKEN:
                    handleStateRemoving(endpoint, pieces);
                    break;
                case VersionedValue.STATUS_LEAVING:
                    handleStateLeaving(endpoint);
                    break;
                case VersionedValue.STATUS_LEFT:
                    handleStateLeft(endpoint, pieces);
                    break;
                case VersionedValue.STATUS_MOVING:
                    handleStateMoving(endpoint, pieces);
                    break;
            }
        }
        else
        {
            if (state == ApplicationState.INDEX_STATUS)
            {
                updateIndexStatus(endpoint, value);
                return;
            }

            EndpointState epState = Gossiper.instance.getEndpointStateForEndpoint(endpoint);
            if (epState == null || Gossiper.instance.isDeadState(epState))
            {
                logger.debug("Ignoring state change for dead or unknown endpoint: {}", endpoint);
                return;
            }

            if (getTokenMetadata().isMember(endpoint))
            {
                switch (state)
                {
                    case RELEASE_VERSION:
                        Nodes.nodes().update(endpoint, new CassandraVersion(value.value), NodeInfo::setReleaseVersion);
                        break;
                    case DC:
                        updateTopology(endpoint);
                        Nodes.nodes().update(endpoint, value.value, NodeInfo::setDataCenter);
                        break;
                    case RACK:
                        updateTopology(endpoint);
                        Nodes.nodes().update(endpoint, value.value, NodeInfo::setRack);
                        break;
                    case RPC_ADDRESS:
                    case NATIVE_ADDRESS_AND_PORT:
                        try
                        {
                            Nodes.nodes().update(endpoint, InetAddressAndPort.getByName(value.value), NodeInfo::setNativeTransportAddressAndPort);
                        }
                        catch (UnknownHostException e)
                        {
                            throw new RuntimeException(e);
                        }
                        break;
                    case SCHEMA:
                        Nodes.nodes().update(endpoint, UUID.fromString(value.value), NodeInfo::setSchemaVersion);
                        break;
                    case HOST_ID:
                        Nodes.nodes().update(endpoint, UUID.fromString(value.value), NodeInfo::setHostId);
                        break;
                    case RPC_READY:
                        notifyRpcChange(endpoint, epState.isRpcReady());
                        break;
                    case NET_VERSION:
                        updateNetVersion(endpoint, value);
                        break;
                }
            }
            else
            {
                logger.debug("Ignoring application state {} from {} because it is not a member in token metadata",
                             state, endpoint);
            }
        }
    }

    private static String[] splitValue(VersionedValue value)
    {
        return value.value.split(VersionedValue.DELIMITER_STR, -1);
    }

    private void updateIndexStatus(InetAddressAndPort endpoint, VersionedValue versionedValue)
    {
        SecondaryIndexManager.receivePeerIndexStatus(endpoint, versionedValue);
    }

    private void updateNetVersion(InetAddressAndPort endpoint, VersionedValue value)
    {
        try
        {
            MessagingService.instance().versions.set(endpoint, Integer.parseInt(value.value));
        }
        catch (NumberFormatException e)
        {
            throw new AssertionError("Got invalid value for NET_VERSION application state: " + value.value);
        }
    }

    public void updateTopology(InetAddressAndPort endpoint)
    {
        if (getTokenMetadata().isMember(endpoint))
        {
            getTokenMetadata().updateTopology(endpoint);
        }
    }

    public void updateTopology()
    {
        getTokenMetadata().updateTopology();
    }

    private void updatePeerInfo(InetAddressAndPort endpoint)
    {
        Nodes.nodes().update(endpoint, (p) -> {
            EndpointState epState = Gossiper.instance.getEndpointStateForEndpoint(endpoint);
            InetAddress native_address = null;
            int native_port = DatabaseDescriptor.getNativeTransportPort();

            for (Map.Entry<ApplicationState, VersionedValue> entry : epState.states())
            {
                switch (entry.getKey())
                {
                    case RELEASE_VERSION:
                        p.setReleaseVersion(new CassandraVersion(entry.getValue().value));
                        break;
                    case DC:
                        p.setDataCenter(entry.getValue().value);
                        break;
                    case RACK:
                        p.setRack(entry.getValue().value);
                        break;
                    case RPC_ADDRESS:
                        try
                        {
                            native_address = InetAddress.getByName(entry.getValue().value);
                        }
                        catch (UnknownHostException e)
                        {
                            throw new RuntimeException(e);
                        }
                        break;
                    case NATIVE_ADDRESS_AND_PORT:
                        try
                        {
                            InetAddressAndPort address = InetAddressAndPort.getByName(entry.getValue().value);
                            native_address = address.address;
                            native_port = address.port;
                        }
                        catch (UnknownHostException e)
                        {
                            throw new RuntimeException(e);
                        }
                        break;
                    case SCHEMA:
                        p.setSchemaVersion(UUID.fromString(entry.getValue().value));
                        break;
                    case HOST_ID:
                        p.setHostId(UUID.fromString(entry.getValue().value));
                        break;
                    case INDEX_STATUS:
                        // Need to set the peer index status in SIM here
                        // to ensure the status is correct before the node
                        // fully joins the ring
                        updateIndexStatus(endpoint, entry.getValue());
                        break;
                }
            }
            //Some tests won't set all the states
            if (native_address != null)
            {
                p.setNativeTransportAddressAndPort(InetAddressAndPort.getByAddressOverrideDefaults(native_address,
                                                                                                   native_port));
            }
        });
    }

    private void notifyRpcChange(InetAddressAndPort endpoint, boolean ready)
    {
        if (ready)
            notifyUp(endpoint);
        else
            notifyDown(endpoint);
    }

    private void notifyUp(InetAddressAndPort endpoint)
    {
        if (!isRpcReady(endpoint) || !Gossiper.instance.isAlive(endpoint))
            return;

        for (IEndpointLifecycleSubscriber subscriber : lifecycleSubscribers)
            subscriber.onUp(endpoint);
    }

    private void notifyDown(InetAddressAndPort endpoint)
    {
        for (IEndpointLifecycleSubscriber subscriber : lifecycleSubscribers)
            subscriber.onDown(endpoint);
    }

    private void notifyJoined(InetAddressAndPort endpoint)
    {
        if (!isStatus(endpoint, VersionedValue.STATUS_NORMAL))
            return;

        for (IEndpointLifecycleSubscriber subscriber : lifecycleSubscribers)
            subscriber.onJoinCluster(endpoint);
    }

    private void notifyMoved(InetAddressAndPort endpoint)
    {
        for (IEndpointLifecycleSubscriber subscriber : lifecycleSubscribers)
            subscriber.onMove(endpoint);
    }

    private void notifyLeft(InetAddressAndPort endpoint)
    {
        for (IEndpointLifecycleSubscriber subscriber : lifecycleSubscribers)
            subscriber.onLeaveCluster(endpoint);
    }

    private boolean isStatus(InetAddressAndPort endpoint, String status)
    {
        EndpointState state = Gossiper.instance.getEndpointStateForEndpoint(endpoint);
        return state != null && state.getStatus().equals(status);
    }

    public boolean isRpcReady(InetAddressAndPort endpoint)
    {
        EndpointState state = Gossiper.instance.getEndpointStateForEndpoint(endpoint);
        return state != null && state.isRpcReady();
    }

    /**
     * Set the RPC status. Because when draining a node we need to set the RPC
     * status to not ready, and drain is called by the shutdown hook, it may be that value is false
     * and there is no local endpoint state. In this case it's OK to just do nothing. Therefore,
     * we assert that the local endpoint state is not null only when value is true.
     *
     * @param value - true indicates that RPC is ready, false indicates the opposite.
     */
    public void setRpcReady(boolean value)
    {
        EndpointState state = Gossiper.instance.getEndpointStateForEndpoint(FBUtilities.getBroadcastAddressAndPort());
        // if value is false we're OK with a null state, if it is true we are not.
        assert !value || state != null;

        if (state != null)
            Gossiper.instance.addLocalApplicationState(ApplicationState.RPC_READY, valueFactory.rpcReady(value));
    }

    private Collection<Token> getTokensFor(InetAddressAndPort endpoint)
    {
        try
        {
            EndpointState state = Gossiper.instance.getEndpointStateForEndpoint(endpoint);
            if (state == null)
                return Collections.emptyList();

            VersionedValue versionedValue = state.getApplicationState(ApplicationState.TOKENS);
            if (versionedValue == null)
                return Collections.emptyList();

            return TokenSerializer.deserialize(getTokenMetadata().partitioner, new DataInputStream(new ByteArrayInputStream(versionedValue.toBytes())));
        }
        catch (IOException e)
        {
            throw new RuntimeException(e);
        }
    }

    /**
     * Handle node bootstrap
     *
     * @param endpoint bootstrapping node
     */
    private void handleStateBootstrap(InetAddressAndPort endpoint)
    {
        Collection<Token> tokens;
        // explicitly check for TOKENS, because a bootstrapping node might be bootstrapping in legacy mode; that is, not using vnodes and no token specified
        tokens = getTokensFor(endpoint);

        if (logger.isDebugEnabled())
            logger.debug("Node {} state bootstrapping, token {}", endpoint, tokens);

        // if this node is present in token metadata, either we have missed intermediate states
        // or the node had crashed. Print warning if needed, clear obsolete stuff and
        // continue.
        if (getTokenMetadata().isMember(endpoint))
        {
            // If isLeaving is false, we have missed both LEAVING and LEFT. However, if
            // isLeaving is true, we have only missed LEFT. Waiting time between completing
            // leave operation and rebootstrapping is relatively short, so the latter is quite
            // common (not enough time for gossip to spread). Therefore we report only the
            // former in the log.
            if (!getTokenMetadata().isLeaving(endpoint))
                logger.info("Node {} state jump to bootstrap", endpoint);
            getTokenMetadata().removeEndpoint(endpoint);
        }

        getTokenMetadata().addBootstrapTokens(tokens, endpoint);
        PendingRangeCalculatorService.instance.update();

        getTokenMetadata().updateHostId(Gossiper.instance.getHostId(endpoint), endpoint);
    }

    private void handleStateBootreplacing(InetAddressAndPort newNode, String[] pieces)
    {
        InetAddressAndPort oldNode;
        try
        {
            oldNode = InetAddressAndPort.getByName(pieces[1]);
        }
        catch (Exception e)
        {
            logger.error("Node {} tried to replace malformed endpoint {}.", newNode, pieces[1], e);
            return;
        }

        if (IFailureDetector.instance.isAlive(oldNode))
        {
            throw new RuntimeException(String.format("Node %s is trying to replace alive node %s.", newNode, oldNode));
        }

        Optional<InetAddressAndPort> replacingNode = getTokenMetadata().getReplacingNode(newNode);
        if (replacingNode.isPresent() && !replacingNode.get().equals(oldNode))
        {
            throw new RuntimeException(String.format("Node %s is already replacing %s but is trying to replace %s.",
                                                     newNode, replacingNode.get(), oldNode));
        }

        Collection<Token> tokens = getTokensFor(newNode);

        if (logger.isDebugEnabled())
            logger.debug("Node {} is replacing {}, tokens {}", newNode, oldNode, tokens);

        getTokenMetadata().addReplaceTokens(tokens, newNode, oldNode);
        PendingRangeCalculatorService.instance.update();

        getTokenMetadata().updateHostId(Gossiper.instance.getHostId(newNode), newNode);
    }

    private void ensureUpToDateTokenMetadata(String status, InetAddressAndPort endpoint)
    {
        Set<Token> tokens = new TreeSet<>(getTokensFor(endpoint));

        if (logger.isDebugEnabled())
            logger.debug("Node {} state {}, tokens {}", endpoint, status, tokens);

        // If the node is previously unknown or tokens do not match, update tokenmetadata to
        // have this node as 'normal' (it must have been using this token before the
        // leave). This way we'll get pending ranges right.
        if (!getTokenMetadata().isMember(endpoint))
        {
            logger.info("Node {} state jump to {}", endpoint, status);
            updateTokenMetadata(endpoint, tokens);
        }
        else if (!tokens.equals(new TreeSet<>(getTokenMetadata().getTokens(endpoint))))
        {
            logger.warn("Node {} '{}' token mismatch. Long network partition?", endpoint, status);
            updateTokenMetadata(endpoint, tokens);
        }
    }

    @VisibleForTesting
    public void updateTokenMetadata(InetAddressAndPort endpoint, Iterable<Token> tokens)
    {
        updateTokenMetadata(endpoint, tokens, new HashSet<>());
    }

    private void updateTokenMetadata(InetAddressAndPort endpoint, Iterable<Token> tokens, Set<InetAddressAndPort> endpointsToRemove)
    {
        Set<Token> tokensToUpdateInMetadata = new HashSet<>();
        Set<Token> tokensToUpdateInSystemKeyspace = new HashSet<>();

        for (final Token token : tokens)
        {
            // we don't want to update if this node is responsible for the token and it has a later startup time than endpoint.
            InetAddressAndPort currentOwner = getTokenMetadata().getEndpoint(token);
            if (currentOwner == null)
            {
                logger.debug("New node {} at token {}", endpoint, token);
                tokensToUpdateInMetadata.add(token);
                tokensToUpdateInSystemKeyspace.add(token);
            }
            else if (endpoint.equals(currentOwner))
            {
                // set state back to normal, since the node may have tried to leave, but failed and is now back up
                tokensToUpdateInMetadata.add(token);
                tokensToUpdateInSystemKeyspace.add(token);
            }
            else if (Gossiper.instance.compareEndpointStartup(endpoint, currentOwner) > 0)
            {
                tokensToUpdateInMetadata.add(token);
                tokensToUpdateInSystemKeyspace.add(token);

                // currentOwner is no longer current, endpoint is.  Keep track of these moves, because when
                // a host no longer has any tokens, we'll want to remove it.
                Multimap<InetAddressAndPort, Token> epToTokenCopy = getTokenMetadata().getEndpointToTokenMapForReading();
                epToTokenCopy.get(currentOwner).remove(token);
                if (epToTokenCopy.get(currentOwner).isEmpty())
                    endpointsToRemove.add(currentOwner);

                logger.info("Nodes {} and {} have the same token {}. {} is the new owner", endpoint, currentOwner, token, endpoint);
            }
            else
            {
                logger.info("Nodes {} and {} have the same token {}.  Ignoring {}", endpoint, currentOwner, token, endpoint);
            }
        }

        getTokenMetadata().updateNormalTokens(tokensToUpdateInMetadata, endpoint);
        for (InetAddressAndPort ep : endpointsToRemove)
        {
            removeEndpoint(ep);
            if (replacing && ep.equals(DatabaseDescriptor.getReplaceAddress()))
                Gossiper.instance.replacementQuarantine(ep); // quarantine locally longer than normally; see CASSANDRA-8260
        }
        if (!tokensToUpdateInSystemKeyspace.isEmpty())
            updateTokens(endpoint, tokensToUpdateInSystemKeyspace);
    }

    @VisibleForTesting
    public boolean isReplacingSameHostAddressAndHostId(UUID hostId)
    {
        try
        {
            return isReplacingSameAddress() &&
                    Gossiper.instance.getEndpointStateForEndpoint(DatabaseDescriptor.getReplaceAddress()) != null
                   && hostId.equals(Gossiper.instance.getHostId(DatabaseDescriptor.getReplaceAddress()));
        }
        catch (RuntimeException ex)
        {
            // If a host is decomissioned and the DNS entry is removed before the
            // bootstrap completes, when it completes and advertises NORMAL state to other nodes, they will be unable
            // to resolve it to an InetAddress unless it happens to be cached. This could happen on nodes
            // storing large amounts of data or with long index rebuild times or if new instances have been added
            // to the cluster through expansion or additional host replacement.
            //
            // The original host replacement must have been able to resolve the replacing address on startup
            // when setting StorageService.replacing, so if it is impossible to resolve now it is probably
            // decommissioned and did not have the same IP address or host id.  Allow the handleStateNormal
            // handling to proceed, otherwise gossip state will be inconistent with some nodes believing the
            // replacement host to be normal, and nodes unable to resolve the hostname will be left in JOINING.
            if (ex.getCause() != null && ex.getCause().getClass() == UnknownHostException.class)
            {
                logger.info("Suppressed exception while checking isReplacingSameHostAddressAndHostId({}). Original host was probably decommissioned. ({})",
                        hostId, ex.getMessage());
                return false;
            }
            throw ex; // otherwise rethrow
        }
    }

    /**
     * Handle node move to normal state. That is, node is entering token ring and participating
     * in reads.
     *
     * @param endpoint node
     */
    private void handleStateNormal(final InetAddressAndPort endpoint, final String status)
    {
        Collection<Token> tokens = getTokensFor(endpoint);
        Set<InetAddressAndPort> endpointsToRemove = new HashSet<>();

        if (logger.isDebugEnabled())
            logger.debug("Node {} state {}, token {}", endpoint, status, tokens);

        if (getTokenMetadata().isMember(endpoint))
            logger.info("Node {} state jump to {}", endpoint, status);

        if (tokens.isEmpty() && status.equals(VersionedValue.STATUS_NORMAL))
            logger.error("Node {} is in state normal but it has no tokens, state: {}",
                         endpoint,
                         Gossiper.instance.getEndpointStateForEndpoint(endpoint));

        Optional<InetAddressAndPort> replacingNode = getTokenMetadata().getReplacingNode(endpoint);
        if (replacingNode.isPresent())
        {
            assert !endpoint.equals(replacingNode.get()) : "Pending replacement endpoint with same address is not supported";
            logger.info("Node {} will complete replacement of {} for tokens {}", endpoint, replacingNode.get(), tokens);
            if (IFailureDetector.instance.isAlive(replacingNode.get()))
            {
                logger.error("Node {} cannot complete replacement of alive node {}.", endpoint, replacingNode.get());
                return;
            }
            endpointsToRemove.add(replacingNode.get());
        }

        Optional<InetAddressAndPort> replacementNode = getTokenMetadata().getReplacementNode(endpoint);
        if (replacementNode.isPresent())
        {
            logger.warn("Node {} is currently being replaced by node {}.", endpoint, replacementNode.get());
        }

        updatePeerInfo(endpoint);
        // Order Matters, TM.updateHostID() should be called before TM.updateNormalToken(), (see CASSANDRA-4300).
        UUID hostId = Gossiper.instance.getHostId(endpoint);
        InetAddressAndPort existing = getTokenMetadata().getEndpointForHostId(hostId);
        if (replacing && isReplacingSameHostAddressAndHostId(hostId))
        {
            logger.warn("Not updating token metadata for {} because I am replacing it", endpoint);
        }
        else
        {
            if (existing != null && !existing.equals(endpoint))
            {
                if (existing.equals(FBUtilities.getBroadcastAddressAndPort()))
                {
                    logger.warn("Not updating host ID {} for {} because it's mine", hostId, endpoint);
                    getTokenMetadata().removeEndpoint(endpoint);
                    endpointsToRemove.add(endpoint);
                }
                else if (Gossiper.instance.compareEndpointStartup(endpoint, existing) > 0)
                {
                    logger.warn("Host ID collision for {} between {} and {}; {} is the new owner", hostId, existing, endpoint, endpoint);
                    getTokenMetadata().removeEndpoint(existing);
                    endpointsToRemove.add(existing);
                    getTokenMetadata().updateHostId(hostId, endpoint);
                }
                else
                {
                    logger.warn("Host ID collision for {} between {} and {}; ignored {}", hostId, existing, endpoint, endpoint);
                    getTokenMetadata().removeEndpoint(endpoint);
                    endpointsToRemove.add(endpoint);
                }
            }
            else
                getTokenMetadata().updateHostId(hostId, endpoint);
        }

        // capture because updateNormalTokens clears moving and member status
        boolean isMember = getTokenMetadata().isMember(endpoint);
        boolean isMoving = getTokenMetadata().isMoving(endpoint);

        updateTokenMetadata(endpoint, tokens, endpointsToRemove);

        if (isMoving || operationMode == Mode.MOVING)
        {
            getTokenMetadata().removeFromMoving(endpoint);
            notifyMoved(endpoint);
        }
        else if (!isMember) // prior to this, the node was not a member
        {
            notifyJoined(endpoint);
        }

        PendingRangeCalculatorService.instance.update();
    }

    /**
     * Handle node preparing to leave the ring
     *
     * @param endpoint node
     */
    private void handleStateLeaving(InetAddressAndPort endpoint)
    {
        // If the node is previously unknown or tokens do not match, update tokenmetadata to
        // have this node as 'normal' (it must have been using this token before the
        // leave). This way we'll get pending ranges right.

        ensureUpToDateTokenMetadata(VersionedValue.STATUS_LEAVING, endpoint);

        // at this point the endpoint is certainly a member with this token, so let's proceed
        // normally
        getTokenMetadata().addLeavingEndpoint(endpoint);
        PendingRangeCalculatorService.instance.update();
    }

    /**
     * Handle node leaving the ring. This will happen when a node is decommissioned
     *
     * @param endpoint If reason for leaving is decommission, endpoint is the leaving node.
     * @param pieces STATE_LEFT,token
     */
    private void handleStateLeft(InetAddressAndPort endpoint, String[] pieces)
    {
        assert pieces.length >= 2;
        Collection<Token> tokens = getTokensFor(endpoint);

        if (logger.isDebugEnabled())
            logger.debug("Node {} state left, tokens {}", endpoint, tokens);

        excise(tokens, endpoint, extractExpireTime(pieces));
    }

    /**
     * Handle node moving inside the ring.
     *
     * @param endpoint moving endpoint address
     * @param pieces STATE_MOVING, token
     */
    private void handleStateMoving(InetAddressAndPort endpoint, String[] pieces)
    {
        ensureUpToDateTokenMetadata(VersionedValue.STATUS_MOVING, endpoint);

        assert pieces.length >= 2;
        Token token = getTokenFactory().fromString(pieces[1]);

        if (logger.isDebugEnabled())
            logger.debug("Node {} state moving, new token {}", endpoint, token);

        getTokenMetadata().addMovingEndpoint(token, endpoint);

        PendingRangeCalculatorService.instance.update();
    }

    /**
     * Handle notification that a node being actively removed from the ring via 'removenode'
     *
     * @param endpoint node
     * @param pieces either REMOVED_TOKEN (node is gone) or REMOVING_TOKEN (replicas need to be restored)
     */
    private void handleStateRemoving(InetAddressAndPort endpoint, String[] pieces)
    {
        assert (pieces.length > 0);

        if (endpoint.equals(FBUtilities.getBroadcastAddressAndPort()))
        {
            logger.info("Received removenode gossip about myself. Is this node rejoining after an explicit removenode?");
            try
            {
                drain();
            }
            catch (Exception e)
            {
                throw new RuntimeException(e);
            }
            return;
        }
        if (getTokenMetadata().isMember(endpoint))
        {
            String state = pieces[0];
            Collection<Token> removeTokens = getTokenMetadata().getTokens(endpoint);

            if (VersionedValue.REMOVED_TOKEN.equals(state))
            {
                excise(removeTokens, endpoint, extractExpireTime(pieces));
            }
            else if (VersionedValue.REMOVING_TOKEN.equals(state))
            {
                ensureUpToDateTokenMetadata(state, endpoint);

                if (logger.isDebugEnabled())
                    logger.debug("Tokens {} removed manually (endpoint was {})", removeTokens, endpoint);

                // Note that the endpoint is being removed
                getTokenMetadata().addLeavingEndpoint(endpoint);
                PendingRangeCalculatorService.instance.update();

                // find the endpoint coordinating this removal that we need to notify when we're done
                String[] coordinator = splitValue(Gossiper.instance.getEndpointStateForEndpoint(endpoint).getApplicationState(ApplicationState.REMOVAL_COORDINATOR));
                UUID hostId = UUID.fromString(coordinator[1]);
                // grab any data we are now responsible for and notify responsible node
                restoreReplicaCount(endpoint, getTokenMetadata().getEndpointForHostId(hostId));
            }
        }
        else // now that the gossiper has told us about this nonexistent member, notify the gossiper to remove it
        {
            if (VersionedValue.REMOVED_TOKEN.equals(pieces[0]))
                addExpireTimeIfFound(endpoint, extractExpireTime(pieces));
            removeEndpoint(endpoint);
        }
    }

    private void excise(Collection<Token> tokens, InetAddressAndPort endpoint)
    {
        logger.info("Removing tokens {} for {}", tokens, endpoint);

        UUID hostId = getTokenMetadata().getHostId(endpoint);
        if (hostId != null && getTokenMetadata().isMember(endpoint))
        {
            // enough time for writes to expire and MessagingService timeout reporter callback to fire, which is where
            // hints are mostly written from - using getMinRpcTimeout() / 2 for the interval.
            long delay = DatabaseDescriptor.getMinRpcTimeout(MILLISECONDS) + DatabaseDescriptor.getWriteRpcTimeout(MILLISECONDS);
            ScheduledExecutors.optionalTasks.schedule(() -> HintsService.instance.excise(hostId), delay, MILLISECONDS);
        }

        removeEndpoint(endpoint);
        getTokenMetadata().removeEndpoint(endpoint);
        if (!tokens.isEmpty())
            getTokenMetadata().removeBootstrapTokens(tokens);
        notifyLeft(endpoint);
        PendingRangeCalculatorService.instance.update();
    }

    private void excise(Collection<Token> tokens, InetAddressAndPort endpoint, long expireTime)
    {
        addExpireTimeIfFound(endpoint, expireTime);
        excise(tokens, endpoint);
    }

    /** unlike excise we just need this endpoint gone without going through any notifications **/
    @VisibleForTesting
    public void removeEndpoint(InetAddressAndPort endpoint)
    {
        Gossiper.runInGossipStageBlocking(() -> Gossiper.instance.removeEndpoint(endpoint));
        Nodes.peers().remove(endpoint);
    }

    protected void addExpireTimeIfFound(InetAddressAndPort endpoint, long expireTime)
    {
        if (expireTime != 0L)
        {
            Gossiper.instance.addExpireTimeForEndpoint(endpoint, expireTime);
        }
    }

    protected long extractExpireTime(String[] pieces)
    {
        return Long.parseLong(pieces[2]);
    }

    /**
     * Finds living endpoints responsible for the given ranges
     *
     * @param keyspaceName the keyspace ranges belong to
     * @param leavingReplicas the ranges to find sources for
     * @return multimap of addresses to ranges the address is responsible for
     */
    private Multimap<InetAddressAndPort, FetchReplica> getNewSourceReplicas(String keyspaceName, Set<LeavingReplica> leavingReplicas)
    {
        InetAddressAndPort myAddress = FBUtilities.getBroadcastAddressAndPort();
        EndpointsByRange rangeReplicas = Keyspace.open(keyspaceName).getReplicationStrategy().getRangeAddresses(getTokenMetadata().cloneOnlyTokenMap());

        logger.debug("Getting new source replicas for {}", leavingReplicas);
        return findLiveReplicasForRanges(leavingReplicas, rangeReplicas, myAddress);
    }

    // find alive sources for ranges
    @VisibleForTesting
    public Multimap<InetAddressAndPort, FetchReplica> findLiveReplicasForRanges(Set<LeavingReplica> leavingReplicas, EndpointsByRange rangeReplicas, InetAddressAndPort myAddress)
    {
        Multimap<InetAddressAndPort, FetchReplica> sourceRanges = HashMultimap.create();
        IFailureDetector failureDetector = IFailureDetector.instance;

        for (LeavingReplica leaver : leavingReplicas)
        {
            //We need this to find the replicas from before leaving to supply the data
            Replica leavingReplica = leaver.leavingReplica;
            //We need this to know what to fetch and what the transient status is
            Replica ourReplica = leaver.ourReplica;
            //If we are going to be a full replica only consider full replicas
            Predicate<Replica> replicaFilter = ourReplica.isFull() ? Replica::isFull : Predicates.alwaysTrue();
            Predicate<Replica> notSelf = replica -> !replica.endpoint().equals(myAddress);
            EndpointsForRange possibleReplicas = rangeReplicas.get(leavingReplica.range());
            logger.info("Possible replicas for newReplica {} are {}", ourReplica, possibleReplicas);
            IEndpointSnitch snitch = DatabaseDescriptor.getEndpointSnitch();
            EndpointsForRange sortedPossibleReplicas = snitch.sortedByProximity(myAddress, possibleReplicas);
            logger.info("Sorted possible replicas starts as {}", sortedPossibleReplicas);
            Optional<Replica> myCurrentReplica = tryFind(possibleReplicas, replica -> replica.endpoint().equals(myAddress)).toJavaUtil();

            boolean transientToFull = myCurrentReplica.isPresent() && myCurrentReplica.get().isTransient() && ourReplica.isFull();
            assert !sortedPossibleReplicas.endpoints().contains(myAddress) || transientToFull : String.format("My address %s, sortedPossibleReplicas %s, myCurrentReplica %s, myNewReplica %s", myAddress, sortedPossibleReplicas, myCurrentReplica, ourReplica);

            //Originally this didn't log if it couldn't restore replication and that seems wrong
            boolean foundLiveReplica = false;
            for (Replica possibleReplica : sortedPossibleReplicas.filter(Predicates.and(replicaFilter, notSelf)))
            {
                if (failureDetector.isAlive(possibleReplica.endpoint()))
                {
                    foundLiveReplica = true;
                    sourceRanges.put(possibleReplica.endpoint(), new FetchReplica(ourReplica, possibleReplica));
                    break;
                }
                else
                {
                    logger.debug("Skipping down replica {}", possibleReplica);
                }
            }
            if (!foundLiveReplica)
            {
                logger.warn("Didn't find live replica to restore replication for " + ourReplica);
            }
        }
        return sourceRanges;
    }

    /**
     * Sends a notification to a node indicating we have finished replicating data.
     *
     * @param remote node to send notification to
     */
    private void sendReplicationNotification(InetAddressAndPort remote)
    {
        // notify the remote token
        Message msg = Message.out(REPLICATION_DONE_REQ, noPayload);
        IFailureDetector failureDetector = IFailureDetector.instance;
        if (logger.isDebugEnabled())
            logger.debug("Notifying {} of replication completion\n", remote);
        while (failureDetector.isAlive(remote))
        {
            AsyncOneResponse ior = new AsyncOneResponse();
            MessagingService.instance().sendWithCallback(msg, remote, ior);

            if (!ior.awaitUninterruptibly(DatabaseDescriptor.getRpcTimeout(NANOSECONDS), NANOSECONDS))
                continue; // try again if we timeout

            if (!ior.isSuccess())
                throw new AssertionError(ior.cause());

            return;
        }
    }

    @VisibleForTesting
    public static class LeavingReplica
    {
        //The node that is leaving
        private final Replica leavingReplica;

        //Our range and transient status
        private final Replica ourReplica;

        public LeavingReplica(Replica leavingReplica, Replica ourReplica)
        {
            Preconditions.checkNotNull(leavingReplica);
            Preconditions.checkNotNull(ourReplica);
            this.leavingReplica = leavingReplica;
            this.ourReplica = ourReplica;
        }

        public boolean equals(Object o)
        {
            if (this == o) return true;
            if (o == null || getClass() != o.getClass()) return false;

            LeavingReplica that = (LeavingReplica) o;

            if (!leavingReplica.equals(that.leavingReplica)) return false;
            return ourReplica.equals(that.ourReplica);
        }

        public int hashCode()
        {
            int result = leavingReplica.hashCode();
            result = 31 * result + ourReplica.hashCode();
            return result;
        }

        public String toString()
        {
            return "LeavingReplica{" +
                   "leavingReplica=" + leavingReplica +
                   ", ourReplica=" + ourReplica +
                   '}';
        }
    }

    /**
     * Called when an endpoint is removed from the ring. This function checks
     * whether this node becomes responsible for new ranges as a
     * consequence and streams data if needed.
     *
     * This is rather ineffective, but it does not matter so much
     * since this is called very seldom
     *
     * @param endpoint the node that left
     */
    private void restoreReplicaCount(InetAddressAndPort endpoint, final InetAddressAndPort notifyEndpoint)
    {
        Map<String, Multimap<InetAddressAndPort, FetchReplica>> replicasToFetch = new HashMap<>();

        InetAddressAndPort myAddress = FBUtilities.getBroadcastAddressAndPort();

        for (String keyspaceName : Schema.instance.getNonLocalStrategyKeyspaces().names())
        {
            logger.debug("Restoring replica count for keyspace {}", keyspaceName);
            EndpointsByReplica changedReplicas = getChangedReplicasForLeaving(keyspaceName, endpoint, getTokenMetadata(), Keyspace.open(keyspaceName).getReplicationStrategy());
            Set<LeavingReplica> myNewReplicas = new HashSet<>();
            for (Map.Entry<Replica, Replica> entry : changedReplicas.flattenEntries())
            {
                Replica replica = entry.getValue();
                if (replica.endpoint().equals(myAddress))
                {
                    //Maybe we don't technically need to fetch transient data from somewhere
                    //but it's probably not a lot and it probably makes things a hair more resilient to people
                    //not running repair when they should.
                    myNewReplicas.add(new LeavingReplica(entry.getKey(), entry.getValue()));
                }
            }
            logger.debug("Changed replicas for leaving {}, myNewReplicas {}", changedReplicas, myNewReplicas);
            replicasToFetch.put(keyspaceName, getNewSourceReplicas(keyspaceName, myNewReplicas));
        }

        StreamPlan stream = new StreamPlan(StreamOperation.RESTORE_REPLICA_COUNT);
        replicasToFetch.forEach((keyspaceName, sources) -> {
            logger.debug("Requesting keyspace {} sources", keyspaceName);
            sources.asMap().forEach((sourceAddress, fetchReplicas) -> {
                logger.debug("Source and our replicas are {}", fetchReplicas);
                //Remember whether this node is providing the full or transient replicas for this range. We are going
                //to pass streaming the local instance of Replica for the range which doesn't tell us anything about the source
                //By encoding it as two separate sets we retain this information about the source.
                RangesAtEndpoint full = fetchReplicas.stream()
                                                             .filter(f -> f.remote.isFull())
                                                             .map(f -> f.local)
                                                             .collect(RangesAtEndpoint.collector(myAddress));
                RangesAtEndpoint transientReplicas = fetchReplicas.stream()
                                                                  .filter(f -> f.remote.isTransient())
                                                                  .map(f -> f.local)
                                                                  .collect(RangesAtEndpoint.collector(myAddress));
                if (logger.isDebugEnabled())
                    logger.debug("Requesting from {} full replicas {} transient replicas {}", sourceAddress, StringUtils.join(full, ", "), StringUtils.join(transientReplicas, ", "));

                stream.requestRanges(sourceAddress, keyspaceName, full, transientReplicas);
            });
        });
        StreamResultFuture future = stream.execute();
        Futures.addCallback(future, new FutureCallback<StreamState>()
        {
            public void onSuccess(StreamState finalState)
            {
                sendReplicationNotification(notifyEndpoint);
            }

            public void onFailure(Throwable t)
            {
                logger.warn("Streaming to restore replica count failed", t);
                // We still want to send the notification
                sendReplicationNotification(notifyEndpoint);
            }
        }, MoreExecutors.directExecutor());
    }

    /**
     * This is used in three contexts, graceful decomission, and restoreReplicaCount/removeNode.
     * Graceful decomission should never lose data and it's going to be important that transient data
     * is streamed to at least one other node from this one for each range.
     *
     * For ranges this node replicates its removal should cause a new replica to be selected either as transient or full
     * for every range. So I believe the current code doesn't have to do anything special because it will engage in streaming
     * for every range it replicates to at least one other node and that should propagate the transient data that was here.
     * When I graphed this out on paper the result of removal looked correct and there are no issues such as
     * this node needing to create a full replica for a range it transiently replicates because what is created is just another
     * transient replica to replace this node.
     * @param keyspaceName
     * @param endpoint
     * @return
     */
    // needs to be modified to accept either a keyspace or ARS.
    static EndpointsByReplica getChangedReplicasForLeaving(String keyspaceName, InetAddressAndPort endpoint, TokenMetadata tokenMetadata, AbstractReplicationStrategy strat)
    {
        // First get all ranges the leaving endpoint is responsible for
        RangesAtEndpoint replicas = strat.getAddressReplicas(endpoint);

        if (logger.isDebugEnabled())
            logger.debug("Node {} replicas [{}]", endpoint, StringUtils.join(replicas, ", "));

        Map<Replica, EndpointsForRange> currentReplicaEndpoints = Maps.newHashMapWithExpectedSize(replicas.size());

        // Find (for each range) all nodes that store replicas for these ranges as well
        TokenMetadata metadata = tokenMetadata.cloneOnlyTokenMap(); // don't do this in the loop! #7758
        for (Replica replica : replicas)
            currentReplicaEndpoints.put(replica, strat.calculateNaturalReplicas(replica.range().right, metadata));

        TokenMetadata temp = tokenMetadata.cloneAfterAllLeft();

        // endpoint might or might not be 'leaving'. If it was not leaving (that is, removenode
        // command was used), it is still present in temp and must be removed.
        if (temp.isMember(endpoint))
            temp.removeEndpoint(endpoint);

        EndpointsByReplica.Builder changedRanges = new EndpointsByReplica.Builder();

        // Go through the ranges and for each range check who will be
        // storing replicas for these ranges when the leaving endpoint
        // is gone. Whoever is present in newReplicaEndpoints list, but
        // not in the currentReplicaEndpoints list, will be needing the
        // range.
        for (Replica replica : replicas)
        {
            EndpointsForRange newReplicaEndpoints = strat.calculateNaturalReplicas(replica.range().right, temp);
            newReplicaEndpoints = newReplicaEndpoints.filter(newReplica -> {
                Optional<Replica> currentReplicaOptional =
                    tryFind(currentReplicaEndpoints.get(replica),
                            currentReplica -> newReplica.endpoint().equals(currentReplica.endpoint())
                    ).toJavaUtil();
                //If it is newly replicating then yes we must do something to get the data there
                if (!currentReplicaOptional.isPresent())
                    return true;

                Replica currentReplica = currentReplicaOptional.get();
                //This transition requires streaming to occur
                //Full -> transient is handled by nodetool cleanup
                //transient -> transient and full -> full don't require any action
                if (currentReplica.isTransient() && newReplica.isFull())
                    return true;
                return false;
            });

            if (logger.isDebugEnabled())
                if (newReplicaEndpoints.isEmpty())
                    logger.debug("Replica {} already in all replicas", replica);
                else
                    logger.debug("Replica {} will be responsibility of {}", replica, StringUtils.join(newReplicaEndpoints, ", "));
            changedRanges.putAll(replica, newReplicaEndpoints, Conflict.NONE);
        }

        return changedRanges.build();
    }

    public void onJoin(InetAddressAndPort endpoint, EndpointState epState)
    {
        // Explicitly process STATUS or STATUS_WITH_PORT before the other
        // application states to maintain pre-4.0 semantics with the order
        // they are processed.  Otherwise the endpoint will not be added
        // to TokenMetadata so non-STATUS* appstates will be ignored.
        ApplicationState statusState = ApplicationState.STATUS_WITH_PORT;
        VersionedValue statusValue;
        statusValue = epState.getApplicationState(statusState);
        if (statusValue == null)
        {
            statusState = ApplicationState.STATUS;
            statusValue = epState.getApplicationState(statusState);
        }
        if (statusValue != null)
            Gossiper.instance.doOnChangeNotifications(endpoint, statusState, statusValue);

        for (Map.Entry<ApplicationState, VersionedValue> entry : epState.states())
        {
            if (entry.getKey() == ApplicationState.STATUS_WITH_PORT || entry.getKey() == ApplicationState.STATUS)
                continue;
            Gossiper.instance.doOnChangeNotifications(endpoint, entry.getKey(), entry.getValue());
        }
    }

    public void onAlive(InetAddressAndPort endpoint, EndpointState state)
    {
        if (getTokenMetadata().isMember(endpoint))
            notifyUp(endpoint);
    }

    public void onRemove(InetAddressAndPort endpoint)
    {
        getTokenMetadata().removeEndpoint(endpoint);
        PendingRangeCalculatorService.instance.update();
    }

    public void onDead(InetAddressAndPort endpoint, EndpointState state)
    {
        // interrupt any outbound connection; if the node is failing and we cannot reconnect,
        // this will rapidly lower the number of bytes we are willing to queue to the node
        MessagingService.instance().interruptOutbound(endpoint);
        notifyDown(endpoint);
    }

    public void onRestart(InetAddressAndPort endpoint, EndpointState state)
    {
        // If we have restarted before the node was even marked down, we need to reset the connection pool
        if (state.isAlive())
            onDead(endpoint, state);

        // Then, the node may have been upgraded and changed its messaging protocol version. If so, we
        // want to update that before we mark the node live again to avoid problems like CASSANDRA-11128.
        VersionedValue netVersion = state.getApplicationState(ApplicationState.NET_VERSION);
        if (netVersion != null)
            updateNetVersion(endpoint, netVersion);
    }


    public String getLoadString()
    {
        return FileUtils.stringifyFileSize(StorageMetrics.load.getCount());
    }

    public Map<String, String> getLoadMapWithPort()
    {
        return getLoadMap(true);
    }

    public Map<String, String> getLoadMap()
    {
        return getLoadMap(false);
    }

    private Map<String, String> getLoadMap(boolean withPort)
    {
        Map<String, String> map = new HashMap<>();
        for (Map.Entry<InetAddressAndPort,Double> entry : LoadBroadcaster.instance.getLoadInfo().entrySet())
        {
            map.put(entry.getKey().getHostAddress(withPort), FileUtils.stringifyFileSize(entry.getValue()));
        }
        // gossiper doesn't see its own updates, so we need to special-case the local node
        map.put(FBUtilities.getBroadcastAddressAndPort().getHostAddress(withPort), getLoadString());
        return map;
    }

    // TODO
    public final void deliverHints(String host)
    {
        throw new UnsupportedOperationException();
    }

    @VisibleForTesting
    public Collection<Token> getSavedTokens()
    {
        Collection<Token> tokens = Nodes.local().get().getTokens();
        return tokens == null
               ? Collections.EMPTY_LIST
               : tokens;
    }

    public Collection<Token> getLocalTokens()
    {
        Collection<Token> tokens = getSavedTokens();
        logger.debug("Got tokens {}", tokens);

        assert tokens != null && !tokens.isEmpty(); // should not be called before initServer sets this
        return tokens;
    }

    @VisibleForTesting
    public Multimap<InetAddressAndPort, Token> loadTokens()
    {
        SetMultimap<InetAddressAndPort, Token> tokenMap = HashMultimap.create();
        Nodes.peers().stream()
             .filter(p -> p.getTokens() != null)
             .forEach(p -> tokenMap.putAll(p.getPeer(), p.getTokens()));
        return tokenMap;
    }

    public void updateTokens(InetAddressAndPort endpoint, Collection<Token> tokens)
    {
        if (endpoint.equals(FBUtilities.getBroadcastAddressAndPort()))
            return;

        Nodes.peers().updateTokens(endpoint, tokens);
    }

    @VisibleForTesting
    public void updateTokens(Collection<Token> tokens)
    {
        if (tokens.isEmpty())
            throw new IllegalStateException("removeEndpoint should be used instead");

        Nodes.local().update(l -> {
            Collection<Token> savedTokens = l.getTokens();
            if (savedTokens != null && tokens.containsAll(savedTokens) && tokens.size() == savedTokens.size())
                return;
            l.setTokens(tokens);
        }, true);
    }

    @Nullable
    public InetAddressAndPort getEndpointForHostId(UUID hostId)
    {
        return getTokenMetadata().getEndpointForHostId(hostId);
    }

    @Nullable
    public UUID getHostIdForEndpoint(InetAddressAndPort address)
    {
        return getTokenMetadata().getHostId(address);
    }

    /* These methods belong to the MBean interface */

    public List<String> getTokens()
    {
        return getTokens(FBUtilities.getBroadcastAddressAndPort());
    }

    public List<String> getTokens(String endpoint) throws UnknownHostException
    {
        return getTokens(InetAddressAndPort.getByName(endpoint));
    }

    private List<String> getTokens(InetAddressAndPort endpoint)
    {
        List<String> strTokens = new ArrayList<>();
        for (Token tok : getTokenMetadata().getTokens(endpoint))
            strTokens.add(tok.toString());
        return strTokens;
    }

    public String getReleaseVersion()
    {
        return FBUtilities.getReleaseVersionString();
    }

    public String getSchemaVersion()
    {
        return Schema.instance.getVersion().toString();
    }

    public String getKeyspaceReplicationInfo(String keyspaceName)
    {
        Keyspace keyspaceInstance = Schema.instance.getKeyspaceInstance(keyspaceName);
        if (keyspaceInstance == null)
            throw new IllegalArgumentException(); // ideally should never happen
        ReplicationParams replicationParams = keyspaceInstance.getMetadata().params.replication;
        String replicationInfo = replicationParams.klass.getSimpleName() + " " + replicationParams.options.toString();
        return replicationInfo;
    }

    @Deprecated
    public List<String> getLeavingNodes()
    {
        return stringify(getTokenMetadata().getLeavingEndpoints(), false);
    }

    public List<String> getLeavingNodesWithPort()
    {
        return stringify(getTokenMetadata().getLeavingEndpoints(), true);
    }

    @Deprecated
    public List<String> getMovingNodes()
    {
        List<String> endpoints = new ArrayList<>();

        for (Pair<Token, InetAddressAndPort> node : getTokenMetadata().getMovingEndpoints())
        {
            endpoints.add(node.right.address.getHostAddress());
        }

        return endpoints;
    }

    public List<String> getMovingNodesWithPort()
    {
        List<String> endpoints = new ArrayList<>();

        for (Pair<Token, InetAddressAndPort> node : getTokenMetadata().getMovingEndpoints())
        {
            endpoints.add(node.right.getHostAddressAndPort());
        }

        return endpoints;
    }

    @Deprecated
    public List<String> getJoiningNodes()
    {
        return stringify(getTokenMetadata().getBootstrapTokens().valueSet(), false);
    }

    public List<String> getJoiningNodesWithPort()
    {
        return stringify(getTokenMetadata().getBootstrapTokens().valueSet(), true);
    }

    @Deprecated
    public List<String> getLiveNodes()
    {
        return stringify(Gossiper.instance.getLiveMembers(), false);
    }

    public List<String> getLiveNodesWithPort()
    {
        return stringify(Gossiper.instance.getLiveMembers(), true);
    }

    public Set<InetAddressAndPort> getLiveRingMembers()
    {
        return getLiveRingMembers(false);
    }

    public Set<InetAddressAndPort> getLiveRingMembers(boolean excludeDeadStates)
    {
        Set<InetAddressAndPort> allRingMembers = getTokenMetadata().getAllRingMembers();
        Set<InetAddressAndPort> ret = new HashSet<>(allRingMembers.size());
        for (InetAddressAndPort ep : getTokenMetadata().getAllRingMembers())
        {
            if (Gossiper.instance.isEnabled())
            {
                EndpointState epState = Gossiper.instance.getEndpointStateForEndpoint(ep);
                if (epState == null)
                    continue;

                if (excludeDeadStates && Gossiper.instance.isDeadState(epState))
                    continue;
            }

            if (!IFailureDetector.instance.isAlive(ep))
                continue;

            ret.add(ep);
        }
        return ret;
    }


    @Deprecated
    public List<String> getUnreachableNodes()
    {
        return stringify(Gossiper.instance.getUnreachableMembers(), false);
    }

    public List<String> getUnreachableNodesWithPort()
    {
        return stringify(Gossiper.instance.getUnreachableMembers(), true);
    }

    @Override
    public String[] getAllDataFileLocations()
    {
        return getCanonicalPaths(DatabaseDescriptor.getAllDataFileLocations());
    }

    private String[] getCanonicalPaths(File[] paths)
    {
        String[] locations = new String[paths.length];
        for (int i = 0; i < paths.length; i++)
            locations[i] = FileUtils.getCanonicalPath(paths[i]);
        return locations;
    }

    @Override
    public String[] getLocalSystemKeyspacesDataFileLocations()
    {
        return getCanonicalPaths(DatabaseDescriptor.getLocalSystemKeyspacesDataFileLocations());
    }

    @Override
    public String[] getNonLocalSystemKeyspacesDataFileLocations()
    {
        return getCanonicalPaths(DatabaseDescriptor.getNonLocalSystemKeyspacesDataFileLocations());
    }

    public String getCommitLogLocation()
    {
        return FileUtils.getCanonicalPath(DatabaseDescriptor.getCommitLogLocation());
    }

    public String getSavedCachesLocation()
    {
        return FileUtils.getCanonicalPath(DatabaseDescriptor.getSavedCachesLocation());
    }

    private List<String> stringify(Iterable<InetAddressAndPort> endpoints, boolean withPort)
    {
        List<String> stringEndpoints = new ArrayList<>();
        for (InetAddressAndPort ep : endpoints)
        {
            stringEndpoints.add(ep.getHostAddress(withPort));
        }
        return stringEndpoints;
    }

    public int getCurrentGenerationNumber()
    {
        return Gossiper.instance.getCurrentGenerationNumber(FBUtilities.getBroadcastAddressAndPort());
    }

    public int forceKeyspaceCleanup(String keyspaceName, String... tables) throws IOException, ExecutionException, InterruptedException
    {
        return forceKeyspaceCleanup(0, keyspaceName, tables);
    }

    public int forceKeyspaceCleanup(int jobs, String keyspaceName, String... tables) throws IOException, ExecutionException, InterruptedException
    {
        if (SchemaConstants.isLocalSystemKeyspace(keyspaceName))
            throw new RuntimeException("Cleanup of the system keyspace is neither necessary nor wise");

        CompactionManager.AllSSTableOpStatus status = CompactionManager.AllSSTableOpStatus.SUCCESSFUL;
        for (ColumnFamilyStore cfStore : getValidColumnFamilies(false, false, keyspaceName, tables))
        {
            CompactionManager.AllSSTableOpStatus oneStatus = cfStore.forceCleanup(jobs);
            if (oneStatus != CompactionManager.AllSSTableOpStatus.SUCCESSFUL)
                status = oneStatus;
        }
        return status.statusCode;
    }

    public int scrub(boolean disableSnapshot, boolean skipCorrupted, String keyspaceName, String... tables) throws IOException, ExecutionException, InterruptedException
    {
        return scrub(disableSnapshot, skipCorrupted, true, 0, keyspaceName, tables);
    }

    public int scrub(boolean disableSnapshot, boolean skipCorrupted, boolean checkData, String keyspaceName, String... tables) throws IOException, ExecutionException, InterruptedException
    {
        return scrub(disableSnapshot, skipCorrupted, checkData, 0, keyspaceName, tables);
    }

    public int scrub(boolean disableSnapshot, boolean skipCorrupted, boolean checkData, int jobs, String keyspaceName, String... tables) throws IOException, ExecutionException, InterruptedException
    {
        return scrub(disableSnapshot, skipCorrupted, checkData, false, jobs, keyspaceName, tables);
    }

    public int scrub(boolean disableSnapshot, boolean skipCorrupted, boolean checkData, boolean reinsertOverflowedTTL, int jobs, String keyspaceName, String... tables) throws IOException, ExecutionException, InterruptedException
    {
        CompactionManager.AllSSTableOpStatus status = CompactionManager.AllSSTableOpStatus.SUCCESSFUL;
        for (ColumnFamilyStore cfStore : getValidColumnFamilies(true, false, keyspaceName, tables))
        {
            CompactionManager.AllSSTableOpStatus oneStatus = cfStore.scrub(disableSnapshot, skipCorrupted, reinsertOverflowedTTL, checkData, jobs);
            if (oneStatus != CompactionManager.AllSSTableOpStatus.SUCCESSFUL)
                status = oneStatus;
        }
        return status.statusCode;
    }

    @Deprecated
    public int verify(boolean extendedVerify, String keyspaceName, String... tableNames) throws IOException, ExecutionException, InterruptedException
    {
        return verify(extendedVerify, false, false, false, false, false, keyspaceName, tableNames);
    }

    public int verify(boolean extendedVerify, boolean checkVersion, boolean diskFailurePolicy, boolean mutateRepairStatus, boolean checkOwnsTokens, boolean quick, String keyspaceName, String... tableNames) throws IOException, ExecutionException, InterruptedException
    {
        CompactionManager.AllSSTableOpStatus status = CompactionManager.AllSSTableOpStatus.SUCCESSFUL;
        Verifier.Options options = Verifier.options().invokeDiskFailurePolicy(diskFailurePolicy)
                                                     .extendedVerification(extendedVerify)
                                                     .checkVersion(checkVersion)
                                                     .mutateRepairStatus(mutateRepairStatus)
                                                     .checkOwnsTokens(checkOwnsTokens)
                                                     .quick(quick).build();
        logger.info("Verifying {}.{} with options = {}", keyspaceName, Arrays.toString(tableNames), options);
        for (ColumnFamilyStore cfStore : getValidColumnFamilies(false, false, keyspaceName, tableNames))
        {
            CompactionManager.AllSSTableOpStatus oneStatus = cfStore.verify(options);
            if (oneStatus != CompactionManager.AllSSTableOpStatus.SUCCESSFUL)
                status = oneStatus;
        }
        return status.statusCode;
    }

    public int upgradeSSTables(String keyspaceName, boolean excludeCurrentVersion, String... tableNames) throws IOException, ExecutionException, InterruptedException
    {
        return upgradeSSTables(keyspaceName, excludeCurrentVersion, 0, tableNames);
    }

    public int upgradeSSTables(String keyspaceName, boolean excludeCurrentVersion, int jobs, String... tableNames) throws IOException, ExecutionException, InterruptedException
    {
        CompactionManager.AllSSTableOpStatus status = CompactionManager.AllSSTableOpStatus.SUCCESSFUL;
        for (ColumnFamilyStore cfStore : getValidColumnFamilies(true, true, keyspaceName, tableNames))
        {
            CompactionManager.AllSSTableOpStatus oneStatus = cfStore.sstablesRewrite(excludeCurrentVersion, jobs);
            if (oneStatus != CompactionManager.AllSSTableOpStatus.SUCCESSFUL)
                status = oneStatus;
        }
        return status.statusCode;
    }

    public List<Pair<String, String>> getPreparedStatements()
    {
        List<Pair<String, String>> statements = new ArrayList<>();
        for (Entry<MD5Digest, QueryHandler.Prepared> e : QueryProcessor.instance.getPreparedStatements().entrySet())
            statements.add(Pair.create(e.getKey().toString(), e.getValue().statement.getRawCQLStatement()));
        return statements;
    }

    public void dropPreparedStatements(boolean memoryOnly)
    {
        QueryProcessor.instance.clearPreparedStatements(memoryOnly);
    }


    public void forceKeyspaceCompaction(boolean splitOutput, String keyspaceName, String... tableNames) throws IOException, ExecutionException, InterruptedException
    {
        for (ColumnFamilyStore cfStore : getValidColumnFamilies(true, false, keyspaceName, tableNames))
        {
            cfStore.forceMajorCompaction(splitOutput);
        }
    }

    public int relocateSSTables(String keyspaceName, String ... columnFamilies) throws IOException, ExecutionException, InterruptedException
    {
        return relocateSSTables(0, keyspaceName, columnFamilies);
    }

    public int relocateSSTables(int jobs, String keyspaceName, String ... columnFamilies) throws IOException, ExecutionException, InterruptedException
    {
        CompactionManager.AllSSTableOpStatus status = CompactionManager.AllSSTableOpStatus.SUCCESSFUL;
        for (ColumnFamilyStore cfs : getValidColumnFamilies(false, false, keyspaceName, columnFamilies))
        {
            CompactionManager.AllSSTableOpStatus oneStatus = cfs.relocateSSTables(jobs);
            if (oneStatus != CompactionManager.AllSSTableOpStatus.SUCCESSFUL)
                status = oneStatus;
        }
        return status.statusCode;
    }

    public int garbageCollect(String tombstoneOptionString, int jobs, String keyspaceName, String ... columnFamilies) throws IOException, ExecutionException, InterruptedException
    {
        TombstoneOption tombstoneOption = TombstoneOption.valueOf(tombstoneOptionString);
        CompactionManager.AllSSTableOpStatus status = CompactionManager.AllSSTableOpStatus.SUCCESSFUL;
        for (ColumnFamilyStore cfs : getValidColumnFamilies(false, false, keyspaceName, columnFamilies))
        {
            CompactionManager.AllSSTableOpStatus oneStatus = cfs.garbageCollect(tombstoneOption, jobs);
            if (oneStatus != CompactionManager.AllSSTableOpStatus.SUCCESSFUL)
                status = oneStatus;
        }
        return status.statusCode;
    }

    /**
     * Takes the snapshot of a multiple column family from different keyspaces. A snapshot name must be specified.
     *
     * @param tag
     *            the tag given to the snapshot; may not be null or empty
     * @param options
     *            Map of options (skipFlush is the only supported option for now)
     * @param entities
     *            list of keyspaces / tables in the form of empty | ks1 ks2 ... | ks1.cf1,ks2.cf2,...
     */
    @Override
    public void takeSnapshot(String tag, Map<String, String> options, String... entities) throws IOException
    {
        boolean skipFlush = Boolean.parseBoolean(options.getOrDefault("skipFlush", "false"));

        if (entities != null && entities.length > 0 && entities[0].contains("."))
        {
            takeMultipleTableSnapshot(tag, skipFlush, entities);
        }
        else
        {
            takeSnapshot(tag, skipFlush, entities);
        }
    }

    /**
     * Takes the snapshot of a specific table. A snapshot name must be
     * specified.
     *
     * @param keyspaceName
     *            the keyspace which holds the specified table
     * @param tableName
     *            the table to snapshot
     * @param tag
     *            the tag given to the snapshot; may not be null or empty
     */
    public void takeTableSnapshot(String keyspaceName, String tableName, String tag)
            throws IOException
    {
        takeMultipleTableSnapshot(tag, false, keyspaceName + "." + tableName);
    }

    public void forceKeyspaceCompactionForTokenRange(String keyspaceName, String startToken, String endToken, String... tableNames) throws IOException, ExecutionException, InterruptedException
    {
        Collection<Range<Token>> tokenRanges = createRepairRangeFrom(startToken, endToken);

        for (ColumnFamilyStore cfStore : getValidColumnFamilies(true, false, keyspaceName, tableNames))
        {
            cfStore.forceCompactionForTokenRange(tokenRanges);
        }
    }

    /**
     * Takes the snapshot for the given keyspaces. A snapshot name must be specified.
     *
     * @param tag the tag given to the snapshot; may not be null or empty
     * @param keyspaceNames the names of the keyspaces to snapshot; empty means "all."
     */
    public void takeSnapshot(String tag, String... keyspaceNames) throws IOException
    {
        takeSnapshot(tag, false, keyspaceNames);
    }

    /**
     * Takes the snapshot of a multiple column family from different keyspaces. A snapshot name must be specified.
     *
     * @param tag
     *            the tag given to the snapshot; may not be null or empty
     * @param tableList
     *            list of tables from different keyspace in the form of ks1.cf1 ks2.cf2
     */
    public void takeMultipleTableSnapshot(String tag, String... tableList)
            throws IOException
    {
        takeMultipleTableSnapshot(tag, false, tableList);
    }

    /**
     * Takes the snapshot for the given keyspaces. A snapshot name must be specified.
     *
     * @param tag the tag given to the snapshot; may not be null or empty
     * @param skipFlush Skip blocking flush of memtable
     * @param keyspaceNames the names of the keyspaces to snapshot; empty means "all."
     */
    private void takeSnapshot(String tag, boolean skipFlush, String... keyspaceNames) throws IOException
    {
        if (operationMode == Mode.JOINING)
            throw new IOException("Cannot snapshot until bootstrap completes");
        if (tag == null || tag.equals(""))
            throw new IOException("You must supply a snapshot name.");

        Iterable<Keyspace> keyspaces;
        if (keyspaceNames.length == 0)
        {
            keyspaces = Keyspace.all();
        }
        else
        {
            ArrayList<Keyspace> t = new ArrayList<>(keyspaceNames.length);
            for (String keyspaceName : keyspaceNames)
                t.add(getValidKeyspace(keyspaceName));
            keyspaces = t;
        }

        // Do a check to see if this snapshot exists before we actually snapshot
        for (Keyspace keyspace : keyspaces)
            if (keyspace.snapshotExists(tag))
                throw new IOException("Snapshot " + tag + " already exists.");


        RateLimiter snapshotRateLimiter = DatabaseDescriptor.getSnapshotRateLimiter();

        for (Keyspace keyspace : keyspaces)
            keyspace.snapshot(tag, null, skipFlush, snapshotRateLimiter);
    }

    /**
     * Takes the snapshot of a multiple column family from different keyspaces. A snapshot name must be specified.
     *
     *
     * @param tag
     *            the tag given to the snapshot; may not be null or empty
     * @param skipFlush
     *            Skip blocking flush of memtable
     * @param tableList
     *            list of tables from different keyspace in the form of ks1.cf1 ks2.cf2
     */
    private void takeMultipleTableSnapshot(String tag, boolean skipFlush, String... tableList)
            throws IOException
    {
        Map<Keyspace, List<String>> keyspaceColumnfamily = new HashMap<Keyspace, List<String>>();
        for (String table : tableList)
        {
            String splittedString[] = StringUtils.split(table, '.');
            if (splittedString.length == 2)
            {
                String keyspaceName = splittedString[0];
                String tableName = splittedString[1];

                if (keyspaceName == null)
                    throw new IOException("You must supply a keyspace name");
                if (operationMode.equals(Mode.JOINING))
                    throw new IOException("Cannot snapshot until bootstrap completes");

                if (tableName == null)
                    throw new IOException("You must supply a table name");
                if (tag == null || tag.equals(""))
                    throw new IOException("You must supply a snapshot name.");

                Keyspace keyspace = getValidKeyspace(keyspaceName);
                ColumnFamilyStore columnFamilyStore = keyspace.getColumnFamilyStore(tableName);
                // As there can be multiple column family from same keyspace check if snapshot exist for that specific
                // columnfamily and not for whole keyspace

                if (columnFamilyStore.snapshotExists(tag))
                    throw new IOException("Snapshot " + tag + " already exists.");
                if (!keyspaceColumnfamily.containsKey(keyspace))
                {
                    keyspaceColumnfamily.put(keyspace, new ArrayList<String>());
                }

                // Add Keyspace columnfamily to map in order to support atomicity for snapshot process.
                // So no snapshot should happen if any one of the above conditions fail for any keyspace or columnfamily
                keyspaceColumnfamily.get(keyspace).add(tableName);

            }
            else
            {
                throw new IllegalArgumentException(
                        "Cannot take a snapshot on secondary index or invalid column family name. You must supply a column family name in the form of keyspace.columnfamily");
            }
        }

        RateLimiter snapshotRateLimiter = DatabaseDescriptor.getSnapshotRateLimiter();

        for (Entry<Keyspace, List<String>> entry : keyspaceColumnfamily.entrySet())
        {
            for (String table : entry.getValue())
                entry.getKey().snapshot(tag, table, skipFlush, snapshotRateLimiter);
        }

    }

    private void verifyKeyspaceIsValid(String keyspaceName)
    {
        if (null != VirtualKeyspaceRegistry.instance.getKeyspaceNullable(keyspaceName))
            throw new IllegalArgumentException("Cannot perform any operations against virtual keyspace " + keyspaceName);

        if (!Schema.instance.getKeyspaces().contains(keyspaceName))
            throw new IllegalArgumentException("Keyspace " + keyspaceName + " does not exist");
    }

    private Keyspace getValidKeyspace(String keyspaceName)
    {
        verifyKeyspaceIsValid(keyspaceName);
        return Keyspace.open(keyspaceName);
    }

    /**
     * Remove the snapshot with the given name from the given keyspaces.
     * If no tag is specified we will remove all snapshots.
     */
    public void clearSnapshot(String tag, String... keyspaceNames) throws IOException
    {
        if(tag == null)
            tag = "";

        Set<String> keyspaces = new HashSet<>();
        for (File dataDir : DatabaseDescriptor.getAllDataFileLocations())
        {
            for(String keyspaceDir : dataDir.tryListNames())
            {
                // Only add a ks if it has been specified as a param, assuming params were actually provided.
                if (keyspaceNames.length > 0 && !Arrays.asList(keyspaceNames).contains(keyspaceDir))
                    continue;
                keyspaces.add(keyspaceDir);
            }
        }

        for (String keyspace : keyspaces)
            Keyspace.clearSnapshot(tag, keyspace);

        if (logger.isDebugEnabled())
            logger.debug("Cleared out snapshot directories");
    }

    public Map<String, TabularData> getSnapshotDetails()
    {
        Map<String, TabularData> snapshotMap = new HashMap<>();
        for (Keyspace keyspace : Keyspace.all())
        {
            for (ColumnFamilyStore cfStore : keyspace.getColumnFamilyStores())
            {
                for (Map.Entry<String, Directories.SnapshotSizeDetails> snapshotDetail : cfStore.getSnapshotDetails().entrySet())
                {
                    TabularDataSupport data = (TabularDataSupport)snapshotMap.get(snapshotDetail.getKey());
                    if (data == null)
                    {
                        data = new TabularDataSupport(SnapshotDetailsTabularData.TABULAR_TYPE);
                        snapshotMap.put(snapshotDetail.getKey(), data);
                    }

                    SnapshotDetailsTabularData.from(snapshotDetail.getKey(), keyspace.getName(), cfStore.getTableName(), snapshotDetail, data);
                }
            }
        }
        return snapshotMap;
    }

    public long trueSnapshotsSize()
    {
        long total = 0;
        for (Keyspace keyspace : Keyspace.all())
        {
            if (SchemaConstants.isLocalSystemKeyspace(keyspace.getName()))
                continue;

            for (ColumnFamilyStore cfStore : keyspace.getColumnFamilyStores())
            {
                total += cfStore.trueSnapshotsSize();
            }
        }

        return total;
    }

    public void setSnapshotLinksPerSecond(long throttle)
    {
        logger.info("Setting snapshot throttle to {}", throttle);
        DatabaseDescriptor.setSnapshotLinksPerSecond(throttle);
    }

    public long getSnapshotLinksPerSecond()
    {
        return DatabaseDescriptor.getSnapshotLinksPerSecond();
    }

    public void refreshSizeEstimates() throws ExecutionException
    {
        cleanupSizeEstimates();
        FBUtilities.waitOnFuture(ScheduledExecutors.optionalTasks.submit(SizeEstimatesRecorder.instance));
    }

    public void cleanupSizeEstimates()
    {
        SystemKeyspace.clearAllEstimates();
    }

    /**
     * @param allowIndexes Allow index CF names to be passed in
     * @param autoAddIndexes Automatically add secondary indexes if a CF has them
     * @param keyspaceName keyspace
     * @param cfNames CFs
     * @throws java.lang.IllegalArgumentException when given CF name does not exist
     */
    public Iterable<ColumnFamilyStore> getValidColumnFamilies(boolean allowIndexes, boolean autoAddIndexes, String keyspaceName, String... cfNames) throws IOException
    {
        Keyspace keyspace = getValidKeyspace(keyspaceName);
        return keyspace.getValidColumnFamilies(allowIndexes, autoAddIndexes, cfNames);
    }

    /**
     * Flush all memtables for a keyspace and column families.
     * @param keyspaceName
     * @param tableNames
     * @throws IOException
     */
    public void forceKeyspaceFlush(String keyspaceName, String... tableNames) throws IOException
    {
        for (ColumnFamilyStore cfStore : getValidColumnFamilies(true, false, keyspaceName, tableNames))
        {
            logger.debug("Forcing flush on keyspace {}, CF {}", keyspaceName, cfStore.name);
            cfStore.forceBlockingFlush(ColumnFamilyStore.FlushReason.USER_FORCED);
        }
    }

    public int repairAsync(String keyspace, Map<String, String> repairSpec)
    {
        return repair(keyspace, repairSpec, Collections.emptyList()).left;
    }

    public Pair<Integer, Future<?>> repair(String keyspace, Map<String, String> repairSpec, List<ProgressListener> listeners)
    {
        RepairOption option = RepairOption.parse(repairSpec, getTokenMetadata().partitioner);
        // if ranges are not specified
        if (option.getRanges().isEmpty())
        {
            if (option.isPrimaryRange())
            {
                // when repairing only primary range, neither dataCenters nor hosts can be set
                if (option.getDataCenters().isEmpty() && option.getHosts().isEmpty())
                    option.getRanges().addAll(getPrimaryRanges(keyspace));
                    // except dataCenters only contain local DC (i.e. -local)
                else if (option.isInLocalDCOnly())
                    option.getRanges().addAll(getPrimaryRangesWithinDC(keyspace));
                else
                    throw new IllegalArgumentException("You need to run primary range repair on all nodes in the cluster.");
            }
            else
            {
                Iterables.addAll(option.getRanges(), getLocalReplicas(keyspace).onlyFull().ranges());
            }
        }
        if (option.getRanges().isEmpty() || Keyspace.open(keyspace).getReplicationStrategy().getReplicationFactor().allReplicas < 2
            || getTokenMetadata().getAllEndpoints().size() < 2)
        {
            return Pair.create(0, Futures.immediateFuture(null));
        }

        int cmd = nextRepairCommand.incrementAndGet();
        return Pair.create(cmd, ActiveRepairService.repairCommandExecutor().submit(createRepairTask(cmd, keyspace, option, listeners)));
    }

    /**
     * Create collection of ranges that match ring layout from given tokens.
     *
     * @param beginToken beginning token of the range
     * @param endToken end token of the range
     * @return collection of ranges that match ring layout in TokenMetadata
     */
    @VisibleForTesting
    Collection<Range<Token>> createRepairRangeFrom(String beginToken, String endToken)
    {
        Token parsedBeginToken = getTokenFactory().fromString(beginToken);
        Token parsedEndToken = getTokenFactory().fromString(endToken);

        // Break up given range to match ring layout in TokenMetadata
        ArrayList<Range<Token>> repairingRange = new ArrayList<>();

        ArrayList<Token> tokens = new ArrayList<>(getTokenMetadata().sortedTokens());
        if (!tokens.contains(parsedBeginToken))
        {
            tokens.add(parsedBeginToken);
        }
        if (!tokens.contains(parsedEndToken))
        {
            tokens.add(parsedEndToken);
        }
        // tokens now contain all tokens including our endpoints
        Collections.sort(tokens);

        int start = tokens.indexOf(parsedBeginToken), end = tokens.indexOf(parsedEndToken);
        for (int i = start; i != end; i = (i+1) % tokens.size())
        {
            Range<Token> range = new Range<>(tokens.get(i), tokens.get((i+1) % tokens.size()));
            repairingRange.add(range);
        }

        return repairingRange;
    }

    public TokenFactory getTokenFactory()
    {
        return getTokenMetadata().partitioner.getTokenFactory();
    }

    private FutureTask<Object> createRepairTask(final int cmd, final String keyspace, final RepairOption options, List<ProgressListener> listeners)
    {
        if (!options.getDataCenters().isEmpty() && !options.getDataCenters().contains(DatabaseDescriptor.getLocalDataCenter()))
        {
            throw new IllegalArgumentException("the local data center must be part of the repair");
        }
        Set<String> existingDatacenters = getTokenMetadata().cloneOnlyTokenMap().getTopology().getDatacenterEndpoints().keys().elementSet();
        List<String> datacenters = new ArrayList<>(options.getDataCenters());
        if (!existingDatacenters.containsAll(datacenters))
        {
            datacenters.removeAll(existingDatacenters);
            throw new IllegalArgumentException("data center(s) " + datacenters.toString() + " not found");
        }

        RepairRunnable task = new RepairRunnable(this, cmd, options, keyspace);
        task.addProgressListener(progressSupport);
        for (ProgressListener listener : listeners)
            task.addProgressListener(listener);

        if (options.isTraced())
        {
            Runnable r = () ->
            {
                try
                {
                    task.run();
                }
                finally
                {
                    ExecutorLocals.set(null);
                }
            };
            return new FutureTask<>(r, null);
        }
        return new FutureTask<>(task, null);
    }

    public void forceTerminateAllRepairSessions()
    {
        ActiveRepairService.instance.terminateSessions();
    }

    @Nullable
    public List<String> getParentRepairStatus(int cmd)
    {
        Pair<ActiveRepairService.ParentRepairStatus, List<String>> pair = ActiveRepairService.instance.getRepairStatus(cmd);
        return pair == null ? null :
               ImmutableList.<String>builder().add(pair.left.name()).addAll(pair.right).build();
    }

    public void setRepairSessionMaxTreeDepth(int depth)
    {
        DatabaseDescriptor.setRepairSessionMaxTreeDepth(depth);
    }

    public int getRepairSessionMaxTreeDepth()
    {
        return DatabaseDescriptor.getRepairSessionMaxTreeDepth();
    }

    /* End of MBean interface methods */

    /**
     * Get the "primary ranges" for the specified keyspace and endpoint.
     * "Primary ranges" are the ranges that the node is responsible for storing replica primarily.
     * The node that stores replica primarily is defined as the first node returned
     * by {@link AbstractReplicationStrategy#calculateNaturalReplicas}.
     *
     * @param keyspace Keyspace name to check primary ranges
     * @param ep endpoint we are interested in.
     * @return primary ranges for the specified endpoint.
     */
    public Collection<Range<Token>> getPrimaryRangesForEndpoint(String keyspace, InetAddressAndPort ep)
    {
        AbstractReplicationStrategy strategy = Keyspace.open(keyspace).getReplicationStrategy();
        Collection<Range<Token>> primaryRanges = new HashSet<>();
        TokenMetadata metadata = strategy.getTokenMetadata().cloneOnlyTokenMap();
        for (Token token : metadata.sortedTokens())
        {
            EndpointsForRange replicas = strategy.calculateNaturalReplicas(token, metadata);
            if (replicas.size() > 0 && replicas.get(0).endpoint().equals(ep))
            {
                Preconditions.checkState(replicas.get(0).isFull());
                primaryRanges.add(new Range<>(metadata.getPredecessor(token), token));
            }
        }
        return primaryRanges;
    }

    /**
     * Get the "primary ranges" within local DC for the specified keyspace and endpoint.
     *
     * @see #getPrimaryRangesForEndpoint(String, InetAddressAndPort)
     * @param keyspace Keyspace name to check primary ranges
     * @param referenceEndpoint endpoint we are interested in.
     * @return primary ranges within local DC for the specified endpoint.
     */
    public Collection<Range<Token>> getPrimaryRangeForEndpointWithinDC(String keyspace, InetAddressAndPort referenceEndpoint)
    {
        AbstractReplicationStrategy strategy = Keyspace.open(keyspace).getReplicationStrategy();
        TokenMetadata metadata = strategy.getTokenMetadata().cloneOnlyTokenMap();
        String localDC = DatabaseDescriptor.getEndpointSnitch().getDatacenter(referenceEndpoint);
        Collection<InetAddressAndPort> localDcNodes = metadata.getTopology().getDatacenterEndpoints().get(localDC);

        Collection<Range<Token>> localDCPrimaryRanges = new HashSet<>();
        for (Token token : metadata.sortedTokens())
        {
            EndpointsForRange replicas = strategy.calculateNaturalReplicas(token, metadata);
            for (Replica replica : replicas)
            {
                if (localDcNodes.contains(replica.endpoint()))
                {
                    if (replica.endpoint().equals(referenceEndpoint))
                    {
                        localDCPrimaryRanges.add(new Range<>(metadata.getPredecessor(token), token));
                    }
                    break;
                }
            }
        }

        return localDCPrimaryRanges;
    }

    public Collection<Range<Token>> getLocalPrimaryRange()
    {
        return getLocalPrimaryRangeForEndpoint(FBUtilities.getBroadcastAddressAndPort());
    }

    public Collection<Range<Token>> getLocalPrimaryRangeForEndpoint(InetAddressAndPort referenceEndpoint)
    {
        IEndpointSnitch snitch = DatabaseDescriptor.getEndpointSnitch();
<<<<<<< HEAD
        TokenMetadata tokenMetadata = this.getTokenMetadata().cloneOnlyTokenMap();
=======
        TokenMetadata tokenMetadata = this.tokenMetadata.cloneOnlyTokenMap();
        if (!tokenMetadata.isMember(referenceEndpoint))
            return Collections.emptySet();
>>>>>>> 3bdd2caa
        String dc = snitch.getDatacenter(referenceEndpoint);
        Set<Token> tokens = new HashSet<>(tokenMetadata.getTokens(referenceEndpoint));

        // filter tokens to the single DC
        List<Token> filteredTokens = Lists.newArrayList();
        for (Token token : tokenMetadata.sortedTokens())
        {
            InetAddressAndPort endpoint = tokenMetadata.getEndpoint(token);
            if (dc.equals(snitch.getDatacenter(endpoint)))
                filteredTokens.add(token);
        }

        return getAllRanges(filteredTokens).stream()
                                           .filter(t -> tokens.contains(t.right))
                                           .collect(Collectors.toList());
    }

    /**
     * Get all ranges that span the ring given a set
     * of tokens. All ranges are in sorted order of
     * ranges.
     * @return ranges in sorted order
    */
    public List<Range<Token>> getAllRanges(List<Token> sortedTokens)
    {
        if (logger.isTraceEnabled())
            logger.trace("computing ranges for {}", StringUtils.join(sortedTokens, ", "));

        if (sortedTokens.isEmpty())
            return Collections.emptyList();
        int size = sortedTokens.size();
        List<Range<Token>> ranges = new ArrayList<>(size + 1);
        for (int i = 1; i < size; ++i)
        {
            Range<Token> range = new Range<>(sortedTokens.get(i - 1), sortedTokens.get(i));
            ranges.add(range);
        }
        Range<Token> range = new Range<>(sortedTokens.get(size - 1), sortedTokens.get(0));
        ranges.add(range);

        return ranges;
    }

    /**
     * This method returns the N endpoints that are responsible for storing the
     * specified key i.e for replication.
     *
     * @param keyspaceName keyspace name also known as keyspace
     * @param cf Column family name
     * @param key key for which we need to find the endpoint
     * @return the endpoint responsible for this key
     */
    @Deprecated
    public List<InetAddress> getNaturalEndpoints(String keyspaceName, String cf, String key)
    {
        EndpointsForToken replicas = getNaturalReplicasForToken(keyspaceName, cf, key);
        List<InetAddress> inetList = new ArrayList<>(replicas.size());
        replicas.forEach(r -> inetList.add(r.endpoint().address));
        return inetList;
    }

    public List<String> getNaturalEndpointsWithPort(String keyspaceName, String cf, String key)
    {
        return Replicas.stringify(getNaturalReplicasForToken(keyspaceName, cf, key), true);
    }

    @Deprecated
    public List<InetAddress> getNaturalEndpoints(String keyspaceName, ByteBuffer key)
    {
        EndpointsForToken replicas = getNaturalReplicasForToken(keyspaceName, key);
        List<InetAddress> inetList = new ArrayList<>(replicas.size());
        replicas.forEach(r -> inetList.add(r.endpoint().address));
        return inetList;
    }

    public List<String> getNaturalEndpointsWithPort(String keyspaceName, ByteBuffer key)
    {
        EndpointsForToken replicas = getNaturalReplicasForToken(keyspaceName, key);
        return Replicas.stringify(replicas, true);
    }

    public EndpointsForToken getNaturalReplicasForToken(String keyspaceName, String cf, String key)
    {
        KeyspaceMetadata ksMetaData = Schema.instance.getKeyspaceMetadata(keyspaceName);
        if (ksMetaData == null)
            throw new IllegalArgumentException("Unknown keyspace '" + keyspaceName + "'");

        TableMetadata metadata = ksMetaData.getTableOrViewNullable(cf);
        if (metadata == null)
            throw new IllegalArgumentException("Unknown table '" + cf + "' in keyspace '" + keyspaceName + "'");

        return getNaturalReplicasForToken(keyspaceName, metadata.partitionKeyType.fromString(key));
    }

    public EndpointsForToken getNaturalReplicasForToken(String keyspaceName, ByteBuffer key)
    {
        Token token = getTokenMetadata().partitioner.getToken(key);
        return Keyspace.open(keyspaceName).getReplicationStrategy().getNaturalReplicasForToken(token);
    }

    public void setLoggingLevel(String classQualifier, String rawLevel) throws Exception
    {
        LoggingSupportFactory.getLoggingSupport().setLoggingLevel(classQualifier, rawLevel);
    }

    /**
     * @return the runtime logging levels for all the configured loggers
     */
    @Override
    public Map<String,String> getLoggingLevels()
    {
        return LoggingSupportFactory.getLoggingSupport().getLoggingLevels();
    }

    /**
     * @return list of Token ranges (_not_ keys!) together with estimated key count,
     *      breaking up the data this node is responsible for into pieces of roughly keysPerSplit
     */
    public List<Pair<Range<Token>, Long>> getSplits(String keyspaceName, String cfName, Range<Token> range, int keysPerSplit)
    {
        Keyspace t = Keyspace.open(keyspaceName);
        ColumnFamilyStore cfs = t.getColumnFamilyStore(cfName);
        List<DecoratedKey> keys = keySamples(Collections.singleton(cfs), range);

        long totalRowCountEstimate = cfs.estimatedKeysForRange(range);

        // splitCount should be much smaller than number of key samples, to avoid huge sampling error
        int minSamplesPerSplit = 4;
        int maxSplitCount = keys.size() / minSamplesPerSplit + 1;
        int splitCount = Math.max(1, Math.min(maxSplitCount, (int)(totalRowCountEstimate / keysPerSplit)));

        List<Token> tokens = keysToTokens(range, keys);
        return getSplits(tokens, splitCount, cfs);
    }

    private List<Pair<Range<Token>, Long>> getSplits(List<Token> tokens, int splitCount, ColumnFamilyStore cfs)
    {
        double step = (double) (tokens.size() - 1) / splitCount;
        Token prevToken = tokens.get(0);
        List<Pair<Range<Token>, Long>> splits = Lists.newArrayListWithExpectedSize(splitCount);
        for (int i = 1; i <= splitCount; i++)
        {
            int index = (int) Math.round(i * step);
            Token token = tokens.get(index);
            Range<Token> range = new Range<>(prevToken, token);
            // always return an estimate > 0 (see CASSANDRA-7322)
            splits.add(Pair.create(range, Math.max(cfs.metadata().params.minIndexInterval, cfs.estimatedKeysForRange(range))));
            prevToken = token;
        }
        return splits;
    }

    private List<Token> keysToTokens(Range<Token> range, List<DecoratedKey> keys)
    {
        List<Token> tokens = Lists.newArrayListWithExpectedSize(keys.size() + 2);
        tokens.add(range.left);
        for (DecoratedKey key : keys)
            tokens.add(key.getToken());
        tokens.add(range.right);
        return tokens;
    }

    private List<DecoratedKey> keySamples(Iterable<ColumnFamilyStore> cfses, Range<Token> range)
    {
        List<DecoratedKey> keys = new ArrayList<>();
        for (ColumnFamilyStore cfs : cfses)
            Iterables.addAll(keys, cfs.keySamples(range));
        FBUtilities.sortSampledKeys(keys, range);
        return keys;
    }

    /**
     * Broadcast leaving status and update local getTokenMetadata() accordingly
     */
    private void startLeaving()
    {
        Gossiper.instance.addLocalApplicationState(ApplicationState.STATUS_WITH_PORT, valueFactory.leaving(getLocalTokens()));
        Gossiper.instance.addLocalApplicationState(ApplicationState.STATUS, valueFactory.leaving(getLocalTokens()));
        getTokenMetadata().addLeavingEndpoint(FBUtilities.getBroadcastAddressAndPort());
        PendingRangeCalculatorService.instance.update();
    }

    public void decommission(boolean force) throws InterruptedException
    {
        TokenMetadata metadata = getTokenMetadata().cloneAfterAllLeft();
        if (operationMode != Mode.LEAVING)
        {
            if (!getTokenMetadata().isMember(FBUtilities.getBroadcastAddressAndPort()))
                throw new UnsupportedOperationException("local node is not a member of the token ring yet");
            if (metadata.getAllEndpoints().size() < 2)
                    throw new UnsupportedOperationException("no other normal nodes in the ring; decommission would be pointless");
            if (operationMode != Mode.NORMAL)
                throw new UnsupportedOperationException("Node in " + operationMode + " state; wait for status to become normal or restart");
        }
        if (!isDecommissioning.compareAndSet(false, true))
            throw new IllegalStateException("Node is still decommissioning. Check nodetool netstats.");

        if (logger.isDebugEnabled())
            logger.debug("DECOMMISSIONING");

        try
        {
            PendingRangeCalculatorService.instance.blockUntilFinished();

            String dc = DatabaseDescriptor.getEndpointSnitch().getLocalDatacenter();

            if (operationMode != Mode.LEAVING) // If we're already decommissioning there is no point checking RF/pending ranges
            {
                int rf, numNodes;
                for (String keyspaceName : Schema.instance.getPartitionedKeyspaces().names())
                {
                    if (!force)
                    {
                        Keyspace keyspace = Keyspace.open(keyspaceName);
                        if (keyspace.getReplicationStrategy() instanceof NetworkTopologyStrategy)
                        {
                            NetworkTopologyStrategy strategy = (NetworkTopologyStrategy) keyspace.getReplicationStrategy();
                            rf = strategy.getReplicationFactor(dc).allReplicas;
                            numNodes = metadata.getTopology().getDatacenterEndpoints().get(dc).size();
                        }
                        else
                        {
                            numNodes = metadata.getAllEndpoints().size();
                            rf = keyspace.getReplicationStrategy().getReplicationFactor().allReplicas;
                        }

                        if (numNodes <= rf)
                            throw new UnsupportedOperationException("Not enough live nodes to maintain replication factor in keyspace "
                                                                    + keyspaceName + " (RF = " + rf + ", N = " + numNodes + ")."
                                                                    + " Perform a forceful decommission to ignore.");
                    }
                    // TODO: do we care about fixing transient/full self-movements here? probably
                    if (getTokenMetadata().getPendingRanges(keyspaceName, FBUtilities.getBroadcastAddressAndPort()).size() > 0)
                        throw new UnsupportedOperationException("data is currently moving to this node; unable to leave the ring");
                }
            }

            startLeaving();
            long timeout = Math.max(RING_DELAY_MILLIS, BatchlogManager.instance.getBatchlogTimeout());
            setMode(Mode.LEAVING, "sleeping " + timeout + " ms for batch processing and pending range setup", true);
            Thread.sleep(timeout);

            Runnable finishLeaving = new Runnable()
            {
                public void run()
                {
                    shutdownClientServers();
                    Gossiper.instance.stop();
                    try
                    {
                        MessagingService.instance().shutdown();
                    }
                    catch (IOError ioe)
                    {
                        logger.info("failed to shutdown message service: {}", ioe);
                    }

                    Stage.shutdownNow();
                    setBootstrapState(BootstrapState.DECOMMISSIONED);
                    setMode(Mode.DECOMMISSIONED, true);
                    // let op be responsible for killing the process
                }
            };
            unbootstrap(finishLeaving);
        }
        catch (InterruptedException e)
        {
            throw new RuntimeException("Node interrupted while decommissioning");
        }
        catch (ExecutionException e)
        {
            logger.error("Error while decommissioning node ", e.getCause());
            throw new RuntimeException("Error while decommissioning node: " + e.getCause().getMessage());
        }
        finally
        {
            isDecommissioning.set(false);
        }
    }

    private void leaveRing()
    {
        setBootstrapState(BootstrapState.NEEDS_BOOTSTRAP);
        getTokenMetadata().removeEndpoint(FBUtilities.getBroadcastAddressAndPort());
        PendingRangeCalculatorService.instance.update();

        Gossiper.instance.addLocalApplicationState(ApplicationState.STATUS_WITH_PORT, valueFactory.left(getLocalTokens(),Gossiper.computeExpireTime()));
        Gossiper.instance.addLocalApplicationState(ApplicationState.STATUS, valueFactory.left(getLocalTokens(),Gossiper.computeExpireTime()));
        int delay = Math.max(RING_DELAY_MILLIS, Gossiper.intervalInMillis * 2);
        logger.info("Announcing that I have left the ring for {}ms", delay);
        Uninterruptibles.sleepUninterruptibly(delay, MILLISECONDS);
    }

    private void unbootstrap(Runnable onFinish) throws ExecutionException, InterruptedException
    {
        Map<String, EndpointsByReplica> rangesToStream = new HashMap<>();

        for (String keyspaceName : Schema.instance.getNonLocalStrategyKeyspaces().names())
        {
            EndpointsByReplica rangesMM = getChangedReplicasForLeaving(keyspaceName, FBUtilities.getBroadcastAddressAndPort(), getTokenMetadata(), Keyspace.open(keyspaceName).getReplicationStrategy());

            if (logger.isDebugEnabled())
                logger.debug("Ranges needing transfer are [{}]", StringUtils.join(rangesMM.keySet(), ","));

            rangesToStream.put(keyspaceName, rangesMM);
        }

        setMode(Mode.LEAVING, "replaying batch log and streaming data to other nodes", true);

        // Start with BatchLog replay, which may create hints but no writes since this is no longer a valid endpoint.
        Future<?> batchlogReplay = BatchlogManager.instance.startBatchlogReplay();
        Future<StreamState> streamSuccess = streamRanges(rangesToStream);

        // Wait for batch log to complete before streaming hints.
        logger.debug("waiting for batch log processing.");
        batchlogReplay.get();

        setMode(Mode.LEAVING, "streaming hints to other nodes", true);

        Future hintsSuccess = streamHints();

        // wait for the transfer runnables to signal the latch.
        logger.debug("waiting for stream acks.");
        streamSuccess.get();
        hintsSuccess.get();
        logger.debug("stream acks all received.");
        leaveRing();
        onFinish.run();
    }

    private Future streamHints()
    {
        return HintsService.instance.transferHints(this::getPreferredHintsStreamTarget);
    }

    @VisibleForTesting
    public static EndpointsForRange getStreamCandidates(Collection<InetAddressAndPort> endpoints)
    {
        endpoints = endpoints.stream()
                             .filter(endpoint -> IFailureDetector.instance.isAlive(endpoint) && !FBUtilities.getBroadcastAddressAndPort().equals(endpoint))
                             .collect(Collectors.toList());

        return SystemReplicas.getSystemReplicas(endpoints);
    }
    /**
     * Find the best target to stream hints to. Currently the closest peer according to the snitch
     */
    private UUID getPreferredHintsStreamTarget()
    {
        Set<InetAddressAndPort> endpoints = StorageService.instance.getTokenMetadata().cloneAfterAllLeft().getAllEndpoints();

        EndpointsForRange candidates = getStreamCandidates(endpoints);
        if (candidates.isEmpty())
        {
            logger.warn("Unable to stream hints since no live endpoints seen");
            throw new RuntimeException("Unable to stream hints since no live endpoints seen");
        }
        else
        {
            // stream to the closest peer as chosen by the snitch
            candidates = DatabaseDescriptor.getEndpointSnitch().sortedByProximity(FBUtilities.getBroadcastAddressAndPort(), candidates);
            InetAddressAndPort hintsDestinationHost = candidates.get(0).endpoint();
            return getTokenMetadata().getHostId(hintsDestinationHost);
        }
    }

    public void move(String newToken) throws IOException
    {
        try
        {
            getTokenFactory().validate(newToken);
        }
        catch (ConfigurationException e)
        {
            throw new IOException(e.getMessage());
        }
        move(getTokenFactory().fromString(newToken));
    }

    /**
     * move the node to new token or find a new token to boot to according to load
     *
     * @param newToken new token to boot to, or if null, find balanced token to boot to
     *
     * @throws IOException on any I/O operation error
     */
    private void move(Token newToken) throws IOException
    {
        if (newToken == null)
            throw new IOException("Can't move to the undefined (null) token.");

        if (getTokenMetadata().sortedTokens().contains(newToken))
            throw new IOException("target token " + newToken + " is already owned by another node.");

        // address of the current node
        InetAddressAndPort localAddress = FBUtilities.getBroadcastAddressAndPort();

        // This doesn't make any sense in a vnodes environment.
        if (getTokenMetadata().getTokens(localAddress).size() > 1)
        {
            logger.error("Invalid request to move(Token); This node has more than one token and cannot be moved thusly.");
            throw new UnsupportedOperationException("This node has more than one token and cannot be moved thusly.");
        }

        List<String> keyspacesToProcess = ImmutableList.copyOf(Schema.instance.getNonLocalStrategyKeyspaces().names());

        PendingRangeCalculatorService.instance.blockUntilFinished();
        // checking if data is moving to this node
        for (String keyspaceName : keyspacesToProcess)
        {
            // TODO: do we care about fixing transient/full self-movements here?
            if (getTokenMetadata().getPendingRanges(keyspaceName, localAddress).size() > 0)
                throw new UnsupportedOperationException("data is currently moving to this node; unable to leave the ring");
        }

        Gossiper.instance.addLocalApplicationState(ApplicationState.STATUS_WITH_PORT, valueFactory.moving(newToken));
        Gossiper.instance.addLocalApplicationState(ApplicationState.STATUS, valueFactory.moving(newToken));
        setMode(Mode.MOVING, String.format("Moving %s from %s to %s.", localAddress, getLocalTokens().iterator().next(), newToken), true);

        setMode(Mode.MOVING, String.format("Sleeping %s ms before start streaming/fetching ranges", RING_DELAY_MILLIS), true);
        Uninterruptibles.sleepUninterruptibly(RING_DELAY_MILLIS, MILLISECONDS);

        RangeRelocator relocator = new RangeRelocator(Collections.singleton(newToken), keyspacesToProcess, getTokenMetadata());
        relocator.calculateToFromStreams();

        if (relocator.streamsNeeded())
        {
            setMode(Mode.MOVING, "fetching new ranges and streaming old ranges", true);
            try
            {
                relocator.stream().get();
            }
            catch (ExecutionException | InterruptedException e)
            {
                throw new RuntimeException("Interrupted while waiting for stream/fetch ranges to finish: " + e.getMessage());
            }
        }
        else
        {
            setMode(Mode.MOVING, "No ranges to fetch/stream", true);
        }

        setTokens(Collections.singleton(newToken)); // setting new token as we have everything settled

        if (logger.isDebugEnabled())
            logger.debug("Successfully moved to new token {}", getLocalTokens().iterator().next());
    }

    public String getRemovalStatus()
    {
        return getRemovalStatus(false);
    }

    public String getRemovalStatusWithPort()
    {
        return getRemovalStatus(true);
    }

    /**
     * Get the status of a token removal.
     */
    private String getRemovalStatus(boolean withPort)
    {
        if (removingNode == null)
        {
            return "No token removals in process.";
        }

        Collection toFormat = replicatingNodes;
        if (!withPort)
        {
            toFormat = new ArrayList(replicatingNodes.size());
            for (InetAddressAndPort node : replicatingNodes)
            {
                toFormat.add(node.toString(false));
            }
        }

        return String.format("Removing token (%s). Waiting for replication confirmation from [%s].",
                             getTokenMetadata().getToken(removingNode),
                             StringUtils.join(toFormat, ","));
    }

    /**
     * Force a remove operation to complete. This may be necessary if a remove operation
     * blocks forever due to node/stream failure. removeNode() must be called
     * first, this is a last resort measure.  No further attempt will be made to restore replicas.
     */
    public void forceRemoveCompletion()
    {
        if (!replicatingNodes.isEmpty()  || getTokenMetadata().getSizeOfLeavingEndpoints() > 0)
        {
            logger.warn("Removal not confirmed for for {}", StringUtils.join(this.replicatingNodes, ","));
            for (InetAddressAndPort endpoint : getTokenMetadata().getLeavingEndpoints())
            {
                UUID hostId = getTokenMetadata().getHostId(endpoint);
                Gossiper.instance.advertiseTokenRemoved(endpoint, hostId);
                excise(getTokenMetadata().getTokens(endpoint), endpoint);
            }
            replicatingNodes.clear();
            removingNode = null;
        }
        else
        {
            logger.warn("No nodes to force removal on, call 'removenode' first");
        }
    }

    /**
     * Remove a node that has died, attempting to restore the replica count.
     * If the node is alive, decommission should be attempted.  If decommission
     * fails, then removeNode should be called.  If we fail while trying to
     * restore the replica count, finally forceRemoveCompleteion should be
     * called to forcibly remove the node without regard to replica count.
     *
     * @param hostIdString Host ID for the node
     */
    public void removeNode(String hostIdString)
    {
        InetAddressAndPort myAddress = FBUtilities.getBroadcastAddressAndPort();
        UUID localHostId = getTokenMetadata().getHostId(myAddress);
        UUID hostId = UUID.fromString(hostIdString);
        InetAddressAndPort endpoint = getTokenMetadata().getEndpointForHostId(hostId);

        if (endpoint == null)
            throw new UnsupportedOperationException("Host ID not found.");

        if (!getTokenMetadata().isMember(endpoint))
            throw new UnsupportedOperationException("Node to be removed is not a member of the token ring");

        if (endpoint.equals(myAddress))
             throw new UnsupportedOperationException("Cannot remove self");

        if (Gossiper.instance.getLiveMembers().contains(endpoint))
            throw new UnsupportedOperationException("Node " + endpoint + " is alive and owns this ID. Use decommission command to remove it from the ring");

        // A leaving endpoint that is dead is already being removed.
        if (getTokenMetadata().isLeaving(endpoint))
            logger.warn("Node {} is already being removed, continuing removal anyway", endpoint);

        if (!replicatingNodes.isEmpty())
            throw new UnsupportedOperationException("This node is already processing a removal. Wait for it to complete, or use 'removenode force' if this has failed.");

        Collection<Token> tokens = getTokenMetadata().getTokens(endpoint);

        // Find the endpoints that are going to become responsible for data
        for (String keyspaceName : Schema.instance.getNonLocalStrategyKeyspaces().names())
        {
            // if the replication factor is 1 the data is lost so we shouldn't wait for confirmation
            if (Keyspace.open(keyspaceName).getReplicationStrategy().getReplicationFactor().allReplicas == 1)
                continue;

            // get all ranges that change ownership (that is, a node needs
            // to take responsibility for new range)
            EndpointsByReplica changedRanges = getChangedReplicasForLeaving(keyspaceName, endpoint, getTokenMetadata(), Keyspace.open(keyspaceName).getReplicationStrategy());
            IFailureDetector failureDetector = IFailureDetector.instance;
            for (InetAddressAndPort ep : transform(changedRanges.flattenValues(), Replica::endpoint))
            {
                if (failureDetector.isAlive(ep))
                    replicatingNodes.add(ep);
                else
                    logger.warn("Endpoint {} is down and will not receive data for re-replication of {}", ep, endpoint);
            }
        }
        removingNode = endpoint;

        getTokenMetadata().addLeavingEndpoint(endpoint);
        PendingRangeCalculatorService.instance.update();

        // the gossiper will handle spoofing this node's state to REMOVING_TOKEN for us
        // we add our own token so other nodes to let us know when they're done
        Gossiper.instance.advertiseRemoving(endpoint, hostId, localHostId);

        // kick off streaming commands
        restoreReplicaCount(endpoint, myAddress);

        // wait for ReplicationDoneVerbHandler to signal we're done
        while (!replicatingNodes.isEmpty())
        {
            Uninterruptibles.sleepUninterruptibly(100, MILLISECONDS);
        }

        excise(tokens, endpoint);

        // gossiper will indicate the token has left
        Gossiper.instance.advertiseTokenRemoved(endpoint, hostId);

        replicatingNodes.clear();
        removingNode = null;
    }

    public void confirmReplication(InetAddressAndPort node)
    {
        // replicatingNodes can be empty in the case where this node used to be a removal coordinator,
        // but restarted before all 'replication finished' messages arrived. In that case, we'll
        // still go ahead and acknowledge it.
        if (!replicatingNodes.isEmpty())
        {
            replicatingNodes.remove(node);
        }
        else
        {
            logger.info("Received unexpected REPLICATION_FINISHED message from {}. Was this node recently a removal coordinator?", node);
        }
    }

    public String getOperationMode()
    {
        return operationMode.toString();
    }

    public boolean isStarting()
    {
        return operationMode == Mode.STARTING;
    }

    public boolean isMoving()
    {
        return operationMode == Mode.MOVING;
    }

    public boolean isJoining()
    {
        return operationMode == Mode.JOINING;
    }

    public boolean isDrained()
    {
        return operationMode == Mode.DRAINED;
    }

    public boolean isDraining()
    {
        return operationMode == Mode.DRAINING;
    }

    public boolean isNormal()
    {
        return operationMode == Mode.NORMAL;
    }

    public String getDrainProgress()
    {
        return String.format("Drained %s/%s ColumnFamilies", remainingCFs, totalCFs);
    }

    /**
     * Shuts node off to writes, empties memtables and the commit log.
     */
    public synchronized void drain() throws IOException, InterruptedException, ExecutionException
    {
        drain(false);
    }

    protected synchronized void drain(boolean isFinalShutdown) throws IOException, InterruptedException, ExecutionException
    {
        if (Stage.areMutationExecutorsTerminated())
        {
            if (!isFinalShutdown)
                logger.warn("Cannot drain node (did it already happen?)");
            return;
        }

        assert !isShutdown;
        isShutdown = true;

        Throwable preShutdownHookThrowable = Throwables.perform(null, preShutdownHooks.stream().map(h -> h::run));
        if (preShutdownHookThrowable != null)
            logger.error("Attempting to continue draining after pre-shutdown hooks returned exception", preShutdownHookThrowable);

        try
        {
            setMode(Mode.DRAINING, "starting drain process", !isFinalShutdown);

            try
            {
                /* not clear this is reasonable time, but propagated from prior embedded behaviour */
                BatchlogManager.instance.shutdownAndWait(1L, MINUTES);
            }
            catch (TimeoutException t)
            {
                logger.error("Batchlog manager timed out shutting down", t);
            }

            HintsService.instance.pauseDispatch();

            if (daemon != null)
                shutdownClientServers();
            ScheduledExecutors.optionalTasks.shutdown();
            Gossiper.instance.stop();
            ActiveRepairService.instance.stop();

            if (!isFinalShutdown)
                setMode(Mode.DRAINING, "shutting down MessageService", false);

            // In-progress writes originating here could generate hints to be written,
            // which is currently scheduled on the mutation stage. So shut down MessagingService
            // before mutation stage, so we can get all the hints saved before shutting down.
            try
            {
                MessagingService.instance().shutdown();
            }
            catch (Throwable t)
            {
                // prevent messaging service timing out shutdown from aborting
                // drain process; otherwise drain and/or shutdown might throw
                logger.error("Messaging service timed out shutting down", t);
            }

            if (!isFinalShutdown)
                setMode(Mode.DRAINING, "flushing column families", false);

            // we don't want to start any new compactions while we are draining
            disableAutoCompaction();

            // count CFs first, since forceFlush could block for the flushWriter to get a queue slot empty
            totalCFs = 0;
            for (Keyspace keyspace : Keyspace.nonSystem())
                totalCFs += keyspace.getColumnFamilyStores().size();
            remainingCFs = totalCFs;
            // flush
            List<Future<?>> flushes = new ArrayList<>();
            for (Keyspace keyspace : Keyspace.nonSystem())
            {
                for (ColumnFamilyStore cfs : keyspace.getColumnFamilyStores())
                    flushes.add(cfs.forceFlush(ColumnFamilyStore.FlushReason.SHUTDOWN));
            }
            // wait for the flushes.
            // TODO this is a godawful way to track progress, since they flush in parallel.  a long one could
            // thus make several short ones "instant" if we wait for them later.
            for (Future f : flushes)
            {
                try
                {
                    FBUtilities.waitOnFuture(f);
                }
                catch (Throwable t)
                {
                    JVMStabilityInspector.inspectThrowable(t);
                    // don't let this stop us from shutting down the commitlog and other thread pools
                    logger.warn("Caught exception while waiting for memtable flushes during shutdown hook", t);
                }

                remainingCFs--;
            }

            // Interrupt ongoing compactions and shutdown CM to prevent further compactions.
            CompactionManager.instance.forceShutdown();
            // Flush the system tables after all other tables are flushed, just in case flushing modifies any system state
            // like CASSANDRA-5151. Don't bother with progress tracking since system data is tiny.
            // Flush system tables after stopping compactions since they modify
            // system tables (for example compactions can obsolete sstables and the tidiers in SSTableReader update
            // system tables, see SSTableReader.GlobalTidy)
            flushes.clear();
            for (Keyspace keyspace : Keyspace.system())
            {
                for (ColumnFamilyStore cfs : keyspace.getColumnFamilyStores())
                    flushes.add(cfs.forceFlush(ColumnFamilyStore.FlushReason.SHUTDOWN));
            }
            FBUtilities.waitOnFutures(flushes);

            // Now that client requests, messaging service and compactions are shutdown, there shouldn't be any more
            // mutations so let's wait for any pending mutations and then clear the stages. Note that the compaction
            // manager can generated mutations, for example because of the view builder or the sstable_activity updates
            // in the SSTableReader.GlobalTidy, so we do this step quite late, but before shutting down the CL
            if (!isFinalShutdown)
                setMode(Mode.DRAINING, "stopping mutations", false);

            List<OpOrder.Barrier> barriers = StreamSupport.stream(Keyspace.all().spliterator(), false)
                                                          .map(ks -> ks.stopMutations())
                                                          .collect(Collectors.toList());
            barriers.forEach(OpOrder.Barrier::await); // we could parallelize this...

            if (!isFinalShutdown)
                setMode(Mode.DRAINING, "clearing mutation stage", false);
            Stage.shutdownAndAwaitMutatingExecutors(false,
                                                    DRAIN_EXECUTOR_TIMEOUT_MS.getInt(), TimeUnit.MILLISECONDS);

            StorageProxy.instance.verifyNoHintsInProgress();

            HintsService.instance.shutdownBlocking();

            // Interrupt ongoing compactions and shutdown CM to prevent further compactions.
            CompactionManager.instance.forceShutdown();

            // whilst we've flushed all the CFs, which will have recycled all completed segments, we want to ensure
            // there are no segments to replay, so we force the recycling of any remaining (should be at most one)
            CommitLog.instance.forceRecycleAllSegments();

            CommitLog.instance.shutdownBlocking();

            // wait for miscellaneous tasks like sstable and commitlog segment deletion
            ScheduledExecutors.nonPeriodicTasks.shutdown();
            if (!ScheduledExecutors.nonPeriodicTasks.awaitTermination(1, MINUTES))
                logger.warn("Unable to terminate non-periodic tasks within 1 minute.");

            ColumnFamilyStore.shutdownPostFlushExecutor();
            setMode(Mode.DRAINED, !isFinalShutdown);
        }
        catch (Throwable t)
        {
            logger.error("Caught an exception while draining ", t);
        }
        finally
        {
            Throwable postShutdownHookThrowable = Throwables.perform(null, postShutdownHooks.stream().map(h -> h::run));
            if (postShutdownHookThrowable != null)
                logger.error("Post-shutdown hooks returned exception", postShutdownHookThrowable);
        }
    }

    @VisibleForTesting
    public void disableAutoCompaction()
    {
        for (Keyspace keyspace : Keyspace.all())
            for (ColumnFamilyStore cfs : keyspace.getColumnFamilyStores())
                cfs.disableAutoCompaction();
    }

    /**
     * Add a runnable which will be called before shut down or drain. This is useful for other
     * applications running in the same JVM which may want to shut down first rather than time
     * out attempting to use Cassandra calls which will no longer work.
     * @param hook: the code to run
     * @return true on success, false if Cassandra is already shutting down, in which case the runnable
     * has NOT been added.
     */
    public synchronized boolean addPreShutdownHook(Runnable hook)
    {
        if (!isDraining() && !isDrained())
            return preShutdownHooks.add(hook);

        return false;
    }

    /**
     * Remove a preshutdown hook
     */
    public synchronized boolean removePreShutdownHook(Runnable hook)
    {
        return preShutdownHooks.remove(hook);
    }

    /**
     * Add a runnable which will be called after shutdown or drain. This is useful for other applications
     * running in the same JVM that Cassandra needs to work and should shut down later.
     * @param hook: the code to run
     * @return true on success, false if Cassandra is already shutting down, in which case the runnable has NOT been
     * added.
     */
    public synchronized boolean addPostShutdownHook(Runnable hook)
    {
        if (!isDraining() && !isDrained())
            return postShutdownHooks.add(hook);

        return false;
    }

    /**
     * Remove a postshutdownhook
     */
    public synchronized boolean removePostShutdownHook(Runnable hook)
    {
        return postShutdownHooks.remove(hook);
    }

    /**
     * Some services are shutdown during draining and we should not attempt to start them again.
     *
     * @param service - the name of the service we are trying to start.
     * @throws IllegalStateException - an exception that nodetool is able to convert into a message to display to the user
     */
    synchronized void checkServiceAllowedToStart(String service)
    {
        if (isDraining()) // when draining isShutdown is also true, so we check first to return a more accurate message
            throw new IllegalStateException(String.format("Unable to start %s because the node is draining.", service));

        if (isShutdown()) // do not rely on operationMode in case it gets changed to decomissioned or other
            throw new IllegalStateException(String.format("Unable to start %s because the node was drained.", service));

        if (!isNormal() && joinRing) // if the node is not joining the ring, it is gossipping-only member which is in STARTING state forever
            throw new IllegalStateException(String.format("Unable to start %s because the node is not in the normal state.", service));
    }

    // Never ever do this at home. Used by tests.
    @VisibleForTesting
    public IPartitioner setPartitionerUnsafe(IPartitioner newPartitioner)
    {
        IPartitioner oldPartitioner = DatabaseDescriptor.setPartitionerUnsafe(newPartitioner);
        TokenMetadataProvider.instance.replaceTokenMetadata(getTokenMetadata().cloneWithNewPartitioner(newPartitioner));
        valueFactory = new VersionedValue.VersionedValueFactory(newPartitioner);
        return oldPartitioner;
    }

    TokenMetadata setTokenMetadataUnsafe(TokenMetadata tmd)
    {
        TokenMetadata old = getTokenMetadata();
        TokenMetadataProvider.instance.replaceTokenMetadata(tmd);
        return old;
    }

    public void truncate(String keyspace, String table) throws TimeoutException, IOException
    {
        verifyKeyspaceIsValid(keyspace);

        try
        {
            StorageProxy.instance.truncateBlocking(keyspace, table);
        }
        catch (UnavailableException e)
        {
            throw new IOException(e.getMessage());
        }
    }

    public Map<InetAddress, Float> getOwnership()
    {
        List<Token> sortedTokens = getTokenMetadata().sortedTokens();
        // describeOwnership returns tokens in an unspecified order, let's re-order them
        Map<Token, Float> tokenMap = new TreeMap<Token, Float>(getTokenMetadata().partitioner.describeOwnership(sortedTokens));
        Map<InetAddress, Float> nodeMap = new LinkedHashMap<>();
        for (Map.Entry<Token, Float> entry : tokenMap.entrySet())
        {
            InetAddressAndPort endpoint = getTokenMetadata().getEndpoint(entry.getKey());
            Float tokenOwnership = entry.getValue();
            if (nodeMap.containsKey(endpoint.address))
                nodeMap.put(endpoint.address, nodeMap.get(endpoint.address) + tokenOwnership);
            else
                nodeMap.put(endpoint.address, tokenOwnership);
        }
        return nodeMap;
    }

    public Map<String, Float> getOwnershipWithPort()
    {
        List<Token> sortedTokens = getTokenMetadata().sortedTokens();
        // describeOwnership returns tokens in an unspecified order, let's re-order them
        Map<Token, Float> tokenMap = new TreeMap<Token, Float>(getTokenMetadata().partitioner.describeOwnership(sortedTokens));
        Map<String, Float> nodeMap = new LinkedHashMap<>();
        for (Map.Entry<Token, Float> entry : tokenMap.entrySet())
        {
            InetAddressAndPort endpoint = getTokenMetadata().getEndpoint(entry.getKey());
            Float tokenOwnership = entry.getValue();
            if (nodeMap.containsKey(endpoint.toString()))
                nodeMap.put(endpoint.toString(), nodeMap.get(endpoint.toString()) + tokenOwnership);
            else
                nodeMap.put(endpoint.toString(), tokenOwnership);
        }
        return nodeMap;
    }

    /**
     * Calculates ownership. If there are multiple DC's and the replication strategy is DC aware then ownership will be
     * calculated per dc, i.e. each DC will have total ring ownership divided amongst its nodes. Without replication
     * total ownership will be a multiple of the number of DC's and this value will then go up within each DC depending
     * on the number of replicas within itself. For DC unaware replication strategies, ownership without replication
     * will be 100%.
     *
     * @throws IllegalStateException when node is not configured properly.
     */
    private LinkedHashMap<InetAddressAndPort, Float> getEffectiveOwnership(String keyspace)
    {
        AbstractReplicationStrategy strategy;
        if (keyspace != null)
        {
            Keyspace keyspaceInstance = Schema.instance.getKeyspaceInstance(keyspace);
            if (keyspaceInstance == null)
                throw new IllegalArgumentException("The keyspace " + keyspace + ", does not exist");

            if (keyspaceInstance.getReplicationStrategy() instanceof LocalStrategy)
                throw new IllegalStateException("Ownership values for keyspaces with LocalStrategy are meaningless");
            strategy = keyspaceInstance.getReplicationStrategy();
        }
        else
        {
            Collection<String> userKeyspaces = Schema.instance.getUserKeyspaces().names();

            if (userKeyspaces.size() > 0)
            {
                keyspace = userKeyspaces.iterator().next();
                AbstractReplicationStrategy replicationStrategy = Schema.instance.getKeyspaceInstance(keyspace).getReplicationStrategy();
                for (String keyspaceName : userKeyspaces)
                {
                    if (!Schema.instance.getKeyspaceInstance(keyspaceName).getReplicationStrategy().hasSameSettings(replicationStrategy))
                        throw new IllegalStateException("Non-system keyspaces don't have the same replication settings, effective ownership information is meaningless");
                }
            }
            else
            {
                keyspace = "system_traces";
            }

            Keyspace keyspaceInstance = Schema.instance.getKeyspaceInstance(keyspace);
            if (keyspaceInstance == null)
                throw new IllegalStateException("The node does not have " + keyspace + " yet, probably still bootstrapping. Effective ownership information is meaningless.");
            strategy = keyspaceInstance.getReplicationStrategy();
        }

        TokenMetadata metadata = getTokenMetadata().cloneOnlyTokenMap();

        Collection<Collection<InetAddressAndPort>> endpointsGroupedByDc = new ArrayList<>();
        // mapping of dc's to nodes, use sorted map so that we get dcs sorted
        SortedMap<String, Collection<InetAddressAndPort>> sortedDcsToEndpoints = new TreeMap<>(metadata.getTopology().getDatacenterEndpoints().asMap());
        for (Collection<InetAddressAndPort> endpoints : sortedDcsToEndpoints.values())
            endpointsGroupedByDc.add(endpoints);

        Map<Token, Float> tokenOwnership = getTokenMetadata().partitioner.describeOwnership(getTokenMetadata().sortedTokens());
        LinkedHashMap<InetAddressAndPort, Float> finalOwnership = Maps.newLinkedHashMap();

        RangesByEndpoint endpointToRanges = strategy.getAddressReplicas();
        // calculate ownership per dc
        for (Collection<InetAddressAndPort> endpoints : endpointsGroupedByDc)
        {
            // calculate the ownership with replication and add the endpoint to the final ownership map
            for (InetAddressAndPort endpoint : endpoints)
            {
                float ownership = 0.0f;
                for (Replica replica : endpointToRanges.get(endpoint))
                {
                    if (tokenOwnership.containsKey(replica.range().right))
                        ownership += tokenOwnership.get(replica.range().right);
                }
                finalOwnership.put(endpoint, ownership);
            }
        }
        return finalOwnership;
    }

    public LinkedHashMap<InetAddress, Float> effectiveOwnership(String keyspace) throws IllegalStateException
    {
        LinkedHashMap<InetAddressAndPort, Float> result = getEffectiveOwnership(keyspace);
        LinkedHashMap<InetAddress, Float> asInets = new LinkedHashMap<>();
        result.entrySet().stream().forEachOrdered(entry -> asInets.put(entry.getKey().address, entry.getValue()));
        return asInets;
    }

    public LinkedHashMap<String, Float> effectiveOwnershipWithPort(String keyspace) throws IllegalStateException
    {
        LinkedHashMap<InetAddressAndPort, Float> result = getEffectiveOwnership(keyspace);
        LinkedHashMap<String, Float> asStrings = new LinkedHashMap<>();
        result.entrySet().stream().forEachOrdered(entry -> asStrings.put(entry.getKey().getHostAddressAndPort(), entry.getValue()));
        return asStrings;
    }

    public List<String> getKeyspaces()
    {
        return Lists.newArrayList(Schema.instance.distributedAndLocalKeyspaces().names());
    }

    public List<String> getNonSystemKeyspaces()
    {
        return Lists.newArrayList(Schema.instance.distributedKeyspaces().names());
    }

    public List<String> getNonLocalStrategyKeyspaces()
    {
        return Lists.newArrayList(Schema.instance.getNonLocalStrategyKeyspaces().names());
    }

    public Map<String, String> getViewBuildStatuses(String keyspace, String view, boolean withPort)
    {
        Map<UUID, String> coreViewStatus = SystemDistributedKeyspace.viewStatus(keyspace, view);
        Map<InetAddressAndPort, UUID> hostIdToEndpoint = getTokenMetadata().getEndpointToHostIdMapForReading();
        Map<String, String> result = new HashMap<>();

        for (Map.Entry<InetAddressAndPort, UUID> entry : hostIdToEndpoint.entrySet())
        {
            UUID hostId = entry.getValue();
            InetAddressAndPort endpoint = entry.getKey();
            result.put(endpoint.toString(withPort),
                       coreViewStatus.getOrDefault(hostId, "UNKNOWN"));
        }

        return Collections.unmodifiableMap(result);
    }

    public Map<String, String> getViewBuildStatuses(String keyspace, String view)
    {
        return getViewBuildStatuses(keyspace, view, false);
    }

    public Map<String, String> getViewBuildStatusesWithPort(String keyspace, String view)
    {
        return getViewBuildStatuses(keyspace, view, true);
    }

    public void setDynamicUpdateInterval(int dynamicUpdateInterval)
    {
        if (DatabaseDescriptor.getEndpointSnitch() instanceof DynamicEndpointSnitch)
        {

            try
            {
                updateSnitch(null, true, dynamicUpdateInterval, null, null);
            }
            catch (ClassNotFoundException e)
            {
                throw new RuntimeException(e);
            }
        }
    }

    public int getDynamicUpdateInterval()
    {
        return DatabaseDescriptor.getDynamicUpdateInterval();
    }

    public void updateSnitch(String epSnitchClassName, Boolean dynamic, Integer dynamicUpdateInterval, Integer dynamicResetInterval, Double dynamicBadnessThreshold) throws ClassNotFoundException
    {
        // apply dynamic snitch configuration
        if (dynamicUpdateInterval != null)
            DatabaseDescriptor.setDynamicUpdateInterval(dynamicUpdateInterval);
        if (dynamicResetInterval != null)
            DatabaseDescriptor.setDynamicResetInterval(dynamicResetInterval);
        if (dynamicBadnessThreshold != null)
            DatabaseDescriptor.setDynamicBadnessThreshold(dynamicBadnessThreshold);

        IEndpointSnitch oldSnitch = DatabaseDescriptor.getEndpointSnitch();

        // new snitch registers mbean during construction
        if(epSnitchClassName != null)
        {

            // need to unregister the mbean _before_ the new dynamic snitch is instantiated (and implicitly initialized
            // and its mbean registered)
            if (oldSnitch instanceof DynamicEndpointSnitch)
                ((DynamicEndpointSnitch)oldSnitch).close();

            IEndpointSnitch newSnitch;
            try
            {
                newSnitch = DatabaseDescriptor.createEndpointSnitch(dynamic != null && dynamic, epSnitchClassName);
            }
            catch (ConfigurationException e)
            {
                throw new ClassNotFoundException(e.getMessage());
            }

            if (newSnitch instanceof DynamicEndpointSnitch)
            {
                logger.info("Created new dynamic snitch {} with update-interval={}, reset-interval={}, badness-threshold={}",
                            ((DynamicEndpointSnitch)newSnitch).subsnitch.getClass().getName(), DatabaseDescriptor.getDynamicUpdateInterval(),
                            DatabaseDescriptor.getDynamicResetInterval(), DatabaseDescriptor.getDynamicBadnessThreshold());
            }
            else
            {
                logger.info("Created new non-dynamic snitch {}", newSnitch.getClass().getName());
            }

            // point snitch references to the new instance
            DatabaseDescriptor.setEndpointSnitch(newSnitch);
            for (String ks : Schema.instance.getKeyspaces())
            {
                Keyspace.open(ks).getReplicationStrategy().snitch = newSnitch;
            }
        }
        else
        {
            if (oldSnitch instanceof DynamicEndpointSnitch)
            {
                logger.info("Applying config change to dynamic snitch {} with update-interval={}, reset-interval={}, badness-threshold={}",
                            ((DynamicEndpointSnitch)oldSnitch).subsnitch.getClass().getName(), DatabaseDescriptor.getDynamicUpdateInterval(),
                            DatabaseDescriptor.getDynamicResetInterval(), DatabaseDescriptor.getDynamicBadnessThreshold());

                DynamicEndpointSnitch snitch = (DynamicEndpointSnitch)oldSnitch;
                snitch.applyConfigChanges();
            }
        }

        updateTopology();
    }

    /**
     * Send data to the endpoints that will be responsible for it in the future
     *
     * @param rangesToStreamByKeyspace keyspaces and data ranges with endpoints included for each
     * @return async Future for whether stream was success
     */
    private Future<StreamState> streamRanges(Map<String, EndpointsByReplica> rangesToStreamByKeyspace)
    {
        // First, we build a list of ranges to stream to each host, per table
        Map<String, RangesByEndpoint> sessionsToStreamByKeyspace = new HashMap<>();

        for (Map.Entry<String, EndpointsByReplica> entry : rangesToStreamByKeyspace.entrySet())
        {
            String keyspace = entry.getKey();
            EndpointsByReplica rangesWithEndpoints = entry.getValue();

            if (rangesWithEndpoints.isEmpty())
                continue;

            //Description is always Unbootstrap? Is that right?
            Map<InetAddressAndPort, Set<Range<Token>>> transferredRangePerKeyspace = SystemKeyspace.getTransferredRanges("Unbootstrap",
                                                                                                                         keyspace,
                                                                                                                         StorageService.instance.getTokenMetadata().partitioner);
            RangesByEndpoint.Builder replicasPerEndpoint = new RangesByEndpoint.Builder();
            for (Map.Entry<Replica, Replica> endPointEntry : rangesWithEndpoints.flattenEntries())
            {
                Replica local = endPointEntry.getKey();
                Replica remote = endPointEntry.getValue();
                Set<Range<Token>> transferredRanges = transferredRangePerKeyspace.get(remote.endpoint());
                if (transferredRanges != null && transferredRanges.contains(local.range()))
                {
                    logger.debug("Skipping transferred range {} of keyspace {}, endpoint {}", local, keyspace, remote);
                    continue;
                }

                replicasPerEndpoint.put(remote.endpoint(), remote.decorateSubrange(local.range()));
            }

            sessionsToStreamByKeyspace.put(keyspace, replicasPerEndpoint.build());
        }

        StreamPlan streamPlan = new StreamPlan(StreamOperation.DECOMMISSION);

        // Vinculate StreamStateStore to current StreamPlan to update transferred rangeas per StreamSession
        streamPlan.listeners(streamStateStore);

        for (Map.Entry<String, RangesByEndpoint> entry : sessionsToStreamByKeyspace.entrySet())
        {
            String keyspaceName = entry.getKey();
            RangesByEndpoint replicasPerEndpoint = entry.getValue();

            for (Map.Entry<InetAddressAndPort, RangesAtEndpoint> rangesEntry : replicasPerEndpoint.asMap().entrySet())
            {
                RangesAtEndpoint replicas = rangesEntry.getValue();
                InetAddressAndPort newEndpoint = rangesEntry.getKey();

                // TODO each call to transferRanges re-flushes, this is potentially a lot of waste
                streamPlan.transferRanges(newEndpoint, keyspaceName, replicas);
            }
        }
        return streamPlan.execute();
    }

    public void bulkLoad(String directory)
    {
        try
        {
            bulkLoadInternal(directory).get();
        }
        catch (Exception e)
        {
            throw new RuntimeException(e);
        }
    }

    public String bulkLoadAsync(String directory)
    {
        return bulkLoadInternal(directory).planId.toString();
    }

    private StreamResultFuture bulkLoadInternal(String directory)
    {
        File dir = new File(directory);

        if (!dir.exists() || !dir.isDirectory())
            throw new IllegalArgumentException("Invalid directory " + directory);

        SSTableLoader.Client client = new SSTableLoader.Client()
        {
            private String keyspace;

            public void init(String keyspace)
            {
                this.keyspace = keyspace;
                try
                {
                    for (Map.Entry<Range<Token>, EndpointsForRange> entry : StorageService.instance.getRangeToAddressMap(keyspace).entrySet())
                    {
                        Range<Token> range = entry.getKey();
                        EndpointsForRange replicas = entry.getValue();
                        Replicas.temporaryAssertFull(replicas);
                        for (InetAddressAndPort endpoint : replicas.endpoints())
                            addRangeForEndpoint(range, endpoint);
                    }
                }
                catch (Exception e)
                {
                    throw new RuntimeException(e);
                }
            }

            public TableMetadataRef getTableMetadata(String tableName)
            {
                return Schema.instance.getTableMetadataRef(keyspace, tableName);
            }
        };

        return new SSTableLoader(dir, client, new OutputHandler.LogOutput()).stream();
    }

    public void rescheduleFailedDeletions()
    {
        LifecycleTransaction.rescheduleFailedDeletions();
    }

    /**
     * #{@inheritDoc}
     */
    @Deprecated
    public void loadNewSSTables(String ksName, String cfName)
    {
        if (!isInitialized())
            throw new RuntimeException("Not yet initialized, can't load new sstables");
        verifyKeyspaceIsValid(ksName);
        ColumnFamilyStore.loadNewSSTables(ksName, cfName);
    }

    /**
     * #{@inheritDoc}
     */
    public List<String> sampleKeyRange() // do not rename to getter - see CASSANDRA-4452 for details
    {
        List<DecoratedKey> keys = new ArrayList<>();
        for (Keyspace keyspace : Keyspace.nonLocalStrategy())
        {
            for (Range<Token> range : getPrimaryRangesForEndpoint(keyspace.getName(), FBUtilities.getBroadcastAddressAndPort()))
                keys.addAll(keySamples(keyspace.getColumnFamilyStores(), range));
        }

        List<String> sampledKeys = new ArrayList<>(keys.size());
        for (DecoratedKey key : keys)
            sampledKeys.add(key.getToken().toString());
        return sampledKeys;
    }

    /*
     * { "sampler_name": [ {table: "", count: i, error: i, value: ""}, ... ] }
     */
    @Override
    public Map<String, List<CompositeData>> samplePartitions(int durationMillis, int capacity, int count,
            List<String> samplers) throws OpenDataException
    {
        ConcurrentHashMap<String, List<CompositeData>> result = new ConcurrentHashMap<>();
        for (String sampler : samplers)
        {
            for (ColumnFamilyStore table : ColumnFamilyStore.all())
            {
                table.beginLocalSampling(sampler, capacity, durationMillis);
            }
        }
        Uninterruptibles.sleepUninterruptibly(durationMillis, MILLISECONDS);

        for (String sampler : samplers)
        {
            List<CompositeData> topk = new ArrayList<>();
            for (ColumnFamilyStore table : ColumnFamilyStore.all())
            {
                topk.addAll(table.finishLocalSampling(sampler, count));
            }
            Collections.sort(topk, new Ordering<CompositeData>()
            {
                public int compare(CompositeData left, CompositeData right)
                {
                    return Long.compare((long) right.get("count"), (long) left.get("count"));
                }
            });
            // sublist is not serializable for jmx
            topk = new ArrayList<>(topk.subList(0, Math.min(topk.size(), count)));
            result.put(sampler, topk);
        }
        return result;
    }

    public void rebuildSecondaryIndex(String ksName, String cfName, String... idxNames)
    {
        String[] indices = asList(idxNames).stream()
                                           .map(p -> isIndexColumnFamily(p) ? getIndexName(p) : p)
                                           .collect(toList())
                                           .toArray(new String[idxNames.length]);

        ColumnFamilyStore.rebuildSecondaryIndex(ksName, cfName, indices);
    }

    public void resetLocalSchema()
    {
        Schema.instance.resetLocalSchema();
    }

    public void reloadLocalSchema()
    {
        Schema.instance.reloadSchemaAndAnnounceVersion();
    }

    public void setTraceProbability(double probability)
    {
        this.traceProbability = probability;
    }

    public double getTraceProbability()
    {
        return traceProbability;
    }

    public boolean shouldTraceProbablistically()
    {
        return traceProbability != 0 && ThreadLocalRandom.current().nextDouble() < traceProbability;
    }

    public void disableAutoCompaction(String ks, String... tables) throws IOException
    {
        for (ColumnFamilyStore cfs : getValidColumnFamilies(true, true, ks, tables))
        {
            cfs.disableAutoCompaction();
        }
    }

    public synchronized void enableAutoCompaction(String ks, String... tables) throws IOException
    {
        checkServiceAllowedToStart("auto compaction");

        for (ColumnFamilyStore cfs : getValidColumnFamilies(true, true, ks, tables))
        {
            cfs.enableAutoCompaction();
        }
    }

    public Map<String, Boolean> getAutoCompactionStatus(String ks, String... tables) throws IOException
    {
        Map<String, Boolean> status = new HashMap<String, Boolean>();
        for (ColumnFamilyStore cfs : getValidColumnFamilies(true, true, ks, tables))
            status.put(cfs.getTableName(), cfs.isAutoCompactionDisabled());
        return status;
    }

    /** Returns the name of the cluster */
    public String getClusterName()
    {
        return DatabaseDescriptor.getClusterName();
    }

    /** Returns the cluster partitioner */
    public String getPartitionerName()
    {
        return DatabaseDescriptor.getPartitionerName();
    }

    public void setSSTablePreemptiveOpenIntervalInMB(int intervalInMB)
    {
        DatabaseDescriptor.setSSTablePreemptiveOpenIntervalInMB(intervalInMB);
    }

    public int getSSTablePreemptiveOpenIntervalInMB()
    {
        return DatabaseDescriptor.getSSTablePreemptiveOpenIntervalInMB();
    }

    @Deprecated // CPU-intensive optimization that visibly slows down compaction but does not provide a clear benefit (see STAR-782)
    public boolean getMigrateKeycacheOnCompaction()
    {
        return DatabaseDescriptor.shouldMigrateKeycacheOnCompaction();
    }

    @Deprecated // CPU-intensive optimization that visibly slows down compaction but does not provide a clear benefit (see STAR-782)
    public void setMigrateKeycacheOnCompaction(boolean invalidateKeyCacheOnCompaction)
    {
        DatabaseDescriptor.setMigrateKeycacheOnCompaction(invalidateKeyCacheOnCompaction);
    }

    public int getTombstoneWarnThreshold()
    {
        return DatabaseDescriptor.getGuardrailsConfig().tombstone_warn_threshold;
    }

    public void setTombstoneWarnThreshold(int threshold)
    {
        DatabaseDescriptor.getGuardrailsConfig().setTombstoneWarnThreshold(threshold);
        logger.info("updated tombstone_warn_threshold to {}", threshold);
    }

    public int getTombstoneFailureThreshold()
    {
        return DatabaseDescriptor.getGuardrailsConfig().tombstone_failure_threshold;
    }

    public void setTombstoneFailureThreshold(int threshold)
    {
        DatabaseDescriptor.getGuardrailsConfig().setTombstoneFailureThreshold(threshold);
        logger.info("updated tombstone_failure_threshold to {}", threshold);
    }

    public int getCachedReplicaRowsWarnThreshold()
    {
        return DatabaseDescriptor.getCachedReplicaRowsWarnThreshold();
    }

    public void setCachedReplicaRowsWarnThreshold(int threshold)
    {
        DatabaseDescriptor.setCachedReplicaRowsWarnThreshold(threshold);
        logger.info("updated replica_filtering_protection.cached_rows_warn_threshold to {}", threshold);
    }

    public int getCachedReplicaRowsFailThreshold()
    {
        return DatabaseDescriptor.getCachedReplicaRowsFailThreshold();
    }

    public void setCachedReplicaRowsFailThreshold(int threshold)
    {
        DatabaseDescriptor.setCachedReplicaRowsFailThreshold(threshold);
        logger.info("updated replica_filtering_protection.cached_rows_fail_threshold to {}", threshold);
    }

    public int getColumnIndexCacheSize()
    {
        return DatabaseDescriptor.getColumnIndexCacheSizeInKB();
    }

    public void setColumnIndexCacheSize(int cacheSizeInKB)
    {
        DatabaseDescriptor.setColumnIndexCacheSizeInKB(cacheSizeInKB);
        logger.info("Updated column_index_cache_size_in_kb to {}", cacheSizeInKB);
    }

    public int getBatchSizeFailureThreshold()
    {
        return DatabaseDescriptor.getGuardrailsConfig().batch_size_fail_threshold_in_kb;
    }

    public void setBatchSizeFailureThreshold(int threshold)
    {
        DatabaseDescriptor.getGuardrailsConfig().setBatchSizeFailThresholdInKB(threshold);
        logger.info("updated batch_size_fail_threshold_in_kb to {}", threshold);
    }

    public int getBatchSizeWarnThreshold()
    {
        return DatabaseDescriptor.getGuardrailsConfig().batch_size_warn_threshold_in_kb;
    }

    public void setBatchSizeWarnThreshold(int threshold)
    {
        DatabaseDescriptor.getGuardrailsConfig().setBatchSizeWarnThresholdInKB(threshold);
        logger.info("Updated batch_size_warn_threshold_in_kb to {}", threshold);
    }

    public int getInitialRangeTombstoneListAllocationSize()
    {
        return DatabaseDescriptor.getInitialRangeTombstoneListAllocationSize();
    }

    public void setInitialRangeTombstoneListAllocationSize(int size)
    {
        if (size < 0 || size > 1024)
        {
            throw new IllegalStateException("Not updating initial_range_tombstone_allocation_size as it must be in the range [0, 1024] inclusive");
        }
        int originalSize = DatabaseDescriptor.getInitialRangeTombstoneListAllocationSize();
        DatabaseDescriptor.setInitialRangeTombstoneListAllocationSize(size);
        logger.info("Updated initial_range_tombstone_allocation_size from {} to {}", originalSize, size);
    }

    public double getRangeTombstoneResizeListGrowthFactor()
    {
        return DatabaseDescriptor.getRangeTombstoneListGrowthFactor();
    }

    public void setRangeTombstoneListResizeGrowthFactor(double growthFactor) throws IllegalStateException
    {
        if (growthFactor < 1.2 || growthFactor > 5)
        {
            throw new IllegalStateException("Not updating range_tombstone_resize_factor as growth factor must be in the range [1.2, 5.0] inclusive");
        }
        else
        {
            double originalGrowthFactor = DatabaseDescriptor.getRangeTombstoneListGrowthFactor();
            DatabaseDescriptor.setRangeTombstoneListGrowthFactor(growthFactor);
            logger.info("Updated range_tombstone_resize_factor from {} to {}", originalGrowthFactor, growthFactor);
        }
    }

    public void setHintedHandoffThrottleInKB(int throttleInKB)
    {
        DatabaseDescriptor.setHintedHandoffThrottleInKB(throttleInKB);
        logger.info("updated hinted_handoff_throttle_in_kb to {}", throttleInKB);
    }

    @Override
    public void clearConnectionHistory()
    {
        daemon.clearConnectionHistory();
        logger.info("Cleared connection history");
    }
    public void disableAuditLog()
    {
        AuditLogManager.instance.disableAuditLog();
        logger.info("Auditlog is disabled");
    }

    public void enableAuditLog(String loggerName, String includedKeyspaces, String excludedKeyspaces, String includedCategories, String excludedCategories,
                               String includedUsers, String excludedUsers) throws ConfigurationException, IllegalStateException
    {
        enableAuditLog(loggerName, Collections.emptyMap(), includedKeyspaces, excludedKeyspaces, includedCategories, excludedCategories, includedUsers, excludedUsers);
    }

    public void enableAuditLog(String loggerName, Map<String, String> parameters, String includedKeyspaces, String excludedKeyspaces, String includedCategories, String excludedCategories,
                               String includedUsers, String excludedUsers) throws ConfigurationException, IllegalStateException
    {
        loggerName = loggerName != null ? loggerName : DatabaseDescriptor.getAuditLoggingOptions().logger.class_name;

        Preconditions.checkNotNull(loggerName, "cassandra.yaml did not have logger in audit_logging_option and not set as parameter");
        Preconditions.checkState(FBUtilities.isAuditLoggerClassExists(loggerName), "Unable to find AuditLogger class: "+loggerName);

        AuditLogOptions auditLogOptions = new AuditLogOptions();
        auditLogOptions.enabled = true;
        auditLogOptions.logger = new ParameterizedClass(loggerName, parameters);
        auditLogOptions.included_keyspaces = includedKeyspaces != null ? includedKeyspaces : DatabaseDescriptor.getAuditLoggingOptions().included_keyspaces;
        auditLogOptions.excluded_keyspaces = excludedKeyspaces != null ? excludedKeyspaces : DatabaseDescriptor.getAuditLoggingOptions().excluded_keyspaces;
        auditLogOptions.included_categories = includedCategories != null ? includedCategories : DatabaseDescriptor.getAuditLoggingOptions().included_categories;
        auditLogOptions.excluded_categories = excludedCategories != null ? excludedCategories : DatabaseDescriptor.getAuditLoggingOptions().excluded_categories;
        auditLogOptions.included_users = includedUsers != null ? includedUsers : DatabaseDescriptor.getAuditLoggingOptions().included_users;
        auditLogOptions.excluded_users = excludedUsers != null ? excludedUsers : DatabaseDescriptor.getAuditLoggingOptions().excluded_users;

        AuditLogManager.instance.enable(auditLogOptions);

        logger.info("AuditLog is enabled with logger: [{}], included_keyspaces: [{}], excluded_keyspaces: [{}], " +
                    "included_categories: [{}], excluded_categories: [{}], included_users: [{}], "
                    + "excluded_users: [{}], archive_command: [{}]", auditLogOptions.logger, auditLogOptions.included_keyspaces, auditLogOptions.excluded_keyspaces,
                    auditLogOptions.included_categories, auditLogOptions.excluded_categories, auditLogOptions.included_users, auditLogOptions.excluded_users,
                    auditLogOptions.archive_command);

    }

    public boolean isAuditLogEnabled()
    {
        return AuditLogManager.instance.isEnabled();
    }

    public String getCorruptedTombstoneStrategy()
    {
        return DatabaseDescriptor.getCorruptedTombstoneStrategy().toString();
    }

    public void setCorruptedTombstoneStrategy(String strategy)
    {
        DatabaseDescriptor.setCorruptedTombstoneStrategy(Config.CorruptedTombstoneStrategy.valueOf(strategy));
        logger.info("Setting corrupted tombstone strategy to {}", strategy);
    }

    @Override
    public long getNativeTransportMaxConcurrentRequestsInBytes()
    {
        return ClientResourceLimits.getGlobalLimit();
    }

    @Override
    public void setNativeTransportMaxConcurrentRequestsInBytes(long newLimit)
    {
        ClientResourceLimits.setGlobalLimit(newLimit);
    }

    @Override
    public long getNativeTransportMaxConcurrentRequestsInBytesPerIp()
    {
        return ClientResourceLimits.getEndpointLimit();
    }

    @Override
    public void setNativeTransportMaxConcurrentRequestsInBytesPerIp(long newLimit)
    {
        ClientResourceLimits.setEndpointLimit(newLimit);
    }

    @Override
    public int getNativeTransportMaxRequestsPerSecond()
    {
        return ClientResourceLimits.getNativeTransportMaxRequestsPerSecond();
    }

    @Override
    public void setNativeTransportMaxRequestsPerSecond(int newPerSecond)
    {
        ClientResourceLimits.setNativeTransportMaxRequestsPerSecond(newPerSecond);
    }

    @Override
    public void setNativeTransportRateLimitingEnabled(boolean enabled)
    {
        DatabaseDescriptor.setNativeTransportRateLimitingEnabled(enabled);
    }

    @Override
    public boolean getNativeTransportRateLimitingEnabled()
    {
        return DatabaseDescriptor.getNativeTransportRateLimitingEnabled();
    }

    @Override
    public void enableFullQueryLogger(String path, String rollCycle, Boolean blocking, int maxQueueWeight, long maxLogSize, String archiveCommand, int maxArchiveRetries)
    {
        FullQueryLoggerOptions fqlOptions = DatabaseDescriptor.getFullQueryLogOptions();
        path = path != null ? path : fqlOptions.log_dir;
        rollCycle = rollCycle != null ? rollCycle : fqlOptions.roll_cycle;
        blocking = blocking != null ? blocking : fqlOptions.block;
        maxQueueWeight = maxQueueWeight != Integer.MIN_VALUE ? maxQueueWeight : fqlOptions.max_queue_weight;
        maxLogSize = maxLogSize != Long.MIN_VALUE ? maxLogSize : fqlOptions.max_log_size;
        archiveCommand = archiveCommand != null ? archiveCommand : fqlOptions.archive_command;
        maxArchiveRetries = maxArchiveRetries != Integer.MIN_VALUE ? maxArchiveRetries : fqlOptions.max_archive_retries;

        Preconditions.checkNotNull(path, "cassandra.yaml did not set log_dir and not set as parameter");
        FullQueryLogger.instance.enableWithoutClean(Paths.get(path), rollCycle, blocking, maxQueueWeight, maxLogSize, archiveCommand, maxArchiveRetries);
    }

    @Override
    public void resetFullQueryLogger()
    {
        FullQueryLogger.instance.reset(DatabaseDescriptor.getFullQueryLogOptions().log_dir);
    }

    @Override
    public void stopFullQueryLogger()
    {
        FullQueryLogger.instance.stop();
    }

    @Override
    public boolean isFullQueryLogEnabled()
    {
        return FullQueryLogger.instance.isEnabled();
    }

    @Override
    public CompositeData getFullQueryLoggerOptions()
    {
        return FullQueryLoggerOptionsCompositeData.toCompositeData(FullQueryLogger.instance.getFullQueryLoggerOptions());
    }

    @Override
    public Map<String, Set<InetAddress>> getOutstandingSchemaVersions()
    {
        Map<UUID, Set<InetAddressAndPort>> outstanding = Schema.instance.getOutstandingSchemaVersions();
        return outstanding.entrySet().stream().collect(Collectors.toMap(e -> e.getKey().toString(),
                                                                        e -> e.getValue().stream().map(i -> i.address).collect(Collectors.toSet())));
    }

    @Override
    public Map<String, Set<String>> getOutstandingSchemaVersionsWithPort()
    {
        Map<UUID, Set<InetAddressAndPort>> outstanding = Schema.instance.getOutstandingSchemaVersions();
        return outstanding.entrySet().stream().collect(Collectors.toMap(e -> e.getKey().toString(),
                                                                        e -> e.getValue().stream().map(InetAddressAndPort::toString).collect(Collectors.toSet())));
    }

    public boolean autoOptimiseIncRepairStreams()
    {
        return DatabaseDescriptor.autoOptimiseIncRepairStreams();
    }

    public void setAutoOptimiseIncRepairStreams(boolean enabled)
    {
        DatabaseDescriptor.setAutoOptimiseIncRepairStreams(enabled);
    }

    public boolean autoOptimiseFullRepairStreams()
    {
        return DatabaseDescriptor.autoOptimiseFullRepairStreams();
    }

    public void setAutoOptimiseFullRepairStreams(boolean enabled)
    {
        DatabaseDescriptor.setAutoOptimiseFullRepairStreams(enabled);
    }

    public boolean autoOptimisePreviewRepairStreams()
    {
        return DatabaseDescriptor.autoOptimisePreviewRepairStreams();
    }

    public void setAutoOptimisePreviewRepairStreams(boolean enabled)
    {
        DatabaseDescriptor.setAutoOptimisePreviewRepairStreams(enabled);
    }

    public int getTableCountWarnThreshold()
    {
        return DatabaseDescriptor.tableCountWarnThreshold();
    }

    public void setTableCountWarnThreshold(int value)
    {
        if (value < 0)
            throw new IllegalStateException("Table count warn threshold should be positive, not "+value);
        logger.info("Changing table count warn threshold from {} to {}", getTableCountWarnThreshold(), value);
        DatabaseDescriptor.setTableCountWarnThreshold(value);
    }

    public int getKeyspaceCountWarnThreshold()
    {
        return DatabaseDescriptor.keyspaceCountWarnThreshold();
    }

    public void setKeyspaceCountWarnThreshold(int value)
    {
        if (value < 0)
            throw new IllegalStateException("Keyspace count warn threshold should be positive, not "+value);
        logger.info("Changing keyspace count warn threshold from {} to {}", getKeyspaceCountWarnThreshold(), value);
        DatabaseDescriptor.setKeyspaceCountWarnThreshold(value);
    }

    public Long getRepairRpcTimeout()
    {
        return DatabaseDescriptor.getRepairRpcTimeout(MILLISECONDS);
    }

    public void setRepairRpcTimeout(Long timeoutInMillis)
    {
        Preconditions.checkState(timeoutInMillis > 0);
        DatabaseDescriptor.setRepairRpcTimeout(timeoutInMillis, MILLISECONDS);
        logger.info("RepairRpcTimeout set to {}ms via JMX", timeoutInMillis);
    }

}<|MERGE_RESOLUTION|>--- conflicted
+++ resolved
@@ -2086,6 +2086,49 @@
         return map;
     }
 
+    public InetAddressAndPort getNativeAddressAndPort(InetAddressAndPort endpoint)
+    {
+        if (endpoint.equals(FBUtilities.getBroadcastAddressAndPort()))
+            return FBUtilities.getBroadcastNativeAddressAndPort();
+        else if (Gossiper.instance.getEndpointStateForEndpoint(endpoint).getApplicationState(ApplicationState.NATIVE_ADDRESS_AND_PORT) != null)
+        {
+            try
+            {
+                InetAddressAndPort address = InetAddressAndPort.getByName(Gossiper.instance.getEndpointStateForEndpoint(endpoint).getApplicationState(ApplicationState.NATIVE_ADDRESS_AND_PORT).value);
+                return address;
+            }
+            catch (UnknownHostException e)
+            {
+                throw new RuntimeException(e);
+            }
+        }
+        else
+        {
+            final String ipAddress;
+            // If RPC_ADDRESS present in gossip for this endpoint use it.  This is expected for 3.x nodes.
+            if (Gossiper.instance.getEndpointStateForEndpoint(endpoint).getApplicationState(ApplicationState.RPC_ADDRESS) != null)
+            {
+                ipAddress = Gossiper.instance.getEndpointStateForEndpoint(endpoint).getApplicationState(ApplicationState.RPC_ADDRESS).value;
+            }
+            else
+            {
+                // otherwise just use the IP of the endpoint itself.
+                ipAddress = endpoint.getHostAddress(false);
+            }
+
+            // include the configured native_transport_port.
+            try
+            {
+                InetAddressAndPort address = InetAddressAndPort.getByNameOverrideDefaults(ipAddress, DatabaseDescriptor.getNativeTransportPort());
+                return address;
+            }
+            catch (UnknownHostException e)
+            {
+                throw new RuntimeException(e);
+            }
+        }
+    }
+
     /**
      * Return the native address associated with an endpoint as a string.
      * @param endpoint The endpoint to get rpc address for
@@ -2093,45 +2136,7 @@
      */
     public String getNativeAddress(InetAddressAndPort endpoint, boolean withPort)
     {
-        if (endpoint.equals(FBUtilities.getBroadcastAddressAndPort()))
-            return FBUtilities.getBroadcastNativeAddressAndPort().getHostAddress(withPort);
-        else if (Gossiper.instance.getEndpointStateForEndpoint(endpoint).getApplicationState(ApplicationState.NATIVE_ADDRESS_AND_PORT) != null)
-        {
-            try
-            {
-                InetAddressAndPort address = InetAddressAndPort.getByName(Gossiper.instance.getEndpointStateForEndpoint(endpoint).getApplicationState(ApplicationState.NATIVE_ADDRESS_AND_PORT).value);
-                return address.getHostAddress(withPort);
-            }
-            catch (UnknownHostException e)
-            {
-                throw new RuntimeException(e);
-            }
-        }
-        else
-        {
-             final String ipAddress;
-             // If RPC_ADDRESS present in gossip for this endpoint use it.  This is expected for 3.x nodes.
-             if (Gossiper.instance.getEndpointStateForEndpoint(endpoint).getApplicationState(ApplicationState.RPC_ADDRESS) != null)
-             {
-                 ipAddress = Gossiper.instance.getEndpointStateForEndpoint(endpoint).getApplicationState(ApplicationState.RPC_ADDRESS).value;
-             }
-             else
-             {
-                 // otherwise just use the IP of the endpoint itself.
-                 ipAddress = endpoint.getHostAddress(false);
-             }
-
-             // include the configured native_transport_port.
-             try
-             {
-                 InetAddressAndPort address = InetAddressAndPort.getByNameOverrideDefaults(ipAddress, DatabaseDescriptor.getNativeTransportPort());
-                 return address.getHostAddress(withPort);
-             }
-             catch (UnknownHostException e)
-             {
-                 throw new RuntimeException(e);
-             }
-         }
+        return getNativeAddressAndPort(endpoint).getHostAddress(withPort);
     }
 
     public Map<List<String>, List<String>> getRangeToRpcaddressMap(String keyspace)
@@ -4487,13 +4492,9 @@
     public Collection<Range<Token>> getLocalPrimaryRangeForEndpoint(InetAddressAndPort referenceEndpoint)
     {
         IEndpointSnitch snitch = DatabaseDescriptor.getEndpointSnitch();
-<<<<<<< HEAD
         TokenMetadata tokenMetadata = this.getTokenMetadata().cloneOnlyTokenMap();
-=======
-        TokenMetadata tokenMetadata = this.tokenMetadata.cloneOnlyTokenMap();
         if (!tokenMetadata.isMember(referenceEndpoint))
             return Collections.emptySet();
->>>>>>> 3bdd2caa
         String dc = snitch.getDatacenter(referenceEndpoint);
         Set<Token> tokens = new HashSet<>(tokenMetadata.getTokens(referenceEndpoint));
 
