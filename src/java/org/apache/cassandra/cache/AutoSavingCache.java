/*
 * Licensed to the Apache Software Foundation (ASF) under one
 * or more contributor license agreements.  See the NOTICE file
 * distributed with this work for additional information
 * regarding copyright ownership.  The ASF licenses this file
 * to you under the Apache License, Version 2.0 (the
 * "License"); you may not use this file except in compliance
 * with the License.  You may obtain a copy of the License at
 *
 *     http://www.apache.org/licenses/LICENSE-2.0
 *
 * Unless required by applicable law or agreed to in writing, software
 * distributed under the License is distributed on an "AS IS" BASIS,
 * WITHOUT WARRANTIES OR CONDITIONS OF ANY KIND, either express or implied.
 * See the License for the specific language governing permissions and
 * limitations under the License.
 */
package org.apache.cassandra.cache;

import java.io.*;
import java.util.*;
import java.util.concurrent.Callable;
import java.util.concurrent.Executors;
import java.util.concurrent.Future;
import java.util.concurrent.ScheduledFuture;
import java.util.concurrent.TimeUnit;

import org.cliffc.high_scale_lib.NonBlockingHashSet;
import org.slf4j.Logger;
import org.slf4j.LoggerFactory;

import com.google.common.util.concurrent.ListenableFuture;
import com.google.common.util.concurrent.ListeningExecutorService;
import com.google.common.util.concurrent.MoreExecutors;

import org.apache.cassandra.concurrent.ScheduledExecutors;
import org.apache.cassandra.config.CFMetaData;
import org.apache.cassandra.config.DatabaseDescriptor;
import org.apache.cassandra.config.Schema;
import org.apache.cassandra.db.ColumnFamilyStore;
import org.apache.cassandra.db.SystemKeyspace;
import org.apache.cassandra.db.compaction.CompactionInfo;
import org.apache.cassandra.db.compaction.CompactionManager;
import org.apache.cassandra.db.compaction.OperationType;
import org.apache.cassandra.db.marshal.BytesType;
import org.apache.cassandra.io.FSWriteError;
import org.apache.cassandra.io.util.*;
import org.apache.cassandra.io.util.ChecksummedRandomAccessReader.CorruptFileException;
import org.apache.cassandra.service.CacheService;
import org.apache.cassandra.utils.JVMStabilityInspector;
import org.apache.cassandra.utils.Pair;
import org.apache.cassandra.utils.UUIDGen;

public class AutoSavingCache<K extends CacheKey, V> extends InstrumentingCache<K, V>
{
    public interface IStreamFactory
    {
        InputStream getInputStream(File dataPath, File crcPath) throws IOException;
        OutputStream getOutputStream(File dataPath, File crcPath) throws FileNotFoundException;
    }

    private static final Logger logger = LoggerFactory.getLogger(AutoSavingCache.class);

    /** True if a cache flush is currently executing: only one may execute at a time. */
    public static final Set<CacheService.CacheType> flushInProgress = new NonBlockingHashSet<CacheService.CacheType>();

    protected volatile ScheduledFuture<?> saveTask;
    protected final CacheService.CacheType cacheType;

<<<<<<< HEAD
    private final CacheSerializer<K, V> cacheLoader;
    private static final String CURRENT_VERSION = "c";
=======
    private CacheSerializer<K, V> cacheLoader;

    /*
     * CASSANDRA-10155 required a format change to fix 2i indexes and caching.
     * 2.2 is already at version "c" and 3.0 is at "d".
     *
     * Since cache versions match exactly and there is no partial fallback just add
     * a minor version letter.
     */
    private static final String CURRENT_VERSION = "ba";
>>>>>>> e889ee40

    private static volatile IStreamFactory streamFactory = new IStreamFactory()
    {
        public InputStream getInputStream(File dataPath, File crcPath) throws IOException
        {
            return ChecksummedRandomAccessReader.open(dataPath, crcPath);
        }

        public OutputStream getOutputStream(File dataPath, File crcPath)
        {
            return SequentialWriter.open(dataPath, crcPath).finishOnClose();
        }
    };

    // Unused, but exposed for a reason. See CASSANDRA-8096.
    public static void setStreamFactory(IStreamFactory streamFactory)
    {
        AutoSavingCache.streamFactory = streamFactory;
    }

    public AutoSavingCache(ICache<K, V> cache, CacheService.CacheType cacheType, CacheSerializer<K, V> cacheloader)
    {
        super(cacheType.toString(), cache);
        this.cacheType = cacheType;
        this.cacheLoader = cacheloader;
    }

<<<<<<< HEAD
    public File getCacheDataPath(UUID cfId, String version)
    {
        Pair<String, String> names = Schema.instance.getCF(cfId);
        return DatabaseDescriptor.getSerializedCachePath(names.left, names.right, cfId, cacheType, version, "db");
    }

    public File getCacheCrcPath(UUID cfId, String version)
    {
        Pair<String, String> names = Schema.instance.getCF(cfId);
        return DatabaseDescriptor.getSerializedCachePath(names.left, names.right, cfId, cacheType, version, "crc");
=======
    public File getCachePath(String version)
    {
        return DatabaseDescriptor.getSerializedCachePath(cacheType, version);
>>>>>>> e889ee40
    }

    public Writer getWriter(int keysToSave)
    {
        return new Writer(keysToSave);
    }

    public void scheduleSaving(int savePeriodInSeconds, final int keysToSave)
    {
        if (saveTask != null)
        {
            saveTask.cancel(false); // Do not interrupt an in-progress save
            saveTask = null;
        }
        if (savePeriodInSeconds > 0)
        {
            Runnable runnable = new Runnable()
            {
                public void run()
                {
                    submitWrite(keysToSave);
                }
            };
            saveTask = ScheduledExecutors.optionalTasks.scheduleWithFixedDelay(runnable,
                                                                               savePeriodInSeconds,
                                                                               savePeriodInSeconds,
                                                                               TimeUnit.SECONDS);
        }
    }

    public ListenableFuture<Integer> loadSavedAsync()
    {
        final ListeningExecutorService es = MoreExecutors.listeningDecorator(Executors.newSingleThreadExecutor());
        final long start = System.nanoTime();

        ListenableFuture<Integer> cacheLoad = es.submit(new Callable<Integer>()
        {
            @Override
            public Integer call() throws Exception
            {
                return loadSaved();
            }
        });
        cacheLoad.addListener(new Runnable() {
            @Override
            public void run()
            {
                if (size() > 0)
                    logger.info("Completed loading ({} ms; {} keys) {} cache",
                            TimeUnit.NANOSECONDS.toMillis(System.nanoTime() - start),
                            CacheService.instance.keyCache.size(),
                            cacheType);
                es.shutdown();
            }
        }, MoreExecutors.sameThreadExecutor());

        return cacheLoad;
    }

    public int loadSaved()
    {
        int count = 0;
        long start = System.nanoTime();

        // modern format, allows both key and value (so key cache load can be purely sequential)
<<<<<<< HEAD
        File dataPath = getCacheDataPath(cfs.metadata.cfId, CURRENT_VERSION);
        File crcPath = getCacheCrcPath(cfs.metadata.cfId, CURRENT_VERSION);
        if (dataPath.exists() && crcPath.exists())
=======
        File path = getCachePath(CURRENT_VERSION);
        if (path.exists())
>>>>>>> e889ee40
        {
            DataInputStream in = null;
            try
            {
<<<<<<< HEAD
                logger.info(String.format("reading saved cache %s", dataPath));
                in = new DataInputStream(new LengthAvailableInputStream(new BufferedInputStream(streamFactory.getInputStream(dataPath, crcPath)), dataPath.length()));
                List<Future<Pair<K, V>>> futures = new ArrayList<Future<Pair<K, V>>>();
=======
                logger.info(String.format("reading saved cache %s", path));
                in = new DataInputStream(new LengthAvailableInputStream(new BufferedInputStream(streamFactory.getInputStream(path)), path.length()));
                ArrayDeque<Future<Pair<K, V>>> futures = new ArrayDeque<Future<Pair<K, V>>>();

>>>>>>> e889ee40
                while (in.available() > 0)
                {
                    //ksname and cfname are serialized by the serializers in CacheService
                    //That is delegated there because there are serializer specific conditions
                    //where a cache key is skipped and not written
                    String ksname = in.readUTF();
                    String cfname = in.readUTF();

                    ColumnFamilyStore cfs = Schema.instance.getColumnFamilyStoreIncludingIndexes(Pair.create(ksname, cfname));

                    Future<Pair<K, V>> entryFuture = cacheLoader.deserialize(in, cfs);
                    // Key cache entry can return null, if the SSTable doesn't exist.
                    if (entryFuture == null)
                        continue;

                    futures.offer(entryFuture);
                    count++;

                    /*
                     * Kind of unwise to accrue an unbounded number of pending futures
                     * So now there is this loop to keep a bounded number pending.
                     */
                    do
                    {
                        while (futures.peek() != null && futures.peek().isDone())
                        {
                            Future<Pair<K, V>> future = futures.poll();
                            Pair<K, V> entry = future.get();
                            if (entry != null && entry.right != null)
                                put(entry.left, entry.right);
                        }

                        if (futures.size() > 1000)
                            Thread.yield();
                    } while(futures.size() > 1000);
                }

                Future<Pair<K, V>> future = null;
                while ((future = futures.poll()) != null)
                {
                    Pair<K, V> entry = future.get();
                    if (entry != null && entry.right != null)
                        put(entry.left, entry.right);
                }
            }
<<<<<<< HEAD
            catch (CorruptFileException e)
            {
                JVMStabilityInspector.inspectThrowable(e);
                logger.warn(String.format("Non-fatal checksum error reading saved cache %s", dataPath.getAbsolutePath()), e);
            }
            catch (Exception e)
            {
                JVMStabilityInspector.inspectThrowable(e);
                logger.debug(String.format("harmless error reading saved cache %s", dataPath.getAbsolutePath()), e);
=======
            catch (Throwable t)
            {
                JVMStabilityInspector.inspectThrowable(t);
                logger.info(String.format("Harmless error reading saved cache %s", path.getAbsolutePath()), t);
>>>>>>> e889ee40
            }
            finally
            {
                FileUtils.closeQuietly(in);
            }
        }
        if (logger.isDebugEnabled())
            logger.debug("completed reading ({} ms; {} keys) saved cache {}",
                    TimeUnit.NANOSECONDS.toMillis(System.nanoTime() - start), count, dataPath);
        return count;
    }

    public Future<?> submitWrite(int keysToSave)
    {
        return CompactionManager.instance.submitCacheWrite(getWriter(keysToSave));
    }

    public class Writer extends CompactionInfo.Holder
    {
        private final Iterator<K> keyIterator;
        private final CompactionInfo info;
        private long keysWritten;
        private final long keysEstimate;

        protected Writer(int keysToSave)
        {
            int size = size();
            if (keysToSave >= size || keysToSave == 0)
            {
                keyIterator = keyIterator();
                keysEstimate = size;
            }
            else
            {
                keyIterator = hotKeyIterator(keysToSave);
                keysEstimate = keysToSave;
            }

            OperationType type;
            if (cacheType == CacheService.CacheType.KEY_CACHE)
                type = OperationType.KEY_CACHE_SAVE;
            else if (cacheType == CacheService.CacheType.ROW_CACHE)
                type = OperationType.ROW_CACHE_SAVE;
            else if (cacheType == CacheService.CacheType.COUNTER_CACHE)
                type = OperationType.COUNTER_CACHE_SAVE;
            else
                type = OperationType.UNKNOWN;

            info = new CompactionInfo(CFMetaData.denseCFMetaData(SystemKeyspace.NAME, cacheType.toString(), BytesType.instance),
                                      type,
                                      0,
                                      keysEstimate,
                                      "keys",
                                      UUIDGen.getTimeUUID());
        }

        public CacheService.CacheType cacheType()
        {
            return cacheType;
        }

        public CompactionInfo getCompactionInfo()
        {
            // keyset can change in size, thus total can too
            // TODO need to check for this one... was: info.forProgress(keysWritten, Math.max(keysWritten, keys.size()));
            return info.forProgress(keysWritten, Math.max(keysWritten, keysEstimate));
        }

        @SuppressWarnings("resource")
        public void saveCache()
        {
            logger.debug("Deleting old {} files.", cacheType);
            deleteOldCacheFiles();

            if (!keyIterator.hasNext())
            {
                logger.debug("Skipping {} save, cache is empty.", cacheType);
                return;
            }

            long start = System.nanoTime();

<<<<<<< HEAD
            HashMap<UUID, DataOutputPlus> writers = new HashMap<>();
            HashMap<UUID, OutputStream> streams = new HashMap<>();
            HashMap<UUID, Pair<File, File>> paths = new HashMap<>();

            try
            {
                while (keyIterator.hasNext())
                {
                    K key = keyIterator.next();
                    UUID cfId = key.getCFId();
                    if (!Schema.instance.hasCF(key.getCFId()))
                        continue; // the table has been dropped.

                    DataOutputPlus writer = writers.get(cfId);
                    if (writer == null)
                    {
                        Pair<File, File> cacheFilePaths = tempCacheFiles(cfId);
                        OutputStream stream;
                        try
                        {
                            stream = streamFactory.getOutputStream(cacheFilePaths.left, cacheFilePaths.right);
                            writer = new WrappedDataOutputStreamPlus(stream);
                        }
                        catch (FileNotFoundException e)
                        {
                            throw new RuntimeException(e);
                        }
                        paths.put(cfId, cacheFilePaths);
                        streams.put(cfId, stream);
                        writers.put(cfId, writer);
                    }
=======
            DataOutputStreamPlus writer = null;
            File tempCacheFile = tempCacheFile();
            try
            {
                try
                {
                    writer = new DataOutputStreamPlus(streamFactory.getOutputStream(tempCacheFile));
                }
                catch (FileNotFoundException e)
                {
                    throw new RuntimeException(e);
                }

                for (K key : keys)
                {

                    ColumnFamilyStore cfs = Schema.instance.getColumnFamilyStoreIncludingIndexes(key.ksAndCFName);
                    if (cfs == null)
                        continue; // the table or 2i has been dropped.
>>>>>>> e889ee40

                    try
                    {
                        cacheLoader.serialize(key, writer, cfs);
                    }
                    catch (IOException e)
                    {
<<<<<<< HEAD
                        throw new FSWriteError(e, paths.get(cfId).left);
=======
                        throw new FSWriteError(e, tempCacheFile);
>>>>>>> e889ee40
                    }

                    keysWritten++;
                    if (keysWritten >= keysEstimate)
                        break;
                }
            }
            finally
            {
<<<<<<< HEAD
                if (keyIterator instanceof Closeable)
                    try
                    {
                        ((Closeable)keyIterator).close();
                    }
                    catch (IOException ignored)
                    {
                        // not thrown (by OHC)
                    }

                for (OutputStream writer : streams.values())
                {
=======
                if (writer != null)
>>>>>>> e889ee40
                    FileUtils.closeQuietly(writer);
                }
            }

            File cacheFile = getCachePath(CURRENT_VERSION);

<<<<<<< HEAD
                Pair<File, File> tmpFiles = paths.get(cfId);
                File cacheFile = getCacheDataPath(cfId, CURRENT_VERSION);
                File crcFile = getCacheCrcPath(cfId, CURRENT_VERSION);

                cacheFile.delete(); // ignore error if it didn't exist
                crcFile.delete();

                if (!tmpFiles.left.renameTo(cacheFile))
                    logger.error("Unable to rename {} to {}", tmpFiles.left, cacheFile);

                if (!tmpFiles.right.renameTo(crcFile))
                    logger.error("Unable to rename {} to {}", tmpFiles.right, crcFile);
            }
=======
            cacheFile.delete(); // ignore error if it didn't exist

            if (!tempCacheFile.renameTo(cacheFile))
                logger.error("Unable to rename {} to {}", tempCacheFile, cacheFile);
>>>>>>> e889ee40

            logger.info("Saved {} ({} items) in {} ms", cacheType, keysWritten, TimeUnit.NANOSECONDS.toMillis(System.nanoTime() - start));
        }

<<<<<<< HEAD
        private Pair<File, File> tempCacheFiles(UUID cfId)
        {
            File dataPath = getCacheDataPath(cfId, CURRENT_VERSION);
            File crcPath = getCacheCrcPath(cfId, CURRENT_VERSION);
            return Pair.create(FileUtils.createTempFile(dataPath.getName(), null, dataPath.getParentFile()),
                               FileUtils.createTempFile(crcPath.getName(), null, crcPath.getParentFile()));
=======
        private File tempCacheFile()
        {
            File path = getCachePath(CURRENT_VERSION);
            return FileUtils.createTempFile(path.getName(), null, path.getParentFile());
>>>>>>> e889ee40
        }

        private void deleteOldCacheFiles()
        {
            File savedCachesDir = new File(DatabaseDescriptor.getSavedCachesLocation());
            assert savedCachesDir.exists() && savedCachesDir.isDirectory();
            File[] files = savedCachesDir.listFiles();
            if (files != null)
            {
                String cacheNameFormat = String.format("%s-%s.db", cacheType.toString(), CURRENT_VERSION);
                for (File file : files)
                {
                    if (!file.isFile())
                        continue; // someone's been messing with our directory.  naughty!

                    if (file.getName().endsWith(cacheNameFormat)
                     || file.getName().endsWith(cacheType.toString()))
                    {
                        if (!file.delete())
                            logger.warn("Failed to delete {}", file.getAbsolutePath());
                    }
                }
            }
            else
            {
                logger.warn("Could not list files in {}", savedCachesDir);
            }
        }
    }

    public interface CacheSerializer<K extends CacheKey, V>
    {
        void serialize(K key, DataOutputPlus out, ColumnFamilyStore cfs) throws IOException;

        Future<Pair<K, V>> deserialize(DataInputStream in, ColumnFamilyStore cfs) throws IOException;
    }
}<|MERGE_RESOLUTION|>--- conflicted
+++ resolved
@@ -67,11 +67,7 @@
     protected volatile ScheduledFuture<?> saveTask;
     protected final CacheService.CacheType cacheType;
 
-<<<<<<< HEAD
     private final CacheSerializer<K, V> cacheLoader;
-    private static final String CURRENT_VERSION = "c";
-=======
-    private CacheSerializer<K, V> cacheLoader;
 
     /*
      * CASSANDRA-10155 required a format change to fix 2i indexes and caching.
@@ -80,8 +76,7 @@
      * Since cache versions match exactly and there is no partial fallback just add
      * a minor version letter.
      */
-    private static final String CURRENT_VERSION = "ba";
->>>>>>> e889ee40
+    private static final String CURRENT_VERSION = "ca";
 
     private static volatile IStreamFactory streamFactory = new IStreamFactory()
     {
@@ -109,22 +104,14 @@
         this.cacheLoader = cacheloader;
     }
 
-<<<<<<< HEAD
-    public File getCacheDataPath(UUID cfId, String version)
-    {
-        Pair<String, String> names = Schema.instance.getCF(cfId);
-        return DatabaseDescriptor.getSerializedCachePath(names.left, names.right, cfId, cacheType, version, "db");
-    }
-
-    public File getCacheCrcPath(UUID cfId, String version)
-    {
-        Pair<String, String> names = Schema.instance.getCF(cfId);
-        return DatabaseDescriptor.getSerializedCachePath(names.left, names.right, cfId, cacheType, version, "crc");
-=======
-    public File getCachePath(String version)
-    {
-        return DatabaseDescriptor.getSerializedCachePath(cacheType, version);
->>>>>>> e889ee40
+    public File getCacheDataPath(String version)
+    {
+        return DatabaseDescriptor.getSerializedCachePath( cacheType, version, "db");
+    }
+
+    public File getCacheCrcPath(String version)
+    {
+        return DatabaseDescriptor.getSerializedCachePath( cacheType, version, "crc");
     }
 
     public Writer getWriter(int keysToSave)
@@ -190,28 +177,16 @@
         long start = System.nanoTime();
 
         // modern format, allows both key and value (so key cache load can be purely sequential)
-<<<<<<< HEAD
-        File dataPath = getCacheDataPath(cfs.metadata.cfId, CURRENT_VERSION);
-        File crcPath = getCacheCrcPath(cfs.metadata.cfId, CURRENT_VERSION);
+        File dataPath = getCacheDataPath(CURRENT_VERSION);
+        File crcPath = getCacheCrcPath(CURRENT_VERSION);
         if (dataPath.exists() && crcPath.exists())
-=======
-        File path = getCachePath(CURRENT_VERSION);
-        if (path.exists())
->>>>>>> e889ee40
         {
             DataInputStream in = null;
             try
             {
-<<<<<<< HEAD
                 logger.info(String.format("reading saved cache %s", dataPath));
                 in = new DataInputStream(new LengthAvailableInputStream(new BufferedInputStream(streamFactory.getInputStream(dataPath, crcPath)), dataPath.length()));
-                List<Future<Pair<K, V>>> futures = new ArrayList<Future<Pair<K, V>>>();
-=======
-                logger.info(String.format("reading saved cache %s", path));
-                in = new DataInputStream(new LengthAvailableInputStream(new BufferedInputStream(streamFactory.getInputStream(path)), path.length()));
                 ArrayDeque<Future<Pair<K, V>>> futures = new ArrayDeque<Future<Pair<K, V>>>();
-
->>>>>>> e889ee40
                 while (in.available() > 0)
                 {
                     //ksname and cfname are serialized by the serializers in CacheService
@@ -257,22 +232,15 @@
                         put(entry.left, entry.right);
                 }
             }
-<<<<<<< HEAD
             catch (CorruptFileException e)
             {
                 JVMStabilityInspector.inspectThrowable(e);
                 logger.warn(String.format("Non-fatal checksum error reading saved cache %s", dataPath.getAbsolutePath()), e);
             }
-            catch (Exception e)
-            {
-                JVMStabilityInspector.inspectThrowable(e);
-                logger.debug(String.format("harmless error reading saved cache %s", dataPath.getAbsolutePath()), e);
-=======
             catch (Throwable t)
             {
                 JVMStabilityInspector.inspectThrowable(t);
-                logger.info(String.format("Harmless error reading saved cache %s", path.getAbsolutePath()), t);
->>>>>>> e889ee40
+                logger.info(String.format("Harmless error reading saved cache %s", dataPath.getAbsolutePath()), t);
             }
             finally
             {
@@ -341,7 +309,6 @@
             return info.forProgress(keysWritten, Math.max(keysWritten, keysEstimate));
         }
 
-        @SuppressWarnings("resource")
         public void saveCache()
         {
             logger.debug("Deleting old {} files.", cacheType);
@@ -355,59 +322,26 @@
 
             long start = System.nanoTime();
 
-<<<<<<< HEAD
-            HashMap<UUID, DataOutputPlus> writers = new HashMap<>();
-            HashMap<UUID, OutputStream> streams = new HashMap<>();
-            HashMap<UUID, Pair<File, File>> paths = new HashMap<>();
-
+            WrappedDataOutputStreamPlus writer = null;
+            Pair<File, File> cacheFilePaths = tempCacheFiles();
             try
             {
+                try
+                {
+                    writer = new WrappedDataOutputStreamPlus(streamFactory.getOutputStream(cacheFilePaths.left, cacheFilePaths.right));
+                }
+                catch (FileNotFoundException e)
+                {
+                    throw new RuntimeException(e);
+                }
+
                 while (keyIterator.hasNext())
                 {
                     K key = keyIterator.next();
-                    UUID cfId = key.getCFId();
-                    if (!Schema.instance.hasCF(key.getCFId()))
-                        continue; // the table has been dropped.
-
-                    DataOutputPlus writer = writers.get(cfId);
-                    if (writer == null)
-                    {
-                        Pair<File, File> cacheFilePaths = tempCacheFiles(cfId);
-                        OutputStream stream;
-                        try
-                        {
-                            stream = streamFactory.getOutputStream(cacheFilePaths.left, cacheFilePaths.right);
-                            writer = new WrappedDataOutputStreamPlus(stream);
-                        }
-                        catch (FileNotFoundException e)
-                        {
-                            throw new RuntimeException(e);
-                        }
-                        paths.put(cfId, cacheFilePaths);
-                        streams.put(cfId, stream);
-                        writers.put(cfId, writer);
-                    }
-=======
-            DataOutputStreamPlus writer = null;
-            File tempCacheFile = tempCacheFile();
-            try
-            {
-                try
-                {
-                    writer = new DataOutputStreamPlus(streamFactory.getOutputStream(tempCacheFile));
-                }
-                catch (FileNotFoundException e)
-                {
-                    throw new RuntimeException(e);
-                }
-
-                for (K key : keys)
-                {
 
                     ColumnFamilyStore cfs = Schema.instance.getColumnFamilyStoreIncludingIndexes(key.ksAndCFName);
                     if (cfs == null)
                         continue; // the table or 2i has been dropped.
->>>>>>> e889ee40
 
                     try
                     {
@@ -415,11 +349,7 @@
                     }
                     catch (IOException e)
                     {
-<<<<<<< HEAD
-                        throw new FSWriteError(e, paths.get(cfId).left);
-=======
-                        throw new FSWriteError(e, tempCacheFile);
->>>>>>> e889ee40
+                        throw new FSWriteError(e, cacheFilePaths.left);
                     }
 
                     keysWritten++;
@@ -429,65 +359,31 @@
             }
             finally
             {
-<<<<<<< HEAD
-                if (keyIterator instanceof Closeable)
-                    try
-                    {
-                        ((Closeable)keyIterator).close();
-                    }
-                    catch (IOException ignored)
-                    {
-                        // not thrown (by OHC)
-                    }
-
-                for (OutputStream writer : streams.values())
-                {
-=======
                 if (writer != null)
->>>>>>> e889ee40
                     FileUtils.closeQuietly(writer);
-                }
-            }
-
-            File cacheFile = getCachePath(CURRENT_VERSION);
-
-<<<<<<< HEAD
-                Pair<File, File> tmpFiles = paths.get(cfId);
-                File cacheFile = getCacheDataPath(cfId, CURRENT_VERSION);
-                File crcFile = getCacheCrcPath(cfId, CURRENT_VERSION);
-
-                cacheFile.delete(); // ignore error if it didn't exist
-                crcFile.delete();
-
-                if (!tmpFiles.left.renameTo(cacheFile))
-                    logger.error("Unable to rename {} to {}", tmpFiles.left, cacheFile);
-
-                if (!tmpFiles.right.renameTo(crcFile))
-                    logger.error("Unable to rename {} to {}", tmpFiles.right, crcFile);
-            }
-=======
+            }
+
+            File cacheFile = getCacheDataPath(CURRENT_VERSION);
+            File crcFile = getCacheCrcPath(CURRENT_VERSION);
+
             cacheFile.delete(); // ignore error if it didn't exist
-
-            if (!tempCacheFile.renameTo(cacheFile))
-                logger.error("Unable to rename {} to {}", tempCacheFile, cacheFile);
->>>>>>> e889ee40
+            crcFile.delete();
+
+            if (!cacheFilePaths.left.renameTo(cacheFile))
+                logger.error("Unable to rename {} to {}", cacheFilePaths.left, cacheFile);
+
+            if (!cacheFilePaths.right.renameTo(crcFile))
+                logger.error("Unable to rename {} to {}", cacheFilePaths.right, crcFile);
 
             logger.info("Saved {} ({} items) in {} ms", cacheType, keysWritten, TimeUnit.NANOSECONDS.toMillis(System.nanoTime() - start));
         }
 
-<<<<<<< HEAD
-        private Pair<File, File> tempCacheFiles(UUID cfId)
-        {
-            File dataPath = getCacheDataPath(cfId, CURRENT_VERSION);
-            File crcPath = getCacheCrcPath(cfId, CURRENT_VERSION);
+        private Pair<File, File> tempCacheFiles()
+        {
+            File dataPath = getCacheDataPath(CURRENT_VERSION);
+            File crcPath = getCacheCrcPath(CURRENT_VERSION);
             return Pair.create(FileUtils.createTempFile(dataPath.getName(), null, dataPath.getParentFile()),
                                FileUtils.createTempFile(crcPath.getName(), null, crcPath.getParentFile()));
-=======
-        private File tempCacheFile()
-        {
-            File path = getCachePath(CURRENT_VERSION);
-            return FileUtils.createTempFile(path.getName(), null, path.getParentFile());
->>>>>>> e889ee40
         }
 
         private void deleteOldCacheFiles()
