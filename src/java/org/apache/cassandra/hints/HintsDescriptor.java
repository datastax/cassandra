/*
 * Licensed to the Apache Software Foundation (ASF) under one
 * or more contributor license agreements.  See the NOTICE file
 * distributed with this work for additional information
 * regarding copyright ownership.  The ASF licenses this file
 * to you under the Apache License, Version 2.0 (the
 * "License"); you may not use this file except in compliance
 * with the License.  You may obtain a copy of the License at
 *
 *     http://www.apache.org/licenses/LICENSE-2.0
 *
 * Unless required by applicable law or agreed to in writing, software
 * distributed under the License is distributed on an "AS IS" BASIS,
 * WITHOUT WARRANTIES OR CONDITIONS OF ANY KIND, either express or implied.
 * See the License for the specific language governing permissions and
 * limitations under the License.
 */
package org.apache.cassandra.hints;

import java.io.DataInput;
import java.io.DataOutput;
import java.io.File;
import java.io.FileNotFoundException;
import java.io.IOException;
import java.io.RandomAccessFile;
import java.nio.charset.StandardCharsets;
import java.nio.file.Path;
import java.util.HashMap;
import java.util.Map;
import java.util.UUID;
import java.util.regex.Pattern;
import java.util.zip.CRC32;
import javax.crypto.Cipher;

import com.google.common.annotations.VisibleForTesting;
import com.google.common.base.MoreObjects;
import java.util.Objects;
import com.google.common.collect.ImmutableMap;
import org.slf4j.Logger;
import org.slf4j.LoggerFactory;

import org.apache.cassandra.config.DatabaseDescriptor;
import org.apache.cassandra.config.ParameterizedClass;
import org.apache.cassandra.db.TypeSizes;
import org.apache.cassandra.hints.HintsVerbs.HintsVersion;
import org.apache.cassandra.io.FSReadError;
import org.apache.cassandra.io.compress.ICompressor;
import org.apache.cassandra.io.util.DataOutputPlus;
<<<<<<< HEAD
=======
import org.apache.cassandra.metrics.StorageMetrics;
import org.apache.cassandra.net.MessagingService;
>>>>>>> f49dc3b5
import org.apache.cassandra.schema.CompressionParams;
import org.apache.cassandra.security.EncryptionContext;
import org.apache.cassandra.utils.Hex;
import org.apache.cassandra.utils.versioning.Version;
import org.json.simple.JSONValue;

import static org.apache.cassandra.utils.FBUtilities.updateChecksumInt;

/**
 * Describes the host id, the version, the timestamp of creation, and an arbitrary map of JSON-encoded parameters of a
 * hints file.
 *
 * Written in the beginning of each hints file.
 */
final class HintsDescriptor
{
    private static final Logger logger = LoggerFactory.getLogger(HintsDescriptor.class);

    static final HintsVersion CURRENT_VERSION = Version.last(HintsVersion.class);

    static final String COMPRESSION = "compression";
    static final String ENCRYPTION = "encryption";

    static final Pattern pattern =
        Pattern.compile("^[a-fA-F0-9]{8}\\-[a-fA-F0-9]{4}\\-[a-fA-F0-9]{4}\\-[a-fA-F0-9]{4}\\-[a-fA-F0-9]{12}\\-(\\d+)\\-(\\d+)\\.hints$");

    final UUID hostId;
    final HintsVersion version;
    final long timestamp;

    final ImmutableMap<String, Object> parameters;
    final ParameterizedClass compressionConfig;
    private volatile Statistics statistics;

    private final Cipher cipher;
    private final ICompressor compressor;

    HintsDescriptor(UUID hostId, HintsVersion version, long timestamp, ImmutableMap<String, Object> parameters)
    {
        this.hostId = hostId;
        this.version = version;
        this.timestamp = timestamp;
        this.statistics = EMPTY_STATS;
        compressionConfig = createCompressionConfig(parameters);

        EncryptionData encryption = createEncryption(parameters);
        if (encryption == null)
        {
            cipher = null;
            compressor = null;
        }
        else
        {
            if (compressionConfig != null)
                throw new IllegalStateException("a hints file cannot be configured for both compression and encryption");
            cipher = encryption.cipher;
            compressor = encryption.compressor;
            parameters = encryption.params;
        }

        this.parameters = parameters;
    }

    HintsDescriptor(UUID hostId, long timestamp, ImmutableMap<String, Object> parameters)
    {
        this(hostId, CURRENT_VERSION, timestamp, parameters);
    }

    HintsDescriptor(UUID hostId, long timestamp)
    {
        this(hostId, CURRENT_VERSION, timestamp, ImmutableMap.<String, Object>of());
    }

    @SuppressWarnings("unchecked")
    static ParameterizedClass createCompressionConfig(Map<String, Object> params)
    {
        if (params.containsKey(COMPRESSION))
        {
            Map<String, Object> compressorConfig = (Map<String, Object>) params.get(COMPRESSION);
            return new ParameterizedClass((String) compressorConfig.get(ParameterizedClass.CLASS_NAME),
                                          (Map<String, String>) compressorConfig.get(ParameterizedClass.PARAMETERS));
        }
        else
        {
            return null;
        }
    }

    /**
     * Create, if necessary, the required encryption components (for either decrpyt or encrypt operations).
     * Note that in the case of encyption (this is, when writing out a new hints file), we need to write
     * the cipher's IV out to the header so it can be used when decrypting. Thus, we need to add an additional
     * entry to the {@code params} map.
     *
     * @param params the base parameters into the descriptor.
     * @return null if not using encryption; else, the initialized {@link Cipher} and a possibly updated version
     * of the {@code params} map.
     */
    @SuppressWarnings("unchecked")
    static EncryptionData createEncryption(ImmutableMap<String, Object> params)
    {
        if (params.containsKey(ENCRYPTION))
        {
            Map<?, ?> encryptionConfig = (Map<?, ?>) params.get(ENCRYPTION);
            EncryptionContext encryptionContext = EncryptionContext.createFromMap(encryptionConfig, DatabaseDescriptor.getEncryptionContext());

            try
            {
                Cipher cipher;
                if (encryptionConfig.containsKey(EncryptionContext.ENCRYPTION_IV))
                {
                    cipher = encryptionContext.getDecryptor();
                }
                else
                {
                    cipher = encryptionContext.getEncryptor();
                    ImmutableMap<String, Object> encParams = ImmutableMap.<String, Object>builder()
                                                                 .putAll(encryptionContext.toHeaderParameters())
                                                                 .put(EncryptionContext.ENCRYPTION_IV, Hex.bytesToHex(cipher.getIV()))
                                                                 .build();

                    Map<String, Object> map = new HashMap<>(params);
                    map.put(ENCRYPTION, encParams);
                    params = ImmutableMap.<String, Object>builder().putAll(map).build();
                }
                return new EncryptionData(cipher, encryptionContext.getCompressor(), params);
            }
            catch (IOException ioe)
            {
                logger.warn("failed to create encyption context for hints file. ignoring encryption for hints.", ioe);
                return null;
            }
        }
        else
        {
            return null;
        }
    }

    private static final class EncryptionData
    {
        final Cipher cipher;
        final ICompressor compressor;
        final ImmutableMap<String, Object> params;

        private EncryptionData(Cipher cipher, ICompressor compressor, ImmutableMap<String, Object> params)
        {
            this.cipher = cipher;
            this.compressor = compressor;
            this.params = params;
        }
    }

    public void setStatistics(Statistics statistics)
    {
        this.statistics = statistics;
    }

    public Statistics statistics()
    {
        return statistics;
    }

    String fileName()
    {
        return String.format("%s-%s-%s.hints", hostId, timestamp, version.code());
    }

    String statisticsFileName()
    {
        return statisticsFileName(hostId, timestamp, version);
    }

    static String statisticsFileName(UUID hostId, long timestamp, int version)
    {
        return String.format("%s-%s-%s-Statistics.hints", hostId, timestamp, version);
    }

    String checksumFileName()
    {
        return String.format("%s-%s-%s.crc32", hostId, timestamp, version.code());
    }

    static boolean isHintFileName(Path path)
    {
        return pattern.matcher(path.getFileName().toString()).matches();
    }

    static HintsDescriptor readFromFile(Path path)
    {
        try (RandomAccessFile raf = new RandomAccessFile(path.toFile(), "r"))
        {
            HintsDescriptor descriptor = deserialize(raf);
            descriptor.loadStatsComponent(path.getParent().toString());
            StorageMetrics.hintsOnDisk.inc(descriptor.statistics().totalCount());
            return descriptor;
        }
        catch (IOException e)
        {
            throw new FSReadError(e, path.toFile());
        }
    }

    @VisibleForTesting
    void loadStatsComponent(String hintsDirectory)
    {
        File file = new File(hintsDirectory, statisticsFileName());
        try (RandomAccessFile statsFile = new RandomAccessFile(file, "r"))
        {
            this.statistics = Statistics.deserialize(statsFile);
        }
        catch (FileNotFoundException e)
        {
            // Statistics are only used for metrics; it's ok to ignore an absent component during upgrades
            logger.warn("Cannot find stats component `{}` for hints descriptor, initialising with empty statistics.", file.toString());
            this.statistics = EMPTY_STATS;
        }
        catch (IOException e)
        {
            // Ignore error in case of corruption
            logger.error("Cannot read stats component `{}` for hints descriptor, initialising with empty statistics.", file.toString(), e);
            this.statistics = EMPTY_STATS;
        }
    }

    public boolean isCompressed()
    {
        return compressionConfig != null;
    }

    public boolean isEncrypted()
    {
        return cipher != null;
    }

    public ICompressor createCompressor()
    {
        if (isCompressed())
            return CompressionParams.createCompressor(compressionConfig);
        if (isEncrypted())
            return compressor;
        return null;
    }

    public Cipher getCipher()
    {
        return isEncrypted() ? cipher : null;
    }

    @Override
    public String toString()
    {
        return MoreObjects.toStringHelper(this)
                          .add("hostId", hostId)
                          .add("version", version)
                          .add("timestamp", timestamp)
                          .add("parameters", parameters)
                          .toString();
    }

    @Override
    public boolean equals(Object o)
    {
        if (this == o)
            return true;

        if (!(o instanceof HintsDescriptor))
            return false;

        HintsDescriptor hd = (HintsDescriptor) o;

        return Objects.equals(hostId, hd.hostId)
            && Objects.equals(version, hd.version)
            && Objects.equals(timestamp, hd.timestamp)
            && Objects.equals(parameters, hd.parameters);
    }

    @Override
    public int hashCode()
    {
        return Objects.hash(hostId, version, timestamp, parameters);
    }

    void serialize(DataOutputPlus out) throws IOException
    {
        CRC32 crc = new CRC32();

        out.writeInt(version.code());
        updateChecksumInt(crc, version.code());

        out.writeLong(timestamp);
        updateChecksumLong(crc, timestamp);

        out.writeLong(hostId.getMostSignificantBits());
        updateChecksumLong(crc, hostId.getMostSignificantBits());
        out.writeLong(hostId.getLeastSignificantBits());
        updateChecksumLong(crc, hostId.getLeastSignificantBits());

        byte[] paramsBytes = JSONValue.toJSONString(parameters).getBytes(StandardCharsets.UTF_8);
        out.writeInt(paramsBytes.length);
        updateChecksumInt(crc, paramsBytes.length);
        out.writeInt((int) crc.getValue());

        out.write(paramsBytes);
        crc.update(paramsBytes, 0, paramsBytes.length);

        out.writeInt((int) crc.getValue());
    }

    int serializedSize()
    {
        int size = TypeSizes.sizeof(version.code());
        size += TypeSizes.sizeof(timestamp);

        size += TypeSizes.sizeof(hostId.getMostSignificantBits());
        size += TypeSizes.sizeof(hostId.getLeastSignificantBits());

        byte[] paramsBytes = JSONValue.toJSONString(parameters).getBytes(StandardCharsets.UTF_8);
        size += TypeSizes.sizeof(paramsBytes.length);
        size += 4; // size checksum
        size += paramsBytes.length;
        size += 4; // total checksum

        return size;
    }

    static HintsDescriptor deserialize(DataInput in) throws IOException
    {
        CRC32 crc = new CRC32();

        int version = in.readInt();
        updateChecksumInt(crc, version);

        long timestamp = in.readLong();
        updateChecksumLong(crc, timestamp);

        long msb = in.readLong();
        updateChecksumLong(crc, msb);
        long lsb = in.readLong();
        updateChecksumLong(crc, lsb);

        UUID hostId = new UUID(msb, lsb);

        int paramsLength = in.readInt();
        updateChecksumInt(crc, paramsLength);
        validateCRC(in.readInt(), (int) crc.getValue());

        byte[] paramsBytes = new byte[paramsLength];
        in.readFully(paramsBytes, 0, paramsLength);
        crc.update(paramsBytes, 0, paramsLength);
        validateCRC(in.readInt(), (int) crc.getValue());

        return new HintsDescriptor(hostId, HintsVersion.fromCode(version), timestamp, decodeJSONBytes(paramsBytes));
    }

    @SuppressWarnings("unchecked")
    private static ImmutableMap<String, Object> decodeJSONBytes(byte[] bytes)
    {
        return ImmutableMap.copyOf((Map<String, Object>) JSONValue.parse(new String(bytes, StandardCharsets.UTF_8)));
    }

    private static void updateChecksumLong(CRC32 crc, long value)
    {
        updateChecksumInt(crc, (int) (value & 0xFFFFFFFFL));
        updateChecksumInt(crc, (int) (value >>> 32));
    }

    private static void validateCRC(int expected, int actual) throws IOException
    {
        if (expected != actual)
            throw new IOException("Hints Descriptor CRC Mismatch");
    }

    public static Statistics EMPTY_STATS = new Statistics(0);

    public static class Statistics
    {
        private final long totalCount;

        public Statistics(long totalCount)
        {
            this.totalCount = totalCount;
        }

        public long totalCount()
        {
            return totalCount;
        }

        public void serialize(DataOutput out) throws IOException
        {
            out.writeLong(totalCount);
        }

        public static Statistics deserialize(DataInput in) throws IOException
        {
            long totalCount = in.readLong();
            return new Statistics(totalCount);
        }

        public static int serializedSize()
        {
            return Long.BYTES;
        }
    }
}<|MERGE_RESOLUTION|>--- conflicted
+++ resolved
@@ -46,11 +46,7 @@
 import org.apache.cassandra.io.FSReadError;
 import org.apache.cassandra.io.compress.ICompressor;
 import org.apache.cassandra.io.util.DataOutputPlus;
-<<<<<<< HEAD
-=======
 import org.apache.cassandra.metrics.StorageMetrics;
-import org.apache.cassandra.net.MessagingService;
->>>>>>> f49dc3b5
 import org.apache.cassandra.schema.CompressionParams;
 import org.apache.cassandra.security.EncryptionContext;
 import org.apache.cassandra.utils.Hex;
@@ -221,7 +217,7 @@
 
     String statisticsFileName()
     {
-        return statisticsFileName(hostId, timestamp, version);
+        return statisticsFileName(hostId, timestamp, version.code());
     }
 
     static String statisticsFileName(UUID hostId, long timestamp, int version)
