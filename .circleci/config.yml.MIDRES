--- conflicted
+++ resolved
@@ -20,13 +20,8 @@
 jobs:
   j8_jvm_upgrade_dtests:
     docker:
-<<<<<<< HEAD
-    - image: apache/cassandra-testing-ubuntu2004-java11-w-dependencies:20210929
+    - image: apache/cassandra-testing-ubuntu2004-java11-w-dependencies:latest
     resource_class: large
-=======
-    - image: apache/cassandra-testing-ubuntu2004-java11-w-dependencies:latest
-    resource_class: medium
->>>>>>> 0bcc3549
     working_directory: ~/
     shell: /bin/bash -eo pipefail -l
     parallelism: 4
@@ -133,13 +128,8 @@
     - JDK_HOME: /usr/lib/jvm/java-8-openjdk-amd64
   repeated_jvm_upgrade_dtest:
     docker:
-<<<<<<< HEAD
-    - image: apache/cassandra-testing-ubuntu2004-java11-w-dependencies:20210929
+    - image: apache/cassandra-testing-ubuntu2004-java11-w-dependencies:latest
     resource_class: large
-=======
-    - image: apache/cassandra-testing-ubuntu2004-java11-w-dependencies:latest
-    resource_class: medium
->>>>>>> 0bcc3549
     working_directory: ~/
     shell: /bin/bash -eo pipefail -l
     parallelism: 25
@@ -838,7 +828,7 @@
     - JDK_HOME: /usr/lib/jvm/java-8-openjdk-amd64
   utests_stress:
     docker:
-    - image: apache/cassandra-testing-ubuntu2004-java11-w-dependencies:20210929
+    - image: apache/cassandra-testing-ubuntu2004-java11-w-dependencies:latest
     resource_class: medium
     working_directory: ~/
     shell: /bin/bash -eo pipefail -l
@@ -1082,13 +1072,8 @@
     - JDK_HOME: /usr/lib/jvm/java-8-openjdk-amd64
   j8_jvm_dtests:
     docker:
-<<<<<<< HEAD
-    - image: apache/cassandra-testing-ubuntu2004-java11-w-dependencies:20210929
+    - image: apache/cassandra-testing-ubuntu2004-java11-w-dependencies:latest
     resource_class: large
-=======
-    - image: apache/cassandra-testing-ubuntu2004-java11-w-dependencies:latest
-    resource_class: medium
->>>>>>> 0bcc3549
     working_directory: ~/
     shell: /bin/bash -eo pipefail -l
     parallelism: 10
